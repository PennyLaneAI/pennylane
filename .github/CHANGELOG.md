# Release 0.18.0-dev (development release)

<h3>New features since last release</h3>

* The `frobenius_inner_product` function has been moved to the `qml.math`
  module, and is now differentiable using all autodiff frameworks.
  [(#1388)](https://github.com/PennyLaneAI/pennylane/pull/1388)

* Vector-Jacobian product transforms have been added to the `qml.gradients` package.
  [(#1494)](https://github.com/PennyLaneAI/pennylane/pull/1494)

  The new transforms include:

  - `qml.gradients.vjp`
  - `qml.gradients.batch_vjp`

* The Hamiltonian can now store grouping information, which can be accessed by a device to
  speed up computations of the expectation value of a Hamiltonian.
  [(#1515)](https://github.com/PennyLaneAI/pennylane/pull/1515)

  ```python
  obs = [qml.PauliX(0), qml.PauliX(1), qml.PauliZ(0)]
  coeffs = np.array([1., 2., 3.])
  H = qml.Hamiltonian(coeffs, obs, grouping_type='qwc')
  ```

  Initialization with a ``grouping_type`` other than ``None`` stores the indices
  required to make groups of commuting observables and their coefficients.

  ``` pycon
  >>> H.grouping_indices
  [[0, 1], [2]]
  ```

* Hamiltonians are now trainable with respect to their coefficients.
  [(#1483)](https://github.com/PennyLaneAI/pennylane/pull/1483)

  ``` python
  from pennylane import numpy as np

  dev = qml.device("default.qubit", wires=2)
  @qml.qnode(dev)
  def circuit(coeffs, param):
      qml.RX(param, wires=0)
      qml.RY(param, wires=0)
      return qml.expval(
          qml.Hamiltonian(coeffs, [qml.PauliX(0), qml.PauliZ(0)], simplify=True)
      )

  coeffs = np.array([-0.05, 0.17])
  param = np.array(1.7)
  grad_fn = qml.grad(circuit)
  ```
  ``` pycon
  >>> grad_fn(coeffs, param)
  (array([-0.12777055,  0.0166009 ]), array(0.0917819))
  ```

* Support for differentiable execution of batches of circuits has been
  added, via the beta `pennylane.batch` module.
  [(#1501)](https://github.com/PennyLaneAI/pennylane/pull/1501)

  For example:

  ```python
  def cost_fn(x):
      with qml.tape.JacobianTape() as tape1:
          qml.RX(x[0], wires=[0])
          qml.RY(x[1], wires=[1])
          qml.CNOT(wires=[0, 1])
          qml.var(qml.PauliZ(0) @ qml.PauliX(1))

      with qml.tape.JacobianTape() as tape2:
          qml.RX(x[0], wires=0)
          qml.RY(x[0], wires=1)
          qml.CNOT(wires=[0, 1])
          qml.probs(wires=1)

      result = execute([tape1, tape2], dev, gradient_fn=param_shift)
      return result[0] + result[1][0, 0]

  res = qml.grad(cost_fn)(params)
  ```

<h3>Improvements</h3>

<<<<<<< HEAD
* Added the matrix attribute to `qml.templates.subroutines.GroverOperator`
  [(#1553)](https://github.com/PennyLaneAI/pennylane/pull/1553)
=======
* The `tape.to_openqasm()` method now has a `measure_all` argument that specifies whether the
  serialized OpenQASM script includes computational basis measurements on all of the qubits or
  just those specified by the tape.
  [(#1559)](https://github.com/PennyLaneAI/pennylane/pull/1559)
>>>>>>> a9a7311f

* An error is raised when no arguments are passed to a `qml.operation.Observable` to inform the user about specifying wires.
  [(#1547)](https://github.com/PennyLaneAI/pennylane/pull/1547)

* The Hamiltonian class was moved to the `ops/qubit` folder from the `vqe` module, since it is now an observable.
  [(#1534)](https://github.com/PennyLaneAI/pennylane/pull/1534)

* The `group_observables` transform is now differentiable.
  [(#1483)](https://github.com/PennyLaneAI/pennylane/pull/1483)

  For example:

  ``` python
  import jax
  from jax import numpy as jnp

  coeffs = jnp.array([1., 2., 3.])
  obs = [PauliX(wires=0), PauliX(wires=1), PauliZ(wires=1)]

  def group(coeffs, select=None):
    _, grouped_coeffs = qml.grouping.group_observables(obs, coeffs)
    # in this example, grouped_coeffs is a list of two jax tensors
    # [DeviceArray([1., 2.], dtype=float32), DeviceArray([3.], dtype=float32)]
    return grouped_coeffs[select]

  jac_fn = jax.jacobian(group)
  ```
  ```pycon
  >>> jac_fn(coeffs, select=0)
  [[1. 0. 0.]
  [0. 1. 0.]]

  >>> jac_fn(coeffs, select=1)
  [[0., 0., 1.]]
  ```

* The tape does not verify any more that all Observables have owners in the annotated queue.
  [(#1505)](https://github.com/PennyLaneAI/pennylane/pull/1505)

  This allows manipulation of Observables inside a tape context. An example is
  `expval(Tensor(qml.PauliX(0), qml.Identity(1)).prune())` which makes the expval
  an owner of the pruned tensor and its constituent observables, but leaves the
  original tensor in the queue without an owner.

* Create a separate requirements file for the CI issue , to have a separate requirements.txt (pinned)
and requirements-ci.txt (unpinned). This latter would be used by the CI.
  [(#1535)](https://github.com/PennyLaneAI/pennylane/pull/1535)


<h3>Breaking changes</h3>

* The class `qml.Interferometer` is deprecated and will be renamed `qml.InterferometerUnitary`
  after one release cycle.
  [(#1546)](https://github.com/PennyLaneAI/pennylane/pull/1546)


<h3>Bug fixes</h3>

* Fix bug when computing the specs of a circuit with a Hamiltonian observable.
  [(#1533)](https://github.com/PennyLaneAI/pennylane/pull/1533)

<h3>Documentation</h3>

<h3>Contributors</h3>

This release contains contributions from (in alphabetical order):

Thomas Bromley, Josh Izaac, Prateek Jain, Johannes Jakob Meyer, Akash Narayanan, Maria Schuld, Ingrid Strandberg.

# Release 0.17.0 (current release)

<h3>New features since the last release</h3>

<h4>Circuit optimization</h4>

* PennyLane can now perform quantum circuit optimization using the
  top-level transform `qml.compile`. The `compile` transform allows you
  to chain together sequences of tape and quantum function transforms
  into custom circuit optimization pipelines.
  [(#1475)](https://github.com/PennyLaneAI/pennylane/pull/1475)

  For example, take the following decorated quantum function:

  ```python
  dev = qml.device('default.qubit', wires=[0, 1, 2])

  @qml.qnode(dev)
  @qml.compile()
  def qfunc(x, y, z):
      qml.Hadamard(wires=0)
      qml.Hadamard(wires=1)
      qml.Hadamard(wires=2)
      qml.RZ(z, wires=2)
      qml.CNOT(wires=[2, 1])
      qml.RX(z, wires=0)
      qml.CNOT(wires=[1, 0])
      qml.RX(x, wires=0)
      qml.CNOT(wires=[1, 0])
      qml.RZ(-z, wires=2)
      qml.RX(y, wires=2)
      qml.PauliY(wires=2)
      qml.CZ(wires=[1, 2])
      return qml.expval(qml.PauliZ(wires=0))
  ```

  The default behaviour of `qml.compile` is to apply a sequence of three
  transforms: `commute_controlled`, `cancel_inverses`, and then `merge_rotations`.

  ```pycon
  >>> print(qml.draw(qfunc)(0.2, 0.3, 0.4))
   0: ──H───RX(0.6)──────────────────┤ ⟨Z⟩
   1: ──H──╭X────────────────────╭C──┤
   2: ──H──╰C────────RX(0.3)──Y──╰Z──┤
  ```

  The `qml.compile` transform is flexible and accepts a custom pipeline
  of tape and quantum function transforms (you can even write your own!).
  For example, if we wanted to only push single-qubit gates through
  controlled gates and cancel adjacent inverses, we could do:

  ```python
  from pennylane.transforms import commute_controlled, cancel_inverses
  pipeline = [commute_controlled, cancel_inverses]

  @qml.qnode(dev)
  @qml.compile(pipeline=pipeline)
  def qfunc(x, y, z):
      qml.Hadamard(wires=0)
      qml.Hadamard(wires=1)
      qml.Hadamard(wires=2)
      qml.RZ(z, wires=2)
      qml.CNOT(wires=[2, 1])
      qml.RX(z, wires=0)
      qml.CNOT(wires=[1, 0])
      qml.RX(x, wires=0)
      qml.CNOT(wires=[1, 0])
      qml.RZ(-z, wires=2)
      qml.RX(y, wires=2)
      qml.PauliY(wires=2)
      qml.CZ(wires=[1, 2])
      return qml.expval(qml.PauliZ(wires=0))
  ```

  ```pycon
  >>> print(qml.draw(qfunc)(0.2, 0.3, 0.4))
   0: ──H───RX(0.4)──RX(0.2)────────────────────────────┤ ⟨Z⟩
   1: ──H──╭X───────────────────────────────────────╭C──┤
   2: ──H──╰C────────RZ(0.4)──RZ(-0.4)──RX(0.3)──Y──╰Z──┤
  ```

  The following compilation transforms have been added and are also available
  to use, either independently, or within a `qml.compile` pipeline:

  * `commute_controlled`: push commuting single-qubit gates through controlled operations.
    [(#1464)](https://github.com/PennyLaneAI/pennylane/pull/1464)

  * `cancel_inverses`: removes adjacent pairs of operations that cancel out.
    [(#1455)](https://github.com/PennyLaneAI/pennylane/pull/1455)

  * `merge_rotations`: combines adjacent rotation gates of
    the same type into a single gate, including controlled rotations.
    [(#1455)](https://github.com/PennyLaneAI/pennylane/pull/1455)

  * `single_qubit_fusion`: acts on all sequences of
    single-qubit operations in a quantum function, and converts each
    sequence to a single `Rot` gate.
    [(#1458)](https://github.com/PennyLaneAI/pennylane/pull/1458)

  For more details on `qml.compile` and the available compilation transforms, see
  [the compilation documentation](https://pennylane.readthedocs.io/en/stable/code/qml_transforms.html#transforms-for-circuit-compilation).

<h4>QNodes are even more powerful</h4>

* Computational basis samples directly from the underlying device can
  now be returned directly from QNodes via `qml.sample()`.
  [(#1441)](https://github.com/PennyLaneAI/pennylane/pull/1441)

  ```python
  dev = qml.device("default.qubit", wires=3, shots=5)

  @qml.qnode(dev)
  def circuit_1():
      qml.Hadamard(wires=0)
      qml.Hadamard(wires=1)
      return qml.sample()

  @qml.qnode(dev)
  def circuit_2():
      qml.Hadamard(wires=0)
      qml.Hadamard(wires=1)
      return qml.sample(wires=[0,2])    # no observable provided and wires specified
  ```

  ```pycon
  >>> print(circuit_1())
  [[1, 0, 0],
   [1, 1, 0],
   [1, 0, 0],
   [0, 0, 0],
   [0, 1, 0]]

  >>> print(circuit_2())
  [[1, 0],
   [1, 0],
   [1, 0],
   [0, 0],
   [0, 0]]

  >>> print(qml.draw(circuit_2)())
   0: ──H──╭┤ Sample[basis]
   1: ──H──│┤
   2: ─────╰┤ Sample[basis]
  ```

* The new `qml.apply` function can be used to add operations that might have
  already been instantiated elsewhere to the QNode and other queuing contexts:
  [(#1433)](https://github.com/PennyLaneAI/pennylane/pull/1433)

  ```python
  op = qml.RX(0.4, wires=0)
  dev = qml.device("default.qubit", wires=2)

  @qml.qnode(dev)
  def circuit(x):
      qml.RY(x, wires=0)
      qml.apply(op)
      return qml.expval(qml.PauliZ(0))
  ```

  ```pycon
  >>> print(qml.draw(circuit)(0.6))
  0: ──RY(0.6)──RX(0.4)──┤ ⟨Z⟩
  ```

  Previously instantiated measurements can also be applied to QNodes.

<h4>Device Resource Tracker</h4>

* The new Device Tracker capabilities allows for flexible and versatile tracking of executions,
  even inside parameter-shift gradients. This functionality will improve the ease of monitoring
  large batches and remote jobs.
  [(#1355)](https://github.com/PennyLaneAI/pennylane/pull/1355)

  ```python
  dev = qml.device('default.qubit', wires=1, shots=100)

  @qml.qnode(dev, diff_method="parameter-shift")
  def circuit(x):
      qml.RX(x, wires=0)
      return qml.expval(qml.PauliZ(0))

  x = np.array(0.1)

  with qml.Tracker(circuit.device) as tracker:
      qml.grad(circuit)(x)
  ```

  ```pycon
  >>> tracker.totals
  {'executions': 3, 'shots': 300, 'batches': 1, 'batch_len': 2}
  >>> tracker.history
  {'executions': [1, 1, 1],
   'shots': [100, 100, 100],
   'batches': [1],
   'batch_len': [2]}
  >>> tracker.latest
  {'batches': 1, 'batch_len': 2}
  ```

  Users can also provide a custom function to the `callback` keyword that gets called each time
  the information is updated.  This functionality allows users to monitor remote jobs or large
  parameter-shift batches.

  ```pycon
  >>> def shots_info(totals, history, latest):
  ...     print("Total shots: ", totals['shots'])
  >>> with qml.Tracker(circuit.device, callback=shots_info) as tracker:
  ...     qml.grad(circuit)(0.1)
  Total shots:  100
  Total shots:  200
  Total shots:  300
  Total shots:  300
  ```

<h4>Containerization support</h4>

* Docker support for building PennyLane with support for all interfaces (TensorFlow,
  Torch, and Jax), as well as device plugins and QChem, for GPUs and CPUs, has been added.
  [(#1391)](https://github.com/PennyLaneAI/pennylane/pull/1391)

  The build process using Docker and `make` requires that the repository source
  code is cloned or downloaded from GitHub. Visit the the detailed description
  for an [extended list of
  options](https://pennylane.readthedocs.io/en/stable/development/guide/installation.html#installation).

<h4>Improved Hamiltonian simulations</h4>

* Added a sparse Hamiltonian observable and the functionality to support computing its expectation
  value with `default.qubit`. [(#1398)](https://github.com/PennyLaneAI/pennylane/pull/1398)

  For example, the following QNode returns the expectation value of a sparse Hamiltonian:

  ```python
  dev = qml.device("default.qubit", wires=2)

  @qml.qnode(dev, diff_method="parameter-shift")
  def circuit(param, H):
      qml.PauliX(0)
      qml.SingleExcitation(param, wires=[0, 1])
      return qml.expval(qml.SparseHamiltonian(H, [0, 1]))
  ```

  We can execute this QNode, passing in a sparse identity matrix:

  ```pycon
  >>> print(circuit([0.5], scipy.sparse.eye(4).tocoo()))
  0.9999999999999999
  ```

  The expectation value of the sparse Hamiltonian is computed directly, which leads to executions
  that are faster by orders of magnitude. Note that "parameter-shift" is the only differentiation
  method that is currently supported when the observable is a sparse Hamiltonian.

* VQE problems can now be intuitively set up by passing the Hamiltonian
  as an observable. [(#1474)](https://github.com/PennyLaneAI/pennylane/pull/1474)

  ``` python
  dev = qml.device("default.qubit", wires=2)
  H = qml.Hamiltonian([1., 2., 3.],  [qml.PauliZ(0), qml.PauliY(0), qml.PauliZ(1)])
  w = qml.init.strong_ent_layers_uniform(1, 2, seed=1967)

  @qml.qnode(dev)
  def circuit(w):
      qml.templates.StronglyEntanglingLayers(w, wires=range(2))
      return qml.expval(H)
  ```

  ```pycon
  >>> print(circuit(w))
  -1.5133943637878295
  >>> print(qml.grad(circuit)(w))
  [[[-8.32667268e-17  1.39122955e+00 -9.12462052e-02]
  [ 1.02348685e-16 -7.77143238e-01 -1.74708049e-01]]]
  ```

  Note that other measurement types like `var(H)` or `sample(H)`, as well
  as multiple expectations like `expval(H1), expval(H2)` are not supported.

* Added functionality to compute the sparse matrix representation of a `qml.Hamiltonian` object.
  [(#1394)](https://github.com/PennyLaneAI/pennylane/pull/1394)

<h4>New gradients module</h4>

* A new gradients module `qml.gradients` has been added, which provides
  differentiable quantum gradient transforms.
  [(#1476)](https://github.com/PennyLaneAI/pennylane/pull/1476)
  [(#1479)](https://github.com/PennyLaneAI/pennylane/pull/1479)
  [(#1486)](https://github.com/PennyLaneAI/pennylane/pull/1486)

  Available quantum gradient transforms include:

  - `qml.gradients.finite_diff`
  - `qml.gradients.param_shift`
  - `qml.gradients.param_shift_cv`

  For example,

  ```pycon
  >>> params = np.array([0.3,0.4,0.5], requires_grad=True)
  >>> with qml.tape.JacobianTape() as tape:
  ...     qml.RX(params[0], wires=0)
  ...     qml.RY(params[1], wires=0)
  ...     qml.RX(params[2], wires=0)
  ...     qml.expval(qml.PauliZ(0))
  ...     qml.var(qml.PauliZ(0))
  >>> tape.trainable_params = {0, 1, 2}
  >>> gradient_tapes, fn = qml.gradients.finite_diff(tape)
  >>> res = dev.batch_execute(gradient_tapes)
  >>> fn(res)
  array([[-0.69688381, -0.32648317, -0.68120105],
         [ 0.8788057 ,  0.41171179,  0.85902895]])
  ```

<h4>Even more new operations and templates</h4>

* Grover Diffusion Operator template added.
  [(#1442)](https://github.com/PennyLaneAI/pennylane/pull/1442)

  For example, if we have an oracle that marks the "all ones" state with a
  negative sign:

  ```python
  n_wires = 3
  wires = list(range(n_wires))

  def oracle():
      qml.Hadamard(wires[-1])
      qml.Toffoli(wires=wires)
      qml.Hadamard(wires[-1])
  ```

  We can perform [Grover's Search Algorithm](https://en.wikipedia.org/wiki/Grover%27s_algorithm):

  ```python
  dev = qml.device('default.qubit', wires=wires)

  @qml.qnode(dev)
  def GroverSearch(num_iterations=1):
      for wire in wires:
          qml.Hadamard(wire)

      for _ in range(num_iterations):
          oracle()
          qml.templates.GroverOperator(wires=wires)

      return qml.probs(wires)
  ```

  We can see this circuit yields the marked state with high probability:

  ```pycon
  >>> GroverSearch(num_iterations=1)
  tensor([0.03125, 0.03125, 0.03125, 0.03125, 0.03125, 0.03125, 0.03125,
          0.78125], requires_grad=True)
  >>> GroverSearch(num_iterations=2)
  tensor([0.0078125, 0.0078125, 0.0078125, 0.0078125, 0.0078125, 0.0078125,
      0.0078125, 0.9453125], requires_grad=True)
  ```

* A decomposition has been added to `QubitUnitary` that makes the
  single-qubit case fully differentiable in all interfaces. Furthermore,
  a quantum function transform, `unitary_to_rot()`, has been added to decompose all
  single-qubit instances of `QubitUnitary` in a quantum circuit.
  [(#1427)](https://github.com/PennyLaneAI/pennylane/pull/1427)

  Instances of `QubitUnitary` may now be decomposed directly to `Rot`
  operations, or `RZ` operations if the input matrix is diagonal. For
  example, let

  ```python
  >>> U = np.array([
      [-0.28829348-0.78829734j,  0.30364367+0.45085995j],
      [ 0.53396245-0.10177564j,  0.76279558-0.35024096j]
  ])
  ```

  Then, we can compute the decomposition as:

  ```pycon
  >>> qml.QubitUnitary.decomposition(U, wires=0)
  [Rot(-0.24209530281458358, 1.1493817777199102, 1.733058145303424, wires=[0])]
  ```

  We can also apply the transform directly to a quantum function, and compute the
  gradients of parameters used to construct the unitary matrices.

  ```python
  def qfunc_with_qubit_unitary(angles):
      z, x = angles[0], angles[1]

      Z_mat = np.array([[np.exp(-1j * z / 2), 0.0], [0.0, np.exp(1j * z / 2)]])

      c = np.cos(x / 2)
      s = np.sin(x / 2) * 1j
      X_mat = np.array([[c, -s], [-s, c]])

      qml.Hadamard(wires="a")
      qml.QubitUnitary(Z_mat, wires="a")
      qml.QubitUnitary(X_mat, wires="b")
      qml.CNOT(wires=["b", "a"])
      return qml.expval(qml.PauliX(wires="a"))
  ```

  ```pycon
  >>> dev = qml.device("default.qubit", wires=["a", "b"])
  >>> transformed_qfunc = qml.transforms.unitary_to_rot(qfunc_with_qubit_unitary)
  >>> transformed_qnode = qml.QNode(transformed_qfunc, dev)
  >>> input = np.array([0.3, 0.4], requires_grad=True)
  >>> transformed_qnode(input)
  tensor(0.95533649, requires_grad=True)
  >>> qml.grad(transformed_qnode)(input)
  array([-0.29552021,  0.        ])
  ```

* Ising YY gate functionality added.
  [(#1358)](https://github.com/PennyLaneAI/pennylane/pull/1358)


<h3>Improvements</h3>

* The tape does not verify any more that all Observables have owners in the annotated queue.
  [(#1505)](https://github.com/PennyLaneAI/pennylane/pull/1505)

  This allows manipulation of Observables inside a tape context. An example is
  `expval(Tensor(qml.PauliX(0), qml.Identity(1)).prune())` which makes the expval an owner
  of the pruned tensor and its constituent observables, but leaves the original tensor in
  the queue without an owner.

* The `step` and `step_and_cost` methods of `QNGOptimizer` now accept a custom `grad_fn`
  keyword argument to use for gradient computations.
  [(#1487)](https://github.com/PennyLaneAI/pennylane/pull/1487)

* The precision used by `default.qubit.jax` now matches the float precision
  indicated by
  ```python
  from jax.config import config
  config.read('jax_enable_x64')
  ```
  where `True` means `float64`/`complex128` and `False` means `float32`/`complex64`.
  [(#1485)](https://github.com/PennyLaneAI/pennylane/pull/1485)

* The `./pennylane/ops/qubit.py` file is broken up into a folder of six separate files.
  [(#1467)](https://github.com/PennyLaneAI/pennylane/pull/1467)

* Changed to using commas as the separator of wires in the string
  representation of `qml.Hamiltonian` objects for multi-qubit terms.
  [(#1465)](https://github.com/PennyLaneAI/pennylane/pull/1465)

* Changed to using `np.object_` instead of `np.object` as per the NumPy
  deprecations starting version 1.20.
  [(#1466)](https://github.com/PennyLaneAI/pennylane/pull/1466)

* Change the order of the covariance matrix and the vector of means internally
  in `default.gaussian`. [(#1331)](https://github.com/PennyLaneAI/pennylane/pull/1331)

* Added the `id` attribute to templates. [(#1438)](https://github.com/PennyLaneAI/pennylane/pull/1438)

* The `qml.math` module, for framework-agnostic tensor manipulation,
  has two new functions available:
  [(#1490)](https://github.com/PennyLaneAI/pennylane/pull/1490)

  - `qml.math.get_trainable_indices(sequence_of_tensors)`: returns the indices corresponding to
    trainable tensors in the input sequence.

  - `qml.math.unwrap(sequence_of_tensors)`: unwraps a sequence of tensor-like objects to NumPy
    arrays.

  In addition, the behaviour of `qml.math.requires_grad` has been improved in order to
  correctly determine trainability during Autograd and JAX backwards passes.

* A new tape method, `tape.unwrap()` is added. This method is a context manager; inside the
  context, the tape's parameters are unwrapped to NumPy arrays and floats, and the trainable
  parameter indices are set.
  [(#1491)](https://github.com/PennyLaneAI/pennylane/pull/1491)

  These changes are temporary, and reverted on exiting the context.

  ```pycon
  >>> with tf.GradientTape():
  ...     with qml.tape.QuantumTape() as tape:
  ...         qml.RX(tf.Variable(0.1), wires=0)
  ...         qml.RY(tf.constant(0.2), wires=0)
  ...         qml.RZ(tf.Variable(0.3), wires=0)
  ...     with tape.unwrap():
  ...         print("Trainable params:", tape.trainable_params)
  ...         print("Unwrapped params:", tape.get_parameters())
  Trainable params: {0, 2}
  Unwrapped params: [0.1, 0.3]
  >>> print("Original parameters:", tape.get_parameters())
  Original parameters: [<tf.Variable 'Variable:0' shape=() dtype=float32, numpy=0.1>,
    <tf.Variable 'Variable:0' shape=() dtype=float32, numpy=0.3>]
  ```

  In addition, `qml.tape.Unwrap` is a context manager that unwraps multiple tapes:

  ```pycon
  >>> with qml.tape.Unwrap(tape1, tape2):
  ```

<h3>Breaking changes</h3>

* Removed the deprecated tape methods `get_resources` and `get_depth` as they are
  superseded by the `specs` tape attribute.
  [(#1522)](https://github.com/PennyLaneAI/pennylane/pull/1522)

* Specifying `shots=None` with `qml.sample` was previously deprecated.
  From this release onwards, setting `shots=None` when sampling will
  raise an error.
  [(#1522)](https://github.com/PennyLaneAI/pennylane/pull/1522)

* The existing `pennylane.collections.apply` function is no longer accessible
  via `qml.apply`, and needs to be imported directly from the `collections`
  package.
  [(#1358)](https://github.com/PennyLaneAI/pennylane/pull/1358)

<h3>Bug fixes</h3>

* Fixes a bug in `qml.adjoint` and `qml.ctrl`
  where the adjoint of operations outside of a `QNode` or a `QuantumTape` could
  not be obtained.
  [(#1532)](https://github.com/PennyLaneAI/pennylane/pull/1532)

* Fixes a bug in `GradientDescentOptimizer` and `NesterovMomentumOptimizer`
  where a cost function with one trainable parameter and non-trainable
  parameters raised an error.
  [(#1495)](https://github.com/PennyLaneAI/pennylane/pull/1495)

* Fixed an example in the documentation's
  [introduction to numpy gradients](https://pennylane.readthedocs.io/en/stable/introduction/interfaces/numpy.html), where
  the wires were a non-differentiable argument to the QNode.
  [(#1499)](https://github.com/PennyLaneAI/pennylane/pull/1499)

* Fixed a bug where the adjoint of `qml.QFT` when using the `qml.adjoint` function
  was not correctly computed.
  [(#1451)](https://github.com/PennyLaneAI/pennylane/pull/1451)

* Fixed the differentiability of the operation`IsingYY` for Autograd, Jax and Tensorflow.
  [(#1425)](https://github.com/PennyLaneAI/pennylane/pull/1425)

* Fixed a bug in the `torch` interface that prevented gradients from being
  computed on a GPU. [(#1426)](https://github.com/PennyLaneAI/pennylane/pull/1426)

* Quantum function transforms now preserve the format of the measurement
  results, so that a single measurement returns a single value rather than
  an array with a single element. [(#1434)](https://github.com/PennyLaneAI/pennylane/pull/1434)

* Fixed a bug in the parameter-shift Hessian implementation, which resulted
  in the incorrect Hessian being returned for a cost function
  that performed post-processing on a vector-valued QNode.
  [(#1436)](https://github.com/PennyLaneAI/pennylane/pull/1436)

* Fixed a bug in the initialization of `QubitUnitary` where the size of
  the matrix was not checked against the number of wires.
  [(#1439)](https://github.com/PennyLaneAI/pennylane/pull/1439)

<h3>Documentation</h3>

* Improved Contribution Guide and Pull Requests Guide.
  [(#1461)](https://github.com/PennyLaneAI/pennylane/pull/1461)

* Examples have been added to clarify use of the continuous-variable
  `FockStateVector` operation in the multi-mode case.
  [(#1472)](https://github.com/PennyLaneAI/pennylane/pull/1472)

<h3>Contributors</h3>

This release contains contributions from (in alphabetical order):

Juan Miguel Arrazola, Olivia Di Matteo, Anthony Hayes, Theodor Isacsson, Josh
Izaac, Soran Jahangiri, Nathan Killoran, Arshpreet Singh Khangura, Leonhard
Kunczik, Christina Lee, Romain Moyard, Lee James O'Riordan, Ashish Panigrahi,
Nahum Sá, Maria Schuld, Jay Soni, Antal Száva, David Wierichs.

# Release 0.16.0

<h4>First class support for quantum kernels</h4>

* The new `qml.kernels` module provides basic functionalities for [working with quantum
  kernels](https://pennylane.readthedocs.io/en/stable/code/qml_kernels.html) as
  well as post-processing methods to mitigate sampling errors and device noise:
  [(#1102)](https://github.com/PennyLaneAI/pennylane/pull/1102)

  ```python

  num_wires = 6
  wires = range(num_wires)
  dev = qml.device('default.qubit', wires=wires)

  @qml.qnode(dev)
  def kernel_circuit(x1, x2):
      qml.templates.AngleEmbedding(x1, wires=wires)
      qml.adjoint(qml.templates.AngleEmbedding)(x2, wires=wires)
      return qml.probs(wires)

  kernel = lambda x1, x2: kernel_circuit(x1, x2)[0]
  X_train = np.random.random((10, 6))
  X_test = np.random.random((5, 6))

  # Create symmetric square kernel matrix (for training)
  K = qml.kernels.square_kernel_matrix(X_train, kernel)

  # Compute kernel between test and training data.
  K_test = qml.kernels.kernel_matrix(X_train, X_test, kernel)
  K1 = qml.kernels.mitigate_depolarizing_noise(K, num_wires, method='single')
  ```

<h4>Extract the fourier representation of quantum circuits</h4>

* PennyLane now has a `fourier` module, which hosts a [growing library
  of methods](https://pennylane.readthedocs.io/en/stable/code/qml_fourier.html)
  that help with investigating the Fourier representation of functions
  implemented by quantum circuits. The Fourier representation can be used
  to examine and characterize the expressivity of the quantum circuit.
  [(#1160)](https://github.com/PennyLaneAI/pennylane/pull/1160)
  [(#1378)](https://github.com/PennyLaneAI/pennylane/pull/1378)

  For example, one can plot distributions over Fourier series coefficients like
  this one:

  <img src="https://pennylane.readthedocs.io/en/latest/_static/fourier.png" width=70%/>

<h4>Seamless support for working with the Pauli group</h4>

* Added functionality for constructing and manipulating the Pauli group
  [(#1181)](https://github.com/PennyLaneAI/pennylane/pull/1181).

  The function `qml.grouping.pauli_group` provides a generator to
  easily loop over the group, or construct and store it in its entirety.
  For example, we can construct the single-qubit Pauli group like so:

  ```pycon
  >>> from pennylane.grouping import pauli_group
  >>> pauli_group_1_qubit = list(pauli_group(1))
  >>> pauli_group_1_qubit
  [Identity(wires=[0]), PauliZ(wires=[0]), PauliX(wires=[0]), PauliY(wires=[0])]
  ```

  We can multiply together its members at the level of Pauli words
  using the `pauli_mult` and `pauli_multi_with_phase` functions.
  This can be done on arbitrarily-labeled wires as well, by defining a wire map.

  ```pycon
  >>> from pennylane.grouping import pauli_group, pauli_mult
  >>> wire_map = {'a' : 0, 'b' : 1, 'c' : 2}
  >>> pg = list(pauli_group(3, wire_map=wire_map))
  >>> pg[3]
  PauliZ(wires=['b']) @ PauliZ(wires=['c'])
  >>> pg[55]
  PauliY(wires=['a']) @ PauliY(wires=['b']) @ PauliZ(wires=['c'])
  >>> pauli_mult(pg[3], pg[55], wire_map=wire_map)
  PauliY(wires=['a']) @ PauliX(wires=['b'])
  ```

  Functions for conversion of Pauli observables to strings (and back),
  are included.

  ```pycon
  >>> from pennylane.grouping import pauli_word_to_string, string_to_pauli_word
  >>> pauli_word_to_string(pg[55], wire_map=wire_map)
  'YYZ'
  >>> string_to_pauli_word('ZXY', wire_map=wire_map)
  PauliZ(wires=['a']) @ PauliX(wires=['b']) @ PauliY(wires=['c'])
  ```

  Calculation of the matrix representation for arbitrary Paulis and wire maps is now
  also supported.

  ```pycon
  >>> from pennylane.grouping import pauli_word_to_matrix
  >>> wire_map = {'a' : 0, 'b' : 1}
  >>> pauli_word = qml.PauliZ('b')  # corresponds to Pauli 'IZ'
  >>> pauli_word_to_matrix(pauli_word, wire_map=wire_map)
  array([[ 1.,  0.,  0.,  0.],
         [ 0., -1.,  0., -0.],
         [ 0.,  0.,  1.,  0.],
         [ 0., -0.,  0., -1.]])
  ```

<h4>New transforms</h4>

* The `qml.specs` QNode transform creates a function that returns specifications or
  details about the QNode, including depth, number of gates, and number of
  gradient executions required.
  [(#1245)](https://github.com/PennyLaneAI/pennylane/pull/1245)

  For example:

  ```python
  dev = qml.device('default.qubit', wires=4)

  @qml.qnode(dev, diff_method='parameter-shift')
  def circuit(x, y):
      qml.RX(x[0], wires=0)
      qml.Toffoli(wires=(0, 1, 2))
      qml.CRY(x[1], wires=(0, 1))
      qml.Rot(x[2], x[3], y, wires=0)
      return qml.expval(qml.PauliZ(0)), qml.expval(qml.PauliX(1))
  ```

  We can now use the `qml.specs` transform to generate a function that returns
  details and resource information:

  ```pycon
  >>> x = np.array([0.05, 0.1, 0.2, 0.3], requires_grad=True)
  >>> y = np.array(0.4, requires_grad=False)
  >>> specs_func = qml.specs(circuit)
  >>> specs_func(x, y)
  {'gate_sizes': defaultdict(int, {1: 2, 3: 1, 2: 1}),
   'gate_types': defaultdict(int, {'RX': 1, 'Toffoli': 1, 'CRY': 1, 'Rot': 1}),
   'num_operations': 4,
   'num_observables': 2,
   'num_diagonalizing_gates': 1,
   'num_used_wires': 3,
   'depth': 4,
   'num_trainable_params': 4,
   'num_parameter_shift_executions': 11,
   'num_device_wires': 4,
   'device_name': 'default.qubit',
   'diff_method': 'parameter-shift'}
  ```

  The tape methods `get_resources` and `get_depth` are superseded by `specs` and will be
  deprecated after one release cycle.

* Adds a decorator `@qml.qfunc_transform` to easily create a transformation
  that modifies the behaviour of a quantum function.
  [(#1315)](https://github.com/PennyLaneAI/pennylane/pull/1315)

  For example, consider the following transform, which scales the parameter of
  all `RX` gates by :math:`x \rightarrow \sin(a) \sqrt{x}`, and the parameters
  of all `RY` gates by :math:`y \rightarrow \cos(a * b) y`:

  ```python
  @qml.qfunc_transform
  def my_transform(tape, a, b):
      for op in tape.operations + tape.measurements:
          if op.name == "RX":
              x = op.parameters[0]
              qml.RX(qml.math.sin(a) * qml.math.sqrt(x), wires=op.wires)
          elif op.name == "RY":
              y = op.parameters[0]
              qml.RX(qml.math.cos(a * b) * y, wires=op.wires)
          else:
              op.queue()
  ```

  We can now apply this transform to any quantum function:

  ```python
  dev = qml.device("default.qubit", wires=2)

  def ansatz(x):
      qml.Hadamard(wires=0)
      qml.RX(x[0], wires=0)
      qml.RY(x[1], wires=1)
      qml.CNOT(wires=[0, 1])

  @qml.qnode(dev)
  def circuit(params, transform_weights):
      qml.RX(0.1, wires=0)

      # apply the transform to the ansatz
      my_transform(*transform_weights)(ansatz)(params)

      return qml.expval(qml.PauliZ(1))
  ```

  We can print this QNode to show that the qfunc transform is taking place:

  ```pycon
  >>> x = np.array([0.5, 0.3], requires_grad=True)
  >>> transform_weights = np.array([0.1, 0.6], requires_grad=True)
  >>> print(qml.draw(circuit)(x, transform_weights))
   0: ──RX(0.1)────H──RX(0.0706)──╭C──┤
   1: ──RX(0.299)─────────────────╰X──┤ ⟨Z⟩
  ```

  Evaluating the QNode, as well as the derivative, with respect to the gate
  parameter *and* the transform weights:

  ```pycon
  >>> circuit(x, transform_weights)
  tensor(0.00672829, requires_grad=True)
  >>> qml.grad(circuit)(x, transform_weights)
  (array([ 0.00671711, -0.00207359]), array([6.69695008e-02, 3.73694364e-06]))
  ```

* Adds a `hamiltonian_expand` tape transform. This takes a tape ending in
  `qml.expval(H)`, where `H` is a Hamiltonian, and maps it to a collection
  of tapes which can be executed and passed into a post-processing function yielding
  the expectation value.
  [(#1142)](https://github.com/PennyLaneAI/pennylane/pull/1142)

  Example use:

  ```python
  H = qml.PauliZ(0) + 3 * qml.PauliZ(0) @ qml.PauliX(1)

  with qml.tape.QuantumTape() as tape:
      qml.Hadamard(wires=1)
      qml.expval(H)

  tapes, fn = qml.transforms.hamiltonian_expand(tape)
  ```

  We can now evaluate the transformed tapes, and apply the post-processing
  function:

  ```pycon
  >>> dev = qml.device("default.qubit", wires=3)
  >>> res = dev.batch_execute(tapes)
  >>> fn(res)
  3.999999999999999
  ```

* The `quantum_monte_carlo` transform has been added, allowing an input circuit to be transformed
  into the full quantum Monte Carlo algorithm.
  [(#1316)](https://github.com/PennyLaneAI/pennylane/pull/1316)

  Suppose we want to measure the expectation value of the sine squared function according to
  a standard normal distribution. We can calculate the expectation value analytically as
  `0.432332`, but we can also estimate using the quantum Monte Carlo algorithm. The first step is to
  discretize the problem:

  ```python
  from scipy.stats import norm

  m = 5
  M = 2 ** m

  xmax = np.pi  # bound to region [-pi, pi]
  xs = np.linspace(-xmax, xmax, M)

  probs = np.array([norm().pdf(x) for x in xs])
  probs /= np.sum(probs)

  func = lambda i: np.sin(xs[i]) ** 2
  r_rotations = np.array([2 * np.arcsin(np.sqrt(func(i))) for i in range(M)])
  ```

  The `quantum_monte_carlo` transform can then be used:

  ```python
  from pennylane.templates.state_preparations.mottonen import (
      _uniform_rotation_dagger as r_unitary,
  )

  n = 6
  N = 2 ** n

  a_wires = range(m)
  wires = range(m + 1)
  target_wire = m
  estimation_wires = range(m + 1, n + m + 1)

  dev = qml.device("default.qubit", wires=(n + m + 1))

  def fn():
      qml.templates.MottonenStatePreparation(np.sqrt(probs), wires=a_wires)
      r_unitary(qml.RY, r_rotations, control_wires=a_wires[::-1], target_wire=target_wire)

  @qml.qnode(dev)
  def qmc():
      qml.quantum_monte_carlo(fn, wires, target_wire, estimation_wires)()
      return qml.probs(estimation_wires)

  phase_estimated = np.argmax(qmc()[:int(N / 2)]) / N
  ```

  The estimated value can be retrieved using:

  ```pycon
  >>> (1 - np.cos(np.pi * phase_estimated)) / 2
  0.42663476277231915
  ```

  The resources required to perform the quantum Monte Carlo algorithm can also be inspected using
  the `specs` transform.

<h4>Extended QAOA module</h4>

* Functionality to support solving the maximum-weighted cycle problem has been added to the `qaoa`
  module.
  [(#1207)](https://github.com/PennyLaneAI/pennylane/pull/1207)
  [(#1209)](https://github.com/PennyLaneAI/pennylane/pull/1209)
  [(#1251)](https://github.com/PennyLaneAI/pennylane/pull/1251)
  [(#1213)](https://github.com/PennyLaneAI/pennylane/pull/1213)
  [(#1220)](https://github.com/PennyLaneAI/pennylane/pull/1220)
  [(#1214)](https://github.com/PennyLaneAI/pennylane/pull/1214)
  [(#1283)](https://github.com/PennyLaneAI/pennylane/pull/1283)
  [(#1297)](https://github.com/PennyLaneAI/pennylane/pull/1297)
  [(#1396)](https://github.com/PennyLaneAI/pennylane/pull/1396)
  [(#1403)](https://github.com/PennyLaneAI/pennylane/pull/1403)

  The `max_weight_cycle` function returns the appropriate cost and mixer Hamiltonians:

  ```pycon
  >>> a = np.random.random((3, 3))
  >>> np.fill_diagonal(a, 0)
  >>> g = nx.DiGraph(a)  # create a random directed graph
  >>> cost, mixer, mapping = qml.qaoa.max_weight_cycle(g)
  >>> print(cost)
    (-0.9775906842165344) [Z2]
  + (-0.9027248603361988) [Z3]
  + (-0.8722207409852838) [Z0]
  + (-0.6426184210832898) [Z5]
  + (-0.2832594164291379) [Z1]
  + (-0.0778133996933755) [Z4]
  >>> print(mapping)
  {0: (0, 1), 1: (0, 2), 2: (1, 0), 3: (1, 2), 4: (2, 0), 5: (2, 1)}
  ```
  Additional functionality can be found in the
  [qml.qaoa.cycle](https://pennylane.readthedocs.io/en/latest/code/api/pennylane.qaoa.cycle.html)
  module.


<h4>Extended operations and templates</h4>

* Added functionality to compute the sparse matrix representation of a `qml.Hamiltonian` object.
  [(#1394)](https://github.com/PennyLaneAI/pennylane/pull/1394)

  ```python
  coeffs = [1, -0.45]
  obs = [qml.PauliZ(0) @ qml.PauliZ(1), qml.PauliY(0) @ qml.PauliZ(1)]
  H = qml.Hamiltonian(coeffs, obs)
  H_sparse = qml.utils.sparse_hamiltonian(H)
  ```

  The resulting matrix is a sparse matrix in scipy coordinate list (COO) format:

  ```python
  >>> H_sparse
  <4x4 sparse matrix of type '<class 'numpy.complex128'>'
      with 8 stored elements in COOrdinate format>
  ```

  The sparse matrix can be converted to an array as:

  ```python
  >>> H_sparse.toarray()
  array([[ 1.+0.j  ,  0.+0.j  ,  0.+0.45j,  0.+0.j  ],
         [ 0.+0.j  , -1.+0.j  ,  0.+0.j  ,  0.-0.45j],
         [ 0.-0.45j,  0.+0.j  , -1.+0.j  ,  0.+0.j  ],
         [ 0.+0.j  ,  0.+0.45j,  0.+0.j  ,  1.+0.j  ]])
  ```

* Adds the new template `AllSinglesDoubles` to prepare quantum states of molecules
  using the `SingleExcitation` and `DoubleExcitation` operations.
  The new template reduces significantly the number of operations
  and the depth of the quantum circuit with respect to the traditional UCCSD
  unitary.
  [(#1383)](https://github.com/PennyLaneAI/pennylane/pull/1383)

  For example, consider the case of two particles and four qubits.
  First, we define the Hartree-Fock initial state and generate all
  possible single and double excitations.

  ```python
  import pennylane as qml
  from pennylane import numpy as np

  electrons = 2
  qubits = 4

  hf_state = qml.qchem.hf_state(electrons, qubits)
  singles, doubles = qml.qchem.excitations(electrons, qubits)
  ```

  Now we can use the template ``AllSinglesDoubles`` to define the
  quantum circuit,

  ```python
  from pennylane.templates import AllSinglesDoubles

  wires = range(qubits)

  dev = qml.device('default.qubit', wires=wires)

  @qml.qnode(dev)
  def circuit(weights, hf_state, singles, doubles):
      AllSinglesDoubles(weights, wires, hf_state, singles, doubles)
      return qml.expval(qml.PauliZ(0))

  params = np.random.normal(0, np.pi, len(singles) + len(doubles))
  ```
  and execute it:
  ```pycon
  >>> circuit(params, hf_state, singles=singles, doubles=doubles)
  tensor(-0.73772194, requires_grad=True)
  ```

* Adds `QubitCarry` and `QubitSum` operations for basic arithmetic.
  [(#1169)](https://github.com/PennyLaneAI/pennylane/pull/1169)

  The following example adds two 1-bit numbers, returning a 2-bit answer:

  ```python
  dev = qml.device('default.qubit', wires = 4)
  a = 0
  b = 1

  @qml.qnode(dev)
  def circuit():
      qml.BasisState(np.array([a, b]), wires=[1, 2])
      qml.QubitCarry(wires=[0, 1, 2, 3])
      qml.CNOT(wires=[1, 2])
      qml.QubitSum(wires=[0, 1, 2])
      return qml.probs(wires=[3, 2])

  probs = circuit()
  bitstrings = tuple(itertools.product([0, 1], repeat = 2))
  indx = np.argwhere(probs == 1).flatten()[0]
  output = bitstrings[indx]
  ```

  ```pycon
  >>> print(output)
  (0, 1)
  ```

* Added the `qml.Projector` observable, which is available on all devices
  inheriting from the `QubitDevice` class.
  [(#1356)](https://github.com/PennyLaneAI/pennylane/pull/1356)
  [(#1368)](https://github.com/PennyLaneAI/pennylane/pull/1368)

  Using `qml.Projector`, we can define the basis state projectors to use when
  computing expectation values. Let us take for example a circuit that prepares
  Bell states:

  ```python
  dev = qml.device("default.qubit", wires=2)

  @qml.qnode(dev)
  def circuit(basis_state):
      qml.Hadamard(wires=[0])
      qml.CNOT(wires=[0, 1])
      return qml.expval(qml.Projector(basis_state, wires=[0, 1]))
  ```

  We can then specify the `|00>` basis state to construct the `|00><00|`
  projector and compute the expectation value:

  ```pycon
  >>> basis_state = [0, 0]
  >>> circuit(basis_state)
  tensor(0.5, requires_grad=True)
  ```

  As expected, we get similar results when specifying the `|11>` basis state:

  ```pycon
  >>> basis_state = [1, 1]
  >>> circuit(basis_state)
  tensor(0.5, requires_grad=True)
  ```

* The following new operations have been added:

  - The IsingXX gate `qml.IsingXX` [(#1194)](https://github.com/PennyLaneAI/pennylane/pull/1194)
  - The IsingZZ gate `qml.IsingZZ` [(#1199)](https://github.com/PennyLaneAI/pennylane/pull/1199)
  - The ISWAP gate `qml.ISWAP` [(#1298)](https://github.com/PennyLaneAI/pennylane/pull/1298)
  - The reset error noise channel `qml.ResetError` [(#1321)](https://github.com/PennyLaneAI/pennylane/pull/1321)


<h3>Improvements</h3>

* The ``argnum`` keyword argument can now be specified for a QNode to define a
  subset of trainable parameters used to estimate the Jacobian.
  [(#1371)](https://github.com/PennyLaneAI/pennylane/pull/1371)

  For example, consider two trainable parameters and a quantum function:

  ```python
  dev = qml.device("default.qubit", wires=2)

  x = np.array(0.543, requires_grad=True)
  y = np.array(-0.654, requires_grad=True)

  def circuit(x,y):
      qml.RX(x, wires=[0])
      qml.RY(y, wires=[1])
      qml.CNOT(wires=[0, 1])
      return qml.expval(qml.PauliZ(0) @ qml.PauliX(1))
  ```

  When computing the gradient of the QNode, we can specify the trainable
  parameters to consider by passing the ``argnum`` keyword argument:

  ```pycon
  >>> qnode1 = qml.QNode(circuit, dev, diff_method="parameter-shift", argnum=[0,1])
  >>> print(qml.grad(qnode1)(x,y))
  (array(0.31434679), array(0.67949903))
  ```

  Specifying a proper subset of the trainable parameters will estimate the
  Jacobian:

  ```pycon
  >>> qnode2 = qml.QNode(circuit, dev, diff_method="parameter-shift", argnum=[0])
  >>> print(qml.grad(qnode2)(x,y))
  (array(0.31434679), array(0.))
  ```

* Allows creating differentiable observables that return custom objects such
  that the observable is supported by devices.
  [(1291)](https://github.com/PennyLaneAI/pennylane/pull/1291)

  As an example, first we define `NewObservable` class:

  ```python
  from pennylane.devices import DefaultQubit

  class NewObservable(qml.operation.Observable):
      """NewObservable"""

      num_wires = qml.operation.AnyWires
      num_params = 0
      par_domain = None

      def diagonalizing_gates(self):
          """Diagonalizing gates"""
          return []
  ```

  Once we have this new observable class, we define a `SpecialObject` class
  that can be used to encode data in an observable and a new device that supports
  our new observable and returns a `SpecialObject` as the expectation value
  (the code is shortened for brevity, the extended example can be found as a
  test in the previously referenced pull request):

  ```python
  class SpecialObject:

      def __init__(self, val):
          self.val = val

      def __mul__(self, other):
          new = SpecialObject(self.val)
          new *= other
          return new

      ...

  class DeviceSupportingNewObservable(DefaultQubit):
      name = "Device supporting NewObservable"
      short_name = "default.qubit.newobservable"
      observables = DefaultQubit.observables.union({"NewObservable"})

      def expval(self, observable, **kwargs):
          if self.shots is None and isinstance(observable, NewObservable):
              val = super().expval(qml.PauliZ(wires=0), **kwargs)
              return SpecialObject(val)

          return super().expval(observable, **kwargs)
  ```

  At this point, we can create a device that will support the differentiation
  of a `NewObservable` object:

  ```python
  dev = DeviceSupportingNewObservable(wires=1, shots=None)

  @qml.qnode(dev, diff_method="parameter-shift")
  def qnode(x):
      qml.RY(x, wires=0)
      return qml.expval(NewObservable(wires=0))
  ```

  We can then compute the jacobian of this object:

  ```pycon
  >>> result = qml.jacobian(qnode)(0.2)
  >>> print(result)
  <__main__.SpecialObject object at 0x7fd2c54721f0>
  >>> print(result.item().val)
  -0.19866933079506116
  ```

* PennyLane NumPy now includes the
  [random module's](https://numpy.org/doc/stable/reference/random/index.html#module-numpy.random)
  `Generator` objects, the recommended way of random number generation. This allows for
  random number generation using a local, rather than global seed.
  [(#1267)](https://github.com/PennyLaneAI/pennylane/pull/1267)

  ```python
  from pennylane import numpy as np

  rng = np.random.default_rng()
  random_mat1 = rng.random((3,2))
  random_mat2 = rng.standard_normal(3, requires_grad=False)
  ```

* The performance of adjoint jacobian differentiation was significantly
  improved as the method now reuses the state computed on the forward pass.
  This can be turned off to save memory with the Torch and TensorFlow
  interfaces by passing `adjoint_cache=False` during QNode creation.
  [(#1341)](https://github.com/PennyLaneAI/pennylane/pull/1341)

* The `Operator` (and by inheritance, the `Operation` and `Observable` class and their children)
  now have an `id` attribute, which can mark an operator in a circuit, for example to
  identify it on the tape by a tape transform.
  [(#1377)](https://github.com/PennyLaneAI/pennylane/pull/1377)

* The `benchmark` module was deleted, since it was outdated and is superseded by
  the new separate [benchmark repository](https://github.com/PennyLaneAI/benchmark).
  [(#1343)](https://github.com/PennyLaneAI/pennylane/pull/1343)

* Decompositions in terms of elementary gates has been added for:

  - `qml.CSWAP` [(#1306)](https://github.com/PennyLaneAI/pennylane/issues/1306)
  - `qml.SWAP` [(#1329)](https://github.com/PennyLaneAI/pennylane/pull/1329)
  - `qml.SingleExcitation` [(#1303)](https://github.com/PennyLaneAI/pennylane/pull/1303)
  - `qml.SingleExcitationPlus` and `qml.SingleExcitationMinus` [(#1278)](https://github.com/PennyLaneAI/pennylane/pull/1278)
  - `qml.DoubleExcitation` [(#1303)](https://github.com/PennyLaneAI/pennylane/pull/1303)
  - `qml.Toffoli` [(#1320)](https://github.com/PennyLaneAI/pennylane/pull/1320)
  - `qml.MultiControlledX`. [(#1287)](https://github.com/PennyLaneAI/pennylane/pull/1287)
    When controlling on three or more wires, an ancilla
    register of worker wires is required to support the decomposition.

    ```python
    ctrl_wires = [f"c{i}" for i in range(5)]
    work_wires = [f"w{i}" for i in range(3)]
    target_wires = ["t0"]
    all_wires = ctrl_wires + work_wires + target_wires

    dev = qml.device("default.qubit", wires=all_wires)

    with qml.tape.QuantumTape() as tape:
        qml.MultiControlledX(control_wires=ctrl_wires, wires=target_wires, work_wires=work_wires)
    ```

    ```pycon
    >>> tape = tape.expand(depth=1)
    >>> print(tape.draw(wire_order=qml.wires.Wires(all_wires)))

     c0: ──────────────╭C──────────────────────╭C──────────┤
     c1: ──────────────├C──────────────────────├C──────────┤
     c2: ──────────╭C──│───╭C──────────────╭C──│───╭C──────┤
     c3: ──────╭C──│───│───│───╭C──────╭C──│───│───│───╭C──┤
     c4: ──╭C──│───│───│───│───│───╭C──│───│───│───│───│───┤
     w0: ──│───│───├C──╰X──├C──│───│───│───├C──╰X──├C──│───┤
     w1: ──│───├C──╰X──────╰X──├C──│───├C──╰X──────╰X──├C──┤
     w2: ──├C──╰X──────────────╰X──├C──╰X──────────────╰X──┤
     t0: ──╰X──────────────────────╰X──────────────────────┤
    ```

* Added `qml.CPhase` as an alias for the existing `qml.ControlledPhaseShift` operation.
  [(#1319)](https://github.com/PennyLaneAI/pennylane/pull/1319).

* The `Device` class now uses caching when mapping wires.
  [(#1270)](https://github.com/PennyLaneAI/pennylane/pull/1270)

* The `Wires` class now uses caching for computing its `hash`.
  [(#1270)](https://github.com/PennyLaneAI/pennylane/pull/1270)

* Added custom gate application for Toffoli in `default.qubit`.
  [(#1249)](https://github.com/PennyLaneAI/pennylane/pull/1249)

* Added validation for noise channel parameters. Invalid noise parameters now
  raise a `ValueError`.
  [(#1357)](https://github.com/PennyLaneAI/pennylane/pull/1357)

* The device test suite now provides test cases for checking gates by comparing
  expectation values.
  [(#1212)](https://github.com/PennyLaneAI/pennylane/pull/1212)

* PennyLane's test suite is now code-formatted using `black -l 100`.
  [(#1222)](https://github.com/PennyLaneAI/pennylane/pull/1222)

* PennyLane's `qchem` package and tests are now code-formatted using `black -l 100`.
  [(#1311)](https://github.com/PennyLaneAI/pennylane/pull/1311)

<h3>Breaking changes</h3>

* The `qml.inv()` function is now deprecated with a warning to use the more general `qml.adjoint()`.
  [(#1325)](https://github.com/PennyLaneAI/pennylane/pull/1325)

* Removes support for Python 3.6 and adds support for Python 3.9.
  [(#1228)](https://github.com/XanaduAI/pennylane/pull/1228)

* The tape methods `get_resources` and `get_depth` are superseded by `specs` and will be
  deprecated after one release cycle.
  [(#1245)](https://github.com/PennyLaneAI/pennylane/pull/1245)

* Using the `qml.sample()` measurement on devices with `shots=None` continue to
  raise a warning with this functionality being fully deprecated and raising an
  error after one release cycle.
  [(#1079)](https://github.com/PennyLaneAI/pennylane/pull/1079)
  [(#1196)](https://github.com/PennyLaneAI/pennylane/pull/1196)

<h3>Bug fixes</h3>

* QNodes now display readable information when in interactive environments or when printed.
  [(#1359)](https://github.com/PennyLaneAI/pennylane/pull/1359).

* Fixes a bug with `qml.math.cast` where the `MottonenStatePreparation` operation expected
  a float type instead of double.
  [(#1400)](https://github.com/XanaduAI/pennylane/pull/1400)

* Fixes a bug where a copy of `qml.ControlledQubitUnitary` was non-functional as it did not have all the necessary information.
  [(#1411)](https://github.com/PennyLaneAI/pennylane/pull/1411)

* Warns when adjoint or reversible differentiation specified or called on a device with finite shots.
  [(#1406)](https://github.com/PennyLaneAI/pennylane/pull/1406)

* Fixes the differentiability of the operations `IsingXX` and `IsingZZ` for Autograd, Jax and Tensorflow.
  [(#1390)](https://github.com/PennyLaneAI/pennylane/pull/1390)

* Fixes a bug where multiple identical Hamiltonian terms will produce a
  different result with ``optimize=True`` using ``ExpvalCost``.
  [(#1405)](https://github.com/XanaduAI/pennylane/pull/1405)

* Fixes bug where `shots=None` was not reset when changing shots temporarily in a QNode call
  like `circuit(0.1, shots=3)`.
  [(#1392)](https://github.com/XanaduAI/pennylane/pull/1392)

* Fixes floating point errors with `diff_method="finite-diff"` and `order=1` when parameters are `float32`.
  [(#1381)](https://github.com/PennyLaneAI/pennylane/pull/1381)

* Fixes a bug where `qml.ctrl` would fail to transform gates that had no
  control defined and no decomposition defined.
  [(#1376)](https://github.com/PennyLaneAI/pennylane/pull/1376)

* Copying the `JacobianTape` now correctly also copies the `jacobian_options` attribute. This fixes a bug
  allowing the JAX interface to support adjoint differentiation.
  [(#1349)](https://github.com/PennyLaneAI/pennylane/pull/1349)

* Fixes drawing QNodes that contain multiple measurements on a single wire.
  [(#1353)](https://github.com/PennyLaneAI/pennylane/pull/1353)

* Fixes drawing QNodes with no operations.
  [(#1354)](https://github.com/PennyLaneAI/pennylane/pull/1354)

* Fixes incorrect wires in the decomposition of the `ControlledPhaseShift` operation.
  [(#1338)](https://github.com/PennyLaneAI/pennylane/pull/1338)

* Fixed tests for the `Permute` operation that used a QNode and hence expanded
  tapes twice instead of once due to QNode tape expansion and an explicit tape
  expansion call.
  [(#1318)](https://github.com/PennyLaneAI/pennylane/pull/1318).

* Prevent Hamiltonians that share wires from being multiplied together.
  [(#1273)](https://github.com/PennyLaneAI/pennylane/pull/1273)

* Fixed a bug where the custom range sequences could not be passed
  to the `StronglyEntanglingLayers` template.
  [(#1332)](https://github.com/PennyLaneAI/pennylane/pull/1332)

* Fixed a bug where `qml.sum()` and `qml.dot()` do not support the JAX interface.
  [(#1380)](https://github.com/PennyLaneAI/pennylane/pull/1380)

<h3>Documentation</h3>

* Math present in the `QubitParamShiftTape` class docstring now renders correctly.
  [(#1402)](https://github.com/PennyLaneAI/pennylane/pull/1402)

* Fix typo in the documentation of `qml.StronglyEntanglingLayers`.
  [(#1367)](https://github.com/PennyLaneAI/pennylane/pull/1367)

* Fixed typo in TensorFlow interface documentation
  [(#1312)](https://github.com/PennyLaneAI/pennylane/pull/1312)

* Fixed typos in the mathematical expressions in documentation of `qml.DoubleExcitation`.
  [(#1278)](https://github.com/PennyLaneAI/pennylane/pull/1278)

* Remove unsupported `None` option from the `qml.QNode` docstrings.
  [(#1271)](https://github.com/PennyLaneAI/pennylane/pull/1271)

* Updated the docstring of `qml.PolyXP` to reference the new location of internal
  usage.
  [(#1262)](https://github.com/PennyLaneAI/pennylane/pull/1262)

* Removes occurrences of the deprecated device argument ``analytic`` from the documentation.
  [(#1261)](https://github.com/PennyLaneAI/pennylane/pull/1261)

* Updated PyTorch and TensorFlow interface introductions.
  [(#1333)](https://github.com/PennyLaneAI/pennylane/pull/1333)

* Updates the quantum chemistry quickstart to reflect recent changes to the `qchem` module.
  [(#1227)](https://github.com/PennyLaneAI/pennylane/pull/1227)

<h3>Contributors</h3>

This release contains contributions from (in alphabetical order):

Marius Aglitoiu, Vishnu Ajith, Juan Miguel Arrazola, Thomas Bromley, Jack Ceroni, Alaric Cheng, Miruna Daian,
Olivia Di Matteo, Tanya Garg, Christian Gogolin, Alain Delgado Gran, Diego Guala, Anthony Hayes, Ryan Hill,
Theodor Isacsson, Josh Izaac, Soran Jahangiri, Pavan Jayasinha, Nathan Killoran, Christina Lee, Ryan Levy,
Alberto Maldonado, Johannes Jakob Meyer, Romain Moyard, Ashish Panigrahi, Nahum Sá, Maria Schuld, Brian Shi,
Antal Száva, David Wierichs, Vincent Wong.


# Release 0.15.1

<h3>Bug fixes</h3>

* Fixes two bugs in the parameter-shift Hessian.
  [(#1260)](https://github.com/PennyLaneAI/pennylane/pull/1260)

  - Fixes a bug where having an unused parameter in the Autograd interface
    would result in an indexing error during backpropagation.

  - The parameter-shift Hessian only supports the two-term parameter-shift
    rule currently, so raises an error if asked to differentiate
    any unsupported gates (such as the controlled rotation gates).

* A bug which resulted in `qml.adjoint()` and `qml.inv()` failing to work with
  templates has been fixed.
  [(#1243)](https://github.com/PennyLaneAI/pennylane/pull/1243)

* Deprecation warning instances in PennyLane have been changed to `UserWarning`,
  to account for recent changes to how Python warnings are filtered in
  [PEP565](https://www.python.org/dev/peps/pep-0565/).
  [(#1211)](https://github.com/PennyLaneAI/pennylane/pull/1211)

<h3>Documentation</h3>

* Updated the order of the parameters to the `GaussianState` operation to match
  the way that the PennyLane-SF plugin uses them.
  [(#1255)](https://github.com/PennyLaneAI/pennylane/pull/1255)

<h3>Contributors</h3>

This release contains contributions from (in alphabetical order):

Thomas Bromley, Olivia Di Matteo, Diego Guala, Anthony Hayes, Ryan Hill,
Josh Izaac, Christina Lee, Maria Schuld, Antal Száva.

# Release 0.15.0

<h3>New features since last release</h3>

<h4>Better and more flexible shot control</h4>

* Adds a new optimizer `qml.ShotAdaptiveOptimizer`, a gradient-descent optimizer where
  the shot rate is adaptively calculated using the variances of the parameter-shift gradient.
  [(#1139)](https://github.com/PennyLaneAI/pennylane/pull/1139)

  By keeping a running average of the parameter-shift gradient and the *variance* of the
  parameter-shift gradient, this optimizer frugally distributes a shot budget across the partial
  derivatives of each parameter.

  In addition, if computing the expectation value of a Hamiltonian, weighted random sampling can be
  used to further distribute the shot budget across the local terms from which the Hamiltonian is
  constructed.

  This optimizer is based on both the [iCANS1](https://quantum-journal.org/papers/q-2020-05-11-263)
  and [Rosalin](https://arxiv.org/abs/2004.06252) shot-adaptive optimizers.

  Once constructed, the cost function can be passed directly to the optimizer's `step` method.  The
  attribute `opt.total_shots_used` can be used to track the number of shots per iteration.

  ```pycon
  >>> coeffs = [2, 4, -1, 5, 2]
  >>> obs = [
  ...   qml.PauliX(1),
  ...   qml.PauliZ(1),
  ...   qml.PauliX(0) @ qml.PauliX(1),
  ...   qml.PauliY(0) @ qml.PauliY(1),
  ...   qml.PauliZ(0) @ qml.PauliZ(1)
  ... ]
  >>> H = qml.Hamiltonian(coeffs, obs)
  >>> dev = qml.device("default.qubit", wires=2, shots=100)
  >>> cost = qml.ExpvalCost(qml.templates.StronglyEntanglingLayers, H, dev)
  >>> params = qml.init.strong_ent_layers_uniform(n_layers=2, n_wires=2)
  >>> opt = qml.ShotAdaptiveOptimizer(min_shots=10)
  >>> for i in range(5):
  ...    params = opt.step(cost, params)
  ...    print(f"Step {i}: cost = {cost(params):.2f}, shots_used = {opt.total_shots_used}")
  Step 0: cost = -5.68, shots_used = 240
  Step 1: cost = -2.98, shots_used = 336
  Step 2: cost = -4.97, shots_used = 624
  Step 3: cost = -5.53, shots_used = 1054
  Step 4: cost = -6.50, shots_used = 1798
  ```

* Batches of shots can now be specified as a list, allowing measurement statistics
  to be course-grained with a single QNode evaluation.
  [(#1103)](https://github.com/PennyLaneAI/pennylane/pull/1103)

  ```pycon
  >>> shots_list = [5, 10, 1000]
  >>> dev = qml.device("default.qubit", wires=2, shots=shots_list)
  ```

  When QNodes are executed on this device, a single execution of 1015 shots will be submitted.
  However, three sets of measurement statistics will be returned; using the first 5 shots,
  second set of 10 shots, and final 1000 shots, separately.

  For example, executing a circuit with two outputs will lead to a result of shape `(3, 2)`:

  ```pycon
  >>> @qml.qnode(dev)
  ... def circuit(x):
  ...     qml.RX(x, wires=0)
  ...     qml.CNOT(wires=[0, 1])
  ...     return qml.expval(qml.PauliZ(0) @ qml.PauliX(1)), qml.expval(qml.PauliZ(0))
  >>> circuit(0.5)
  [[0.33333333 1.        ]
   [0.2        1.        ]
   [0.012      0.868     ]]
  ```

  This output remains fully differentiable.

- The number of shots can now be specified on a per-call basis when evaluating a QNode.
  [(#1075)](https://github.com/PennyLaneAI/pennylane/pull/1075).

  For this, the qnode should be called with an additional `shots` keyword argument:

  ```pycon
  >>> dev = qml.device('default.qubit', wires=1, shots=10) # default is 10
  >>> @qml.qnode(dev)
  ... def circuit(a):
  ...     qml.RX(a, wires=0)
  ...     return qml.sample(qml.PauliZ(wires=0))
  >>> circuit(0.8)
  [ 1  1  1 -1 -1  1  1  1  1  1]
  >>> circuit(0.8, shots=3)
  [ 1  1  1]
  >>> circuit(0.8)
  [ 1  1  1 -1 -1  1  1  1  1  1]
  ```

<h4>New differentiable quantum transforms</h4>

A new module is available,
[qml.transforms](https://pennylane.rtfd.io/en/stable/code/qml_transforms.html),
which contains *differentiable quantum transforms*. These are functions that act
on QNodes, quantum functions, devices, and tapes, transforming them while remaining
fully differentiable.

* A new adjoint transform has been added.
  [(#1111)](https://github.com/PennyLaneAI/pennylane/pull/1111)
  [(#1135)](https://github.com/PennyLaneAI/pennylane/pull/1135)

  This new method allows users to apply the adjoint of an arbitrary sequence of operations.

  ```python
  def subroutine(wire):
      qml.RX(0.123, wires=wire)
      qml.RY(0.456, wires=wire)

  dev = qml.device('default.qubit', wires=1)
  @qml.qnode(dev)
  def circuit():
      subroutine(0)
      qml.adjoint(subroutine)(0)
      return qml.expval(qml.PauliZ(0))
  ```

  This creates the following circuit:

  ```pycon
  >>> print(qml.draw(circuit)())
  0: --RX(0.123)--RY(0.456)--RY(-0.456)--RX(-0.123)--| <Z>
  ```

  Directly applying to a gate also works as expected.

  ```python
  qml.adjoint(qml.RX)(0.123, wires=0) # applies RX(-0.123)
  ```

* A new transform `qml.ctrl` is now available that adds control wires to subroutines.
  [(#1157)](https://github.com/PennyLaneAI/pennylane/pull/1157)

  ```python
  def my_ansatz(params):
     qml.RX(params[0], wires=0)
     qml.RZ(params[1], wires=1)

  # Create a new operation that applies `my_ansatz`
  # controlled by the "2" wire.
  my_ansatz2 = qml.ctrl(my_ansatz, control=2)

  @qml.qnode(dev)
  def circuit(params):
      my_ansatz2(params)
      return qml.state()
  ```

  This is equivalent to:

  ```python
  @qml.qnode(...)
  def circuit(params):
      qml.CRX(params[0], wires=[2, 0])
      qml.CRZ(params[1], wires=[2, 1])
      return qml.state()
  ```

* The `qml.transforms.classical_jacobian` transform has been added.
  [(#1186)](https://github.com/PennyLaneAI/pennylane/pull/1186)

  This transform returns a function to extract the Jacobian matrix of the classical part of a
  QNode, allowing the classical dependence between the QNode arguments and the quantum gate
  arguments to be extracted.

  For example, given the following QNode:

  ```pycon
  >>> @qml.qnode(dev)
  ... def circuit(weights):
  ...     qml.RX(weights[0], wires=0)
  ...     qml.RY(weights[0], wires=1)
  ...     qml.RZ(weights[2] ** 2, wires=1)
  ...     return qml.expval(qml.PauliZ(0))
  ```

  We can use this transform to extract the relationship
  :math:`f: \mathbb{R}^n \rightarrow\mathbb{R}^m` between the input QNode
  arguments :math:`w` and the gate arguments :math:`g`, for
  a given value of the QNode arguments:

  ```pycon
  >>> cjac_fn = qml.transforms.classical_jacobian(circuit)
  >>> weights = np.array([1., 1., 1.], requires_grad=True)
  >>> cjac = cjac_fn(weights)
  >>> print(cjac)
  [[1. 0. 0.]
   [1. 0. 0.]
   [0. 0. 2.]]
  ```

  The returned Jacobian has rows corresponding to gate arguments, and columns corresponding to
  QNode arguments; that is, :math:`J_{ij} = \frac{\partial}{\partial g_i} f(w_j)`.

<h4>More operations and templates</h4>

* Added the `SingleExcitation` two-qubit operation, which is useful for quantum
  chemistry applications.
  [(#1121)](https://github.com/PennyLaneAI/pennylane/pull/1121)

  It can be used to perform an SO(2) rotation in the subspace
  spanned by the states :math:`|01\rangle` and :math:`|10\rangle`.
  For example, the following circuit performs the transformation
  :math:`|10\rangle \rightarrow \cos(\phi/2)|10\rangle - \sin(\phi/2)|01\rangle`:

  ```python
  dev = qml.device('default.qubit', wires=2)

  @qml.qnode(dev)
  def circuit(phi):
      qml.PauliX(wires=0)
      qml.SingleExcitation(phi, wires=[0, 1])
  ```

  The `SingleExcitation` operation supports analytic gradients on hardware
  using only four expectation value calculations, following results from
  [Kottmann et al.](https://arxiv.org/abs/2011.05938)

* Added the `DoubleExcitation` four-qubit operation, which is useful for quantum
  chemistry applications.
  [(#1123)](https://github.com/PennyLaneAI/pennylane/pull/1123)

  It can be used to perform an SO(2) rotation in the subspace
  spanned by the states :math:`|1100\rangle` and :math:`|0011\rangle`.
  For example, the following circuit performs the transformation
  :math:`|1100\rangle\rightarrow \cos(\phi/2)|1100\rangle - \sin(\phi/2)|0011\rangle`:

  ```python
  dev = qml.device('default.qubit', wires=2)

  @qml.qnode(dev)
  def circuit(phi):
      qml.PauliX(wires=0)
      qml.PauliX(wires=1)
      qml.DoubleExcitation(phi, wires=[0, 1, 2, 3])
  ```

  The `DoubleExcitation` operation supports analytic gradients on hardware using only
  four expectation value calculations, following results from
  [Kottmann et al.](https://arxiv.org/abs/2011.05938).

* Added the `QuantumMonteCarlo` template for performing quantum Monte Carlo estimation of an
  expectation value on simulator.
  [(#1130)](https://github.com/PennyLaneAI/pennylane/pull/1130)

  The following example shows how the expectation value of sine squared over a standard normal
  distribution can be approximated:

  ```python
  from scipy.stats import norm

  m = 5
  M = 2 ** m
  n = 10
  N = 2 ** n
  target_wires = range(m + 1)
  estimation_wires = range(m + 1, n + m + 1)

  xmax = np.pi  # bound to region [-pi, pi]
  xs = np.linspace(-xmax, xmax, M)

  probs = np.array([norm().pdf(x) for x in xs])
  probs /= np.sum(probs)

  func = lambda i: np.sin(xs[i]) ** 2

  dev = qml.device("default.qubit", wires=(n + m + 1))

  @qml.qnode(dev)
  def circuit():
      qml.templates.QuantumMonteCarlo(
          probs,
          func,
          target_wires=target_wires,
          estimation_wires=estimation_wires,
      )
      return qml.probs(estimation_wires)

  phase_estimated = np.argmax(circuit()[:int(N / 2)]) / N
  expectation_estimated = (1 - np.cos(np.pi * phase_estimated)) / 2
  ```

* Added the `QuantumPhaseEstimation` template for performing quantum phase estimation for an input
  unitary matrix.
  [(#1095)](https://github.com/PennyLaneAI/pennylane/pull/1095)

  Consider the matrix corresponding to a rotation from an `RX` gate:

  ```pycon
  >>> phase = 5
  >>> target_wires = [0]
  >>> unitary = qml.RX(phase, wires=0).matrix
  ```

  The ``phase`` parameter can be estimated using ``QuantumPhaseEstimation``. For example, using five
  phase-estimation qubits:

  ```python
  n_estimation_wires = 5
  estimation_wires = range(1, n_estimation_wires + 1)

  dev = qml.device("default.qubit", wires=n_estimation_wires + 1)

  @qml.qnode(dev)
  def circuit():
      # Start in the |+> eigenstate of the unitary
      qml.Hadamard(wires=target_wires)

      QuantumPhaseEstimation(
          unitary,
          target_wires=target_wires,
          estimation_wires=estimation_wires,
      )

      return qml.probs(estimation_wires)

  phase_estimated = np.argmax(circuit()) / 2 ** n_estimation_wires

  # Need to rescale phase due to convention of RX gate
  phase_estimated = 4 * np.pi * (1 - phase)
  ```

- Added the `ControlledPhaseShift` gate as well as the `QFT` operation for applying quantum Fourier
  transforms.
  [(#1064)](https://github.com/PennyLaneAI/pennylane/pull/1064)

  ```python
  @qml.qnode(dev)
  def circuit_qft(basis_state):
      qml.BasisState(basis_state, wires=range(3))
      qml.QFT(wires=range(3))
      return qml.state()
  ```

- Added the `ControlledQubitUnitary` operation. This
  enables implementation of multi-qubit gates with a variable number of
  control qubits. It is also possible to specify a different state for the
  control qubits using the `control_values` argument (also known as a
  mixed-polarity multi-controlled operation).
  [(#1069)](https://github.com/PennyLaneAI/pennylane/pull/1069)
  [(#1104)](https://github.com/PennyLaneAI/pennylane/pull/1104)

  For example, we can  create a multi-controlled T gate using:

  ```python
  T = qml.T._matrix()
  qml.ControlledQubitUnitary(T, control_wires=[0, 1, 3], wires=2, control_values="110")
  ```

  Here, the T gate will be applied to wire `2` if control wires `0` and `1` are in
  state `1`, and control wire `3` is in state `0`. If no value is passed to
  `control_values`, the gate will be applied if all control wires are in
  the `1` state.

- Added `MultiControlledX` for multi-controlled `NOT` gates.
  This is a special case of `ControlledQubitUnitary` that applies a
  Pauli X gate conditioned on the state of an arbitrary number of
  control qubits.
  [(#1104)](https://github.com/PennyLaneAI/pennylane/pull/1104)

<h4>Support for higher-order derivatives on hardware</h4>

* Computing second derivatives and Hessians of QNodes is now supported with
  the parameter-shift differentiation method, on all machine learning interfaces.
  [(#1130)](https://github.com/PennyLaneAI/pennylane/pull/1130)
  [(#1129)](https://github.com/PennyLaneAI/pennylane/pull/1129)
  [(#1110)](https://github.com/PennyLaneAI/pennylane/pull/1110)

  Hessians are computed using the parameter-shift rule, and can be
  evaluated on both hardware and simulator devices.

  ```python
  dev = qml.device('default.qubit', wires=1)

  @qml.qnode(dev, diff_method="parameter-shift")
  def circuit(p):
      qml.RY(p[0], wires=0)
      qml.RX(p[1], wires=0)
      return qml.expval(qml.PauliZ(0))

  x = np.array([1.0, 2.0], requires_grad=True)
  ```

  ```python
  >>> hessian_fn = qml.jacobian(qml.grad(circuit))
  >>> hessian_fn(x)
  [[0.2248451 0.7651474]
   [0.7651474 0.2248451]]
  ```

* Added the function `finite_diff()` to compute finite-difference
  approximations to the gradient and the second-order derivatives of
  arbitrary callable functions.
  [(#1090)](https://github.com/PennyLaneAI/pennylane/pull/1090)

  This is useful to compute the derivative of parametrized
  `pennylane.Hamiltonian` observables with respect to their parameters.

  For example, in quantum chemistry simulations it can be used to evaluate
  the derivatives of the electronic Hamiltonian with respect to the nuclear
  coordinates:

  ```pycon
  >>> def H(x):
  ...    return qml.qchem.molecular_hamiltonian(['H', 'H'], x)[0]
  >>> x = np.array([0., 0., -0.66140414, 0., 0., 0.66140414])
  >>> grad_fn = qml.finite_diff(H, N=1)
  >>> grad = grad_fn(x)
  >>> deriv2_fn = qml.finite_diff(H, N=2, idx=[0, 1])
  >>> deriv2_fn(x)
  ```

* The JAX interface now supports all devices, including hardware devices,
  via the parameter-shift differentiation method.
  [(#1076)](https://github.com/PennyLaneAI/pennylane/pull/1076)

  For example, using the JAX interface with Cirq:

  ```python
  dev = qml.device('cirq.simulator', wires=1)
  @qml.qnode(dev, interface="jax", diff_method="parameter-shift")
  def circuit(x):
      qml.RX(x[1], wires=0)
      qml.Rot(x[0], x[1], x[2], wires=0)
      return qml.expval(qml.PauliZ(0))
  weights = jnp.array([0.2, 0.5, 0.1])
  print(circuit(weights))
  ```

  Currently, when used with the parameter-shift differentiation method,
  only a single returned expectation value or variance is supported.
  Multiple expectations/variances, as well as probability and state returns,
  are not currently allowed.

<h3>Improvements</h3>

  ```python
  dev = qml.device("default.qubit", wires=2)

  inputstate = [np.sqrt(0.2), np.sqrt(0.3), np.sqrt(0.4), np.sqrt(0.1)]

  @qml.qnode(dev)
  def circuit():
      mottonen.MottonenStatePreparation(inputstate,wires=[0, 1])
      return qml.expval(qml.PauliZ(0))
  ```

  Previously returned:

  ```pycon
  >>> print(qml.draw(circuit)())
  0: ──RY(1.57)──╭C─────────────╭C──╭C──╭C──┤ ⟨Z⟩
  1: ──RY(1.35)──╰X──RY(0.422)──╰X──╰X──╰X──┤
  ```

  In this release, it now returns:

  ```pycon
  >>> print(qml.draw(circuit)())
  0: ──RY(1.57)──╭C─────────────╭C──┤ ⟨Z⟩
  1: ──RY(1.35)──╰X──RY(0.422)──╰X──┤
  ```

- The templates are now classes inheriting
  from `Operation`, and define the ansatz in their `expand()` method. This
  change does not affect the user interface.
  [(#1138)](https://github.com/PennyLaneAI/pennylane/pull/1138)
  [(#1156)](https://github.com/PennyLaneAI/pennylane/pull/1156)
  [(#1163)](https://github.com/PennyLaneAI/pennylane/pull/1163)
  [(#1192)](https://github.com/PennyLaneAI/pennylane/pull/1192)

  For convenience, some templates have a new method that returns the expected
  shape of the trainable parameter tensor, which can be used to create
  random tensors.

  ```python
  shape = qml.templates.BasicEntanglerLayers.shape(n_layers=2, n_wires=4)
  weights = np.random.random(shape)
  qml.templates.BasicEntanglerLayers(weights, wires=range(4))
  ```

- `QubitUnitary` now validates to ensure the input matrix is two dimensional.
  [(#1128)](https://github.com/PennyLaneAI/pennylane/pull/1128)

* Most layers in Pytorch or Keras accept arbitrary dimension inputs, where each dimension barring
  the last (in the case where the actual weight function of the layer operates on one-dimensional
  vectors) is broadcast over. This is now also supported by KerasLayer and TorchLayer.
  [(#1062)](https://github.com/PennyLaneAI/pennylane/pull/1062).

  Example use:

  ```python
  dev = qml.device("default.qubit", wires=4)
  x = tf.ones((5, 4, 4))

  @qml.qnode(dev)
  def layer(weights, inputs):
      qml.templates.AngleEmbedding(inputs, wires=range(4))
      qml.templates.StronglyEntanglingLayers(weights, wires=range(4))
      return [qml.expval(qml.PauliZ(i)) for i in range(4)]

  qlayer = qml.qnn.KerasLayer(layer, {"weights": (4, 4, 3)}, output_dim=4)
  out = qlayer(x)
  ```

  The output tensor has the following shape:
  ```pycon
  >>> out.shape
  (5, 4, 4)
  ```

* If only one argument to the function `qml.grad` has the `requires_grad` attribute
  set to True, then the returned gradient will be a NumPy array, rather than a
  tuple of length 1.
  [(#1067)](https://github.com/PennyLaneAI/pennylane/pull/1067)
  [(#1081)](https://github.com/PennyLaneAI/pennylane/pull/1081)

* An improvement has been made to how `QubitDevice` generates and post-processess samples,
  allowing QNode measurement statistics to work on devices with more than 32 qubits.
  [(#1088)](https://github.com/PennyLaneAI/pennylane/pull/1088)

* Due to the addition of `density_matrix()` as a return type from a QNode, tuples are now supported
  by the `output_dim` parameter in `qnn.KerasLayer`.
  [(#1070)](https://github.com/PennyLaneAI/pennylane/pull/1070)

* Two new utility methods are provided for working with quantum tapes.
  [(#1175)](https://github.com/PennyLaneAI/pennylane/pull/1175)

  - `qml.tape.get_active_tape()` gets the currently recording tape.

  - `tape.stop_recording()` is a context manager that temporarily
    stops the currently recording tape from recording additional
    tapes or quantum operations.

  For example:

  ```pycon
  >>> with qml.tape.QuantumTape():
  ...     qml.RX(0, wires=0)
  ...     current_tape = qml.tape.get_active_tape()
  ...     with current_tape.stop_recording():
  ...         qml.RY(1.0, wires=1)
  ...     qml.RZ(2, wires=1)
  >>> current_tape.operations
  [RX(0, wires=[0]), RZ(2, wires=[1])]
  ```

* When printing `qml.Hamiltonian` objects, the terms are sorted by number of wires followed by coefficients.
  [(#981)](https://github.com/PennyLaneAI/pennylane/pull/981)

* Adds `qml.math.conj` to the PennyLane math module.
  [(#1143)](https://github.com/PennyLaneAI/pennylane/pull/1143)

  This new method will do elementwise conjugation to the given tensor-like object,
  correctly dispatching to the required tensor-manipulation framework
  to preserve differentiability.

  ```python
  >>> a = np.array([1.0 + 2.0j])
  >>> qml.math.conj(a)
  array([1.0 - 2.0j])
  ```

* The four-term parameter-shift rule, as used by the controlled rotation operations,
  has been updated to use coefficients that minimize the variance as per
  https://arxiv.org/abs/2104.05695.
  [(#1206)](https://github.com/PennyLaneAI/pennylane/pull/1206)

* A new transform `qml.transforms.invisible` has been added, to make it easier
  to transform QNodes.
  [(#1175)](https://github.com/PennyLaneAI/pennylane/pull/1175)

<h3>Breaking changes</h3>

* Devices do not have an `analytic` argument or attribute anymore.
  Instead, `shots` is the source of truth for whether a simulator
  estimates return values from a finite number of shots, or whether
  it returns analytic results (`shots=None`).
  [(#1079)](https://github.com/PennyLaneAI/pennylane/pull/1079)
  [(#1196)](https://github.com/PennyLaneAI/pennylane/pull/1196)

  ```python
  dev_analytic = qml.device('default.qubit', wires=1, shots=None)
  dev_finite_shots = qml.device('default.qubit', wires=1, shots=1000)

  def circuit():
      qml.Hadamard(wires=0)
      return qml.expval(qml.PauliZ(wires=0))

  circuit_analytic = qml.QNode(circuit, dev_analytic)
  circuit_finite_shots = qml.QNode(circuit, dev_finite_shots)
  ```

  Devices with `shots=None` return deterministic, exact results:

  ```pycon
  >>> circuit_analytic()
  0.0
  >>> circuit_analytic()
  0.0
  ```
  Devices with `shots > 0` return stochastic results estimated from
  samples in each run:

  ```pycon
  >>> circuit_finite_shots()
  -0.062
  >>> circuit_finite_shots()
  0.034
  ```

  The `qml.sample()` measurement can only be used on devices on which the number
  of shots is set explicitly.

* If creating a QNode from a quantum function with an argument named `shots`,
  a `UserWarning` is raised, warning the user that this is a reserved
  argument to change the number of shots on a per-call basis.
  [(#1075)](https://github.com/PennyLaneAI/pennylane/pull/1075)

* For devices inheriting from `QubitDevice`, the methods `expval`, `var`, `sample`
  accept two new keyword arguments --- `shot_range` and `bin_size`.
  [(#1103)](https://github.com/PennyLaneAI/pennylane/pull/1103)

  These new arguments allow for the statistics to be performed on only a subset of device samples.
  This finer level of control is accessible from the main UI by instantiating a device with a batch
  of shots.

  For example, consider the following device:

  ```pycon
  >>> dev = qml.device("my_device", shots=[5, (10, 3), 100])
  ```

  This device will execute QNodes using 135 shots, however
  measurement statistics will be **course grained** across these 135
  shots:

  * All measurement statistics will first be computed using the
    first 5 shots --- that is, `shots_range=[0, 5]`, `bin_size=5`.

  * Next, the tuple `(10, 3)` indicates 10 shots, repeated 3 times. This will use
    `shot_range=[5, 35]`, performing the expectation value in bins of size 10
    (`bin_size=10`).

  * Finally, we repeat the measurement statistics for the final 100 shots,
    `shot_range=[35, 135]`, `bin_size=100`.


* The old PennyLane core has been removed, including the following modules:
  [(#1100)](https://github.com/PennyLaneAI/pennylane/pull/1100)

  - `pennylane.variables`
  - `pennylane.qnodes`

  As part of this change, the location of the new core within the Python
  module has been moved:

  - Moves `pennylane.tape.interfaces` → `pennylane.interfaces`
  - Merges `pennylane.CircuitGraph` and `pennylane.TapeCircuitGraph`  → `pennylane.CircuitGraph`
  - Merges `pennylane.OperationRecorder` and `pennylane.TapeOperationRecorder`  →
  - `pennylane.tape.operation_recorder`
  - Merges `pennylane.measure` and `pennylane.tape.measure` → `pennylane.measure`
  - Merges `pennylane.operation` and `pennylane.tape.operation` → `pennylane.operation`
  - Merges `pennylane._queuing` and `pennylane.tape.queuing` → `pennylane.queuing`

  This has no affect on import location.

  In addition,

  - All tape-mode functions have been removed (`qml.enable_tape()`, `qml.tape_mode_active()`),
  - All tape fixtures have been deleted,
  - Tests specifically for non-tape mode have been deleted.

* The device test suite no longer accepts the `analytic` keyword.
  [(#1216)](https://github.com/PennyLaneAI/pennylane/pull/1216)

<h3>Bug fixes</h3>

* Fixes a bug where using the circuit drawer with a `ControlledQubitUnitary`
  operation raised an error.
  [(#1174)](https://github.com/PennyLaneAI/pennylane/pull/1174)

* Fixes a bug and a test where the ``QuantumTape.is_sampled`` attribute was not
  being updated.
  [(#1126)](https://github.com/PennyLaneAI/pennylane/pull/1126)

* Fixes a bug where `BasisEmbedding` would not accept inputs whose bits are all ones
  or all zeros.
  [(#1114)](https://github.com/PennyLaneAI/pennylane/pull/1114)

* The `ExpvalCost` class raises an error if instantiated
  with non-expectation measurement statistics.
  [(#1106)](https://github.com/PennyLaneAI/pennylane/pull/1106)

* Fixes a bug where decompositions would reset the differentiation method
  of a QNode.
  [(#1117)](https://github.com/PennyLaneAI/pennylane/pull/1117)

* Fixes a bug where the second-order CV parameter-shift rule would error
  if attempting to compute the gradient of a QNode with more than one
  second-order observable.
  [(#1197)](https://github.com/PennyLaneAI/pennylane/pull/1197)

* Fixes a bug where repeated Torch interface applications after expansion caused an error.
  [(#1223)](https://github.com/PennyLaneAI/pennylane/pull/1223)

* Sampling works correctly with batches of shots specified as a list.
  [(#1232)](https://github.com/PennyLaneAI/pennylane/pull/1232)

<h3>Documentation</h3>

- Updated the diagram used in the Architectural overview page of the
  Development guide such that it doesn't mention Variables.
  [(#1235)](https://github.com/PennyLaneAI/pennylane/pull/1235)

- Typos addressed in templates documentation.
  [(#1094)](https://github.com/PennyLaneAI/pennylane/pull/1094)

- Upgraded the documentation to use Sphinx 3.5.3 and the new m2r2 package.
  [(#1186)](https://github.com/PennyLaneAI/pennylane/pull/1186)

- Added `flaky` as dependency for running tests in the documentation.
  [(#1113)](https://github.com/PennyLaneAI/pennylane/pull/1113)

<h3>Contributors</h3>

This release contains contributions from (in alphabetical order):

Shahnawaz Ahmed, Juan Miguel Arrazola, Thomas Bromley, Olivia Di Matteo, Alain Delgado Gran, Kyle
Godbey, Diego Guala, Theodor Isacsson, Josh Izaac, Soran Jahangiri, Nathan Killoran, Christina Lee,
Daniel Polatajko, Chase Roberts, Sankalp Sanand, Pritish Sehzpaul, Maria Schuld, Antal Száva, David Wierichs.


# Release 0.14.1

<h3>Bug fixes</h3>

* Fixes a testing bug where tests that required JAX would fail if JAX was not installed.
  The tests will now instead be skipped if JAX can not be imported.
  [(#1066)](https://github.com/PennyLaneAI/pennylane/pull/1066)

* Fixes a bug where inverse operations could not be differentiated
  using backpropagation on `default.qubit`.
  [(#1072)](https://github.com/PennyLaneAI/pennylane/pull/1072)

* The QNode has a new keyword argument, `max_expansion`, that determines the maximum number of times
  the internal circuit should be expanded when executed on a device. In addition, the default number
  of max expansions has been increased from 2 to 10, allowing devices that require more than two
  operator decompositions to be supported.
  [(#1074)](https://github.com/PennyLaneAI/pennylane/pull/1074)

* Fixes a bug where `Hamiltonian` objects created with non-list arguments raised an error for
  arithmetic operations. [(#1082)](https://github.com/PennyLaneAI/pennylane/pull/1082)

* Fixes a bug where `Hamiltonian` objects with no coefficients or operations would return a faulty
  result when used with `ExpvalCost`. [(#1082)](https://github.com/PennyLaneAI/pennylane/pull/1082)

<h3>Documentation</h3>

* Updates mentions of `generate_hamiltonian` to `molecular_hamiltonian` in the
  docstrings of the `ExpvalCost` and `Hamiltonian` classes.
  [(#1077)](https://github.com/PennyLaneAI/pennylane/pull/1077)

<h3>Contributors</h3>

This release contains contributions from (in alphabetical order):

Thomas Bromley, Josh Izaac, Antal Száva.



# Release 0.14.0

<h3>New features since last release</h3>

<h4>Perform quantum machine learning with JAX</h4>

* QNodes created with `default.qubit` now support a JAX interface, allowing JAX to be used
  to create, differentiate, and optimize hybrid quantum-classical models.
  [(#947)](https://github.com/PennyLaneAI/pennylane/pull/947)

  This is supported internally via a new `default.qubit.jax` device. This device runs end to end in
  JAX, meaning that it supports all of the awesome JAX transformations (`jax.vmap`, `jax.jit`,
  `jax.hessian`, etc).

  Here is an example of how to use the new JAX interface:

  ```python
  dev = qml.device("default.qubit", wires=1)
  @qml.qnode(dev, interface="jax", diff_method="backprop")
  def circuit(x):
      qml.RX(x[1], wires=0)
      qml.Rot(x[0], x[1], x[2], wires=0)
      return qml.expval(qml.PauliZ(0))

  weights = jnp.array([0.2, 0.5, 0.1])
  grad_fn = jax.grad(circuit)
  print(grad_fn(weights))
  ```

  Currently, only `diff_method="backprop"` is supported, with plans to support more in the future.

<h4>New, faster, quantum gradient methods</h4>

* A new differentiation method has been added for use with simulators. The `"adjoint"`
  method operates after a forward pass by iteratively applying inverse gates to scan backwards
  through the circuit.
  [(#1032)](https://github.com/PennyLaneAI/pennylane/pull/1032)

  This method is similar to the reversible method, but has a lower time
  overhead and a similar memory overhead. It follows the approach provided by
  [Jones and Gacon](https://arxiv.org/abs/2009.02823). This method is only compatible with certain
  statevector-based devices such as `default.qubit`.

  Example use:

  ```python
  import pennylane as qml

  wires = 1
  device = qml.device("default.qubit", wires=wires)

  @qml.qnode(device, diff_method="adjoint")
  def f(params):
      qml.RX(0.1, wires=0)
      qml.Rot(*params, wires=0)
      qml.RX(-0.3, wires=0)
      return qml.expval(qml.PauliZ(0))

  params = [0.1, 0.2, 0.3]
  qml.grad(f)(params)
  ```

* The default logic for choosing the 'best' differentiation method has been altered
  to improve performance.
  [(#1008)](https://github.com/PennyLaneAI/pennylane/pull/1008)

  - If the quantum device provides its own gradient, this is now the preferred
    differentiation method.

  - If the quantum device natively supports classical
    backpropagation, this is now preferred over the parameter-shift rule.

    This will lead to marked speed improvement during optimization when using
    `default.qubit`, with a sight penalty on the forward-pass evaluation.

  More details are available below in the 'Improvements' section for plugin developers.

* PennyLane now supports analytical quantum gradients for noisy channels, in addition to its
  existing support for unitary operations. The noisy channels `BitFlip`, `PhaseFlip`, and
  `DepolarizingChannel` all support analytic gradients out of the box.
  [(#968)](https://github.com/PennyLaneAI/pennylane/pull/968)

* A method has been added for calculating the Hessian of quantum circuits using the second-order
  parameter shift formula.
  [(#961)](https://github.com/PennyLaneAI/pennylane/pull/961)

  The following example shows the calculation of the Hessian:

  ```python
  n_wires = 5
  weights = [2.73943676, 0.16289932, 3.4536312, 2.73521126, 2.6412488]

  dev = qml.device("default.qubit", wires=n_wires)

  with qml.tape.QubitParamShiftTape() as tape:
      for i in range(n_wires):
          qml.RX(weights[i], wires=i)

      qml.CNOT(wires=[0, 1])
      qml.CNOT(wires=[2, 1])
      qml.CNOT(wires=[3, 1])
      qml.CNOT(wires=[4, 3])

      qml.expval(qml.PauliZ(1))

  print(tape.hessian(dev))
  ```

  The Hessian is not yet supported via classical machine learning interfaces, but will
  be added in a future release.

<h4>More operations and templates</h4>

* Two new error channels, `BitFlip` and `PhaseFlip` have been added.
  [(#954)](https://github.com/PennyLaneAI/pennylane/pull/954)

  They can be used in the same manner as existing error channels:

  ```python
  dev = qml.device("default.mixed", wires=2)

  @qml.qnode(dev)
  def circuit():
      qml.RX(0.3, wires=0)
      qml.RY(0.5, wires=1)
      qml.BitFlip(0.01, wires=0)
      qml.PhaseFlip(0.01, wires=1)
      return qml.expval(qml.PauliZ(0))
  ```

* Apply permutations to wires using the `Permute` subroutine.
  [(#952)](https://github.com/PennyLaneAI/pennylane/pull/952)

  ```python
  import pennylane as qml
  dev = qml.device('default.qubit', wires=5)

  @qml.qnode(dev)
  def apply_perm():
      # Send contents of wire 4 to wire 0, of wire 2 to wire 1, etc.
      qml.templates.Permute([4, 2, 0, 1, 3], wires=dev.wires)
      return qml.expval(qml.PauliZ(0))
  ```

<h4>QNode transformations</h4>

* The `qml.metric_tensor` function transforms a QNode to produce the Fubini-Study
  metric tensor with full autodifferentiation support---even on hardware.
  [(#1014)](https://github.com/PennyLaneAI/pennylane/pull/1014)

  Consider the following QNode:

  ```python
  dev = qml.device("default.qubit", wires=3)

  @qml.qnode(dev, interface="autograd")
  def circuit(weights):
      # layer 1
      qml.RX(weights[0, 0], wires=0)
      qml.RX(weights[0, 1], wires=1)

      qml.CNOT(wires=[0, 1])
      qml.CNOT(wires=[1, 2])

      # layer 2
      qml.RZ(weights[1, 0], wires=0)
      qml.RZ(weights[1, 1], wires=2)

      qml.CNOT(wires=[0, 1])
      qml.CNOT(wires=[1, 2])
      return qml.expval(qml.PauliZ(0) @ qml.PauliZ(1)), qml.expval(qml.PauliY(2))
  ```

  We can use the `metric_tensor` function to generate a new function, that returns the
  metric tensor of this QNode:

  ```pycon
  >>> met_fn = qml.metric_tensor(circuit)
  >>> weights = np.array([[0.1, 0.2, 0.3], [0.4, 0.5, 0.6]], requires_grad=True)
  >>> met_fn(weights)
  tensor([[0.25  , 0.    , 0.    , 0.    ],
          [0.    , 0.25  , 0.    , 0.    ],
          [0.    , 0.    , 0.0025, 0.0024],
          [0.    , 0.    , 0.0024, 0.0123]], requires_grad=True)
  ```

  The returned metric tensor is also fully differentiable, in all interfaces.
  For example, differentiating the `(3, 2)` element:

  ```pycon
  >>> grad_fn = qml.grad(lambda x: met_fn(x)[3, 2])
  >>> grad_fn(weights)
  array([[ 0.04867729, -0.00049502,  0.        ],
         [ 0.        ,  0.        ,  0.        ]])
  ```

  Differentiation is also supported using Torch, Jax, and TensorFlow.

* Adds the new function `qml.math.cov_matrix()`. This function accepts a list of commuting
  observables, and the probability distribution in the shared observable eigenbasis after the
  application of an ansatz. It uses these to construct the covariance matrix in a *framework
  independent* manner, such that the output covariance matrix is autodifferentiable.
  [(#1012)](https://github.com/PennyLaneAI/pennylane/pull/1012)

  For example, consider the following ansatz and observable list:

  ```python3
  obs_list = [qml.PauliX(0) @ qml.PauliZ(1), qml.PauliY(2)]
  ansatz = qml.templates.StronglyEntanglingLayers
  ```

  We can construct a QNode to output the probability distribution in the shared eigenbasis of the
  observables:

  ```python
  dev = qml.device("default.qubit", wires=3)

  @qml.qnode(dev, interface="autograd")
  def circuit(weights):
      ansatz(weights, wires=[0, 1, 2])
      # rotate into the basis of the observables
      for o in obs_list:
          o.diagonalizing_gates()
      return qml.probs(wires=[0, 1, 2])
  ```

  We can now compute the covariance matrix:

  ```pycon
  >>> weights = qml.init.strong_ent_layers_normal(n_layers=2, n_wires=3)
  >>> cov = qml.math.cov_matrix(circuit(weights), obs_list)
  >>> cov
  array([[0.98707611, 0.03665537],
         [0.03665537, 0.99998377]])
  ```

  Autodifferentiation is fully supported using all interfaces:

  ```pycon
  >>> cost_fn = lambda weights: qml.math.cov_matrix(circuit(weights), obs_list)[0, 1]
  >>> qml.grad(cost_fn)(weights)[0]
  array([[[ 4.94240914e-17, -2.33786398e-01, -1.54193959e-01],
          [-3.05414996e-17,  8.40072236e-04,  5.57884080e-04],
          [ 3.01859411e-17,  8.60411436e-03,  6.15745204e-04]],

         [[ 6.80309533e-04, -1.23162742e-03,  1.08729813e-03],
          [-1.53863193e-01, -1.38700657e-02, -1.36243323e-01],
          [-1.54665054e-01, -1.89018172e-02, -1.56415558e-01]]])
  ```

* A new  `qml.draw` function is available, allowing QNodes to be easily
  drawn without execution by providing example input.
  [(#962)](https://github.com/PennyLaneAI/pennylane/pull/962)

  ```python
  @qml.qnode(dev)
  def circuit(a, w):
      qml.Hadamard(0)
      qml.CRX(a, wires=[0, 1])
      qml.Rot(*w, wires=[1])
      qml.CRX(-a, wires=[0, 1])
      return qml.expval(qml.PauliZ(0) @ qml.PauliZ(1))
  ```

  The QNode circuit structure may depend on the input arguments;
  this is taken into account by passing example QNode arguments
  to the `qml.draw()` drawing function:

  ```pycon
  >>> drawer = qml.draw(circuit)
  >>> result = drawer(a=2.3, w=[1.2, 3.2, 0.7])
  >>> print(result)
  0: ──H──╭C────────────────────────────╭C─────────╭┤ ⟨Z ⊗ Z⟩
  1: ─────╰RX(2.3)──Rot(1.2, 3.2, 0.7)──╰RX(-2.3)──╰┤ ⟨Z ⊗ Z⟩
  ```

<h4>A faster, leaner, and more flexible core</h4>

* The new core of PennyLane, rewritten from the ground up and developed over the last few release
  cycles, has achieved feature parity and has been made the new default in PennyLane v0.14. The old
  core has been marked as deprecated, and will be removed in an upcoming release.
  [(#1046)](https://github.com/PennyLaneAI/pennylane/pull/1046)
  [(#1040)](https://github.com/PennyLaneAI/pennylane/pull/1040)
  [(#1034)](https://github.com/PennyLaneAI/pennylane/pull/1034)
  [(#1035)](https://github.com/PennyLaneAI/pennylane/pull/1035)
  [(#1027)](https://github.com/PennyLaneAI/pennylane/pull/1027)
  [(#1026)](https://github.com/PennyLaneAI/pennylane/pull/1026)
  [(#1021)](https://github.com/PennyLaneAI/pennylane/pull/1021)
  [(#1054)](https://github.com/PennyLaneAI/pennylane/pull/1054)
  [(#1049)](https://github.com/PennyLaneAI/pennylane/pull/1049)

  While high-level PennyLane code and tutorials remain unchanged, the new core
  provides several advantages and improvements:

  - **Faster and more optimized**: The new core provides various performance optimizations, reducing
    pre- and post-processing overhead, and reduces the number of quantum evaluations in certain
    cases.

  - **Support for in-QNode classical processing**: this allows for differentiable classical
    processing within the QNode.

    ```python
    dev = qml.device("default.qubit", wires=1)

    @qml.qnode(dev, interface="tf")
    def circuit(p):
        qml.RX(tf.sin(p[0])**2 + p[1], wires=0)
        return qml.expval(qml.PauliZ(0))
    ```

    The classical processing functions used within the QNode must match
    the QNode interface. Here, we use TensorFlow:

    ```pycon
    >>> params = tf.Variable([0.5, 0.1], dtype=tf.float64)
    >>> with tf.GradientTape() as tape:
    ...     res = circuit(params)
    >>> grad = tape.gradient(res, params)
    >>> print(res)
    tf.Tensor(0.9460913127754935, shape=(), dtype=float64)
    >>> print(grad)
    tf.Tensor([-0.27255248 -0.32390003], shape=(2,), dtype=float64)
    ```

    As a result of this change, quantum decompositions that require classical processing
    are fully supported and end-to-end differentiable in tape mode.

  - **No more Variable wrapping**: QNode arguments no longer become `Variable`
    objects within the QNode.

    ```python
    dev = qml.device("default.qubit", wires=1)

    @qml.qnode(dev)
    def circuit(x):
        print("Parameter value:", x)
        qml.RX(x, wires=0)
        return qml.expval(qml.PauliZ(0))
    ```

    Internal QNode parameters can be easily inspected, printed, and manipulated:

    ```pycon
    >>> circuit(0.5)
    Parameter value: 0.5
    tensor(0.87758256, requires_grad=True)
    ```

  - **Less restrictive QNode signatures**: There is no longer any restriction on the QNode signature; the QNode can be
    defined and called following the same rules as standard Python functions.

    For example, the following QNode uses positional, named, and variable
    keyword arguments:

    ```python
    x = torch.tensor(0.1, requires_grad=True)
    y = torch.tensor([0.2, 0.3], requires_grad=True)
    z = torch.tensor(0.4, requires_grad=True)

    @qml.qnode(dev, interface="torch")
    def circuit(p1, p2=y, **kwargs):
        qml.RX(p1, wires=0)
        qml.RY(p2[0] * p2[1], wires=0)
        qml.RX(kwargs["p3"], wires=0)
        return qml.var(qml.PauliZ(0))
    ```

    When we call the QNode, we may pass the arguments by name
    even if defined positionally; any argument not provided will
    use the default value.

    ```pycon
    >>> res = circuit(p1=x, p3=z)
    >>> print(res)
    tensor(0.2327, dtype=torch.float64, grad_fn=<SelectBackward>)
    >>> res.backward()
    >>> print(x.grad, y.grad, z.grad)
    tensor(0.8396) tensor([0.0289, 0.0193]) tensor(0.8387)
    ```

    This extends to the `qnn` module, where `KerasLayer` and `TorchLayer` modules
    can be created from QNodes with unrestricted signatures.

  - **Smarter measurements:** QNodes can now measure wires more than once, as
    long as all observables are commuting:

    ```python
    @qml.qnode(dev)
    def circuit(x):
        qml.RX(x, wires=0)
        return [
            qml.expval(qml.PauliZ(0)),
            qml.expval(qml.PauliZ(0) @ qml.PauliZ(1))
        ]
    ```

    Further, the `qml.ExpvalCost()` function allows for optimizing
    measurements to reduce the number of quantum evaluations required.

  With the new PennyLane core, there are a few small breaking changes, detailed
  below in the 'Breaking Changes' section.

<h3>Improvements</h3>

* The built-in PennyLane optimizers allow more flexible cost functions. The cost function passed to most optimizers
  may accept any combination of trainable arguments, non-trainable arguments, and keyword arguments.
  [(#959)](https://github.com/PennyLaneAI/pennylane/pull/959)
  [(#1053)](https://github.com/PennyLaneAI/pennylane/pull/1053)

  The full changes apply to:

  * `AdagradOptimizer`
  * `AdamOptimizer`
  * `GradientDescentOptimizer`
  * `MomentumOptimizer`
  * `NesterovMomentumOptimizer`
  * `RMSPropOptimizer`
  * `RotosolveOptimizer`

  The `requires_grad=False` property must mark any non-trainable constant argument.
  The `RotoselectOptimizer` allows passing only keyword arguments.

  Example use:

  ```python
  def cost(x, y, data, scale=1.0):
      return scale * (x[0]-data)**2 + scale * (y-data)**2

  x = np.array([1.], requires_grad=True)
  y = np.array([1.0])
  data = np.array([2.], requires_grad=False)

  opt = qml.GradientDescentOptimizer()

  # the optimizer step and step_and_cost methods can
  # now update multiple parameters at once
  x_new, y_new, data = opt.step(cost, x, y, data, scale=0.5)
  (x_new, y_new, data), value = opt.step_and_cost(cost, x, y, data, scale=0.5)

  # list and tuple unpacking is also supported
  params = (x, y, data)
  params = opt.step(cost, *params)
  ```

* The circuit drawer has been updated to support the inclusion of unused or inactive
  wires, by passing the `show_all_wires` argument.
  [(#1033)](https://github.com/PennyLaneAI/pennylane/pull/1033)

  ```python
  dev = qml.device('default.qubit', wires=[-1, "a", "q2", 0])

  @qml.qnode(dev)
  def circuit():
      qml.Hadamard(wires=-1)
      qml.CNOT(wires=[-1, "q2"])
      return qml.expval(qml.PauliX(wires="q2"))
  ```

  ```pycon
  >>> print(qml.draw(circuit, show_all_wires=True)())
  >>>
   -1: ──H──╭C──┤
    a: ─────│───┤
   q2: ─────╰X──┤ ⟨X⟩
    0: ─────────┤
  ```

* The logic for choosing the 'best' differentiation method has been altered
  to improve performance.
  [(#1008)](https://github.com/PennyLaneAI/pennylane/pull/1008)

  - If the device provides its own gradient, this is now the preferred
    differentiation method.

  - If a device provides additional interface-specific versions that natively support classical
    backpropagation, this is now preferred over the parameter-shift rule.

    Devices define additional interface-specific devices via their `capabilities()` dictionary. For
    example, `default.qubit` supports supplementary devices for TensorFlow, Autograd, and JAX:

    ```python
    {
      "passthru_devices": {
          "tf": "default.qubit.tf",
          "autograd": "default.qubit.autograd",
          "jax": "default.qubit.jax",
      },
    }
    ```

  As a result of this change, if the QNode `diff_method` is not explicitly provided,
  it is possible that the QNode will run on a *supplementary device* of the device that was
  specifically provided:

  ```python
  dev = qml.device("default.qubit", wires=2)
  qml.QNode(dev) # will default to backprop on default.qubit.autograd
  qml.QNode(dev, interface="tf") # will default to backprop on default.qubit.tf
  qml.QNode(dev, interface="jax") # will default to backprop on default.qubit.jax
  ```

* The `default.qubit` device has been updated so that internally it applies operations in a more
  functional style, i.e., by accepting an input state and returning an evolved state.
  [(#1025)](https://github.com/PennyLaneAI/pennylane/pull/1025)

* A new test series, `pennylane/devices/tests/test_compare_default_qubit.py`, has been added, allowing to test if
  a chosen device gives the same result as `default.qubit`.
  [(#897)](https://github.com/PennyLaneAI/pennylane/pull/897)

  Three tests are added:

  - `test_hermitian_expectation`,
  - `test_pauliz_expectation_analytic`, and
  - `test_random_circuit`.

* Adds the following agnostic tensor manipulation functions to the `qml.math` module: `abs`,
  `angle`, `arcsin`, `concatenate`, `dot`, `squeeze`, `sqrt`, `sum`, `take`, `where`. These functions are
  required to fully support end-to-end differentiable Mottonen and Amplitude embedding.
  [(#922)](https://github.com/PennyLaneAI/pennylane/pull/922)
  [(#1011)](https://github.com/PennyLaneAI/pennylane/pull/1011)

* The `qml.math` module now supports JAX.
  [(#985)](https://github.com/XanaduAI/software-docs/pull/274)

* Several improvements have been made to the `Wires` class to reduce overhead and simplify the logic
  of how wire labels are interpreted:
  [(#1019)](https://github.com/PennyLaneAI/pennylane/pull/1019)
  [(#1010)](https://github.com/PennyLaneAI/pennylane/pull/1010)
  [(#1005)](https://github.com/PennyLaneAI/pennylane/pull/1005)
  [(#983)](https://github.com/PennyLaneAI/pennylane/pull/983)
  [(#967)](https://github.com/PennyLaneAI/pennylane/pull/967)

  - If the input `wires` to a wires class instantiation `Wires(wires)` can be iterated over,
    its elements are interpreted as wire labels. Otherwise, `wires` is interpreted as a single wire label.
    The only exception to this are strings, which are always interpreted as a single
    wire label, so users can address wires with labels such as `"ancilla"`.

  - Any type can now be a wire label as long as it is hashable. The hash is used to establish
    the uniqueness of two labels.

  - Indexing wires objects now returns a label, instead of a new `Wires` object. For example:

    ```pycon
    >>> w = Wires([0, 1, 2])
    >>> w[1]
    >>> 1
    ```

  - The check for uniqueness of wires moved from `Wires` instantiation to
    the `qml.wires._process` function in order to reduce overhead from repeated
    creation of `Wires` instances.

  - Calls to the `Wires` class are substantially reduced, for example by avoiding to call
    Wires on Wires instances on `Operation` instantiation, and by using labels instead of
    `Wires` objects inside the default qubit device.

* Adds the `PauliRot` generator to the `qml.operation` module. This
  generator is required to construct the metric tensor.
  [(#963)](https://github.com/PennyLaneAI/pennylane/pull/963)

* The templates are modified to make use of the new `qml.math` module, for framework-agnostic
  tensor manipulation. This allows the template library to be differentiable
  in backpropagation mode (`diff_method="backprop"`).
  [(#873)](https://github.com/PennyLaneAI/pennylane/pull/873)

* The circuit drawer now allows for the wire order to be (optionally) modified:
  [(#992)](https://github.com/PennyLaneAI/pennylane/pull/992)

  ```pycon
  >>> dev = qml.device('default.qubit', wires=["a", -1, "q2"])
  >>> @qml.qnode(dev)
  ... def circuit():
  ...     qml.Hadamard(wires=-1)
  ...     qml.CNOT(wires=["a", "q2"])
  ...     qml.RX(0.2, wires="a")
  ...     return qml.expval(qml.PauliX(wires="q2"))
  ```

  Printing with default wire order of the device:

  ```pycon
  >>> print(circuit.draw())
    a: ─────╭C──RX(0.2)──┤
   -1: ──H──│────────────┤
   q2: ─────╰X───────────┤ ⟨X⟩
  ```

  Changing the wire order:

  ```pycon
  >>> print(circuit.draw(wire_order=["q2", "a", -1]))
   q2: ──╭X───────────┤ ⟨X⟩
    a: ──╰C──RX(0.2)──┤
   -1: ───H───────────┤
  ```

<h3>Breaking changes</h3>

* QNodes using the new PennyLane core will no longer accept ragged arrays as inputs.

* When using the new PennyLane core and the Autograd interface, non-differentiable data passed
  as a QNode argument or a gate must have the `requires_grad` property set to `False`:

  ```python
  @qml.qnode(dev)
  def circuit(weights, data):
      basis_state = np.array([1, 0, 1, 1], requires_grad=False)
      qml.BasisState(basis_state, wires=[0, 1, 2, 3])
      qml.templates.AmplitudeEmbedding(data, wires=[0, 1, 2, 3])
      qml.templates.BasicEntanglerLayers(weights, wires=[0, 1, 2, 3])
      return qml.probs(wires=0)

  data = np.array(data, requires_grad=False)
  weights = np.array(weights, requires_grad=True)
  circuit(weights, data)
  ```

<h3>Bug fixes</h3>

* Fixes an issue where if the constituent observables of a tensor product do not exist in the queue,
  an error is raised. With this fix, they are first queued before annotation occurs.
  [(#1038)](https://github.com/PennyLaneAI/pennylane/pull/1038)

* Fixes an issue with tape expansions where information about sampling
  (specifically the `is_sampled` tape attribute) was not preserved.
  [(#1027)](https://github.com/PennyLaneAI/pennylane/pull/1027)

* Tape expansion was not properly taking into devices that supported inverse operations,
  causing inverse operations to be unnecessarily decomposed. The QNode tape expansion logic, as well
  as the `Operation.expand()` method, has been modified to fix this.
  [(#956)](https://github.com/PennyLaneAI/pennylane/pull/956)

* Fixes an issue where the Autograd interface was not unwrapping non-differentiable
  PennyLane tensors, which can cause issues on some devices.
  [(#941)](https://github.com/PennyLaneAI/pennylane/pull/941)

* `qml.vqe.Hamiltonian` prints any observable with any number of strings.
  [(#987)](https://github.com/PennyLaneAI/pennylane/pull/987)

* Fixes a bug where parameter-shift differentiation would fail if the QNode
  contained a single probability output.
  [(#1007)](https://github.com/PennyLaneAI/pennylane/pull/1007)

* Fixes an issue when using trainable parameters that are lists/arrays with `tape.vjp`.
  [(#1042)](https://github.com/PennyLaneAI/pennylane/pull/1042)

* The `TensorN` observable is updated to support being copied without any parameters or wires passed.
  [(#1047)](https://github.com/PennyLaneAI/pennylane/pull/1047)

* Fixed deprecation warning when importing `Sequence` from `collections` instead of `collections.abc` in `vqe/vqe.py`.
  [(#1051)](https://github.com/PennyLaneAI/pennylane/pull/1051)

<h3>Contributors</h3>

This release contains contributions from (in alphabetical order):

Juan Miguel Arrazola, Thomas Bromley, Olivia Di Matteo, Theodor Isacsson, Josh Izaac, Christina Lee,
Alejandro Montanez, Steven Oud, Chase Roberts, Sankalp Sanand, Maria Schuld, Antal
Száva, David Wierichs, Jiahao Yao.

# Release 0.13.0

<h3>New features since last release</h3>

<h4>Automatically optimize the number of measurements</h4>

* QNodes in tape mode now support returning observables on the same wire whenever the observables are
  qubit-wise commuting Pauli words. Qubit-wise commuting observables can be evaluated with a
  *single* device run as they are diagonal in the same basis, via a shared set of single-qubit rotations.
  [(#882)](https://github.com/PennyLaneAI/pennylane/pull/882)

  The following example shows a single QNode returning the expectation values of
  the qubit-wise commuting Pauli words `XX` and `XI`:

  ```python
  qml.enable_tape()

  @qml.qnode(dev)
  def f(x):
      qml.Hadamard(wires=0)
      qml.Hadamard(wires=1)
      qml.CRot(0.1, 0.2, 0.3, wires=[1, 0])
      qml.RZ(x, wires=1)
      return qml.expval(qml.PauliX(0) @ qml.PauliX(1)), qml.expval(qml.PauliX(0))
  ```

  ```pycon
  >>> f(0.4)
  tensor([0.89431013, 0.9510565 ], requires_grad=True)
  ```

* The `ExpvalCost` class (previously `VQECost`) now provides observable optimization using the
  `optimize` argument, resulting in potentially fewer device executions.
  [(#902)](https://github.com/PennyLaneAI/pennylane/pull/902)

  This is achieved by separating the observables composing the Hamiltonian into qubit-wise
  commuting groups and evaluating those groups on a single QNode using functionality from the
  `qml.grouping` module:

  ```python
  qml.enable_tape()
  commuting_obs = [qml.PauliX(0), qml.PauliX(0) @ qml.PauliZ(1)]
  H = qml.vqe.Hamiltonian([1, 1], commuting_obs)

  dev = qml.device("default.qubit", wires=2)
  ansatz = qml.templates.StronglyEntanglingLayers

  cost_opt = qml.ExpvalCost(ansatz, H, dev, optimize=True)
  cost_no_opt = qml.ExpvalCost(ansatz, H, dev, optimize=False)

  params = qml.init.strong_ent_layers_uniform(3, 2)
  ```

  Grouping these commuting observables leads to fewer device executions:

  ```pycon
  >>> cost_opt(params)
  >>> ex_opt = dev.num_executions
  >>> cost_no_opt(params)
  >>> ex_no_opt = dev.num_executions - ex_opt
  >>> print("Number of executions:", ex_no_opt)
  Number of executions: 2
  >>> print("Number of executions (optimized):", ex_opt)
  Number of executions (optimized): 1
  ```

<h4>New quantum gradient features</h4>

* Compute the analytic gradient of quantum circuits in parallel on supported devices.
  [(#840)](https://github.com/PennyLaneAI/pennylane/pull/840)

  This release introduces support for batch execution of circuits, via a new device API method
  `Device.batch_execute()`. Devices that implement this new API support submitting a batch of
  circuits for *parallel* evaluation simultaneously, which can significantly reduce the computation time.

  Furthermore, if using tape mode and a compatible device, gradient computations will
  automatically make use of the new batch API---providing a speedup during optimization.

* Gradient recipes are now much more powerful, allowing for operations to define their gradient
  via an arbitrary linear combination of circuit evaluations.
  [(#909)](https://github.com/PennyLaneAI/pennylane/pull/909)
  [(#915)](https://github.com/PennyLaneAI/pennylane/pull/915)

  With this change, gradient recipes can now be of the form
  :math:`\frac{\partial}{\partial\phi_k}f(\phi_k) = \sum_{i} c_i f(a_i \phi_k + s_i )`,
  and are no longer restricted to two-term shifts with identical (but opposite in sign) shift values.

  As a result, PennyLane now supports native analytic quantum gradients for the
  controlled rotation operations `CRX`, `CRY`, `CRZ`, and `CRot`. This allows for parameter-shift
  analytic gradients on hardware, without decomposition.

  Note that this is a breaking change for developers; please see the *Breaking Changes* section
  for more details.

* The `qnn.KerasLayer` class now supports differentiating the QNode through classical
  backpropagation in tape mode.
  [(#869)](https://github.com/PennyLaneAI/pennylane/pull/869)

  ```python
  qml.enable_tape()

  dev = qml.device("default.qubit.tf", wires=2)

  @qml.qnode(dev, interface="tf", diff_method="backprop")
  def f(inputs, weights):
      qml.templates.AngleEmbedding(inputs, wires=range(2))
      qml.templates.StronglyEntanglingLayers(weights, wires=range(2))
      return [qml.expval(qml.PauliZ(i)) for i in range(2)]

  weight_shapes = {"weights": (3, 2, 3)}

  qlayer = qml.qnn.KerasLayer(f, weight_shapes, output_dim=2)

  inputs = tf.constant(np.random.random((4, 2)), dtype=tf.float32)

  with tf.GradientTape() as tape:
      out = qlayer(inputs)

  tape.jacobian(out, qlayer.trainable_weights)
  ```

<h4>New operations, templates, and measurements</h4>

* Adds the `qml.density_matrix` QNode return with partial trace capabilities.
  [(#878)](https://github.com/PennyLaneAI/pennylane/pull/878)

  The density matrix over the provided wires is returned, with all other subsystems traced out.
  `qml.density_matrix` currently works for both the `default.qubit` and `default.mixed` devices.

  ```python
  qml.enable_tape()
  dev = qml.device("default.qubit", wires=2)

  def circuit(x):
      qml.PauliY(wires=0)
      qml.Hadamard(wires=1)
      return qml.density_matrix(wires=[1])  # wire 0 is traced out
  ```

* Adds the square-root X gate `SX`. [(#871)](https://github.com/PennyLaneAI/pennylane/pull/871)

  ```python
  dev = qml.device("default.qubit", wires=1)

  @qml.qnode(dev)
  def circuit():
      qml.SX(wires=[0])
      return qml.expval(qml.PauliZ(wires=[0]))
  ```

* Two new hardware-efficient particle-conserving templates have been implemented
  to perform VQE-based quantum chemistry simulations. The new templates apply
  several layers of the particle-conserving entanglers proposed in Figs. 2a and 2b
  of Barkoutsos *et al*., [arXiv:1805.04340](https://arxiv.org/abs/1805.04340)
  [(#875)](https://github.com/PennyLaneAI/pennylane/pull/875)
  [(#876)](https://github.com/PennyLaneAI/pennylane/pull/876)

<h4>Estimate and track resources</h4>

* The `QuantumTape` class now contains basic resource estimation functionality. The method
  `tape.get_resources()` returns a dictionary with a list of the constituent operations and the
  number of times they appear in the circuit. Similarly, `tape.get_depth()` computes the circuit depth.
  [(#862)](https://github.com/PennyLaneAI/pennylane/pull/862)

  ```pycon
  >>> with qml.tape.QuantumTape() as tape:
  ...    qml.Hadamard(wires=0)
  ...    qml.RZ(0.26, wires=1)
  ...    qml.CNOT(wires=[1, 0])
  ...    qml.Rot(1.8, -2.7, 0.2, wires=0)
  ...    qml.Hadamard(wires=1)
  ...    qml.CNOT(wires=[0, 1])
  ...    qml.expval(qml.PauliZ(0) @ qml.PauliZ(1))
  >>> tape.get_resources()
  {'Hadamard': 2, 'RZ': 1, 'CNOT': 2, 'Rot': 1}
  >>> tape.get_depth()
  4
  ```

* The number of device executions over a QNode's lifetime can now be returned using `num_executions`.
  [(#853)](https://github.com/PennyLaneAI/pennylane/pull/853)

  ```pycon
  >>> dev = qml.device("default.qubit", wires=2)
  >>> @qml.qnode(dev)
  ... def circuit(x, y):
  ...    qml.RX(x, wires=[0])
  ...    qml.RY(y, wires=[1])
  ...    qml.CNOT(wires=[0, 1])
  ...    return qml.expval(qml.PauliZ(0) @ qml.PauliX(1))
  >>> for _ in range(10):
  ...    circuit(0.432, 0.12)
  >>> print(dev.num_executions)
  10
  ```

<h3>Improvements</h3>

* Support for tape mode has improved across PennyLane. The following features now work in tape mode:

  - QNode collections [(#863)](https://github.com/PennyLaneAI/pennylane/pull/863)

  - `qnn.ExpvalCost` [(#863)](https://github.com/PennyLaneAI/pennylane/pull/863)
    [(#911)](https://github.com/PennyLaneAI/pennylane/pull/911)

  - `qml.qnn.KerasLayer` [(#869)](https://github.com/PennyLaneAI/pennylane/pull/869)

  - `qml.qnn.TorchLayer` [(#865)](https://github.com/PennyLaneAI/pennylane/pull/865)

  - The `qml.qaoa` module [(#905)](https://github.com/PennyLaneAI/pennylane/pull/905)

* A new function, `qml.refresh_devices()`, has been added, allowing PennyLane to
  rescan installed PennyLane plugins and refresh the device list. In addition, the `qml.device`
  loader will attempt to refresh devices if the required plugin device cannot be found.
  This will result in an improved experience if installing PennyLane and plugins within
  a running Python session (for example, on Google Colab), and avoid the need to
  restart the kernel/runtime.
  [(#907)](https://github.com/PennyLaneAI/pennylane/pull/907)

* When using `grad_fn = qml.grad(cost)` to compute the gradient of a cost function with the Autograd
  interface, the value of the intermediate forward pass is now available via the `grad_fn.forward`
  property
  [(#914)](https://github.com/PennyLaneAI/pennylane/pull/914):

  ```python
  def cost_fn(x, y):
      return 2 * np.sin(x[0]) * np.exp(-x[1]) + x[0] ** 3 + np.cos(y)

  params = np.array([0.1, 0.5], requires_grad=True)
  data = np.array(0.65, requires_grad=False)
  grad_fn = qml.grad(cost_fn)

  grad_fn(params, data)  # perform backprop and evaluate the gradient
  grad_fn.forward  # the cost function value
  ```

* Gradient-based optimizers now have a `step_and_cost` method that returns
  both the next step as well as the objective (cost) function output.
  [(#916)](https://github.com/PennyLaneAI/pennylane/pull/916)

  ```pycon
  >>> opt = qml.GradientDescentOptimizer()
  >>> params, cost = opt.step_and_cost(cost_fn, params)
  ```

* PennyLane provides a new experimental module `qml.proc` which provides framework-agnostic processing
  functions for array and tensor manipulations.
  [(#886)](https://github.com/PennyLaneAI/pennylane/pull/886)

  Given the input tensor-like object, the call is
  dispatched to the corresponding array manipulation framework, allowing for end-to-end
  differentiation to be preserved.

  ```pycon
  >>> x = torch.tensor([1., 2.])
  >>> qml.proc.ones_like(x)
  tensor([1, 1])
  >>> y = tf.Variable([[0], [5]])
  >>> qml.proc.ones_like(y, dtype=np.complex128)
  <tf.Tensor: shape=(2, 1), dtype=complex128, numpy=
  array([[1.+0.j],
         [1.+0.j]])>
  ```

  Note that these functions are experimental, and only a subset of common functionality is
  supported. Furthermore, the names and behaviour of these functions may differ from similar
  functions in common frameworks; please refer to the function docstrings for more details.

* The gradient methods in tape mode now fully separate the quantum and classical processing. Rather
  than returning the evaluated gradients directly, they now return a tuple containing the required
  quantum and classical processing steps.
  [(#840)](https://github.com/PennyLaneAI/pennylane/pull/840)

  ```python
  def gradient_method(idx, param, **options):
      # generate the quantum tapes that must be computed
      # to determine the quantum gradient
      tapes = quantum_gradient_tapes(self)

      def processing_fn(results):
          # perform classical processing on the evaluated tapes
          # returning the evaluated quantum gradient
          return classical_processing(results)

      return tapes, processing_fn
  ```

  The `JacobianTape.jacobian()` method has been similarly modified to accumulate all gradient
  quantum tapes and classical processing functions, evaluate all quantum tapes simultaneously,
  and then apply the post-processing functions to the evaluated tape results.

* The MultiRZ gate now has a defined generator, allowing it to be used in quantum natural gradient
  optimization.
  [(#912)](https://github.com/PennyLaneAI/pennylane/pull/912)

* The CRot gate now has a `decomposition` method, which breaks the gate down into rotations
  and CNOT gates. This allows `CRot` to be used on devices that do not natively support it.
  [(#908)](https://github.com/PennyLaneAI/pennylane/pull/908)

* The classical processing in the `MottonenStatePreparation` template has been largely
  rewritten to use dense matrices and tensor manipulations wherever possible.
  This is in preparation to support differentiation through the template in the future.
  [(#864)](https://github.com/PennyLaneAI/pennylane/pull/864)

* Device-based caching has replaced QNode caching. Caching is now accessed by passing a
  `cache` argument to the device.
  [(#851)](https://github.com/PennyLaneAI/pennylane/pull/851)

  The `cache` argument should be an integer specifying the size of the cache. For example, a
  cache of size 10 is created using:

  ```pycon
  >>> dev = qml.device("default.qubit", wires=2, cache=10)
  ```

* The `Operation`, `Tensor`, and `MeasurementProcess` classes now have the `__copy__` special method
  defined.
  [(#840)](https://github.com/PennyLaneAI/pennylane/pull/840)

  This allows us to ensure that, when a shallow copy is performed of an operation, the
  mutable list storing the operation parameters is *also* shallow copied. Both the old operation and
  the copied operation will continue to share the same parameter data,
  ```pycon
  >>> import copy
  >>> op = qml.RX(0.2, wires=0)
  >>> op2 = copy.copy(op)
  >>> op.data[0] is op2.data[0]
  True
  ```

  however the *list container* is not a reference:

  ```pycon
  >>> op.data is op2.data
  False
  ```

  This allows the parameters of the copied operation to be modified, without mutating
  the parameters of the original operation.

* The `QuantumTape.copy` method has been tweaked so that
  [(#840)](https://github.com/PennyLaneAI/pennylane/pull/840):

  - Optionally, the tape's operations are shallow copied in addition to the tape by passing the
    `copy_operations=True` boolean flag. This allows the copied tape's parameters to be mutated
    without affecting the original tape's parameters. (Note: the two tapes will share parameter data
    *until* one of the tapes has their parameter list modified.)

  - Copied tapes can be cast to another `QuantumTape` subclass by passing the `tape_cls` keyword
    argument.

<h3>Breaking changes</h3>

* Updated how parameter-shift gradient recipes are defined for operations, allowing for
  gradient recipes that are specified as an arbitrary number of terms.
  [(#909)](https://github.com/PennyLaneAI/pennylane/pull/909)

  Previously, `Operation.grad_recipe` was restricted to two-term parameter-shift formulas.
  With this change, the gradient recipe now contains elements of the form
  :math:`[c_i, a_i, s_i]`, resulting in a gradient recipe of
  :math:`\frac{\partial}{\partial\phi_k}f(\phi_k) = \sum_{i} c_i f(a_i \phi_k + s_i )`.

  As this is a breaking change, all custom operations with defined gradient recipes must be
  updated to continue working with PennyLane 0.13. Note though that if `grad_recipe = None`, the
  default gradient recipe remains unchanged, and corresponds to the two terms :math:`[c_0, a_0, s_0]=[1/2, 1, \pi/2]`
  and :math:`[c_1, a_1, s_1]=[-1/2, 1, -\pi/2]` for every parameter.

- The `VQECost` class has been renamed to `ExpvalCost` to reflect its general applicability
  beyond VQE. Use of `VQECost` is still possible but will result in a deprecation warning.
  [(#913)](https://github.com/PennyLaneAI/pennylane/pull/913)

<h3>Bug fixes</h3>

* The `default.qubit.tf` device is updated to handle TensorFlow objects (e.g.,
  `tf.Variable`) as gate parameters correctly when using the `MultiRZ` and
  `CRot` operations.
  [(#921)](https://github.com/PennyLaneAI/pennylane/pull/921)

* PennyLane tensor objects are now unwrapped in BaseQNode when passed as a
  keyword argument to the quantum function.
  [(#903)](https://github.com/PennyLaneAI/pennylane/pull/903)
  [(#893)](https://github.com/PennyLaneAI/pennylane/pull/893)

* The new tape mode now prevents multiple observables from being evaluated on the same wire
  if the observables are not qubit-wise commuting Pauli words.
  [(#882)](https://github.com/PennyLaneAI/pennylane/pull/882)

* Fixes a bug in `default.qubit` whereby inverses of common gates were not being applied
  via efficient gate-specific methods, instead falling back to matrix-vector multiplication.
  The following gates were affected: `PauliX`, `PauliY`, `PauliZ`, `Hadamard`, `SWAP`, `S`,
  `T`, `CNOT`, `CZ`.
  [(#872)](https://github.com/PennyLaneAI/pennylane/pull/872)

* The `PauliRot` operation now gracefully handles single-qubit Paulis, and all-identity Paulis
  [(#860)](https://github.com/PennyLaneAI/pennylane/pull/860).

* Fixes a bug whereby binary Python operators were not properly propagating the `requires_grad`
  attribute to the output tensor.
  [(#889)](https://github.com/PennyLaneAI/pennylane/pull/889)

* Fixes a bug which prevents `TorchLayer` from doing `backward` when CUDA is enabled.
  [(#899)](https://github.com/PennyLaneAI/pennylane/pull/899)

* Fixes a bug where multi-threaded execution of `QNodeCollection` sometimes fails
  because of simultaneous queuing. This is fixed by adding thread locking during queuing.
  [(#910)](https://github.com/PennyLaneAI/pennylane/pull/918)

* Fixes a bug in `QuantumTape.set_parameters()`. The previous implementation assumed
  that the `self.trainable_parms` set would always be iterated over in increasing integer
  order. However, this is not guaranteed behaviour, and can lead to the incorrect tape parameters
  being set if this is not the case.
  [(#923)](https://github.com/PennyLaneAI/pennylane/pull/923)

* Fixes broken error message if a QNode is instantiated with an unknown exception.
  [(#930)](https://github.com/PennyLaneAI/pennylane/pull/930)

<h3>Contributors</h3>

This release contains contributions from (in alphabetical order):

Juan Miguel Arrazola, Thomas Bromley, Christina Lee, Alain Delgado Gran, Olivia Di Matteo, Anthony
Hayes, Theodor Isacsson, Josh Izaac, Soran Jahangiri, Nathan Killoran, Shumpei Kobayashi, Romain
Moyard, Zeyue Niu, Maria Schuld, Antal Száva.

# Release 0.12.0

<h3>New features since last release</h3>

<h4>New and improved simulators</h4>

* PennyLane now supports a new device, `default.mixed`, designed for
  simulating mixed-state quantum computations. This enables native
  support for implementing noisy channels in a circuit, which generally
  map pure states to mixed states.
  [(#794)](https://github.com/PennyLaneAI/pennylane/pull/794)
  [(#807)](https://github.com/PennyLaneAI/pennylane/pull/807)
  [(#819)](https://github.com/PennyLaneAI/pennylane/pull/819)

  The device can be initialized as
  ```pycon
  >>> dev = qml.device("default.mixed", wires=1)
  ```

  This allows the construction of QNodes that include non-unitary operations,
  such as noisy channels:

  ```pycon
  >>> @qml.qnode(dev)
  ... def circuit(params):
  ...     qml.RX(params[0], wires=0)
  ...     qml.RY(params[1], wires=0)
  ...     qml.AmplitudeDamping(0.5, wires=0)
  ...     return qml.expval(qml.PauliZ(0))
  >>> print(circuit([0.54, 0.12]))
  0.9257702929524184
  >>> print(circuit([0, np.pi]))
  0.0
  ```

<h4>New tools for optimizing measurements</h4>

* The new `grouping` module provides functionality for grouping simultaneously measurable Pauli word
  observables.
  [(#761)](https://github.com/PennyLaneAI/pennylane/pull/761)
  [(#850)](https://github.com/PennyLaneAI/pennylane/pull/850)
  [(#852)](https://github.com/PennyLaneAI/pennylane/pull/852)

  - The `optimize_measurements` function will take as input a list of Pauli word observables and
    their corresponding coefficients (if any), and will return the partitioned Pauli terms
    diagonalized in the measurement basis and the corresponding diagonalizing circuits.

    ```python
    from pennylane.grouping import optimize_measurements
    h, nr_qubits = qml.qchem.molecular_hamiltonian("h2", "h2.xyz")
    rotations, grouped_ops, grouped_coeffs = optimize_measurements(h.ops, h.coeffs, grouping="qwc")
    ```

    The diagonalizing circuits of `rotations` correspond to the diagonalized Pauli word groupings of
    `grouped_ops`.

  - Pauli word partitioning utilities are performed by the `PauliGroupingStrategy`
    class. An input list of Pauli words can be partitioned into mutually commuting,
    qubit-wise-commuting, or anticommuting groupings.

    For example, partitioning Pauli words into anticommutative groupings by the Recursive Largest
    First (RLF) graph colouring heuristic:

    ```python
    from pennylane import PauliX, PauliY, PauliZ, Identity
    from pennylane.grouping import group_observables
    pauli_words = [
        Identity('a') @ Identity('b'),
        Identity('a') @ PauliX('b'),
        Identity('a') @ PauliY('b'),
        PauliZ('a') @ PauliX('b'),
        PauliZ('a') @ PauliY('b'),
        PauliZ('a') @ PauliZ('b')
    ]
    groupings = group_observables(pauli_words, grouping_type='anticommuting', method='rlf')
    ```

  - Various utility functions are included for obtaining and manipulating Pauli
    words in the binary symplectic vector space representation.

    For instance, two Pauli words may be converted to their binary vector representation:

    ```pycon
    >>> from pennylane.grouping import pauli_to_binary
    >>> from pennylane.wires import Wires
    >>> wire_map = {Wires('a'): 0, Wires('b'): 1}
    >>> pauli_vec_1 = pauli_to_binary(qml.PauliX('a') @ qml.PauliY('b'))
    >>> pauli_vec_2 = pauli_to_binary(qml.PauliZ('a') @ qml.PauliZ('b'))
    >>> pauli_vec_1
    [1. 1. 0. 1.]
    >>> pauli_vec_2
    [0. 0. 1. 1.]
    ```

    Their product up to a phase may be computed by taking the sum of their binary vector
    representations, and returned in the operator representation.

    ```pycon
    >>> from pennylane.grouping import binary_to_pauli
    >>> binary_to_pauli((pauli_vec_1 + pauli_vec_2) % 2, wire_map)
    Tensor product ['PauliY', 'PauliX']: 0 params, wires ['a', 'b']
    ```

    For more details on the grouping module, see the
    [grouping module documentation](https://pennylane.readthedocs.io/en/stable/code/qml_grouping.html)


<h4>Returning the quantum state from simulators</h4>

* The quantum state of a QNode can now be returned using the `qml.state()` return function.
  [(#818)](https://github.com/XanaduAI/pennylane/pull/818)

  ```python
  import pennylane as qml

  dev = qml.device("default.qubit", wires=3)
  qml.enable_tape()

  @qml.qnode(dev)
  def qfunc(x, y):
      qml.RZ(x, wires=0)
      qml.CNOT(wires=[0, 1])
      qml.RY(y, wires=1)
      qml.CNOT(wires=[0, 2])
      return qml.state()

  >>> qfunc(0.56, 0.1)
  array([0.95985437-0.27601028j, 0.        +0.j        ,
         0.04803275-0.01381203j, 0.        +0.j        ,
         0.        +0.j        , 0.        +0.j        ,
         0.        +0.j        , 0.        +0.j        ])
  ```

  Differentiating the state is currently available when using the
  classical backpropagation differentiation method (`diff_method="backprop"`) with a compatible device,
  and when using the new tape mode.

<h4>New operations and channels</h4>

* PennyLane now includes standard channels such as the Amplitude-damping,
  Phase-damping, and Depolarizing channels, as well as the ability
  to make custom qubit channels.
  [(#760)](https://github.com/PennyLaneAI/pennylane/pull/760)
  [(#766)](https://github.com/PennyLaneAI/pennylane/pull/766)
  [(#778)](https://github.com/PennyLaneAI/pennylane/pull/778)

* The controlled-Y operation is now available via `qml.CY`. For devices that do
  not natively support the controlled-Y operation, it will be decomposed
  into `qml.RY`, `qml.CNOT`, and `qml.S` operations.
  [(#806)](https://github.com/PennyLaneAI/pennylane/pull/806)

<h4>Preview the next-generation PennyLane QNode</h4>

* The new PennyLane `tape` module provides a re-formulated QNode class, rewritten from the ground-up,
  that uses a new `QuantumTape` object to represent the QNode's quantum circuit. Tape mode
  provides several advantages over the standard PennyLane QNode.
  [(#785)](https://github.com/PennyLaneAI/pennylane/pull/785)
  [(#792)](https://github.com/PennyLaneAI/pennylane/pull/792)
  [(#796)](https://github.com/PennyLaneAI/pennylane/pull/796)
  [(#800)](https://github.com/PennyLaneAI/pennylane/pull/800)
  [(#803)](https://github.com/PennyLaneAI/pennylane/pull/803)
  [(#804)](https://github.com/PennyLaneAI/pennylane/pull/804)
  [(#805)](https://github.com/PennyLaneAI/pennylane/pull/805)
  [(#808)](https://github.com/PennyLaneAI/pennylane/pull/808)
  [(#810)](https://github.com/PennyLaneAI/pennylane/pull/810)
  [(#811)](https://github.com/PennyLaneAI/pennylane/pull/811)
  [(#815)](https://github.com/PennyLaneAI/pennylane/pull/815)
  [(#820)](https://github.com/PennyLaneAI/pennylane/pull/820)
  [(#823)](https://github.com/PennyLaneAI/pennylane/pull/823)
  [(#824)](https://github.com/PennyLaneAI/pennylane/pull/824)
  [(#829)](https://github.com/PennyLaneAI/pennylane/pull/829)

  - Support for in-QNode classical processing: Tape mode allows for differentiable classical
    processing within the QNode.

  - No more Variable wrapping: In tape mode, QNode arguments no longer become `Variable`
    objects within the QNode.

  - Less restrictive QNode signatures: There is no longer any restriction on the QNode signature;
    the QNode can be defined and called following the same rules as standard Python functions.

  - Unifying all QNodes: The tape-mode QNode merges all QNodes (including the
    `JacobianQNode` and the `PassthruQNode`) into a single unified QNode, with
    identical behaviour regardless of the differentiation type.

  - Optimizations: Tape mode provides various performance optimizations, reducing pre- and
    post-processing overhead, and reduces the number of quantum evaluations in certain cases.

  Note that tape mode is **experimental**, and does not currently have feature-parity with the
  existing QNode. [Feedback and bug reports](https://github.com/PennyLaneAI/pennylane/issues) are
  encouraged and will help improve the new tape mode.

  Tape mode can be enabled globally via the `qml.enable_tape` function, without changing your
  PennyLane code:

  ```python
  qml.enable_tape()
  dev = qml.device("default.qubit", wires=1)

  @qml.qnode(dev, interface="tf")
  def circuit(p):
      print("Parameter value:", p)
      qml.RX(tf.sin(p[0])**2 + p[1], wires=0)
      return qml.expval(qml.PauliZ(0))
  ```

  For more details, please see the [tape mode
  documentation](https://pennylane.readthedocs.io/en/stable/code/qml_tape.html).

<h3>Improvements</h3>

* QNode caching has been introduced, allowing the QNode to keep track of the results of previous
  device executions and reuse those results in subsequent calls.
  Note that QNode caching is only supported in the new and experimental tape-mode.
  [(#817)](https://github.com/PennyLaneAI/pennylane/pull/817)

  Caching is available by passing a `caching` argument to the QNode:

  ```python
  dev = qml.device("default.qubit", wires=2)
  qml.enable_tape()

  @qml.qnode(dev, caching=10)  # cache up to 10 evaluations
  def qfunc(x):
      qml.RX(x, wires=0)
      qml.RX(0.3, wires=1)
      qml.CNOT(wires=[0, 1])
      return qml.expval(qml.PauliZ(1))

  qfunc(0.1)  # first evaluation executes on the device
  qfunc(0.1)  # second evaluation accesses the cached result
  ```

* Sped up the application of certain gates in `default.qubit` by using array/tensor
  manipulation tricks. The following gates are affected: `PauliX`, `PauliY`, `PauliZ`,
  `Hadamard`, `SWAP`, `S`, `T`, `CNOT`, `CZ`.
  [(#772)](https://github.com/PennyLaneAI/pennylane/pull/772)

* The computation of marginal probabilities has been made more efficient for devices
  with a large number of wires, achieving in some cases a 5x speedup.
  [(#799)](https://github.com/PennyLaneAI/pennylane/pull/799)

* Adds arithmetic operations (addition, tensor product,
  subtraction, and scalar multiplication) between `Hamiltonian`,
  `Tensor`, and `Observable` objects, and inline arithmetic
  operations between Hamiltonians and other observables.
  [(#765)](https://github.com/PennyLaneAI/pennylane/pull/765)

  Hamiltonians can now easily be defined as sums of observables:

  ```pycon3
  >>> H = 3 * qml.PauliZ(0) - (qml.PauliX(0) @ qml.PauliX(1)) + qml.Hamiltonian([4], [qml.PauliZ(0)])
  >>> print(H)
  (7.0) [Z0] + (-1.0) [X0 X1]
  ```

* Adds `compare()` method to `Observable` and `Hamiltonian` classes, which allows
  for comparison between observable quantities.
  [(#765)](https://github.com/PennyLaneAI/pennylane/pull/765)

  ```pycon3
  >>> H = qml.Hamiltonian([1], [qml.PauliZ(0)])
  >>> obs = qml.PauliZ(0) @ qml.Identity(1)
  >>> print(H.compare(obs))
  True
  ```

  ```pycon3
  >>> H = qml.Hamiltonian([2], [qml.PauliZ(0)])
  >>> obs = qml.PauliZ(1) @ qml.Identity(0)
  >>> print(H.compare(obs))
  False
  ```

* Adds `simplify()` method to the `Hamiltonian` class.
  [(#765)](https://github.com/PennyLaneAI/pennylane/pull/765)

  ```pycon3
  >>> H = qml.Hamiltonian([1, 2], [qml.PauliZ(0), qml.PauliZ(0) @ qml.Identity(1)])
  >>> H.simplify()
  >>> print(H)
  (3.0) [Z0]
  ```

* Added a new bit-flip mixer to the `qml.qaoa` module.
  [(#774)](https://github.com/PennyLaneAI/pennylane/pull/774)

* Summation of two `Wires` objects is now supported and will return
  a `Wires` object containing the set of all wires defined by the
  terms in the summation.
  [(#812)](https://github.com/PennyLaneAI/pennylane/pull/812)

<h3>Breaking changes</h3>

* The PennyLane NumPy module now returns scalar (zero-dimensional) arrays where
  Python scalars were previously returned.
  [(#820)](https://github.com/PennyLaneAI/pennylane/pull/820)
  [(#833)](https://github.com/PennyLaneAI/pennylane/pull/833)

  For example, this affects array element indexing, and summation:

  ```pycon
  >>> x = np.array([1, 2, 3], requires_grad=False)
  >>> x[0]
  tensor(1, requires_grad=False)
  >>> np.sum(x)
  tensor(6, requires_grad=True)
  ```

  This may require small updates to user code. A convenience method, `np.tensor.unwrap()`,
  has been added to help ease the transition. This converts PennyLane NumPy tensors
  to standard NumPy arrays and Python scalars:

  ```pycon
  >>> x = np.array(1.543, requires_grad=False)
  >>> x.unwrap()
  1.543
  ```

  Note, however, that information regarding array differentiability will be
  lost.

* The device capabilities dictionary has been redesigned, for clarity and robustness. In particular,
  the capabilities dictionary is now inherited from the parent class, various keys have more
  expressive names, and all keys are now defined in the base device class. For more details, please
  [refer to the developer
  documentation](https://pennylane.readthedocs.io/en/stable/development/plugins.html#device-capabilities).
  [(#781)](https://github.com/PennyLaneAI/pennylane/pull/781/files)

<h3>Bug fixes</h3>

* Changed to use lists for storing variable values inside `BaseQNode`
  allowing complex matrices to be passed to `QubitUnitary`.
  [(#773)](https://github.com/PennyLaneAI/pennylane/pull/773)

* Fixed a bug within `default.qubit`, resulting in greater efficiency
  when applying a state vector to all wires on the device.
  [(#849)](https://github.com/PennyLaneAI/pennylane/pull/849)

<h3>Documentation</h3>

* Equations have been added to the `qml.sample` and `qml.probs` docstrings
  to clarify the mathematical foundation of the performed measurements.
  [(#843)](https://github.com/PennyLaneAI/pennylane/pull/843)

<h3>Contributors</h3>

This release contains contributions from (in alphabetical order):

Aroosa Ijaz, Juan Miguel Arrazola, Thomas Bromley, Jack Ceroni, Alain Delgado Gran, Josh Izaac,
Soran Jahangiri, Nathan Killoran, Robert Lang, Cedric Lin, Olivia Di Matteo, Nicolás Quesada, Maria
Schuld, Antal Száva.

# Release 0.11.0

<h3>New features since last release</h3>

<h4>New and improved simulators</h4>

* Added a new device, `default.qubit.autograd`, a pure-state qubit simulator written using Autograd.
  This device supports classical backpropagation (`diff_method="backprop"`); this can
  be faster than the parameter-shift rule for computing quantum gradients
  when the number of parameters to be optimized is large.
  [(#721)](https://github.com/XanaduAI/pennylane/pull/721)

  ```pycon
  >>> dev = qml.device("default.qubit.autograd", wires=1)
  >>> @qml.qnode(dev, diff_method="backprop")
  ... def circuit(x):
  ...     qml.RX(x[1], wires=0)
  ...     qml.Rot(x[0], x[1], x[2], wires=0)
  ...     return qml.expval(qml.PauliZ(0))
  >>> weights = np.array([0.2, 0.5, 0.1])
  >>> grad_fn = qml.grad(circuit)
  >>> print(grad_fn(weights))
  array([-2.25267173e-01, -1.00864546e+00,  6.93889390e-18])
  ```

  See the [device documentation](https://pennylane.readthedocs.io/en/stable/code/api/pennylane.devices.default_qubit_autograd.DefaultQubitAutograd.html) for more details.

* A new experimental C++ state-vector simulator device is now available, `lightning.qubit`. It
  uses the C++ Eigen library to perform fast linear algebra calculations for simulating quantum
  state-vector evolution.

  `lightning.qubit` is currently in beta; it can be installed via `pip`:

  ```console
  $ pip install pennylane-lightning
  ```

  Once installed, it can be used as a PennyLane device:

  ```pycon
  >>> dev = qml.device("lightning.qubit", wires=2)
  ```

  For more details, please see the [lightning qubit documentation](https://pennylane-lightning.readthedocs.io).

<h4>New algorithms and templates</h4>

* Added built-in QAOA functionality via the new `qml.qaoa` module.
  [(#712)](https://github.com/PennyLaneAI/pennylane/pull/712)
  [(#718)](https://github.com/PennyLaneAI/pennylane/pull/718)
  [(#741)](https://github.com/PennyLaneAI/pennylane/pull/741)
  [(#720)](https://github.com/PennyLaneAI/pennylane/pull/720)

  This includes the following features:

  * New `qml.qaoa.x_mixer` and `qml.qaoa.xy_mixer` functions for defining Pauli-X and XY
    mixer Hamiltonians.

  * MaxCut: The `qml.qaoa.maxcut` function allows easy construction of the cost Hamiltonian
    and recommended mixer Hamiltonian for solving the MaxCut problem for a supplied graph.

  * Layers: `qml.qaoa.cost_layer` and `qml.qaoa.mixer_layer` take cost and mixer
    Hamiltonians, respectively, and apply the corresponding QAOA cost and mixer layers
    to the quantum circuit

  For example, using PennyLane to construct and solve a MaxCut problem with QAOA:

  ```python
  wires = range(3)
  graph = Graph([(0, 1), (1, 2), (2, 0)])
  cost_h, mixer_h = qaoa.maxcut(graph)

  def qaoa_layer(gamma, alpha):
      qaoa.cost_layer(gamma, cost_h)
      qaoa.mixer_layer(alpha, mixer_h)

  def antatz(params, **kwargs):

      for w in wires:
          qml.Hadamard(wires=w)

      # repeat the QAOA layer two times
      qml.layer(qaoa_layer, 2, params[0], params[1])

  dev = qml.device('default.qubit', wires=len(wires))
  cost_function = qml.VQECost(ansatz, cost_h, dev)
  ```

* Added an `ApproxTimeEvolution` template to the PennyLane templates module, which
  can be used to implement Trotterized time-evolution under a Hamiltonian.
  [(#710)](https://github.com/XanaduAI/pennylane/pull/710)

  <img src="https://pennylane.readthedocs.io/en/latest/_static/templates/subroutines/approx_time_evolution.png" width=50%/>

* Added a `qml.layer` template-constructing function, which takes a unitary, and
  repeatedly applies it on a set of wires to a given depth.
  [(#723)](https://github.com/PennyLaneAI/pennylane/pull/723)

  ```python
  def subroutine():
      qml.Hadamard(wires=[0])
      qml.CNOT(wires=[0, 1])
      qml.PauliX(wires=[1])

  dev = qml.device('default.qubit', wires=3)

  @qml.qnode(dev)
  def circuit():
      qml.layer(subroutine, 3)
      return [qml.expval(qml.PauliZ(0)), qml.expval(qml.PauliZ(1))]
  ```

  This creates the following circuit:
  ```pycon
  >>> circuit()
  >>> print(circuit.draw())
  0: ──H──╭C──X──H──╭C──X──H──╭C──X──┤ ⟨Z⟩
  1: ─────╰X────────╰X────────╰X─────┤ ⟨Z⟩
  ```

* Added the `qml.utils.decompose_hamiltonian` function. This function can be used to
  decompose a Hamiltonian into a linear combination of Pauli operators.
  [(#671)](https://github.com/XanaduAI/pennylane/pull/671)

  ```pycon
  >>> A = np.array(
  ... [[-2, -2+1j, -2, -2],
  ... [-2-1j,  0,  0, -1],
  ... [-2,  0, -2, -1],
  ... [-2, -1, -1,  0]])
  >>> coeffs, obs_list = decompose_hamiltonian(A)
  ```

<h4>New device features</h4>

* It is now possible to specify custom wire labels, such as `['anc1', 'anc2', 0, 1, 3]`, where the labels
  can be strings or numbers.
  [(#666)](https://github.com/XanaduAI/pennylane/pull/666)

  Custom wire labels are defined by passing a list to the `wires` argument when creating the device:

  ```pycon
  >>> dev = qml.device("default.qubit", wires=['anc1', 'anc2', 0, 1, 3])
  ```

  Quantum operations should then be invoked with these custom wire labels:

  ``` pycon
  >>> @qml.qnode(dev)
  >>> def circuit():
  ...    qml.Hadamard(wires='anc2')
  ...    qml.CNOT(wires=['anc1', 3])
  ...    ...
  ```

  The existing behaviour, in which the number of wires is specified on device initialization,
  continues to work as usual. This gives a default behaviour where wires are labelled
  by consecutive integers.

  ```pycon
  >>> dev = qml.device("default.qubit", wires=5)
  ```

* An integrated device test suite has been added, which can be used
  to run basic integration tests on core or external devices.
  [(#695)](https://github.com/PennyLaneAI/pennylane/pull/695)
  [(#724)](https://github.com/PennyLaneAI/pennylane/pull/724)
  [(#733)](https://github.com/PennyLaneAI/pennylane/pull/733)

  The test can be invoked against a particular device by calling the `pl-device-test`
  command line program:

  ```console
  $ pl-device-test --device=default.qubit --shots=1234 --analytic=False
  ```

  If the tests are run on external devices, the device and its dependencies must be
  installed locally. For more details, please see the
  [plugin test documentation](http://pennylane.readthedocs.io/en/latest/code/api/pennylane.devices.tests.html).

<h3>Improvements</h3>

* The functions implementing the quantum circuits building the Unitary Coupled-Cluster
  (UCCSD) VQE ansatz have been improved, with a more consistent naming convention and
  improved docstrings.
  [(#748)](https://github.com/PennyLaneAI/pennylane/pull/748)

  The changes include:

  - The terms *1particle-1hole (ph)* and *2particle-2hole (pphh)* excitations
    were replaced with the names *single* and *double* excitations, respectively.

  - The non-differentiable arguments in the `UCCSD` template were renamed accordingly:
    `ph` → `s_wires`, `pphh` → `d_wires`

  - The term *virtual*, previously used to refer the *unoccupied* orbitals, was discarded.

  - The Usage Details sections were updated and improved.

* Added support for TensorFlow 2.3 and PyTorch 1.6.
  [(#725)](https://github.com/PennyLaneAI/pennylane/pull/725)

* Returning probabilities is now supported from photonic QNodes.
  As with qubit QNodes, photonic QNodes returning probabilities are
  end-to-end differentiable.
  [(#699)](https://github.com/XanaduAI/pennylane/pull/699/)

  ```pycon
  >>> dev = qml.device("strawberryfields.fock", wires=2, cutoff_dim=5)
  >>> @qml.qnode(dev)
  ... def circuit(a):
  ...     qml.Displacement(a, 0, wires=0)
  ...     return qml.probs(wires=0)
  >>> print(circuit(0.5))
  [7.78800783e-01 1.94700196e-01 2.43375245e-02 2.02812704e-03 1.26757940e-04]
  ```

<h3>Breaking changes</h3>

* The `pennylane.plugins` and `pennylane.beta.plugins` folders have been renamed to
  `pennylane.devices` and `pennylane.beta.devices`, to reflect their content better.
  [(#726)](https://github.com/XanaduAI/pennylane/pull/726)

<h3>Bug fixes</h3>

* The PennyLane interface conversion functions can now convert QNodes with
  pre-existing interfaces.
  [(#707)](https://github.com/XanaduAI/pennylane/pull/707)

<h3>Documentation</h3>

* The interfaces section of the documentation has been renamed to 'Interfaces and training',
  and updated with the latest variable handling details.
  [(#753)](https://github.com/PennyLaneAI/pennylane/pull/753)

<h3>Contributors</h3>

This release contains contributions from (in alphabetical order):

Juan Miguel Arrazola, Thomas Bromley, Jack Ceroni, Alain Delgado Gran, Shadab Hussain, Theodor
Isacsson, Josh Izaac, Nathan Killoran, Maria Schuld, Antal Száva, Nicola Vitucci.

# Release 0.10.0

<h3>New features since last release</h3>

<h4>New and improved simulators</h4>

* Added a new device, `default.qubit.tf`, a pure-state qubit simulator written using TensorFlow.
  As a result, it supports classical backpropagation as a means to compute the Jacobian. This can
  be faster than the parameter-shift rule for computing quantum gradients
  when the number of parameters to be optimized is large.

  `default.qubit.tf` is designed to be used with end-to-end classical backpropagation
  (`diff_method="backprop"`) with the TensorFlow interface. This is the default method
  of differentiation when creating a QNode with this device.

  Using this method, the created QNode is a 'white-box' that is
  tightly integrated with your TensorFlow computation, including
  [AutoGraph](https://www.tensorflow.org/guide/function) support:

  ```pycon
  >>> dev = qml.device("default.qubit.tf", wires=1)
  >>> @tf.function
  ... @qml.qnode(dev, interface="tf", diff_method="backprop")
  ... def circuit(x):
  ...     qml.RX(x[1], wires=0)
  ...     qml.Rot(x[0], x[1], x[2], wires=0)
  ...     return qml.expval(qml.PauliZ(0))
  >>> weights = tf.Variable([0.2, 0.5, 0.1])
  >>> with tf.GradientTape() as tape:
  ...     res = circuit(weights)
  >>> print(tape.gradient(res, weights))
  tf.Tensor([-2.2526717e-01 -1.0086454e+00  1.3877788e-17], shape=(3,), dtype=float32)
  ```

  See the `default.qubit.tf`
  [documentation](https://pennylane.ai/en/stable/code/api/pennylane.beta.plugins.DefaultQubitTF.html)
  for more details.

* The [default.tensor plugin](https://github.com/XanaduAI/pennylane/blob/master/pennylane/beta/plugins/default_tensor.py)
  has been significantly upgraded. It now allows two different
  tensor network representations to be used: `"exact"` and `"mps"`. The former uses a
  exact factorized representation of quantum states, while the latter uses a matrix product state
  representation.
  ([#572](https://github.com/XanaduAI/pennylane/pull/572))
  ([#599](https://github.com/XanaduAI/pennylane/pull/599))

<h4>New machine learning functionality and integrations</h4>

* PennyLane QNodes can now be converted into Torch layers, allowing for creation of quantum and
  hybrid models using the `torch.nn` API.
  [(#588)](https://github.com/XanaduAI/pennylane/pull/588)

  A PennyLane QNode can be converted into a `torch.nn` layer using the `qml.qnn.TorchLayer` class:

  ```pycon
  >>> @qml.qnode(dev)
  ... def qnode(inputs, weights_0, weight_1):
  ...    # define the circuit
  ...    # ...

  >>> weight_shapes = {"weights_0": 3, "weight_1": 1}
  >>> qlayer = qml.qnn.TorchLayer(qnode, weight_shapes)
  ```

  A hybrid model can then be easily constructed:

  ```pycon
  >>> model = torch.nn.Sequential(qlayer, torch.nn.Linear(2, 2))
  ```

* Added a new "reversible" differentiation method which can be used in simulators, but not hardware.

  The reversible approach is similar to backpropagation, but trades off extra computation for
  enhanced memory efficiency. Where backpropagation caches the state tensors at each step during
  a simulated evolution, the reversible method only caches the final pre-measurement state.

  Compared to the parameter-shift method, the reversible method can be faster or slower,
  depending on the density and location of parametrized gates in a circuit
  (circuits with higher density of parametrized gates near the end of the circuit will see a benefit).
  [(#670)](https://github.com/XanaduAI/pennylane/pull/670)

  ```pycon
  >>> dev = qml.device("default.qubit", wires=2)
  ... @qml.qnode(dev, diff_method="reversible")
  ... def circuit(x):
  ...     qml.RX(x, wires=0)
  ...     qml.RX(x, wires=0)
  ...     qml.CNOT(wires=[0,1])
  ...     return qml.expval(qml.PauliZ(0))
  >>> qml.grad(circuit)(0.5)
  (array(-0.47942554),)
  ```

<h4>New templates and cost functions</h4>

* Added the new templates `UCCSD`, `SingleExcitationUnitary`, and`DoubleExcitationUnitary`,
  which together implement the Unitary Coupled-Cluster Singles and Doubles (UCCSD) ansatz
  to perform VQE-based quantum chemistry simulations using PennyLane-QChem.
  [(#622)](https://github.com/XanaduAI/pennylane/pull/622)
  [(#638)](https://github.com/XanaduAI/pennylane/pull/638)
  [(#654)](https://github.com/XanaduAI/pennylane/pull/654)
  [(#659)](https://github.com/XanaduAI/pennylane/pull/659)
  [(#622)](https://github.com/XanaduAI/pennylane/pull/622)

* Added module `pennylane.qnn.cost` with class `SquaredErrorLoss`. The module contains classes
  to calculate losses and cost functions on circuits with trainable parameters.
  [(#642)](https://github.com/XanaduAI/pennylane/pull/642)

<h3>Improvements</h3>

* Improves the wire management by making the `Operator.wires` attribute a `wires` object.
  [(#666)](https://github.com/XanaduAI/pennylane/pull/666)

* A significant improvement with respect to how QNodes and interfaces mark quantum function
  arguments as differentiable when using Autograd, designed to improve performance and make
  QNodes more intuitive.
  [(#648)](https://github.com/XanaduAI/pennylane/pull/648)
  [(#650)](https://github.com/XanaduAI/pennylane/pull/650)

  In particular, the following changes have been made:

  - A new `ndarray` subclass `pennylane.numpy.tensor`, which extends NumPy arrays with
    the keyword argument and attribute `requires_grad`. Tensors which have `requires_grad=False`
    are treated as non-differentiable by the Autograd interface.

  - A new subpackage `pennylane.numpy`, which wraps `autograd.numpy` such that NumPy functions
    accept the `requires_grad` keyword argument, and allows Autograd to differentiate
    `pennylane.numpy.tensor` objects.

  - The `argnum` argument to `qml.grad` is now optional; if not provided, arguments explicitly
    marked as `requires_grad=False` are excluded for the list of differentiable arguments.
    The ability to pass `argnum` has been retained for backwards compatibility, and
    if present the old behaviour persists.

* The QNode Torch interface now inspects QNode positional arguments.
  If any argument does not have the attribute `requires_grad=True`, it
  is automatically excluded from quantum gradient computations.
  [(#652)](https://github.com/XanaduAI/pennylane/pull/652)
  [(#660)](https://github.com/XanaduAI/pennylane/pull/660)

* The QNode TF interface now inspects QNode positional arguments.
  If any argument is not being watched by a `tf.GradientTape()`,
  it is automatically excluded from quantum gradient computations.
  [(#655)](https://github.com/XanaduAI/pennylane/pull/655)
  [(#660)](https://github.com/XanaduAI/pennylane/pull/660)

* QNodes have two new public methods: `QNode.set_trainable_args()` and `QNode.get_trainable_args()`.
  These are designed to be called by interfaces, to specify to the QNode which of its
  input arguments are differentiable. Arguments which are non-differentiable will not be converted
  to PennyLane Variable objects within the QNode.
  [(#660)](https://github.com/XanaduAI/pennylane/pull/660)

* Added `decomposition` method to PauliX, PauliY, PauliZ, S, T, Hadamard, and PhaseShift gates, which
  decomposes each of these gates into rotation gates.
  [(#668)](https://github.com/XanaduAI/pennylane/pull/668)

* The `CircuitGraph` class now supports serializing contained circuit operations
  and measurement basis rotations to an OpenQASM2.0 script via the new
  `CircuitGraph.to_openqasm()` method.
  [(#623)](https://github.com/XanaduAI/pennylane/pull/623)

<h3>Breaking changes</h3>

* Removes support for Python 3.5.
  [(#639)](https://github.com/XanaduAI/pennylane/pull/639)

<h3>Documentation</h3>

* Various small typos were fixed.

<h3>Contributors</h3>

This release contains contributions from (in alphabetical order):

Thomas Bromley, Jack Ceroni, Alain Delgado Gran, Theodor Isacsson, Josh Izaac,
Nathan Killoran, Maria Schuld, Antal Száva, Nicola Vitucci.


# Release 0.9.0

<h3>New features since last release</h3>

<h4>New machine learning integrations</h4>

* PennyLane QNodes can now be converted into Keras layers, allowing for creation of quantum and
  hybrid models using the Keras API.
  [(#529)](https://github.com/XanaduAI/pennylane/pull/529)

  A PennyLane QNode can be converted into a Keras layer using the `KerasLayer` class:

  ```python
  from pennylane.qnn import KerasLayer

  @qml.qnode(dev)
  def circuit(inputs, weights_0, weight_1):
     # define the circuit
     # ...

  weight_shapes = {"weights_0": 3, "weight_1": 1}
  qlayer = qml.qnn.KerasLayer(circuit, weight_shapes, output_dim=2)
  ```

  A hybrid model can then be easily constructed:

  ```python
  model = tf.keras.models.Sequential([qlayer, tf.keras.layers.Dense(2)])
  ```

* Added a new type of QNode, `qml.qnodes.PassthruQNode`. For simulators which are coded in an
  external library which supports automatic differentiation, PennyLane will treat a PassthruQNode as
  a "white box", and rely on the external library to directly provide gradients via backpropagation.
  This can be more efficient than the using parameter-shift rule for a large number of parameters.
  [(#488)](https://github.com/XanaduAI/pennylane/pull/488)

  Currently this behaviour is supported by PennyLane's `default.tensor.tf` device backend,
  compatible with the `'tf'` interface using TensorFlow 2:

  ```python
  dev = qml.device('default.tensor.tf', wires=2)

  @qml.qnode(dev, diff_method="backprop")
  def circuit(params):
      qml.RX(params[0], wires=0)
      qml.RX(params[1], wires=1)
      qml.CNOT(wires=[0, 1])
      return qml.expval(qml.PauliZ(0))

  qnode = PassthruQNode(circuit, dev)
  params = tf.Variable([0.3, 0.1])

  with tf.GradientTape() as tape:
      tape.watch(params)
      res = qnode(params)

  grad = tape.gradient(res, params)
  ```

<h4>New optimizers</h4>

* Added the `qml.RotosolveOptimizer`, a gradient-free optimizer
  that minimizes the quantum function by updating each parameter,
  one-by-one, via a closed-form expression while keeping other parameters
  fixed.
  [(#636)](https://github.com/XanaduAI/pennylane/pull/636)
  [(#539)](https://github.com/XanaduAI/pennylane/pull/539)

* Added the `qml.RotoselectOptimizer`, which uses Rotosolve to
  minimizes a quantum function with respect to both the
  rotation operations applied and the rotation parameters.
  [(#636)](https://github.com/XanaduAI/pennylane/pull/636)
  [(#539)](https://github.com/XanaduAI/pennylane/pull/539)

  For example, given a quantum function `f` that accepts parameters `x`
  and a list of corresponding rotation operations `generators`,
  the Rotoselect optimizer will, at each step, update both the parameter
  values and the list of rotation gates to minimize the loss:

  ```pycon
  >>> opt = qml.optimize.RotoselectOptimizer()
  >>> x = [0.3, 0.7]
  >>> generators = [qml.RX, qml.RY]
  >>> for _ in range(100):
  ...     x, generators = opt.step(f, x, generators)
  ```


<h4>New operations</h4>

* Added the `PauliRot` gate, which performs an arbitrary
  Pauli rotation on multiple qubits, and the `MultiRZ` gate,
  which performs a rotation generated by a tensor product
  of Pauli Z operators.
  [(#559)](https://github.com/XanaduAI/pennylane/pull/559)

  ```python
  dev = qml.device('default.qubit', wires=4)

  @qml.qnode(dev)
  def circuit(angle):
      qml.PauliRot(angle, "IXYZ", wires=[0, 1, 2, 3])
      return [qml.expval(qml.PauliZ(wire)) for wire in [0, 1, 2, 3]]
  ```

  ```pycon
  >>> circuit(0.4)
  [1.         0.92106099 0.92106099 1.        ]
  >>> print(circuit.draw())
   0: ──╭RI(0.4)──┤ ⟨Z⟩
   1: ──├RX(0.4)──┤ ⟨Z⟩
   2: ──├RY(0.4)──┤ ⟨Z⟩
   3: ──╰RZ(0.4)──┤ ⟨Z⟩
  ```

  If the `PauliRot` gate is not supported on the target device, it will
  be decomposed into `Hadamard`, `RX` and `MultiRZ` gates. Note that
  identity gates in the Pauli word result in untouched wires:

  ```pycon
  >>> print(circuit.draw())
   0: ───────────────────────────────────┤ ⟨Z⟩
   1: ──H──────────╭RZ(0.4)──H───────────┤ ⟨Z⟩
   2: ──RX(1.571)──├RZ(0.4)──RX(-1.571)──┤ ⟨Z⟩
   3: ─────────────╰RZ(0.4)──────────────┤ ⟨Z⟩
  ```

  If the `MultiRZ` gate is not supported, it will be decomposed into
  `CNOT` and `RZ` gates:

  ```pycon
  >>> print(circuit.draw())
   0: ──────────────────────────────────────────────────┤ ⟨Z⟩
   1: ──H──────────────╭X──RZ(0.4)──╭X──────H───────────┤ ⟨Z⟩
   2: ──RX(1.571)──╭X──╰C───────────╰C──╭X──RX(-1.571)──┤ ⟨Z⟩
   3: ─────────────╰C───────────────────╰C──────────────┤ ⟨Z⟩
  ```

* PennyLane now provides `DiagonalQubitUnitary` for diagonal gates, that are e.g.,
  encountered in IQP circuits. These kinds of gates can be evaluated much faster on
  a simulator device.
  [(#567)](https://github.com/XanaduAI/pennylane/pull/567)

  The gate can be used, for example, to efficiently simulate oracles:

  ```python
  dev = qml.device('default.qubit', wires=3)

  # Function as a bitstring
  f = np.array([1, 0, 0, 1, 1, 0, 1, 0])

  @qml.qnode(dev)
  def circuit(weights1, weights2):
      qml.templates.StronglyEntanglingLayers(weights1, wires=[0, 1, 2])

      # Implements the function as a phase-kickback oracle
      qml.DiagonalQubitUnitary((-1)**f, wires=[0, 1, 2])

      qml.templates.StronglyEntanglingLayers(weights2, wires=[0, 1, 2])
      return [qml.expval(qml.PauliZ(w)) for w in range(3)]
  ```

* Added the `TensorN` CVObservable that can represent the tensor product of the
  `NumberOperator` on photonic backends.
  [(#608)](https://github.com/XanaduAI/pennylane/pull/608)

<h4>New templates</h4>

* Added the `ArbitraryUnitary` and `ArbitraryStatePreparation` templates, which use
  `PauliRot` gates to perform an arbitrary unitary and prepare an arbitrary basis
  state with the minimal number of parameters.
  [(#590)](https://github.com/XanaduAI/pennylane/pull/590)

  ```python
  dev = qml.device('default.qubit', wires=3)

  @qml.qnode(dev)
  def circuit(weights1, weights2):
        qml.templates.ArbitraryStatePreparation(weights1, wires=[0, 1, 2])
        qml.templates.ArbitraryUnitary(weights2, wires=[0, 1, 2])
        return qml.probs(wires=[0, 1, 2])
  ```

* Added the `IQPEmbedding` template, which encodes inputs into the diagonal gates of an
  IQP circuit.
  [(#605)](https://github.com/XanaduAI/pennylane/pull/605)

  <img src="https://pennylane.readthedocs.io/en/latest/_images/iqp.png"
  width=50%></img>

* Added the `SimplifiedTwoDesign` template, which implements the circuit
  design of [Cerezo et al. (2020)](<https://arxiv.org/abs/2001.00550>).
  [(#556)](https://github.com/XanaduAI/pennylane/pull/556)

  <img src="https://pennylane.readthedocs.io/en/latest/_images/simplified_two_design.png"
  width=50%></img>

* Added the `BasicEntanglerLayers` template, which is a simple layer architecture
  of rotations and CNOT nearest-neighbour entanglers.
  [(#555)](https://github.com/XanaduAI/pennylane/pull/555)

  <img src="https://pennylane.readthedocs.io/en/latest/_images/basic_entangler.png"
  width=50%></img>

* PennyLane now offers a broadcasting function to easily construct templates:
  `qml.broadcast()` takes single quantum operations or other templates and applies
  them to wires in a specific pattern.
  [(#515)](https://github.com/XanaduAI/pennylane/pull/515)
  [(#522)](https://github.com/XanaduAI/pennylane/pull/522)
  [(#526)](https://github.com/XanaduAI/pennylane/pull/526)
  [(#603)](https://github.com/XanaduAI/pennylane/pull/603)

  For example, we can use broadcast to repeat a custom template
  across multiple wires:

  ```python
  from pennylane.templates import template

  @template
  def mytemplate(pars, wires):
      qml.Hadamard(wires=wires)
      qml.RY(pars, wires=wires)

  dev = qml.device('default.qubit', wires=3)

  @qml.qnode(dev)
  def circuit(pars):
      qml.broadcast(mytemplate, pattern="single", wires=[0,1,2], parameters=pars)
      return qml.expval(qml.PauliZ(0))
  ```

  ```pycon
  >>> circuit([1, 1, 0.1])
  -0.841470984807896
  >>> print(circuit.draw())
   0: ──H──RY(1.0)──┤ ⟨Z⟩
   1: ──H──RY(1.0)──┤
   2: ──H──RY(0.1)──┤
  ```

  For other available patterns, see the
  [broadcast function documentation](https://pennylane.readthedocs.io/en/latest/code/api/pennylane.broadcast.html).

<h3>Breaking changes</h3>

* The `QAOAEmbedding` now uses the new `MultiRZ` gate as a `ZZ` entangler,
  which changes the convention. While
  previously, the `ZZ` gate in the embedding was implemented as

  ```python
  CNOT(wires=[wires[0], wires[1]])
  RZ(2 * parameter, wires=wires[0])
  CNOT(wires=[wires[0], wires[1]])
  ```

  the `MultiRZ` corresponds to

  ```python
  CNOT(wires=[wires[1], wires[0]])
  RZ(parameter, wires=wires[0])
  CNOT(wires=[wires[1], wires[0]])
  ```

  which differs in the factor of `2`, and fixes a bug in the
  wires that the `CNOT` was applied to.
  [(#609)](https://github.com/XanaduAI/pennylane/pull/609)

* Probability methods are handled by `QubitDevice` and device method
  requirements are modified to simplify plugin development.
  [(#573)](https://github.com/XanaduAI/pennylane/pull/573)

* The internal variables `All` and `Any` to mark an `Operation` as acting on all or any
  wires have been renamed to `AllWires` and `AnyWires`.
  [(#614)](https://github.com/XanaduAI/pennylane/pull/614)

<h3>Improvements</h3>

* A new `Wires` class was introduced for the internal
  bookkeeping of wire indices.
  [(#615)](https://github.com/XanaduAI/pennylane/pull/615)

* Improvements to the speed/performance of the `default.qubit` device.
  [(#567)](https://github.com/XanaduAI/pennylane/pull/567)
  [(#559)](https://github.com/XanaduAI/pennylane/pull/559)

* Added the `"backprop"` and `"device"` differentiation methods to the `qnode`
  decorator.
  [(#552)](https://github.com/XanaduAI/pennylane/pull/552)

  - `"backprop"`: Use classical backpropagation. Default on simulator
    devices that are classically end-to-end differentiable.
    The returned QNode can only be used with the same machine learning
    framework (e.g., `default.tensor.tf` simulator with the `tensorflow` interface).

  - `"device"`: Queries the device directly for the gradient.

  Using the `"backprop"` differentiation method with the `default.tensor.tf`
  device, the created QNode is a 'white-box', and is tightly integrated with
  the overall TensorFlow computation:

  ```python
  >>> dev = qml.device("default.tensor.tf", wires=1)
  >>> @qml.qnode(dev, interface="tf", diff_method="backprop")
  >>> def circuit(x):
  ...     qml.RX(x[1], wires=0)
  ...     qml.Rot(x[0], x[1], x[2], wires=0)
  ...     return qml.expval(qml.PauliZ(0))
  >>> vars = tf.Variable([0.2, 0.5, 0.1])
  >>> with tf.GradientTape() as tape:
  ...     res = circuit(vars)
  >>> tape.gradient(res, vars)
  <tf.Tensor: shape=(3,), dtype=float32, numpy=array([-2.2526717e-01, -1.0086454e+00,  1.3877788e-17], dtype=float32)>
  ```

* The circuit drawer now displays inverted operations, as well as wires
  where probabilities are returned from the device:
  [(#540)](https://github.com/XanaduAI/pennylane/pull/540)

  ```python
  >>> @qml.qnode(dev)
  ... def circuit(theta):
  ...     qml.RX(theta, wires=0)
  ...     qml.CNOT(wires=[0, 1])
  ...     qml.S(wires=1).inv()
  ...     return qml.probs(wires=[0, 1])
  >>> circuit(0.2)
  array([0.99003329, 0.        , 0.        , 0.00996671])
  >>> print(circuit.draw())
  0: ──RX(0.2)──╭C───────╭┤ Probs
  1: ───────────╰X──S⁻¹──╰┤ Probs
  ```

* You can now evaluate the metric tensor of a VQE Hamiltonian via the new
  `VQECost.metric_tensor` method. This allows `VQECost` objects to be directly
  optimized by the quantum natural gradient optimizer (`qml.QNGOptimizer`).
  [(#618)](https://github.com/XanaduAI/pennylane/pull/618)

* The input check functions in `pennylane.templates.utils` are now public
  and visible in the API documentation.
  [(#566)](https://github.com/XanaduAI/pennylane/pull/566)

* Added keyword arguments for step size and order to the `qnode` decorator, as well as
  the `QNode` and `JacobianQNode` classes. This enables the user to set the step size
  and order when using finite difference methods. These options are also exposed when
  creating QNode collections.
  [(#530)](https://github.com/XanaduAI/pennylane/pull/530)
  [(#585)](https://github.com/XanaduAI/pennylane/pull/585)
  [(#587)](https://github.com/XanaduAI/pennylane/pull/587)

* The decomposition for the `CRY` gate now uses the simpler form `RY @ CNOT @ RY @ CNOT`
  [(#547)](https://github.com/XanaduAI/pennylane/pull/547)

* The underlying queuing system was refactored, removing the `qml._current_context`
  property that held the currently active `QNode` or `OperationRecorder`. Now, all
  objects that expose a queue for operations inherit from `QueuingContext` and
  register their queue globally.
  [(#548)](https://github.com/XanaduAI/pennylane/pull/548)

* The PennyLane repository has a new benchmarking tool which supports the comparison of different git revisions.
  [(#568)](https://github.com/XanaduAI/pennylane/pull/568)
  [(#560)](https://github.com/XanaduAI/pennylane/pull/560)
  [(#516)](https://github.com/XanaduAI/pennylane/pull/516)

<h3>Documentation</h3>

* Updated the development section by creating a landing page with links to sub-pages
  containing specific guides.
  [(#596)](https://github.com/XanaduAI/pennylane/pull/596)

* Extended the developer's guide by a section explaining how to add new templates.
  [(#564)](https://github.com/XanaduAI/pennylane/pull/564)

<h3>Bug fixes</h3>

* `tf.GradientTape().jacobian()` can now be evaluated on QNodes using the TensorFlow interface.
  [(#626)](https://github.com/XanaduAI/pennylane/pull/626)

* `RandomLayers()` is now compatible with the qiskit devices.
  [(#597)](https://github.com/XanaduAI/pennylane/pull/597)

* `DefaultQubit.probability()` now returns the correct probability when called with
  `device.analytic=False`.
  [(#563)](https://github.com/XanaduAI/pennylane/pull/563)

* Fixed a bug in the `StronglyEntanglingLayers` template, allowing it to
  work correctly when applied to a single wire.
  [(544)](https://github.com/XanaduAI/pennylane/pull/544)

* Fixed a bug when inverting operations with decompositions; operations marked as inverted
  are now correctly inverted when the fallback decomposition is called.
  [(#543)](https://github.com/XanaduAI/pennylane/pull/543)

* The `QNode.print_applied()` method now correctly displays wires where
  `qml.prob()` is being returned.
  [#542](https://github.com/XanaduAI/pennylane/pull/542)

<h3>Contributors</h3>

This release contains contributions from (in alphabetical order):

Ville Bergholm, Lana Bozanic, Thomas Bromley, Theodor Isacsson, Josh Izaac, Nathan Killoran,
Maggie Li, Johannes Jakob Meyer, Maria Schuld, Sukin Sim, Antal Száva.

# Release 0.8.1

<h3>Improvements</h3>

* Beginning of support for Python 3.8, with the test suite
  now being run in a Python 3.8 environment.
  [(#501)](https://github.com/XanaduAI/pennylane/pull/501)

<h3>Documentation</h3>

* Present templates as a gallery of thumbnails showing the
  basic circuit architecture.
  [(#499)](https://github.com/XanaduAI/pennylane/pull/499)

<h3>Bug fixes</h3>

* Fixed a bug where multiplying a QNode parameter by 0 caused a divide
  by zero error when calculating the parameter shift formula.
  [(#512)](https://github.com/XanaduAI/pennylane/pull/512)

* Fixed a bug where the shape of differentiable QNode arguments
  was being cached on the first construction, leading to indexing
  errors if the QNode was re-evaluated if the argument changed shape.
  [(#505)](https://github.com/XanaduAI/pennylane/pull/505)

<h3>Contributors</h3>

This release contains contributions from (in alphabetical order):

Ville Bergholm, Josh Izaac, Johannes Jakob Meyer, Maria Schuld, Antal Száva.

# Release 0.8.0

<h3>New features since last release</h3>

* Added a quantum chemistry package, `pennylane.qchem`, which supports
  integration with OpenFermion, Psi4, PySCF, and OpenBabel.
  [(#453)](https://github.com/XanaduAI/pennylane/pull/453)

  Features include:

  - Generate the qubit Hamiltonians directly starting with the atomic structure of the molecule.
  - Calculate the mean-field (Hartree-Fock) electronic structure of molecules.
  - Allow to define an active space based on the number of active electrons and active orbitals.
  - Perform the fermionic-to-qubit transformation of the electronic Hamiltonian by
    using different functions implemented in OpenFermion.
  - Convert OpenFermion's QubitOperator to a Pennylane `Hamiltonian` class.
  - Perform a Variational Quantum Eigensolver (VQE) computation with this Hamiltonian in PennyLane.

  Check out the [quantum chemistry quickstart](https://pennylane.readthedocs.io/en/latest/introduction/chemistry.html), as well the quantum chemistry and VQE tutorials.

* PennyLane now has some functions and classes for creating and solving VQE
  problems. [(#467)](https://github.com/XanaduAI/pennylane/pull/467)

  - `qml.Hamiltonian`: a lightweight class for representing qubit Hamiltonians
  - `qml.VQECost`: a class for quickly constructing a differentiable cost function
    given a circuit ansatz, Hamiltonian, and one or more devices

    ```python
    >>> H = qml.vqe.Hamiltonian(coeffs, obs)
    >>> cost = qml.VQECost(ansatz, hamiltonian, dev, interface="torch")
    >>> params = torch.rand([4, 3])
    >>> cost(params)
    tensor(0.0245, dtype=torch.float64)
    ```

* Added a circuit drawing feature that provides a text-based representation
  of a QNode instance. It can be invoked via `qnode.draw()`. The user can specify
  to display variable names instead of variable values and choose either an ASCII
  or Unicode charset.
  [(#446)](https://github.com/XanaduAI/pennylane/pull/446)

  Consider the following circuit as an example:
  ```python3
  @qml.qnode(dev)
  def qfunc(a, w):
      qml.Hadamard(0)
      qml.CRX(a, wires=[0, 1])
      qml.Rot(w[0], w[1], w[2], wires=[1])
      qml.CRX(-a, wires=[0, 1])

      return qml.expval(qml.PauliZ(0) @ qml.PauliZ(1))
  ```

  We can draw the circuit after it has been executed:

  ```python
  >>> result = qfunc(2.3, [1.2, 3.2, 0.7])
  >>> print(qfunc.draw())
   0: ──H──╭C────────────────────────────╭C─────────╭┤ ⟨Z ⊗ Z⟩
   1: ─────╰RX(2.3)──Rot(1.2, 3.2, 0.7)──╰RX(-2.3)──╰┤ ⟨Z ⊗ Z⟩
  >>> print(qfunc.draw(charset="ascii"))
   0: --H--+C----------------------------+C---------+| <Z @ Z>
   1: -----+RX(2.3)--Rot(1.2, 3.2, 0.7)--+RX(-2.3)--+| <Z @ Z>
  >>> print(qfunc.draw(show_variable_names=True))
   0: ──H──╭C─────────────────────────────╭C─────────╭┤ ⟨Z ⊗ Z⟩
   1: ─────╰RX(a)──Rot(w[0], w[1], w[2])──╰RX(-1*a)──╰┤ ⟨Z ⊗ Z⟩
  ```

* Added `QAOAEmbedding` and its parameter initialization
  as a new trainable template.
  [(#442)](https://github.com/XanaduAI/pennylane/pull/442)

  <img src="https://pennylane.readthedocs.io/en/latest/_images/qaoa_layers.png"
  width=70%></img>

* Added the `qml.probs()` measurement function, allowing QNodes
  to differentiate variational circuit probabilities
  on simulators and hardware.
  [(#432)](https://github.com/XanaduAI/pennylane/pull/432)

  ```python
  @qml.qnode(dev)
  def circuit(x):
      qml.Hadamard(wires=0)
      qml.RY(x, wires=0)
      qml.RX(x, wires=1)
      qml.CNOT(wires=[0, 1])
      return qml.probs(wires=[0])
  ```
  Executing this circuit gives the marginal probability of wire 1:
  ```python
  >>> circuit(0.2)
  [0.40066533 0.59933467]
  ```
  QNodes that return probabilities fully support autodifferentiation.

* Added the convenience load functions `qml.from_pyquil`, `qml.from_quil` and
  `qml.from_quil_file` that convert pyQuil objects and Quil code to PennyLane
  templates. This feature requires version 0.8 or above of the PennyLane-Forest
  plugin.
  [(#459)](https://github.com/XanaduAI/pennylane/pull/459)

* Added a `qml.inv` method that inverts templates and sequences of Operations.
  Added a `@qml.template` decorator that makes templates return the queued Operations.
  [(#462)](https://github.com/XanaduAI/pennylane/pull/462)

  For example, using this function to invert a template inside a QNode:

  ```python3
      @qml.template
      def ansatz(weights, wires):
          for idx, wire in enumerate(wires):
              qml.RX(weights[idx], wires=[wire])

          for idx in range(len(wires) - 1):
              qml.CNOT(wires=[wires[idx], wires[idx + 1]])

      dev = qml.device('default.qubit', wires=2)

      @qml.qnode(dev)
      def circuit(weights):
          qml.inv(ansatz(weights, wires=[0, 1]))
          return qml.expval(qml.PauliZ(0) @ qml.PauliZ(1))
    ```

* Added the `QNodeCollection` container class, that allows independent
  QNodes to be stored and evaluated simultaneously. Experimental support
  for asynchronous evaluation of contained QNodes is provided with the
  `parallel=True` keyword argument.
  [(#466)](https://github.com/XanaduAI/pennylane/pull/466)

* Added a high level `qml.map` function, that maps a quantum
  circuit template over a list of observables or devices, returning
  a `QNodeCollection`.
  [(#466)](https://github.com/XanaduAI/pennylane/pull/466)

  For example:

  ```python3
  >>> def my_template(params, wires, **kwargs):
  >>>    qml.RX(params[0], wires=wires[0])
  >>>    qml.RX(params[1], wires=wires[1])
  >>>    qml.CNOT(wires=wires)

  >>> obs_list = [qml.PauliX(0) @ qml.PauliZ(1), qml.PauliZ(0) @ qml.PauliX(1)]
  >>> dev = qml.device("default.qubit", wires=2)
  >>> qnodes = qml.map(my_template, obs_list, dev, measure="expval")
  >>> qnodes([0.54, 0.12])
  array([-0.06154835  0.99280864])
  ```

* Added high level `qml.sum`, `qml.dot`, `qml.apply` functions
  that act on QNode collections.
  [(#466)](https://github.com/XanaduAI/pennylane/pull/466)

  `qml.apply` allows vectorized functions to act over the entire QNode
  collection:
  ```python
  >>> qnodes = qml.map(my_template, obs_list, dev, measure="expval")
  >>> cost = qml.apply(np.sin, qnodes)
  >>> cost([0.54, 0.12])
  array([-0.0615095  0.83756375])
  ```

  `qml.sum` and `qml.dot` take the sum of a QNode collection, and a
  dot product of tensors/arrays/QNode collections, respectively.

<h3>Breaking changes</h3>

* Deprecated the old-style `QNode` such that only the new-style `QNode` and its syntax can be used,
  moved all related files from the `pennylane/beta` folder to `pennylane`.
  [(#440)](https://github.com/XanaduAI/pennylane/pull/440)

<h3>Improvements</h3>

* Added the `Tensor.prune()` method and the `Tensor.non_identity_obs` property for extracting
  non-identity instances from the observables making up a `Tensor` instance.
  [(#498)](https://github.com/XanaduAI/pennylane/pull/498)

* Renamed the `expt.tensornet` and `expt.tensornet.tf` devices to `default.tensor` and
  `default.tensor.tf`.
  [(#495)](https://github.com/XanaduAI/pennylane/pull/495)

* Added a serialization method to the `CircuitGraph` class that is used to create a unique
  hash for each quantum circuit graph.
  [(#470)](https://github.com/XanaduAI/pennylane/pull/470)

* Added the `Observable.eigvals` method to return the eigenvalues of observables.
  [(#449)](https://github.com/XanaduAI/pennylane/pull/449)

* Added the `Observable.diagonalizing_gates` method to return the gates
  that diagonalize an observable in the computational basis.
  [(#454)](https://github.com/XanaduAI/pennylane/pull/454)

* Added the `Operator.matrix` method to return the matrix representation
  of an operator in the computational basis.
  [(#454)](https://github.com/XanaduAI/pennylane/pull/454)

* Added a `QubitDevice` class which implements common functionalities of plugin devices such that
  plugin devices can rely on these implementations. The new `QubitDevice` also includes
  a new `execute` method, which allows for more convenient plugin design. In addition, `QubitDevice`
  also unifies the way samples are generated on qubit-based devices.
  [(#452)](https://github.com/XanaduAI/pennylane/pull/452)
  [(#473)](https://github.com/XanaduAI/pennylane/pull/473)

* Improved documentation of `AmplitudeEmbedding` and `BasisEmbedding` templates.
  [(#441)](https://github.com/XanaduAI/pennylane/pull/441)
  [(#439)](https://github.com/XanaduAI/pennylane/pull/439)

* Codeblocks in the documentation now have a 'copy' button for easily
  copying examples.
  [(#437)](https://github.com/XanaduAI/pennylane/pull/437)

<h3>Documentation</h3>

* Update the developers plugin guide to use QubitDevice.
  [(#483)](https://github.com/XanaduAI/pennylane/pull/483)

<h3>Bug fixes</h3>

* Fixed a bug in `CVQNode._pd_analytic`, where non-descendant observables were not
  Heisenberg-transformed before evaluating the partial derivatives when using the
  order-2 parameter-shift method, resulting in an erroneous Jacobian for some circuits.
  [(#433)](https://github.com/XanaduAI/pennylane/pull/433)

<h3>Contributors</h3>

This release contains contributions from (in alphabetical order):

Juan Miguel Arrazola, Ville Bergholm, Alain Delgado Gran, Olivia Di Matteo,
Theodor Isacsson, Josh Izaac, Soran Jahangiri, Nathan Killoran, Johannes Jakob Meyer,
Zeyue Niu, Maria Schuld, Antal Száva.

# Release 0.7.0

<h3>New features since last release</h3>

* Custom padding constant in `AmplitudeEmbedding` is supported (see 'Breaking changes'.)
  [(#419)](https://github.com/XanaduAI/pennylane/pull/419)

* `StronglyEntanglingLayer` and `RandomLayer` now work with a single wire.
  [(#409)](https://github.com/XanaduAI/pennylane/pull/409)
  [(#413)](https://github.com/XanaduAI/pennylane/pull/413)

* Added support for applying the inverse of an `Operation` within a circuit.
  [(#377)](https://github.com/XanaduAI/pennylane/pull/377)

* Added an `OperationRecorder()` context manager, that allows templates
  and quantum functions to be executed while recording events. The
  recorder can be used with and without QNodes as a debugging utility.
  [(#388)](https://github.com/XanaduAI/pennylane/pull/388)

* Operations can now specify a decomposition that is used when the desired operation
  is not supported on the target device.
  [(#396)](https://github.com/XanaduAI/pennylane/pull/396)

* The ability to load circuits from external frameworks as templates
  has been added via the new `qml.load()` function. This feature
  requires plugin support --- this initial release provides support
  for Qiskit circuits and QASM files when `pennylane-qiskit` is installed,
  via the functions `qml.from_qiskit` and `qml.from_qasm`.
  [(#418)](https://github.com/XanaduAI/pennylane/pull/418)

* An experimental tensor network device has been added
  [(#416)](https://github.com/XanaduAI/pennylane/pull/416)
  [(#395)](https://github.com/XanaduAI/pennylane/pull/395)
  [(#394)](https://github.com/XanaduAI/pennylane/pull/394)
  [(#380)](https://github.com/XanaduAI/pennylane/pull/380)

* An experimental tensor network device which uses TensorFlow for
  backpropagation has been added
  [(#427)](https://github.com/XanaduAI/pennylane/pull/427)

* Custom padding constant in `AmplitudeEmbedding` is supported (see 'Breaking changes'.)
  [(#419)](https://github.com/XanaduAI/pennylane/pull/419)

<h3>Breaking changes</h3>

* The `pad` parameter in `AmplitudeEmbedding()` is now either `None` (no automatic padding), or a
  number that is used as the padding constant.
  [(#419)](https://github.com/XanaduAI/pennylane/pull/419)

* Initialization functions now return a single array of weights per function. Utilities for multi-weight templates
  `Interferometer()` and `CVNeuralNetLayers()` are provided.
  [(#412)](https://github.com/XanaduAI/pennylane/pull/412)

* The single layer templates `RandomLayer()`, `CVNeuralNetLayer()` and `StronglyEntanglingLayer()`
  have been turned into private functions `_random_layer()`, `_cv_neural_net_layer()` and
  `_strongly_entangling_layer()`. Recommended use is now via the corresponding `Layers()` templates.
  [(#413)](https://github.com/XanaduAI/pennylane/pull/413)

<h3>Improvements</h3>

* Added extensive input checks in templates.
  [(#419)](https://github.com/XanaduAI/pennylane/pull/419)

* Templates integration tests are rewritten - now cover keyword/positional argument passing,
  interfaces and combinations of templates.
  [(#409)](https://github.com/XanaduAI/pennylane/pull/409)
  [(#419)](https://github.com/XanaduAI/pennylane/pull/419)

* State vector preparation operations in the `default.qubit` plugin can now be
  applied to subsets of wires, and are restricted to being the first operation
  in a circuit.
  [(#346)](https://github.com/XanaduAI/pennylane/pull/346)

* The `QNode` class is split into a hierarchy of simpler classes.
  [(#354)](https://github.com/XanaduAI/pennylane/pull/354)
  [(#398)](https://github.com/XanaduAI/pennylane/pull/398)
  [(#415)](https://github.com/XanaduAI/pennylane/pull/415)
  [(#417)](https://github.com/XanaduAI/pennylane/pull/417)
  [(#425)](https://github.com/XanaduAI/pennylane/pull/425)

* Added the gates U1, U2 and U3 parametrizing arbitrary unitaries on 1, 2 and 3
  qubits and the Toffoli gate to the set of qubit operations.
  [(#396)](https://github.com/XanaduAI/pennylane/pull/396)

* Changes have been made to accomodate the movement of the main function
  in `pytest._internal` to `pytest._internal.main` in pip 19.3.
  [(#404)](https://github.com/XanaduAI/pennylane/pull/404)

* Added the templates `BasisStatePreparation` and `MottonenStatePreparation` that use
  gates to prepare a basis state and an arbitrary state respectively.
  [(#336)](https://github.com/XanaduAI/pennylane/pull/336)

* Added decompositions for `BasisState` and `QubitStateVector` based on state
  preparation templates.
  [(#414)](https://github.com/XanaduAI/pennylane/pull/414)

* Replaces the pseudo-inverse in the quantum natural gradient optimizer
  (which can be numerically unstable) with `np.linalg.solve`.
  [(#428)](https://github.com/XanaduAI/pennylane/pull/428)

<h3>Contributors</h3>

This release contains contributions from (in alphabetical order):

Ville Bergholm, Josh Izaac, Nathan Killoran, Angus Lowe, Johannes Jakob Meyer,
Oluwatobi Ogunbayo, Maria Schuld, Antal Száva.

# Release 0.6.1

<h3>New features since last release</h3>

* Added a `print_applied` method to QNodes, allowing the operation
  and observable queue to be printed as last constructed.
  [(#378)](https://github.com/XanaduAI/pennylane/pull/378)

<h3>Improvements</h3>

* A new `Operator` base class is introduced, which is inherited by both the
  `Observable` class and the `Operation` class.
  [(#355)](https://github.com/XanaduAI/pennylane/pull/355)

* Removed deprecated `@abstractproperty` decorators
  in `_device.py`.
  [(#374)](https://github.com/XanaduAI/pennylane/pull/374)

* The `CircuitGraph` class is updated to deal with `Operation` instances directly.
  [(#344)](https://github.com/XanaduAI/pennylane/pull/344)

* Comprehensive gradient tests have been added for the interfaces.
  [(#381)](https://github.com/XanaduAI/pennylane/pull/381)

<h3>Documentation</h3>

* The new restructured documentation has been polished and updated.
  [(#387)](https://github.com/XanaduAI/pennylane/pull/387)
  [(#375)](https://github.com/XanaduAI/pennylane/pull/375)
  [(#372)](https://github.com/XanaduAI/pennylane/pull/372)
  [(#370)](https://github.com/XanaduAI/pennylane/pull/370)
  [(#369)](https://github.com/XanaduAI/pennylane/pull/369)
  [(#367)](https://github.com/XanaduAI/pennylane/pull/367)
  [(#364)](https://github.com/XanaduAI/pennylane/pull/364)

* Updated the development guides.
  [(#382)](https://github.com/XanaduAI/pennylane/pull/382)
  [(#379)](https://github.com/XanaduAI/pennylane/pull/379)

* Added all modules, classes, and functions to the API section
  in the documentation.
  [(#373)](https://github.com/XanaduAI/pennylane/pull/373)

<h3>Bug fixes</h3>

* Replaces the existing `np.linalg.norm` normalization with hand-coded
  normalization, allowing `AmplitudeEmbedding` to be used with differentiable
  parameters. AmplitudeEmbedding tests have been added and improved.
  [(#376)](https://github.com/XanaduAI/pennylane/pull/376)

<h3>Contributors</h3>

This release contains contributions from (in alphabetical order):

Ville Bergholm, Josh Izaac, Nathan Killoran, Maria Schuld, Antal Száva

# Release 0.6.0

<h3>New features since last release</h3>

* The devices `default.qubit` and `default.gaussian` have a new initialization parameter
  `analytic` that indicates if expectation values and variances should be calculated
  analytically and not be estimated from data.
  [(#317)](https://github.com/XanaduAI/pennylane/pull/317)

* Added C-SWAP gate to the set of qubit operations
  [(#330)](https://github.com/XanaduAI/pennylane/pull/330)

* The TensorFlow interface has been renamed from `"tfe"` to `"tf"`, and
  now supports TensorFlow 2.0.
  [(#337)](https://github.com/XanaduAI/pennylane/pull/337)

* Added the S and T gates to the set of qubit operations.
  [(#343)](https://github.com/XanaduAI/pennylane/pull/343)

* Tensor observables are now supported within the `expval`,
  `var`, and `sample` functions, by using the `@` operator.
  [(#267)](https://github.com/XanaduAI/pennylane/pull/267)


<h3>Breaking changes</h3>

* The argument `n` specifying the number of samples in the method `Device.sample` was removed.
  Instead, the method will always return `Device.shots` many samples.
  [(#317)](https://github.com/XanaduAI/pennylane/pull/317)

<h3>Improvements</h3>

* The number of shots / random samples used to estimate expectation values and variances, `Device.shots`,
  can now be changed after device creation.
  [(#317)](https://github.com/XanaduAI/pennylane/pull/317)

* Unified import shortcuts to be under qml in qnode.py
  and test_operation.py
  [(#329)](https://github.com/XanaduAI/pennylane/pull/329)

* The quantum natural gradient now uses `scipy.linalg.pinvh` which is more efficient for symmetric matrices
  than the previously used `scipy.linalg.pinv`.
  [(#331)](https://github.com/XanaduAI/pennylane/pull/331)

* The deprecated `qml.expval.Observable` syntax has been removed.
  [(#267)](https://github.com/XanaduAI/pennylane/pull/267)

* Remainder of the unittest-style tests were ported to pytest.
  [(#310)](https://github.com/XanaduAI/pennylane/pull/310)

* The `do_queue` argument for operations now only takes effect
  within QNodes. Outside of QNodes, operations can now be instantiated
  without needing to specify `do_queue`.
  [(#359)](https://github.com/XanaduAI/pennylane/pull/359)

<h3>Documentation</h3>

* The docs are rewritten and restructured to contain a code introduction section as well as an API section.
  [(#314)](https://github.com/XanaduAI/pennylane/pull/275)

* Added Ising model example to the tutorials
  [(#319)](https://github.com/XanaduAI/pennylane/pull/319)

* Added tutorial for QAOA on MaxCut problem
  [(#328)](https://github.com/XanaduAI/pennylane/pull/328)

* Added QGAN flow chart figure to its tutorial
  [(#333)](https://github.com/XanaduAI/pennylane/pull/333)

* Added missing figures for gallery thumbnails of state-preparation
  and QGAN tutorials
  [(#326)](https://github.com/XanaduAI/pennylane/pull/326)

* Fixed typos in the state preparation tutorial
  [(#321)](https://github.com/XanaduAI/pennylane/pull/321)

* Fixed bug in VQE tutorial 3D plots
  [(#327)](https://github.com/XanaduAI/pennylane/pull/327)

<h3>Bug fixes</h3>

* Fixed typo in measurement type error message in qnode.py
  [(#341)](https://github.com/XanaduAI/pennylane/pull/341)

<h3>Contributors</h3>

This release contains contributions from (in alphabetical order):

Shahnawaz Ahmed, Ville Bergholm, Aroosa Ijaz, Josh Izaac, Nathan Killoran, Angus Lowe,
Johannes Jakob Meyer, Maria Schuld, Antal Száva, Roeland Wiersema.

# Release 0.5.0

<h3>New features since last release</h3>

* Adds a new optimizer, `qml.QNGOptimizer`, which optimizes QNodes using
  quantum natural gradient descent. See https://arxiv.org/abs/1909.02108
  for more details.
  [(#295)](https://github.com/XanaduAI/pennylane/pull/295)
  [(#311)](https://github.com/XanaduAI/pennylane/pull/311)

* Adds a new QNode method, `QNode.metric_tensor()`,
  which returns the block-diagonal approximation to the Fubini-Study
  metric tensor evaluated on the attached device.
  [(#295)](https://github.com/XanaduAI/pennylane/pull/295)

* Sampling support: QNodes can now return a specified number of samples
  from a given observable via the top-level `pennylane.sample()` function.
  To support this on plugin devices, there is a new `Device.sample` method.

  Calculating gradients of QNodes that involve sampling is not possible.
  [(#256)](https://github.com/XanaduAI/pennylane/pull/256)

* `default.qubit` has been updated to provide support for sampling.
  [(#256)](https://github.com/XanaduAI/pennylane/pull/256)

* Added controlled rotation gates to PennyLane operations and `default.qubit` plugin.
  [(#251)](https://github.com/XanaduAI/pennylane/pull/251)

<h3>Breaking changes</h3>

* The method `Device.supported` was removed, and replaced with the methods
  `Device.supports_observable` and `Device.supports_operation`.
  Both methods can be called with string arguments (`dev.supports_observable('PauliX')`) and
  class arguments (`dev.supports_observable(qml.PauliX)`).
  [(#276)](https://github.com/XanaduAI/pennylane/pull/276)

* The following CV observables were renamed to comply with the new Operation/Observable
  scheme: `MeanPhoton` to `NumberOperator`, `Homodyne` to `QuadOperator` and `NumberState` to `FockStateProjector`.
  [(#254)](https://github.com/XanaduAI/pennylane/pull/254)

<h3>Improvements</h3>

* The `AmplitudeEmbedding` function now provides options to normalize and
  pad features to ensure a valid state vector is prepared.
  [(#275)](https://github.com/XanaduAI/pennylane/pull/275)

* Operations can now optionally specify generators, either as existing PennyLane
  operations, or by providing a NumPy array.
  [(#295)](https://github.com/XanaduAI/pennylane/pull/295)
  [(#313)](https://github.com/XanaduAI/pennylane/pull/313)

* Adds a `Device.parameters` property, so that devices can view a dictionary mapping free
  parameters to operation parameters. This will allow plugin devices to take advantage
  of parametric compilation.
  [(#283)](https://github.com/XanaduAI/pennylane/pull/283)

* Introduces two enumerations: `Any` and `All`, representing any number of wires
  and all wires in the system respectively. They can be imported from
  `pennylane.operation`, and can be used when defining the `Operation.num_wires`
  class attribute of operations.
  [(#277)](https://github.com/XanaduAI/pennylane/pull/277)

  As part of this change:

  - `All` is equivalent to the integer 0, for backwards compatibility with the
    existing test suite

  - `Any` is equivalent to the integer -1 to allow numeric comparison
    operators to continue working

  - An additional validation is now added to the `Operation` class,
    which will alert the user that an operation with `num_wires = All`
    is being incorrectly.

* The one-qubit rotations in `pennylane.plugins.default_qubit` no longer depend on Scipy's `expm`. Instead
  they are calculated with Euler's formula.
  [(#292)](https://github.com/XanaduAI/pennylane/pull/292)

* Creates an `ObservableReturnTypes` enumeration class containing `Sample`,
  `Variance` and `Expectation`. These new values can be assigned to the `return_type`
  attribute of an `Observable`.
  [(#290)](https://github.com/XanaduAI/pennylane/pull/290)

* Changed the signature of the `RandomLayer` and `RandomLayers` templates to have a fixed seed by default.
  [(#258)](https://github.com/XanaduAI/pennylane/pull/258)

* `setup.py` has been cleaned up, removing the non-working shebang,
  and removing unused imports.
  [(#262)](https://github.com/XanaduAI/pennylane/pull/262)

<h3>Documentation</h3>

* A documentation refactor to simplify the tutorials and
  include Sphinx-Gallery.
  [(#291)](https://github.com/XanaduAI/pennylane/pull/291)

  - Examples and tutorials previously split across the `examples/`
    and `doc/tutorials/` directories, in a mixture of ReST and Jupyter notebooks,
    have been rewritten as Python scripts with ReST comments in a single location,
    the `examples/` folder.

  - Sphinx-Gallery is used to automatically build and run the tutorials.
    Rendered output is displayed in the Sphinx documentation.

  - Links are provided at the top of every tutorial page for downloading the
    tutorial as an executable python script, downloading the tutorial
    as a Jupyter notebook, or viewing the notebook on GitHub.

  - The tutorials table of contents have been moved to a single quick start page.

* Fixed a typo in `QubitStateVector`.
  [(#296)](https://github.com/XanaduAI/pennylane/pull/296)

* Fixed a typo in the `default_gaussian.gaussian_state` function.
  [(#293)](https://github.com/XanaduAI/pennylane/pull/293)

* Fixed a typo in the gradient recipe within the `RX`, `RY`, `RZ`
  operation docstrings.
  [(#248)](https://github.com/XanaduAI/pennylane/pull/248)

* Fixed a broken link in the tutorial documentation, as a
  result of the `qml.expval.Observable` deprecation.
  [(#246)](https://github.com/XanaduAI/pennylane/pull/246)

<h3>Bug fixes</h3>

* Fixed a bug where a `PolyXP` observable would fail if applied to subsets
  of wires on `default.gaussian`.
  [(#277)](https://github.com/XanaduAI/pennylane/pull/277)

<h3>Contributors</h3>

This release contains contributions from (in alphabetical order):

Simon Cross, Aroosa Ijaz, Josh Izaac, Nathan Killoran, Johannes Jakob Meyer,
Rohit Midha, Nicolás Quesada, Maria Schuld, Antal Száva, Roeland Wiersema.

# Release 0.4.0

<h3>New features since last release</h3>

* `pennylane.expval()` is now a top-level *function*, and is no longer
  a package of classes. For now, the existing `pennylane.expval.Observable`
  interface continues to work, but will raise a deprecation warning.
  [(#232)](https://github.com/XanaduAI/pennylane/pull/232)

* Variance support: QNodes can now return the variance of observables,
  via the top-level `pennylane.var()` function. To support this on
  plugin devices, there is a new `Device.var` method.

  The following observables support analytic gradients of variances:

  - All qubit observables (requiring 3 circuit evaluations for involutory
    observables such as `Identity`, `X`, `Y`, `Z`; and 5 circuit evals for
    non-involutary observables, currently only `qml.Hermitian`)

  - First-order CV observables (requiring 5 circuit evaluations)

  Second-order CV observables support numerical variance gradients.

* `pennylane.about()` function added, providing details
  on current PennyLane version, installed plugins, Python,
  platform, and NumPy versions [(#186)](https://github.com/XanaduAI/pennylane/pull/186)

* Removed the logic that allowed `wires` to be passed as a positional
  argument in quantum operations. This allows us to raise more useful
  error messages for the user if incorrect syntax is used.
  [(#188)](https://github.com/XanaduAI/pennylane/pull/188)

* Adds support for multi-qubit expectation values of the `pennylane.Hermitian()`
  observable [(#192)](https://github.com/XanaduAI/pennylane/pull/192)

* Adds support for multi-qubit expectation values in `default.qubit`.
  [(#202)](https://github.com/XanaduAI/pennylane/pull/202)

* Organize templates into submodules [(#195)](https://github.com/XanaduAI/pennylane/pull/195).
  This included the following improvements:

  - Distinguish embedding templates from layer templates.

  - New random initialization functions supporting the templates available
    in the new submodule `pennylane.init`.

  - Added a random circuit template (`RandomLayers()`), in which rotations and 2-qubit gates are randomly
    distributed over the wires

  - Add various embedding strategies

<h3>Breaking changes</h3>

* The `Device` methods `expectations`, `pre_expval`, and `post_expval` have been
  renamed to `observables`, `pre_measure`, and `post_measure` respectively.
  [(#232)](https://github.com/XanaduAI/pennylane/pull/232)

<h3>Improvements</h3>

* `default.qubit` plugin now uses `np.tensordot` when applying quantum operations
  and evaluating expectations, resulting in significant speedup
  [(#239)](https://github.com/XanaduAI/pennylane/pull/239),
  [(#241)](https://github.com/XanaduAI/pennylane/pull/241)

* PennyLane now allows division of quantum operation parameters by a constant
  [(#179)](https://github.com/XanaduAI/pennylane/pull/179)

* Portions of the test suite are in the process of being ported to pytest.
  Note: this is still a work in progress.

  Ported tests include:

  - `test_ops.py`
  - `test_about.py`
  - `test_classical_gradients.py`
  - `test_observables.py`
  - `test_measure.py`
  - `test_init.py`
  - `test_templates*.py`
  - `test_ops.py`
  - `test_variable.py`
  - `test_qnode.py` (partial)

<h3>Bug fixes</h3>

* Fixed a bug in `Device.supported`, which would incorrectly
  mark an operation as supported if it shared a name with an
  observable [(#203)](https://github.com/XanaduAI/pennylane/pull/203)

* Fixed a bug in `Operation.wires`, by explicitly casting the
  type of each wire to an integer [(#206)](https://github.com/XanaduAI/pennylane/pull/206)

* Removed code in PennyLane which configured the logger,
  as this would clash with users' configurations
  [(#208)](https://github.com/XanaduAI/pennylane/pull/208)

* Fixed a bug in `default.qubit`, in which `QubitStateVector` operations
  were accidentally being cast to `np.float` instead of `np.complex`.
  [(#211)](https://github.com/XanaduAI/pennylane/pull/211)


<h3>Contributors</h3>

This release contains contributions from:

Shahnawaz Ahmed, riveSunder, Aroosa Ijaz, Josh Izaac, Nathan Killoran, Maria Schuld.

# Release 0.3.1

<h3>Bug fixes</h3>

* Fixed a bug where the interfaces submodule was not correctly being packaged via setup.py

# Release 0.3.0

<h3>New features since last release</h3>

* PennyLane now includes a new `interfaces` submodule, which enables QNode integration with additional machine learning libraries.
* Adds support for an experimental PyTorch interface for QNodes
* Adds support for an experimental TensorFlow eager execution interface for QNodes
* Adds a PyTorch+GPU+QPU tutorial to the documentation
* Documentation now includes links and tutorials including the new [PennyLane-Forest](https://github.com/rigetti/pennylane-forest) plugin.

<h3>Improvements</h3>

* Printing a QNode object, via `print(qnode)` or in an interactive terminal, now displays more useful information regarding the QNode,
  including the device it runs on, the number of wires, it's interface, and the quantum function it uses:

  ```python
  >>> print(qnode)
  <QNode: device='default.qubit', func=circuit, wires=2, interface=PyTorch>
  ```

<h3>Contributors</h3>

This release contains contributions from:

Josh Izaac and Nathan Killoran.


# Release 0.2.0

<h3>New features since last release</h3>

* Added the `Identity` expectation value for both CV and qubit models [(#135)](https://github.com/XanaduAI/pennylane/pull/135)
* Added the `templates.py` submodule, containing some commonly used QML models to be used as ansatz in QNodes [(#133)](https://github.com/XanaduAI/pennylane/pull/133)
* Added the `qml.Interferometer` CV operation [(#152)](https://github.com/XanaduAI/pennylane/pull/152)
* Wires are now supported as free QNode parameters [(#151)](https://github.com/XanaduAI/pennylane/pull/151)
* Added ability to update stepsizes of the optimizers [(#159)](https://github.com/XanaduAI/pennylane/pull/159)

<h3>Improvements</h3>

* Removed use of hardcoded values in the optimizers, made them parameters (see [#131](https://github.com/XanaduAI/pennylane/pull/131) and [#132](https://github.com/XanaduAI/pennylane/pull/132))
* Created the new `PlaceholderExpectation`, to be used when both CV and qubit expval modules contain expectations with the same name
* Provide a way for plugins to view the operation queue _before_ applying operations. This allows for on-the-fly modifications of
  the queue, allowing hardware-based plugins to support the full range of qubit expectation values. [(#143)](https://github.com/XanaduAI/pennylane/pull/143)
* QNode return values now support _any_ form of sequence, such as lists, sets, etc. [(#144)](https://github.com/XanaduAI/pennylane/pull/144)
* CV analytic gradient calculation is now more robust, allowing for operations which may not themselves be differentiated, but have a
  well defined `_heisenberg_rep` method, and so may succeed operations that are analytically differentiable [(#152)](https://github.com/XanaduAI/pennylane/pull/152)

<h3>Bug fixes</h3>

* Fixed a bug where the variational classifier example was not batching when learning parity (see [#128](https://github.com/XanaduAI/pennylane/pull/128) and [#129](https://github.com/XanaduAI/pennylane/pull/129))
* Fixed an inconsistency where some initial state operations were documented as accepting complex parameters - all operations
  now accept real values [(#146)](https://github.com/XanaduAI/pennylane/pull/146)

<h3>Contributors</h3>

This release contains contributions from:

Christian Gogolin, Josh Izaac, Nathan Killoran, and Maria Schuld.


# Release 0.1.0

Initial public release.

<h3>Contributors</h3>
This release contains contributions from:

Ville Bergholm, Josh Izaac, Maria Schuld, Christian Gogolin, and Nathan Killoran.<|MERGE_RESOLUTION|>--- conflicted
+++ resolved
@@ -84,15 +84,13 @@
 
 <h3>Improvements</h3>
 
-<<<<<<< HEAD
 * Added the matrix attribute to `qml.templates.subroutines.GroverOperator`
   [(#1553)](https://github.com/PennyLaneAI/pennylane/pull/1553)
-=======
+
 * The `tape.to_openqasm()` method now has a `measure_all` argument that specifies whether the
   serialized OpenQASM script includes computational basis measurements on all of the qubits or
   just those specified by the tape.
   [(#1559)](https://github.com/PennyLaneAI/pennylane/pull/1559)
->>>>>>> a9a7311f
 
 * An error is raised when no arguments are passed to a `qml.operation.Observable` to inform the user about specifying wires.
   [(#1547)](https://github.com/PennyLaneAI/pennylane/pull/1547)
