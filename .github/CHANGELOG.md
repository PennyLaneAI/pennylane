--- conflicted
+++ resolved
@@ -2,7 +2,6 @@
 
 <h3>New features since last release</h3>
 
-<<<<<<< HEAD
 * The `RotosolveOptimizer` now can tackle general parametrized circuits with 
   operations like layers of gates controlled by the same parameter, controlled variants
   of parametrized gates and Hamiltonian time evolution. The eigenvalue spectrum
@@ -85,7 +84,6 @@
   be present in the frequency spectrum. In order to tackle equidistant but non-integer
   frequencies, rescaling the respective argument of the function is recommended.
 
-=======
 * The `frobenius_inner_product` function has been moved to the `qml.math`
   module, and is now differentiable using all autodiff frameworks.
   [(#1388)](https://github.com/PennyLaneAI/pennylane/pull/1388)
@@ -116,7 +114,6 @@
   [[0, 1], [2]]
   ```
 
->>>>>>> 62f7c107
 * Hamiltonians are now trainable with respect to their coefficients.
   [(#1483)](https://github.com/PennyLaneAI/pennylane/pull/1483)
 
@@ -216,23 +213,11 @@
 
 This release contains contributions from (in alphabetical order):
 
-<<<<<<< HEAD
-Maria Schuld, David Wierichs.
+Josh Izaac, Johannes Jakob Meyer, Maria Schuld, David Wierichs.
 
 # Release 0.17.0 (current release)
 
-<h3>New features since last release</h3>
-
-* Docker support for building PennyLane with support for all interfaces (TensorFlow,
-  Torch, and Jax), as well as device plugins and QChem, for GPUs and CPUs, has been added.
-  [(#1372)](https://github.com/PennyLaneAI/pennylane/issues/1372)
-=======
-Josh Izaac, Johannes Jakob Meyer, Maria Schuld.
-
-# Release 0.17.0 (current release)
-
 <h3>New features since the last release</h3>
->>>>>>> 62f7c107
 
 <h4>Circuit optimization</h4>
 
@@ -445,9 +430,6 @@
   Total shots:  300
   ```
 
-<<<<<<< HEAD
-* VQE problems can now intuitively been set up by passing the Hamiltonian
-=======
 <h4>Containerization support</h4>
 
 * Docker support for building PennyLane with support for all interfaces (TensorFlow,
@@ -488,7 +470,6 @@
   method that is currently supported when the observable is a sparse Hamiltonian.
 
 * VQE problems can now be intuitively set up by passing the Hamiltonian
->>>>>>> 62f7c107
   as an observable. [(#1474)](https://github.com/PennyLaneAI/pennylane/pull/1474)
 
   ``` python
@@ -512,14 +493,11 @@
 
   Note that other measurement types like `var(H)` or `sample(H)`, as well
   as multiple expectations like `expval(H1), expval(H2)` are not supported.
-<<<<<<< HEAD
-=======
 
 * Added functionality to compute the sparse matrix representation of a `qml.Hamiltonian` object.
   [(#1394)](https://github.com/PennyLaneAI/pennylane/pull/1394)
 
 <h4>New gradients module</h4>
->>>>>>> 62f7c107
 
 * A new gradients module `qml.gradients` has been added, which provides
   differentiable quantum gradient transforms.
@@ -654,52 +632,6 @@
 
 * Ising YY gate functionality added.
   [(#1358)](https://github.com/PennyLaneAI/pennylane/pull/1358)
-<<<<<<< HEAD
-
-* Added functionality to `qml.sample()` to extract samples from the basis states of
-  the device (currently only for qubit devices). Additionally, `wires` can be
-  specified to only return samples from those wires.
-  [(#1441)](https://github.com/PennyLaneAI/pennylane/pull/1441)
-
-  ```python
-  dev = qml.device("default.qubit", wires=3, shots=5)
-
-  @qml.qnode(dev)
-  def circuit_1():
-      qml.Hadamard(wires=0)
-      qml.Hadamard(wires=1)
-      return qml.sample()
-
-  @qml.qnode(dev)
-  def circuit_2():
-      qml.Hadamard(wires=0)
-      qml.Hadamard(wires=1)
-      return qml.sample(wires=[0,2])    # no observable provided and wires specified
-  ```
-
-  ```pycon
-  >>> print(circuit_1())
-  [[1, 0, 0],
-   [1, 1, 0],
-   [1, 0, 0],
-   [0, 0, 0],
-   [0, 1, 0]]
-
-  >>> print(circuit_2())
-  [[1, 0],
-   [1, 0],
-   [1, 0],
-   [0, 0],
-   [0, 0]]
-
-  >>> print(qml.draw(circuit_2))
-   0: ──H──╭┤ Sample[basis]
-   1: ──H──│┤
-   2: ──H──╰┤ Sample[basis]
-  ```
-=======
-
->>>>>>> 62f7c107
 
 <h3>Improvements</h3>
 
@@ -738,13 +670,8 @@
 * Change the order of the covariance matrix and the vector of means internally
   in `default.gaussian`. [(#1331)](https://github.com/PennyLaneAI/pennylane/pull/1331)
 
-<<<<<<< HEAD
-* Added the `id` attribute to templates, which was missing from
-  PR [(#1377)](https://github.com/PennyLaneAI/pennylane/pull/1377).
+* Added the `id` attribute to templates.
   [(#1438)](https://github.com/PennyLaneAI/pennylane/pull/1438)
-=======
-* Added the `id` attribute to templates. [(#1438)](https://github.com/PennyLaneAI/pennylane/pull/1438)
->>>>>>> 62f7c107
 
 * The `qml.math` module, for framework-agnostic tensor manipulation,
   has two new functions available:
@@ -864,40 +791,6 @@
 
 # Release 0.16.0
 
-<<<<<<< HEAD
-<h3>New features since last release</h3>
-
-* Added a sparse Hamiltonian observable and the functionality to support computing its expectation
-  value. [(#1398)](https://github.com/PennyLaneAI/pennylane/pull/1398)
-
-  For example, the following QNode returns the expectation value of a sparse Hamiltonian:
-
-  ```python
-  dev = qml.device("default.qubit", wires=2)
-
-  @qml.qnode(dev, diff_method="parameter-shift")
-  def circuit(param, H):
-      qml.PauliX(0)
-      qml.SingleExcitation(param, wires=[0, 1])
-      return qml.expval(qml.SparseHamiltonian(H, [0, 1]))
-  ```
-
-  We can execute this QNode, passing in a sparse identity matrix:
-
-  ```pycon
-  >>> print(circuit([0.5], scipy.sparse.eye(4).tocoo()))
-  0.9999999999999999
-  ```
-
-  The expectation value of the sparse Hamiltonian is computed directly, which leads to executions
-  that are faster by orders of magnitude. Note that "parameter-shift" is the only differentiation
-  method that is currently supported when the observable is a sparse Hamiltonian.
-
-* Added functionality to compute the sparse matrix representation of a `qml.Hamiltonian` object.
-  [(#1394)](https://github.com/PennyLaneAI/pennylane/pull/1394)
-
-=======
->>>>>>> 62f7c107
 <h4>First class support for quantum kernels</h4>
 
 * The new `qml.kernels` module provides basic functionalities for [working with quantum
