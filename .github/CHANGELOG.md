# Release 0.10.0 (development release)

<h3>New features since last release</h3>

<<<<<<< HEAD
* Contains the new template ``DoubleExcitationUnitary`` implementing the quantum circuit to
  exponentiate the Coupled-Cluster double excitation operator. This template is required to
  build the Unitary Coupled-Cluster Singles and Doubles (UCCSD) ansatz for VQE simulations.
  [(#638)](https://github.com/XanaduAI/pennylane/pull/638)
=======
* PennyLane QNodes can now be converted into Torch layers, allowing for creation of quantum and
  hybrid models using the `torch.nn` API.
  [(#588)](https://github.com/XanaduAI/pennylane/pull/588)

  A PennyLane QNode can be converted into a `torch.nn` layer using the `qml.qnn.TorchLayer` class:
 
  ```python
  @qml.qnode(dev)
  def qnode(inputs, weights_0, weight_1):
     # define the circuit
     # ...

  weight_shapes = {"weights_0": 3, "weight_1": 1}
  qlayer = qml.qnn.TorchLayer(qnode, weight_shapes)
  ```

  A hybrid model can then be easily constructed:

  ```python
  model = torch.nn.Sequential(qlayer, torch.nn.Linear(2, 2))
  ```
>>>>>>> e80dcf3f

* Contains the new template ``SingleExcitationUnitary`` implementing the quantum circuit to
  exponentiate the Coupled-Cluster single excitation operator. This template is required to
  build the Unitary Coupled-Cluster Singles and Doubles (UCCSD) ansatz for VQE simulations.
  [(#622)](https://github.com/XanaduAI/pennylane/pull/622)

<h3>Improvements</h3>

* The ``CircuitGraph`` class now supports serializing contained circuit operations
  and measurement basis rotations to an OpenQASM2.0 script via the new
  ``CircuitGraph.to_openqasm()`` method.
  [(#623)](https://github.com/XanaduAI/pennylane/pull/623)

<h3>Breaking changes</h3>

* Removes support for Python 3.5.
  [(#639)](https://github.com/XanaduAI/pennylane/pull/639)

<h3>Documentation</h3>

<h3>Bug fixes</h3>

<h3>Contributors</h3>

This release contains contributions from (in alphabetical order):

Thomas Bromley, Alain Delgado Gran, Josh Izaac


# Release 0.9.0 (current release)

<h3>New features since last release</h3>

<h4>New machine learning integrations</h4>

* PennyLane QNodes can now be converted into Keras layers, allowing for creation of quantum and
  hybrid models using the Keras API.
  [(#529)](https://github.com/XanaduAI/pennylane/pull/529)

  A PennyLane QNode can be converted into a Keras layer using the `KerasLayer` class:

  ```python
  from pennylane.qnn import KerasLayer

  @qml.qnode(dev)
  def circuit(inputs, weights_0, weight_1):
     # define the circuit
     # ...

  weight_shapes = {"weights_0": 3, "weight_1": 1}
  qlayer = qml.qnn.KerasLayer(circuit, weight_shapes, output_dim=2)
  ```

  A hybrid model can then be easily constructed:

  ```python
  model = tf.keras.models.Sequential([qlayer, tf.keras.layers.Dense(2)])
  ```

* Added a new type of QNode, `qml.qnodes.PassthruQNode`. For simulators which are coded in an
  external library which supports automatic differentiation, PennyLane will treat a PassthruQNode as
  a "white box", and rely on the external library to directly provide gradients via backpropagation.
  This can be more efficient than the using parameter-shift rule for a large number of parameters.
  [(#488)](https://github.com/XanaduAI/pennylane/pull/488)

  Currently this behaviour is supported by PennyLane's `default.tensor.tf` device backend,
  compatible with the `'tf'` interface using TensorFlow 2:

  ```python
  dev = qml.device('default.tensor.tf', wires=2)

  @qml.qnode(dev, diff_method="backprop")
  def circuit(params):
      qml.RX(params[0], wires=0)
      qml.RX(params[1], wires=1)
      qml.CNOT(wires=[0, 1])
      return qml.expval(qml.PauliZ(0))

  qnode = PassthruQNode(circuit, dev)
  params = tf.Variable([0.3, 0.1])

  with tf.GradientTape() as tape:
      tape.watch(params)
      res = qnode(params)

  grad = tape.gradient(res, params)
  ```

<h4>New optimizers</h4>

* Added the `qml.RotosolveOptimizer`, a gradient-free optimizer
  that minimizes the quantum function by updating each parameter,
  one-by-one, via a closed-form expression while keeping other parameters
  fixed.
  [(#636)](https://github.com/XanaduAI/pennylane/pull/636)
  [(#539)](https://github.com/XanaduAI/pennylane/pull/539)

* Added the `qml.RotoselectOptimizer`, which uses Rotosolve to
  minimizes a quantum function with respect to both the
  rotation operations applied and the rotation parameters.
  [(#636)](https://github.com/XanaduAI/pennylane/pull/636)
  [(#539)](https://github.com/XanaduAI/pennylane/pull/539)

  For example, given a quantum function `f` that accepts parameters `x`
  and a list of corresponding rotation operations `generators`,
  the Rotoselect optimizer will, at each step, update both the parameter
  values and the list of rotation gates to minimize the loss:

  ```pycon
  >>> opt = qml.optimize.RotoselectOptimizer()
  >>> x = [0.3, 0.7]
  >>> generators = [qml.RX, qml.RY]
  >>> for _ in range(100):
  ...     x, generators = opt.step(f, x, generators)
  ```


<h4>New operations</h4>

* Added the `PauliRot` gate, which performs an arbitrary
  Pauli rotation on multiple qubits, and the `MultiRZ` gate,
  which performs a rotation generated by a tensor product
  of Pauli Z operators.
  [(#559)](https://github.com/XanaduAI/pennylane/pull/559)

  ```python
  dev = qml.device('default.qubit', wires=4)

  @qml.qnode(dev)
  def circuit(angle):
      qml.PauliRot(angle, "IXYZ", wires=[0, 1, 2, 3])
      return [qml.expval(qml.PauliZ(wire)) for wire in [0, 1, 2, 3]]
  ```

  ```pycon
  >>> circuit(0.4)
  [1.         0.92106099 0.92106099 1.        ]
  >>> print(circuit.draw())
   0: ──╭RI(0.4)──┤ ⟨Z⟩
   1: ──├RX(0.4)──┤ ⟨Z⟩
   2: ──├RY(0.4)──┤ ⟨Z⟩
   3: ──╰RZ(0.4)──┤ ⟨Z⟩
  ```

  If the `PauliRot` gate is not supported on the target device, it will
  be decomposed into `Hadamard`, `RX` and `MultiRZ` gates. Note that
  identity gates in the Pauli word result in untouched wires:

  ```pycon
  >>> print(circuit.draw())
   0: ───────────────────────────────────┤ ⟨Z⟩
   1: ──H──────────╭RZ(0.4)──H───────────┤ ⟨Z⟩
   2: ──RX(1.571)──├RZ(0.4)──RX(-1.571)──┤ ⟨Z⟩
   3: ─────────────╰RZ(0.4)──────────────┤ ⟨Z⟩
  ```

  If the `MultiRZ` gate is not supported, it will be decomposed into
  `CNOT` and `RZ` gates:

  ```pycon
  >>> print(circuit.draw())
   0: ──────────────────────────────────────────────────┤ ⟨Z⟩
   1: ──H──────────────╭X──RZ(0.4)──╭X──────H───────────┤ ⟨Z⟩
   2: ──RX(1.571)──╭X──╰C───────────╰C──╭X──RX(-1.571)──┤ ⟨Z⟩
   3: ─────────────╰C───────────────────╰C──────────────┤ ⟨Z⟩
  ```

* PennyLane now provides `DiagonalQubitUnitary` for diagonal gates, that are e.g.,
  encountered in IQP circuits. These kinds of gates can be evaluated much faster on
  a simulator device.
  [(#567)](https://github.com/XanaduAI/pennylane/pull/567)

  The gate can be used, for example, to efficiently simulate oracles:

  ```python
  dev = qml.device('default.qubit', wires=3)

  # Function as a bitstring
  f = np.array([1, 0, 0, 1, 1, 0, 1, 0])

  @qml.qnode(dev)
  def circuit(weights1, weights2):
      qml.templates.StronglyEntanglingLayers(weights1, wires=[0, 1, 2])

      # Implements the function as a phase-kickback oracle
      qml.DiagonalQubitUnitary((-1)**f, wires=[0, 1, 2])

      qml.templates.StronglyEntanglingLayers(weights2, wires=[0, 1, 2])
      return [qml.expval(qml.PauliZ(w)) for w in range(3)]
  ```

* Added the `TensorN` CVObservable that can represent the tensor product of the
  `NumberOperator` on photonic backends.
  [(#608)](https://github.com/XanaduAI/pennylane/pull/608)

<h4>New templates</h4>

* Added the `ArbitraryUnitary` and `ArbitraryStatePreparation` templates, which use
  `PauliRot` gates to perform an arbitrary unitary and prepare an arbitrary basis
  state with the minimal number of parameters.
  [(#590)](https://github.com/XanaduAI/pennylane/pull/590)

  ```python
  dev = qml.device('default.qubit', wires=3)

  @qml.qnode(dev)
  def circuit(weights1, weights2):
        qml.templates.ArbitraryStatePreparation(weights1, wires=[0, 1, 2])
        qml.templates.ArbitraryUnitary(weights2, wires=[0, 1, 2])
        return qml.probs(wires=[0, 1, 2])
  ```

* Added the `IQPEmbedding` template, which encodes inputs into the diagonal gates of an
  IQP circuit.
  [(#605)](https://github.com/XanaduAI/pennylane/pull/605)

  <img src="https://pennylane.readthedocs.io/en/latest/_images/iqp.png"
  width=50%></img>

* Added the ``SimplifiedTwoDesign`` template, which implements the circuit
  design of [Cerezo et al. (2020)](<https://arxiv.org/abs/2001.00550>).
  [(#556)](https://github.com/XanaduAI/pennylane/pull/556)

  <img src="https://pennylane.readthedocs.io/en/latest/_images/simplified_two_design.png"
  width=50%></img>

* Added the ``BasicEntanglerLayers`` template, which is a simple layer architecture
  of rotations and CNOT nearest-neighbour entanglers.
  [(#555)](https://github.com/XanaduAI/pennylane/pull/555)

  <img src="https://pennylane.readthedocs.io/en/latest/_images/basic_entangler.png"
  width=50%></img>

* PennyLane now offers a broadcasting function to easily construct templates:
  `qml.broadcast()` takes single quantum operations or other templates and applies
  them to wires in a specific pattern.
  [(#515)](https://github.com/XanaduAI/pennylane/pull/515)
  [(#522)](https://github.com/XanaduAI/pennylane/pull/522)
  [(#526)](https://github.com/XanaduAI/pennylane/pull/526)
  [(#603)](https://github.com/XanaduAI/pennylane/pull/603)

  For example, we can use broadcast to repeat a custom template
  across multiple wires:

  ```python
  from pennylane.templates import template

  @template
  def mytemplate(pars, wires):
      qml.Hadamard(wires=wires)
      qml.RY(pars, wires=wires)

  dev = qml.device('default.qubit', wires=3)

  @qml.qnode(dev)
  def circuit(pars):
      qml.broadcast(mytemplate, pattern="single", wires=[0,1,2], parameters=pars)
      return qml.expval(qml.PauliZ(0))
  ```

  ```pycon
  >>> circuit([1, 1, 0.1])
  -0.841470984807896
  >>> print(circuit.draw())
   0: ──H──RY(1.0)──┤ ⟨Z⟩
   1: ──H──RY(1.0)──┤
   2: ──H──RY(0.1)──┤
  ```

  For other available patterns, see the
  [broadcast function documentation](https://pennylane.readthedocs.io/en/latest/code/api/pennylane.broadcast.html).

<h3>Breaking changes</h3>

* The `QAOAEmbedding` now uses the new `MultiRZ` gate as a `ZZ` entangler,
  which changes the convention. While
  previously, the `ZZ` gate in the embedding was implemented as

  ```python
  CNOT(wires=[wires[0], wires[1]])
  RZ(2 * parameter, wires=wires[0])
  CNOT(wires=[wires[0], wires[1]])
  ```

  the `MultiRZ` corresponds to

  ```python
  CNOT(wires=[wires[1], wires[0]])
  RZ(parameter, wires=wires[0])
  CNOT(wires=[wires[1], wires[0]])
  ```

  which differs in the factor of `2`, and fixes a bug in the
  wires that the `CNOT` was applied to.
  [(#609)](https://github.com/XanaduAI/pennylane/pull/609)

* Probability methods are handled by `QubitDevice` and device method
  requirements are modified to simplify plugin development.
  [(#573)](https://github.com/XanaduAI/pennylane/pull/573)

* The internal variables `All` and `Any` to mark an `Operation` as acting on all or any
  wires have been renamed to `AllWires` and `AnyWires`.
  [(#614)](https://github.com/XanaduAI/pennylane/pull/614)

<h3>Improvements</h3>

* Improvements to the speed/performance of the `default.qubit` device.
  [(#567)](https://github.com/XanaduAI/pennylane/pull/567)
  [(#559)](https://github.com/XanaduAI/pennylane/pull/559)

* Added the `"backprop"` and `"device"` differentiation methods to the `qnode`
  decorator.
  [(#552)](https://github.com/XanaduAI/pennylane/pull/552)

  - `"backprop"`: Use classical backpropagation. Default on simulator
    devices that are classically end-to-end differentiable.
    The returned QNode can only be used with the same machine learning
    framework (e.g., ``default.tensor.tf`` simulator with the ``tensorflow`` interface).

  - `"device"`: Queries the device directly for the gradient.

  Using the `"backprop"` differentiation method with the `default.tensor.tf`
  device, the created QNode is a 'white-box', and is tightly integrated with
  the overall TensorFlow computation:

  ```python
  >>> dev = qml.device("default.tensor.tf", wires=1)
  >>> @qml.qnode(dev, interface="tf", diff_method="backprop")
  >>> def circuit(x):
  ...     qml.RX(x[1], wires=0)
  ...     qml.Rot(x[0], x[1], x[2], wires=0)
  ...     return qml.expval(qml.PauliZ(0))
  >>> vars = tf.Variable([0.2, 0.5, 0.1])
  >>> with tf.GradientTape() as tape:
  ...     res = circuit(vars)
  >>> tape.gradient(res, vars)
  <tf.Tensor: shape=(3,), dtype=float32, numpy=array([-2.2526717e-01, -1.0086454e+00,  1.3877788e-17], dtype=float32)>
  ```

* The circuit drawer now displays inverted operations, as well as wires
  where probabilities are returned from the device:
  [(#540)](https://github.com/XanaduAI/pennylane/pull/540)

  ```python
  >>> @qml.qnode(dev)
  ... def circuit(theta):
  ...     qml.RX(theta, wires=0)
  ...     qml.CNOT(wires=[0, 1])
  ...     qml.S(wires=1).inv()
  ...     return qml.probs(wires=[0, 1])
  >>> circuit(0.2)
  array([0.99003329, 0.        , 0.        , 0.00996671])
  >>> print(circuit.draw())
  0: ──RX(0.2)──╭C───────╭┤ Probs
  1: ───────────╰X──S⁻¹──╰┤ Probs
  ```

* You can now evaluate the metric tensor of a VQE Hamiltonian via the new
  `VQECost.metric_tensor` method. This allows `VQECost` objects to be directly
  optimized by the quantum natural gradient optimizer (`qml.QNGOptimizer`).
  [(#618)](https://github.com/XanaduAI/pennylane/pull/618)

* The input check functions in `pennylane.templates.utils` are now public
  and visible in the API documentation.
  [(#566)](https://github.com/XanaduAI/pennylane/pull/566)

* Added keyword arguments for step size and order to the `qnode` decorator, as well as
  the `QNode` and `JacobianQNode` classes. This enables the user to set the step size
  and order when using finite difference methods. These options are also exposed when
  creating QNode collections.
  [(#530)](https://github.com/XanaduAI/pennylane/pull/530)
  [(#585)](https://github.com/XanaduAI/pennylane/pull/585)
  [(#587)](https://github.com/XanaduAI/pennylane/pull/587)

* The decomposition for the `CRY` gate now uses the simpler form `RY @ CNOT @ RY @ CNOT`
  [(#547)](https://github.com/XanaduAI/pennylane/pull/547)

* The underlying queuing system was refactored, removing the `qml._current_context`
  property that held the currently active `QNode` or `OperationRecorder`. Now, all
  objects that expose a queue for operations inherit from `QueuingContext` and
  register their queue globally.
  [(#548)](https://github.com/XanaduAI/pennylane/pull/548)

* The PennyLane repository has a new benchmarking tool which supports the comparison of different git revisions.
  [(#568)](https://github.com/XanaduAI/pennylane/pull/568)
  [(#560)](https://github.com/XanaduAI/pennylane/pull/560)
  [(#516)](https://github.com/XanaduAI/pennylane/pull/516)

<h3>Documentation</h3>

* Updated the development section by creating a landing page with links to sub-pages
  containing specific guides.
  [(#596)](https://github.com/XanaduAI/pennylane/pull/596)

* Extended the developer's guide by a section explaining how to add new templates.
  [(#564)](https://github.com/XanaduAI/pennylane/pull/564)

<h3>Bug fixes</h3>

* `tf.GradientTape().jacobian()` can now be evaluated on QNodes using the TensorFlow interface.
  [(#626)](https://github.com/XanaduAI/pennylane/pull/626)

* `RandomLayers()` is now compatible with the qiskit devices.
  [(#597)](https://github.com/XanaduAI/pennylane/pull/597)

* `DefaultQubit.probability()` now returns the correct probability when called with
  `device.analytic=False`.
  [(#563)](https://github.com/XanaduAI/pennylane/pull/563)

* Fixed a bug in the `StronglyEntanglingLayers` template, allowing it to
  work correctly when applied to a single wire.
  [(544)](https://github.com/XanaduAI/pennylane/pull/544)

* Fixed a bug when inverting operations with decompositions; operations marked as inverted
  are now correctly inverted when the fallback decomposition is called.
  [(#543)](https://github.com/XanaduAI/pennylane/pull/543)

* The `QNode.print_applied()` method now correctly displays wires where
  `qml.prob()` is being returned.
  [#542](https://github.com/XanaduAI/pennylane/pull/542)

<h3>Contributors</h3>

This release contains contributions from (in alphabetical order):

Ville Bergholm, Lana Bozanic, Thomas Bromley, Theodor Isacsson, Josh Izaac, Nathan Killoran,
Maggie Li, Johannes Jakob Meyer, Maria Schuld, Sukin Sim, Antal Száva.

# Release 0.8.1

<h3>Improvements</h3>

* Beginning of support for Python 3.8, with the test suite
  now being run in a Python 3.8 environment.
  [(#501)](https://github.com/XanaduAI/pennylane/pull/501)

<h3>Documentation</h3>

* Present templates as a gallery of thumbnails showing the
  basic circuit architecture.
  [(#499)](https://github.com/XanaduAI/pennylane/pull/499)

<h3>Bug fixes</h3>

* Fixed a bug where multiplying a QNode parameter by 0 caused a divide
  by zero error when calculating the parameter shift formula.
  [(#512)](https://github.com/XanaduAI/pennylane/pull/512)

* Fixed a bug where the shape of differentiable QNode arguments
  was being cached on the first construction, leading to indexing
  errors if the QNode was re-evaluated if the argument changed shape.
  [(#505)](https://github.com/XanaduAI/pennylane/pull/505)

<h3>Contributors</h3>

This release contains contributions from (in alphabetical order):

Ville Bergholm, Josh Izaac, Johannes Jakob Meyer, Maria Schuld, Antal Száva.

# Release 0.8.0

<h3>New features since last release</h3>

* Added a quantum chemistry package, `pennylane.qchem`, which supports
  integration with OpenFermion, Psi4, PySCF, and OpenBabel.
  [(#453)](https://github.com/XanaduAI/pennylane/pull/453)

  Features include:

  - Generate the qubit Hamiltonians directly starting with the atomic structure of the molecule.
  - Calculate the mean-field (Hartree-Fock) electronic structure of molecules.
  - Allow to define an active space based on the number of active electrons and active orbitals.
  - Perform the fermionic-to-qubit transformation of the electronic Hamiltonian by
    using different functions implemented in OpenFermion.
  - Convert OpenFermion's QubitOperator to a Pennylane `Hamiltonian` class.
  - Perform a Variational Quantum Eigensolver (VQE) computation with this Hamiltonian in PennyLane.

  Check out the [quantum chemistry quickstart](https://pennylane.readthedocs.io/en/latest/introduction/chemistry.html), as well the quantum chemistry and VQE tutorials.

* PennyLane now has some functions and classes for creating and solving VQE
  problems. [(#467)](https://github.com/XanaduAI/pennylane/pull/467)

  - `qml.Hamiltonian`: a lightweight class for representing qubit Hamiltonians
  - `qml.VQECost`: a class for quickly constructing a differentiable cost function
    given a circuit ansatz, Hamiltonian, and one or more devices

    ```python
    >>> H = qml.vqe.Hamiltonian(coeffs, obs)
    >>> cost = qml.VQECost(ansatz, hamiltonian, dev, interface="torch")
    >>> params = torch.rand([4, 3])
    >>> cost(params)
    tensor(0.0245, dtype=torch.float64)
    ```

* Added a circuit drawing feature that provides a text-based representation
  of a QNode instance. It can be invoked via `qnode.draw()`. The user can specify
  to display variable names instead of variable values and choose either an ASCII
  or Unicode charset.
  [(#446)](https://github.com/XanaduAI/pennylane/pull/446)

  Consider the following circuit as an example:
  ```python3
  @qml.qnode(dev)
  def qfunc(a, w):
      qml.Hadamard(0)
      qml.CRX(a, wires=[0, 1])
      qml.Rot(w[0], w[1], w[2], wires=[1])
      qml.CRX(-a, wires=[0, 1])

      return qml.expval(qml.PauliZ(0) @ qml.PauliZ(1))
  ```

  We can draw the circuit after it has been executed:

  ```python
  >>> result = qfunc(2.3, [1.2, 3.2, 0.7])
  >>> print(qfunc.draw())
   0: ──H──╭C────────────────────────────╭C─────────╭┤ ⟨Z ⊗ Z⟩
   1: ─────╰RX(2.3)──Rot(1.2, 3.2, 0.7)──╰RX(-2.3)──╰┤ ⟨Z ⊗ Z⟩
  >>> print(qfunc.draw(charset="ascii"))
   0: --H--+C----------------------------+C---------+| <Z @ Z>
   1: -----+RX(2.3)--Rot(1.2, 3.2, 0.7)--+RX(-2.3)--+| <Z @ Z>
  >>> print(qfunc.draw(show_variable_names=True))
   0: ──H──╭C─────────────────────────────╭C─────────╭┤ ⟨Z ⊗ Z⟩
   1: ─────╰RX(a)──Rot(w[0], w[1], w[2])──╰RX(-1*a)──╰┤ ⟨Z ⊗ Z⟩
  ```

* Added `QAOAEmbedding` and its parameter initialization
  as a new trainable template.
  [(#442)](https://github.com/XanaduAI/pennylane/pull/442)

  <img src="https://pennylane.readthedocs.io/en/latest/_images/qaoa_layers.png"
  width=70%></img>

* Added the `qml.probs()` measurement function, allowing QNodes
  to differentiate variational circuit probabilities
  on simulators and hardware.
  [(#432)](https://github.com/XanaduAI/pennylane/pull/432)

  ```python
  @qml.qnode(dev)
  def circuit(x):
      qml.Hadamard(wires=0)
      qml.RY(x, wires=0)
      qml.RX(x, wires=1)
      qml.CNOT(wires=[0, 1])
      return qml.probs(wires=[0])
  ```
  Executing this circuit gives the marginal probability of wire 1:
  ```python
  >>> circuit(0.2)
  [0.40066533 0.59933467]
  ```
  QNodes that return probabilities fully support autodifferentiation.

* Added the convenience load functions `qml.from_pyquil`, `qml.from_quil` and
  `qml.from_quil_file` that convert pyQuil objects and Quil code to PennyLane
  templates. This feature requires version 0.8 or above of the PennyLane-Forest
  plugin.
  [(#459)](https://github.com/XanaduAI/pennylane/pull/459)

* Added a `qml.inv` method that inverts templates and sequences of Operations.
  Added a `@qml.template` decorator that makes templates return the queued Operations.
  [(#462)](https://github.com/XanaduAI/pennylane/pull/462)

  For example, using this function to invert a template inside a QNode:

  ```python3
      @qml.template
      def ansatz(weights, wires):
          for idx, wire in enumerate(wires):
              qml.RX(weights[idx], wires=[wire])

          for idx in range(len(wires) - 1):
              qml.CNOT(wires=[wires[idx], wires[idx + 1]])

      dev = qml.device('default.qubit', wires=2)

      @qml.qnode(dev)
      def circuit(weights):
          qml.inv(ansatz(weights, wires=[0, 1]))
          return qml.expval(qml.PauliZ(0) @ qml.PauliZ(1))
    ```

* Added the `QNodeCollection` container class, that allows independent
  QNodes to be stored and evaluated simultaneously. Experimental support
  for asynchronous evaluation of contained QNodes is provided with the
  `parallel=True` keyword argument.
  [(#466)](https://github.com/XanaduAI/pennylane/pull/466)

* Added a high level `qml.map` function, that maps a quantum
  circuit template over a list of observables or devices, returning
  a `QNodeCollection`.
  [(#466)](https://github.com/XanaduAI/pennylane/pull/466)

  For example:

  ```python3
  >>> def my_template(params, wires, **kwargs):
  >>>    qml.RX(params[0], wires=wires[0])
  >>>    qml.RX(params[1], wires=wires[1])
  >>>    qml.CNOT(wires=wires)

  >>> obs_list = [qml.PauliX(0) @ qml.PauliZ(1), qml.PauliZ(0) @ qml.PauliX(1)]
  >>> dev = qml.device("default.qubit", wires=2)
  >>> qnodes = qml.map(my_template, obs_list, dev, measure="expval")
  >>> qnodes([0.54, 0.12])
  array([-0.06154835  0.99280864])
  ```

* Added high level `qml.sum`, `qml.dot`, `qml.apply` functions
  that act on QNode collections.
  [(#466)](https://github.com/XanaduAI/pennylane/pull/466)

  `qml.apply` allows vectorized functions to act over the entire QNode
  collection:
  ```python
  >>> qnodes = qml.map(my_template, obs_list, dev, measure="expval")
  >>> cost = qml.apply(np.sin, qnodes)
  >>> cost([0.54, 0.12])
  array([-0.0615095  0.83756375])
  ```

  `qml.sum` and `qml.dot` take the sum of a QNode collection, and a
  dot product of tensors/arrays/QNode collections, respectively.

<h3>Breaking changes</h3>

* Deprecated the old-style `QNode` such that only the new-style `QNode` and its syntax can be used,
  moved all related files from the `pennylane/beta` folder to `pennylane`.
  [(#440)](https://github.com/XanaduAI/pennylane/pull/440)

<h3>Improvements</h3>

* Added the `Tensor.prune()` method and the `Tensor.non_identity_obs` property for extracting
  non-identity instances from the observables making up a `Tensor` instance.
  [(#498)](https://github.com/XanaduAI/pennylane/pull/498)

* Renamed the `expt.tensornet` and `expt.tensornet.tf` devices to `default.tensor` and
  `default.tensor.tf`.
  [(#495)](https://github.com/XanaduAI/pennylane/pull/495)

* Added a serialization method to the `CircuitGraph` class that is used to create a unique
  hash for each quantum circuit graph.
  [(#470)](https://github.com/XanaduAI/pennylane/pull/470)

* Added the `Observable.eigvals` method to return the eigenvalues of observables.
  [(#449)](https://github.com/XanaduAI/pennylane/pull/449)

* Added the `Observable.diagonalizing_gates` method to return the gates
  that diagonalize an observable in the computational basis.
  [(#454)](https://github.com/XanaduAI/pennylane/pull/454)

* Added the `Operator.matrix` method to return the matrix representation
  of an operator in the computational basis.
  [(#454)](https://github.com/XanaduAI/pennylane/pull/454)

* Added a `QubitDevice` class which implements common functionalities of plugin devices such that
  plugin devices can rely on these implementations. The new `QubitDevice` also includes
  a new `execute` method, which allows for more convenient plugin design. In addition, `QubitDevice`
  also unifies the way samples are generated on qubit-based devices.
  [(#452)](https://github.com/XanaduAI/pennylane/pull/452)
  [(#473)](https://github.com/XanaduAI/pennylane/pull/473)

* Improved documentation of `AmplitudeEmbedding` and `BasisEmbedding` templates.
  [(#441)](https://github.com/XanaduAI/pennylane/pull/441)
  [(#439)](https://github.com/XanaduAI/pennylane/pull/439)

* Codeblocks in the documentation now have a 'copy' button for easily
  copying examples.
  [(#437)](https://github.com/XanaduAI/pennylane/pull/437)

<h3>Documentation</h3>

* Update the developers plugin guide to use QubitDevice.
  [(#483)](https://github.com/XanaduAI/pennylane/pull/483)

<h3>Bug fixes</h3>

* Fixed a bug in `CVQNode._pd_analytic`, where non-descendant observables were not
  Heisenberg-transformed before evaluating the partial derivatives when using the
  order-2 parameter-shift method, resulting in an erroneous Jacobian for some circuits.
  [(#433)](https://github.com/XanaduAI/pennylane/pull/433)

<h3>Contributors</h3>

This release contains contributions from (in alphabetical order):

Juan Miguel Arrazola, Ville Bergholm, Alain Delgado Gran, Olivia Di Matteo,
Theodor Isacsson, Josh Izaac, Soran Jahangiri, Nathan Killoran, Johannes Jakob Meyer,
Zeyue Niu, Maria Schuld, Antal Száva.

# Release 0.7.0

<h3>New features since last release</h3>

* Custom padding constant in `AmplitudeEmbedding` is supported (see 'Breaking changes'.)
  [(#419)](https://github.com/XanaduAI/pennylane/pull/419)

* `StronglyEntanglingLayer` and `RandomLayer` now work with a single wire.
  [(#409)](https://github.com/XanaduAI/pennylane/pull/409)
  [(#413)](https://github.com/XanaduAI/pennylane/pull/413)

* Added support for applying the inverse of an `Operation` within a circuit.
  [(#377)](https://github.com/XanaduAI/pennylane/pull/377)

* Added an `OperationRecorder()` context manager, that allows templates
  and quantum functions to be executed while recording events. The
  recorder can be used with and without QNodes as a debugging utility.
  [(#388)](https://github.com/XanaduAI/pennylane/pull/388)

* Operations can now specify a decomposition that is used when the desired operation
  is not supported on the target device.
  [(#396)](https://github.com/XanaduAI/pennylane/pull/396)

* The ability to load circuits from external frameworks as templates
  has been added via the new `qml.load()` function. This feature
  requires plugin support --- this initial release provides support
  for Qiskit circuits and QASM files when `pennylane-qiskit` is installed,
  via the functions `qml.from_qiskit` and `qml.from_qasm`.
  [(#418)](https://github.com/XanaduAI/pennylane/pull/418)

* An experimental tensor network device has been added
  [(#416)](https://github.com/XanaduAI/pennylane/pull/416)
  [(#395)](https://github.com/XanaduAI/pennylane/pull/395)
  [(#394)](https://github.com/XanaduAI/pennylane/pull/394)
  [(#380)](https://github.com/XanaduAI/pennylane/pull/380)

* An experimental tensor network device which uses TensorFlow for
  backpropagation has been added
  [(#427)](https://github.com/XanaduAI/pennylane/pull/427)

* Custom padding constant in `AmplitudeEmbedding` is supported (see 'Breaking changes'.)
  [(#419)](https://github.com/XanaduAI/pennylane/pull/419)

<h3>Breaking changes</h3>

* The `pad` parameter in `AmplitudeEmbedding()` is now either `None` (no automatic padding), or a
  number that is used as the padding constant.
  [(#419)](https://github.com/XanaduAI/pennylane/pull/419)

* Initialization functions now return a single array of weights per function. Utilities for multi-weight templates
  `Interferometer()` and `CVNeuralNetLayers()` are provided.
  [(#412)](https://github.com/XanaduAI/pennylane/pull/412)

* The single layer templates `RandomLayer()`, `CVNeuralNetLayer()` and `StronglyEntanglingLayer()`
  have been turned into private functions `_random_layer()`, `_cv_neural_net_layer()` and
  `_strongly_entangling_layer()`. Recommended use is now via the corresponding `Layers()` templates.
  [(#413)](https://github.com/XanaduAI/pennylane/pull/413)

<h3>Improvements</h3>

* Added extensive input checks in templates.
  [(#419)](https://github.com/XanaduAI/pennylane/pull/419)

* Templates integration tests are rewritten - now cover keyword/positional argument passing,
  interfaces and combinations of templates.
  [(#409)](https://github.com/XanaduAI/pennylane/pull/409)
  [(#419)](https://github.com/XanaduAI/pennylane/pull/419)

* State vector preparation operations in the `default.qubit` plugin can now be
  applied to subsets of wires, and are restricted to being the first operation
  in a circuit.
  [(#346)](https://github.com/XanaduAI/pennylane/pull/346)

* The `QNode` class is split into a hierarchy of simpler classes.
  [(#354)](https://github.com/XanaduAI/pennylane/pull/354)
  [(#398)](https://github.com/XanaduAI/pennylane/pull/398)
  [(#415)](https://github.com/XanaduAI/pennylane/pull/415)
  [(#417)](https://github.com/XanaduAI/pennylane/pull/417)
  [(#425)](https://github.com/XanaduAI/pennylane/pull/425)

* Added the gates U1, U2 and U3 parametrizing arbitrary unitaries on 1, 2 and 3
  qubits and the Toffoli gate to the set of qubit operations.
  [(#396)](https://github.com/XanaduAI/pennylane/pull/396)

* Changes have been made to accomodate the movement of the main function
  in `pytest._internal` to `pytest._internal.main` in pip 19.3.
  [(#404)](https://github.com/XanaduAI/pennylane/pull/404)

* Added the templates `BasisStatePreparation` and `MottonenStatePreparation` that use
  gates to prepare a basis state and an arbitrary state respectively.
  [(#336)](https://github.com/XanaduAI/pennylane/pull/336)

* Added decompositions for `BasisState` and `QubitStateVector` based on state
  preparation templates.
  [(#414)](https://github.com/XanaduAI/pennylane/pull/414)

* Replaces the pseudo-inverse in the quantum natural gradient optimizer
  (which can be numerically unstable) with `np.linalg.solve`.
  [(#428)](https://github.com/XanaduAI/pennylane/pull/428)

<h3>Contributors</h3>

This release contains contributions from (in alphabetical order):

Ville Bergholm, Josh Izaac, Nathan Killoran, Angus Lowe, Johannes Jakob Meyer,
Oluwatobi Ogunbayo, Maria Schuld, Antal Száva.

# Release 0.6.1

<h3>New features since last release</h3>

* Added a `print_applied` method to QNodes, allowing the operation
  and observable queue to be printed as last constructed.
  [(#378)](https://github.com/XanaduAI/pennylane/pull/378)

<h3>Improvements</h3>

* A new `Operator` base class is introduced, which is inherited by both the
  `Observable` class and the `Operation` class.
  [(#355)](https://github.com/XanaduAI/pennylane/pull/355)

* Removed deprecated `@abstractproperty` decorators
  in `_device.py`.
  [(#374)](https://github.com/XanaduAI/pennylane/pull/374)

* The `CircuitGraph` class is updated to deal with `Operation` instances directly.
  [(#344)](https://github.com/XanaduAI/pennylane/pull/344)

* Comprehensive gradient tests have been added for the interfaces.
  [(#381)](https://github.com/XanaduAI/pennylane/pull/381)

<h3>Documentation</h3>

* The new restructured documentation has been polished and updated.
  [(#387)](https://github.com/XanaduAI/pennylane/pull/387)
  [(#375)](https://github.com/XanaduAI/pennylane/pull/375)
  [(#372)](https://github.com/XanaduAI/pennylane/pull/372)
  [(#370)](https://github.com/XanaduAI/pennylane/pull/370)
  [(#369)](https://github.com/XanaduAI/pennylane/pull/369)
  [(#367)](https://github.com/XanaduAI/pennylane/pull/367)
  [(#364)](https://github.com/XanaduAI/pennylane/pull/364)

* Updated the development guides.
  [(#382)](https://github.com/XanaduAI/pennylane/pull/382)
  [(#379)](https://github.com/XanaduAI/pennylane/pull/379)

* Added all modules, classes, and functions to the API section
  in the documentation.
  [(#373)](https://github.com/XanaduAI/pennylane/pull/373)

<h3>Bug fixes</h3>

* Replaces the existing `np.linalg.norm` normalization with hand-coded
  normalization, allowing `AmplitudeEmbedding` to be used with differentiable
  parameters. AmplitudeEmbedding tests have been added and improved.
  [(#376)](https://github.com/XanaduAI/pennylane/pull/376)

<h3>Contributors</h3>

This release contains contributions from (in alphabetical order):

Ville Bergholm, Josh Izaac, Nathan Killoran, Maria Schuld, Antal Száva

# Release 0.6.0

<h3>New features since last release</h3>

* The devices `default.qubit` and `default.gaussian` have a new initialization parameter
  `analytic` that indicates if expectation values and variances should be calculated
  analytically and not be estimated from data.
  [(#317)](https://github.com/XanaduAI/pennylane/pull/317)

* Added C-SWAP gate to the set of qubit operations
  [(#330)](https://github.com/XanaduAI/pennylane/pull/330)

* The TensorFlow interface has been renamed from `"tfe"` to `"tf"`, and
  now supports TensorFlow 2.0.
  [(#337)](https://github.com/XanaduAI/pennylane/pull/337)

* Added the S and T gates to the set of qubit operations.
  [(#343)](https://github.com/XanaduAI/pennylane/pull/343)

* Tensor observables are now supported within the `expval`,
  `var`, and `sample` functions, by using the `@` operator.
  [(#267)](https://github.com/XanaduAI/pennylane/pull/267)


<h3>Breaking changes</h3>

* The argument `n` specifying the number of samples in the method `Device.sample` was removed.
  Instead, the method will always return `Device.shots` many samples.
  [(#317)](https://github.com/XanaduAI/pennylane/pull/317)

<h3>Improvements</h3>

* The number of shots / random samples used to estimate expectation values and variances, `Device.shots`,
  can now be changed after device creation.
  [(#317)](https://github.com/XanaduAI/pennylane/pull/317)

* Unified import shortcuts to be under qml in qnode.py
  and test_operation.py
  [(#329)](https://github.com/XanaduAI/pennylane/pull/329)

* The quantum natural gradient now uses `scipy.linalg.pinvh` which is more efficient for symmetric matrices
  than the previously used `scipy.linalg.pinv`.
  [(#331)](https://github.com/XanaduAI/pennylane/pull/331)

* The deprecated `qml.expval.Observable` syntax has been removed.
  [(#267)](https://github.com/XanaduAI/pennylane/pull/267)

* Remainder of the unittest-style tests were ported to pytest.
  [(#310)](https://github.com/XanaduAI/pennylane/pull/310)

* The `do_queue` argument for operations now only takes effect
  within QNodes. Outside of QNodes, operations can now be instantiated
  without needing to specify `do_queue`.
  [(#359)](https://github.com/XanaduAI/pennylane/pull/359)

<h3>Documentation</h3>

* The docs are rewritten and restructured to contain a code introduction section as well as an API section.
  [(#314)](https://github.com/XanaduAI/pennylane/pull/275)

* Added Ising model example to the tutorials
  [(#319)](https://github.com/XanaduAI/pennylane/pull/319)

* Added tutorial for QAOA on MaxCut problem
  [(#328)](https://github.com/XanaduAI/pennylane/pull/328)

* Added QGAN flow chart figure to its tutorial
  [(#333)](https://github.com/XanaduAI/pennylane/pull/333)

* Added missing figures for gallery thumbnails of state-preparation
  and QGAN tutorials
  [(#326)](https://github.com/XanaduAI/pennylane/pull/326)

* Fixed typos in the state preparation tutorial
  [(#321)](https://github.com/XanaduAI/pennylane/pull/321)

* Fixed bug in VQE tutorial 3D plots
  [(#327)](https://github.com/XanaduAI/pennylane/pull/327)

<h3>Bug fixes</h3>

* Fixed typo in measurement type error message in qnode.py
  [(#341)](https://github.com/XanaduAI/pennylane/pull/341)

<h3>Contributors</h3>

This release contains contributions from (in alphabetical order):

Shahnawaz Ahmed, Ville Bergholm, Aroosa Ijaz, Josh Izaac, Nathan Killoran, Angus Lowe,
Johannes Jakob Meyer, Maria Schuld, Antal Száva, Roeland Wiersema.

# Release 0.5.0

<h3>New features since last release</h3>

* Adds a new optimizer, `qml.QNGOptimizer`, which optimizes QNodes using
  quantum natural gradient descent. See https://arxiv.org/abs/1909.02108
  for more details.
  [(#295)](https://github.com/XanaduAI/pennylane/pull/295)
  [(#311)](https://github.com/XanaduAI/pennylane/pull/311)

* Adds a new QNode method, `QNode.metric_tensor()`,
  which returns the block-diagonal approximation to the Fubini-Study
  metric tensor evaluated on the attached device.
  [(#295)](https://github.com/XanaduAI/pennylane/pull/295)

* Sampling support: QNodes can now return a specified number of samples
  from a given observable via the top-level `pennylane.sample()` function.
  To support this on plugin devices, there is a new `Device.sample` method.

  Calculating gradients of QNodes that involve sampling is not possible.
  [(#256)](https://github.com/XanaduAI/pennylane/pull/256)

* `default.qubit` has been updated to provide support for sampling.
  [(#256)](https://github.com/XanaduAI/pennylane/pull/256)

* Added controlled rotation gates to PennyLane operations and `default.qubit` plugin.
  [(#251)](https://github.com/XanaduAI/pennylane/pull/251)

<h3>Breaking changes</h3>

* The method `Device.supported` was removed, and replaced with the methods
  `Device.supports_observable` and `Device.supports_operation`.
  Both methods can be called with string arguments (`dev.supports_observable('PauliX')`) and
  class arguments (`dev.supports_observable(qml.PauliX)`).
  [(#276)](https://github.com/XanaduAI/pennylane/pull/276)

* The following CV observables were renamed to comply with the new Operation/Observable
  scheme: `MeanPhoton` to `NumberOperator`, `Homodyne` to `QuadOperator` and `NumberState` to `FockStateProjector`.
  [(#254)](https://github.com/XanaduAI/pennylane/pull/254)

<h3>Improvements</h3>

* The `AmplitudeEmbedding` function now provides options to normalize and
  pad features to ensure a valid state vector is prepared.
  [(#275)](https://github.com/XanaduAI/pennylane/pull/275)

* Operations can now optionally specify generators, either as existing PennyLane
  operations, or by providing a NumPy array.
  [(#295)](https://github.com/XanaduAI/pennylane/pull/295)
  [(#313)](https://github.com/XanaduAI/pennylane/pull/313)

* Adds a `Device.parameters` property, so that devices can view a dictionary mapping free
  parameters to operation parameters. This will allow plugin devices to take advantage
  of parametric compilation.
  [(#283)](https://github.com/XanaduAI/pennylane/pull/283)

* Introduces two enumerations: `Any` and `All`, representing any number of wires
  and all wires in the system respectively. They can be imported from
  `pennylane.operation`, and can be used when defining the `Operation.num_wires`
  class attribute of operations.
  [(#277)](https://github.com/XanaduAI/pennylane/pull/277)

  As part of this change:

  - `All` is equivalent to the integer 0, for backwards compatibility with the
    existing test suite

  - `Any` is equivalent to the integer -1 to allow numeric comparison
    operators to continue working

  - An additional validation is now added to the `Operation` class,
    which will alert the user that an operation with `num_wires = All`
    is being incorrectly.

* The one-qubit rotations in `pennylane.plugins.default_qubit` no longer depend on Scipy's `expm`. Instead
  they are calculated with Euler's formula.
  [(#292)](https://github.com/XanaduAI/pennylane/pull/292)

* Creates an `ObservableReturnTypes` enumeration class containing `Sample`,
  `Variance` and `Expectation`. These new values can be assigned to the `return_type`
  attribute of an `Observable`.
  [(#290)](https://github.com/XanaduAI/pennylane/pull/290)

* Changed the signature of the `RandomLayer` and `RandomLayers` templates to have a fixed seed by default.
  [(#258)](https://github.com/XanaduAI/pennylane/pull/258)

* `setup.py` has been cleaned up, removing the non-working shebang,
  and removing unused imports.
  [(#262)](https://github.com/XanaduAI/pennylane/pull/262)

<h3>Documentation</h3>

* A documentation refactor to simplify the tutorials and
  include Sphinx-Gallery.
  [(#291)](https://github.com/XanaduAI/pennylane/pull/291)

  - Examples and tutorials previously split across the `examples/`
    and `doc/tutorials/` directories, in a mixture of ReST and Jupyter notebooks,
    have been rewritten as Python scripts with ReST comments in a single location,
    the `examples/` folder.

  - Sphinx-Gallery is used to automatically build and run the tutorials.
    Rendered output is displayed in the Sphinx documentation.

  - Links are provided at the top of every tutorial page for downloading the
    tutorial as an executable python script, downloading the tutorial
    as a Jupyter notebook, or viewing the notebook on GitHub.

  - The tutorials table of contents have been moved to a single quick start page.

* Fixed a typo in `QubitStateVector`.
  [(#296)](https://github.com/XanaduAI/pennylane/pull/296)

* Fixed a typo in the `default_gaussian.gaussian_state` function.
  [(#293)](https://github.com/XanaduAI/pennylane/pull/293)

* Fixed a typo in the gradient recipe within the `RX`, `RY`, `RZ`
  operation docstrings.
  [(#248)](https://github.com/XanaduAI/pennylane/pull/248)

* Fixed a broken link in the tutorial documentation, as a
  result of the `qml.expval.Observable` deprecation.
  [(#246)](https://github.com/XanaduAI/pennylane/pull/246)

<h3>Bug fixes</h3>

* Fixed a bug where a `PolyXP` observable would fail if applied to subsets
  of wires on `default.gaussian`.
  [(#277)](https://github.com/XanaduAI/pennylane/pull/277)

<h3>Contributors</h3>

This release contains contributions from (in alphabetical order):

Simon Cross, Aroosa Ijaz, Josh Izaac, Nathan Killoran, Johannes Jakob Meyer,
Rohit Midha, Nicolás Quesada, Maria Schuld, Antal Száva, Roeland Wiersema.

# Release 0.4.0

<h3>New features since last release</h3>

* `pennylane.expval()` is now a top-level *function*, and is no longer
  a package of classes. For now, the existing `pennylane.expval.Observable`
  interface continues to work, but will raise a deprecation warning.
  [(#232)](https://github.com/XanaduAI/pennylane/pull/232)

* Variance support: QNodes can now return the variance of observables,
  via the top-level `pennylane.var()` function. To support this on
  plugin devices, there is a new `Device.var` method.

  The following observables support analytic gradients of variances:

  - All qubit observables (requiring 3 circuit evaluations for involutory
    observables such as `Identity`, `X`, `Y`, `Z`; and 5 circuit evals for
    non-involutary observables, currently only `qml.Hermitian`)

  - First-order CV observables (requiring 5 circuit evaluations)

  Second-order CV observables support numerical variance gradients.

* `pennylane.about()` function added, providing details
  on current PennyLane version, installed plugins, Python,
  platform, and NumPy versions [(#186)](https://github.com/XanaduAI/pennylane/pull/186)

* Removed the logic that allowed `wires` to be passed as a positional
  argument in quantum operations. This allows us to raise more useful
  error messages for the user if incorrect syntax is used.
  [(#188)](https://github.com/XanaduAI/pennylane/pull/188)

* Adds support for multi-qubit expectation values of the `pennylane.Hermitian()`
  observable [(#192)](https://github.com/XanaduAI/pennylane/pull/192)

* Adds support for multi-qubit expectation values in `default.qubit`.
  [(#202)](https://github.com/XanaduAI/pennylane/pull/202)

* Organize templates into submodules [(#195)](https://github.com/XanaduAI/pennylane/pull/195).
  This included the following improvements:

  - Distinguish embedding templates from layer templates.

  - New random initialization functions supporting the templates available
    in the new submodule `pennylane.init`.

  - Added a random circuit template (`RandomLayers()`), in which rotations and 2-qubit gates are randomly
    distributed over the wires

  - Add various embedding strategies

<h3>Breaking changes</h3>

* The `Device` methods `expectations`, `pre_expval`, and `post_expval` have been
  renamed to `observables`, `pre_measure`, and `post_measure` respectively.
  [(#232)](https://github.com/XanaduAI/pennylane/pull/232)

<h3>Improvements</h3>

* `default.qubit` plugin now uses `np.tensordot` when applying quantum operations
  and evaluating expectations, resulting in significant speedup
  [(#239)](https://github.com/XanaduAI/pennylane/pull/239),
  [(#241)](https://github.com/XanaduAI/pennylane/pull/241)

* PennyLane now allows division of quantum operation parameters by a constant
  [(#179)](https://github.com/XanaduAI/pennylane/pull/179)

* Portions of the test suite are in the process of being ported to pytest.
  Note: this is still a work in progress.

  Ported tests include:

  - `test_ops.py`
  - `test_about.py`
  - `test_classical_gradients.py`
  - `test_observables.py`
  - `test_measure.py`
  - `test_init.py`
  - `test_templates*.py`
  - `test_ops.py`
  - `test_variable.py`
  - `test_qnode.py` (partial)

<h3>Bug fixes</h3>

* Fixed a bug in `Device.supported`, which would incorrectly
  mark an operation as supported if it shared a name with an
  observable [(#203)](https://github.com/XanaduAI/pennylane/pull/203)

* Fixed a bug in `Operation.wires`, by explicitly casting the
  type of each wire to an integer [(#206)](https://github.com/XanaduAI/pennylane/pull/206)

* Removed code in PennyLane which configured the logger,
  as this would clash with users' configurations
  [(#208)](https://github.com/XanaduAI/pennylane/pull/208)

* Fixed a bug in `default.qubit`, in which `QubitStateVector` operations
  were accidentally being cast to `np.float` instead of `np.complex`.
  [(#211)](https://github.com/XanaduAI/pennylane/pull/211)


<h3>Contributors</h3>

This release contains contributions from:

Shahnawaz Ahmed, riveSunder, Aroosa Ijaz, Josh Izaac, Nathan Killoran, Maria Schuld.

# Release 0.3.1

<h3>Bug fixes</h3>

* Fixed a bug where the interfaces submodule was not correctly being packaged via setup.py

# Release 0.3.0

<h3>New features since last release</h3>

* PennyLane now includes a new `interfaces` submodule, which enables QNode integration with additional machine learning libraries.
* Adds support for an experimental PyTorch interface for QNodes
* Adds support for an experimental TensorFlow eager execution interface for QNodes
* Adds a PyTorch+GPU+QPU tutorial to the documentation
* Documentation now includes links and tutorials including the new [PennyLane-Forest](https://github.com/rigetti/pennylane-forest) plugin.

<h3>Improvements</h3>

* Printing a QNode object, via `print(qnode)` or in an interactive terminal, now displays more useful information regarding the QNode,
  including the device it runs on, the number of wires, it's interface, and the quantum function it uses:

  ```python
  >>> print(qnode)
  <QNode: device='default.qubit', func=circuit, wires=2, interface=PyTorch>
  ```

<h3>Contributors</h3>

This release contains contributions from:

Josh Izaac and Nathan Killoran.


# Release 0.2.0

<h3>New features since last release</h3>

* Added the `Identity` expectation value for both CV and qubit models [(#135)](https://github.com/XanaduAI/pennylane/pull/135)
* Added the `templates.py` submodule, containing some commonly used QML models to be used as ansatz in QNodes [(#133)](https://github.com/XanaduAI/pennylane/pull/133)
* Added the `qml.Interferometer` CV operation [(#152)](https://github.com/XanaduAI/pennylane/pull/152)
* Wires are now supported as free QNode parameters [(#151)](https://github.com/XanaduAI/pennylane/pull/151)
* Added ability to update stepsizes of the optimizers [(#159)](https://github.com/XanaduAI/pennylane/pull/159)

<h3>Improvements</h3>

* Removed use of hardcoded values in the optimizers, made them parameters (see [#131](https://github.com/XanaduAI/pennylane/pull/131) and [#132](https://github.com/XanaduAI/pennylane/pull/132))
* Created the new `PlaceholderExpectation`, to be used when both CV and qubit expval modules contain expectations with the same name
* Provide the plugins a way to view the operation queue _before_ applying operations. This allows for on-the-fly modifications of
  the queue, allowing hardware-based plugins to support the full range of qubit expectation values. [(#143)](https://github.com/XanaduAI/pennylane/pull/143)
* QNode return values now support _any_ form of sequence, such as lists, sets, etc. [(#144)](https://github.com/XanaduAI/pennylane/pull/144)
* CV analytic gradient calculation is now more robust, allowing for operations which may not themselves be differentiated, but have a
  well defined `_heisenberg_rep` method, and so may succeed operations that are analytically differentiable [(#152)](https://github.com/XanaduAI/pennylane/pull/152)

<h3>Bug fixes</h3>

* Fixed a bug where the variational classifier example was not batching when learning parity (see [#128](https://github.com/XanaduAI/pennylane/pull/128) and [#129](https://github.com/XanaduAI/pennylane/pull/129))
* Fixed an inconsistency where some initial state operations were documented as accepting complex parameters - all operations
  now accept real values [(#146)](https://github.com/XanaduAI/pennylane/pull/146)

<h3>Contributors</h3>

This release contains contributions from:

Christian Gogolin, Josh Izaac, Nathan Killoran, and Maria Schuld.


# Release 0.1.0

Initial public release.

<h3>Contributors</h3>
This release contains contributions from:

Ville Bergholm, Josh Izaac, Maria Schuld, Christian Gogolin, and Nathan Killoran.<|MERGE_RESOLUTION|>--- conflicted
+++ resolved
@@ -2,34 +2,31 @@
 
 <h3>New features since last release</h3>
 
-<<<<<<< HEAD
+* PennyLane QNodes can now be converted into Torch layers, allowing for creation of quantum and
+  hybrid models using the `torch.nn` API.
+  [(#588)](https://github.com/XanaduAI/pennylane/pull/588)
+
+  A PennyLane QNode can be converted into a `torch.nn` layer using the `qml.qnn.TorchLayer` class:
+ 
+  ```python
+  @qml.qnode(dev)
+  def qnode(inputs, weights_0, weight_1):
+     # define the circuit
+     # ...
+
+  weight_shapes = {"weights_0": 3, "weight_1": 1}
+  qlayer = qml.qnn.TorchLayer(qnode, weight_shapes)
+  ```
+
+  A hybrid model can then be easily constructed:
+
+  ```python
+  model = torch.nn.Sequential(qlayer, torch.nn.Linear(2, 2))
+  ```
 * Contains the new template ``DoubleExcitationUnitary`` implementing the quantum circuit to
   exponentiate the Coupled-Cluster double excitation operator. This template is required to
   build the Unitary Coupled-Cluster Singles and Doubles (UCCSD) ansatz for VQE simulations.
   [(#638)](https://github.com/XanaduAI/pennylane/pull/638)
-=======
-* PennyLane QNodes can now be converted into Torch layers, allowing for creation of quantum and
-  hybrid models using the `torch.nn` API.
-  [(#588)](https://github.com/XanaduAI/pennylane/pull/588)
-
-  A PennyLane QNode can be converted into a `torch.nn` layer using the `qml.qnn.TorchLayer` class:
- 
-  ```python
-  @qml.qnode(dev)
-  def qnode(inputs, weights_0, weight_1):
-     # define the circuit
-     # ...
-
-  weight_shapes = {"weights_0": 3, "weight_1": 1}
-  qlayer = qml.qnn.TorchLayer(qnode, weight_shapes)
-  ```
-
-  A hybrid model can then be easily constructed:
-
-  ```python
-  model = torch.nn.Sequential(qlayer, torch.nn.Linear(2, 2))
-  ```
->>>>>>> e80dcf3f
 
 * Contains the new template ``SingleExcitationUnitary`` implementing the quantum circuit to
   exponentiate the Coupled-Cluster single excitation operator. This template is required to
