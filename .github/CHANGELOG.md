# Release 0.18.0-dev (development release)

<h3>New features since last release</h3>

<<<<<<< HEAD
* Custom gradient transforms can now be created using the new
  `@qml.gradients.gradient_transform` decorator on a batch-tape transform.
  [(#1589)](https://github.com/PennyLaneAI/pennylane/pull/1589)

  Quantum gradient transforms are a specific case of `qml.batch_transform`.
  All quantum gradient transforms accept a tape, and output
  a batch of tapes to be independently executed on a quantum device, alongside
  a post-processing function that processes the tape results into the gradient.

  Furthermore, a smart default expansion function is provided, which automatically expands tape
  operations which are not differentiable prior to applying the quantum gradient.
  All gradient transforms in `qml.gradients` are now decorated with this decorator.

  Supported gradient transforms must be of the following form:

  ```python
  @qml.gradients.gradient_transform
  def my_custom_gradient(tape, argnum=None, **kwargs):
      ...
      return gradient_tapes, processing_fn
  ```

  Once defined, quantum gradient transforms can be applied directly
  to QNodes:

  ```pycon
  >>> @qml.qnode(dev)
  ... def circuit(x):
  ...     qml.RX(x, wires=0)
  ...     qml.CNOT(wires=[0, 1])
  ...     return qml.expval(qml.PauliZ(0))
  >>> circuit(0.3)
  tensor(0.95533649, requires_grad=True)
  >>> qml.gradients.param_shift(circuit)(0.5)
  array([[-0.47942554]])
  ```

  Quantum gradient transforms are fully differentiable, allowing higher order derivatives to be
  accessed:

  ```pycon
  >>> qml.grad(qml.gradients.param_shift(circuit))(0.5)
  tensor(-0.87758256, requires_grad=True)
  ```
=======

* A new pytorch device, `qml.device('default.qubit.torch', wires=wires)`, supports
  backpropogation with the torch interface.
  [(#1225)](https://github.com/PennyLaneAI/pennylane/pull/1360)
>>>>>>> 8a1d20a0

* The ability to define *batch* transforms has been added via the new
  `@qml.batch_transform` decorator.
  [(#1493)](https://github.com/PennyLaneAI/pennylane/pull/1493)

  A batch transform is a transform that takes a single tape or QNode as input,
  and executes multiple tapes or QNodes independently. The results may then be post-processed
  before being returned.

  For example, consider the following batch transform:

  ```python
  @qml.batch_transform
  def my_transform(tape, a, b):
      """Generates two tapes, one with all RX replaced with RY,
      and the other with all RX replaced with RZ."""
      tape1 = qml.tape.JacobianTape()
      tape2 = qml.tape.JacobianTape()

      # loop through all operations on the input tape
      for op in tape.operations + tape.measurements:
          if op.name == "RX":
              with tape1:
                  qml.RY(a * qml.math.abs(op.parameters[0]), wires=op.wires)
              with tape2:
                  qml.RZ(b * qml.math.abs(op.parameters[0]), wires=op.wires)
          else:
              for t in [tape1, tape2]:
                  with t:
                      qml.apply(op)

      def processing_fn(results):
          return qml.math.sum(qml.math.stack(results))

      return [tape1, tape2], processing_fn
  ```

  We can transform a QNode directly using decorator syntax:

  ```pycon
  >>> @my_transform(0.65, 2.5)
  ... @qml.qnode(dev)
  ... def circuit(x):
  ...     qml.Hadamard(wires=0)
  ...     qml.RX(x, wires=0)
  ...     return qml.expval(qml.PauliX(0))
  >>> print(circuit(-0.5))
  1.2629730888100839
  ```

  Batch tape transforms are fully differentiable:

  ```pycon
  >>> gradient = qml.grad(circuit)(-0.5)
  >>> print(gradient)
  2.5800122591960153
  ```

  Batch transforms can also be applied to existing QNodes,

  ```pycon
  >>> new_qnode = my_transform(existing_qnode, *transform_weights)
  >>> new_qnode(weights)
  ```

  or to tapes (in which case, the processed tapes and classical post-processing
  functions are returned):

  ```pycon
  >>> tapes, fn = my_transform(tape, 0.65, 2.5)
  >>> from pennylane.interfaces.batch import execute
  >>> dev = qml.device("default.qubit", wires=1)
  >>> res = execute(tapes, dev, interface="autograd", gradient_fn=qml.gradients.param_shift)
  1.2629730888100839
  ```

* Added a new `SISWAP` operation and a `SQISW` alias with support to the `default_qubit` device.
  [#1563](https://github.com/PennyLaneAI/pennylane/pull/1563)

* The `RotosolveOptimizer` now can tackle general parametrized circuits, and is no longer
  restricted to single-qubit Pauli rotations.
  [(#1489)](https://github.com/PennyLaneAI/pennylane/pull/1489)
  
  This includes:
  
  - layers of gates controlled by the same parameter,
  - controlled variants of parametrized gates, and
  - Hamiltonian time evolution.
  
  Note that the eigenvalue spectrum of the gate generator needs to be known to
  use `RotosolveOptimizer` for a general gate, and it
  is required to produce equidistant frequencies.
  For details see [Vidal and Theis, 2018](https://arxiv.org/abs/1812.06323)
  and [Wierichs, Izaac, Wang, Lin 2021](https://arxiv.org/abs/2107.12390).

  Consider a circuit with a mixture of Pauli rotation gates, controlled Pauli rotations, and
  single-parameter layers of Pauli rotations:
  ```python
  dev = qml.device('default.qubit', wires=3, shots=None)

  @qml.qnode(dev)
  def cost_function(rot_param, layer_par, crot_param):
      for i, par in enumerate(rot_param):
          qml.RX(par, wires=i)
      for w in dev.wires:
          qml.RX(layer_par, wires=w)
      for i, par in enumerate(crot_param):
          qml.CRY(par, wires=[i, (i+1) % 3])

      return qml.expval(qml.PauliZ(0) @ qml.PauliZ(1) @ qml.PauliZ(2))
  ```
  This cost function has one frequency for each of the first `RX` rotation angles,
  three frequencies for the layer of `RX` gates that depend on `layer_par`, and two
  frequencies for each of the `CRY` gate parameters. Rotosolve can then be used to minimize
  the `cost_function`:

  ```python
  # Initial parameters
  init_param = [
      np.array([0.3, 0.2, 0.67], requires_grad=True),
      np.array(1.1, requires_grad=True),
      np.array([-0.2, 0.1, -2.5], requires_grad=True),
  ]
  # Numbers of frequencies per parameter
  num_freqs = [[1, 1, 1], 3, [2, 2, 2]]

  opt = qml.RotosolveOptimizer()
  param = init_param.copy()
  ```

  In addition, the optimization technique for the Rotosolve substeps can be chosen via the
  `optimizer` and `optimizer_kwargs` keyword arguments and the minimized cost of the
  intermediate univariate reconstructions can be read out via `full_output`, including the
  cost _after_ the full Rotosolve step:

  ```python
  for step in range(3):
      param, cost, sub_cost = opt.step_and_cost(
          cost_function,
          *param,
          num_freqs=num_freqs,
          full_output=True,
          optimizer="brute",
      )
      print(f"Cost before step: {cost}")
      print(f"Minimization substeps: {np.round(sub_cost, 6)}")
  ```
  ``` pycon
  Cost before step: 0.042008210392535605
  Minimization substeps: [-0.230905 -0.863336 -0.980072 -0.980072 -1.       -1.       -1.      ]
  Cost before step: -0.999999999068121
  Minimization substeps: [-1. -1. -1. -1. -1. -1. -1.]
  Cost before step: -1.0
  Minimization substeps: [-1. -1. -1. -1. -1. -1. -1.]
  ```

  For usage details please consider the docstring.

* The `frobenius_inner_product` function has been moved to the `qml.math`
  module, and is now differentiable using all autodiff frameworks.
  [(#1388)](https://github.com/PennyLaneAI/pennylane/pull/1388)

* Vector-Jacobian product transforms have been added to the `qml.gradients` package.
  [(#1494)](https://github.com/PennyLaneAI/pennylane/pull/1494)

  The new transforms include:

  - `qml.gradients.vjp`
  - `qml.gradients.batch_vjp`

* The Hamiltonian can now store grouping information, which can be accessed by a device to
  speed up computations of the expectation value of a Hamiltonian.
  [(#1515)](https://github.com/PennyLaneAI/pennylane/pull/1515)

  ```python
  obs = [qml.PauliX(0), qml.PauliX(1), qml.PauliZ(0)]
  coeffs = np.array([1., 2., 3.])
  H = qml.Hamiltonian(coeffs, obs, grouping_type='qwc')
  ```

  Initialization with a ``grouping_type`` other than ``None`` stores the indices
  required to make groups of commuting observables and their coefficients.

  ``` pycon
  >>> H.grouping_indices
  [[0, 1], [2]]
  ```

* Hamiltonians are now trainable with respect to their coefficients.
  [(#1483)](https://github.com/PennyLaneAI/pennylane/pull/1483)

  ``` python
  from pennylane import numpy as np

  dev = qml.device("default.qubit", wires=2)
  @qml.qnode(dev)
  def circuit(coeffs, param):
      qml.RX(param, wires=0)
      qml.RY(param, wires=0)
      return qml.expval(
          qml.Hamiltonian(coeffs, [qml.PauliX(0), qml.PauliZ(0)], simplify=True)
      )

  coeffs = np.array([-0.05, 0.17])
  param = np.array(1.7)
  grad_fn = qml.grad(circuit)
  ```
  ``` pycon
  >>> grad_fn(coeffs, param)
  (array([-0.12777055,  0.0166009 ]), array(0.0917819))
  ```

* Support for differentiable execution of batches of circuits has been
  added, via the beta `pennylane.interfaces.batch` module.
  [(#1501)](https://github.com/PennyLaneAI/pennylane/pull/1501)
  [(#1508)](https://github.com/PennyLaneAI/pennylane/pull/1508)
  [(#1542)](https://github.com/PennyLaneAI/pennylane/pull/1542)
  [(#1549)](https://github.com/PennyLaneAI/pennylane/pull/1549)

  For example:

  ```python
  from pennylane.interfaces.batch import execute

  def cost_fn(x):
      with qml.tape.JacobianTape() as tape1:
          qml.RX(x[0], wires=[0])
          qml.RY(x[1], wires=[1])
          qml.CNOT(wires=[0, 1])
          qml.var(qml.PauliZ(0) @ qml.PauliX(1))

      with qml.tape.JacobianTape() as tape2:
          qml.RX(x[0], wires=0)
          qml.RY(x[0], wires=1)
          qml.CNOT(wires=[0, 1])
          qml.probs(wires=1)

      result = execute(
          [tape1, tape2], dev,
          gradient_fn=qml.gradients.param_shift,
          interface="autograd"
      )
      return result[0] + result[1][0, 0]

  res = qml.grad(cost_fn)(params)
  ```

<h3>Improvements</h3>

* Hamiltonians are now natively supported on the `default.qubit` device if `shots=None`. 
  This makes VQE workflows a lot faster in some cases.
  [(#1551)](https://github.com/PennyLaneAI/pennylane/pull/1551)

* A gradient recipe for Hamiltonian coefficients has been added. This makes it possible 
  to compute parameter-shift gradients of these coefficients on devices that natively 
  support Hamiltonians.
  [(#1551)](https://github.com/PennyLaneAI/pennylane/pull/1551)

* The device test suite has been expanded to cover more qubit operations and observables.
  [(#1510)](https://github.com/PennyLaneAI/pennylane/pull/1510)

* The `MultiControlledX` class now inherits from `Operation` instead of `ControlledQubitUnitary` which makes the `MultiControlledX` gate a non-parameterized gate.
  [(#1557)](https://github.com/PennyLaneAI/pennylane/pull/1557)

* The `utils.sparse_hamiltonian` function can now deal with non-integer 
  wire labels, and it throws an error for the edge case of observables that are 
  created from multi-qubit operations.
  [(#1550)](https://github.com/PennyLaneAI/pennylane/pull/1550)

* Added the matrix attribute to `qml.templates.subroutines.GroverOperator`
  [(#1553)](https://github.com/PennyLaneAI/pennylane/pull/1553)

* The `tape.to_openqasm()` method now has a `measure_all` argument that specifies whether the
  serialized OpenQASM script includes computational basis measurements on all of the qubits or
  just those specified by the tape.
  [(#1559)](https://github.com/PennyLaneAI/pennylane/pull/1559)

* An error is raised when no arguments are passed to a `qml.operation.Observable` to inform the user about specifying wires.
  [(#1547)](https://github.com/PennyLaneAI/pennylane/pull/1547)

* The Hamiltonian class was moved to the `ops/qubit` folder from the `vqe` module, since it is now an observable.
  [(#1534)](https://github.com/PennyLaneAI/pennylane/pull/1534)

* The `group_observables` transform is now differentiable.
  [(#1483)](https://github.com/PennyLaneAI/pennylane/pull/1483)

  For example:

  ``` python
  import jax
  from jax import numpy as jnp

  coeffs = jnp.array([1., 2., 3.])
  obs = [PauliX(wires=0), PauliX(wires=1), PauliZ(wires=1)]

  def group(coeffs, select=None):
    _, grouped_coeffs = qml.grouping.group_observables(obs, coeffs)
    # in this example, grouped_coeffs is a list of two jax tensors
    # [DeviceArray([1., 2.], dtype=float32), DeviceArray([3.], dtype=float32)]
    return grouped_coeffs[select]

  jac_fn = jax.jacobian(group)
  ```
  ```pycon
  >>> jac_fn(coeffs, select=0)
  [[1. 0. 0.]
  [0. 1. 0.]]

  >>> jac_fn(coeffs, select=1)
  [[0., 0., 1.]]
  ```

* The tape does not verify any more that all Observables have owners in the annotated queue.
  [(#1505)](https://github.com/PennyLaneAI/pennylane/pull/1505)

  This allows manipulation of Observables inside a tape context. An example is
  `expval(Tensor(qml.PauliX(0), qml.Identity(1)).prune())` which makes the expval
  an owner of the pruned tensor and its constituent observables, but leaves the
  original tensor in the queue without an owner.

* Create a separate requirements file for the CI issue , to have a separate requirements.txt (pinned)
and requirements-ci.txt (unpinned). This latter would be used by the CI.
  [(#1535)](https://github.com/PennyLaneAI/pennylane/pull/1535)

* The QFT operation is moved to template
  [(#1548)](https://github.com/PennyLaneAI/pennylane/pull/1548)
  
* The `qml.ResetError` is now supported for `default.mixed` device. 
  [(#1541)](https://github.com/PennyLaneAI/pennylane/pull/1541)


<h3>Breaking changes</h3>

* The class `qml.Interferometer` is deprecated and will be renamed `qml.InterferometerUnitary`
  after one release cycle.
  [(#1546)](https://github.com/PennyLaneAI/pennylane/pull/1546)


<h3>Bug fixes</h3>

* Fix bug when computing expectations of Hamiltonians using TensorFlow.
  [(#1586)](https://github.com/PennyLaneAI/pennylane/pull/1586)

* Fix bug when computing the specs of a circuit with a Hamiltonian observable.
  [(#1533)](https://github.com/PennyLaneAI/pennylane/pull/1533)

<h3>Documentation</h3>

* The `qml.Identity` operation is placed under the sections Qubit observables and CV observables.
  [(#1576)](https://github.com/PennyLaneAI/pennylane/pull/1576)

* Updated the documentation of `qml.grouping`, `qml.kernels` and `qml.qaoa` modules to present 
  the list of functions first followed by the technical details of the module.
  [(#1581)](https://github.com/PennyLaneAI/pennylane/pull/1581) 

* Recategorized Qubit operations into new and existing categories so that code for each
  operation is easier to locate.
  [(#1566)](https://github.com/PennyLaneAI/pennylane/pull/1583)

<h3>Contributors</h3>

This release contains contributions from (in alphabetical order):

Vishnu Ajith, Akash Narayanan B, Thomas Bromley, Tanya Garg, Josh Izaac, Prateek Jain, Christina Lee,
Johannes Jakob Meyer, Esteban Payares, Pratul Saini, Maria Schuld, Arshpreet Singh, Ingrid Strandberg,
Slimane Thabet, David Wierichs, Vincent Wong.

# Release 0.17.0 (current release)

<h3>New features since the last release</h3>

<h4>Circuit optimization</h4>

* PennyLane can now perform quantum circuit optimization using the
  top-level transform `qml.compile`. The `compile` transform allows you
  to chain together sequences of tape and quantum function transforms
  into custom circuit optimization pipelines.
  [(#1475)](https://github.com/PennyLaneAI/pennylane/pull/1475)

  For example, take the following decorated quantum function:

  ```python
  dev = qml.device('default.qubit', wires=[0, 1, 2])

  @qml.qnode(dev)
  @qml.compile()
  def qfunc(x, y, z):
      qml.Hadamard(wires=0)
      qml.Hadamard(wires=1)
      qml.Hadamard(wires=2)
      qml.RZ(z, wires=2)
      qml.CNOT(wires=[2, 1])
      qml.RX(z, wires=0)
      qml.CNOT(wires=[1, 0])
      qml.RX(x, wires=0)
      qml.CNOT(wires=[1, 0])
      qml.RZ(-z, wires=2)
      qml.RX(y, wires=2)
      qml.PauliY(wires=2)
      qml.CZ(wires=[1, 2])
      return qml.expval(qml.PauliZ(wires=0))
  ```

  The default behaviour of `qml.compile` is to apply a sequence of three
  transforms: `commute_controlled`, `cancel_inverses`, and then `merge_rotations`.

  ```pycon
  >>> print(qml.draw(qfunc)(0.2, 0.3, 0.4))
   0: ──H───RX(0.6)──────────────────┤ ⟨Z⟩
   1: ──H──╭X────────────────────╭C──┤
   2: ──H──╰C────────RX(0.3)──Y──╰Z──┤
  ```

  The `qml.compile` transform is flexible and accepts a custom pipeline
  of tape and quantum function transforms (you can even write your own!).
  For example, if we wanted to only push single-qubit gates through
  controlled gates and cancel adjacent inverses, we could do:

  ```python
  from pennylane.transforms import commute_controlled, cancel_inverses
  pipeline = [commute_controlled, cancel_inverses]

  @qml.qnode(dev)
  @qml.compile(pipeline=pipeline)
  def qfunc(x, y, z):
      qml.Hadamard(wires=0)
      qml.Hadamard(wires=1)
      qml.Hadamard(wires=2)
      qml.RZ(z, wires=2)
      qml.CNOT(wires=[2, 1])
      qml.RX(z, wires=0)
      qml.CNOT(wires=[1, 0])
      qml.RX(x, wires=0)
      qml.CNOT(wires=[1, 0])
      qml.RZ(-z, wires=2)
      qml.RX(y, wires=2)
      qml.PauliY(wires=2)
      qml.CZ(wires=[1, 2])
      return qml.expval(qml.PauliZ(wires=0))
  ```

  ```pycon
  >>> print(qml.draw(qfunc)(0.2, 0.3, 0.4))
   0: ──H───RX(0.4)──RX(0.2)────────────────────────────┤ ⟨Z⟩
   1: ──H──╭X───────────────────────────────────────╭C──┤
   2: ──H──╰C────────RZ(0.4)──RZ(-0.4)──RX(0.3)──Y──╰Z──┤
  ```

  The following compilation transforms have been added and are also available
  to use, either independently, or within a `qml.compile` pipeline:

  * `commute_controlled`: push commuting single-qubit gates through controlled operations.
    [(#1464)](https://github.com/PennyLaneAI/pennylane/pull/1464)

  * `cancel_inverses`: removes adjacent pairs of operations that cancel out.
    [(#1455)](https://github.com/PennyLaneAI/pennylane/pull/1455)

  * `merge_rotations`: combines adjacent rotation gates of
    the same type into a single gate, including controlled rotations.
    [(#1455)](https://github.com/PennyLaneAI/pennylane/pull/1455)

  * `single_qubit_fusion`: acts on all sequences of
    single-qubit operations in a quantum function, and converts each
    sequence to a single `Rot` gate.
    [(#1458)](https://github.com/PennyLaneAI/pennylane/pull/1458)

  For more details on `qml.compile` and the available compilation transforms, see
  [the compilation documentation](https://pennylane.readthedocs.io/en/stable/code/qml_transforms.html#transforms-for-circuit-compilation).

<h4>QNodes are even more powerful</h4>

* Computational basis samples directly from the underlying device can
  now be returned directly from QNodes via `qml.sample()`.
  [(#1441)](https://github.com/PennyLaneAI/pennylane/pull/1441)

  ```python
  dev = qml.device("default.qubit", wires=3, shots=5)

  @qml.qnode(dev)
  def circuit_1():
      qml.Hadamard(wires=0)
      qml.Hadamard(wires=1)
      return qml.sample()

  @qml.qnode(dev)
  def circuit_2():
      qml.Hadamard(wires=0)
      qml.Hadamard(wires=1)
      return qml.sample(wires=[0,2])    # no observable provided and wires specified
  ```

  ```pycon
  >>> print(circuit_1())
  [[1, 0, 0],
   [1, 1, 0],
   [1, 0, 0],
   [0, 0, 0],
   [0, 1, 0]]

  >>> print(circuit_2())
  [[1, 0],
   [1, 0],
   [1, 0],
   [0, 0],
   [0, 0]]

  >>> print(qml.draw(circuit_2)())
   0: ──H──╭┤ Sample[basis]
   1: ──H──│┤
   2: ─────╰┤ Sample[basis]
  ```

* The new `qml.apply` function can be used to add operations that might have
  already been instantiated elsewhere to the QNode and other queuing contexts:
  [(#1433)](https://github.com/PennyLaneAI/pennylane/pull/1433)

  ```python
  op = qml.RX(0.4, wires=0)
  dev = qml.device("default.qubit", wires=2)

  @qml.qnode(dev)
  def circuit(x):
      qml.RY(x, wires=0)
      qml.apply(op)
      return qml.expval(qml.PauliZ(0))
  ```

  ```pycon
  >>> print(qml.draw(circuit)(0.6))
  0: ──RY(0.6)──RX(0.4)──┤ ⟨Z⟩
  ```

  Previously instantiated measurements can also be applied to QNodes.

<h4>Device Resource Tracker</h4>

* The new Device Tracker capabilities allows for flexible and versatile tracking of executions,
  even inside parameter-shift gradients. This functionality will improve the ease of monitoring
  large batches and remote jobs.
  [(#1355)](https://github.com/PennyLaneAI/pennylane/pull/1355)

  ```python
  dev = qml.device('default.qubit', wires=1, shots=100)

  @qml.qnode(dev, diff_method="parameter-shift")
  def circuit(x):
      qml.RX(x, wires=0)
      return qml.expval(qml.PauliZ(0))

  x = np.array(0.1)

  with qml.Tracker(circuit.device) as tracker:
      qml.grad(circuit)(x)
  ```

  ```pycon
  >>> tracker.totals
  {'executions': 3, 'shots': 300, 'batches': 1, 'batch_len': 2}
  >>> tracker.history
  {'executions': [1, 1, 1],
   'shots': [100, 100, 100],
   'batches': [1],
   'batch_len': [2]}
  >>> tracker.latest
  {'batches': 1, 'batch_len': 2}
  ```

  Users can also provide a custom function to the `callback` keyword that gets called each time
  the information is updated.  This functionality allows users to monitor remote jobs or large
  parameter-shift batches.

  ```pycon
  >>> def shots_info(totals, history, latest):
  ...     print("Total shots: ", totals['shots'])
  >>> with qml.Tracker(circuit.device, callback=shots_info) as tracker:
  ...     qml.grad(circuit)(0.1)
  Total shots:  100
  Total shots:  200
  Total shots:  300
  Total shots:  300
  ```

<h4>Containerization support</h4>

* Docker support for building PennyLane with support for all interfaces (TensorFlow,
  Torch, and Jax), as well as device plugins and QChem, for GPUs and CPUs, has been added.
  [(#1391)](https://github.com/PennyLaneAI/pennylane/pull/1391)

  The build process using Docker and `make` requires that the repository source
  code is cloned or downloaded from GitHub. Visit the the detailed description
  for an [extended list of
  options](https://pennylane.readthedocs.io/en/stable/development/guide/installation.html#installation).

<h4>Improved Hamiltonian simulations</h4>

* Added a sparse Hamiltonian observable and the functionality to support computing its expectation
  value with `default.qubit`. [(#1398)](https://github.com/PennyLaneAI/pennylane/pull/1398)

  For example, the following QNode returns the expectation value of a sparse Hamiltonian:

  ```python
  dev = qml.device("default.qubit", wires=2)

  @qml.qnode(dev, diff_method="parameter-shift")
  def circuit(param, H):
      qml.PauliX(0)
      qml.SingleExcitation(param, wires=[0, 1])
      return qml.expval(qml.SparseHamiltonian(H, [0, 1]))
  ```

  We can execute this QNode, passing in a sparse identity matrix:

  ```pycon
  >>> print(circuit([0.5], scipy.sparse.eye(4).tocoo()))
  0.9999999999999999
  ```

  The expectation value of the sparse Hamiltonian is computed directly, which leads to executions
  that are faster by orders of magnitude. Note that "parameter-shift" is the only differentiation
  method that is currently supported when the observable is a sparse Hamiltonian.

* VQE problems can now be intuitively set up by passing the Hamiltonian
  as an observable. [(#1474)](https://github.com/PennyLaneAI/pennylane/pull/1474)

  ``` python
  dev = qml.device("default.qubit", wires=2)
  H = qml.Hamiltonian([1., 2., 3.],  [qml.PauliZ(0), qml.PauliY(0), qml.PauliZ(1)])
  w = qml.init.strong_ent_layers_uniform(1, 2, seed=1967)

  @qml.qnode(dev)
  def circuit(w):
      qml.templates.StronglyEntanglingLayers(w, wires=range(2))
      return qml.expval(H)
  ```

  ```pycon
  >>> print(circuit(w))
  -1.5133943637878295
  >>> print(qml.grad(circuit)(w))
  [[[-8.32667268e-17  1.39122955e+00 -9.12462052e-02]
  [ 1.02348685e-16 -7.77143238e-01 -1.74708049e-01]]]
  ```

  Note that other measurement types like `var(H)` or `sample(H)`, as well
  as multiple expectations like `expval(H1), expval(H2)` are not supported.

* Added functionality to compute the sparse matrix representation of a `qml.Hamiltonian` object.
  [(#1394)](https://github.com/PennyLaneAI/pennylane/pull/1394)

<h4>New gradients module</h4>

* A new gradients module `qml.gradients` has been added, which provides
  differentiable quantum gradient transforms.
  [(#1476)](https://github.com/PennyLaneAI/pennylane/pull/1476)
  [(#1479)](https://github.com/PennyLaneAI/pennylane/pull/1479)
  [(#1486)](https://github.com/PennyLaneAI/pennylane/pull/1486)

  Available quantum gradient transforms include:

  - `qml.gradients.finite_diff`
  - `qml.gradients.param_shift`
  - `qml.gradients.param_shift_cv`

  For example,

  ```pycon
  >>> params = np.array([0.3,0.4,0.5], requires_grad=True)
  >>> with qml.tape.JacobianTape() as tape:
  ...     qml.RX(params[0], wires=0)
  ...     qml.RY(params[1], wires=0)
  ...     qml.RX(params[2], wires=0)
  ...     qml.expval(qml.PauliZ(0))
  ...     qml.var(qml.PauliZ(0))
  >>> tape.trainable_params = {0, 1, 2}
  >>> gradient_tapes, fn = qml.gradients.finite_diff(tape)
  >>> res = dev.batch_execute(gradient_tapes)
  >>> fn(res)
  array([[-0.69688381, -0.32648317, -0.68120105],
         [ 0.8788057 ,  0.41171179,  0.85902895]])
  ```

<h4>Even more new operations and templates</h4>

* Grover Diffusion Operator template added.
  [(#1442)](https://github.com/PennyLaneAI/pennylane/pull/1442)

  For example, if we have an oracle that marks the "all ones" state with a
  negative sign:

  ```python
  n_wires = 3
  wires = list(range(n_wires))

  def oracle():
      qml.Hadamard(wires[-1])
      qml.Toffoli(wires=wires)
      qml.Hadamard(wires[-1])
  ```

  We can perform [Grover's Search Algorithm](https://en.wikipedia.org/wiki/Grover%27s_algorithm):

  ```python
  dev = qml.device('default.qubit', wires=wires)

  @qml.qnode(dev)
  def GroverSearch(num_iterations=1):
      for wire in wires:
          qml.Hadamard(wire)

      for _ in range(num_iterations):
          oracle()
          qml.templates.GroverOperator(wires=wires)

      return qml.probs(wires)
  ```

  We can see this circuit yields the marked state with high probability:

  ```pycon
  >>> GroverSearch(num_iterations=1)
  tensor([0.03125, 0.03125, 0.03125, 0.03125, 0.03125, 0.03125, 0.03125,
          0.78125], requires_grad=True)
  >>> GroverSearch(num_iterations=2)
  tensor([0.0078125, 0.0078125, 0.0078125, 0.0078125, 0.0078125, 0.0078125,
      0.0078125, 0.9453125], requires_grad=True)
  ```

* A decomposition has been added to `QubitUnitary` that makes the
  single-qubit case fully differentiable in all interfaces. Furthermore,
  a quantum function transform, `unitary_to_rot()`, has been added to decompose all
  single-qubit instances of `QubitUnitary` in a quantum circuit.
  [(#1427)](https://github.com/PennyLaneAI/pennylane/pull/1427)

  Instances of `QubitUnitary` may now be decomposed directly to `Rot`
  operations, or `RZ` operations if the input matrix is diagonal. For
  example, let

  ```python
  >>> U = np.array([
      [-0.28829348-0.78829734j,  0.30364367+0.45085995j],
      [ 0.53396245-0.10177564j,  0.76279558-0.35024096j]
  ])
  ```

  Then, we can compute the decomposition as:

  ```pycon
  >>> qml.QubitUnitary.decomposition(U, wires=0)
  [Rot(-0.24209530281458358, 1.1493817777199102, 1.733058145303424, wires=[0])]
  ```

  We can also apply the transform directly to a quantum function, and compute the
  gradients of parameters used to construct the unitary matrices.

  ```python
  def qfunc_with_qubit_unitary(angles):
      z, x = angles[0], angles[1]

      Z_mat = np.array([[np.exp(-1j * z / 2), 0.0], [0.0, np.exp(1j * z / 2)]])

      c = np.cos(x / 2)
      s = np.sin(x / 2) * 1j
      X_mat = np.array([[c, -s], [-s, c]])

      qml.Hadamard(wires="a")
      qml.QubitUnitary(Z_mat, wires="a")
      qml.QubitUnitary(X_mat, wires="b")
      qml.CNOT(wires=["b", "a"])
      return qml.expval(qml.PauliX(wires="a"))
  ```

  ```pycon
  >>> dev = qml.device("default.qubit", wires=["a", "b"])
  >>> transformed_qfunc = qml.transforms.unitary_to_rot(qfunc_with_qubit_unitary)
  >>> transformed_qnode = qml.QNode(transformed_qfunc, dev)
  >>> input = np.array([0.3, 0.4], requires_grad=True)
  >>> transformed_qnode(input)
  tensor(0.95533649, requires_grad=True)
  >>> qml.grad(transformed_qnode)(input)
  array([-0.29552021,  0.        ])
  ```

* Ising YY gate functionality added.
  [(#1358)](https://github.com/PennyLaneAI/pennylane/pull/1358)

<h3>Improvements</h3>

* The tape does not verify any more that all Observables have owners in the annotated queue.
  [(#1505)](https://github.com/PennyLaneAI/pennylane/pull/1505)

  This allows manipulation of Observables inside a tape context. An example is
  `expval(Tensor(qml.PauliX(0), qml.Identity(1)).prune())` which makes the expval an owner
  of the pruned tensor and its constituent observables, but leaves the original tensor in
  the queue without an owner.

* The `step` and `step_and_cost` methods of `QNGOptimizer` now accept a custom `grad_fn`
  keyword argument to use for gradient computations.
  [(#1487)](https://github.com/PennyLaneAI/pennylane/pull/1487)

* The precision used by `default.qubit.jax` now matches the float precision
  indicated by
  ```python
  from jax.config import config
  config.read('jax_enable_x64')
  ```
  where `True` means `float64`/`complex128` and `False` means `float32`/`complex64`.
  [(#1485)](https://github.com/PennyLaneAI/pennylane/pull/1485)

* The `./pennylane/ops/qubit.py` file is broken up into a folder of six separate files.
  [(#1467)](https://github.com/PennyLaneAI/pennylane/pull/1467)

* Changed to using commas as the separator of wires in the string
  representation of `qml.Hamiltonian` objects for multi-qubit terms.
  [(#1465)](https://github.com/PennyLaneAI/pennylane/pull/1465)

* Changed to using `np.object_` instead of `np.object` as per the NumPy
  deprecations starting version 1.20.
  [(#1466)](https://github.com/PennyLaneAI/pennylane/pull/1466)

* Change the order of the covariance matrix and the vector of means internally
  in `default.gaussian`. [(#1331)](https://github.com/PennyLaneAI/pennylane/pull/1331)

* Added the `id` attribute to templates.
  [(#1438)](https://github.com/PennyLaneAI/pennylane/pull/1438)

* The `qml.math` module, for framework-agnostic tensor manipulation,
  has two new functions available:
  [(#1490)](https://github.com/PennyLaneAI/pennylane/pull/1490)

  - `qml.math.get_trainable_indices(sequence_of_tensors)`: returns the indices corresponding to
    trainable tensors in the input sequence.

  - `qml.math.unwrap(sequence_of_tensors)`: unwraps a sequence of tensor-like objects to NumPy
    arrays.

  In addition, the behaviour of `qml.math.requires_grad` has been improved in order to
  correctly determine trainability during Autograd and JAX backwards passes.

* A new tape method, `tape.unwrap()` is added. This method is a context manager; inside the
  context, the tape's parameters are unwrapped to NumPy arrays and floats, and the trainable
  parameter indices are set.
  [(#1491)](https://github.com/PennyLaneAI/pennylane/pull/1491)

  These changes are temporary, and reverted on exiting the context.

  ```pycon
  >>> with tf.GradientTape():
  ...     with qml.tape.QuantumTape() as tape:
  ...         qml.RX(tf.Variable(0.1), wires=0)
  ...         qml.RY(tf.constant(0.2), wires=0)
  ...         qml.RZ(tf.Variable(0.3), wires=0)
  ...     with tape.unwrap():
  ...         print("Trainable params:", tape.trainable_params)
  ...         print("Unwrapped params:", tape.get_parameters())
  Trainable params: {0, 2}
  Unwrapped params: [0.1, 0.3]
  >>> print("Original parameters:", tape.get_parameters())
  Original parameters: [<tf.Variable 'Variable:0' shape=() dtype=float32, numpy=0.1>,
    <tf.Variable 'Variable:0' shape=() dtype=float32, numpy=0.3>]
  ```

  In addition, `qml.tape.Unwrap` is a context manager that unwraps multiple tapes:

  ```pycon
  >>> with qml.tape.Unwrap(tape1, tape2):
  ```

<h3>Breaking changes</h3>

* Removed the deprecated tape methods `get_resources` and `get_depth` as they are
  superseded by the `specs` tape attribute.
  [(#1522)](https://github.com/PennyLaneAI/pennylane/pull/1522)

* Specifying `shots=None` with `qml.sample` was previously deprecated.
  From this release onwards, setting `shots=None` when sampling will
  raise an error.
  [(#1522)](https://github.com/PennyLaneAI/pennylane/pull/1522)

* The existing `pennylane.collections.apply` function is no longer accessible
  via `qml.apply`, and needs to be imported directly from the `collections`
  package.
  [(#1358)](https://github.com/PennyLaneAI/pennylane/pull/1358)

<h3>Bug fixes</h3>

* Fixes a bug in `qml.adjoint` and `qml.ctrl`
  where the adjoint of operations outside of a `QNode` or a `QuantumTape` could
  not be obtained.
  [(#1532)](https://github.com/PennyLaneAI/pennylane/pull/1532)

* Fixes a bug in `GradientDescentOptimizer` and `NesterovMomentumOptimizer`
  where a cost function with one trainable parameter and non-trainable
  parameters raised an error.
  [(#1495)](https://github.com/PennyLaneAI/pennylane/pull/1495)

* Fixed an example in the documentation's
  [introduction to numpy gradients](https://pennylane.readthedocs.io/en/stable/introduction/interfaces/numpy.html), where
  the wires were a non-differentiable argument to the QNode.
  [(#1499)](https://github.com/PennyLaneAI/pennylane/pull/1499)

* Fixed a bug where the adjoint of `qml.QFT` when using the `qml.adjoint` function
  was not correctly computed.
  [(#1451)](https://github.com/PennyLaneAI/pennylane/pull/1451)

* Fixed the differentiability of the operation`IsingYY` for Autograd, Jax and Tensorflow.
  [(#1425)](https://github.com/PennyLaneAI/pennylane/pull/1425)

* Fixed a bug in the `torch` interface that prevented gradients from being
  computed on a GPU. [(#1426)](https://github.com/PennyLaneAI/pennylane/pull/1426)

* Quantum function transforms now preserve the format of the measurement
  results, so that a single measurement returns a single value rather than
  an array with a single element. [(#1434)](https://github.com/PennyLaneAI/pennylane/pull/1434)

* Fixed a bug in the parameter-shift Hessian implementation, which resulted
  in the incorrect Hessian being returned for a cost function
  that performed post-processing on a vector-valued QNode.
  [(#1436)](https://github.com/PennyLaneAI/pennylane/pull/1436)

* Fixed a bug in the initialization of `QubitUnitary` where the size of
  the matrix was not checked against the number of wires.
  [(#1439)](https://github.com/PennyLaneAI/pennylane/pull/1439)

<h3>Documentation</h3>

* Improved Contribution Guide and Pull Requests Guide.
  [(#1461)](https://github.com/PennyLaneAI/pennylane/pull/1461)

* Examples have been added to clarify use of the continuous-variable
  `FockStateVector` operation in the multi-mode case.
  [(#1472)](https://github.com/PennyLaneAI/pennylane/pull/1472)

<h3>Contributors</h3>

This release contains contributions from (in alphabetical order):

Juan Miguel Arrazola, Olivia Di Matteo, Anthony Hayes, Theodor Isacsson, Josh
Izaac, Soran Jahangiri, Nathan Killoran, Arshpreet Singh Khangura, Leonhard
Kunczik, Christina Lee, Romain Moyard, Lee James O'Riordan, Ashish Panigrahi,
Nahum Sá, Maria Schuld, Jay Soni, Antal Száva, David Wierichs.

# Release 0.16.0

<h4>First class support for quantum kernels</h4>

* The new `qml.kernels` module provides basic functionalities for [working with quantum
  kernels](https://pennylane.readthedocs.io/en/stable/code/qml_kernels.html) as
  well as post-processing methods to mitigate sampling errors and device noise:
  [(#1102)](https://github.com/PennyLaneAI/pennylane/pull/1102)

  ```python

  num_wires = 6
  wires = range(num_wires)
  dev = qml.device('default.qubit', wires=wires)

  @qml.qnode(dev)
  def kernel_circuit(x1, x2):
      qml.templates.AngleEmbedding(x1, wires=wires)
      qml.adjoint(qml.templates.AngleEmbedding)(x2, wires=wires)
      return qml.probs(wires)

  kernel = lambda x1, x2: kernel_circuit(x1, x2)[0]
  X_train = np.random.random((10, 6))
  X_test = np.random.random((5, 6))

  # Create symmetric square kernel matrix (for training)
  K = qml.kernels.square_kernel_matrix(X_train, kernel)

  # Compute kernel between test and training data.
  K_test = qml.kernels.kernel_matrix(X_train, X_test, kernel)
  K1 = qml.kernels.mitigate_depolarizing_noise(K, num_wires, method='single')
  ```

<h4>Extract the fourier representation of quantum circuits</h4>

* PennyLane now has a `fourier` module, which hosts a [growing library
  of methods](https://pennylane.readthedocs.io/en/stable/code/qml_fourier.html)
  that help with investigating the Fourier representation of functions
  implemented by quantum circuits. The Fourier representation can be used
  to examine and characterize the expressivity of the quantum circuit.
  [(#1160)](https://github.com/PennyLaneAI/pennylane/pull/1160)
  [(#1378)](https://github.com/PennyLaneAI/pennylane/pull/1378)

  For example, one can plot distributions over Fourier series coefficients like
  this one:

  <img src="https://pennylane.readthedocs.io/en/latest/_static/fourier.png" width=70%/>

<h4>Seamless support for working with the Pauli group</h4>

* Added functionality for constructing and manipulating the Pauli group
  [(#1181)](https://github.com/PennyLaneAI/pennylane/pull/1181).

  The function `qml.grouping.pauli_group` provides a generator to
  easily loop over the group, or construct and store it in its entirety.
  For example, we can construct the single-qubit Pauli group like so:

  ```pycon
  >>> from pennylane.grouping import pauli_group
  >>> pauli_group_1_qubit = list(pauli_group(1))
  >>> pauli_group_1_qubit
  [Identity(wires=[0]), PauliZ(wires=[0]), PauliX(wires=[0]), PauliY(wires=[0])]
  ```

  We can multiply together its members at the level of Pauli words
  using the `pauli_mult` and `pauli_multi_with_phase` functions.
  This can be done on arbitrarily-labeled wires as well, by defining a wire map.

  ```pycon
  >>> from pennylane.grouping import pauli_group, pauli_mult
  >>> wire_map = {'a' : 0, 'b' : 1, 'c' : 2}
  >>> pg = list(pauli_group(3, wire_map=wire_map))
  >>> pg[3]
  PauliZ(wires=['b']) @ PauliZ(wires=['c'])
  >>> pg[55]
  PauliY(wires=['a']) @ PauliY(wires=['b']) @ PauliZ(wires=['c'])
  >>> pauli_mult(pg[3], pg[55], wire_map=wire_map)
  PauliY(wires=['a']) @ PauliX(wires=['b'])
  ```

  Functions for conversion of Pauli observables to strings (and back),
  are included.

  ```pycon
  >>> from pennylane.grouping import pauli_word_to_string, string_to_pauli_word
  >>> pauli_word_to_string(pg[55], wire_map=wire_map)
  'YYZ'
  >>> string_to_pauli_word('ZXY', wire_map=wire_map)
  PauliZ(wires=['a']) @ PauliX(wires=['b']) @ PauliY(wires=['c'])
  ```

  Calculation of the matrix representation for arbitrary Paulis and wire maps is now
  also supported.

  ```pycon
  >>> from pennylane.grouping import pauli_word_to_matrix
  >>> wire_map = {'a' : 0, 'b' : 1}
  >>> pauli_word = qml.PauliZ('b')  # corresponds to Pauli 'IZ'
  >>> pauli_word_to_matrix(pauli_word, wire_map=wire_map)
  array([[ 1.,  0.,  0.,  0.],
         [ 0., -1.,  0., -0.],
         [ 0.,  0.,  1.,  0.],
         [ 0., -0.,  0., -1.]])
  ```

<h4>New transforms</h4>

* The `qml.specs` QNode transform creates a function that returns specifications or
  details about the QNode, including depth, number of gates, and number of
  gradient executions required.
  [(#1245)](https://github.com/PennyLaneAI/pennylane/pull/1245)

  For example:

  ```python
  dev = qml.device('default.qubit', wires=4)

  @qml.qnode(dev, diff_method='parameter-shift')
  def circuit(x, y):
      qml.RX(x[0], wires=0)
      qml.Toffoli(wires=(0, 1, 2))
      qml.CRY(x[1], wires=(0, 1))
      qml.Rot(x[2], x[3], y, wires=0)
      return qml.expval(qml.PauliZ(0)), qml.expval(qml.PauliX(1))
  ```

  We can now use the `qml.specs` transform to generate a function that returns
  details and resource information:

  ```pycon
  >>> x = np.array([0.05, 0.1, 0.2, 0.3], requires_grad=True)
  >>> y = np.array(0.4, requires_grad=False)
  >>> specs_func = qml.specs(circuit)
  >>> specs_func(x, y)
  {'gate_sizes': defaultdict(int, {1: 2, 3: 1, 2: 1}),
   'gate_types': defaultdict(int, {'RX': 1, 'Toffoli': 1, 'CRY': 1, 'Rot': 1}),
   'num_operations': 4,
   'num_observables': 2,
   'num_diagonalizing_gates': 1,
   'num_used_wires': 3,
   'depth': 4,
   'num_trainable_params': 4,
   'num_parameter_shift_executions': 11,
   'num_device_wires': 4,
   'device_name': 'default.qubit',
   'diff_method': 'parameter-shift'}
  ```

  The tape methods `get_resources` and `get_depth` are superseded by `specs` and will be
  deprecated after one release cycle.

* Adds a decorator `@qml.qfunc_transform` to easily create a transformation
  that modifies the behaviour of a quantum function.
  [(#1315)](https://github.com/PennyLaneAI/pennylane/pull/1315)

  For example, consider the following transform, which scales the parameter of
  all `RX` gates by :math:`x \rightarrow \sin(a) \sqrt{x}`, and the parameters
  of all `RY` gates by :math:`y \rightarrow \cos(a * b) y`:

  ```python
  @qml.qfunc_transform
  def my_transform(tape, a, b):
      for op in tape.operations + tape.measurements:
          if op.name == "RX":
              x = op.parameters[0]
              qml.RX(qml.math.sin(a) * qml.math.sqrt(x), wires=op.wires)
          elif op.name == "RY":
              y = op.parameters[0]
              qml.RX(qml.math.cos(a * b) * y, wires=op.wires)
          else:
              op.queue()
  ```

  We can now apply this transform to any quantum function:

  ```python
  dev = qml.device("default.qubit", wires=2)

  def ansatz(x):
      qml.Hadamard(wires=0)
      qml.RX(x[0], wires=0)
      qml.RY(x[1], wires=1)
      qml.CNOT(wires=[0, 1])

  @qml.qnode(dev)
  def circuit(params, transform_weights):
      qml.RX(0.1, wires=0)

      # apply the transform to the ansatz
      my_transform(*transform_weights)(ansatz)(params)

      return qml.expval(qml.PauliZ(1))
  ```

  We can print this QNode to show that the qfunc transform is taking place:

  ```pycon
  >>> x = np.array([0.5, 0.3], requires_grad=True)
  >>> transform_weights = np.array([0.1, 0.6], requires_grad=True)
  >>> print(qml.draw(circuit)(x, transform_weights))
   0: ──RX(0.1)────H──RX(0.0706)──╭C──┤
   1: ──RX(0.299)─────────────────╰X──┤ ⟨Z⟩
  ```

  Evaluating the QNode, as well as the derivative, with respect to the gate
  parameter *and* the transform weights:

  ```pycon
  >>> circuit(x, transform_weights)
  tensor(0.00672829, requires_grad=True)
  >>> qml.grad(circuit)(x, transform_weights)
  (array([ 0.00671711, -0.00207359]), array([6.69695008e-02, 3.73694364e-06]))
  ```

* Adds a `hamiltonian_expand` tape transform. This takes a tape ending in
  `qml.expval(H)`, where `H` is a Hamiltonian, and maps it to a collection
  of tapes which can be executed and passed into a post-processing function yielding
  the expectation value.
  [(#1142)](https://github.com/PennyLaneAI/pennylane/pull/1142)

  Example use:

  ```python
  H = qml.PauliZ(0) + 3 * qml.PauliZ(0) @ qml.PauliX(1)

  with qml.tape.QuantumTape() as tape:
      qml.Hadamard(wires=1)
      qml.expval(H)

  tapes, fn = qml.transforms.hamiltonian_expand(tape)
  ```

  We can now evaluate the transformed tapes, and apply the post-processing
  function:

  ```pycon
  >>> dev = qml.device("default.qubit", wires=3)
  >>> res = dev.batch_execute(tapes)
  >>> fn(res)
  3.999999999999999
  ```

* The `quantum_monte_carlo` transform has been added, allowing an input circuit to be transformed
  into the full quantum Monte Carlo algorithm.
  [(#1316)](https://github.com/PennyLaneAI/pennylane/pull/1316)

  Suppose we want to measure the expectation value of the sine squared function according to
  a standard normal distribution. We can calculate the expectation value analytically as
  `0.432332`, but we can also estimate using the quantum Monte Carlo algorithm. The first step is to
  discretize the problem:

  ```python
  from scipy.stats import norm

  m = 5
  M = 2 ** m

  xmax = np.pi  # bound to region [-pi, pi]
  xs = np.linspace(-xmax, xmax, M)

  probs = np.array([norm().pdf(x) for x in xs])
  probs /= np.sum(probs)

  func = lambda i: np.sin(xs[i]) ** 2
  r_rotations = np.array([2 * np.arcsin(np.sqrt(func(i))) for i in range(M)])
  ```

  The `quantum_monte_carlo` transform can then be used:

  ```python
  from pennylane.templates.state_preparations.mottonen import (
      _uniform_rotation_dagger as r_unitary,
  )

  n = 6
  N = 2 ** n

  a_wires = range(m)
  wires = range(m + 1)
  target_wire = m
  estimation_wires = range(m + 1, n + m + 1)

  dev = qml.device("default.qubit", wires=(n + m + 1))

  def fn():
      qml.templates.MottonenStatePreparation(np.sqrt(probs), wires=a_wires)
      r_unitary(qml.RY, r_rotations, control_wires=a_wires[::-1], target_wire=target_wire)

  @qml.qnode(dev)
  def qmc():
      qml.quantum_monte_carlo(fn, wires, target_wire, estimation_wires)()
      return qml.probs(estimation_wires)

  phase_estimated = np.argmax(qmc()[:int(N / 2)]) / N
  ```

  The estimated value can be retrieved using:

  ```pycon
  >>> (1 - np.cos(np.pi * phase_estimated)) / 2
  0.42663476277231915
  ```

  The resources required to perform the quantum Monte Carlo algorithm can also be inspected using
  the `specs` transform.

<h4>Extended QAOA module</h4>

* Functionality to support solving the maximum-weighted cycle problem has been added to the `qaoa`
  module.
  [(#1207)](https://github.com/PennyLaneAI/pennylane/pull/1207)
  [(#1209)](https://github.com/PennyLaneAI/pennylane/pull/1209)
  [(#1251)](https://github.com/PennyLaneAI/pennylane/pull/1251)
  [(#1213)](https://github.com/PennyLaneAI/pennylane/pull/1213)
  [(#1220)](https://github.com/PennyLaneAI/pennylane/pull/1220)
  [(#1214)](https://github.com/PennyLaneAI/pennylane/pull/1214)
  [(#1283)](https://github.com/PennyLaneAI/pennylane/pull/1283)
  [(#1297)](https://github.com/PennyLaneAI/pennylane/pull/1297)
  [(#1396)](https://github.com/PennyLaneAI/pennylane/pull/1396)
  [(#1403)](https://github.com/PennyLaneAI/pennylane/pull/1403)

  The `max_weight_cycle` function returns the appropriate cost and mixer Hamiltonians:

  ```pycon
  >>> a = np.random.random((3, 3))
  >>> np.fill_diagonal(a, 0)
  >>> g = nx.DiGraph(a)  # create a random directed graph
  >>> cost, mixer, mapping = qml.qaoa.max_weight_cycle(g)
  >>> print(cost)
    (-0.9775906842165344) [Z2]
  + (-0.9027248603361988) [Z3]
  + (-0.8722207409852838) [Z0]
  + (-0.6426184210832898) [Z5]
  + (-0.2832594164291379) [Z1]
  + (-0.0778133996933755) [Z4]
  >>> print(mapping)
  {0: (0, 1), 1: (0, 2), 2: (1, 0), 3: (1, 2), 4: (2, 0), 5: (2, 1)}
  ```
  Additional functionality can be found in the
  [qml.qaoa.cycle](https://pennylane.readthedocs.io/en/latest/code/api/pennylane.qaoa.cycle.html)
  module.


<h4>Extended operations and templates</h4>

* Added functionality to compute the sparse matrix representation of a `qml.Hamiltonian` object.
  [(#1394)](https://github.com/PennyLaneAI/pennylane/pull/1394)

  ```python
  coeffs = [1, -0.45]
  obs = [qml.PauliZ(0) @ qml.PauliZ(1), qml.PauliY(0) @ qml.PauliZ(1)]
  H = qml.Hamiltonian(coeffs, obs)
  H_sparse = qml.utils.sparse_hamiltonian(H)
  ```

  The resulting matrix is a sparse matrix in scipy coordinate list (COO) format:

  ```python
  >>> H_sparse
  <4x4 sparse matrix of type '<class 'numpy.complex128'>'
      with 8 stored elements in COOrdinate format>
  ```

  The sparse matrix can be converted to an array as:

  ```python
  >>> H_sparse.toarray()
  array([[ 1.+0.j  ,  0.+0.j  ,  0.+0.45j,  0.+0.j  ],
         [ 0.+0.j  , -1.+0.j  ,  0.+0.j  ,  0.-0.45j],
         [ 0.-0.45j,  0.+0.j  , -1.+0.j  ,  0.+0.j  ],
         [ 0.+0.j  ,  0.+0.45j,  0.+0.j  ,  1.+0.j  ]])
  ```

* Adds the new template `AllSinglesDoubles` to prepare quantum states of molecules
  using the `SingleExcitation` and `DoubleExcitation` operations.
  The new template reduces significantly the number of operations
  and the depth of the quantum circuit with respect to the traditional UCCSD
  unitary.
  [(#1383)](https://github.com/PennyLaneAI/pennylane/pull/1383)

  For example, consider the case of two particles and four qubits.
  First, we define the Hartree-Fock initial state and generate all
  possible single and double excitations.

  ```python
  import pennylane as qml
  from pennylane import numpy as np

  electrons = 2
  qubits = 4

  hf_state = qml.qchem.hf_state(electrons, qubits)
  singles, doubles = qml.qchem.excitations(electrons, qubits)
  ```

  Now we can use the template ``AllSinglesDoubles`` to define the
  quantum circuit,

  ```python
  from pennylane.templates import AllSinglesDoubles

  wires = range(qubits)

  dev = qml.device('default.qubit', wires=wires)

  @qml.qnode(dev)
  def circuit(weights, hf_state, singles, doubles):
      AllSinglesDoubles(weights, wires, hf_state, singles, doubles)
      return qml.expval(qml.PauliZ(0))

  params = np.random.normal(0, np.pi, len(singles) + len(doubles))
  ```
  and execute it:
  ```pycon
  >>> circuit(params, hf_state, singles=singles, doubles=doubles)
  tensor(-0.73772194, requires_grad=True)
  ```

* Adds `QubitCarry` and `QubitSum` operations for basic arithmetic.
  [(#1169)](https://github.com/PennyLaneAI/pennylane/pull/1169)

  The following example adds two 1-bit numbers, returning a 2-bit answer:

  ```python
  dev = qml.device('default.qubit', wires = 4)
  a = 0
  b = 1

  @qml.qnode(dev)
  def circuit():
      qml.BasisState(np.array([a, b]), wires=[1, 2])
      qml.QubitCarry(wires=[0, 1, 2, 3])
      qml.CNOT(wires=[1, 2])
      qml.QubitSum(wires=[0, 1, 2])
      return qml.probs(wires=[3, 2])

  probs = circuit()
  bitstrings = tuple(itertools.product([0, 1], repeat = 2))
  indx = np.argwhere(probs == 1).flatten()[0]
  output = bitstrings[indx]
  ```

  ```pycon
  >>> print(output)
  (0, 1)
  ```

* Added the `qml.Projector` observable, which is available on all devices
  inheriting from the `QubitDevice` class.
  [(#1356)](https://github.com/PennyLaneAI/pennylane/pull/1356)
  [(#1368)](https://github.com/PennyLaneAI/pennylane/pull/1368)

  Using `qml.Projector`, we can define the basis state projectors to use when
  computing expectation values. Let us take for example a circuit that prepares
  Bell states:

  ```python
  dev = qml.device("default.qubit", wires=2)

  @qml.qnode(dev)
  def circuit(basis_state):
      qml.Hadamard(wires=[0])
      qml.CNOT(wires=[0, 1])
      return qml.expval(qml.Projector(basis_state, wires=[0, 1]))
  ```

  We can then specify the `|00>` basis state to construct the `|00><00|`
  projector and compute the expectation value:

  ```pycon
  >>> basis_state = [0, 0]
  >>> circuit(basis_state)
  tensor(0.5, requires_grad=True)
  ```

  As expected, we get similar results when specifying the `|11>` basis state:

  ```pycon
  >>> basis_state = [1, 1]
  >>> circuit(basis_state)
  tensor(0.5, requires_grad=True)
  ```

* The following new operations have been added:

  - The IsingXX gate `qml.IsingXX` [(#1194)](https://github.com/PennyLaneAI/pennylane/pull/1194)
  - The IsingZZ gate `qml.IsingZZ` [(#1199)](https://github.com/PennyLaneAI/pennylane/pull/1199)
  - The ISWAP gate `qml.ISWAP` [(#1298)](https://github.com/PennyLaneAI/pennylane/pull/1298)
  - The reset error noise channel `qml.ResetError` [(#1321)](https://github.com/PennyLaneAI/pennylane/pull/1321)


<h3>Improvements</h3>

* The ``argnum`` keyword argument can now be specified for a QNode to define a
  subset of trainable parameters used to estimate the Jacobian.
  [(#1371)](https://github.com/PennyLaneAI/pennylane/pull/1371)

  For example, consider two trainable parameters and a quantum function:

  ```python
  dev = qml.device("default.qubit", wires=2)

  x = np.array(0.543, requires_grad=True)
  y = np.array(-0.654, requires_grad=True)

  def circuit(x,y):
      qml.RX(x, wires=[0])
      qml.RY(y, wires=[1])
      qml.CNOT(wires=[0, 1])
      return qml.expval(qml.PauliZ(0) @ qml.PauliX(1))
  ```

  When computing the gradient of the QNode, we can specify the trainable
  parameters to consider by passing the ``argnum`` keyword argument:

  ```pycon
  >>> qnode1 = qml.QNode(circuit, dev, diff_method="parameter-shift", argnum=[0,1])
  >>> print(qml.grad(qnode1)(x,y))
  (array(0.31434679), array(0.67949903))
  ```

  Specifying a proper subset of the trainable parameters will estimate the
  Jacobian:

  ```pycon
  >>> qnode2 = qml.QNode(circuit, dev, diff_method="parameter-shift", argnum=[0])
  >>> print(qml.grad(qnode2)(x,y))
  (array(0.31434679), array(0.))
  ```

* Allows creating differentiable observables that return custom objects such
  that the observable is supported by devices.
  [(1291)](https://github.com/PennyLaneAI/pennylane/pull/1291)

  As an example, first we define `NewObservable` class:

  ```python
  from pennylane.devices import DefaultQubit

  class NewObservable(qml.operation.Observable):
      """NewObservable"""

      num_wires = qml.operation.AnyWires
      num_params = 0
      par_domain = None

      def diagonalizing_gates(self):
          """Diagonalizing gates"""
          return []
  ```

  Once we have this new observable class, we define a `SpecialObject` class
  that can be used to encode data in an observable and a new device that supports
  our new observable and returns a `SpecialObject` as the expectation value
  (the code is shortened for brevity, the extended example can be found as a
  test in the previously referenced pull request):

  ```python
  class SpecialObject:

      def __init__(self, val):
          self.val = val

      def __mul__(self, other):
          new = SpecialObject(self.val)
          new *= other
          return new

      ...

  class DeviceSupportingNewObservable(DefaultQubit):
      name = "Device supporting NewObservable"
      short_name = "default.qubit.newobservable"
      observables = DefaultQubit.observables.union({"NewObservable"})

      def expval(self, observable, **kwargs):
          if self.shots is None and isinstance(observable, NewObservable):
              val = super().expval(qml.PauliZ(wires=0), **kwargs)
              return SpecialObject(val)

          return super().expval(observable, **kwargs)
  ```

  At this point, we can create a device that will support the differentiation
  of a `NewObservable` object:

  ```python
  dev = DeviceSupportingNewObservable(wires=1, shots=None)

  @qml.qnode(dev, diff_method="parameter-shift")
  def qnode(x):
      qml.RY(x, wires=0)
      return qml.expval(NewObservable(wires=0))
  ```

  We can then compute the jacobian of this object:

  ```pycon
  >>> result = qml.jacobian(qnode)(0.2)
  >>> print(result)
  <__main__.SpecialObject object at 0x7fd2c54721f0>
  >>> print(result.item().val)
  -0.19866933079506116
  ```

* PennyLane NumPy now includes the
  [random module's](https://numpy.org/doc/stable/reference/random/index.html#module-numpy.random)
  `Generator` objects, the recommended way of random number generation. This allows for
  random number generation using a local, rather than global seed.
  [(#1267)](https://github.com/PennyLaneAI/pennylane/pull/1267)

  ```python
  from pennylane import numpy as np

  rng = np.random.default_rng()
  random_mat1 = rng.random((3,2))
  random_mat2 = rng.standard_normal(3, requires_grad=False)
  ```

* The performance of adjoint jacobian differentiation was significantly
  improved as the method now reuses the state computed on the forward pass.
  This can be turned off to save memory with the Torch and TensorFlow
  interfaces by passing `adjoint_cache=False` during QNode creation.
  [(#1341)](https://github.com/PennyLaneAI/pennylane/pull/1341)

* The `Operator` (and by inheritance, the `Operation` and `Observable` class and their children)
  now have an `id` attribute, which can mark an operator in a circuit, for example to
  identify it on the tape by a tape transform.
  [(#1377)](https://github.com/PennyLaneAI/pennylane/pull/1377)

* The `benchmark` module was deleted, since it was outdated and is superseded by
  the new separate [benchmark repository](https://github.com/PennyLaneAI/benchmark).
  [(#1343)](https://github.com/PennyLaneAI/pennylane/pull/1343)

* Decompositions in terms of elementary gates has been added for:

  - `qml.CSWAP` [(#1306)](https://github.com/PennyLaneAI/pennylane/issues/1306)
  - `qml.SWAP` [(#1329)](https://github.com/PennyLaneAI/pennylane/pull/1329)
  - `qml.SingleExcitation` [(#1303)](https://github.com/PennyLaneAI/pennylane/pull/1303)
  - `qml.SingleExcitationPlus` and `qml.SingleExcitationMinus` [(#1278)](https://github.com/PennyLaneAI/pennylane/pull/1278)
  - `qml.DoubleExcitation` [(#1303)](https://github.com/PennyLaneAI/pennylane/pull/1303)
  - `qml.Toffoli` [(#1320)](https://github.com/PennyLaneAI/pennylane/pull/1320)
  - `qml.MultiControlledX`. [(#1287)](https://github.com/PennyLaneAI/pennylane/pull/1287)
    When controlling on three or more wires, an ancilla
    register of worker wires is required to support the decomposition.

    ```python
    ctrl_wires = [f"c{i}" for i in range(5)]
    work_wires = [f"w{i}" for i in range(3)]
    target_wires = ["t0"]
    all_wires = ctrl_wires + work_wires + target_wires

    dev = qml.device("default.qubit", wires=all_wires)

    with qml.tape.QuantumTape() as tape:
        qml.MultiControlledX(control_wires=ctrl_wires, wires=target_wires, work_wires=work_wires)
    ```

    ```pycon
    >>> tape = tape.expand(depth=1)
    >>> print(tape.draw(wire_order=qml.wires.Wires(all_wires)))

     c0: ──────────────╭C──────────────────────╭C──────────┤
     c1: ──────────────├C──────────────────────├C──────────┤
     c2: ──────────╭C──│───╭C──────────────╭C──│───╭C──────┤
     c3: ──────╭C──│───│───│───╭C──────╭C──│───│───│───╭C──┤
     c4: ──╭C──│───│───│───│───│───╭C──│───│───│───│───│───┤
     w0: ──│───│───├C──╰X──├C──│───│───│───├C──╰X──├C──│───┤
     w1: ──│───├C──╰X──────╰X──├C──│───├C──╰X──────╰X──├C──┤
     w2: ──├C──╰X──────────────╰X──├C──╰X──────────────╰X──┤
     t0: ──╰X──────────────────────╰X──────────────────────┤
    ```

* Added `qml.CPhase` as an alias for the existing `qml.ControlledPhaseShift` operation.
  [(#1319)](https://github.com/PennyLaneAI/pennylane/pull/1319).

* The `Device` class now uses caching when mapping wires.
  [(#1270)](https://github.com/PennyLaneAI/pennylane/pull/1270)

* The `Wires` class now uses caching for computing its `hash`.
  [(#1270)](https://github.com/PennyLaneAI/pennylane/pull/1270)

* Added custom gate application for Toffoli in `default.qubit`.
  [(#1249)](https://github.com/PennyLaneAI/pennylane/pull/1249)

* Added validation for noise channel parameters. Invalid noise parameters now
  raise a `ValueError`.
  [(#1357)](https://github.com/PennyLaneAI/pennylane/pull/1357)

* The device test suite now provides test cases for checking gates by comparing
  expectation values.
  [(#1212)](https://github.com/PennyLaneAI/pennylane/pull/1212)

* PennyLane's test suite is now code-formatted using `black -l 100`.
  [(#1222)](https://github.com/PennyLaneAI/pennylane/pull/1222)

* PennyLane's `qchem` package and tests are now code-formatted using `black -l 100`.
  [(#1311)](https://github.com/PennyLaneAI/pennylane/pull/1311)

<h3>Breaking changes</h3>

* The `qml.inv()` function is now deprecated with a warning to use the more general `qml.adjoint()`.
  [(#1325)](https://github.com/PennyLaneAI/pennylane/pull/1325)

* Removes support for Python 3.6 and adds support for Python 3.9.
  [(#1228)](https://github.com/XanaduAI/pennylane/pull/1228)

* The tape methods `get_resources` and `get_depth` are superseded by `specs` and will be
  deprecated after one release cycle.
  [(#1245)](https://github.com/PennyLaneAI/pennylane/pull/1245)

* Using the `qml.sample()` measurement on devices with `shots=None` continue to
  raise a warning with this functionality being fully deprecated and raising an
  error after one release cycle.
  [(#1079)](https://github.com/PennyLaneAI/pennylane/pull/1079)
  [(#1196)](https://github.com/PennyLaneAI/pennylane/pull/1196)

<h3>Bug fixes</h3>

* QNodes now display readable information when in interactive environments or when printed.
  [(#1359)](https://github.com/PennyLaneAI/pennylane/pull/1359).

* Fixes a bug with `qml.math.cast` where the `MottonenStatePreparation` operation expected
  a float type instead of double.
  [(#1400)](https://github.com/XanaduAI/pennylane/pull/1400)

* Fixes a bug where a copy of `qml.ControlledQubitUnitary` was non-functional as it did not have all the necessary information.
  [(#1411)](https://github.com/PennyLaneAI/pennylane/pull/1411)

* Warns when adjoint or reversible differentiation specified or called on a device with finite shots.
  [(#1406)](https://github.com/PennyLaneAI/pennylane/pull/1406)

* Fixes the differentiability of the operations `IsingXX` and `IsingZZ` for Autograd, Jax and Tensorflow.
  [(#1390)](https://github.com/PennyLaneAI/pennylane/pull/1390)

* Fixes a bug where multiple identical Hamiltonian terms will produce a
  different result with ``optimize=True`` using ``ExpvalCost``.
  [(#1405)](https://github.com/XanaduAI/pennylane/pull/1405)

* Fixes bug where `shots=None` was not reset when changing shots temporarily in a QNode call
  like `circuit(0.1, shots=3)`.
  [(#1392)](https://github.com/XanaduAI/pennylane/pull/1392)

* Fixes floating point errors with `diff_method="finite-diff"` and `order=1` when parameters are `float32`.
  [(#1381)](https://github.com/PennyLaneAI/pennylane/pull/1381)

* Fixes a bug where `qml.ctrl` would fail to transform gates that had no
  control defined and no decomposition defined.
  [(#1376)](https://github.com/PennyLaneAI/pennylane/pull/1376)

* Copying the `JacobianTape` now correctly also copies the `jacobian_options` attribute. This fixes a bug
  allowing the JAX interface to support adjoint differentiation.
  [(#1349)](https://github.com/PennyLaneAI/pennylane/pull/1349)

* Fixes drawing QNodes that contain multiple measurements on a single wire.
  [(#1353)](https://github.com/PennyLaneAI/pennylane/pull/1353)

* Fixes drawing QNodes with no operations.
  [(#1354)](https://github.com/PennyLaneAI/pennylane/pull/1354)

* Fixes incorrect wires in the decomposition of the `ControlledPhaseShift` operation.
  [(#1338)](https://github.com/PennyLaneAI/pennylane/pull/1338)

* Fixed tests for the `Permute` operation that used a QNode and hence expanded
  tapes twice instead of once due to QNode tape expansion and an explicit tape
  expansion call.
  [(#1318)](https://github.com/PennyLaneAI/pennylane/pull/1318).

* Prevent Hamiltonians that share wires from being multiplied together.
  [(#1273)](https://github.com/PennyLaneAI/pennylane/pull/1273)

* Fixed a bug where the custom range sequences could not be passed
  to the `StronglyEntanglingLayers` template.
  [(#1332)](https://github.com/PennyLaneAI/pennylane/pull/1332)

* Fixed a bug where `qml.sum()` and `qml.dot()` do not support the JAX interface.
  [(#1380)](https://github.com/PennyLaneAI/pennylane/pull/1380)

<h3>Documentation</h3>

* Math present in the `QubitParamShiftTape` class docstring now renders correctly.
  [(#1402)](https://github.com/PennyLaneAI/pennylane/pull/1402)

* Fix typo in the documentation of `qml.StronglyEntanglingLayers`.
  [(#1367)](https://github.com/PennyLaneAI/pennylane/pull/1367)

* Fixed typo in TensorFlow interface documentation
  [(#1312)](https://github.com/PennyLaneAI/pennylane/pull/1312)

* Fixed typos in the mathematical expressions in documentation of `qml.DoubleExcitation`.
  [(#1278)](https://github.com/PennyLaneAI/pennylane/pull/1278)

* Remove unsupported `None` option from the `qml.QNode` docstrings.
  [(#1271)](https://github.com/PennyLaneAI/pennylane/pull/1271)

* Updated the docstring of `qml.PolyXP` to reference the new location of internal
  usage.
  [(#1262)](https://github.com/PennyLaneAI/pennylane/pull/1262)

* Removes occurrences of the deprecated device argument ``analytic`` from the documentation.
  [(#1261)](https://github.com/PennyLaneAI/pennylane/pull/1261)

* Updated PyTorch and TensorFlow interface introductions.
  [(#1333)](https://github.com/PennyLaneAI/pennylane/pull/1333)

* Updates the quantum chemistry quickstart to reflect recent changes to the `qchem` module.
  [(#1227)](https://github.com/PennyLaneAI/pennylane/pull/1227)

<h3>Contributors</h3>

This release contains contributions from (in alphabetical order):

Marius Aglitoiu, Vishnu Ajith, Juan Miguel Arrazola, Thomas Bromley, Jack Ceroni, Alaric Cheng, Miruna Daian,
Olivia Di Matteo, Tanya Garg, Christian Gogolin, Alain Delgado Gran, Diego Guala, Anthony Hayes, Ryan Hill,
Theodor Isacsson, Josh Izaac, Soran Jahangiri, Pavan Jayasinha, Nathan Killoran, Christina Lee, Ryan Levy,
Alberto Maldonado, Johannes Jakob Meyer, Romain Moyard, Ashish Panigrahi, Nahum Sá, Maria Schuld, Brian Shi,
Antal Száva, David Wierichs, Vincent Wong.


# Release 0.15.1

<h3>Bug fixes</h3>

* Fixes two bugs in the parameter-shift Hessian.
  [(#1260)](https://github.com/PennyLaneAI/pennylane/pull/1260)

  - Fixes a bug where having an unused parameter in the Autograd interface
    would result in an indexing error during backpropagation.

  - The parameter-shift Hessian only supports the two-term parameter-shift
    rule currently, so raises an error if asked to differentiate
    any unsupported gates (such as the controlled rotation gates).

* A bug which resulted in `qml.adjoint()` and `qml.inv()` failing to work with
  templates has been fixed.
  [(#1243)](https://github.com/PennyLaneAI/pennylane/pull/1243)

* Deprecation warning instances in PennyLane have been changed to `UserWarning`,
  to account for recent changes to how Python warnings are filtered in
  [PEP565](https://www.python.org/dev/peps/pep-0565/).
  [(#1211)](https://github.com/PennyLaneAI/pennylane/pull/1211)

<h3>Documentation</h3>

* Updated the order of the parameters to the `GaussianState` operation to match
  the way that the PennyLane-SF plugin uses them.
  [(#1255)](https://github.com/PennyLaneAI/pennylane/pull/1255)

<h3>Contributors</h3>

This release contains contributions from (in alphabetical order):

Thomas Bromley, Olivia Di Matteo, Diego Guala, Anthony Hayes, Ryan Hill,
Josh Izaac, Christina Lee, Maria Schuld, Antal Száva.

# Release 0.15.0

<h3>New features since last release</h3>

<h4>Better and more flexible shot control</h4>

* Adds a new optimizer `qml.ShotAdaptiveOptimizer`, a gradient-descent optimizer where
  the shot rate is adaptively calculated using the variances of the parameter-shift gradient.
  [(#1139)](https://github.com/PennyLaneAI/pennylane/pull/1139)

  By keeping a running average of the parameter-shift gradient and the *variance* of the
  parameter-shift gradient, this optimizer frugally distributes a shot budget across the partial
  derivatives of each parameter.

  In addition, if computing the expectation value of a Hamiltonian, weighted random sampling can be
  used to further distribute the shot budget across the local terms from which the Hamiltonian is
  constructed.

  This optimizer is based on both the [iCANS1](https://quantum-journal.org/papers/q-2020-05-11-263)
  and [Rosalin](https://arxiv.org/abs/2004.06252) shot-adaptive optimizers.

  Once constructed, the cost function can be passed directly to the optimizer's `step` method.  The
  attribute `opt.total_shots_used` can be used to track the number of shots per iteration.

  ```pycon
  >>> coeffs = [2, 4, -1, 5, 2]
  >>> obs = [
  ...   qml.PauliX(1),
  ...   qml.PauliZ(1),
  ...   qml.PauliX(0) @ qml.PauliX(1),
  ...   qml.PauliY(0) @ qml.PauliY(1),
  ...   qml.PauliZ(0) @ qml.PauliZ(1)
  ... ]
  >>> H = qml.Hamiltonian(coeffs, obs)
  >>> dev = qml.device("default.qubit", wires=2, shots=100)
  >>> cost = qml.ExpvalCost(qml.templates.StronglyEntanglingLayers, H, dev)
  >>> params = qml.init.strong_ent_layers_uniform(n_layers=2, n_wires=2)
  >>> opt = qml.ShotAdaptiveOptimizer(min_shots=10)
  >>> for i in range(5):
  ...    params = opt.step(cost, params)
  ...    print(f"Step {i}: cost = {cost(params):.2f}, shots_used = {opt.total_shots_used}")
  Step 0: cost = -5.68, shots_used = 240
  Step 1: cost = -2.98, shots_used = 336
  Step 2: cost = -4.97, shots_used = 624
  Step 3: cost = -5.53, shots_used = 1054
  Step 4: cost = -6.50, shots_used = 1798
  ```

* Batches of shots can now be specified as a list, allowing measurement statistics
  to be course-grained with a single QNode evaluation.
  [(#1103)](https://github.com/PennyLaneAI/pennylane/pull/1103)

  ```pycon
  >>> shots_list = [5, 10, 1000]
  >>> dev = qml.device("default.qubit", wires=2, shots=shots_list)
  ```

  When QNodes are executed on this device, a single execution of 1015 shots will be submitted.
  However, three sets of measurement statistics will be returned; using the first 5 shots,
  second set of 10 shots, and final 1000 shots, separately.

  For example, executing a circuit with two outputs will lead to a result of shape `(3, 2)`:

  ```pycon
  >>> @qml.qnode(dev)
  ... def circuit(x):
  ...     qml.RX(x, wires=0)
  ...     qml.CNOT(wires=[0, 1])
  ...     return qml.expval(qml.PauliZ(0) @ qml.PauliX(1)), qml.expval(qml.PauliZ(0))
  >>> circuit(0.5)
  [[0.33333333 1.        ]
   [0.2        1.        ]
   [0.012      0.868     ]]
  ```

  This output remains fully differentiable.

- The number of shots can now be specified on a per-call basis when evaluating a QNode.
  [(#1075)](https://github.com/PennyLaneAI/pennylane/pull/1075).

  For this, the qnode should be called with an additional `shots` keyword argument:

  ```pycon
  >>> dev = qml.device('default.qubit', wires=1, shots=10) # default is 10
  >>> @qml.qnode(dev)
  ... def circuit(a):
  ...     qml.RX(a, wires=0)
  ...     return qml.sample(qml.PauliZ(wires=0))
  >>> circuit(0.8)
  [ 1  1  1 -1 -1  1  1  1  1  1]
  >>> circuit(0.8, shots=3)
  [ 1  1  1]
  >>> circuit(0.8)
  [ 1  1  1 -1 -1  1  1  1  1  1]
  ```

<h4>New differentiable quantum transforms</h4>

A new module is available,
[qml.transforms](https://pennylane.rtfd.io/en/stable/code/qml_transforms.html),
which contains *differentiable quantum transforms*. These are functions that act
on QNodes, quantum functions, devices, and tapes, transforming them while remaining
fully differentiable.

* A new adjoint transform has been added.
  [(#1111)](https://github.com/PennyLaneAI/pennylane/pull/1111)
  [(#1135)](https://github.com/PennyLaneAI/pennylane/pull/1135)

  This new method allows users to apply the adjoint of an arbitrary sequence of operations.

  ```python
  def subroutine(wire):
      qml.RX(0.123, wires=wire)
      qml.RY(0.456, wires=wire)

  dev = qml.device('default.qubit', wires=1)
  @qml.qnode(dev)
  def circuit():
      subroutine(0)
      qml.adjoint(subroutine)(0)
      return qml.expval(qml.PauliZ(0))
  ```

  This creates the following circuit:

  ```pycon
  >>> print(qml.draw(circuit)())
  0: --RX(0.123)--RY(0.456)--RY(-0.456)--RX(-0.123)--| <Z>
  ```

  Directly applying to a gate also works as expected.

  ```python
  qml.adjoint(qml.RX)(0.123, wires=0) # applies RX(-0.123)
  ```

* A new transform `qml.ctrl` is now available that adds control wires to subroutines.
  [(#1157)](https://github.com/PennyLaneAI/pennylane/pull/1157)

  ```python
  def my_ansatz(params):
     qml.RX(params[0], wires=0)
     qml.RZ(params[1], wires=1)

  # Create a new operation that applies `my_ansatz`
  # controlled by the "2" wire.
  my_ansatz2 = qml.ctrl(my_ansatz, control=2)

  @qml.qnode(dev)
  def circuit(params):
      my_ansatz2(params)
      return qml.state()
  ```

  This is equivalent to:

  ```python
  @qml.qnode(...)
  def circuit(params):
      qml.CRX(params[0], wires=[2, 0])
      qml.CRZ(params[1], wires=[2, 1])
      return qml.state()
  ```

* The `qml.transforms.classical_jacobian` transform has been added.
  [(#1186)](https://github.com/PennyLaneAI/pennylane/pull/1186)

  This transform returns a function to extract the Jacobian matrix of the classical part of a
  QNode, allowing the classical dependence between the QNode arguments and the quantum gate
  arguments to be extracted.

  For example, given the following QNode:

  ```pycon
  >>> @qml.qnode(dev)
  ... def circuit(weights):
  ...     qml.RX(weights[0], wires=0)
  ...     qml.RY(weights[0], wires=1)
  ...     qml.RZ(weights[2] ** 2, wires=1)
  ...     return qml.expval(qml.PauliZ(0))
  ```

  We can use this transform to extract the relationship
  :math:`f: \mathbb{R}^n \rightarrow\mathbb{R}^m` between the input QNode
  arguments :math:`w` and the gate arguments :math:`g`, for
  a given value of the QNode arguments:

  ```pycon
  >>> cjac_fn = qml.transforms.classical_jacobian(circuit)
  >>> weights = np.array([1., 1., 1.], requires_grad=True)
  >>> cjac = cjac_fn(weights)
  >>> print(cjac)
  [[1. 0. 0.]
   [1. 0. 0.]
   [0. 0. 2.]]
  ```

  The returned Jacobian has rows corresponding to gate arguments, and columns corresponding to
  QNode arguments; that is, :math:`J_{ij} = \frac{\partial}{\partial g_i} f(w_j)`.

<h4>More operations and templates</h4>

* Added the `SingleExcitation` two-qubit operation, which is useful for quantum
  chemistry applications.
  [(#1121)](https://github.com/PennyLaneAI/pennylane/pull/1121)

  It can be used to perform an SO(2) rotation in the subspace
  spanned by the states :math:`|01\rangle` and :math:`|10\rangle`.
  For example, the following circuit performs the transformation
  :math:`|10\rangle \rightarrow \cos(\phi/2)|10\rangle - \sin(\phi/2)|01\rangle`:

  ```python
  dev = qml.device('default.qubit', wires=2)

  @qml.qnode(dev)
  def circuit(phi):
      qml.PauliX(wires=0)
      qml.SingleExcitation(phi, wires=[0, 1])
  ```

  The `SingleExcitation` operation supports analytic gradients on hardware
  using only four expectation value calculations, following results from
  [Kottmann et al.](https://arxiv.org/abs/2011.05938)

* Added the `DoubleExcitation` four-qubit operation, which is useful for quantum
  chemistry applications.
  [(#1123)](https://github.com/PennyLaneAI/pennylane/pull/1123)

  It can be used to perform an SO(2) rotation in the subspace
  spanned by the states :math:`|1100\rangle` and :math:`|0011\rangle`.
  For example, the following circuit performs the transformation
  :math:`|1100\rangle\rightarrow \cos(\phi/2)|1100\rangle - \sin(\phi/2)|0011\rangle`:

  ```python
  dev = qml.device('default.qubit', wires=2)

  @qml.qnode(dev)
  def circuit(phi):
      qml.PauliX(wires=0)
      qml.PauliX(wires=1)
      qml.DoubleExcitation(phi, wires=[0, 1, 2, 3])
  ```

  The `DoubleExcitation` operation supports analytic gradients on hardware using only
  four expectation value calculations, following results from
  [Kottmann et al.](https://arxiv.org/abs/2011.05938).

* Added the `QuantumMonteCarlo` template for performing quantum Monte Carlo estimation of an
  expectation value on simulator.
  [(#1130)](https://github.com/PennyLaneAI/pennylane/pull/1130)

  The following example shows how the expectation value of sine squared over a standard normal
  distribution can be approximated:

  ```python
  from scipy.stats import norm

  m = 5
  M = 2 ** m
  n = 10
  N = 2 ** n
  target_wires = range(m + 1)
  estimation_wires = range(m + 1, n + m + 1)

  xmax = np.pi  # bound to region [-pi, pi]
  xs = np.linspace(-xmax, xmax, M)

  probs = np.array([norm().pdf(x) for x in xs])
  probs /= np.sum(probs)

  func = lambda i: np.sin(xs[i]) ** 2

  dev = qml.device("default.qubit", wires=(n + m + 1))

  @qml.qnode(dev)
  def circuit():
      qml.templates.QuantumMonteCarlo(
          probs,
          func,
          target_wires=target_wires,
          estimation_wires=estimation_wires,
      )
      return qml.probs(estimation_wires)

  phase_estimated = np.argmax(circuit()[:int(N / 2)]) / N
  expectation_estimated = (1 - np.cos(np.pi * phase_estimated)) / 2
  ```

* Added the `QuantumPhaseEstimation` template for performing quantum phase estimation for an input
  unitary matrix.
  [(#1095)](https://github.com/PennyLaneAI/pennylane/pull/1095)

  Consider the matrix corresponding to a rotation from an `RX` gate:

  ```pycon
  >>> phase = 5
  >>> target_wires = [0]
  >>> unitary = qml.RX(phase, wires=0).matrix
  ```

  The ``phase`` parameter can be estimated using ``QuantumPhaseEstimation``. For example, using five
  phase-estimation qubits:

  ```python
  n_estimation_wires = 5
  estimation_wires = range(1, n_estimation_wires + 1)

  dev = qml.device("default.qubit", wires=n_estimation_wires + 1)

  @qml.qnode(dev)
  def circuit():
      # Start in the |+> eigenstate of the unitary
      qml.Hadamard(wires=target_wires)

      QuantumPhaseEstimation(
          unitary,
          target_wires=target_wires,
          estimation_wires=estimation_wires,
      )

      return qml.probs(estimation_wires)

  phase_estimated = np.argmax(circuit()) / 2 ** n_estimation_wires

  # Need to rescale phase due to convention of RX gate
  phase_estimated = 4 * np.pi * (1 - phase)
  ```

- Added the `ControlledPhaseShift` gate as well as the `QFT` operation for applying quantum Fourier
  transforms.
  [(#1064)](https://github.com/PennyLaneAI/pennylane/pull/1064)

  ```python
  @qml.qnode(dev)
  def circuit_qft(basis_state):
      qml.BasisState(basis_state, wires=range(3))
      qml.templates.QFT(wires=range(3))
      return qml.state()
  ```

- Added the `ControlledQubitUnitary` operation. This
  enables implementation of multi-qubit gates with a variable number of
  control qubits. It is also possible to specify a different state for the
  control qubits using the `control_values` argument (also known as a
  mixed-polarity multi-controlled operation).
  [(#1069)](https://github.com/PennyLaneAI/pennylane/pull/1069)
  [(#1104)](https://github.com/PennyLaneAI/pennylane/pull/1104)

  For example, we can  create a multi-controlled T gate using:

  ```python
  T = qml.T._matrix()
  qml.ControlledQubitUnitary(T, control_wires=[0, 1, 3], wires=2, control_values="110")
  ```

  Here, the T gate will be applied to wire `2` if control wires `0` and `1` are in
  state `1`, and control wire `3` is in state `0`. If no value is passed to
  `control_values`, the gate will be applied if all control wires are in
  the `1` state.

- Added `MultiControlledX` for multi-controlled `NOT` gates.
  This is a special case of `ControlledQubitUnitary` that applies a
  Pauli X gate conditioned on the state of an arbitrary number of
  control qubits.
  [(#1104)](https://github.com/PennyLaneAI/pennylane/pull/1104)

<h4>Support for higher-order derivatives on hardware</h4>

* Computing second derivatives and Hessians of QNodes is now supported with
  the parameter-shift differentiation method, on all machine learning interfaces.
  [(#1130)](https://github.com/PennyLaneAI/pennylane/pull/1130)
  [(#1129)](https://github.com/PennyLaneAI/pennylane/pull/1129)
  [(#1110)](https://github.com/PennyLaneAI/pennylane/pull/1110)

  Hessians are computed using the parameter-shift rule, and can be
  evaluated on both hardware and simulator devices.

  ```python
  dev = qml.device('default.qubit', wires=1)

  @qml.qnode(dev, diff_method="parameter-shift")
  def circuit(p):
      qml.RY(p[0], wires=0)
      qml.RX(p[1], wires=0)
      return qml.expval(qml.PauliZ(0))

  x = np.array([1.0, 2.0], requires_grad=True)
  ```

  ```python
  >>> hessian_fn = qml.jacobian(qml.grad(circuit))
  >>> hessian_fn(x)
  [[0.2248451 0.7651474]
   [0.7651474 0.2248451]]
  ```

* Added the function `finite_diff()` to compute finite-difference
  approximations to the gradient and the second-order derivatives of
  arbitrary callable functions.
  [(#1090)](https://github.com/PennyLaneAI/pennylane/pull/1090)

  This is useful to compute the derivative of parametrized
  `pennylane.Hamiltonian` observables with respect to their parameters.

  For example, in quantum chemistry simulations it can be used to evaluate
  the derivatives of the electronic Hamiltonian with respect to the nuclear
  coordinates:

  ```pycon
  >>> def H(x):
  ...    return qml.qchem.molecular_hamiltonian(['H', 'H'], x)[0]
  >>> x = np.array([0., 0., -0.66140414, 0., 0., 0.66140414])
  >>> grad_fn = qml.finite_diff(H, N=1)
  >>> grad = grad_fn(x)
  >>> deriv2_fn = qml.finite_diff(H, N=2, idx=[0, 1])
  >>> deriv2_fn(x)
  ```

* The JAX interface now supports all devices, including hardware devices,
  via the parameter-shift differentiation method.
  [(#1076)](https://github.com/PennyLaneAI/pennylane/pull/1076)

  For example, using the JAX interface with Cirq:

  ```python
  dev = qml.device('cirq.simulator', wires=1)
  @qml.qnode(dev, interface="jax", diff_method="parameter-shift")
  def circuit(x):
      qml.RX(x[1], wires=0)
      qml.Rot(x[0], x[1], x[2], wires=0)
      return qml.expval(qml.PauliZ(0))
  weights = jnp.array([0.2, 0.5, 0.1])
  print(circuit(weights))
  ```

  Currently, when used with the parameter-shift differentiation method,
  only a single returned expectation value or variance is supported.
  Multiple expectations/variances, as well as probability and state returns,
  are not currently allowed.

<h3>Improvements</h3>

  ```python
  dev = qml.device("default.qubit", wires=2)

  inputstate = [np.sqrt(0.2), np.sqrt(0.3), np.sqrt(0.4), np.sqrt(0.1)]

  @qml.qnode(dev)
  def circuit():
      mottonen.MottonenStatePreparation(inputstate,wires=[0, 1])
      return qml.expval(qml.PauliZ(0))
  ```

  Previously returned:

  ```pycon
  >>> print(qml.draw(circuit)())
  0: ──RY(1.57)──╭C─────────────╭C──╭C──╭C──┤ ⟨Z⟩
  1: ──RY(1.35)──╰X──RY(0.422)──╰X──╰X──╰X──┤
  ```

  In this release, it now returns:

  ```pycon
  >>> print(qml.draw(circuit)())
  0: ──RY(1.57)──╭C─────────────╭C──┤ ⟨Z⟩
  1: ──RY(1.35)──╰X──RY(0.422)──╰X──┤
  ```

- The templates are now classes inheriting
  from `Operation`, and define the ansatz in their `expand()` method. This
  change does not affect the user interface.
  [(#1138)](https://github.com/PennyLaneAI/pennylane/pull/1138)
  [(#1156)](https://github.com/PennyLaneAI/pennylane/pull/1156)
  [(#1163)](https://github.com/PennyLaneAI/pennylane/pull/1163)
  [(#1192)](https://github.com/PennyLaneAI/pennylane/pull/1192)

  For convenience, some templates have a new method that returns the expected
  shape of the trainable parameter tensor, which can be used to create
  random tensors.

  ```python
  shape = qml.templates.BasicEntanglerLayers.shape(n_layers=2, n_wires=4)
  weights = np.random.random(shape)
  qml.templates.BasicEntanglerLayers(weights, wires=range(4))
  ```

- `QubitUnitary` now validates to ensure the input matrix is two dimensional.
  [(#1128)](https://github.com/PennyLaneAI/pennylane/pull/1128)

* Most layers in Pytorch or Keras accept arbitrary dimension inputs, where each dimension barring
  the last (in the case where the actual weight function of the layer operates on one-dimensional
  vectors) is broadcast over. This is now also supported by KerasLayer and TorchLayer.
  [(#1062)](https://github.com/PennyLaneAI/pennylane/pull/1062).

  Example use:

  ```python
  dev = qml.device("default.qubit", wires=4)
  x = tf.ones((5, 4, 4))

  @qml.qnode(dev)
  def layer(weights, inputs):
      qml.templates.AngleEmbedding(inputs, wires=range(4))
      qml.templates.StronglyEntanglingLayers(weights, wires=range(4))
      return [qml.expval(qml.PauliZ(i)) for i in range(4)]

  qlayer = qml.qnn.KerasLayer(layer, {"weights": (4, 4, 3)}, output_dim=4)
  out = qlayer(x)
  ```

  The output tensor has the following shape:
  ```pycon
  >>> out.shape
  (5, 4, 4)
  ```

* If only one argument to the function `qml.grad` has the `requires_grad` attribute
  set to True, then the returned gradient will be a NumPy array, rather than a
  tuple of length 1.
  [(#1067)](https://github.com/PennyLaneAI/pennylane/pull/1067)
  [(#1081)](https://github.com/PennyLaneAI/pennylane/pull/1081)

* An improvement has been made to how `QubitDevice` generates and post-processess samples,
  allowing QNode measurement statistics to work on devices with more than 32 qubits.
  [(#1088)](https://github.com/PennyLaneAI/pennylane/pull/1088)

* Due to the addition of `density_matrix()` as a return type from a QNode, tuples are now supported
  by the `output_dim` parameter in `qnn.KerasLayer`.
  [(#1070)](https://github.com/PennyLaneAI/pennylane/pull/1070)

* Two new utility methods are provided for working with quantum tapes.
  [(#1175)](https://github.com/PennyLaneAI/pennylane/pull/1175)

  - `qml.tape.get_active_tape()` gets the currently recording tape.

  - `tape.stop_recording()` is a context manager that temporarily
    stops the currently recording tape from recording additional
    tapes or quantum operations.

  For example:

  ```pycon
  >>> with qml.tape.QuantumTape():
  ...     qml.RX(0, wires=0)
  ...     current_tape = qml.tape.get_active_tape()
  ...     with current_tape.stop_recording():
  ...         qml.RY(1.0, wires=1)
  ...     qml.RZ(2, wires=1)
  >>> current_tape.operations
  [RX(0, wires=[0]), RZ(2, wires=[1])]
  ```

* When printing `qml.Hamiltonian` objects, the terms are sorted by number of wires followed by coefficients.
  [(#981)](https://github.com/PennyLaneAI/pennylane/pull/981)

* Adds `qml.math.conj` to the PennyLane math module.
  [(#1143)](https://github.com/PennyLaneAI/pennylane/pull/1143)

  This new method will do elementwise conjugation to the given tensor-like object,
  correctly dispatching to the required tensor-manipulation framework
  to preserve differentiability.

  ```python
  >>> a = np.array([1.0 + 2.0j])
  >>> qml.math.conj(a)
  array([1.0 - 2.0j])
  ```

* The four-term parameter-shift rule, as used by the controlled rotation operations,
  has been updated to use coefficients that minimize the variance as per
  https://arxiv.org/abs/2104.05695.
  [(#1206)](https://github.com/PennyLaneAI/pennylane/pull/1206)

* A new transform `qml.transforms.invisible` has been added, to make it easier
  to transform QNodes.
  [(#1175)](https://github.com/PennyLaneAI/pennylane/pull/1175)

<h3>Breaking changes</h3>

* Devices do not have an `analytic` argument or attribute anymore.
  Instead, `shots` is the source of truth for whether a simulator
  estimates return values from a finite number of shots, or whether
  it returns analytic results (`shots=None`).
  [(#1079)](https://github.com/PennyLaneAI/pennylane/pull/1079)
  [(#1196)](https://github.com/PennyLaneAI/pennylane/pull/1196)

  ```python
  dev_analytic = qml.device('default.qubit', wires=1, shots=None)
  dev_finite_shots = qml.device('default.qubit', wires=1, shots=1000)

  def circuit():
      qml.Hadamard(wires=0)
      return qml.expval(qml.PauliZ(wires=0))

  circuit_analytic = qml.QNode(circuit, dev_analytic)
  circuit_finite_shots = qml.QNode(circuit, dev_finite_shots)
  ```

  Devices with `shots=None` return deterministic, exact results:

  ```pycon
  >>> circuit_analytic()
  0.0
  >>> circuit_analytic()
  0.0
  ```
  Devices with `shots > 0` return stochastic results estimated from
  samples in each run:

  ```pycon
  >>> circuit_finite_shots()
  -0.062
  >>> circuit_finite_shots()
  0.034
  ```

  The `qml.sample()` measurement can only be used on devices on which the number
  of shots is set explicitly.

* If creating a QNode from a quantum function with an argument named `shots`,
  a `UserWarning` is raised, warning the user that this is a reserved
  argument to change the number of shots on a per-call basis.
  [(#1075)](https://github.com/PennyLaneAI/pennylane/pull/1075)

* For devices inheriting from `QubitDevice`, the methods `expval`, `var`, `sample`
  accept two new keyword arguments --- `shot_range` and `bin_size`.
  [(#1103)](https://github.com/PennyLaneAI/pennylane/pull/1103)

  These new arguments allow for the statistics to be performed on only a subset of device samples.
  This finer level of control is accessible from the main UI by instantiating a device with a batch
  of shots.

  For example, consider the following device:

  ```pycon
  >>> dev = qml.device("my_device", shots=[5, (10, 3), 100])
  ```

  This device will execute QNodes using 135 shots, however
  measurement statistics will be **course grained** across these 135
  shots:

  * All measurement statistics will first be computed using the
    first 5 shots --- that is, `shots_range=[0, 5]`, `bin_size=5`.

  * Next, the tuple `(10, 3)` indicates 10 shots, repeated 3 times. This will use
    `shot_range=[5, 35]`, performing the expectation value in bins of size 10
    (`bin_size=10`).

  * Finally, we repeat the measurement statistics for the final 100 shots,
    `shot_range=[35, 135]`, `bin_size=100`.


* The old PennyLane core has been removed, including the following modules:
  [(#1100)](https://github.com/PennyLaneAI/pennylane/pull/1100)

  - `pennylane.variables`
  - `pennylane.qnodes`

  As part of this change, the location of the new core within the Python
  module has been moved:

  - Moves `pennylane.tape.interfaces` → `pennylane.interfaces`
  - Merges `pennylane.CircuitGraph` and `pennylane.TapeCircuitGraph`  → `pennylane.CircuitGraph`
  - Merges `pennylane.OperationRecorder` and `pennylane.TapeOperationRecorder`  →
  - `pennylane.tape.operation_recorder`
  - Merges `pennylane.measure` and `pennylane.tape.measure` → `pennylane.measure`
  - Merges `pennylane.operation` and `pennylane.tape.operation` → `pennylane.operation`
  - Merges `pennylane._queuing` and `pennylane.tape.queuing` → `pennylane.queuing`

  This has no affect on import location.

  In addition,

  - All tape-mode functions have been removed (`qml.enable_tape()`, `qml.tape_mode_active()`),
  - All tape fixtures have been deleted,
  - Tests specifically for non-tape mode have been deleted.

* The device test suite no longer accepts the `analytic` keyword.
  [(#1216)](https://github.com/PennyLaneAI/pennylane/pull/1216)

<h3>Bug fixes</h3>

* Fixes a bug where using the circuit drawer with a `ControlledQubitUnitary`
  operation raised an error.
  [(#1174)](https://github.com/PennyLaneAI/pennylane/pull/1174)

* Fixes a bug and a test where the ``QuantumTape.is_sampled`` attribute was not
  being updated.
  [(#1126)](https://github.com/PennyLaneAI/pennylane/pull/1126)

* Fixes a bug where `BasisEmbedding` would not accept inputs whose bits are all ones
  or all zeros.
  [(#1114)](https://github.com/PennyLaneAI/pennylane/pull/1114)

* The `ExpvalCost` class raises an error if instantiated
  with non-expectation measurement statistics.
  [(#1106)](https://github.com/PennyLaneAI/pennylane/pull/1106)

* Fixes a bug where decompositions would reset the differentiation method
  of a QNode.
  [(#1117)](https://github.com/PennyLaneAI/pennylane/pull/1117)

* Fixes a bug where the second-order CV parameter-shift rule would error
  if attempting to compute the gradient of a QNode with more than one
  second-order observable.
  [(#1197)](https://github.com/PennyLaneAI/pennylane/pull/1197)

* Fixes a bug where repeated Torch interface applications after expansion caused an error.
  [(#1223)](https://github.com/PennyLaneAI/pennylane/pull/1223)

* Sampling works correctly with batches of shots specified as a list.
  [(#1232)](https://github.com/PennyLaneAI/pennylane/pull/1232)

<h3>Documentation</h3>

- Updated the diagram used in the Architectural overview page of the
  Development guide such that it doesn't mention Variables.
  [(#1235)](https://github.com/PennyLaneAI/pennylane/pull/1235)

- Typos addressed in templates documentation.
  [(#1094)](https://github.com/PennyLaneAI/pennylane/pull/1094)

- Upgraded the documentation to use Sphinx 3.5.3 and the new m2r2 package.
  [(#1186)](https://github.com/PennyLaneAI/pennylane/pull/1186)

- Added `flaky` as dependency for running tests in the documentation.
  [(#1113)](https://github.com/PennyLaneAI/pennylane/pull/1113)

<h3>Contributors</h3>

This release contains contributions from (in alphabetical order):

Shahnawaz Ahmed, Juan Miguel Arrazola, Thomas Bromley, Olivia Di Matteo, Alain Delgado Gran, Kyle
Godbey, Diego Guala, Theodor Isacsson, Josh Izaac, Soran Jahangiri, Nathan Killoran, Christina Lee,
Daniel Polatajko, Chase Roberts, Sankalp Sanand, Pritish Sehzpaul, Maria Schuld, Antal Száva, David Wierichs.


# Release 0.14.1

<h3>Bug fixes</h3>

* Fixes a testing bug where tests that required JAX would fail if JAX was not installed.
  The tests will now instead be skipped if JAX can not be imported.
  [(#1066)](https://github.com/PennyLaneAI/pennylane/pull/1066)

* Fixes a bug where inverse operations could not be differentiated
  using backpropagation on `default.qubit`.
  [(#1072)](https://github.com/PennyLaneAI/pennylane/pull/1072)

* The QNode has a new keyword argument, `max_expansion`, that determines the maximum number of times
  the internal circuit should be expanded when executed on a device. In addition, the default number
  of max expansions has been increased from 2 to 10, allowing devices that require more than two
  operator decompositions to be supported.
  [(#1074)](https://github.com/PennyLaneAI/pennylane/pull/1074)

* Fixes a bug where `Hamiltonian` objects created with non-list arguments raised an error for
  arithmetic operations. [(#1082)](https://github.com/PennyLaneAI/pennylane/pull/1082)

* Fixes a bug where `Hamiltonian` objects with no coefficients or operations would return a faulty
  result when used with `ExpvalCost`. [(#1082)](https://github.com/PennyLaneAI/pennylane/pull/1082)

<h3>Documentation</h3>

* Updates mentions of `generate_hamiltonian` to `molecular_hamiltonian` in the
  docstrings of the `ExpvalCost` and `Hamiltonian` classes.
  [(#1077)](https://github.com/PennyLaneAI/pennylane/pull/1077)

<h3>Contributors</h3>

This release contains contributions from (in alphabetical order):

Thomas Bromley, Josh Izaac, Antal Száva.



# Release 0.14.0

<h3>New features since last release</h3>

<h4>Perform quantum machine learning with JAX</h4>

* QNodes created with `default.qubit` now support a JAX interface, allowing JAX to be used
  to create, differentiate, and optimize hybrid quantum-classical models.
  [(#947)](https://github.com/PennyLaneAI/pennylane/pull/947)

  This is supported internally via a new `default.qubit.jax` device. This device runs end to end in
  JAX, meaning that it supports all of the awesome JAX transformations (`jax.vmap`, `jax.jit`,
  `jax.hessian`, etc).

  Here is an example of how to use the new JAX interface:

  ```python
  dev = qml.device("default.qubit", wires=1)
  @qml.qnode(dev, interface="jax", diff_method="backprop")
  def circuit(x):
      qml.RX(x[1], wires=0)
      qml.Rot(x[0], x[1], x[2], wires=0)
      return qml.expval(qml.PauliZ(0))

  weights = jnp.array([0.2, 0.5, 0.1])
  grad_fn = jax.grad(circuit)
  print(grad_fn(weights))
  ```

  Currently, only `diff_method="backprop"` is supported, with plans to support more in the future.

<h4>New, faster, quantum gradient methods</h4>

* A new differentiation method has been added for use with simulators. The `"adjoint"`
  method operates after a forward pass by iteratively applying inverse gates to scan backwards
  through the circuit.
  [(#1032)](https://github.com/PennyLaneAI/pennylane/pull/1032)

  This method is similar to the reversible method, but has a lower time
  overhead and a similar memory overhead. It follows the approach provided by
  [Jones and Gacon](https://arxiv.org/abs/2009.02823). This method is only compatible with certain
  statevector-based devices such as `default.qubit`.

  Example use:

  ```python
  import pennylane as qml

  wires = 1
  device = qml.device("default.qubit", wires=wires)

  @qml.qnode(device, diff_method="adjoint")
  def f(params):
      qml.RX(0.1, wires=0)
      qml.Rot(*params, wires=0)
      qml.RX(-0.3, wires=0)
      return qml.expval(qml.PauliZ(0))

  params = [0.1, 0.2, 0.3]
  qml.grad(f)(params)
  ```

* The default logic for choosing the 'best' differentiation method has been altered
  to improve performance.
  [(#1008)](https://github.com/PennyLaneAI/pennylane/pull/1008)

  - If the quantum device provides its own gradient, this is now the preferred
    differentiation method.

  - If the quantum device natively supports classical
    backpropagation, this is now preferred over the parameter-shift rule.

    This will lead to marked speed improvement during optimization when using
    `default.qubit`, with a sight penalty on the forward-pass evaluation.

  More details are available below in the 'Improvements' section for plugin developers.

* PennyLane now supports analytical quantum gradients for noisy channels, in addition to its
  existing support for unitary operations. The noisy channels `BitFlip`, `PhaseFlip`, and
  `DepolarizingChannel` all support analytic gradients out of the box.
  [(#968)](https://github.com/PennyLaneAI/pennylane/pull/968)

* A method has been added for calculating the Hessian of quantum circuits using the second-order
  parameter shift formula.
  [(#961)](https://github.com/PennyLaneAI/pennylane/pull/961)

  The following example shows the calculation of the Hessian:

  ```python
  n_wires = 5
  weights = [2.73943676, 0.16289932, 3.4536312, 2.73521126, 2.6412488]

  dev = qml.device("default.qubit", wires=n_wires)

  with qml.tape.QubitParamShiftTape() as tape:
      for i in range(n_wires):
          qml.RX(weights[i], wires=i)

      qml.CNOT(wires=[0, 1])
      qml.CNOT(wires=[2, 1])
      qml.CNOT(wires=[3, 1])
      qml.CNOT(wires=[4, 3])

      qml.expval(qml.PauliZ(1))

  print(tape.hessian(dev))
  ```

  The Hessian is not yet supported via classical machine learning interfaces, but will
  be added in a future release.

<h4>More operations and templates</h4>

* Two new error channels, `BitFlip` and `PhaseFlip` have been added.
  [(#954)](https://github.com/PennyLaneAI/pennylane/pull/954)

  They can be used in the same manner as existing error channels:

  ```python
  dev = qml.device("default.mixed", wires=2)

  @qml.qnode(dev)
  def circuit():
      qml.RX(0.3, wires=0)
      qml.RY(0.5, wires=1)
      qml.BitFlip(0.01, wires=0)
      qml.PhaseFlip(0.01, wires=1)
      return qml.expval(qml.PauliZ(0))
  ```

* Apply permutations to wires using the `Permute` subroutine.
  [(#952)](https://github.com/PennyLaneAI/pennylane/pull/952)

  ```python
  import pennylane as qml
  dev = qml.device('default.qubit', wires=5)

  @qml.qnode(dev)
  def apply_perm():
      # Send contents of wire 4 to wire 0, of wire 2 to wire 1, etc.
      qml.templates.Permute([4, 2, 0, 1, 3], wires=dev.wires)
      return qml.expval(qml.PauliZ(0))
  ```

<h4>QNode transformations</h4>

* The `qml.metric_tensor` function transforms a QNode to produce the Fubini-Study
  metric tensor with full autodifferentiation support---even on hardware.
  [(#1014)](https://github.com/PennyLaneAI/pennylane/pull/1014)

  Consider the following QNode:

  ```python
  dev = qml.device("default.qubit", wires=3)

  @qml.qnode(dev, interface="autograd")
  def circuit(weights):
      # layer 1
      qml.RX(weights[0, 0], wires=0)
      qml.RX(weights[0, 1], wires=1)

      qml.CNOT(wires=[0, 1])
      qml.CNOT(wires=[1, 2])

      # layer 2
      qml.RZ(weights[1, 0], wires=0)
      qml.RZ(weights[1, 1], wires=2)

      qml.CNOT(wires=[0, 1])
      qml.CNOT(wires=[1, 2])
      return qml.expval(qml.PauliZ(0) @ qml.PauliZ(1)), qml.expval(qml.PauliY(2))
  ```

  We can use the `metric_tensor` function to generate a new function, that returns the
  metric tensor of this QNode:

  ```pycon
  >>> met_fn = qml.metric_tensor(circuit)
  >>> weights = np.array([[0.1, 0.2, 0.3], [0.4, 0.5, 0.6]], requires_grad=True)
  >>> met_fn(weights)
  tensor([[0.25  , 0.    , 0.    , 0.    ],
          [0.    , 0.25  , 0.    , 0.    ],
          [0.    , 0.    , 0.0025, 0.0024],
          [0.    , 0.    , 0.0024, 0.0123]], requires_grad=True)
  ```

  The returned metric tensor is also fully differentiable, in all interfaces.
  For example, differentiating the `(3, 2)` element:

  ```pycon
  >>> grad_fn = qml.grad(lambda x: met_fn(x)[3, 2])
  >>> grad_fn(weights)
  array([[ 0.04867729, -0.00049502,  0.        ],
         [ 0.        ,  0.        ,  0.        ]])
  ```

  Differentiation is also supported using Torch, Jax, and TensorFlow.

* Adds the new function `qml.math.cov_matrix()`. This function accepts a list of commuting
  observables, and the probability distribution in the shared observable eigenbasis after the
  application of an ansatz. It uses these to construct the covariance matrix in a *framework
  independent* manner, such that the output covariance matrix is autodifferentiable.
  [(#1012)](https://github.com/PennyLaneAI/pennylane/pull/1012)

  For example, consider the following ansatz and observable list:

  ```python3
  obs_list = [qml.PauliX(0) @ qml.PauliZ(1), qml.PauliY(2)]
  ansatz = qml.templates.StronglyEntanglingLayers
  ```

  We can construct a QNode to output the probability distribution in the shared eigenbasis of the
  observables:

  ```python
  dev = qml.device("default.qubit", wires=3)

  @qml.qnode(dev, interface="autograd")
  def circuit(weights):
      ansatz(weights, wires=[0, 1, 2])
      # rotate into the basis of the observables
      for o in obs_list:
          o.diagonalizing_gates()
      return qml.probs(wires=[0, 1, 2])
  ```

  We can now compute the covariance matrix:

  ```pycon
  >>> weights = qml.init.strong_ent_layers_normal(n_layers=2, n_wires=3)
  >>> cov = qml.math.cov_matrix(circuit(weights), obs_list)
  >>> cov
  array([[0.98707611, 0.03665537],
         [0.03665537, 0.99998377]])
  ```

  Autodifferentiation is fully supported using all interfaces:

  ```pycon
  >>> cost_fn = lambda weights: qml.math.cov_matrix(circuit(weights), obs_list)[0, 1]
  >>> qml.grad(cost_fn)(weights)[0]
  array([[[ 4.94240914e-17, -2.33786398e-01, -1.54193959e-01],
          [-3.05414996e-17,  8.40072236e-04,  5.57884080e-04],
          [ 3.01859411e-17,  8.60411436e-03,  6.15745204e-04]],

         [[ 6.80309533e-04, -1.23162742e-03,  1.08729813e-03],
          [-1.53863193e-01, -1.38700657e-02, -1.36243323e-01],
          [-1.54665054e-01, -1.89018172e-02, -1.56415558e-01]]])
  ```

* A new  `qml.draw` function is available, allowing QNodes to be easily
  drawn without execution by providing example input.
  [(#962)](https://github.com/PennyLaneAI/pennylane/pull/962)

  ```python
  @qml.qnode(dev)
  def circuit(a, w):
      qml.Hadamard(0)
      qml.CRX(a, wires=[0, 1])
      qml.Rot(*w, wires=[1])
      qml.CRX(-a, wires=[0, 1])
      return qml.expval(qml.PauliZ(0) @ qml.PauliZ(1))
  ```

  The QNode circuit structure may depend on the input arguments;
  this is taken into account by passing example QNode arguments
  to the `qml.draw()` drawing function:

  ```pycon
  >>> drawer = qml.draw(circuit)
  >>> result = drawer(a=2.3, w=[1.2, 3.2, 0.7])
  >>> print(result)
  0: ──H──╭C────────────────────────────╭C─────────╭┤ ⟨Z ⊗ Z⟩
  1: ─────╰RX(2.3)──Rot(1.2, 3.2, 0.7)──╰RX(-2.3)──╰┤ ⟨Z ⊗ Z⟩
  ```

<h4>A faster, leaner, and more flexible core</h4>

* The new core of PennyLane, rewritten from the ground up and developed over the last few release
  cycles, has achieved feature parity and has been made the new default in PennyLane v0.14. The old
  core has been marked as deprecated, and will be removed in an upcoming release.
  [(#1046)](https://github.com/PennyLaneAI/pennylane/pull/1046)
  [(#1040)](https://github.com/PennyLaneAI/pennylane/pull/1040)
  [(#1034)](https://github.com/PennyLaneAI/pennylane/pull/1034)
  [(#1035)](https://github.com/PennyLaneAI/pennylane/pull/1035)
  [(#1027)](https://github.com/PennyLaneAI/pennylane/pull/1027)
  [(#1026)](https://github.com/PennyLaneAI/pennylane/pull/1026)
  [(#1021)](https://github.com/PennyLaneAI/pennylane/pull/1021)
  [(#1054)](https://github.com/PennyLaneAI/pennylane/pull/1054)
  [(#1049)](https://github.com/PennyLaneAI/pennylane/pull/1049)

  While high-level PennyLane code and tutorials remain unchanged, the new core
  provides several advantages and improvements:

  - **Faster and more optimized**: The new core provides various performance optimizations, reducing
    pre- and post-processing overhead, and reduces the number of quantum evaluations in certain
    cases.

  - **Support for in-QNode classical processing**: this allows for differentiable classical
    processing within the QNode.

    ```python
    dev = qml.device("default.qubit", wires=1)

    @qml.qnode(dev, interface="tf")
    def circuit(p):
        qml.RX(tf.sin(p[0])**2 + p[1], wires=0)
        return qml.expval(qml.PauliZ(0))
    ```

    The classical processing functions used within the QNode must match
    the QNode interface. Here, we use TensorFlow:

    ```pycon
    >>> params = tf.Variable([0.5, 0.1], dtype=tf.float64)
    >>> with tf.GradientTape() as tape:
    ...     res = circuit(params)
    >>> grad = tape.gradient(res, params)
    >>> print(res)
    tf.Tensor(0.9460913127754935, shape=(), dtype=float64)
    >>> print(grad)
    tf.Tensor([-0.27255248 -0.32390003], shape=(2,), dtype=float64)
    ```

    As a result of this change, quantum decompositions that require classical processing
    are fully supported and end-to-end differentiable in tape mode.

  - **No more Variable wrapping**: QNode arguments no longer become `Variable`
    objects within the QNode.

    ```python
    dev = qml.device("default.qubit", wires=1)

    @qml.qnode(dev)
    def circuit(x):
        print("Parameter value:", x)
        qml.RX(x, wires=0)
        return qml.expval(qml.PauliZ(0))
    ```

    Internal QNode parameters can be easily inspected, printed, and manipulated:

    ```pycon
    >>> circuit(0.5)
    Parameter value: 0.5
    tensor(0.87758256, requires_grad=True)
    ```

  - **Less restrictive QNode signatures**: There is no longer any restriction on the QNode signature; the QNode can be
    defined and called following the same rules as standard Python functions.

    For example, the following QNode uses positional, named, and variable
    keyword arguments:

    ```python
    x = torch.tensor(0.1, requires_grad=True)
    y = torch.tensor([0.2, 0.3], requires_grad=True)
    z = torch.tensor(0.4, requires_grad=True)

    @qml.qnode(dev, interface="torch")
    def circuit(p1, p2=y, **kwargs):
        qml.RX(p1, wires=0)
        qml.RY(p2[0] * p2[1], wires=0)
        qml.RX(kwargs["p3"], wires=0)
        return qml.var(qml.PauliZ(0))
    ```

    When we call the QNode, we may pass the arguments by name
    even if defined positionally; any argument not provided will
    use the default value.

    ```pycon
    >>> res = circuit(p1=x, p3=z)
    >>> print(res)
    tensor(0.2327, dtype=torch.float64, grad_fn=<SelectBackward>)
    >>> res.backward()
    >>> print(x.grad, y.grad, z.grad)
    tensor(0.8396) tensor([0.0289, 0.0193]) tensor(0.8387)
    ```

    This extends to the `qnn` module, where `KerasLayer` and `TorchLayer` modules
    can be created from QNodes with unrestricted signatures.

  - **Smarter measurements:** QNodes can now measure wires more than once, as
    long as all observables are commuting:

    ```python
    @qml.qnode(dev)
    def circuit(x):
        qml.RX(x, wires=0)
        return [
            qml.expval(qml.PauliZ(0)),
            qml.expval(qml.PauliZ(0) @ qml.PauliZ(1))
        ]
    ```

    Further, the `qml.ExpvalCost()` function allows for optimizing
    measurements to reduce the number of quantum evaluations required.

  With the new PennyLane core, there are a few small breaking changes, detailed
  below in the 'Breaking Changes' section.

<h3>Improvements</h3>

* The built-in PennyLane optimizers allow more flexible cost functions. The cost function passed to most optimizers
  may accept any combination of trainable arguments, non-trainable arguments, and keyword arguments.
  [(#959)](https://github.com/PennyLaneAI/pennylane/pull/959)
  [(#1053)](https://github.com/PennyLaneAI/pennylane/pull/1053)

  The full changes apply to:

  * `AdagradOptimizer`
  * `AdamOptimizer`
  * `GradientDescentOptimizer`
  * `MomentumOptimizer`
  * `NesterovMomentumOptimizer`
  * `RMSPropOptimizer`
  * `RotosolveOptimizer`

  The `requires_grad=False` property must mark any non-trainable constant argument.
  The `RotoselectOptimizer` allows passing only keyword arguments.

  Example use:

  ```python
  def cost(x, y, data, scale=1.0):
      return scale * (x[0]-data)**2 + scale * (y-data)**2

  x = np.array([1.], requires_grad=True)
  y = np.array([1.0])
  data = np.array([2.], requires_grad=False)

  opt = qml.GradientDescentOptimizer()

  # the optimizer step and step_and_cost methods can
  # now update multiple parameters at once
  x_new, y_new, data = opt.step(cost, x, y, data, scale=0.5)
  (x_new, y_new, data), value = opt.step_and_cost(cost, x, y, data, scale=0.5)

  # list and tuple unpacking is also supported
  params = (x, y, data)
  params = opt.step(cost, *params)
  ```

* The circuit drawer has been updated to support the inclusion of unused or inactive
  wires, by passing the `show_all_wires` argument.
  [(#1033)](https://github.com/PennyLaneAI/pennylane/pull/1033)

  ```python
  dev = qml.device('default.qubit', wires=[-1, "a", "q2", 0])

  @qml.qnode(dev)
  def circuit():
      qml.Hadamard(wires=-1)
      qml.CNOT(wires=[-1, "q2"])
      return qml.expval(qml.PauliX(wires="q2"))
  ```

  ```pycon
  >>> print(qml.draw(circuit, show_all_wires=True)())
  >>>
   -1: ──H──╭C──┤
    a: ─────│───┤
   q2: ─────╰X──┤ ⟨X⟩
    0: ─────────┤
  ```

* The logic for choosing the 'best' differentiation method has been altered
  to improve performance.
  [(#1008)](https://github.com/PennyLaneAI/pennylane/pull/1008)

  - If the device provides its own gradient, this is now the preferred
    differentiation method.

  - If a device provides additional interface-specific versions that natively support classical
    backpropagation, this is now preferred over the parameter-shift rule.

    Devices define additional interface-specific devices via their `capabilities()` dictionary. For
    example, `default.qubit` supports supplementary devices for TensorFlow, Autograd, and JAX:

    ```python
    {
      "passthru_devices": {
          "tf": "default.qubit.tf",
          "autograd": "default.qubit.autograd",
          "jax": "default.qubit.jax",
      },
    }
    ```

  As a result of this change, if the QNode `diff_method` is not explicitly provided,
  it is possible that the QNode will run on a *supplementary device* of the device that was
  specifically provided:

  ```python
  dev = qml.device("default.qubit", wires=2)
  qml.QNode(dev) # will default to backprop on default.qubit.autograd
  qml.QNode(dev, interface="tf") # will default to backprop on default.qubit.tf
  qml.QNode(dev, interface="jax") # will default to backprop on default.qubit.jax
  ```

* The `default.qubit` device has been updated so that internally it applies operations in a more
  functional style, i.e., by accepting an input state and returning an evolved state.
  [(#1025)](https://github.com/PennyLaneAI/pennylane/pull/1025)

* A new test series, `pennylane/devices/tests/test_compare_default_qubit.py`, has been added, allowing to test if
  a chosen device gives the same result as `default.qubit`.
  [(#897)](https://github.com/PennyLaneAI/pennylane/pull/897)

  Three tests are added:

  - `test_hermitian_expectation`,
  - `test_pauliz_expectation_analytic`, and
  - `test_random_circuit`.

* Adds the following agnostic tensor manipulation functions to the `qml.math` module: `abs`,
  `angle`, `arcsin`, `concatenate`, `dot`, `squeeze`, `sqrt`, `sum`, `take`, `where`. These functions are
  required to fully support end-to-end differentiable Mottonen and Amplitude embedding.
  [(#922)](https://github.com/PennyLaneAI/pennylane/pull/922)
  [(#1011)](https://github.com/PennyLaneAI/pennylane/pull/1011)

* The `qml.math` module now supports JAX.
  [(#985)](https://github.com/XanaduAI/software-docs/pull/274)

* Several improvements have been made to the `Wires` class to reduce overhead and simplify the logic
  of how wire labels are interpreted:
  [(#1019)](https://github.com/PennyLaneAI/pennylane/pull/1019)
  [(#1010)](https://github.com/PennyLaneAI/pennylane/pull/1010)
  [(#1005)](https://github.com/PennyLaneAI/pennylane/pull/1005)
  [(#983)](https://github.com/PennyLaneAI/pennylane/pull/983)
  [(#967)](https://github.com/PennyLaneAI/pennylane/pull/967)

  - If the input `wires` to a wires class instantiation `Wires(wires)` can be iterated over,
    its elements are interpreted as wire labels. Otherwise, `wires` is interpreted as a single wire label.
    The only exception to this are strings, which are always interpreted as a single
    wire label, so users can address wires with labels such as `"ancilla"`.

  - Any type can now be a wire label as long as it is hashable. The hash is used to establish
    the uniqueness of two labels.

  - Indexing wires objects now returns a label, instead of a new `Wires` object. For example:

    ```pycon
    >>> w = Wires([0, 1, 2])
    >>> w[1]
    >>> 1
    ```

  - The check for uniqueness of wires moved from `Wires` instantiation to
    the `qml.wires._process` function in order to reduce overhead from repeated
    creation of `Wires` instances.

  - Calls to the `Wires` class are substantially reduced, for example by avoiding to call
    Wires on Wires instances on `Operation` instantiation, and by using labels instead of
    `Wires` objects inside the default qubit device.

* Adds the `PauliRot` generator to the `qml.operation` module. This
  generator is required to construct the metric tensor.
  [(#963)](https://github.com/PennyLaneAI/pennylane/pull/963)

* The templates are modified to make use of the new `qml.math` module, for framework-agnostic
  tensor manipulation. This allows the template library to be differentiable
  in backpropagation mode (`diff_method="backprop"`).
  [(#873)](https://github.com/PennyLaneAI/pennylane/pull/873)

* The circuit drawer now allows for the wire order to be (optionally) modified:
  [(#992)](https://github.com/PennyLaneAI/pennylane/pull/992)

  ```pycon
  >>> dev = qml.device('default.qubit', wires=["a", -1, "q2"])
  >>> @qml.qnode(dev)
  ... def circuit():
  ...     qml.Hadamard(wires=-1)
  ...     qml.CNOT(wires=["a", "q2"])
  ...     qml.RX(0.2, wires="a")
  ...     return qml.expval(qml.PauliX(wires="q2"))
  ```

  Printing with default wire order of the device:

  ```pycon
  >>> print(circuit.draw())
    a: ─────╭C──RX(0.2)──┤
   -1: ──H──│────────────┤
   q2: ─────╰X───────────┤ ⟨X⟩
  ```

  Changing the wire order:

  ```pycon
  >>> print(circuit.draw(wire_order=["q2", "a", -1]))
   q2: ──╭X───────────┤ ⟨X⟩
    a: ──╰C──RX(0.2)──┤
   -1: ───H───────────┤
  ```

<h3>Breaking changes</h3>

* QNodes using the new PennyLane core will no longer accept ragged arrays as inputs.

* When using the new PennyLane core and the Autograd interface, non-differentiable data passed
  as a QNode argument or a gate must have the `requires_grad` property set to `False`:

  ```python
  @qml.qnode(dev)
  def circuit(weights, data):
      basis_state = np.array([1, 0, 1, 1], requires_grad=False)
      qml.BasisState(basis_state, wires=[0, 1, 2, 3])
      qml.templates.AmplitudeEmbedding(data, wires=[0, 1, 2, 3])
      qml.templates.BasicEntanglerLayers(weights, wires=[0, 1, 2, 3])
      return qml.probs(wires=0)

  data = np.array(data, requires_grad=False)
  weights = np.array(weights, requires_grad=True)
  circuit(weights, data)
  ```

<h3>Bug fixes</h3>

* Fixes an issue where if the constituent observables of a tensor product do not exist in the queue,
  an error is raised. With this fix, they are first queued before annotation occurs.
  [(#1038)](https://github.com/PennyLaneAI/pennylane/pull/1038)

* Fixes an issue with tape expansions where information about sampling
  (specifically the `is_sampled` tape attribute) was not preserved.
  [(#1027)](https://github.com/PennyLaneAI/pennylane/pull/1027)

* Tape expansion was not properly taking into devices that supported inverse operations,
  causing inverse operations to be unnecessarily decomposed. The QNode tape expansion logic, as well
  as the `Operation.expand()` method, has been modified to fix this.
  [(#956)](https://github.com/PennyLaneAI/pennylane/pull/956)

* Fixes an issue where the Autograd interface was not unwrapping non-differentiable
  PennyLane tensors, which can cause issues on some devices.
  [(#941)](https://github.com/PennyLaneAI/pennylane/pull/941)

* `qml.vqe.Hamiltonian` prints any observable with any number of strings.
  [(#987)](https://github.com/PennyLaneAI/pennylane/pull/987)

* Fixes a bug where parameter-shift differentiation would fail if the QNode
  contained a single probability output.
  [(#1007)](https://github.com/PennyLaneAI/pennylane/pull/1007)

* Fixes an issue when using trainable parameters that are lists/arrays with `tape.vjp`.
  [(#1042)](https://github.com/PennyLaneAI/pennylane/pull/1042)

* The `TensorN` observable is updated to support being copied without any parameters or wires passed.
  [(#1047)](https://github.com/PennyLaneAI/pennylane/pull/1047)

* Fixed deprecation warning when importing `Sequence` from `collections` instead of `collections.abc` in `vqe/vqe.py`.
  [(#1051)](https://github.com/PennyLaneAI/pennylane/pull/1051)

<h3>Contributors</h3>

This release contains contributions from (in alphabetical order):

Juan Miguel Arrazola, Thomas Bromley, Olivia Di Matteo, Theodor Isacsson, Josh Izaac, Christina Lee,
Alejandro Montanez, Steven Oud, Chase Roberts, Sankalp Sanand, Maria Schuld, Antal
Száva, David Wierichs, Jiahao Yao.

# Release 0.13.0

<h3>New features since last release</h3>

<h4>Automatically optimize the number of measurements</h4>

* QNodes in tape mode now support returning observables on the same wire whenever the observables are
  qubit-wise commuting Pauli words. Qubit-wise commuting observables can be evaluated with a
  *single* device run as they are diagonal in the same basis, via a shared set of single-qubit rotations.
  [(#882)](https://github.com/PennyLaneAI/pennylane/pull/882)

  The following example shows a single QNode returning the expectation values of
  the qubit-wise commuting Pauli words `XX` and `XI`:

  ```python
  qml.enable_tape()

  @qml.qnode(dev)
  def f(x):
      qml.Hadamard(wires=0)
      qml.Hadamard(wires=1)
      qml.CRot(0.1, 0.2, 0.3, wires=[1, 0])
      qml.RZ(x, wires=1)
      return qml.expval(qml.PauliX(0) @ qml.PauliX(1)), qml.expval(qml.PauliX(0))
  ```

  ```pycon
  >>> f(0.4)
  tensor([0.89431013, 0.9510565 ], requires_grad=True)
  ```

* The `ExpvalCost` class (previously `VQECost`) now provides observable optimization using the
  `optimize` argument, resulting in potentially fewer device executions.
  [(#902)](https://github.com/PennyLaneAI/pennylane/pull/902)

  This is achieved by separating the observables composing the Hamiltonian into qubit-wise
  commuting groups and evaluating those groups on a single QNode using functionality from the
  `qml.grouping` module:

  ```python
  qml.enable_tape()
  commuting_obs = [qml.PauliX(0), qml.PauliX(0) @ qml.PauliZ(1)]
  H = qml.vqe.Hamiltonian([1, 1], commuting_obs)

  dev = qml.device("default.qubit", wires=2)
  ansatz = qml.templates.StronglyEntanglingLayers

  cost_opt = qml.ExpvalCost(ansatz, H, dev, optimize=True)
  cost_no_opt = qml.ExpvalCost(ansatz, H, dev, optimize=False)

  params = qml.init.strong_ent_layers_uniform(3, 2)
  ```

  Grouping these commuting observables leads to fewer device executions:

  ```pycon
  >>> cost_opt(params)
  >>> ex_opt = dev.num_executions
  >>> cost_no_opt(params)
  >>> ex_no_opt = dev.num_executions - ex_opt
  >>> print("Number of executions:", ex_no_opt)
  Number of executions: 2
  >>> print("Number of executions (optimized):", ex_opt)
  Number of executions (optimized): 1
  ```

<h4>New quantum gradient features</h4>

* Compute the analytic gradient of quantum circuits in parallel on supported devices.
  [(#840)](https://github.com/PennyLaneAI/pennylane/pull/840)

  This release introduces support for batch execution of circuits, via a new device API method
  `Device.batch_execute()`. Devices that implement this new API support submitting a batch of
  circuits for *parallel* evaluation simultaneously, which can significantly reduce the computation time.

  Furthermore, if using tape mode and a compatible device, gradient computations will
  automatically make use of the new batch API---providing a speedup during optimization.

* Gradient recipes are now much more powerful, allowing for operations to define their gradient
  via an arbitrary linear combination of circuit evaluations.
  [(#909)](https://github.com/PennyLaneAI/pennylane/pull/909)
  [(#915)](https://github.com/PennyLaneAI/pennylane/pull/915)

  With this change, gradient recipes can now be of the form
  :math:`\frac{\partial}{\partial\phi_k}f(\phi_k) = \sum_{i} c_i f(a_i \phi_k + s_i )`,
  and are no longer restricted to two-term shifts with identical (but opposite in sign) shift values.

  As a result, PennyLane now supports native analytic quantum gradients for the
  controlled rotation operations `CRX`, `CRY`, `CRZ`, and `CRot`. This allows for parameter-shift
  analytic gradients on hardware, without decomposition.

  Note that this is a breaking change for developers; please see the *Breaking Changes* section
  for more details.

* The `qnn.KerasLayer` class now supports differentiating the QNode through classical
  backpropagation in tape mode.
  [(#869)](https://github.com/PennyLaneAI/pennylane/pull/869)

  ```python
  qml.enable_tape()

  dev = qml.device("default.qubit.tf", wires=2)

  @qml.qnode(dev, interface="tf", diff_method="backprop")
  def f(inputs, weights):
      qml.templates.AngleEmbedding(inputs, wires=range(2))
      qml.templates.StronglyEntanglingLayers(weights, wires=range(2))
      return [qml.expval(qml.PauliZ(i)) for i in range(2)]

  weight_shapes = {"weights": (3, 2, 3)}

  qlayer = qml.qnn.KerasLayer(f, weight_shapes, output_dim=2)

  inputs = tf.constant(np.random.random((4, 2)), dtype=tf.float32)

  with tf.GradientTape() as tape:
      out = qlayer(inputs)

  tape.jacobian(out, qlayer.trainable_weights)
  ```

<h4>New operations, templates, and measurements</h4>

* Adds the `qml.density_matrix` QNode return with partial trace capabilities.
  [(#878)](https://github.com/PennyLaneAI/pennylane/pull/878)

  The density matrix over the provided wires is returned, with all other subsystems traced out.
  `qml.density_matrix` currently works for both the `default.qubit` and `default.mixed` devices.

  ```python
  qml.enable_tape()
  dev = qml.device("default.qubit", wires=2)

  def circuit(x):
      qml.PauliY(wires=0)
      qml.Hadamard(wires=1)
      return qml.density_matrix(wires=[1])  # wire 0 is traced out
  ```

* Adds the square-root X gate `SX`. [(#871)](https://github.com/PennyLaneAI/pennylane/pull/871)

  ```python
  dev = qml.device("default.qubit", wires=1)

  @qml.qnode(dev)
  def circuit():
      qml.SX(wires=[0])
      return qml.expval(qml.PauliZ(wires=[0]))
  ```

* Two new hardware-efficient particle-conserving templates have been implemented
  to perform VQE-based quantum chemistry simulations. The new templates apply
  several layers of the particle-conserving entanglers proposed in Figs. 2a and 2b
  of Barkoutsos *et al*., [arXiv:1805.04340](https://arxiv.org/abs/1805.04340)
  [(#875)](https://github.com/PennyLaneAI/pennylane/pull/875)
  [(#876)](https://github.com/PennyLaneAI/pennylane/pull/876)

<h4>Estimate and track resources</h4>

* The `QuantumTape` class now contains basic resource estimation functionality. The method
  `tape.get_resources()` returns a dictionary with a list of the constituent operations and the
  number of times they appear in the circuit. Similarly, `tape.get_depth()` computes the circuit depth.
  [(#862)](https://github.com/PennyLaneAI/pennylane/pull/862)

  ```pycon
  >>> with qml.tape.QuantumTape() as tape:
  ...    qml.Hadamard(wires=0)
  ...    qml.RZ(0.26, wires=1)
  ...    qml.CNOT(wires=[1, 0])
  ...    qml.Rot(1.8, -2.7, 0.2, wires=0)
  ...    qml.Hadamard(wires=1)
  ...    qml.CNOT(wires=[0, 1])
  ...    qml.expval(qml.PauliZ(0) @ qml.PauliZ(1))
  >>> tape.get_resources()
  {'Hadamard': 2, 'RZ': 1, 'CNOT': 2, 'Rot': 1}
  >>> tape.get_depth()
  4
  ```

* The number of device executions over a QNode's lifetime can now be returned using `num_executions`.
  [(#853)](https://github.com/PennyLaneAI/pennylane/pull/853)

  ```pycon
  >>> dev = qml.device("default.qubit", wires=2)
  >>> @qml.qnode(dev)
  ... def circuit(x, y):
  ...    qml.RX(x, wires=[0])
  ...    qml.RY(y, wires=[1])
  ...    qml.CNOT(wires=[0, 1])
  ...    return qml.expval(qml.PauliZ(0) @ qml.PauliX(1))
  >>> for _ in range(10):
  ...    circuit(0.432, 0.12)
  >>> print(dev.num_executions)
  10
  ```

<h3>Improvements</h3>

* Support for tape mode has improved across PennyLane. The following features now work in tape mode:

  - QNode collections [(#863)](https://github.com/PennyLaneAI/pennylane/pull/863)

  - `qnn.ExpvalCost` [(#863)](https://github.com/PennyLaneAI/pennylane/pull/863)
    [(#911)](https://github.com/PennyLaneAI/pennylane/pull/911)

  - `qml.qnn.KerasLayer` [(#869)](https://github.com/PennyLaneAI/pennylane/pull/869)

  - `qml.qnn.TorchLayer` [(#865)](https://github.com/PennyLaneAI/pennylane/pull/865)

  - The `qml.qaoa` module [(#905)](https://github.com/PennyLaneAI/pennylane/pull/905)

* A new function, `qml.refresh_devices()`, has been added, allowing PennyLane to
  rescan installed PennyLane plugins and refresh the device list. In addition, the `qml.device`
  loader will attempt to refresh devices if the required plugin device cannot be found.
  This will result in an improved experience if installing PennyLane and plugins within
  a running Python session (for example, on Google Colab), and avoid the need to
  restart the kernel/runtime.
  [(#907)](https://github.com/PennyLaneAI/pennylane/pull/907)

* When using `grad_fn = qml.grad(cost)` to compute the gradient of a cost function with the Autograd
  interface, the value of the intermediate forward pass is now available via the `grad_fn.forward`
  property
  [(#914)](https://github.com/PennyLaneAI/pennylane/pull/914):

  ```python
  def cost_fn(x, y):
      return 2 * np.sin(x[0]) * np.exp(-x[1]) + x[0] ** 3 + np.cos(y)

  params = np.array([0.1, 0.5], requires_grad=True)
  data = np.array(0.65, requires_grad=False)
  grad_fn = qml.grad(cost_fn)

  grad_fn(params, data)  # perform backprop and evaluate the gradient
  grad_fn.forward  # the cost function value
  ```

* Gradient-based optimizers now have a `step_and_cost` method that returns
  both the next step as well as the objective (cost) function output.
  [(#916)](https://github.com/PennyLaneAI/pennylane/pull/916)

  ```pycon
  >>> opt = qml.GradientDescentOptimizer()
  >>> params, cost = opt.step_and_cost(cost_fn, params)
  ```

* PennyLane provides a new experimental module `qml.proc` which provides framework-agnostic processing
  functions for array and tensor manipulations.
  [(#886)](https://github.com/PennyLaneAI/pennylane/pull/886)

  Given the input tensor-like object, the call is
  dispatched to the corresponding array manipulation framework, allowing for end-to-end
  differentiation to be preserved.

  ```pycon
  >>> x = torch.tensor([1., 2.])
  >>> qml.proc.ones_like(x)
  tensor([1, 1])
  >>> y = tf.Variable([[0], [5]])
  >>> qml.proc.ones_like(y, dtype=np.complex128)
  <tf.Tensor: shape=(2, 1), dtype=complex128, numpy=
  array([[1.+0.j],
         [1.+0.j]])>
  ```

  Note that these functions are experimental, and only a subset of common functionality is
  supported. Furthermore, the names and behaviour of these functions may differ from similar
  functions in common frameworks; please refer to the function docstrings for more details.

* The gradient methods in tape mode now fully separate the quantum and classical processing. Rather
  than returning the evaluated gradients directly, they now return a tuple containing the required
  quantum and classical processing steps.
  [(#840)](https://github.com/PennyLaneAI/pennylane/pull/840)

  ```python
  def gradient_method(idx, param, **options):
      # generate the quantum tapes that must be computed
      # to determine the quantum gradient
      tapes = quantum_gradient_tapes(self)

      def processing_fn(results):
          # perform classical processing on the evaluated tapes
          # returning the evaluated quantum gradient
          return classical_processing(results)

      return tapes, processing_fn
  ```

  The `JacobianTape.jacobian()` method has been similarly modified to accumulate all gradient
  quantum tapes and classical processing functions, evaluate all quantum tapes simultaneously,
  and then apply the post-processing functions to the evaluated tape results.

* The MultiRZ gate now has a defined generator, allowing it to be used in quantum natural gradient
  optimization.
  [(#912)](https://github.com/PennyLaneAI/pennylane/pull/912)

* The CRot gate now has a `decomposition` method, which breaks the gate down into rotations
  and CNOT gates. This allows `CRot` to be used on devices that do not natively support it.
  [(#908)](https://github.com/PennyLaneAI/pennylane/pull/908)

* The classical processing in the `MottonenStatePreparation` template has been largely
  rewritten to use dense matrices and tensor manipulations wherever possible.
  This is in preparation to support differentiation through the template in the future.
  [(#864)](https://github.com/PennyLaneAI/pennylane/pull/864)

* Device-based caching has replaced QNode caching. Caching is now accessed by passing a
  `cache` argument to the device.
  [(#851)](https://github.com/PennyLaneAI/pennylane/pull/851)

  The `cache` argument should be an integer specifying the size of the cache. For example, a
  cache of size 10 is created using:

  ```pycon
  >>> dev = qml.device("default.qubit", wires=2, cache=10)
  ```

* The `Operation`, `Tensor`, and `MeasurementProcess` classes now have the `__copy__` special method
  defined.
  [(#840)](https://github.com/PennyLaneAI/pennylane/pull/840)

  This allows us to ensure that, when a shallow copy is performed of an operation, the
  mutable list storing the operation parameters is *also* shallow copied. Both the old operation and
  the copied operation will continue to share the same parameter data,
  ```pycon
  >>> import copy
  >>> op = qml.RX(0.2, wires=0)
  >>> op2 = copy.copy(op)
  >>> op.data[0] is op2.data[0]
  True
  ```

  however the *list container* is not a reference:

  ```pycon
  >>> op.data is op2.data
  False
  ```

  This allows the parameters of the copied operation to be modified, without mutating
  the parameters of the original operation.

* The `QuantumTape.copy` method has been tweaked so that
  [(#840)](https://github.com/PennyLaneAI/pennylane/pull/840):

  - Optionally, the tape's operations are shallow copied in addition to the tape by passing the
    `copy_operations=True` boolean flag. This allows the copied tape's parameters to be mutated
    without affecting the original tape's parameters. (Note: the two tapes will share parameter data
    *until* one of the tapes has their parameter list modified.)

  - Copied tapes can be cast to another `QuantumTape` subclass by passing the `tape_cls` keyword
    argument.

<h3>Breaking changes</h3>

* Updated how parameter-shift gradient recipes are defined for operations, allowing for
  gradient recipes that are specified as an arbitrary number of terms.
  [(#909)](https://github.com/PennyLaneAI/pennylane/pull/909)

  Previously, `Operation.grad_recipe` was restricted to two-term parameter-shift formulas.
  With this change, the gradient recipe now contains elements of the form
  :math:`[c_i, a_i, s_i]`, resulting in a gradient recipe of
  :math:`\frac{\partial}{\partial\phi_k}f(\phi_k) = \sum_{i} c_i f(a_i \phi_k + s_i )`.

  As this is a breaking change, all custom operations with defined gradient recipes must be
  updated to continue working with PennyLane 0.13. Note though that if `grad_recipe = None`, the
  default gradient recipe remains unchanged, and corresponds to the two terms :math:`[c_0, a_0, s_0]=[1/2, 1, \pi/2]`
  and :math:`[c_1, a_1, s_1]=[-1/2, 1, -\pi/2]` for every parameter.

- The `VQECost` class has been renamed to `ExpvalCost` to reflect its general applicability
  beyond VQE. Use of `VQECost` is still possible but will result in a deprecation warning.
  [(#913)](https://github.com/PennyLaneAI/pennylane/pull/913)

<h3>Bug fixes</h3>

* The `default.qubit.tf` device is updated to handle TensorFlow objects (e.g.,
  `tf.Variable`) as gate parameters correctly when using the `MultiRZ` and
  `CRot` operations.
  [(#921)](https://github.com/PennyLaneAI/pennylane/pull/921)

* PennyLane tensor objects are now unwrapped in BaseQNode when passed as a
  keyword argument to the quantum function.
  [(#903)](https://github.com/PennyLaneAI/pennylane/pull/903)
  [(#893)](https://github.com/PennyLaneAI/pennylane/pull/893)

* The new tape mode now prevents multiple observables from being evaluated on the same wire
  if the observables are not qubit-wise commuting Pauli words.
  [(#882)](https://github.com/PennyLaneAI/pennylane/pull/882)

* Fixes a bug in `default.qubit` whereby inverses of common gates were not being applied
  via efficient gate-specific methods, instead falling back to matrix-vector multiplication.
  The following gates were affected: `PauliX`, `PauliY`, `PauliZ`, `Hadamard`, `SWAP`, `S`,
  `T`, `CNOT`, `CZ`.
  [(#872)](https://github.com/PennyLaneAI/pennylane/pull/872)

* The `PauliRot` operation now gracefully handles single-qubit Paulis, and all-identity Paulis
  [(#860)](https://github.com/PennyLaneAI/pennylane/pull/860).

* Fixes a bug whereby binary Python operators were not properly propagating the `requires_grad`
  attribute to the output tensor.
  [(#889)](https://github.com/PennyLaneAI/pennylane/pull/889)

* Fixes a bug which prevents `TorchLayer` from doing `backward` when CUDA is enabled.
  [(#899)](https://github.com/PennyLaneAI/pennylane/pull/899)

* Fixes a bug where multi-threaded execution of `QNodeCollection` sometimes fails
  because of simultaneous queuing. This is fixed by adding thread locking during queuing.
  [(#910)](https://github.com/PennyLaneAI/pennylane/pull/918)

* Fixes a bug in `QuantumTape.set_parameters()`. The previous implementation assumed
  that the `self.trainable_parms` set would always be iterated over in increasing integer
  order. However, this is not guaranteed behaviour, and can lead to the incorrect tape parameters
  being set if this is not the case.
  [(#923)](https://github.com/PennyLaneAI/pennylane/pull/923)

* Fixes broken error message if a QNode is instantiated with an unknown exception.
  [(#930)](https://github.com/PennyLaneAI/pennylane/pull/930)

<h3>Contributors</h3>

This release contains contributions from (in alphabetical order):

Juan Miguel Arrazola, Thomas Bromley, Christina Lee, Alain Delgado Gran, Olivia Di Matteo, Anthony
Hayes, Theodor Isacsson, Josh Izaac, Soran Jahangiri, Nathan Killoran, Shumpei Kobayashi, Romain
Moyard, Zeyue Niu, Maria Schuld, Antal Száva.

# Release 0.12.0

<h3>New features since last release</h3>

<h4>New and improved simulators</h4>

* PennyLane now supports a new device, `default.mixed`, designed for
  simulating mixed-state quantum computations. This enables native
  support for implementing noisy channels in a circuit, which generally
  map pure states to mixed states.
  [(#794)](https://github.com/PennyLaneAI/pennylane/pull/794)
  [(#807)](https://github.com/PennyLaneAI/pennylane/pull/807)
  [(#819)](https://github.com/PennyLaneAI/pennylane/pull/819)

  The device can be initialized as
  ```pycon
  >>> dev = qml.device("default.mixed", wires=1)
  ```

  This allows the construction of QNodes that include non-unitary operations,
  such as noisy channels:

  ```pycon
  >>> @qml.qnode(dev)
  ... def circuit(params):
  ...     qml.RX(params[0], wires=0)
  ...     qml.RY(params[1], wires=0)
  ...     qml.AmplitudeDamping(0.5, wires=0)
  ...     return qml.expval(qml.PauliZ(0))
  >>> print(circuit([0.54, 0.12]))
  0.9257702929524184
  >>> print(circuit([0, np.pi]))
  0.0
  ```

<h4>New tools for optimizing measurements</h4>

* The new `grouping` module provides functionality for grouping simultaneously measurable Pauli word
  observables.
  [(#761)](https://github.com/PennyLaneAI/pennylane/pull/761)
  [(#850)](https://github.com/PennyLaneAI/pennylane/pull/850)
  [(#852)](https://github.com/PennyLaneAI/pennylane/pull/852)

  - The `optimize_measurements` function will take as input a list of Pauli word observables and
    their corresponding coefficients (if any), and will return the partitioned Pauli terms
    diagonalized in the measurement basis and the corresponding diagonalizing circuits.

    ```python
    from pennylane.grouping import optimize_measurements
    h, nr_qubits = qml.qchem.molecular_hamiltonian("h2", "h2.xyz")
    rotations, grouped_ops, grouped_coeffs = optimize_measurements(h.ops, h.coeffs, grouping="qwc")
    ```

    The diagonalizing circuits of `rotations` correspond to the diagonalized Pauli word groupings of
    `grouped_ops`.

  - Pauli word partitioning utilities are performed by the `PauliGroupingStrategy`
    class. An input list of Pauli words can be partitioned into mutually commuting,
    qubit-wise-commuting, or anticommuting groupings.

    For example, partitioning Pauli words into anticommutative groupings by the Recursive Largest
    First (RLF) graph colouring heuristic:

    ```python
    from pennylane import PauliX, PauliY, PauliZ, Identity
    from pennylane.grouping import group_observables
    pauli_words = [
        Identity('a') @ Identity('b'),
        Identity('a') @ PauliX('b'),
        Identity('a') @ PauliY('b'),
        PauliZ('a') @ PauliX('b'),
        PauliZ('a') @ PauliY('b'),
        PauliZ('a') @ PauliZ('b')
    ]
    groupings = group_observables(pauli_words, grouping_type='anticommuting', method='rlf')
    ```

  - Various utility functions are included for obtaining and manipulating Pauli
    words in the binary symplectic vector space representation.

    For instance, two Pauli words may be converted to their binary vector representation:

    ```pycon
    >>> from pennylane.grouping import pauli_to_binary
    >>> from pennylane.wires import Wires
    >>> wire_map = {Wires('a'): 0, Wires('b'): 1}
    >>> pauli_vec_1 = pauli_to_binary(qml.PauliX('a') @ qml.PauliY('b'))
    >>> pauli_vec_2 = pauli_to_binary(qml.PauliZ('a') @ qml.PauliZ('b'))
    >>> pauli_vec_1
    [1. 1. 0. 1.]
    >>> pauli_vec_2
    [0. 0. 1. 1.]
    ```

    Their product up to a phase may be computed by taking the sum of their binary vector
    representations, and returned in the operator representation.

    ```pycon
    >>> from pennylane.grouping import binary_to_pauli
    >>> binary_to_pauli((pauli_vec_1 + pauli_vec_2) % 2, wire_map)
    Tensor product ['PauliY', 'PauliX']: 0 params, wires ['a', 'b']
    ```

    For more details on the grouping module, see the
    [grouping module documentation](https://pennylane.readthedocs.io/en/stable/code/qml_grouping.html)


<h4>Returning the quantum state from simulators</h4>

* The quantum state of a QNode can now be returned using the `qml.state()` return function.
  [(#818)](https://github.com/XanaduAI/pennylane/pull/818)

  ```python
  import pennylane as qml

  dev = qml.device("default.qubit", wires=3)
  qml.enable_tape()

  @qml.qnode(dev)
  def qfunc(x, y):
      qml.RZ(x, wires=0)
      qml.CNOT(wires=[0, 1])
      qml.RY(y, wires=1)
      qml.CNOT(wires=[0, 2])
      return qml.state()

  >>> qfunc(0.56, 0.1)
  array([0.95985437-0.27601028j, 0.        +0.j        ,
         0.04803275-0.01381203j, 0.        +0.j        ,
         0.        +0.j        , 0.        +0.j        ,
         0.        +0.j        , 0.        +0.j        ])
  ```

  Differentiating the state is currently available when using the
  classical backpropagation differentiation method (`diff_method="backprop"`) with a compatible device,
  and when using the new tape mode.

<h4>New operations and channels</h4>

* PennyLane now includes standard channels such as the Amplitude-damping,
  Phase-damping, and Depolarizing channels, as well as the ability
  to make custom qubit channels.
  [(#760)](https://github.com/PennyLaneAI/pennylane/pull/760)
  [(#766)](https://github.com/PennyLaneAI/pennylane/pull/766)
  [(#778)](https://github.com/PennyLaneAI/pennylane/pull/778)

* The controlled-Y operation is now available via `qml.CY`. For devices that do
  not natively support the controlled-Y operation, it will be decomposed
  into `qml.RY`, `qml.CNOT`, and `qml.S` operations.
  [(#806)](https://github.com/PennyLaneAI/pennylane/pull/806)

<h4>Preview the next-generation PennyLane QNode</h4>

* The new PennyLane `tape` module provides a re-formulated QNode class, rewritten from the ground-up,
  that uses a new `QuantumTape` object to represent the QNode's quantum circuit. Tape mode
  provides several advantages over the standard PennyLane QNode.
  [(#785)](https://github.com/PennyLaneAI/pennylane/pull/785)
  [(#792)](https://github.com/PennyLaneAI/pennylane/pull/792)
  [(#796)](https://github.com/PennyLaneAI/pennylane/pull/796)
  [(#800)](https://github.com/PennyLaneAI/pennylane/pull/800)
  [(#803)](https://github.com/PennyLaneAI/pennylane/pull/803)
  [(#804)](https://github.com/PennyLaneAI/pennylane/pull/804)
  [(#805)](https://github.com/PennyLaneAI/pennylane/pull/805)
  [(#808)](https://github.com/PennyLaneAI/pennylane/pull/808)
  [(#810)](https://github.com/PennyLaneAI/pennylane/pull/810)
  [(#811)](https://github.com/PennyLaneAI/pennylane/pull/811)
  [(#815)](https://github.com/PennyLaneAI/pennylane/pull/815)
  [(#820)](https://github.com/PennyLaneAI/pennylane/pull/820)
  [(#823)](https://github.com/PennyLaneAI/pennylane/pull/823)
  [(#824)](https://github.com/PennyLaneAI/pennylane/pull/824)
  [(#829)](https://github.com/PennyLaneAI/pennylane/pull/829)

  - Support for in-QNode classical processing: Tape mode allows for differentiable classical
    processing within the QNode.

  - No more Variable wrapping: In tape mode, QNode arguments no longer become `Variable`
    objects within the QNode.

  - Less restrictive QNode signatures: There is no longer any restriction on the QNode signature;
    the QNode can be defined and called following the same rules as standard Python functions.

  - Unifying all QNodes: The tape-mode QNode merges all QNodes (including the
    `JacobianQNode` and the `PassthruQNode`) into a single unified QNode, with
    identical behaviour regardless of the differentiation type.

  - Optimizations: Tape mode provides various performance optimizations, reducing pre- and
    post-processing overhead, and reduces the number of quantum evaluations in certain cases.

  Note that tape mode is **experimental**, and does not currently have feature-parity with the
  existing QNode. [Feedback and bug reports](https://github.com/PennyLaneAI/pennylane/issues) are
  encouraged and will help improve the new tape mode.

  Tape mode can be enabled globally via the `qml.enable_tape` function, without changing your
  PennyLane code:

  ```python
  qml.enable_tape()
  dev = qml.device("default.qubit", wires=1)

  @qml.qnode(dev, interface="tf")
  def circuit(p):
      print("Parameter value:", p)
      qml.RX(tf.sin(p[0])**2 + p[1], wires=0)
      return qml.expval(qml.PauliZ(0))
  ```

  For more details, please see the [tape mode
  documentation](https://pennylane.readthedocs.io/en/stable/code/qml_tape.html).

<h3>Improvements</h3>

* QNode caching has been introduced, allowing the QNode to keep track of the results of previous
  device executions and reuse those results in subsequent calls.
  Note that QNode caching is only supported in the new and experimental tape-mode.
  [(#817)](https://github.com/PennyLaneAI/pennylane/pull/817)

  Caching is available by passing a `caching` argument to the QNode:

  ```python
  dev = qml.device("default.qubit", wires=2)
  qml.enable_tape()

  @qml.qnode(dev, caching=10)  # cache up to 10 evaluations
  def qfunc(x):
      qml.RX(x, wires=0)
      qml.RX(0.3, wires=1)
      qml.CNOT(wires=[0, 1])
      return qml.expval(qml.PauliZ(1))

  qfunc(0.1)  # first evaluation executes on the device
  qfunc(0.1)  # second evaluation accesses the cached result
  ```

* Sped up the application of certain gates in `default.qubit` by using array/tensor
  manipulation tricks. The following gates are affected: `PauliX`, `PauliY`, `PauliZ`,
  `Hadamard`, `SWAP`, `S`, `T`, `CNOT`, `CZ`.
  [(#772)](https://github.com/PennyLaneAI/pennylane/pull/772)

* The computation of marginal probabilities has been made more efficient for devices
  with a large number of wires, achieving in some cases a 5x speedup.
  [(#799)](https://github.com/PennyLaneAI/pennylane/pull/799)

* Adds arithmetic operations (addition, tensor product,
  subtraction, and scalar multiplication) between `Hamiltonian`,
  `Tensor`, and `Observable` objects, and inline arithmetic
  operations between Hamiltonians and other observables.
  [(#765)](https://github.com/PennyLaneAI/pennylane/pull/765)

  Hamiltonians can now easily be defined as sums of observables:

  ```pycon3
  >>> H = 3 * qml.PauliZ(0) - (qml.PauliX(0) @ qml.PauliX(1)) + qml.Hamiltonian([4], [qml.PauliZ(0)])
  >>> print(H)
  (7.0) [Z0] + (-1.0) [X0 X1]
  ```

* Adds `compare()` method to `Observable` and `Hamiltonian` classes, which allows
  for comparison between observable quantities.
  [(#765)](https://github.com/PennyLaneAI/pennylane/pull/765)

  ```pycon3
  >>> H = qml.Hamiltonian([1], [qml.PauliZ(0)])
  >>> obs = qml.PauliZ(0) @ qml.Identity(1)
  >>> print(H.compare(obs))
  True
  ```

  ```pycon3
  >>> H = qml.Hamiltonian([2], [qml.PauliZ(0)])
  >>> obs = qml.PauliZ(1) @ qml.Identity(0)
  >>> print(H.compare(obs))
  False
  ```

* Adds `simplify()` method to the `Hamiltonian` class.
  [(#765)](https://github.com/PennyLaneAI/pennylane/pull/765)

  ```pycon3
  >>> H = qml.Hamiltonian([1, 2], [qml.PauliZ(0), qml.PauliZ(0) @ qml.Identity(1)])
  >>> H.simplify()
  >>> print(H)
  (3.0) [Z0]
  ```

* Added a new bit-flip mixer to the `qml.qaoa` module.
  [(#774)](https://github.com/PennyLaneAI/pennylane/pull/774)

* Summation of two `Wires` objects is now supported and will return
  a `Wires` object containing the set of all wires defined by the
  terms in the summation.
  [(#812)](https://github.com/PennyLaneAI/pennylane/pull/812)

<h3>Breaking changes</h3>

* The PennyLane NumPy module now returns scalar (zero-dimensional) arrays where
  Python scalars were previously returned.
  [(#820)](https://github.com/PennyLaneAI/pennylane/pull/820)
  [(#833)](https://github.com/PennyLaneAI/pennylane/pull/833)

  For example, this affects array element indexing, and summation:

  ```pycon
  >>> x = np.array([1, 2, 3], requires_grad=False)
  >>> x[0]
  tensor(1, requires_grad=False)
  >>> np.sum(x)
  tensor(6, requires_grad=True)
  ```

  This may require small updates to user code. A convenience method, `np.tensor.unwrap()`,
  has been added to help ease the transition. This converts PennyLane NumPy tensors
  to standard NumPy arrays and Python scalars:

  ```pycon
  >>> x = np.array(1.543, requires_grad=False)
  >>> x.unwrap()
  1.543
  ```

  Note, however, that information regarding array differentiability will be
  lost.

* The device capabilities dictionary has been redesigned, for clarity and robustness. In particular,
  the capabilities dictionary is now inherited from the parent class, various keys have more
  expressive names, and all keys are now defined in the base device class. For more details, please
  [refer to the developer
  documentation](https://pennylane.readthedocs.io/en/stable/development/plugins.html#device-capabilities).
  [(#781)](https://github.com/PennyLaneAI/pennylane/pull/781/files)

<h3>Bug fixes</h3>

* Changed to use lists for storing variable values inside `BaseQNode`
  allowing complex matrices to be passed to `QubitUnitary`.
  [(#773)](https://github.com/PennyLaneAI/pennylane/pull/773)

* Fixed a bug within `default.qubit`, resulting in greater efficiency
  when applying a state vector to all wires on the device.
  [(#849)](https://github.com/PennyLaneAI/pennylane/pull/849)

<h3>Documentation</h3>

* Equations have been added to the `qml.sample` and `qml.probs` docstrings
  to clarify the mathematical foundation of the performed measurements.
  [(#843)](https://github.com/PennyLaneAI/pennylane/pull/843)

<h3>Contributors</h3>

This release contains contributions from (in alphabetical order):

Aroosa Ijaz, Juan Miguel Arrazola, Thomas Bromley, Jack Ceroni, Alain Delgado Gran, Josh Izaac,
Soran Jahangiri, Nathan Killoran, Robert Lang, Cedric Lin, Olivia Di Matteo, Nicolás Quesada, Maria
Schuld, Antal Száva.

# Release 0.11.0

<h3>New features since last release</h3>

<h4>New and improved simulators</h4>

* Added a new device, `default.qubit.autograd`, a pure-state qubit simulator written using Autograd.
  This device supports classical backpropagation (`diff_method="backprop"`); this can
  be faster than the parameter-shift rule for computing quantum gradients
  when the number of parameters to be optimized is large.
  [(#721)](https://github.com/XanaduAI/pennylane/pull/721)

  ```pycon
  >>> dev = qml.device("default.qubit.autograd", wires=1)
  >>> @qml.qnode(dev, diff_method="backprop")
  ... def circuit(x):
  ...     qml.RX(x[1], wires=0)
  ...     qml.Rot(x[0], x[1], x[2], wires=0)
  ...     return qml.expval(qml.PauliZ(0))
  >>> weights = np.array([0.2, 0.5, 0.1])
  >>> grad_fn = qml.grad(circuit)
  >>> print(grad_fn(weights))
  array([-2.25267173e-01, -1.00864546e+00,  6.93889390e-18])
  ```

  See the [device documentation](https://pennylane.readthedocs.io/en/stable/code/api/pennylane.devices.default_qubit_autograd.DefaultQubitAutograd.html) for more details.

* A new experimental C++ state-vector simulator device is now available, `lightning.qubit`. It
  uses the C++ Eigen library to perform fast linear algebra calculations for simulating quantum
  state-vector evolution.

  `lightning.qubit` is currently in beta; it can be installed via `pip`:

  ```console
  $ pip install pennylane-lightning
  ```

  Once installed, it can be used as a PennyLane device:

  ```pycon
  >>> dev = qml.device("lightning.qubit", wires=2)
  ```

  For more details, please see the [lightning qubit documentation](https://pennylane-lightning.readthedocs.io).

<h4>New algorithms and templates</h4>

* Added built-in QAOA functionality via the new `qml.qaoa` module.
  [(#712)](https://github.com/PennyLaneAI/pennylane/pull/712)
  [(#718)](https://github.com/PennyLaneAI/pennylane/pull/718)
  [(#741)](https://github.com/PennyLaneAI/pennylane/pull/741)
  [(#720)](https://github.com/PennyLaneAI/pennylane/pull/720)

  This includes the following features:

  * New `qml.qaoa.x_mixer` and `qml.qaoa.xy_mixer` functions for defining Pauli-X and XY
    mixer Hamiltonians.

  * MaxCut: The `qml.qaoa.maxcut` function allows easy construction of the cost Hamiltonian
    and recommended mixer Hamiltonian for solving the MaxCut problem for a supplied graph.

  * Layers: `qml.qaoa.cost_layer` and `qml.qaoa.mixer_layer` take cost and mixer
    Hamiltonians, respectively, and apply the corresponding QAOA cost and mixer layers
    to the quantum circuit

  For example, using PennyLane to construct and solve a MaxCut problem with QAOA:

  ```python
  wires = range(3)
  graph = Graph([(0, 1), (1, 2), (2, 0)])
  cost_h, mixer_h = qaoa.maxcut(graph)

  def qaoa_layer(gamma, alpha):
      qaoa.cost_layer(gamma, cost_h)
      qaoa.mixer_layer(alpha, mixer_h)

  def antatz(params, **kwargs):

      for w in wires:
          qml.Hadamard(wires=w)

      # repeat the QAOA layer two times
      qml.layer(qaoa_layer, 2, params[0], params[1])

  dev = qml.device('default.qubit', wires=len(wires))
  cost_function = qml.VQECost(ansatz, cost_h, dev)
  ```

* Added an `ApproxTimeEvolution` template to the PennyLane templates module, which
  can be used to implement Trotterized time-evolution under a Hamiltonian.
  [(#710)](https://github.com/XanaduAI/pennylane/pull/710)

  <img src="https://pennylane.readthedocs.io/en/latest/_static/templates/subroutines/approx_time_evolution.png" width=50%/>

* Added a `qml.layer` template-constructing function, which takes a unitary, and
  repeatedly applies it on a set of wires to a given depth.
  [(#723)](https://github.com/PennyLaneAI/pennylane/pull/723)

  ```python
  def subroutine():
      qml.Hadamard(wires=[0])
      qml.CNOT(wires=[0, 1])
      qml.PauliX(wires=[1])

  dev = qml.device('default.qubit', wires=3)

  @qml.qnode(dev)
  def circuit():
      qml.layer(subroutine, 3)
      return [qml.expval(qml.PauliZ(0)), qml.expval(qml.PauliZ(1))]
  ```

  This creates the following circuit:
  ```pycon
  >>> circuit()
  >>> print(circuit.draw())
  0: ──H──╭C──X──H──╭C──X──H──╭C──X──┤ ⟨Z⟩
  1: ─────╰X────────╰X────────╰X─────┤ ⟨Z⟩
  ```

* Added the `qml.utils.decompose_hamiltonian` function. This function can be used to
  decompose a Hamiltonian into a linear combination of Pauli operators.
  [(#671)](https://github.com/XanaduAI/pennylane/pull/671)

  ```pycon
  >>> A = np.array(
  ... [[-2, -2+1j, -2, -2],
  ... [-2-1j,  0,  0, -1],
  ... [-2,  0, -2, -1],
  ... [-2, -1, -1,  0]])
  >>> coeffs, obs_list = decompose_hamiltonian(A)
  ```

<h4>New device features</h4>

* It is now possible to specify custom wire labels, such as `['anc1', 'anc2', 0, 1, 3]`, where the labels
  can be strings or numbers.
  [(#666)](https://github.com/XanaduAI/pennylane/pull/666)

  Custom wire labels are defined by passing a list to the `wires` argument when creating the device:

  ```pycon
  >>> dev = qml.device("default.qubit", wires=['anc1', 'anc2', 0, 1, 3])
  ```

  Quantum operations should then be invoked with these custom wire labels:

  ``` pycon
  >>> @qml.qnode(dev)
  >>> def circuit():
  ...    qml.Hadamard(wires='anc2')
  ...    qml.CNOT(wires=['anc1', 3])
  ...    ...
  ```

  The existing behaviour, in which the number of wires is specified on device initialization,
  continues to work as usual. This gives a default behaviour where wires are labelled
  by consecutive integers.

  ```pycon
  >>> dev = qml.device("default.qubit", wires=5)
  ```

* An integrated device test suite has been added, which can be used
  to run basic integration tests on core or external devices.
  [(#695)](https://github.com/PennyLaneAI/pennylane/pull/695)
  [(#724)](https://github.com/PennyLaneAI/pennylane/pull/724)
  [(#733)](https://github.com/PennyLaneAI/pennylane/pull/733)

  The test can be invoked against a particular device by calling the `pl-device-test`
  command line program:

  ```console
  $ pl-device-test --device=default.qubit --shots=1234 --analytic=False
  ```

  If the tests are run on external devices, the device and its dependencies must be
  installed locally. For more details, please see the
  [plugin test documentation](http://pennylane.readthedocs.io/en/latest/code/api/pennylane.devices.tests.html).

<h3>Improvements</h3>

* The functions implementing the quantum circuits building the Unitary Coupled-Cluster
  (UCCSD) VQE ansatz have been improved, with a more consistent naming convention and
  improved docstrings.
  [(#748)](https://github.com/PennyLaneAI/pennylane/pull/748)

  The changes include:

  - The terms *1particle-1hole (ph)* and *2particle-2hole (pphh)* excitations
    were replaced with the names *single* and *double* excitations, respectively.

  - The non-differentiable arguments in the `UCCSD` template were renamed accordingly:
    `ph` → `s_wires`, `pphh` → `d_wires`

  - The term *virtual*, previously used to refer the *unoccupied* orbitals, was discarded.

  - The Usage Details sections were updated and improved.

* Added support for TensorFlow 2.3 and PyTorch 1.6.
  [(#725)](https://github.com/PennyLaneAI/pennylane/pull/725)

* Returning probabilities is now supported from photonic QNodes.
  As with qubit QNodes, photonic QNodes returning probabilities are
  end-to-end differentiable.
  [(#699)](https://github.com/XanaduAI/pennylane/pull/699/)

  ```pycon
  >>> dev = qml.device("strawberryfields.fock", wires=2, cutoff_dim=5)
  >>> @qml.qnode(dev)
  ... def circuit(a):
  ...     qml.Displacement(a, 0, wires=0)
  ...     return qml.probs(wires=0)
  >>> print(circuit(0.5))
  [7.78800783e-01 1.94700196e-01 2.43375245e-02 2.02812704e-03 1.26757940e-04]
  ```

<h3>Breaking changes</h3>

* The `pennylane.plugins` and `pennylane.beta.plugins` folders have been renamed to
  `pennylane.devices` and `pennylane.beta.devices`, to reflect their content better.
  [(#726)](https://github.com/XanaduAI/pennylane/pull/726)

<h3>Bug fixes</h3>

* The PennyLane interface conversion functions can now convert QNodes with
  pre-existing interfaces.
  [(#707)](https://github.com/XanaduAI/pennylane/pull/707)

<h3>Documentation</h3>

* The interfaces section of the documentation has been renamed to 'Interfaces and training',
  and updated with the latest variable handling details.
  [(#753)](https://github.com/PennyLaneAI/pennylane/pull/753)

<h3>Contributors</h3>

This release contains contributions from (in alphabetical order):

Juan Miguel Arrazola, Thomas Bromley, Jack Ceroni, Alain Delgado Gran, Shadab Hussain, Theodor
Isacsson, Josh Izaac, Nathan Killoran, Maria Schuld, Antal Száva, Nicola Vitucci.

# Release 0.10.0

<h3>New features since last release</h3>

<h4>New and improved simulators</h4>

* Added a new device, `default.qubit.tf`, a pure-state qubit simulator written using TensorFlow.
  As a result, it supports classical backpropagation as a means to compute the Jacobian. This can
  be faster than the parameter-shift rule for computing quantum gradients
  when the number of parameters to be optimized is large.

  `default.qubit.tf` is designed to be used with end-to-end classical backpropagation
  (`diff_method="backprop"`) with the TensorFlow interface. This is the default method
  of differentiation when creating a QNode with this device.

  Using this method, the created QNode is a 'white-box' that is
  tightly integrated with your TensorFlow computation, including
  [AutoGraph](https://www.tensorflow.org/guide/function) support:

  ```pycon
  >>> dev = qml.device("default.qubit.tf", wires=1)
  >>> @tf.function
  ... @qml.qnode(dev, interface="tf", diff_method="backprop")
  ... def circuit(x):
  ...     qml.RX(x[1], wires=0)
  ...     qml.Rot(x[0], x[1], x[2], wires=0)
  ...     return qml.expval(qml.PauliZ(0))
  >>> weights = tf.Variable([0.2, 0.5, 0.1])
  >>> with tf.GradientTape() as tape:
  ...     res = circuit(weights)
  >>> print(tape.gradient(res, weights))
  tf.Tensor([-2.2526717e-01 -1.0086454e+00  1.3877788e-17], shape=(3,), dtype=float32)
  ```

  See the `default.qubit.tf`
  [documentation](https://pennylane.ai/en/stable/code/api/pennylane.beta.plugins.DefaultQubitTF.html)
  for more details.

* The [default.tensor plugin](https://github.com/XanaduAI/pennylane/blob/master/pennylane/beta/plugins/default_tensor.py)
  has been significantly upgraded. It now allows two different
  tensor network representations to be used: `"exact"` and `"mps"`. The former uses a
  exact factorized representation of quantum states, while the latter uses a matrix product state
  representation.
  ([#572](https://github.com/XanaduAI/pennylane/pull/572))
  ([#599](https://github.com/XanaduAI/pennylane/pull/599))

<h4>New machine learning functionality and integrations</h4>

* PennyLane QNodes can now be converted into Torch layers, allowing for creation of quantum and
  hybrid models using the `torch.nn` API.
  [(#588)](https://github.com/XanaduAI/pennylane/pull/588)

  A PennyLane QNode can be converted into a `torch.nn` layer using the `qml.qnn.TorchLayer` class:

  ```pycon
  >>> @qml.qnode(dev)
  ... def qnode(inputs, weights_0, weight_1):
  ...    # define the circuit
  ...    # ...

  >>> weight_shapes = {"weights_0": 3, "weight_1": 1}
  >>> qlayer = qml.qnn.TorchLayer(qnode, weight_shapes)
  ```

  A hybrid model can then be easily constructed:

  ```pycon
  >>> model = torch.nn.Sequential(qlayer, torch.nn.Linear(2, 2))
  ```

* Added a new "reversible" differentiation method which can be used in simulators, but not hardware.

  The reversible approach is similar to backpropagation, but trades off extra computation for
  enhanced memory efficiency. Where backpropagation caches the state tensors at each step during
  a simulated evolution, the reversible method only caches the final pre-measurement state.

  Compared to the parameter-shift method, the reversible method can be faster or slower,
  depending on the density and location of parametrized gates in a circuit
  (circuits with higher density of parametrized gates near the end of the circuit will see a benefit).
  [(#670)](https://github.com/XanaduAI/pennylane/pull/670)

  ```pycon
  >>> dev = qml.device("default.qubit", wires=2)
  ... @qml.qnode(dev, diff_method="reversible")
  ... def circuit(x):
  ...     qml.RX(x, wires=0)
  ...     qml.RX(x, wires=0)
  ...     qml.CNOT(wires=[0,1])
  ...     return qml.expval(qml.PauliZ(0))
  >>> qml.grad(circuit)(0.5)
  (array(-0.47942554),)
  ```

<h4>New templates and cost functions</h4>

* Added the new templates `UCCSD`, `SingleExcitationUnitary`, and`DoubleExcitationUnitary`,
  which together implement the Unitary Coupled-Cluster Singles and Doubles (UCCSD) ansatz
  to perform VQE-based quantum chemistry simulations using PennyLane-QChem.
  [(#622)](https://github.com/XanaduAI/pennylane/pull/622)
  [(#638)](https://github.com/XanaduAI/pennylane/pull/638)
  [(#654)](https://github.com/XanaduAI/pennylane/pull/654)
  [(#659)](https://github.com/XanaduAI/pennylane/pull/659)
  [(#622)](https://github.com/XanaduAI/pennylane/pull/622)

* Added module `pennylane.qnn.cost` with class `SquaredErrorLoss`. The module contains classes
  to calculate losses and cost functions on circuits with trainable parameters.
  [(#642)](https://github.com/XanaduAI/pennylane/pull/642)

<h3>Improvements</h3>

* Improves the wire management by making the `Operator.wires` attribute a `wires` object.
  [(#666)](https://github.com/XanaduAI/pennylane/pull/666)

* A significant improvement with respect to how QNodes and interfaces mark quantum function
  arguments as differentiable when using Autograd, designed to improve performance and make
  QNodes more intuitive.
  [(#648)](https://github.com/XanaduAI/pennylane/pull/648)
  [(#650)](https://github.com/XanaduAI/pennylane/pull/650)

  In particular, the following changes have been made:

  - A new `ndarray` subclass `pennylane.numpy.tensor`, which extends NumPy arrays with
    the keyword argument and attribute `requires_grad`. Tensors which have `requires_grad=False`
    are treated as non-differentiable by the Autograd interface.

  - A new subpackage `pennylane.numpy`, which wraps `autograd.numpy` such that NumPy functions
    accept the `requires_grad` keyword argument, and allows Autograd to differentiate
    `pennylane.numpy.tensor` objects.

  - The `argnum` argument to `qml.grad` is now optional; if not provided, arguments explicitly
    marked as `requires_grad=False` are excluded for the list of differentiable arguments.
    The ability to pass `argnum` has been retained for backwards compatibility, and
    if present the old behaviour persists.

* The QNode Torch interface now inspects QNode positional arguments.
  If any argument does not have the attribute `requires_grad=True`, it
  is automatically excluded from quantum gradient computations.
  [(#652)](https://github.com/XanaduAI/pennylane/pull/652)
  [(#660)](https://github.com/XanaduAI/pennylane/pull/660)

* The QNode TF interface now inspects QNode positional arguments.
  If any argument is not being watched by a `tf.GradientTape()`,
  it is automatically excluded from quantum gradient computations.
  [(#655)](https://github.com/XanaduAI/pennylane/pull/655)
  [(#660)](https://github.com/XanaduAI/pennylane/pull/660)

* QNodes have two new public methods: `QNode.set_trainable_args()` and `QNode.get_trainable_args()`.
  These are designed to be called by interfaces, to specify to the QNode which of its
  input arguments are differentiable. Arguments which are non-differentiable will not be converted
  to PennyLane Variable objects within the QNode.
  [(#660)](https://github.com/XanaduAI/pennylane/pull/660)

* Added `decomposition` method to PauliX, PauliY, PauliZ, S, T, Hadamard, and PhaseShift gates, which
  decomposes each of these gates into rotation gates.
  [(#668)](https://github.com/XanaduAI/pennylane/pull/668)

* The `CircuitGraph` class now supports serializing contained circuit operations
  and measurement basis rotations to an OpenQASM2.0 script via the new
  `CircuitGraph.to_openqasm()` method.
  [(#623)](https://github.com/XanaduAI/pennylane/pull/623)

<h3>Breaking changes</h3>

* Removes support for Python 3.5.
  [(#639)](https://github.com/XanaduAI/pennylane/pull/639)

<h3>Documentation</h3>

* Various small typos were fixed.

<h3>Contributors</h3>

This release contains contributions from (in alphabetical order):

Thomas Bromley, Jack Ceroni, Alain Delgado Gran, Theodor Isacsson, Josh Izaac,
Nathan Killoran, Maria Schuld, Antal Száva, Nicola Vitucci.


# Release 0.9.0

<h3>New features since last release</h3>

<h4>New machine learning integrations</h4>

* PennyLane QNodes can now be converted into Keras layers, allowing for creation of quantum and
  hybrid models using the Keras API.
  [(#529)](https://github.com/XanaduAI/pennylane/pull/529)

  A PennyLane QNode can be converted into a Keras layer using the `KerasLayer` class:

  ```python
  from pennylane.qnn import KerasLayer

  @qml.qnode(dev)
  def circuit(inputs, weights_0, weight_1):
     # define the circuit
     # ...

  weight_shapes = {"weights_0": 3, "weight_1": 1}
  qlayer = qml.qnn.KerasLayer(circuit, weight_shapes, output_dim=2)
  ```

  A hybrid model can then be easily constructed:

  ```python
  model = tf.keras.models.Sequential([qlayer, tf.keras.layers.Dense(2)])
  ```

* Added a new type of QNode, `qml.qnodes.PassthruQNode`. For simulators which are coded in an
  external library which supports automatic differentiation, PennyLane will treat a PassthruQNode as
  a "white box", and rely on the external library to directly provide gradients via backpropagation.
  This can be more efficient than the using parameter-shift rule for a large number of parameters.
  [(#488)](https://github.com/XanaduAI/pennylane/pull/488)

  Currently this behaviour is supported by PennyLane's `default.tensor.tf` device backend,
  compatible with the `'tf'` interface using TensorFlow 2:

  ```python
  dev = qml.device('default.tensor.tf', wires=2)

  @qml.qnode(dev, diff_method="backprop")
  def circuit(params):
      qml.RX(params[0], wires=0)
      qml.RX(params[1], wires=1)
      qml.CNOT(wires=[0, 1])
      return qml.expval(qml.PauliZ(0))

  qnode = PassthruQNode(circuit, dev)
  params = tf.Variable([0.3, 0.1])

  with tf.GradientTape() as tape:
      tape.watch(params)
      res = qnode(params)

  grad = tape.gradient(res, params)
  ```

<h4>New optimizers</h4>

* Added the `qml.RotosolveOptimizer`, a gradient-free optimizer
  that minimizes the quantum function by updating each parameter,
  one-by-one, via a closed-form expression while keeping other parameters
  fixed.
  [(#636)](https://github.com/XanaduAI/pennylane/pull/636)
  [(#539)](https://github.com/XanaduAI/pennylane/pull/539)

* Added the `qml.RotoselectOptimizer`, which uses Rotosolve to
  minimizes a quantum function with respect to both the
  rotation operations applied and the rotation parameters.
  [(#636)](https://github.com/XanaduAI/pennylane/pull/636)
  [(#539)](https://github.com/XanaduAI/pennylane/pull/539)

  For example, given a quantum function `f` that accepts parameters `x`
  and a list of corresponding rotation operations `generators`,
  the Rotoselect optimizer will, at each step, update both the parameter
  values and the list of rotation gates to minimize the loss:

  ```pycon
  >>> opt = qml.optimize.RotoselectOptimizer()
  >>> x = [0.3, 0.7]
  >>> generators = [qml.RX, qml.RY]
  >>> for _ in range(100):
  ...     x, generators = opt.step(f, x, generators)
  ```


<h4>New operations</h4>

* Added the `PauliRot` gate, which performs an arbitrary
  Pauli rotation on multiple qubits, and the `MultiRZ` gate,
  which performs a rotation generated by a tensor product
  of Pauli Z operators.
  [(#559)](https://github.com/XanaduAI/pennylane/pull/559)

  ```python
  dev = qml.device('default.qubit', wires=4)

  @qml.qnode(dev)
  def circuit(angle):
      qml.PauliRot(angle, "IXYZ", wires=[0, 1, 2, 3])
      return [qml.expval(qml.PauliZ(wire)) for wire in [0, 1, 2, 3]]
  ```

  ```pycon
  >>> circuit(0.4)
  [1.         0.92106099 0.92106099 1.        ]
  >>> print(circuit.draw())
   0: ──╭RI(0.4)──┤ ⟨Z⟩
   1: ──├RX(0.4)──┤ ⟨Z⟩
   2: ──├RY(0.4)──┤ ⟨Z⟩
   3: ──╰RZ(0.4)──┤ ⟨Z⟩
  ```

  If the `PauliRot` gate is not supported on the target device, it will
  be decomposed into `Hadamard`, `RX` and `MultiRZ` gates. Note that
  identity gates in the Pauli word result in untouched wires:

  ```pycon
  >>> print(circuit.draw())
   0: ───────────────────────────────────┤ ⟨Z⟩
   1: ──H──────────╭RZ(0.4)──H───────────┤ ⟨Z⟩
   2: ──RX(1.571)──├RZ(0.4)──RX(-1.571)──┤ ⟨Z⟩
   3: ─────────────╰RZ(0.4)──────────────┤ ⟨Z⟩
  ```

  If the `MultiRZ` gate is not supported, it will be decomposed into
  `CNOT` and `RZ` gates:

  ```pycon
  >>> print(circuit.draw())
   0: ──────────────────────────────────────────────────┤ ⟨Z⟩
   1: ──H──────────────╭X──RZ(0.4)──╭X──────H───────────┤ ⟨Z⟩
   2: ──RX(1.571)──╭X──╰C───────────╰C──╭X──RX(-1.571)──┤ ⟨Z⟩
   3: ─────────────╰C───────────────────╰C──────────────┤ ⟨Z⟩
  ```

* PennyLane now provides `DiagonalQubitUnitary` for diagonal gates, that are e.g.,
  encountered in IQP circuits. These kinds of gates can be evaluated much faster on
  a simulator device.
  [(#567)](https://github.com/XanaduAI/pennylane/pull/567)

  The gate can be used, for example, to efficiently simulate oracles:

  ```python
  dev = qml.device('default.qubit', wires=3)

  # Function as a bitstring
  f = np.array([1, 0, 0, 1, 1, 0, 1, 0])

  @qml.qnode(dev)
  def circuit(weights1, weights2):
      qml.templates.StronglyEntanglingLayers(weights1, wires=[0, 1, 2])

      # Implements the function as a phase-kickback oracle
      qml.DiagonalQubitUnitary((-1)**f, wires=[0, 1, 2])

      qml.templates.StronglyEntanglingLayers(weights2, wires=[0, 1, 2])
      return [qml.expval(qml.PauliZ(w)) for w in range(3)]
  ```

* Added the `TensorN` CVObservable that can represent the tensor product of the
  `NumberOperator` on photonic backends.
  [(#608)](https://github.com/XanaduAI/pennylane/pull/608)

<h4>New templates</h4>

* Added the `ArbitraryUnitary` and `ArbitraryStatePreparation` templates, which use
  `PauliRot` gates to perform an arbitrary unitary and prepare an arbitrary basis
  state with the minimal number of parameters.
  [(#590)](https://github.com/XanaduAI/pennylane/pull/590)

  ```python
  dev = qml.device('default.qubit', wires=3)

  @qml.qnode(dev)
  def circuit(weights1, weights2):
        qml.templates.ArbitraryStatePreparation(weights1, wires=[0, 1, 2])
        qml.templates.ArbitraryUnitary(weights2, wires=[0, 1, 2])
        return qml.probs(wires=[0, 1, 2])
  ```

* Added the `IQPEmbedding` template, which encodes inputs into the diagonal gates of an
  IQP circuit.
  [(#605)](https://github.com/XanaduAI/pennylane/pull/605)

  <img src="https://pennylane.readthedocs.io/en/latest/_images/iqp.png"
  width=50%></img>

* Added the `SimplifiedTwoDesign` template, which implements the circuit
  design of [Cerezo et al. (2020)](<https://arxiv.org/abs/2001.00550>).
  [(#556)](https://github.com/XanaduAI/pennylane/pull/556)

  <img src="https://pennylane.readthedocs.io/en/latest/_images/simplified_two_design.png"
  width=50%></img>

* Added the `BasicEntanglerLayers` template, which is a simple layer architecture
  of rotations and CNOT nearest-neighbour entanglers.
  [(#555)](https://github.com/XanaduAI/pennylane/pull/555)

  <img src="https://pennylane.readthedocs.io/en/latest/_images/basic_entangler.png"
  width=50%></img>

* PennyLane now offers a broadcasting function to easily construct templates:
  `qml.broadcast()` takes single quantum operations or other templates and applies
  them to wires in a specific pattern.
  [(#515)](https://github.com/XanaduAI/pennylane/pull/515)
  [(#522)](https://github.com/XanaduAI/pennylane/pull/522)
  [(#526)](https://github.com/XanaduAI/pennylane/pull/526)
  [(#603)](https://github.com/XanaduAI/pennylane/pull/603)

  For example, we can use broadcast to repeat a custom template
  across multiple wires:

  ```python
  from pennylane.templates import template

  @template
  def mytemplate(pars, wires):
      qml.Hadamard(wires=wires)
      qml.RY(pars, wires=wires)

  dev = qml.device('default.qubit', wires=3)

  @qml.qnode(dev)
  def circuit(pars):
      qml.broadcast(mytemplate, pattern="single", wires=[0,1,2], parameters=pars)
      return qml.expval(qml.PauliZ(0))
  ```

  ```pycon
  >>> circuit([1, 1, 0.1])
  -0.841470984807896
  >>> print(circuit.draw())
   0: ──H──RY(1.0)──┤ ⟨Z⟩
   1: ──H──RY(1.0)──┤
   2: ──H──RY(0.1)──┤
  ```

  For other available patterns, see the
  [broadcast function documentation](https://pennylane.readthedocs.io/en/latest/code/api/pennylane.broadcast.html).

<h3>Breaking changes</h3>

* The `QAOAEmbedding` now uses the new `MultiRZ` gate as a `ZZ` entangler,
  which changes the convention. While
  previously, the `ZZ` gate in the embedding was implemented as

  ```python
  CNOT(wires=[wires[0], wires[1]])
  RZ(2 * parameter, wires=wires[0])
  CNOT(wires=[wires[0], wires[1]])
  ```

  the `MultiRZ` corresponds to

  ```python
  CNOT(wires=[wires[1], wires[0]])
  RZ(parameter, wires=wires[0])
  CNOT(wires=[wires[1], wires[0]])
  ```

  which differs in the factor of `2`, and fixes a bug in the
  wires that the `CNOT` was applied to.
  [(#609)](https://github.com/XanaduAI/pennylane/pull/609)

* Probability methods are handled by `QubitDevice` and device method
  requirements are modified to simplify plugin development.
  [(#573)](https://github.com/XanaduAI/pennylane/pull/573)

* The internal variables `All` and `Any` to mark an `Operation` as acting on all or any
  wires have been renamed to `AllWires` and `AnyWires`.
  [(#614)](https://github.com/XanaduAI/pennylane/pull/614)

<h3>Improvements</h3>

* A new `Wires` class was introduced for the internal
  bookkeeping of wire indices.
  [(#615)](https://github.com/XanaduAI/pennylane/pull/615)

* Improvements to the speed/performance of the `default.qubit` device.
  [(#567)](https://github.com/XanaduAI/pennylane/pull/567)
  [(#559)](https://github.com/XanaduAI/pennylane/pull/559)

* Added the `"backprop"` and `"device"` differentiation methods to the `qnode`
  decorator.
  [(#552)](https://github.com/XanaduAI/pennylane/pull/552)

  - `"backprop"`: Use classical backpropagation. Default on simulator
    devices that are classically end-to-end differentiable.
    The returned QNode can only be used with the same machine learning
    framework (e.g., `default.tensor.tf` simulator with the `tensorflow` interface).

  - `"device"`: Queries the device directly for the gradient.

  Using the `"backprop"` differentiation method with the `default.tensor.tf`
  device, the created QNode is a 'white-box', and is tightly integrated with
  the overall TensorFlow computation:

  ```python
  >>> dev = qml.device("default.tensor.tf", wires=1)
  >>> @qml.qnode(dev, interface="tf", diff_method="backprop")
  >>> def circuit(x):
  ...     qml.RX(x[1], wires=0)
  ...     qml.Rot(x[0], x[1], x[2], wires=0)
  ...     return qml.expval(qml.PauliZ(0))
  >>> vars = tf.Variable([0.2, 0.5, 0.1])
  >>> with tf.GradientTape() as tape:
  ...     res = circuit(vars)
  >>> tape.gradient(res, vars)
  <tf.Tensor: shape=(3,), dtype=float32, numpy=array([-2.2526717e-01, -1.0086454e+00,  1.3877788e-17], dtype=float32)>
  ```

* The circuit drawer now displays inverted operations, as well as wires
  where probabilities are returned from the device:
  [(#540)](https://github.com/XanaduAI/pennylane/pull/540)

  ```python
  >>> @qml.qnode(dev)
  ... def circuit(theta):
  ...     qml.RX(theta, wires=0)
  ...     qml.CNOT(wires=[0, 1])
  ...     qml.S(wires=1).inv()
  ...     return qml.probs(wires=[0, 1])
  >>> circuit(0.2)
  array([0.99003329, 0.        , 0.        , 0.00996671])
  >>> print(circuit.draw())
  0: ──RX(0.2)──╭C───────╭┤ Probs
  1: ───────────╰X──S⁻¹──╰┤ Probs
  ```

* You can now evaluate the metric tensor of a VQE Hamiltonian via the new
  `VQECost.metric_tensor` method. This allows `VQECost` objects to be directly
  optimized by the quantum natural gradient optimizer (`qml.QNGOptimizer`).
  [(#618)](https://github.com/XanaduAI/pennylane/pull/618)

* The input check functions in `pennylane.templates.utils` are now public
  and visible in the API documentation.
  [(#566)](https://github.com/XanaduAI/pennylane/pull/566)

* Added keyword arguments for step size and order to the `qnode` decorator, as well as
  the `QNode` and `JacobianQNode` classes. This enables the user to set the step size
  and order when using finite difference methods. These options are also exposed when
  creating QNode collections.
  [(#530)](https://github.com/XanaduAI/pennylane/pull/530)
  [(#585)](https://github.com/XanaduAI/pennylane/pull/585)
  [(#587)](https://github.com/XanaduAI/pennylane/pull/587)

* The decomposition for the `CRY` gate now uses the simpler form `RY @ CNOT @ RY @ CNOT`
  [(#547)](https://github.com/XanaduAI/pennylane/pull/547)

* The underlying queuing system was refactored, removing the `qml._current_context`
  property that held the currently active `QNode` or `OperationRecorder`. Now, all
  objects that expose a queue for operations inherit from `QueuingContext` and
  register their queue globally.
  [(#548)](https://github.com/XanaduAI/pennylane/pull/548)

* The PennyLane repository has a new benchmarking tool which supports the comparison of different git revisions.
  [(#568)](https://github.com/XanaduAI/pennylane/pull/568)
  [(#560)](https://github.com/XanaduAI/pennylane/pull/560)
  [(#516)](https://github.com/XanaduAI/pennylane/pull/516)

<h3>Documentation</h3>

* Updated the development section by creating a landing page with links to sub-pages
  containing specific guides.
  [(#596)](https://github.com/XanaduAI/pennylane/pull/596)

* Extended the developer's guide by a section explaining how to add new templates.
  [(#564)](https://github.com/XanaduAI/pennylane/pull/564)

<h3>Bug fixes</h3>

* `tf.GradientTape().jacobian()` can now be evaluated on QNodes using the TensorFlow interface.
  [(#626)](https://github.com/XanaduAI/pennylane/pull/626)

* `RandomLayers()` is now compatible with the qiskit devices.
  [(#597)](https://github.com/XanaduAI/pennylane/pull/597)

* `DefaultQubit.probability()` now returns the correct probability when called with
  `device.analytic=False`.
  [(#563)](https://github.com/XanaduAI/pennylane/pull/563)

* Fixed a bug in the `StronglyEntanglingLayers` template, allowing it to
  work correctly when applied to a single wire.
  [(544)](https://github.com/XanaduAI/pennylane/pull/544)

* Fixed a bug when inverting operations with decompositions; operations marked as inverted
  are now correctly inverted when the fallback decomposition is called.
  [(#543)](https://github.com/XanaduAI/pennylane/pull/543)

* The `QNode.print_applied()` method now correctly displays wires where
  `qml.prob()` is being returned.
  [#542](https://github.com/XanaduAI/pennylane/pull/542)

<h3>Contributors</h3>

This release contains contributions from (in alphabetical order):

Ville Bergholm, Lana Bozanic, Thomas Bromley, Theodor Isacsson, Josh Izaac, Nathan Killoran,
Maggie Li, Johannes Jakob Meyer, Maria Schuld, Sukin Sim, Antal Száva.

# Release 0.8.1

<h3>Improvements</h3>

* Beginning of support for Python 3.8, with the test suite
  now being run in a Python 3.8 environment.
  [(#501)](https://github.com/XanaduAI/pennylane/pull/501)

<h3>Documentation</h3>

* Present templates as a gallery of thumbnails showing the
  basic circuit architecture.
  [(#499)](https://github.com/XanaduAI/pennylane/pull/499)

<h3>Bug fixes</h3>

* Fixed a bug where multiplying a QNode parameter by 0 caused a divide
  by zero error when calculating the parameter shift formula.
  [(#512)](https://github.com/XanaduAI/pennylane/pull/512)

* Fixed a bug where the shape of differentiable QNode arguments
  was being cached on the first construction, leading to indexing
  errors if the QNode was re-evaluated if the argument changed shape.
  [(#505)](https://github.com/XanaduAI/pennylane/pull/505)

<h3>Contributors</h3>

This release contains contributions from (in alphabetical order):

Ville Bergholm, Josh Izaac, Johannes Jakob Meyer, Maria Schuld, Antal Száva.

# Release 0.8.0

<h3>New features since last release</h3>

* Added a quantum chemistry package, `pennylane.qchem`, which supports
  integration with OpenFermion, Psi4, PySCF, and OpenBabel.
  [(#453)](https://github.com/XanaduAI/pennylane/pull/453)

  Features include:

  - Generate the qubit Hamiltonians directly starting with the atomic structure of the molecule.
  - Calculate the mean-field (Hartree-Fock) electronic structure of molecules.
  - Allow to define an active space based on the number of active electrons and active orbitals.
  - Perform the fermionic-to-qubit transformation of the electronic Hamiltonian by
    using different functions implemented in OpenFermion.
  - Convert OpenFermion's QubitOperator to a Pennylane `Hamiltonian` class.
  - Perform a Variational Quantum Eigensolver (VQE) computation with this Hamiltonian in PennyLane.

  Check out the [quantum chemistry quickstart](https://pennylane.readthedocs.io/en/latest/introduction/chemistry.html), as well the quantum chemistry and VQE tutorials.

* PennyLane now has some functions and classes for creating and solving VQE
  problems. [(#467)](https://github.com/XanaduAI/pennylane/pull/467)

  - `qml.Hamiltonian`: a lightweight class for representing qubit Hamiltonians
  - `qml.VQECost`: a class for quickly constructing a differentiable cost function
    given a circuit ansatz, Hamiltonian, and one or more devices

    ```python
    >>> H = qml.vqe.Hamiltonian(coeffs, obs)
    >>> cost = qml.VQECost(ansatz, hamiltonian, dev, interface="torch")
    >>> params = torch.rand([4, 3])
    >>> cost(params)
    tensor(0.0245, dtype=torch.float64)
    ```

* Added a circuit drawing feature that provides a text-based representation
  of a QNode instance. It can be invoked via `qnode.draw()`. The user can specify
  to display variable names instead of variable values and choose either an ASCII
  or Unicode charset.
  [(#446)](https://github.com/XanaduAI/pennylane/pull/446)

  Consider the following circuit as an example:
  ```python3
  @qml.qnode(dev)
  def qfunc(a, w):
      qml.Hadamard(0)
      qml.CRX(a, wires=[0, 1])
      qml.Rot(w[0], w[1], w[2], wires=[1])
      qml.CRX(-a, wires=[0, 1])

      return qml.expval(qml.PauliZ(0) @ qml.PauliZ(1))
  ```

  We can draw the circuit after it has been executed:

  ```python
  >>> result = qfunc(2.3, [1.2, 3.2, 0.7])
  >>> print(qfunc.draw())
   0: ──H──╭C────────────────────────────╭C─────────╭┤ ⟨Z ⊗ Z⟩
   1: ─────╰RX(2.3)──Rot(1.2, 3.2, 0.7)──╰RX(-2.3)──╰┤ ⟨Z ⊗ Z⟩
  >>> print(qfunc.draw(charset="ascii"))
   0: --H--+C----------------------------+C---------+| <Z @ Z>
   1: -----+RX(2.3)--Rot(1.2, 3.2, 0.7)--+RX(-2.3)--+| <Z @ Z>
  >>> print(qfunc.draw(show_variable_names=True))
   0: ──H──╭C─────────────────────────────╭C─────────╭┤ ⟨Z ⊗ Z⟩
   1: ─────╰RX(a)──Rot(w[0], w[1], w[2])──╰RX(-1*a)──╰┤ ⟨Z ⊗ Z⟩
  ```

* Added `QAOAEmbedding` and its parameter initialization
  as a new trainable template.
  [(#442)](https://github.com/XanaduAI/pennylane/pull/442)

  <img src="https://pennylane.readthedocs.io/en/latest/_images/qaoa_layers.png"
  width=70%></img>

* Added the `qml.probs()` measurement function, allowing QNodes
  to differentiate variational circuit probabilities
  on simulators and hardware.
  [(#432)](https://github.com/XanaduAI/pennylane/pull/432)

  ```python
  @qml.qnode(dev)
  def circuit(x):
      qml.Hadamard(wires=0)
      qml.RY(x, wires=0)
      qml.RX(x, wires=1)
      qml.CNOT(wires=[0, 1])
      return qml.probs(wires=[0])
  ```
  Executing this circuit gives the marginal probability of wire 1:
  ```python
  >>> circuit(0.2)
  [0.40066533 0.59933467]
  ```
  QNodes that return probabilities fully support autodifferentiation.

* Added the convenience load functions `qml.from_pyquil`, `qml.from_quil` and
  `qml.from_quil_file` that convert pyQuil objects and Quil code to PennyLane
  templates. This feature requires version 0.8 or above of the PennyLane-Forest
  plugin.
  [(#459)](https://github.com/XanaduAI/pennylane/pull/459)

* Added a `qml.inv` method that inverts templates and sequences of Operations.
  Added a `@qml.template` decorator that makes templates return the queued Operations.
  [(#462)](https://github.com/XanaduAI/pennylane/pull/462)

  For example, using this function to invert a template inside a QNode:

  ```python3
      @qml.template
      def ansatz(weights, wires):
          for idx, wire in enumerate(wires):
              qml.RX(weights[idx], wires=[wire])

          for idx in range(len(wires) - 1):
              qml.CNOT(wires=[wires[idx], wires[idx + 1]])

      dev = qml.device('default.qubit', wires=2)

      @qml.qnode(dev)
      def circuit(weights):
          qml.inv(ansatz(weights, wires=[0, 1]))
          return qml.expval(qml.PauliZ(0) @ qml.PauliZ(1))
    ```

* Added the `QNodeCollection` container class, that allows independent
  QNodes to be stored and evaluated simultaneously. Experimental support
  for asynchronous evaluation of contained QNodes is provided with the
  `parallel=True` keyword argument.
  [(#466)](https://github.com/XanaduAI/pennylane/pull/466)

* Added a high level `qml.map` function, that maps a quantum
  circuit template over a list of observables or devices, returning
  a `QNodeCollection`.
  [(#466)](https://github.com/XanaduAI/pennylane/pull/466)

  For example:

  ```python3
  >>> def my_template(params, wires, **kwargs):
  >>>    qml.RX(params[0], wires=wires[0])
  >>>    qml.RX(params[1], wires=wires[1])
  >>>    qml.CNOT(wires=wires)

  >>> obs_list = [qml.PauliX(0) @ qml.PauliZ(1), qml.PauliZ(0) @ qml.PauliX(1)]
  >>> dev = qml.device("default.qubit", wires=2)
  >>> qnodes = qml.map(my_template, obs_list, dev, measure="expval")
  >>> qnodes([0.54, 0.12])
  array([-0.06154835  0.99280864])
  ```

* Added high level `qml.sum`, `qml.dot`, `qml.apply` functions
  that act on QNode collections.
  [(#466)](https://github.com/XanaduAI/pennylane/pull/466)

  `qml.apply` allows vectorized functions to act over the entire QNode
  collection:
  ```python
  >>> qnodes = qml.map(my_template, obs_list, dev, measure="expval")
  >>> cost = qml.apply(np.sin, qnodes)
  >>> cost([0.54, 0.12])
  array([-0.0615095  0.83756375])
  ```

  `qml.sum` and `qml.dot` take the sum of a QNode collection, and a
  dot product of tensors/arrays/QNode collections, respectively.

<h3>Breaking changes</h3>

* Deprecated the old-style `QNode` such that only the new-style `QNode` and its syntax can be used,
  moved all related files from the `pennylane/beta` folder to `pennylane`.
  [(#440)](https://github.com/XanaduAI/pennylane/pull/440)

<h3>Improvements</h3>

* Added the `Tensor.prune()` method and the `Tensor.non_identity_obs` property for extracting
  non-identity instances from the observables making up a `Tensor` instance.
  [(#498)](https://github.com/XanaduAI/pennylane/pull/498)

* Renamed the `expt.tensornet` and `expt.tensornet.tf` devices to `default.tensor` and
  `default.tensor.tf`.
  [(#495)](https://github.com/XanaduAI/pennylane/pull/495)

* Added a serialization method to the `CircuitGraph` class that is used to create a unique
  hash for each quantum circuit graph.
  [(#470)](https://github.com/XanaduAI/pennylane/pull/470)

* Added the `Observable.eigvals` method to return the eigenvalues of observables.
  [(#449)](https://github.com/XanaduAI/pennylane/pull/449)

* Added the `Observable.diagonalizing_gates` method to return the gates
  that diagonalize an observable in the computational basis.
  [(#454)](https://github.com/XanaduAI/pennylane/pull/454)

* Added the `Operator.matrix` method to return the matrix representation
  of an operator in the computational basis.
  [(#454)](https://github.com/XanaduAI/pennylane/pull/454)

* Added a `QubitDevice` class which implements common functionalities of plugin devices such that
  plugin devices can rely on these implementations. The new `QubitDevice` also includes
  a new `execute` method, which allows for more convenient plugin design. In addition, `QubitDevice`
  also unifies the way samples are generated on qubit-based devices.
  [(#452)](https://github.com/XanaduAI/pennylane/pull/452)
  [(#473)](https://github.com/XanaduAI/pennylane/pull/473)

* Improved documentation of `AmplitudeEmbedding` and `BasisEmbedding` templates.
  [(#441)](https://github.com/XanaduAI/pennylane/pull/441)
  [(#439)](https://github.com/XanaduAI/pennylane/pull/439)

* Codeblocks in the documentation now have a 'copy' button for easily
  copying examples.
  [(#437)](https://github.com/XanaduAI/pennylane/pull/437)

<h3>Documentation</h3>

* Update the developers plugin guide to use QubitDevice.
  [(#483)](https://github.com/XanaduAI/pennylane/pull/483)

<h3>Bug fixes</h3>

* Fixed a bug in `CVQNode._pd_analytic`, where non-descendant observables were not
  Heisenberg-transformed before evaluating the partial derivatives when using the
  order-2 parameter-shift method, resulting in an erroneous Jacobian for some circuits.
  [(#433)](https://github.com/XanaduAI/pennylane/pull/433)

<h3>Contributors</h3>

This release contains contributions from (in alphabetical order):

Juan Miguel Arrazola, Ville Bergholm, Alain Delgado Gran, Olivia Di Matteo,
Theodor Isacsson, Josh Izaac, Soran Jahangiri, Nathan Killoran, Johannes Jakob Meyer,
Zeyue Niu, Maria Schuld, Antal Száva.

# Release 0.7.0

<h3>New features since last release</h3>

* Custom padding constant in `AmplitudeEmbedding` is supported (see 'Breaking changes'.)
  [(#419)](https://github.com/XanaduAI/pennylane/pull/419)

* `StronglyEntanglingLayer` and `RandomLayer` now work with a single wire.
  [(#409)](https://github.com/XanaduAI/pennylane/pull/409)
  [(#413)](https://github.com/XanaduAI/pennylane/pull/413)

* Added support for applying the inverse of an `Operation` within a circuit.
  [(#377)](https://github.com/XanaduAI/pennylane/pull/377)

* Added an `OperationRecorder()` context manager, that allows templates
  and quantum functions to be executed while recording events. The
  recorder can be used with and without QNodes as a debugging utility.
  [(#388)](https://github.com/XanaduAI/pennylane/pull/388)

* Operations can now specify a decomposition that is used when the desired operation
  is not supported on the target device.
  [(#396)](https://github.com/XanaduAI/pennylane/pull/396)

* The ability to load circuits from external frameworks as templates
  has been added via the new `qml.load()` function. This feature
  requires plugin support --- this initial release provides support
  for Qiskit circuits and QASM files when `pennylane-qiskit` is installed,
  via the functions `qml.from_qiskit` and `qml.from_qasm`.
  [(#418)](https://github.com/XanaduAI/pennylane/pull/418)

* An experimental tensor network device has been added
  [(#416)](https://github.com/XanaduAI/pennylane/pull/416)
  [(#395)](https://github.com/XanaduAI/pennylane/pull/395)
  [(#394)](https://github.com/XanaduAI/pennylane/pull/394)
  [(#380)](https://github.com/XanaduAI/pennylane/pull/380)

* An experimental tensor network device which uses TensorFlow for
  backpropagation has been added
  [(#427)](https://github.com/XanaduAI/pennylane/pull/427)

* Custom padding constant in `AmplitudeEmbedding` is supported (see 'Breaking changes'.)
  [(#419)](https://github.com/XanaduAI/pennylane/pull/419)

<h3>Breaking changes</h3>

* The `pad` parameter in `AmplitudeEmbedding()` is now either `None` (no automatic padding), or a
  number that is used as the padding constant.
  [(#419)](https://github.com/XanaduAI/pennylane/pull/419)

* Initialization functions now return a single array of weights per function. Utilities for multi-weight templates
  `Interferometer()` and `CVNeuralNetLayers()` are provided.
  [(#412)](https://github.com/XanaduAI/pennylane/pull/412)

* The single layer templates `RandomLayer()`, `CVNeuralNetLayer()` and `StronglyEntanglingLayer()`
  have been turned into private functions `_random_layer()`, `_cv_neural_net_layer()` and
  `_strongly_entangling_layer()`. Recommended use is now via the corresponding `Layers()` templates.
  [(#413)](https://github.com/XanaduAI/pennylane/pull/413)

<h3>Improvements</h3>

* Added extensive input checks in templates.
  [(#419)](https://github.com/XanaduAI/pennylane/pull/419)

* Templates integration tests are rewritten - now cover keyword/positional argument passing,
  interfaces and combinations of templates.
  [(#409)](https://github.com/XanaduAI/pennylane/pull/409)
  [(#419)](https://github.com/XanaduAI/pennylane/pull/419)

* State vector preparation operations in the `default.qubit` plugin can now be
  applied to subsets of wires, and are restricted to being the first operation
  in a circuit.
  [(#346)](https://github.com/XanaduAI/pennylane/pull/346)

* The `QNode` class is split into a hierarchy of simpler classes.
  [(#354)](https://github.com/XanaduAI/pennylane/pull/354)
  [(#398)](https://github.com/XanaduAI/pennylane/pull/398)
  [(#415)](https://github.com/XanaduAI/pennylane/pull/415)
  [(#417)](https://github.com/XanaduAI/pennylane/pull/417)
  [(#425)](https://github.com/XanaduAI/pennylane/pull/425)

* Added the gates U1, U2 and U3 parametrizing arbitrary unitaries on 1, 2 and 3
  qubits and the Toffoli gate to the set of qubit operations.
  [(#396)](https://github.com/XanaduAI/pennylane/pull/396)

* Changes have been made to accomodate the movement of the main function
  in `pytest._internal` to `pytest._internal.main` in pip 19.3.
  [(#404)](https://github.com/XanaduAI/pennylane/pull/404)

* Added the templates `BasisStatePreparation` and `MottonenStatePreparation` that use
  gates to prepare a basis state and an arbitrary state respectively.
  [(#336)](https://github.com/XanaduAI/pennylane/pull/336)

* Added decompositions for `BasisState` and `QubitStateVector` based on state
  preparation templates.
  [(#414)](https://github.com/XanaduAI/pennylane/pull/414)

* Replaces the pseudo-inverse in the quantum natural gradient optimizer
  (which can be numerically unstable) with `np.linalg.solve`.
  [(#428)](https://github.com/XanaduAI/pennylane/pull/428)

<h3>Contributors</h3>

This release contains contributions from (in alphabetical order):

Ville Bergholm, Josh Izaac, Nathan Killoran, Angus Lowe, Johannes Jakob Meyer,
Oluwatobi Ogunbayo, Maria Schuld, Antal Száva.

# Release 0.6.1

<h3>New features since last release</h3>

* Added a `print_applied` method to QNodes, allowing the operation
  and observable queue to be printed as last constructed.
  [(#378)](https://github.com/XanaduAI/pennylane/pull/378)

<h3>Improvements</h3>

* A new `Operator` base class is introduced, which is inherited by both the
  `Observable` class and the `Operation` class.
  [(#355)](https://github.com/XanaduAI/pennylane/pull/355)

* Removed deprecated `@abstractproperty` decorators
  in `_device.py`.
  [(#374)](https://github.com/XanaduAI/pennylane/pull/374)

* The `CircuitGraph` class is updated to deal with `Operation` instances directly.
  [(#344)](https://github.com/XanaduAI/pennylane/pull/344)

* Comprehensive gradient tests have been added for the interfaces.
  [(#381)](https://github.com/XanaduAI/pennylane/pull/381)

<h3>Documentation</h3>

* The new restructured documentation has been polished and updated.
  [(#387)](https://github.com/XanaduAI/pennylane/pull/387)
  [(#375)](https://github.com/XanaduAI/pennylane/pull/375)
  [(#372)](https://github.com/XanaduAI/pennylane/pull/372)
  [(#370)](https://github.com/XanaduAI/pennylane/pull/370)
  [(#369)](https://github.com/XanaduAI/pennylane/pull/369)
  [(#367)](https://github.com/XanaduAI/pennylane/pull/367)
  [(#364)](https://github.com/XanaduAI/pennylane/pull/364)

* Updated the development guides.
  [(#382)](https://github.com/XanaduAI/pennylane/pull/382)
  [(#379)](https://github.com/XanaduAI/pennylane/pull/379)

* Added all modules, classes, and functions to the API section
  in the documentation.
  [(#373)](https://github.com/XanaduAI/pennylane/pull/373)

<h3>Bug fixes</h3>

* Replaces the existing `np.linalg.norm` normalization with hand-coded
  normalization, allowing `AmplitudeEmbedding` to be used with differentiable
  parameters. AmplitudeEmbedding tests have been added and improved.
  [(#376)](https://github.com/XanaduAI/pennylane/pull/376)

<h3>Contributors</h3>

This release contains contributions from (in alphabetical order):

Ville Bergholm, Josh Izaac, Nathan Killoran, Maria Schuld, Antal Száva

# Release 0.6.0

<h3>New features since last release</h3>

* The devices `default.qubit` and `default.gaussian` have a new initialization parameter
  `analytic` that indicates if expectation values and variances should be calculated
  analytically and not be estimated from data.
  [(#317)](https://github.com/XanaduAI/pennylane/pull/317)

* Added C-SWAP gate to the set of qubit operations
  [(#330)](https://github.com/XanaduAI/pennylane/pull/330)

* The TensorFlow interface has been renamed from `"tfe"` to `"tf"`, and
  now supports TensorFlow 2.0.
  [(#337)](https://github.com/XanaduAI/pennylane/pull/337)

* Added the S and T gates to the set of qubit operations.
  [(#343)](https://github.com/XanaduAI/pennylane/pull/343)

* Tensor observables are now supported within the `expval`,
  `var`, and `sample` functions, by using the `@` operator.
  [(#267)](https://github.com/XanaduAI/pennylane/pull/267)


<h3>Breaking changes</h3>

* The argument `n` specifying the number of samples in the method `Device.sample` was removed.
  Instead, the method will always return `Device.shots` many samples.
  [(#317)](https://github.com/XanaduAI/pennylane/pull/317)

<h3>Improvements</h3>

* The number of shots / random samples used to estimate expectation values and variances, `Device.shots`,
  can now be changed after device creation.
  [(#317)](https://github.com/XanaduAI/pennylane/pull/317)

* Unified import shortcuts to be under qml in qnode.py
  and test_operation.py
  [(#329)](https://github.com/XanaduAI/pennylane/pull/329)

* The quantum natural gradient now uses `scipy.linalg.pinvh` which is more efficient for symmetric matrices
  than the previously used `scipy.linalg.pinv`.
  [(#331)](https://github.com/XanaduAI/pennylane/pull/331)

* The deprecated `qml.expval.Observable` syntax has been removed.
  [(#267)](https://github.com/XanaduAI/pennylane/pull/267)

* Remainder of the unittest-style tests were ported to pytest.
  [(#310)](https://github.com/XanaduAI/pennylane/pull/310)

* The `do_queue` argument for operations now only takes effect
  within QNodes. Outside of QNodes, operations can now be instantiated
  without needing to specify `do_queue`.
  [(#359)](https://github.com/XanaduAI/pennylane/pull/359)

<h3>Documentation</h3>

* The docs are rewritten and restructured to contain a code introduction section as well as an API section.
  [(#314)](https://github.com/XanaduAI/pennylane/pull/275)

* Added Ising model example to the tutorials
  [(#319)](https://github.com/XanaduAI/pennylane/pull/319)

* Added tutorial for QAOA on MaxCut problem
  [(#328)](https://github.com/XanaduAI/pennylane/pull/328)

* Added QGAN flow chart figure to its tutorial
  [(#333)](https://github.com/XanaduAI/pennylane/pull/333)

* Added missing figures for gallery thumbnails of state-preparation
  and QGAN tutorials
  [(#326)](https://github.com/XanaduAI/pennylane/pull/326)

* Fixed typos in the state preparation tutorial
  [(#321)](https://github.com/XanaduAI/pennylane/pull/321)

* Fixed bug in VQE tutorial 3D plots
  [(#327)](https://github.com/XanaduAI/pennylane/pull/327)

<h3>Bug fixes</h3>

* Fixed typo in measurement type error message in qnode.py
  [(#341)](https://github.com/XanaduAI/pennylane/pull/341)

<h3>Contributors</h3>

This release contains contributions from (in alphabetical order):

Shahnawaz Ahmed, Ville Bergholm, Aroosa Ijaz, Josh Izaac, Nathan Killoran, Angus Lowe,
Johannes Jakob Meyer, Maria Schuld, Antal Száva, Roeland Wiersema.

# Release 0.5.0

<h3>New features since last release</h3>

* Adds a new optimizer, `qml.QNGOptimizer`, which optimizes QNodes using
  quantum natural gradient descent. See https://arxiv.org/abs/1909.02108
  for more details.
  [(#295)](https://github.com/XanaduAI/pennylane/pull/295)
  [(#311)](https://github.com/XanaduAI/pennylane/pull/311)

* Adds a new QNode method, `QNode.metric_tensor()`,
  which returns the block-diagonal approximation to the Fubini-Study
  metric tensor evaluated on the attached device.
  [(#295)](https://github.com/XanaduAI/pennylane/pull/295)

* Sampling support: QNodes can now return a specified number of samples
  from a given observable via the top-level `pennylane.sample()` function.
  To support this on plugin devices, there is a new `Device.sample` method.

  Calculating gradients of QNodes that involve sampling is not possible.
  [(#256)](https://github.com/XanaduAI/pennylane/pull/256)

* `default.qubit` has been updated to provide support for sampling.
  [(#256)](https://github.com/XanaduAI/pennylane/pull/256)

* Added controlled rotation gates to PennyLane operations and `default.qubit` plugin.
  [(#251)](https://github.com/XanaduAI/pennylane/pull/251)

<h3>Breaking changes</h3>

* The method `Device.supported` was removed, and replaced with the methods
  `Device.supports_observable` and `Device.supports_operation`.
  Both methods can be called with string arguments (`dev.supports_observable('PauliX')`) and
  class arguments (`dev.supports_observable(qml.PauliX)`).
  [(#276)](https://github.com/XanaduAI/pennylane/pull/276)

* The following CV observables were renamed to comply with the new Operation/Observable
  scheme: `MeanPhoton` to `NumberOperator`, `Homodyne` to `QuadOperator` and `NumberState` to `FockStateProjector`.
  [(#254)](https://github.com/XanaduAI/pennylane/pull/254)

<h3>Improvements</h3>

* The `AmplitudeEmbedding` function now provides options to normalize and
  pad features to ensure a valid state vector is prepared.
  [(#275)](https://github.com/XanaduAI/pennylane/pull/275)

* Operations can now optionally specify generators, either as existing PennyLane
  operations, or by providing a NumPy array.
  [(#295)](https://github.com/XanaduAI/pennylane/pull/295)
  [(#313)](https://github.com/XanaduAI/pennylane/pull/313)

* Adds a `Device.parameters` property, so that devices can view a dictionary mapping free
  parameters to operation parameters. This will allow plugin devices to take advantage
  of parametric compilation.
  [(#283)](https://github.com/XanaduAI/pennylane/pull/283)

* Introduces two enumerations: `Any` and `All`, representing any number of wires
  and all wires in the system respectively. They can be imported from
  `pennylane.operation`, and can be used when defining the `Operation.num_wires`
  class attribute of operations.
  [(#277)](https://github.com/XanaduAI/pennylane/pull/277)

  As part of this change:

  - `All` is equivalent to the integer 0, for backwards compatibility with the
    existing test suite

  - `Any` is equivalent to the integer -1 to allow numeric comparison
    operators to continue working

  - An additional validation is now added to the `Operation` class,
    which will alert the user that an operation with `num_wires = All`
    is being incorrectly.

* The one-qubit rotations in `pennylane.plugins.default_qubit` no longer depend on Scipy's `expm`. Instead
  they are calculated with Euler's formula.
  [(#292)](https://github.com/XanaduAI/pennylane/pull/292)

* Creates an `ObservableReturnTypes` enumeration class containing `Sample`,
  `Variance` and `Expectation`. These new values can be assigned to the `return_type`
  attribute of an `Observable`.
  [(#290)](https://github.com/XanaduAI/pennylane/pull/290)

* Changed the signature of the `RandomLayer` and `RandomLayers` templates to have a fixed seed by default.
  [(#258)](https://github.com/XanaduAI/pennylane/pull/258)

* `setup.py` has been cleaned up, removing the non-working shebang,
  and removing unused imports.
  [(#262)](https://github.com/XanaduAI/pennylane/pull/262)

<h3>Documentation</h3>

* A documentation refactor to simplify the tutorials and
  include Sphinx-Gallery.
  [(#291)](https://github.com/XanaduAI/pennylane/pull/291)

  - Examples and tutorials previously split across the `examples/`
    and `doc/tutorials/` directories, in a mixture of ReST and Jupyter notebooks,
    have been rewritten as Python scripts with ReST comments in a single location,
    the `examples/` folder.

  - Sphinx-Gallery is used to automatically build and run the tutorials.
    Rendered output is displayed in the Sphinx documentation.

  - Links are provided at the top of every tutorial page for downloading the
    tutorial as an executable python script, downloading the tutorial
    as a Jupyter notebook, or viewing the notebook on GitHub.

  - The tutorials table of contents have been moved to a single quick start page.

* Fixed a typo in `QubitStateVector`.
  [(#296)](https://github.com/XanaduAI/pennylane/pull/296)

* Fixed a typo in the `default_gaussian.gaussian_state` function.
  [(#293)](https://github.com/XanaduAI/pennylane/pull/293)

* Fixed a typo in the gradient recipe within the `RX`, `RY`, `RZ`
  operation docstrings.
  [(#248)](https://github.com/XanaduAI/pennylane/pull/248)

* Fixed a broken link in the tutorial documentation, as a
  result of the `qml.expval.Observable` deprecation.
  [(#246)](https://github.com/XanaduAI/pennylane/pull/246)

<h3>Bug fixes</h3>

* Fixed a bug where a `PolyXP` observable would fail if applied to subsets
  of wires on `default.gaussian`.
  [(#277)](https://github.com/XanaduAI/pennylane/pull/277)

<h3>Contributors</h3>

This release contains contributions from (in alphabetical order):

Simon Cross, Aroosa Ijaz, Josh Izaac, Nathan Killoran, Johannes Jakob Meyer,
Rohit Midha, Nicolás Quesada, Maria Schuld, Antal Száva, Roeland Wiersema.

# Release 0.4.0

<h3>New features since last release</h3>

* `pennylane.expval()` is now a top-level *function*, and is no longer
  a package of classes. For now, the existing `pennylane.expval.Observable`
  interface continues to work, but will raise a deprecation warning.
  [(#232)](https://github.com/XanaduAI/pennylane/pull/232)

* Variance support: QNodes can now return the variance of observables,
  via the top-level `pennylane.var()` function. To support this on
  plugin devices, there is a new `Device.var` method.

  The following observables support analytic gradients of variances:

  - All qubit observables (requiring 3 circuit evaluations for involutory
    observables such as `Identity`, `X`, `Y`, `Z`; and 5 circuit evals for
    non-involutary observables, currently only `qml.Hermitian`)

  - First-order CV observables (requiring 5 circuit evaluations)

  Second-order CV observables support numerical variance gradients.

* `pennylane.about()` function added, providing details
  on current PennyLane version, installed plugins, Python,
  platform, and NumPy versions [(#186)](https://github.com/XanaduAI/pennylane/pull/186)

* Removed the logic that allowed `wires` to be passed as a positional
  argument in quantum operations. This allows us to raise more useful
  error messages for the user if incorrect syntax is used.
  [(#188)](https://github.com/XanaduAI/pennylane/pull/188)

* Adds support for multi-qubit expectation values of the `pennylane.Hermitian()`
  observable [(#192)](https://github.com/XanaduAI/pennylane/pull/192)

* Adds support for multi-qubit expectation values in `default.qubit`.
  [(#202)](https://github.com/XanaduAI/pennylane/pull/202)

* Organize templates into submodules [(#195)](https://github.com/XanaduAI/pennylane/pull/195).
  This included the following improvements:

  - Distinguish embedding templates from layer templates.

  - New random initialization functions supporting the templates available
    in the new submodule `pennylane.init`.

  - Added a random circuit template (`RandomLayers()`), in which rotations and 2-qubit gates are randomly
    distributed over the wires

  - Add various embedding strategies

<h3>Breaking changes</h3>

* The `Device` methods `expectations`, `pre_expval`, and `post_expval` have been
  renamed to `observables`, `pre_measure`, and `post_measure` respectively.
  [(#232)](https://github.com/XanaduAI/pennylane/pull/232)

<h3>Improvements</h3>

* `default.qubit` plugin now uses `np.tensordot` when applying quantum operations
  and evaluating expectations, resulting in significant speedup
  [(#239)](https://github.com/XanaduAI/pennylane/pull/239),
  [(#241)](https://github.com/XanaduAI/pennylane/pull/241)

* PennyLane now allows division of quantum operation parameters by a constant
  [(#179)](https://github.com/XanaduAI/pennylane/pull/179)

* Portions of the test suite are in the process of being ported to pytest.
  Note: this is still a work in progress.

  Ported tests include:

  - `test_ops.py`
  - `test_about.py`
  - `test_classical_gradients.py`
  - `test_observables.py`
  - `test_measure.py`
  - `test_init.py`
  - `test_templates*.py`
  - `test_ops.py`
  - `test_variable.py`
  - `test_qnode.py` (partial)

<h3>Bug fixes</h3>

* Fixed a bug in `Device.supported`, which would incorrectly
  mark an operation as supported if it shared a name with an
  observable [(#203)](https://github.com/XanaduAI/pennylane/pull/203)

* Fixed a bug in `Operation.wires`, by explicitly casting the
  type of each wire to an integer [(#206)](https://github.com/XanaduAI/pennylane/pull/206)

* Removed code in PennyLane which configured the logger,
  as this would clash with users' configurations
  [(#208)](https://github.com/XanaduAI/pennylane/pull/208)

* Fixed a bug in `default.qubit`, in which `QubitStateVector` operations
  were accidentally being cast to `np.float` instead of `np.complex`.
  [(#211)](https://github.com/XanaduAI/pennylane/pull/211)


<h3>Contributors</h3>

This release contains contributions from:

Shahnawaz Ahmed, riveSunder, Aroosa Ijaz, Josh Izaac, Nathan Killoran, Maria Schuld.

# Release 0.3.1

<h3>Bug fixes</h3>

* Fixed a bug where the interfaces submodule was not correctly being packaged via setup.py

# Release 0.3.0

<h3>New features since last release</h3>

* PennyLane now includes a new `interfaces` submodule, which enables QNode integration with additional machine learning libraries.
* Adds support for an experimental PyTorch interface for QNodes
* Adds support for an experimental TensorFlow eager execution interface for QNodes
* Adds a PyTorch+GPU+QPU tutorial to the documentation
* Documentation now includes links and tutorials including the new [PennyLane-Forest](https://github.com/rigetti/pennylane-forest) plugin.

<h3>Improvements</h3>

* Printing a QNode object, via `print(qnode)` or in an interactive terminal, now displays more useful information regarding the QNode,
  including the device it runs on, the number of wires, it's interface, and the quantum function it uses:

  ```python
  >>> print(qnode)
  <QNode: device='default.qubit', func=circuit, wires=2, interface=PyTorch>
  ```

<h3>Contributors</h3>

This release contains contributions from:

Josh Izaac and Nathan Killoran.


# Release 0.2.0

<h3>New features since last release</h3>

* Added the `Identity` expectation value for both CV and qubit models [(#135)](https://github.com/XanaduAI/pennylane/pull/135)
* Added the `templates.py` submodule, containing some commonly used QML models to be used as ansatz in QNodes [(#133)](https://github.com/XanaduAI/pennylane/pull/133)
* Added the `qml.Interferometer` CV operation [(#152)](https://github.com/XanaduAI/pennylane/pull/152)
* Wires are now supported as free QNode parameters [(#151)](https://github.com/XanaduAI/pennylane/pull/151)
* Added ability to update stepsizes of the optimizers [(#159)](https://github.com/XanaduAI/pennylane/pull/159)

<h3>Improvements</h3>

* Removed use of hardcoded values in the optimizers, made them parameters (see [#131](https://github.com/XanaduAI/pennylane/pull/131) and [#132](https://github.com/XanaduAI/pennylane/pull/132))
* Created the new `PlaceholderExpectation`, to be used when both CV and qubit expval modules contain expectations with the same name
* Provide a way for plugins to view the operation queue _before_ applying operations. This allows for on-the-fly modifications of
  the queue, allowing hardware-based plugins to support the full range of qubit expectation values. [(#143)](https://github.com/XanaduAI/pennylane/pull/143)
* QNode return values now support _any_ form of sequence, such as lists, sets, etc. [(#144)](https://github.com/XanaduAI/pennylane/pull/144)
* CV analytic gradient calculation is now more robust, allowing for operations which may not themselves be differentiated, but have a
  well defined `_heisenberg_rep` method, and so may succeed operations that are analytically differentiable [(#152)](https://github.com/XanaduAI/pennylane/pull/152)

<h3>Bug fixes</h3>

* Fixed a bug where the variational classifier example was not batching when learning parity (see [#128](https://github.com/XanaduAI/pennylane/pull/128) and [#129](https://github.com/XanaduAI/pennylane/pull/129))
* Fixed an inconsistency where some initial state operations were documented as accepting complex parameters - all operations
  now accept real values [(#146)](https://github.com/XanaduAI/pennylane/pull/146)

<h3>Contributors</h3>

This release contains contributions from:

Christian Gogolin, Josh Izaac, Nathan Killoran, and Maria Schuld.


# Release 0.1.0

Initial public release.

<h3>Contributors</h3>
This release contains contributions from:

Ville Bergholm, Josh Izaac, Maria Schuld, Christian Gogolin, and Nathan Killoran.<|MERGE_RESOLUTION|>--- conflicted
+++ resolved
@@ -2,7 +2,6 @@
 
 <h3>New features since last release</h3>
 
-<<<<<<< HEAD
 * Custom gradient transforms can now be created using the new
   `@qml.gradients.gradient_transform` decorator on a batch-tape transform.
   [(#1589)](https://github.com/PennyLaneAI/pennylane/pull/1589)
@@ -47,12 +46,10 @@
   >>> qml.grad(qml.gradients.param_shift(circuit))(0.5)
   tensor(-0.87758256, requires_grad=True)
   ```
-=======
 
 * A new pytorch device, `qml.device('default.qubit.torch', wires=wires)`, supports
   backpropogation with the torch interface.
   [(#1225)](https://github.com/PennyLaneAI/pennylane/pull/1360)
->>>>>>> 8a1d20a0
 
 * The ability to define *batch* transforms has been added via the new
   `@qml.batch_transform` decorator.
