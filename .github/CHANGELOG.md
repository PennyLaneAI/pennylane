# Release 0.17.0 (current release)

<h3>New features since the last release</h3>

<h4>Circuit optimization</h4>

* PennyLane can now perform quantum circuit optimization using the
  top-level transform `qml.compile`. The `compile` transform allows you
  to chain together sequences of tape and quantum function transforms
  into custom circuit optimization pipelines.
  [(#1475)](https://github.com/PennyLaneAI/pennylane/pull/1475)

  For example, take the following decorated quantum function:

  ```python
  dev = qml.device('default.qubit', wires=[0, 1, 2])

  @qml.qnode(dev)
  @qml.compile()
  def qfunc(x, y, z):
      qml.Hadamard(wires=0)
      qml.Hadamard(wires=1)
      qml.Hadamard(wires=2)
      qml.RZ(z, wires=2)
      qml.CNOT(wires=[2, 1])
      qml.RX(z, wires=0)
      qml.CNOT(wires=[1, 0])
      qml.RX(x, wires=0)
      qml.CNOT(wires=[1, 0])
      qml.RZ(-z, wires=2)
      qml.RX(y, wires=2)
      qml.PauliY(wires=2)
      qml.CZ(wires=[1, 2])
      return qml.expval(qml.PauliZ(wires=0))
  ```

  The default behaviour of `qml.compile` is to apply a sequence of three
  transforms: `commute_controlled`, `cancel_inverses`, and then `merge_rotations`.

  ```pycon
  >>> print(qml.draw(qfunc)(0.2, 0.3, 0.4))
   0: ──H───RX(0.6)──────────────────┤ ⟨Z⟩
   1: ──H──╭X────────────────────╭C──┤
   2: ──H──╰C────────RX(0.3)──Y──╰Z──┤
  ```

  The `qml.compile` transform is flexible and accepts a custom pipeline
  of tape and quantum function transforms (you can even write your own!).
  For example, if we wanted to only push single-qubit gates through
  controlled gates and cancel adjacent inverses, we could do:

  ```pycon
  >>> from pennylane.transforms import commute_controlled, cancel_inverses
  >>> pipeline = [commute_controlled, cancel_inverses]
  >>> compiled_qfunc = qml.compile(pipeline=pipeline)(qfunc)
  >>> compiled_qnode = qml.QNode(compiled_qfunc, dev)
  >>> print(qml.draw(compiled_qnode)(0.2, 0.3, 0.4))
   0: ──H───RX(0.4)──RX(0.2)─────────────────────────────┤ ⟨Z⟩
   1: ──H──╭X────────────────────────────────────╭CY─────┤
   2: ──H──╰C────────RZ(0.4)──RZ(-0.4)──RX(0.3)──╰CY──Y──┤
  ```

  The following compilation transforms have been added and are also available
  to use, either independently, or within a `qml.compile` pipeline:

  * `commute_controlled`: push commuting single-qubit gates through controlled operations.
    [(#1464)](https://github.com/PennyLaneAI/pennylane/pull/1464)

  * `cancel_inverses`: removes adjacent pairs of operations that cancel out.
    [(#1455)](https://github.com/PennyLaneAI/pennylane/pull/1455)

  * `merge_rotations`: combines adjacent rotation gates of
    the same type into a single gate, including controlled rotations.
    [(#1455)](https://github.com/PennyLaneAI/pennylane/pull/1455)

  * `single_qubit_fusion`: acts on all sequences of
    single-qubit operations in a quantum function, and converts each
    sequence to a single `Rot` gate.
    [(#1458)](https://github.com/PennyLaneAI/pennylane/pull/1458)

  For more details on `qml.compile` and the available compilation transforms, see
  [the compilation documentation](https://pennylane.readthedocs.io/en/stable/code/qml_transforms.html#transforms-for-circuit-compilation).

<h4>QNodes are even more powerful</h4>

* Computational basis samples directly from the underlying device can
  now be returned directly from QNodes via `qml.sample()`.
  [(#1441)](https://github.com/PennyLaneAI/pennylane/pull/1441)

  ```python
  dev = qml.device("default.qubit", wires=3, shots=5)

  @qml.qnode(dev)
  def circuit_1():
      qml.Hadamard(wires=0)
      qml.Hadamard(wires=1)
      return qml.sample()

  @qml.qnode(dev)
  def circuit_2():
      qml.Hadamard(wires=0)
      qml.Hadamard(wires=1)
      return qml.sample(wires=[0,2])    # no observable provided and wires specified
  ```

  ```pycon
  >>> print(circuit_1())
  [[1, 0, 0],
   [1, 1, 0],
   [1, 0, 0],
   [0, 0, 0],
   [0, 1, 0]]

  >>> print(circuit_2())
  [[1, 0],
   [1, 0],
   [1, 0],
   [0, 0],
   [0, 0]]

  >>> print(qml.draw(circuit_2)())
   0: ──H──╭┤ Sample[basis]
   1: ──H──│┤
   2: ─────╰┤ Sample[basis]
  ```

* The new `qml.apply` function can be used to add operations that might have
  already been instantiated elsewhere to the QNode and other queuing contexts:
  [(#1433)](https://github.com/PennyLaneAI/pennylane/pull/1433)

  ```python
  op = qml.RX(0.4, wires=0)
  dev = qml.device("default.qubit", wires=2)

  @qml.qnode(dev)
  def circuit(x):
      qml.RY(x, wires=0)
      qml.apply(op)
      return qml.expval(qml.PauliZ(0))
  ```

  ```pycon
  >>> print(qml.draw(circuit)(0.6))
  0: ──RY(0.6)──RX(0.4)──┤ ⟨Z⟩
  ```

  Previously instantiated measurements can also be applied to QNodes.

<h4>Device Resource Tracker</h4>

* The new Device Tracker capabilities allows for flexible and versatile tracking of executions,
  even inside parameter-shift gradients. This functionality will improve the ease of monitoring
  large batches and remote jobs.
  [(#1355)](https://github.com/PennyLaneAI/pennylane/pull/1355)

  ```python
  dev = qml.device('default.qubit', wires=1, shots=100)

  @qml.qnode(dev, diff_method="parameter-shift")
  def circuit(x):
      qml.RX(x, wires=0)
      return qml.expval(qml.PauliZ(0))

  x = np.array(0.1)

  with qml.Tracker(circuit.device) as tracker:
      qml.grad(circuit)(x)
  ```

  ```pycon
  >>> tracker.totals
  {'executions': 3, 'shots': 300, 'batches': 1, 'batch_len': 2}
  >>> tracker.history
  {'executions': [1, 1, 1],
   'shots': [100, 100, 100],
   'batches': [1],
   'batch_len': [2]}
  >>> tracker.latest
  {'batches': 1, 'batch_len': 2}
  ```

  Users can also provide a custom function to the `callback` keyword that gets called each time
  the information is updated.  This functionality allows users to monitor remote jobs or large
  parameter-shift batches.

  ```pycon
  >>> def shots_info(totals, history, latest):
  ...     print("Total shots: ", totals['shots'])
  >>> with qml.Tracker(circuit.device, callback=shots_info) as tracker:
  ...     qml.grad(circuit)(0.1)
  Total shots:  100
  Total shots:  200
  Total shots:  300
  Total shots:  300
  ```

<h4>Containerization support</h4>

* Docker support for building PennyLane with support for all interfaces (TensorFlow,
  Torch, and Jax), as well as device plugins and QChem, for GPUs and CPUs, has been added.
  [(#1391)](https://github.com/PennyLaneAI/pennylane/pull/1391)

<<<<<<< HEAD
  The build process using Docker and `make` requires that the repository source
  code is cloned or downloaded from GitHub. Visit the the detailed description
  for an [extended list of
  options](https://pennylane.readthedocs.io/en/stable/development/guide/installation.html#installation).
=======
  The build process using Docker and `make` requires that the repository source code
  is cloned or downloaded from GitHub, and provides the following options:

  * Building a core PennyLane image:
  ```
  make -f docker/Makefile build-base
  ```

  * Building a PennyLane image with the TensorFlow interface (change `interface-name` for other interfaces):
  ```
  make -f docker/Makefile build-interface interface-name=tensorflow
  ```

  * Building a PennyLane image with the Qiskit plugin (change `plugin-name` for other plugins):
  ```
  make -f docker/Makefile build-plugin plugin-name=qiskit
  ```

  * Building the PennyLane-QChem image:
  ```
  make -f docker/Makefile build-qchem
  ```
>>>>>>> f53e5c8b

<h4>Improved Hamiltonian simulations</h4>

* Added a sparse Hamiltonian observable and the functionality to support computing its expectation
  value with `default.qubit`. [(#1398)](https://github.com/PennyLaneAI/pennylane/pull/1398)

  For example, the following QNode returns the expectation value of a sparse Hamiltonian:

  ```python
  dev = qml.device("default.qubit", wires=2)

  @qml.qnode(dev, diff_method="parameter-shift")
  def circuit(param, H):
      qml.PauliX(0)
      qml.SingleExcitation(param, wires=[0, 1])
      return qml.expval(qml.SparseHamiltonian(H, [0, 1]))
  ```

  We can execute this QNode, passing in a sparse identity matrix:

  ```pycon
  >>> print(circuit([0.5], scipy.sparse.eye(4).tocoo()))
  0.9999999999999999
  ```

  The expectation value of the sparse Hamiltonian is computed directly, which leads to executions
  that are faster by orders of magnitude. Note that "parameter-shift" is the only differentiation
  method that is currently supported when the observable is a sparse Hamiltonian.

* VQE problems can now be intuitively set up by passing the Hamiltonian
  as an observable. [(#1474)](https://github.com/PennyLaneAI/pennylane/pull/1474)

  ``` python
  dev = qml.device("default.qubit", wires=2)
  H = qml.Hamiltonian([1., 2., 3.],  [qml.PauliZ(0), qml.PauliY(0), qml.PauliZ(1)])
  w = qml.init.strong_ent_layers_uniform(1, 2, seed=1967)

  @qml.qnode(dev)
  def circuit(w):
      qml.templates.StronglyEntanglingLayers(w, wires=range(2))
      return qml.expval(H)
  ```

  ```pycon
  >>> print(circuit(w))
  -1.5133943637878295
  >>> print(qml.grad(circuit)(w))
  [[[-8.32667268e-17  1.39122955e+00 -9.12462052e-02]
  [ 1.02348685e-16 -7.77143238e-01 -1.74708049e-01]]]
  ```

  Note that other measurement types like `var(H)` or `sample(H)`, as well
  as multiple expectations like `expval(H1), expval(H2)` are not supported.

* Added functionality to compute the sparse matrix representation of a `qml.Hamiltonian` object.
  [(#1394)](https://github.com/PennyLaneAI/pennylane/pull/1394)

<h4>New gradients module</h4>

* A new gradients module `qml.gradients` has been added, which provides
  differentiable quantum gradient transforms.
  [(#1476)](https://github.com/PennyLaneAI/pennylane/pull/1476)
  [(#1479)](https://github.com/PennyLaneAI/pennylane/pull/1479)
  [(#1486)](https://github.com/PennyLaneAI/pennylane/pull/1486)

  Available quantum gradient transforms include:

  - `qml.gradients.finite_diff`
  - `qml.gradients.param_shift`
  - `qml.gradients.param_shift_cv`

  For example,

  ```pycon
  >>> params = np.array([0.3,0.4,0.5], requires_grad=True)
  >>> with qml.tape.JacobianTape() as tape:
  ...     qml.RX(params[0], wires=0)
  ...     qml.RY(params[1], wires=0)
  ...     qml.RX(params[2], wires=0)
  ...     qml.expval(qml.PauliZ(0))
  ...     qml.var(qml.PauliZ(0))
  >>> tape.trainable_params = {0, 1, 2}
  >>> gradient_tapes, fn = qml.gradients.finite_diff(tape)
  >>> res = dev.batch_execute(gradient_tapes)
  >>> fn(res)
  array([[-0.69688381, -0.32648317, -0.68120105],
         [ 0.8788057 ,  0.41171179,  0.85902895]])
  ```

<h4>Even more new operations and templates</h4>

* Grover Diffusion Operator template added.
  [(#1442)](https://github.com/PennyLaneAI/pennylane/pull/1442)

  For example, if we have an oracle that marks the "all ones" state with a
  negative sign:

  ```python
  n_wires = 3
  wires = list(range(n_wires))

  def oracle():
      qml.Hadamard(wires[-1])
      qml.Toffoli(wires=wires)
      qml.Hadamard(wires[-1])
  ```

  We can perform [Grover's Search Algorithm](https://en.wikipedia.org/wiki/Grover%27s_algorithm):

  ```python
  dev = qml.device('default.qubit', wires=wires)

  @qml.qnode(dev)
  def GroverSearch(num_iterations=1):
      for wire in wires:
          qml.Hadamard(wire)

      for _ in range(num_iterations):
          oracle()
          qml.templates.GroverOperator(wires=wires)

      return qml.probs(wires)
  ```

  We can see this circuit yields the marked state with high probability:

  ```pycon
  >>> GroverSearch(num_iterations=1)
  tensor([0.03125, 0.03125, 0.03125, 0.03125, 0.03125, 0.03125, 0.03125,
          0.78125], requires_grad=True)
  >>> GroverSearch(num_iterations=2)
  tensor([0.0078125, 0.0078125, 0.0078125, 0.0078125, 0.0078125, 0.0078125,
      0.0078125, 0.9453125], requires_grad=True)
  ```

* A decomposition has been added to `QubitUnitary` that makes the
  single-qubit case fully differentiable in all interfaces. Furthermore,
  a quantum function transform, `unitary_to_rot()`, has been added to decompose all
  single-qubit instances of `QubitUnitary` in a quantum circuit.
  [(#1427)](https://github.com/PennyLaneAI/pennylane/pull/1427)

  Instances of `QubitUnitary` may now be decomposed directly to `Rot`
  operations, or `RZ` operations if the input matrix is diagonal. For
  example, let

  ```python
  >>> U = np.array([
      [-0.28829348-0.78829734j,  0.30364367+0.45085995j],
      [ 0.53396245-0.10177564j,  0.76279558-0.35024096j]
  ])
  ```

  Then, we can compute the decomposition as:

  ```pycon
  >>> qml.QubitUnitary.decomposition(U, wires=0)
  [Rot(-0.24209530281458358, 1.1493817777199102, 1.733058145303424, wires=[0])]
  ```

  We can also apply the transform directly to a quantum function, and compute the
  gradients of parameters used to construct the unitary matrices.

  ```python
  def qfunc_with_qubit_unitary(angles):
      z, x = angles[0], angles[1]

      Z_mat = np.array([[np.exp(-1j * z / 2), 0.0], [0.0, np.exp(1j * z / 2)]])

      c = np.cos(x / 2)
      s = np.sin(x / 2) * 1j
      X_mat = np.array([[c, -s], [-s, c]])

      qml.Hadamard(wires="a")
      qml.QubitUnitary(Z_mat, wires="a")
      qml.QubitUnitary(X_mat, wires="b")
      qml.CNOT(wires=["b", "a"])
      return qml.expval(qml.PauliX(wires="a"))
  ```

  ```pycon
  >>> dev = qml.device("default.qubit", wires=["a", "b"])
  >>> transformed_qfunc = qml.transforms.unitary_to_rot(qfunc_with_qubit_unitary)
  >>> transformed_qnode = qml.QNode(transformed_qfunc, dev)
  >>> input = np.array([0.3, 0.4], requires_grad=True)
  >>> transformed_qnode(input)
  tensor(0.95533649, requires_grad=True)
  >>> qml.grad(transformed_qnode)(input)
  array([-0.29552021,  0.        ])
  ```

* Ising YY gate functionality added.
  [(#1358)](https://github.com/PennyLaneAI/pennylane/pull/1358)


<h3>Improvements</h3>

* The `step` and `step_and_cost` methods of `QNGOptimizer` now accept a custom `grad_fn`
  keyword argument to use for gradient computations.
  [(#1487)](https://github.com/PennyLaneAI/pennylane/pull/1487)

* The precision used by `default.qubit.jax` now matches the float precision
  indicated by
  ```python
  from jax.config import config
  config.read('jax_enable_x64')
  ```
  where `True` means `float64`/`complex128` and `False` means `float32`/`complex64`.
  [(#1485)](https://github.com/PennyLaneAI/pennylane/pull/1485)

* The `./pennylane/ops/qubit.py` file is broken up into a folder of six separate files.
  [(#1467)](https://github.com/PennyLaneAI/pennylane/pull/1467)

* Changed to using commas as the separator of wires in the string
  representation of `qml.Hamiltonian` objects for multi-qubit terms.
  [(#1465)](https://github.com/PennyLaneAI/pennylane/pull/1465)

* Changed to using `np.object_` instead of `np.object` as per the NumPy
  deprecations starting version 1.20.
  [(#1466)](https://github.com/PennyLaneAI/pennylane/pull/1466)

* Change the order of the covariance matrix and the vector of means internally
  in `default.gaussian`. [(#1331)](https://github.com/PennyLaneAI/pennylane/pull/1331)

* Added the `id` attribute to templates. [(#1438)](https://github.com/PennyLaneAI/pennylane/pull/1438)

* The `qml.math` module, for framework-agnostic tensor manipulation,
  has two new functions available:
  [(#1490)](https://github.com/PennyLaneAI/pennylane/pull/1490)

  - `qml.math.get_trainable_indices(sequence_of_tensors)`: returns the indices corresponding to
    trainable tensors in the input sequence.

  - `qml.math.unwrap(sequence_of_tensors)`: unwraps a sequence of tensor-like objects to NumPy
    arrays.

  In addition, the behaviour of `qml.math.requires_grad` has been improved in order to
  correctly determine trainability during Autograd and JAX backwards passes.

* A new tape method, `tape.unwrap()` is added. This method is a context manager; inside the
  context, the tape's parameters are unwrapped to NumPy arrays and floats, and the trainable
  parameter indices are set.
  [(#1491)](https://github.com/PennyLaneAI/pennylane/pull/1491)

  These changes are temporary, and reverted on exiting the context.

  ```pycon
  >>> with tf.GradientTape():
  ...     with qml.tape.QuantumTape() as tape:
  ...         qml.RX(tf.Variable(0.1), wires=0)
  ...         qml.RY(tf.constant(0.2), wires=0)
  ...         qml.RZ(tf.Variable(0.3), wires=0)
  ...     with tape.unwrap():
  ...         print("Trainable params:", tape.trainable_params)
  ...         print("Unwrapped params:", tape.get_parameters())
  Trainable params: {0, 2}
  Unwrapped params: [0.1, 0.3]
  >>> print("Original parameters:", tape.get_parameters())
  Original parameters: [<tf.Variable 'Variable:0' shape=() dtype=float32, numpy=0.1>,
    <tf.Variable 'Variable:0' shape=() dtype=float32, numpy=0.3>]
  ```

  In addition, `qml.tape.Unwrap` is a context manager that unwraps multiple tapes:

  ```pycon
  >>> with qml.tape.Unwrap(tape1, tape2):
  ```

<h3>Breaking changes</h3>

* Removed the deprecated tape methods `get_resources` and `get_depth` as they are
  superseded by the `specs` tape attribute.
  [(#1522)](https://github.com/PennyLaneAI/pennylane/pull/1522)

* Specifying `shots=None` with `qml.sample` was previously deprecated.
  From this release onwards, setting `shots=None` when sampling will
  raise an error.
  [(#1522)](https://github.com/PennyLaneAI/pennylane/pull/1522)

* The existing `pennylane.collections.apply` function is no longer accessible
  via `qml.apply`, and needs to be imported directly from the `collections`
  package.
  [(#1358)](https://github.com/PennyLaneAI/pennylane/pull/1358)

<h3>Bug fixes</h3>

* Fixes a bug in `qml.adjoint` and `qml.ctrl`
  where the adjoint of operations outside of a `QNode` or a `QuantumTape` could
  not be obtained.
  [(#1532)](https://github.com/PennyLaneAI/pennylane/pull/1532)

* Fixes a bug in `GradientDescentOptimizer` and `NesterovMomentumOptimizer`
  where a cost function with one trainable parameter and non-trainable
  parameters raised an error.
  [(#1495)](https://github.com/PennyLaneAI/pennylane/pull/1495)

* Fixed an example in the documentation's
  [introduction to numpy gradients](https://pennylane.readthedocs.io/en/stable/introduction/interfaces/numpy.html), where
  the wires were a non-differentiable argument to the QNode.
  [(#1499)](https://github.com/PennyLaneAI/pennylane/pull/1499)

* Fixed a bug where the adjoint of `qml.QFT` when using the `qml.adjoint` function
  was not correctly computed.
  [(#1451)](https://github.com/PennyLaneAI/pennylane/pull/1451)

* Fixed the differentiability of the operation`IsingYY` for Autograd, Jax and Tensorflow.
  [(#1425)](https://github.com/PennyLaneAI/pennylane/pull/1425)

* Fixed a bug in the `torch` interface that prevented gradients from being
  computed on a GPU. [(#1426)](https://github.com/PennyLaneAI/pennylane/pull/1426)

* Quantum function transforms now preserve the format of the measurement
  results, so that a single measurement returns a single value rather than
  an array with a single element. [(#1434)](https://github.com/PennyLaneAI/pennylane/pull/1434)

* Fixed a bug in the parameter-shift Hessian implementation, which resulted
  in the incorrect Hessian being returned for a cost function
  that performed post-processing on a vector-valued QNode.
  [(#1436)](https://github.com/PennyLaneAI/pennylane/pull/1436)

* Fixed a bug in the initialization of `QubitUnitary` where the size of
  the matrix was not checked against the number of wires.
  [(#1439)](https://github.com/PennyLaneAI/pennylane/pull/1439)

<h3>Documentation</h3>

* Improved Contribution Guide and Pull Requests Guide.
  [(#1461)](https://github.com/PennyLaneAI/pennylane/pull/1461)

* Examples have been added to clarify use of the continuous-variable
  `FockStateVector` operation in the multi-mode case.
  [(#1472)](https://github.com/PennyLaneAI/pennylane/pull/1472)

<h3>Contributors</h3>

This release contains contributions from (in alphabetical order):

Juan Miguel Arrazola, Olivia Di Matteo, Anthony Hayes, Theodor Isacsson, Josh
Izaac, Soran Jahangiri, Nathan Killoran, Arshpreet Singh Khangura, Leonhard
Kunczik, Christina Lee, Romain Moyard, Lee James O'Riordan, Ashish Panigrahi,
Nahum Sá, Maria Schuld, Jay Soni, Antal Száva, David Wierichs.


# Release 0.16.0

<h4>First class support for quantum kernels</h4>

* The new `qml.kernels` module provides basic functionalities for [working with quantum
  kernels](https://pennylane.readthedocs.io/en/stable/code/qml_kernels.html) as
  well as post-processing methods to mitigate sampling errors and device noise:
  [(#1102)](https://github.com/PennyLaneAI/pennylane/pull/1102)

  ```python

  num_wires = 6
  wires = range(num_wires)
  dev = qml.device('default.qubit', wires=wires)

  @qml.qnode(dev)
  def kernel_circuit(x1, x2):
      qml.templates.AngleEmbedding(x1, wires=wires)
      qml.adjoint(qml.templates.AngleEmbedding)(x2, wires=wires)
      return qml.probs(wires)

  kernel = lambda x1, x2: kernel_circuit(x1, x2)[0]
  X_train = np.random.random((10, 6))
  X_test = np.random.random((5, 6))

  # Create symmetric square kernel matrix (for training)
  K = qml.kernels.square_kernel_matrix(X_train, kernel)

  # Compute kernel between test and training data.
  K_test = qml.kernels.kernel_matrix(X_train, X_test, kernel)
  K1 = qml.kernels.mitigate_depolarizing_noise(K, num_wires, method='single')
  ```

<h4>Extract the fourier representation of quantum circuits</h4>

* PennyLane now has a `fourier` module, which hosts a [growing library
  of methods](https://pennylane.readthedocs.io/en/stable/code/qml_fourier.html)
  that help with investigating the Fourier representation of functions
  implemented by quantum circuits. The Fourier representation can be used
  to examine and characterize the expressivity of the quantum circuit.
  [(#1160)](https://github.com/PennyLaneAI/pennylane/pull/1160)
  [(#1378)](https://github.com/PennyLaneAI/pennylane/pull/1378)

  For example, one can plot distributions over Fourier series coefficients like
  this one:

  <img src="https://pennylane.readthedocs.io/en/latest/_static/fourier.png" width=70%/>

<h4>Seamless support for working with the Pauli group</h4>

* Added functionality for constructing and manipulating the Pauli group
  [(#1181)](https://github.com/PennyLaneAI/pennylane/pull/1181).

  The function `qml.grouping.pauli_group` provides a generator to
  easily loop over the group, or construct and store it in its entirety.
  For example, we can construct the single-qubit Pauli group like so:

  ```pycon
  >>> from pennylane.grouping import pauli_group
  >>> pauli_group_1_qubit = list(pauli_group(1))
  >>> pauli_group_1_qubit
  [Identity(wires=[0]), PauliZ(wires=[0]), PauliX(wires=[0]), PauliY(wires=[0])]
  ```

  We can multiply together its members at the level of Pauli words
  using the `pauli_mult` and `pauli_multi_with_phase` functions.
  This can be done on arbitrarily-labeled wires as well, by defining a wire map.

  ```pycon
  >>> from pennylane.grouping import pauli_group, pauli_mult
  >>> wire_map = {'a' : 0, 'b' : 1, 'c' : 2}
  >>> pg = list(pauli_group(3, wire_map=wire_map))
  >>> pg[3]
  PauliZ(wires=['b']) @ PauliZ(wires=['c'])
  >>> pg[55]
  PauliY(wires=['a']) @ PauliY(wires=['b']) @ PauliZ(wires=['c'])
  >>> pauli_mult(pg[3], pg[55], wire_map=wire_map)
  PauliY(wires=['a']) @ PauliX(wires=['b'])
  ```

  Functions for conversion of Pauli observables to strings (and back),
  are included.

  ```pycon
  >>> from pennylane.grouping import pauli_word_to_string, string_to_pauli_word
  >>> pauli_word_to_string(pg[55], wire_map=wire_map)
  'YYZ'
  >>> string_to_pauli_word('ZXY', wire_map=wire_map)
  PauliZ(wires=['a']) @ PauliX(wires=['b']) @ PauliY(wires=['c'])
  ```

  Calculation of the matrix representation for arbitrary Paulis and wire maps is now
  also supported.

  ```pycon
  >>> from pennylane.grouping import pauli_word_to_matrix
  >>> wire_map = {'a' : 0, 'b' : 1}
  >>> pauli_word = qml.PauliZ('b')  # corresponds to Pauli 'IZ'
  >>> pauli_word_to_matrix(pauli_word, wire_map=wire_map)
  array([[ 1.,  0.,  0.,  0.],
         [ 0., -1.,  0., -0.],
         [ 0.,  0.,  1.,  0.],
         [ 0., -0.,  0., -1.]])
  ```

<h4>New transforms</h4>

* The `qml.specs` QNode transform creates a function that returns specifications or
  details about the QNode, including depth, number of gates, and number of
  gradient executions required.
  [(#1245)](https://github.com/PennyLaneAI/pennylane/pull/1245)

  For example:

  ```python
  dev = qml.device('default.qubit', wires=4)

  @qml.qnode(dev, diff_method='parameter-shift')
  def circuit(x, y):
      qml.RX(x[0], wires=0)
      qml.Toffoli(wires=(0, 1, 2))
      qml.CRY(x[1], wires=(0, 1))
      qml.Rot(x[2], x[3], y, wires=0)
      return qml.expval(qml.PauliZ(0)), qml.expval(qml.PauliX(1))
  ```

  We can now use the `qml.specs` transform to generate a function that returns
  details and resource information:

  ```pycon
  >>> x = np.array([0.05, 0.1, 0.2, 0.3], requires_grad=True)
  >>> y = np.array(0.4, requires_grad=False)
  >>> specs_func = qml.specs(circuit)
  >>> specs_func(x, y)
  {'gate_sizes': defaultdict(int, {1: 2, 3: 1, 2: 1}),
   'gate_types': defaultdict(int, {'RX': 1, 'Toffoli': 1, 'CRY': 1, 'Rot': 1}),
   'num_operations': 4,
   'num_observables': 2,
   'num_diagonalizing_gates': 1,
   'num_used_wires': 3,
   'depth': 4,
   'num_trainable_params': 4,
   'num_parameter_shift_executions': 11,
   'num_device_wires': 4,
   'device_name': 'default.qubit',
   'diff_method': 'parameter-shift'}
  ```

  The tape methods `get_resources` and `get_depth` are superseded by `specs` and will be
  deprecated after one release cycle.

* Adds a decorator `@qml.qfunc_transform` to easily create a transformation
  that modifies the behaviour of a quantum function.
  [(#1315)](https://github.com/PennyLaneAI/pennylane/pull/1315)

  For example, consider the following transform, which scales the parameter of
  all `RX` gates by :math:`x \rightarrow \sin(a) \sqrt{x}`, and the parameters
  of all `RY` gates by :math:`y \rightarrow \cos(a * b) y`:

  ```python
  @qml.qfunc_transform
  def my_transform(tape, a, b):
      for op in tape.operations + tape.measurements:
          if op.name == "RX":
              x = op.parameters[0]
              qml.RX(qml.math.sin(a) * qml.math.sqrt(x), wires=op.wires)
          elif op.name == "RY":
              y = op.parameters[0]
              qml.RX(qml.math.cos(a * b) * y, wires=op.wires)
          else:
              op.queue()
  ```

  We can now apply this transform to any quantum function:

  ```python
  dev = qml.device("default.qubit", wires=2)

  def ansatz(x):
      qml.Hadamard(wires=0)
      qml.RX(x[0], wires=0)
      qml.RY(x[1], wires=1)
      qml.CNOT(wires=[0, 1])

  @qml.qnode(dev)
  def circuit(params, transform_weights):
      qml.RX(0.1, wires=0)

      # apply the transform to the ansatz
      my_transform(*transform_weights)(ansatz)(params)

      return qml.expval(qml.PauliZ(1))
  ```

  We can print this QNode to show that the qfunc transform is taking place:

  ```pycon
  >>> x = np.array([0.5, 0.3], requires_grad=True)
  >>> transform_weights = np.array([0.1, 0.6], requires_grad=True)
  >>> print(qml.draw(circuit)(x, transform_weights))
   0: ──RX(0.1)────H──RX(0.0706)──╭C──┤
   1: ──RX(0.299)─────────────────╰X──┤ ⟨Z⟩
  ```

  Evaluating the QNode, as well as the derivative, with respect to the gate
  parameter *and* the transform weights:

  ```pycon
  >>> circuit(x, transform_weights)
  tensor(0.00672829, requires_grad=True)
  >>> qml.grad(circuit)(x, transform_weights)
  (array([ 0.00671711, -0.00207359]), array([6.69695008e-02, 3.73694364e-06]))
  ```

* Adds a `hamiltonian_expand` tape transform. This takes a tape ending in
  `qml.expval(H)`, where `H` is a Hamiltonian, and maps it to a collection
  of tapes which can be executed and passed into a post-processing function yielding
  the expectation value.
  [(#1142)](https://github.com/PennyLaneAI/pennylane/pull/1142)

  Example use:

  ```python
  H = qml.PauliZ(0) + 3 * qml.PauliZ(0) @ qml.PauliX(1)

  with qml.tape.QuantumTape() as tape:
      qml.Hadamard(wires=1)
      qml.expval(H)

  tapes, fn = qml.transforms.hamiltonian_expand(tape)
  ```

  We can now evaluate the transformed tapes, and apply the post-processing
  function:

  ```pycon
  >>> dev = qml.device("default.qubit", wires=3)
  >>> res = dev.batch_execute(tapes)
  >>> fn(res)
  3.999999999999999
  ```

* The `quantum_monte_carlo` transform has been added, allowing an input circuit to be transformed
  into the full quantum Monte Carlo algorithm.
  [(#1316)](https://github.com/PennyLaneAI/pennylane/pull/1316)

  Suppose we want to measure the expectation value of the sine squared function according to
  a standard normal distribution. We can calculate the expectation value analytically as
  `0.432332`, but we can also estimate using the quantum Monte Carlo algorithm. The first step is to
  discretize the problem:

  ```python
  from scipy.stats import norm

  m = 5
  M = 2 ** m

  xmax = np.pi  # bound to region [-pi, pi]
  xs = np.linspace(-xmax, xmax, M)

  probs = np.array([norm().pdf(x) for x in xs])
  probs /= np.sum(probs)

  func = lambda i: np.sin(xs[i]) ** 2
  r_rotations = np.array([2 * np.arcsin(np.sqrt(func(i))) for i in range(M)])
  ```

  The `quantum_monte_carlo` transform can then be used:

  ```python
  from pennylane.templates.state_preparations.mottonen import (
      _uniform_rotation_dagger as r_unitary,
  )

  n = 6
  N = 2 ** n

  a_wires = range(m)
  wires = range(m + 1)
  target_wire = m
  estimation_wires = range(m + 1, n + m + 1)

  dev = qml.device("default.qubit", wires=(n + m + 1))

  def fn():
      qml.templates.MottonenStatePreparation(np.sqrt(probs), wires=a_wires)
      r_unitary(qml.RY, r_rotations, control_wires=a_wires[::-1], target_wire=target_wire)

  @qml.qnode(dev)
  def qmc():
      qml.quantum_monte_carlo(fn, wires, target_wire, estimation_wires)()
      return qml.probs(estimation_wires)

  phase_estimated = np.argmax(qmc()[:int(N / 2)]) / N
  ```

  The estimated value can be retrieved using:

  ```pycon
  >>> (1 - np.cos(np.pi * phase_estimated)) / 2
  0.42663476277231915
  ```

  The resources required to perform the quantum Monte Carlo algorithm can also be inspected using
  the `specs` transform.

<h4>Extended QAOA module</h4>

* Functionality to support solving the maximum-weighted cycle problem has been added to the `qaoa`
  module.
  [(#1207)](https://github.com/PennyLaneAI/pennylane/pull/1207)
  [(#1209)](https://github.com/PennyLaneAI/pennylane/pull/1209)
  [(#1251)](https://github.com/PennyLaneAI/pennylane/pull/1251)
  [(#1213)](https://github.com/PennyLaneAI/pennylane/pull/1213)
  [(#1220)](https://github.com/PennyLaneAI/pennylane/pull/1220)
  [(#1214)](https://github.com/PennyLaneAI/pennylane/pull/1214)
  [(#1283)](https://github.com/PennyLaneAI/pennylane/pull/1283)
  [(#1297)](https://github.com/PennyLaneAI/pennylane/pull/1297)
  [(#1396)](https://github.com/PennyLaneAI/pennylane/pull/1396)
  [(#1403)](https://github.com/PennyLaneAI/pennylane/pull/1403)

  The `max_weight_cycle` function returns the appropriate cost and mixer Hamiltonians:

  ```pycon
  >>> a = np.random.random((3, 3))
  >>> np.fill_diagonal(a, 0)
  >>> g = nx.DiGraph(a)  # create a random directed graph
  >>> cost, mixer, mapping = qml.qaoa.max_weight_cycle(g)
  >>> print(cost)
    (-0.9775906842165344) [Z2]
  + (-0.9027248603361988) [Z3]
  + (-0.8722207409852838) [Z0]
  + (-0.6426184210832898) [Z5]
  + (-0.2832594164291379) [Z1]
  + (-0.0778133996933755) [Z4]
  >>> print(mapping)
  {0: (0, 1), 1: (0, 2), 2: (1, 0), 3: (1, 2), 4: (2, 0), 5: (2, 1)}
  ```
  Additional functionality can be found in the
  [qml.qaoa.cycle](https://pennylane.readthedocs.io/en/latest/code/api/pennylane.qaoa.cycle.html)
  module.


<h4>Extended operations and templates</h4>

* Added functionality to compute the sparse matrix representation of a `qml.Hamiltonian` object.
  [(#1394)](https://github.com/PennyLaneAI/pennylane/pull/1394)

  ```python
  coeffs = [1, -0.45]
  obs = [qml.PauliZ(0) @ qml.PauliZ(1), qml.PauliY(0) @ qml.PauliZ(1)]
  H = qml.Hamiltonian(coeffs, obs)
  H_sparse = qml.utils.sparse_hamiltonian(H)
  ```

  The resulting matrix is a sparse matrix in scipy coordinate list (COO) format:

  ```python
  >>> H_sparse
  <4x4 sparse matrix of type '<class 'numpy.complex128'>'
      with 8 stored elements in COOrdinate format>
  ```

  The sparse matrix can be converted to an array as:

  ```python
  >>> H_sparse.toarray()
  array([[ 1.+0.j  ,  0.+0.j  ,  0.+0.45j,  0.+0.j  ],
         [ 0.+0.j  , -1.+0.j  ,  0.+0.j  ,  0.-0.45j],
         [ 0.-0.45j,  0.+0.j  , -1.+0.j  ,  0.+0.j  ],
         [ 0.+0.j  ,  0.+0.45j,  0.+0.j  ,  1.+0.j  ]])
  ```

* Adds the new template `AllSinglesDoubles` to prepare quantum states of molecules
  using the `SingleExcitation` and `DoubleExcitation` operations.
  The new template reduces significantly the number of operations
  and the depth of the quantum circuit with respect to the traditional UCCSD
  unitary.
  [(#1383)](https://github.com/PennyLaneAI/pennylane/pull/1383)

  For example, consider the case of two particles and four qubits.
  First, we define the Hartree-Fock initial state and generate all
  possible single and double excitations.

  ```python
  import pennylane as qml
  from pennylane import numpy as np

  electrons = 2
  qubits = 4

  hf_state = qml.qchem.hf_state(electrons, qubits)
  singles, doubles = qml.qchem.excitations(electrons, qubits)
  ```

  Now we can use the template ``AllSinglesDoubles`` to define the
  quantum circuit,

  ```python
  from pennylane.templates import AllSinglesDoubles

  wires = range(qubits)

  dev = qml.device('default.qubit', wires=wires)

  @qml.qnode(dev)
  def circuit(weights, hf_state, singles, doubles):
      AllSinglesDoubles(weights, wires, hf_state, singles, doubles)
      return qml.expval(qml.PauliZ(0))

  params = np.random.normal(0, np.pi, len(singles) + len(doubles))
  ```
  and execute it:
  ```pycon
  >>> circuit(params, hf_state, singles=singles, doubles=doubles)
  tensor(-0.73772194, requires_grad=True)
  ```

* Adds `QubitCarry` and `QubitSum` operations for basic arithmetic.
  [(#1169)](https://github.com/PennyLaneAI/pennylane/pull/1169)

  The following example adds two 1-bit numbers, returning a 2-bit answer:

  ```python
  dev = qml.device('default.qubit', wires = 4)
  a = 0
  b = 1

  @qml.qnode(dev)
  def circuit():
      qml.BasisState(np.array([a, b]), wires=[1, 2])
      qml.QubitCarry(wires=[0, 1, 2, 3])
      qml.CNOT(wires=[1, 2])
      qml.QubitSum(wires=[0, 1, 2])
      return qml.probs(wires=[3, 2])

  probs = circuit()
  bitstrings = tuple(itertools.product([0, 1], repeat = 2))
  indx = np.argwhere(probs == 1).flatten()[0]
  output = bitstrings[indx]
  ```

  ```pycon
  >>> print(output)
  (0, 1)
  ```

* Added the `qml.Projector` observable, which is available on all devices
  inheriting from the `QubitDevice` class.
  [(#1356)](https://github.com/PennyLaneAI/pennylane/pull/1356)
  [(#1368)](https://github.com/PennyLaneAI/pennylane/pull/1368)

  Using `qml.Projector`, we can define the basis state projectors to use when
  computing expectation values. Let us take for example a circuit that prepares
  Bell states:

  ```python
  dev = qml.device("default.qubit", wires=2)

  @qml.qnode(dev)
  def circuit(basis_state):
      qml.Hadamard(wires=[0])
      qml.CNOT(wires=[0, 1])
      return qml.expval(qml.Projector(basis_state, wires=[0, 1]))
  ```

  We can then specify the `|00>` basis state to construct the `|00><00|`
  projector and compute the expectation value:

  ```pycon
  >>> basis_state = [0, 0]
  >>> circuit(basis_state)
  tensor(0.5, requires_grad=True)
  ```

  As expected, we get similar results when specifying the `|11>` basis state:

  ```pycon
  >>> basis_state = [1, 1]
  >>> circuit(basis_state)
  tensor(0.5, requires_grad=True)
  ```

* The following new operations have been added:

  - The IsingXX gate `qml.IsingXX` [(#1194)](https://github.com/PennyLaneAI/pennylane/pull/1194)
  - The IsingZZ gate `qml.IsingZZ` [(#1199)](https://github.com/PennyLaneAI/pennylane/pull/1199)
  - The ISWAP gate `qml.ISWAP` [(#1298)](https://github.com/PennyLaneAI/pennylane/pull/1298)
  - The reset error noise channel `qml.ResetError` [(#1321)](https://github.com/PennyLaneAI/pennylane/pull/1321)


<h3>Improvements</h3>

* The ``argnum`` keyword argument can now be specified for a QNode to define a
  subset of trainable parameters used to estimate the Jacobian.
  [(#1371)](https://github.com/PennyLaneAI/pennylane/pull/1371)

  For example, consider two trainable parameters and a quantum function:

  ```python
  dev = qml.device("default.qubit", wires=2)

  x = np.array(0.543, requires_grad=True)
  y = np.array(-0.654, requires_grad=True)

  def circuit(x,y):
      qml.RX(x, wires=[0])
      qml.RY(y, wires=[1])
      qml.CNOT(wires=[0, 1])
      return qml.expval(qml.PauliZ(0) @ qml.PauliX(1))
  ```

  When computing the gradient of the QNode, we can specify the trainable
  parameters to consider by passing the ``argnum`` keyword argument:

  ```pycon
  >>> qnode1 = qml.QNode(circuit, dev, diff_method="parameter-shift", argnum=[0,1])
  >>> print(qml.grad(qnode1)(x,y))
  (array(0.31434679), array(0.67949903))
  ```

  Specifying a proper subset of the trainable parameters will estimate the
  Jacobian:

  ```pycon
  >>> qnode2 = qml.QNode(circuit, dev, diff_method="parameter-shift", argnum=[0])
  >>> print(qml.grad(qnode2)(x,y))
  (array(0.31434679), array(0.))
  ```

* Allows creating differentiable observables that return custom objects such
  that the observable is supported by devices.
  [(1291)](https://github.com/PennyLaneAI/pennylane/pull/1291)

  As an example, first we define `NewObservable` class:

  ```python
  from pennylane.devices import DefaultQubit

  class NewObservable(qml.operation.Observable):
      """NewObservable"""

      num_wires = qml.operation.AnyWires
      num_params = 0
      par_domain = None

      def diagonalizing_gates(self):
          """Diagonalizing gates"""
          return []
  ```

  Once we have this new observable class, we define a `SpecialObject` class
  that can be used to encode data in an observable and a new device that supports
  our new observable and returns a `SpecialObject` as the expectation value
  (the code is shortened for brevity, the extended example can be found as a
  test in the previously referenced pull request):

  ```python
  class SpecialObject:

      def __init__(self, val):
          self.val = val

      def __mul__(self, other):
          new = SpecialObject(self.val)
          new *= other
          return new

      ...

  class DeviceSupportingNewObservable(DefaultQubit):
      name = "Device supporting NewObservable"
      short_name = "default.qubit.newobservable"
      observables = DefaultQubit.observables.union({"NewObservable"})

      def expval(self, observable, **kwargs):
          if self.shots is None and isinstance(observable, NewObservable):
              val = super().expval(qml.PauliZ(wires=0), **kwargs)
              return SpecialObject(val)

          return super().expval(observable, **kwargs)
  ```

  At this point, we can create a device that will support the differentiation
  of a `NewObservable` object:

  ```python
  dev = DeviceSupportingNewObservable(wires=1, shots=None)

  @qml.qnode(dev, diff_method="parameter-shift")
  def qnode(x):
      qml.RY(x, wires=0)
      return qml.expval(NewObservable(wires=0))
  ```

  We can then compute the jacobian of this object:

  ```pycon
  >>> result = qml.jacobian(qnode)(0.2)
  >>> print(result)
  <__main__.SpecialObject object at 0x7fd2c54721f0>
  >>> print(result.item().val)
  -0.19866933079506116
  ```

* PennyLane NumPy now includes the
  [random module's](https://numpy.org/doc/stable/reference/random/index.html#module-numpy.random)
  `Generator` objects, the recommended way of random number generation. This allows for
  random number generation using a local, rather than global seed.
  [(#1267)](https://github.com/PennyLaneAI/pennylane/pull/1267)

  ```python
  from pennylane import numpy as np

  rng = np.random.default_rng()
  random_mat1 = rng.random((3,2))
  random_mat2 = rng.standard_normal(3, requires_grad=False)
  ```

* The performance of adjoint jacobian differentiation was significantly
  improved as the method now reuses the state computed on the forward pass.
  This can be turned off to save memory with the Torch and TensorFlow
  interfaces by passing `adjoint_cache=False` during QNode creation.
  [(#1341)](https://github.com/PennyLaneAI/pennylane/pull/1341)

* The `Operator` (and by inheritance, the `Operation` and `Observable` class and their children)
  now have an `id` attribute, which can mark an operator in a circuit, for example to
  identify it on the tape by a tape transform.
  [(#1377)](https://github.com/PennyLaneAI/pennylane/pull/1377)

* The `benchmark` module was deleted, since it was outdated and is superseded by
  the new separate [benchmark repository](https://github.com/PennyLaneAI/benchmark).
  [(#1343)](https://github.com/PennyLaneAI/pennylane/pull/1343)

* Decompositions in terms of elementary gates has been added for:

  - `qml.CSWAP` [(#1306)](https://github.com/PennyLaneAI/pennylane/issues/1306)
  - `qml.SWAP` [(#1329)](https://github.com/PennyLaneAI/pennylane/pull/1329)
  - `qml.SingleExcitation` [(#1303)](https://github.com/PennyLaneAI/pennylane/pull/1303)
  - `qml.SingleExcitationPlus` and `qml.SingleExcitationMinus` [(#1278)](https://github.com/PennyLaneAI/pennylane/pull/1278)
  - `qml.DoubleExcitation` [(#1303)](https://github.com/PennyLaneAI/pennylane/pull/1303)
  - `qml.Toffoli` [(#1320)](https://github.com/PennyLaneAI/pennylane/pull/1320)
  - `qml.MultiControlledX`. [(#1287)](https://github.com/PennyLaneAI/pennylane/pull/1287)
    When controlling on three or more wires, an ancilla
    register of worker wires is required to support the decomposition.

    ```python
    ctrl_wires = [f"c{i}" for i in range(5)]
    work_wires = [f"w{i}" for i in range(3)]
    target_wires = ["t0"]
    all_wires = ctrl_wires + work_wires + target_wires

    dev = qml.device("default.qubit", wires=all_wires)

    with qml.tape.QuantumTape() as tape:
        qml.MultiControlledX(control_wires=ctrl_wires, wires=target_wires, work_wires=work_wires)
    ```

    ```pycon
    >>> tape = tape.expand(depth=1)
    >>> print(tape.draw(wire_order=qml.wires.Wires(all_wires)))

     c0: ──────────────╭C──────────────────────╭C──────────┤
     c1: ──────────────├C──────────────────────├C──────────┤
     c2: ──────────╭C──│───╭C──────────────╭C──│───╭C──────┤
     c3: ──────╭C──│───│───│───╭C──────╭C──│───│───│───╭C──┤
     c4: ──╭C──│───│───│───│───│───╭C──│───│───│───│───│───┤
     w0: ──│───│───├C──╰X──├C──│───│───│───├C──╰X──├C──│───┤
     w1: ──│───├C──╰X──────╰X──├C──│───├C──╰X──────╰X──├C──┤
     w2: ──├C──╰X──────────────╰X──├C──╰X──────────────╰X──┤
     t0: ──╰X──────────────────────╰X──────────────────────┤
    ```

* Added `qml.CPhase` as an alias for the existing `qml.ControlledPhaseShift` operation.
  [(#1319)](https://github.com/PennyLaneAI/pennylane/pull/1319).

* The `Device` class now uses caching when mapping wires.
  [(#1270)](https://github.com/PennyLaneAI/pennylane/pull/1270)

* The `Wires` class now uses caching for computing its `hash`.
  [(#1270)](https://github.com/PennyLaneAI/pennylane/pull/1270)

* Added custom gate application for Toffoli in `default.qubit`.
  [(#1249)](https://github.com/PennyLaneAI/pennylane/pull/1249)

* Added validation for noise channel parameters. Invalid noise parameters now
  raise a `ValueError`.
  [(#1357)](https://github.com/PennyLaneAI/pennylane/pull/1357)

* The device test suite now provides test cases for checking gates by comparing
  expectation values.
  [(#1212)](https://github.com/PennyLaneAI/pennylane/pull/1212)

* PennyLane's test suite is now code-formatted using `black -l 100`.
  [(#1222)](https://github.com/PennyLaneAI/pennylane/pull/1222)

* PennyLane's `qchem` package and tests are now code-formatted using `black -l 100`.
  [(#1311)](https://github.com/PennyLaneAI/pennylane/pull/1311)

<h3>Breaking changes</h3>

* The `qml.inv()` function is now deprecated with a warning to use the more general `qml.adjoint()`.
  [(#1325)](https://github.com/PennyLaneAI/pennylane/pull/1325)

* Removes support for Python 3.6 and adds support for Python 3.9.
  [(#1228)](https://github.com/XanaduAI/pennylane/pull/1228)

* The tape methods `get_resources` and `get_depth` are superseded by `specs` and will be
  deprecated after one release cycle.
  [(#1245)](https://github.com/PennyLaneAI/pennylane/pull/1245)

* Using the `qml.sample()` measurement on devices with `shots=None` continue to
  raise a warning with this functionality being fully deprecated and raising an
  error after one release cycle.
  [(#1079)](https://github.com/PennyLaneAI/pennylane/pull/1079)
  [(#1196)](https://github.com/PennyLaneAI/pennylane/pull/1196)

<h3>Bug fixes</h3>

* QNodes now display readable information when in interactive environments or when printed.
  [(#1359)](https://github.com/PennyLaneAI/pennylane/pull/1359).

* Fixes a bug with `qml.math.cast` where the `MottonenStatePreparation` operation expected
  a float type instead of double.
  [(#1400)](https://github.com/XanaduAI/pennylane/pull/1400)

* Fixes a bug where a copy of `qml.ControlledQubitUnitary` was non-functional as it did not have all the necessary information.
  [(#1411)](https://github.com/PennyLaneAI/pennylane/pull/1411)

* Warns when adjoint or reversible differentiation specified or called on a device with finite shots.
  [(#1406)](https://github.com/PennyLaneAI/pennylane/pull/1406)

* Fixes the differentiability of the operations `IsingXX` and `IsingZZ` for Autograd, Jax and Tensorflow.
  [(#1390)](https://github.com/PennyLaneAI/pennylane/pull/1390)

* Fixes a bug where multiple identical Hamiltonian terms will produce a
  different result with ``optimize=True`` using ``ExpvalCost``.
  [(#1405)](https://github.com/XanaduAI/pennylane/pull/1405)

* Fixes bug where `shots=None` was not reset when changing shots temporarily in a QNode call
  like `circuit(0.1, shots=3)`.
  [(#1392)](https://github.com/XanaduAI/pennylane/pull/1392)

* Fixes floating point errors with `diff_method="finite-diff"` and `order=1` when parameters are `float32`.
  [(#1381)](https://github.com/PennyLaneAI/pennylane/pull/1381)

* Fixes a bug where `qml.ctrl` would fail to transform gates that had no
  control defined and no decomposition defined.
  [(#1376)](https://github.com/PennyLaneAI/pennylane/pull/1376)

* Copying the `JacobianTape` now correctly also copies the `jacobian_options` attribute. This fixes a bug
  allowing the JAX interface to support adjoint differentiation.
  [(#1349)](https://github.com/PennyLaneAI/pennylane/pull/1349)

* Fixes drawing QNodes that contain multiple measurements on a single wire.
  [(#1353)](https://github.com/PennyLaneAI/pennylane/pull/1353)

* Fixes drawing QNodes with no operations.
  [(#1354)](https://github.com/PennyLaneAI/pennylane/pull/1354)

* Fixes incorrect wires in the decomposition of the `ControlledPhaseShift` operation.
  [(#1338)](https://github.com/PennyLaneAI/pennylane/pull/1338)

* Fixed tests for the `Permute` operation that used a QNode and hence expanded
  tapes twice instead of once due to QNode tape expansion and an explicit tape
  expansion call.
  [(#1318)](https://github.com/PennyLaneAI/pennylane/pull/1318).

* Prevent Hamiltonians that share wires from being multiplied together.
  [(#1273)](https://github.com/PennyLaneAI/pennylane/pull/1273)

* Fixed a bug where the custom range sequences could not be passed
  to the `StronglyEntanglingLayers` template.
  [(#1332)](https://github.com/PennyLaneAI/pennylane/pull/1332)

* Fixed a bug where `qml.sum()` and `qml.dot()` do not support the JAX interface.
  [(#1380)](https://github.com/PennyLaneAI/pennylane/pull/1380)

<h3>Documentation</h3>

* Math present in the `QubitParamShiftTape` class docstring now renders correctly.
  [(#1402)](https://github.com/PennyLaneAI/pennylane/pull/1402)

* Fix typo in the documentation of `qml.StronglyEntanglingLayers`.
  [(#1367)](https://github.com/PennyLaneAI/pennylane/pull/1367)

* Fixed typo in TensorFlow interface documentation
  [(#1312)](https://github.com/PennyLaneAI/pennylane/pull/1312)

* Fixed typos in the mathematical expressions in documentation of `qml.DoubleExcitation`.
  [(#1278)](https://github.com/PennyLaneAI/pennylane/pull/1278)

* Remove unsupported `None` option from the `qml.QNode` docstrings.
  [(#1271)](https://github.com/PennyLaneAI/pennylane/pull/1271)

* Updated the docstring of `qml.PolyXP` to reference the new location of internal
  usage.
  [(#1262)](https://github.com/PennyLaneAI/pennylane/pull/1262)

* Removes occurrences of the deprecated device argument ``analytic`` from the documentation.
  [(#1261)](https://github.com/PennyLaneAI/pennylane/pull/1261)

* Updated PyTorch and TensorFlow interface introductions.
  [(#1333)](https://github.com/PennyLaneAI/pennylane/pull/1333)

* Updates the quantum chemistry quickstart to reflect recent changes to the `qchem` module.
  [(#1227)](https://github.com/PennyLaneAI/pennylane/pull/1227)

<h3>Contributors</h3>

This release contains contributions from (in alphabetical order):

Marius Aglitoiu, Vishnu Ajith, Juan Miguel Arrazola, Thomas Bromley, Jack Ceroni, Alaric Cheng, Miruna Daian,
Olivia Di Matteo, Tanya Garg, Christian Gogolin, Alain Delgado Gran, Diego Guala, Anthony Hayes, Ryan Hill,
Theodor Isacsson, Josh Izaac, Soran Jahangiri, Pavan Jayasinha, Nathan Killoran, Christina Lee, Ryan Levy,
Alberto Maldonado, Johannes Jakob Meyer, Romain Moyard, Ashish Panigrahi, Nahum Sá, Maria Schuld, Brian Shi,
Antal Száva, David Wierichs, Vincent Wong.


# Release 0.15.1

<h3>Bug fixes</h3>

* Fixes two bugs in the parameter-shift Hessian.
  [(#1260)](https://github.com/PennyLaneAI/pennylane/pull/1260)

  - Fixes a bug where having an unused parameter in the Autograd interface
    would result in an indexing error during backpropagation.

  - The parameter-shift Hessian only supports the two-term parameter-shift
    rule currently, so raises an error if asked to differentiate
    any unsupported gates (such as the controlled rotation gates).

* A bug which resulted in `qml.adjoint()` and `qml.inv()` failing to work with
  templates has been fixed.
  [(#1243)](https://github.com/PennyLaneAI/pennylane/pull/1243)

* Deprecation warning instances in PennyLane have been changed to `UserWarning`,
  to account for recent changes to how Python warnings are filtered in
  [PEP565](https://www.python.org/dev/peps/pep-0565/).
  [(#1211)](https://github.com/PennyLaneAI/pennylane/pull/1211)

<h3>Documentation</h3>

* Updated the order of the parameters to the `GaussianState` operation to match
  the way that the PennyLane-SF plugin uses them.
  [(#1255)](https://github.com/PennyLaneAI/pennylane/pull/1255)

<h3>Contributors</h3>

This release contains contributions from (in alphabetical order):

Thomas Bromley, Olivia Di Matteo, Diego Guala, Anthony Hayes, Ryan Hill,
Josh Izaac, Christina Lee, Maria Schuld, Antal Száva.

# Release 0.15.0

<h3>New features since last release</h3>

<h4>Better and more flexible shot control</h4>

* Adds a new optimizer `qml.ShotAdaptiveOptimizer`, a gradient-descent optimizer where
  the shot rate is adaptively calculated using the variances of the parameter-shift gradient.
  [(#1139)](https://github.com/PennyLaneAI/pennylane/pull/1139)

  By keeping a running average of the parameter-shift gradient and the *variance* of the
  parameter-shift gradient, this optimizer frugally distributes a shot budget across the partial
  derivatives of each parameter.

  In addition, if computing the expectation value of a Hamiltonian, weighted random sampling can be
  used to further distribute the shot budget across the local terms from which the Hamiltonian is
  constructed.

  This optimizer is based on both the [iCANS1](https://quantum-journal.org/papers/q-2020-05-11-263)
  and [Rosalin](https://arxiv.org/abs/2004.06252) shot-adaptive optimizers.

  Once constructed, the cost function can be passed directly to the optimizer's `step` method.  The
  attribute `opt.total_shots_used` can be used to track the number of shots per iteration.

  ```pycon
  >>> coeffs = [2, 4, -1, 5, 2]
  >>> obs = [
  ...   qml.PauliX(1),
  ...   qml.PauliZ(1),
  ...   qml.PauliX(0) @ qml.PauliX(1),
  ...   qml.PauliY(0) @ qml.PauliY(1),
  ...   qml.PauliZ(0) @ qml.PauliZ(1)
  ... ]
  >>> H = qml.Hamiltonian(coeffs, obs)
  >>> dev = qml.device("default.qubit", wires=2, shots=100)
  >>> cost = qml.ExpvalCost(qml.templates.StronglyEntanglingLayers, H, dev)
  >>> params = qml.init.strong_ent_layers_uniform(n_layers=2, n_wires=2)
  >>> opt = qml.ShotAdaptiveOptimizer(min_shots=10)
  >>> for i in range(5):
  ...    params = opt.step(cost, params)
  ...    print(f"Step {i}: cost = {cost(params):.2f}, shots_used = {opt.total_shots_used}")
  Step 0: cost = -5.68, shots_used = 240
  Step 1: cost = -2.98, shots_used = 336
  Step 2: cost = -4.97, shots_used = 624
  Step 3: cost = -5.53, shots_used = 1054
  Step 4: cost = -6.50, shots_used = 1798
  ```

* Batches of shots can now be specified as a list, allowing measurement statistics
  to be course-grained with a single QNode evaluation.
  [(#1103)](https://github.com/PennyLaneAI/pennylane/pull/1103)

  ```pycon
  >>> shots_list = [5, 10, 1000]
  >>> dev = qml.device("default.qubit", wires=2, shots=shots_list)
  ```

  When QNodes are executed on this device, a single execution of 1015 shots will be submitted.
  However, three sets of measurement statistics will be returned; using the first 5 shots,
  second set of 10 shots, and final 1000 shots, separately.

  For example, executing a circuit with two outputs will lead to a result of shape `(3, 2)`:

  ```pycon
  >>> @qml.qnode(dev)
  ... def circuit(x):
  ...     qml.RX(x, wires=0)
  ...     qml.CNOT(wires=[0, 1])
  ...     return qml.expval(qml.PauliZ(0) @ qml.PauliX(1)), qml.expval(qml.PauliZ(0))
  >>> circuit(0.5)
  [[0.33333333 1.        ]
   [0.2        1.        ]
   [0.012      0.868     ]]
  ```

  This output remains fully differentiable.

- The number of shots can now be specified on a per-call basis when evaluating a QNode.
  [(#1075)](https://github.com/PennyLaneAI/pennylane/pull/1075).

  For this, the qnode should be called with an additional `shots` keyword argument:

  ```pycon
  >>> dev = qml.device('default.qubit', wires=1, shots=10) # default is 10
  >>> @qml.qnode(dev)
  ... def circuit(a):
  ...     qml.RX(a, wires=0)
  ...     return qml.sample(qml.PauliZ(wires=0))
  >>> circuit(0.8)
  [ 1  1  1 -1 -1  1  1  1  1  1]
  >>> circuit(0.8, shots=3)
  [ 1  1  1]
  >>> circuit(0.8)
  [ 1  1  1 -1 -1  1  1  1  1  1]
  ```

<h4>New differentiable quantum transforms</h4>

A new module is available,
[qml.transforms](https://pennylane.rtfd.io/en/stable/code/qml_transforms.html),
which contains *differentiable quantum transforms*. These are functions that act
on QNodes, quantum functions, devices, and tapes, transforming them while remaining
fully differentiable.

* A new adjoint transform has been added.
  [(#1111)](https://github.com/PennyLaneAI/pennylane/pull/1111)
  [(#1135)](https://github.com/PennyLaneAI/pennylane/pull/1135)

  This new method allows users to apply the adjoint of an arbitrary sequence of operations.

  ```python
  def subroutine(wire):
      qml.RX(0.123, wires=wire)
      qml.RY(0.456, wires=wire)

  dev = qml.device('default.qubit', wires=1)
  @qml.qnode(dev)
  def circuit():
      subroutine(0)
      qml.adjoint(subroutine)(0)
      return qml.expval(qml.PauliZ(0))
  ```

  This creates the following circuit:

  ```pycon
  >>> print(qml.draw(circuit)())
  0: --RX(0.123)--RY(0.456)--RY(-0.456)--RX(-0.123)--| <Z>
  ```

  Directly applying to a gate also works as expected.

  ```python
  qml.adjoint(qml.RX)(0.123, wires=0) # applies RX(-0.123)
  ```

* A new transform `qml.ctrl` is now available that adds control wires to subroutines.
  [(#1157)](https://github.com/PennyLaneAI/pennylane/pull/1157)

  ```python
  def my_ansatz(params):
     qml.RX(params[0], wires=0)
     qml.RZ(params[1], wires=1)

  # Create a new operation that applies `my_ansatz`
  # controlled by the "2" wire.
  my_ansatz2 = qml.ctrl(my_ansatz, control=2)

  @qml.qnode(dev)
  def circuit(params):
      my_ansatz2(params)
      return qml.state()
  ```

  This is equivalent to:

  ```python
  @qml.qnode(...)
  def circuit(params):
      qml.CRX(params[0], wires=[2, 0])
      qml.CRZ(params[1], wires=[2, 1])
      return qml.state()
  ```

* The `qml.transforms.classical_jacobian` transform has been added.
  [(#1186)](https://github.com/PennyLaneAI/pennylane/pull/1186)

  This transform returns a function to extract the Jacobian matrix of the classical part of a
  QNode, allowing the classical dependence between the QNode arguments and the quantum gate
  arguments to be extracted.

  For example, given the following QNode:

  ```pycon
  >>> @qml.qnode(dev)
  ... def circuit(weights):
  ...     qml.RX(weights[0], wires=0)
  ...     qml.RY(weights[0], wires=1)
  ...     qml.RZ(weights[2] ** 2, wires=1)
  ...     return qml.expval(qml.PauliZ(0))
  ```

  We can use this transform to extract the relationship
  :math:`f: \mathbb{R}^n \rightarrow\mathbb{R}^m` between the input QNode
  arguments :math:`w` and the gate arguments :math:`g`, for
  a given value of the QNode arguments:

  ```pycon
  >>> cjac_fn = qml.transforms.classical_jacobian(circuit)
  >>> weights = np.array([1., 1., 1.], requires_grad=True)
  >>> cjac = cjac_fn(weights)
  >>> print(cjac)
  [[1. 0. 0.]
   [1. 0. 0.]
   [0. 0. 2.]]
  ```

  The returned Jacobian has rows corresponding to gate arguments, and columns corresponding to
  QNode arguments; that is, :math:`J_{ij} = \frac{\partial}{\partial g_i} f(w_j)`.

<h4>More operations and templates</h4>

* Added the `SingleExcitation` two-qubit operation, which is useful for quantum
  chemistry applications.
  [(#1121)](https://github.com/PennyLaneAI/pennylane/pull/1121)

  It can be used to perform an SO(2) rotation in the subspace
  spanned by the states :math:`|01\rangle` and :math:`|10\rangle`.
  For example, the following circuit performs the transformation
  :math:`|10\rangle \rightarrow \cos(\phi/2)|10\rangle - \sin(\phi/2)|01\rangle`:

  ```python
  dev = qml.device('default.qubit', wires=2)

  @qml.qnode(dev)
  def circuit(phi):
      qml.PauliX(wires=0)
      qml.SingleExcitation(phi, wires=[0, 1])
  ```

  The `SingleExcitation` operation supports analytic gradients on hardware
  using only four expectation value calculations, following results from
  [Kottmann et al.](https://arxiv.org/abs/2011.05938)

* Added the `DoubleExcitation` four-qubit operation, which is useful for quantum
  chemistry applications.
  [(#1123)](https://github.com/PennyLaneAI/pennylane/pull/1123)

  It can be used to perform an SO(2) rotation in the subspace
  spanned by the states :math:`|1100\rangle` and :math:`|0011\rangle`.
  For example, the following circuit performs the transformation
  :math:`|1100\rangle\rightarrow \cos(\phi/2)|1100\rangle - \sin(\phi/2)|0011\rangle`:

  ```python
  dev = qml.device('default.qubit', wires=2)

  @qml.qnode(dev)
  def circuit(phi):
      qml.PauliX(wires=0)
      qml.PauliX(wires=1)
      qml.DoubleExcitation(phi, wires=[0, 1, 2, 3])
  ```

  The `DoubleExcitation` operation supports analytic gradients on hardware using only
  four expectation value calculations, following results from
  [Kottmann et al.](https://arxiv.org/abs/2011.05938).

* Added the `QuantumMonteCarlo` template for performing quantum Monte Carlo estimation of an
  expectation value on simulator.
  [(#1130)](https://github.com/PennyLaneAI/pennylane/pull/1130)

  The following example shows how the expectation value of sine squared over a standard normal
  distribution can be approximated:

  ```python
  from scipy.stats import norm

  m = 5
  M = 2 ** m
  n = 10
  N = 2 ** n
  target_wires = range(m + 1)
  estimation_wires = range(m + 1, n + m + 1)

  xmax = np.pi  # bound to region [-pi, pi]
  xs = np.linspace(-xmax, xmax, M)

  probs = np.array([norm().pdf(x) for x in xs])
  probs /= np.sum(probs)

  func = lambda i: np.sin(xs[i]) ** 2

  dev = qml.device("default.qubit", wires=(n + m + 1))

  @qml.qnode(dev)
  def circuit():
      qml.templates.QuantumMonteCarlo(
          probs,
          func,
          target_wires=target_wires,
          estimation_wires=estimation_wires,
      )
      return qml.probs(estimation_wires)

  phase_estimated = np.argmax(circuit()[:int(N / 2)]) / N
  expectation_estimated = (1 - np.cos(np.pi * phase_estimated)) / 2
  ```

* Added the `QuantumPhaseEstimation` template for performing quantum phase estimation for an input
  unitary matrix.
  [(#1095)](https://github.com/PennyLaneAI/pennylane/pull/1095)

  Consider the matrix corresponding to a rotation from an `RX` gate:

  ```pycon
  >>> phase = 5
  >>> target_wires = [0]
  >>> unitary = qml.RX(phase, wires=0).matrix
  ```

  The ``phase`` parameter can be estimated using ``QuantumPhaseEstimation``. For example, using five
  phase-estimation qubits:

  ```python
  n_estimation_wires = 5
  estimation_wires = range(1, n_estimation_wires + 1)

  dev = qml.device("default.qubit", wires=n_estimation_wires + 1)

  @qml.qnode(dev)
  def circuit():
      # Start in the |+> eigenstate of the unitary
      qml.Hadamard(wires=target_wires)

      QuantumPhaseEstimation(
          unitary,
          target_wires=target_wires,
          estimation_wires=estimation_wires,
      )

      return qml.probs(estimation_wires)

  phase_estimated = np.argmax(circuit()) / 2 ** n_estimation_wires

  # Need to rescale phase due to convention of RX gate
  phase_estimated = 4 * np.pi * (1 - phase)
  ```

- Added the `ControlledPhaseShift` gate as well as the `QFT` operation for applying quantum Fourier
  transforms.
  [(#1064)](https://github.com/PennyLaneAI/pennylane/pull/1064)

  ```python
  @qml.qnode(dev)
  def circuit_qft(basis_state):
      qml.BasisState(basis_state, wires=range(3))
      qml.QFT(wires=range(3))
      return qml.state()
  ```

- Added the `ControlledQubitUnitary` operation. This
  enables implementation of multi-qubit gates with a variable number of
  control qubits. It is also possible to specify a different state for the
  control qubits using the `control_values` argument (also known as a
  mixed-polarity multi-controlled operation).
  [(#1069)](https://github.com/PennyLaneAI/pennylane/pull/1069)
  [(#1104)](https://github.com/PennyLaneAI/pennylane/pull/1104)

  For example, we can  create a multi-controlled T gate using:

  ```python
  T = qml.T._matrix()
  qml.ControlledQubitUnitary(T, control_wires=[0, 1, 3], wires=2, control_values="110")
  ```

  Here, the T gate will be applied to wire `2` if control wires `0` and `1` are in
  state `1`, and control wire `3` is in state `0`. If no value is passed to
  `control_values`, the gate will be applied if all control wires are in
  the `1` state.

- Added `MultiControlledX` for multi-controlled `NOT` gates.
  This is a special case of `ControlledQubitUnitary` that applies a
  Pauli X gate conditioned on the state of an arbitrary number of
  control qubits.
  [(#1104)](https://github.com/PennyLaneAI/pennylane/pull/1104)

<h4>Support for higher-order derivatives on hardware</h4>

* Computing second derivatives and Hessians of QNodes is now supported with
  the parameter-shift differentiation method, on all machine learning interfaces.
  [(#1130)](https://github.com/PennyLaneAI/pennylane/pull/1130)
  [(#1129)](https://github.com/PennyLaneAI/pennylane/pull/1129)
  [(#1110)](https://github.com/PennyLaneAI/pennylane/pull/1110)

  Hessians are computed using the parameter-shift rule, and can be
  evaluated on both hardware and simulator devices.

  ```python
  dev = qml.device('default.qubit', wires=1)

  @qml.qnode(dev, diff_method="parameter-shift")
  def circuit(p):
      qml.RY(p[0], wires=0)
      qml.RX(p[1], wires=0)
      return qml.expval(qml.PauliZ(0))

  x = np.array([1.0, 2.0], requires_grad=True)
  ```

  ```python
  >>> hessian_fn = qml.jacobian(qml.grad(circuit))
  >>> hessian_fn(x)
  [[0.2248451 0.7651474]
   [0.7651474 0.2248451]]
  ```

* Added the function `finite_diff()` to compute finite-difference
  approximations to the gradient and the second-order derivatives of
  arbitrary callable functions.
  [(#1090)](https://github.com/PennyLaneAI/pennylane/pull/1090)

  This is useful to compute the derivative of parametrized
  `pennylane.Hamiltonian` observables with respect to their parameters.

  For example, in quantum chemistry simulations it can be used to evaluate
  the derivatives of the electronic Hamiltonian with respect to the nuclear
  coordinates:

  ```pycon
  >>> def H(x):
  ...    return qml.qchem.molecular_hamiltonian(['H', 'H'], x)[0]
  >>> x = np.array([0., 0., -0.66140414, 0., 0., 0.66140414])
  >>> grad_fn = qml.finite_diff(H, N=1)
  >>> grad = grad_fn(x)
  >>> deriv2_fn = qml.finite_diff(H, N=2, idx=[0, 1])
  >>> deriv2_fn(x)
  ```

* The JAX interface now supports all devices, including hardware devices,
  via the parameter-shift differentiation method.
  [(#1076)](https://github.com/PennyLaneAI/pennylane/pull/1076)

  For example, using the JAX interface with Cirq:

  ```python
  dev = qml.device('cirq.simulator', wires=1)
  @qml.qnode(dev, interface="jax", diff_method="parameter-shift")
  def circuit(x):
      qml.RX(x[1], wires=0)
      qml.Rot(x[0], x[1], x[2], wires=0)
      return qml.expval(qml.PauliZ(0))
  weights = jnp.array([0.2, 0.5, 0.1])
  print(circuit(weights))
  ```

  Currently, when used with the parameter-shift differentiation method,
  only a single returned expectation value or variance is supported.
  Multiple expectations/variances, as well as probability and state returns,
  are not currently allowed.

<h3>Improvements</h3>

  ```python
  dev = qml.device("default.qubit", wires=2)

  inputstate = [np.sqrt(0.2), np.sqrt(0.3), np.sqrt(0.4), np.sqrt(0.1)]

  @qml.qnode(dev)
  def circuit():
      mottonen.MottonenStatePreparation(inputstate,wires=[0, 1])
      return qml.expval(qml.PauliZ(0))
  ```

  Previously returned:

  ```pycon
  >>> print(qml.draw(circuit)())
  0: ──RY(1.57)──╭C─────────────╭C──╭C──╭C──┤ ⟨Z⟩
  1: ──RY(1.35)──╰X──RY(0.422)──╰X──╰X──╰X──┤
  ```

  In this release, it now returns:

  ```pycon
  >>> print(qml.draw(circuit)())
  0: ──RY(1.57)──╭C─────────────╭C──┤ ⟨Z⟩
  1: ──RY(1.35)──╰X──RY(0.422)──╰X──┤
  ```

- The templates are now classes inheriting
  from `Operation`, and define the ansatz in their `expand()` method. This
  change does not affect the user interface.
  [(#1138)](https://github.com/PennyLaneAI/pennylane/pull/1138)
  [(#1156)](https://github.com/PennyLaneAI/pennylane/pull/1156)
  [(#1163)](https://github.com/PennyLaneAI/pennylane/pull/1163)
  [(#1192)](https://github.com/PennyLaneAI/pennylane/pull/1192)

  For convenience, some templates have a new method that returns the expected
  shape of the trainable parameter tensor, which can be used to create
  random tensors.

  ```python
  shape = qml.templates.BasicEntanglerLayers.shape(n_layers=2, n_wires=4)
  weights = np.random.random(shape)
  qml.templates.BasicEntanglerLayers(weights, wires=range(4))
  ```

- `QubitUnitary` now validates to ensure the input matrix is two dimensional.
  [(#1128)](https://github.com/PennyLaneAI/pennylane/pull/1128)

* Most layers in Pytorch or Keras accept arbitrary dimension inputs, where each dimension barring
  the last (in the case where the actual weight function of the layer operates on one-dimensional
  vectors) is broadcast over. This is now also supported by KerasLayer and TorchLayer.
  [(#1062)](https://github.com/PennyLaneAI/pennylane/pull/1062).

  Example use:

  ```python
  dev = qml.device("default.qubit", wires=4)
  x = tf.ones((5, 4, 4))

  @qml.qnode(dev)
  def layer(weights, inputs):
      qml.templates.AngleEmbedding(inputs, wires=range(4))
      qml.templates.StronglyEntanglingLayers(weights, wires=range(4))
      return [qml.expval(qml.PauliZ(i)) for i in range(4)]

  qlayer = qml.qnn.KerasLayer(layer, {"weights": (4, 4, 3)}, output_dim=4)
  out = qlayer(x)
  ```

  The output tensor has the following shape:
  ```pycon
  >>> out.shape
  (5, 4, 4)
  ```

* If only one argument to the function `qml.grad` has the `requires_grad` attribute
  set to True, then the returned gradient will be a NumPy array, rather than a
  tuple of length 1.
  [(#1067)](https://github.com/PennyLaneAI/pennylane/pull/1067)
  [(#1081)](https://github.com/PennyLaneAI/pennylane/pull/1081)

* An improvement has been made to how `QubitDevice` generates and post-processess samples,
  allowing QNode measurement statistics to work on devices with more than 32 qubits.
  [(#1088)](https://github.com/PennyLaneAI/pennylane/pull/1088)

* Due to the addition of `density_matrix()` as a return type from a QNode, tuples are now supported
  by the `output_dim` parameter in `qnn.KerasLayer`.
  [(#1070)](https://github.com/PennyLaneAI/pennylane/pull/1070)

* Two new utility methods are provided for working with quantum tapes.
  [(#1175)](https://github.com/PennyLaneAI/pennylane/pull/1175)

  - `qml.tape.get_active_tape()` gets the currently recording tape.

  - `tape.stop_recording()` is a context manager that temporarily
    stops the currently recording tape from recording additional
    tapes or quantum operations.

  For example:

  ```pycon
  >>> with qml.tape.QuantumTape():
  ...     qml.RX(0, wires=0)
  ...     current_tape = qml.tape.get_active_tape()
  ...     with current_tape.stop_recording():
  ...         qml.RY(1.0, wires=1)
  ...     qml.RZ(2, wires=1)
  >>> current_tape.operations
  [RX(0, wires=[0]), RZ(2, wires=[1])]
  ```

* When printing `qml.Hamiltonian` objects, the terms are sorted by number of wires followed by coefficients.
  [(#981)](https://github.com/PennyLaneAI/pennylane/pull/981)

* Adds `qml.math.conj` to the PennyLane math module.
  [(#1143)](https://github.com/PennyLaneAI/pennylane/pull/1143)

  This new method will do elementwise conjugation to the given tensor-like object,
  correctly dispatching to the required tensor-manipulation framework
  to preserve differentiability.

  ```python
  >>> a = np.array([1.0 + 2.0j])
  >>> qml.math.conj(a)
  array([1.0 - 2.0j])
  ```

* The four-term parameter-shift rule, as used by the controlled rotation operations,
  has been updated to use coefficients that minimize the variance as per
  https://arxiv.org/abs/2104.05695.
  [(#1206)](https://github.com/PennyLaneAI/pennylane/pull/1206)

* A new transform `qml.transforms.invisible` has been added, to make it easier
  to transform QNodes.
  [(#1175)](https://github.com/PennyLaneAI/pennylane/pull/1175)

<h3>Breaking changes</h3>

* Devices do not have an `analytic` argument or attribute anymore.
  Instead, `shots` is the source of truth for whether a simulator
  estimates return values from a finite number of shots, or whether
  it returns analytic results (`shots=None`).
  [(#1079)](https://github.com/PennyLaneAI/pennylane/pull/1079)
  [(#1196)](https://github.com/PennyLaneAI/pennylane/pull/1196)

  ```python
  dev_analytic = qml.device('default.qubit', wires=1, shots=None)
  dev_finite_shots = qml.device('default.qubit', wires=1, shots=1000)

  def circuit():
      qml.Hadamard(wires=0)
      return qml.expval(qml.PauliZ(wires=0))

  circuit_analytic = qml.QNode(circuit, dev_analytic)
  circuit_finite_shots = qml.QNode(circuit, dev_finite_shots)
  ```

  Devices with `shots=None` return deterministic, exact results:

  ```pycon
  >>> circuit_analytic()
  0.0
  >>> circuit_analytic()
  0.0
  ```
  Devices with `shots > 0` return stochastic results estimated from
  samples in each run:

  ```pycon
  >>> circuit_finite_shots()
  -0.062
  >>> circuit_finite_shots()
  0.034
  ```

  The `qml.sample()` measurement can only be used on devices on which the number
  of shots is set explicitly.

* If creating a QNode from a quantum function with an argument named `shots`,
  a `UserWarning` is raised, warning the user that this is a reserved
  argument to change the number of shots on a per-call basis.
  [(#1075)](https://github.com/PennyLaneAI/pennylane/pull/1075)

* For devices inheriting from `QubitDevice`, the methods `expval`, `var`, `sample`
  accept two new keyword arguments --- `shot_range` and `bin_size`.
  [(#1103)](https://github.com/PennyLaneAI/pennylane/pull/1103)

  These new arguments allow for the statistics to be performed on only a subset of device samples.
  This finer level of control is accessible from the main UI by instantiating a device with a batch
  of shots.

  For example, consider the following device:

  ```pycon
  >>> dev = qml.device("my_device", shots=[5, (10, 3), 100])
  ```

  This device will execute QNodes using 135 shots, however
  measurement statistics will be **course grained** across these 135
  shots:

  * All measurement statistics will first be computed using the
    first 5 shots --- that is, `shots_range=[0, 5]`, `bin_size=5`.

  * Next, the tuple `(10, 3)` indicates 10 shots, repeated 3 times. This will use
    `shot_range=[5, 35]`, performing the expectation value in bins of size 10
    (`bin_size=10`).

  * Finally, we repeat the measurement statistics for the final 100 shots,
    `shot_range=[35, 135]`, `bin_size=100`.


* The old PennyLane core has been removed, including the following modules:
  [(#1100)](https://github.com/PennyLaneAI/pennylane/pull/1100)

  - `pennylane.variables`
  - `pennylane.qnodes`

  As part of this change, the location of the new core within the Python
  module has been moved:

  - Moves `pennylane.tape.interfaces` → `pennylane.interfaces`
  - Merges `pennylane.CircuitGraph` and `pennylane.TapeCircuitGraph`  → `pennylane.CircuitGraph`
  - Merges `pennylane.OperationRecorder` and `pennylane.TapeOperationRecorder`  →
  - `pennylane.tape.operation_recorder`
  - Merges `pennylane.measure` and `pennylane.tape.measure` → `pennylane.measure`
  - Merges `pennylane.operation` and `pennylane.tape.operation` → `pennylane.operation`
  - Merges `pennylane._queuing` and `pennylane.tape.queuing` → `pennylane.queuing`

  This has no affect on import location.

  In addition,

  - All tape-mode functions have been removed (`qml.enable_tape()`, `qml.tape_mode_active()`),
  - All tape fixtures have been deleted,
  - Tests specifically for non-tape mode have been deleted.

* The device test suite no longer accepts the `analytic` keyword.
  [(#1216)](https://github.com/PennyLaneAI/pennylane/pull/1216)

<h3>Bug fixes</h3>

* Fixes a bug where using the circuit drawer with a `ControlledQubitUnitary`
  operation raised an error.
  [(#1174)](https://github.com/PennyLaneAI/pennylane/pull/1174)

* Fixes a bug and a test where the ``QuantumTape.is_sampled`` attribute was not
  being updated.
  [(#1126)](https://github.com/PennyLaneAI/pennylane/pull/1126)

* Fixes a bug where `BasisEmbedding` would not accept inputs whose bits are all ones
  or all zeros.
  [(#1114)](https://github.com/PennyLaneAI/pennylane/pull/1114)

* The `ExpvalCost` class raises an error if instantiated
  with non-expectation measurement statistics.
  [(#1106)](https://github.com/PennyLaneAI/pennylane/pull/1106)

* Fixes a bug where decompositions would reset the differentiation method
  of a QNode.
  [(#1117)](https://github.com/PennyLaneAI/pennylane/pull/1117)

* Fixes a bug where the second-order CV parameter-shift rule would error
  if attempting to compute the gradient of a QNode with more than one
  second-order observable.
  [(#1197)](https://github.com/PennyLaneAI/pennylane/pull/1197)

* Fixes a bug where repeated Torch interface applications after expansion caused an error.
  [(#1223)](https://github.com/PennyLaneAI/pennylane/pull/1223)

* Sampling works correctly with batches of shots specified as a list.
  [(#1232)](https://github.com/PennyLaneAI/pennylane/pull/1232)

<h3>Documentation</h3>

- Updated the diagram used in the Architectural overview page of the
  Development guide such that it doesn't mention Variables.
  [(#1235)](https://github.com/PennyLaneAI/pennylane/pull/1235)

- Typos addressed in templates documentation.
  [(#1094)](https://github.com/PennyLaneAI/pennylane/pull/1094)

- Upgraded the documentation to use Sphinx 3.5.3 and the new m2r2 package.
  [(#1186)](https://github.com/PennyLaneAI/pennylane/pull/1186)

- Added `flaky` as dependency for running tests in the documentation.
  [(#1113)](https://github.com/PennyLaneAI/pennylane/pull/1113)

<h3>Contributors</h3>

This release contains contributions from (in alphabetical order):

Shahnawaz Ahmed, Juan Miguel Arrazola, Thomas Bromley, Olivia Di Matteo, Alain Delgado Gran, Kyle
Godbey, Diego Guala, Theodor Isacsson, Josh Izaac, Soran Jahangiri, Nathan Killoran, Christina Lee,
Daniel Polatajko, Chase Roberts, Sankalp Sanand, Pritish Sehzpaul, Maria Schuld, Antal Száva, David Wierichs.


# Release 0.14.1

<h3>Bug fixes</h3>

* Fixes a testing bug where tests that required JAX would fail if JAX was not installed.
  The tests will now instead be skipped if JAX can not be imported.
  [(#1066)](https://github.com/PennyLaneAI/pennylane/pull/1066)

* Fixes a bug where inverse operations could not be differentiated
  using backpropagation on `default.qubit`.
  [(#1072)](https://github.com/PennyLaneAI/pennylane/pull/1072)

* The QNode has a new keyword argument, `max_expansion`, that determines the maximum number of times
  the internal circuit should be expanded when executed on a device. In addition, the default number
  of max expansions has been increased from 2 to 10, allowing devices that require more than two
  operator decompositions to be supported.
  [(#1074)](https://github.com/PennyLaneAI/pennylane/pull/1074)

* Fixes a bug where `Hamiltonian` objects created with non-list arguments raised an error for
  arithmetic operations. [(#1082)](https://github.com/PennyLaneAI/pennylane/pull/1082)

* Fixes a bug where `Hamiltonian` objects with no coefficients or operations would return a faulty
  result when used with `ExpvalCost`. [(#1082)](https://github.com/PennyLaneAI/pennylane/pull/1082)

<h3>Documentation</h3>

* Updates mentions of `generate_hamiltonian` to `molecular_hamiltonian` in the
  docstrings of the `ExpvalCost` and `Hamiltonian` classes.
  [(#1077)](https://github.com/PennyLaneAI/pennylane/pull/1077)

<h3>Contributors</h3>

This release contains contributions from (in alphabetical order):

Thomas Bromley, Josh Izaac, Antal Száva.



# Release 0.14.0

<h3>New features since last release</h3>

<h4>Perform quantum machine learning with JAX</h4>

* QNodes created with `default.qubit` now support a JAX interface, allowing JAX to be used
  to create, differentiate, and optimize hybrid quantum-classical models.
  [(#947)](https://github.com/PennyLaneAI/pennylane/pull/947)

  This is supported internally via a new `default.qubit.jax` device. This device runs end to end in
  JAX, meaning that it supports all of the awesome JAX transformations (`jax.vmap`, `jax.jit`,
  `jax.hessian`, etc).

  Here is an example of how to use the new JAX interface:

  ```python
  dev = qml.device("default.qubit", wires=1)
  @qml.qnode(dev, interface="jax", diff_method="backprop")
  def circuit(x):
      qml.RX(x[1], wires=0)
      qml.Rot(x[0], x[1], x[2], wires=0)
      return qml.expval(qml.PauliZ(0))

  weights = jnp.array([0.2, 0.5, 0.1])
  grad_fn = jax.grad(circuit)
  print(grad_fn(weights))
  ```

  Currently, only `diff_method="backprop"` is supported, with plans to support more in the future.

<h4>New, faster, quantum gradient methods</h4>

* A new differentiation method has been added for use with simulators. The `"adjoint"`
  method operates after a forward pass by iteratively applying inverse gates to scan backwards
  through the circuit.
  [(#1032)](https://github.com/PennyLaneAI/pennylane/pull/1032)

  This method is similar to the reversible method, but has a lower time
  overhead and a similar memory overhead. It follows the approach provided by
  [Jones and Gacon](https://arxiv.org/abs/2009.02823). This method is only compatible with certain
  statevector-based devices such as `default.qubit`.

  Example use:

  ```python
  import pennylane as qml

  wires = 1
  device = qml.device("default.qubit", wires=wires)

  @qml.qnode(device, diff_method="adjoint")
  def f(params):
      qml.RX(0.1, wires=0)
      qml.Rot(*params, wires=0)
      qml.RX(-0.3, wires=0)
      return qml.expval(qml.PauliZ(0))

  params = [0.1, 0.2, 0.3]
  qml.grad(f)(params)
  ```

* The default logic for choosing the 'best' differentiation method has been altered
  to improve performance.
  [(#1008)](https://github.com/PennyLaneAI/pennylane/pull/1008)

  - If the quantum device provides its own gradient, this is now the preferred
    differentiation method.

  - If the quantum device natively supports classical
    backpropagation, this is now preferred over the parameter-shift rule.

    This will lead to marked speed improvement during optimization when using
    `default.qubit`, with a sight penalty on the forward-pass evaluation.

  More details are available below in the 'Improvements' section for plugin developers.

* PennyLane now supports analytical quantum gradients for noisy channels, in addition to its
  existing support for unitary operations. The noisy channels `BitFlip`, `PhaseFlip`, and
  `DepolarizingChannel` all support analytic gradients out of the box.
  [(#968)](https://github.com/PennyLaneAI/pennylane/pull/968)

* A method has been added for calculating the Hessian of quantum circuits using the second-order
  parameter shift formula.
  [(#961)](https://github.com/PennyLaneAI/pennylane/pull/961)

  The following example shows the calculation of the Hessian:

  ```python
  n_wires = 5
  weights = [2.73943676, 0.16289932, 3.4536312, 2.73521126, 2.6412488]

  dev = qml.device("default.qubit", wires=n_wires)

  with qml.tape.QubitParamShiftTape() as tape:
      for i in range(n_wires):
          qml.RX(weights[i], wires=i)

      qml.CNOT(wires=[0, 1])
      qml.CNOT(wires=[2, 1])
      qml.CNOT(wires=[3, 1])
      qml.CNOT(wires=[4, 3])

      qml.expval(qml.PauliZ(1))

  print(tape.hessian(dev))
  ```

  The Hessian is not yet supported via classical machine learning interfaces, but will
  be added in a future release.

<h4>More operations and templates</h4>

* Two new error channels, `BitFlip` and `PhaseFlip` have been added.
  [(#954)](https://github.com/PennyLaneAI/pennylane/pull/954)

  They can be used in the same manner as existing error channels:

  ```python
  dev = qml.device("default.mixed", wires=2)

  @qml.qnode(dev)
  def circuit():
      qml.RX(0.3, wires=0)
      qml.RY(0.5, wires=1)
      qml.BitFlip(0.01, wires=0)
      qml.PhaseFlip(0.01, wires=1)
      return qml.expval(qml.PauliZ(0))
  ```

* Apply permutations to wires using the `Permute` subroutine.
  [(#952)](https://github.com/PennyLaneAI/pennylane/pull/952)

  ```python
  import pennylane as qml
  dev = qml.device('default.qubit', wires=5)

  @qml.qnode(dev)
  def apply_perm():
      # Send contents of wire 4 to wire 0, of wire 2 to wire 1, etc.
      qml.templates.Permute([4, 2, 0, 1, 3], wires=dev.wires)
      return qml.expval(qml.PauliZ(0))
  ```

<h4>QNode transformations</h4>

* The `qml.metric_tensor` function transforms a QNode to produce the Fubini-Study
  metric tensor with full autodifferentiation support---even on hardware.
  [(#1014)](https://github.com/PennyLaneAI/pennylane/pull/1014)

  Consider the following QNode:

  ```python
  dev = qml.device("default.qubit", wires=3)

  @qml.qnode(dev, interface="autograd")
  def circuit(weights):
      # layer 1
      qml.RX(weights[0, 0], wires=0)
      qml.RX(weights[0, 1], wires=1)

      qml.CNOT(wires=[0, 1])
      qml.CNOT(wires=[1, 2])

      # layer 2
      qml.RZ(weights[1, 0], wires=0)
      qml.RZ(weights[1, 1], wires=2)

      qml.CNOT(wires=[0, 1])
      qml.CNOT(wires=[1, 2])
      return qml.expval(qml.PauliZ(0) @ qml.PauliZ(1)), qml.expval(qml.PauliY(2))
  ```

  We can use the `metric_tensor` function to generate a new function, that returns the
  metric tensor of this QNode:

  ```pycon
  >>> met_fn = qml.metric_tensor(circuit)
  >>> weights = np.array([[0.1, 0.2, 0.3], [0.4, 0.5, 0.6]], requires_grad=True)
  >>> met_fn(weights)
  tensor([[0.25  , 0.    , 0.    , 0.    ],
          [0.    , 0.25  , 0.    , 0.    ],
          [0.    , 0.    , 0.0025, 0.0024],
          [0.    , 0.    , 0.0024, 0.0123]], requires_grad=True)
  ```

  The returned metric tensor is also fully differentiable, in all interfaces.
  For example, differentiating the `(3, 2)` element:

  ```pycon
  >>> grad_fn = qml.grad(lambda x: met_fn(x)[3, 2])
  >>> grad_fn(weights)
  array([[ 0.04867729, -0.00049502,  0.        ],
         [ 0.        ,  0.        ,  0.        ]])
  ```

  Differentiation is also supported using Torch, Jax, and TensorFlow.

* Adds the new function `qml.math.cov_matrix()`. This function accepts a list of commuting
  observables, and the probability distribution in the shared observable eigenbasis after the
  application of an ansatz. It uses these to construct the covariance matrix in a *framework
  independent* manner, such that the output covariance matrix is autodifferentiable.
  [(#1012)](https://github.com/PennyLaneAI/pennylane/pull/1012)

  For example, consider the following ansatz and observable list:

  ```python3
  obs_list = [qml.PauliX(0) @ qml.PauliZ(1), qml.PauliY(2)]
  ansatz = qml.templates.StronglyEntanglingLayers
  ```

  We can construct a QNode to output the probability distribution in the shared eigenbasis of the
  observables:

  ```python
  dev = qml.device("default.qubit", wires=3)

  @qml.qnode(dev, interface="autograd")
  def circuit(weights):
      ansatz(weights, wires=[0, 1, 2])
      # rotate into the basis of the observables
      for o in obs_list:
          o.diagonalizing_gates()
      return qml.probs(wires=[0, 1, 2])
  ```

  We can now compute the covariance matrix:

  ```pycon
  >>> weights = qml.init.strong_ent_layers_normal(n_layers=2, n_wires=3)
  >>> cov = qml.math.cov_matrix(circuit(weights), obs_list)
  >>> cov
  array([[0.98707611, 0.03665537],
         [0.03665537, 0.99998377]])
  ```

  Autodifferentiation is fully supported using all interfaces:

  ```pycon
  >>> cost_fn = lambda weights: qml.math.cov_matrix(circuit(weights), obs_list)[0, 1]
  >>> qml.grad(cost_fn)(weights)[0]
  array([[[ 4.94240914e-17, -2.33786398e-01, -1.54193959e-01],
          [-3.05414996e-17,  8.40072236e-04,  5.57884080e-04],
          [ 3.01859411e-17,  8.60411436e-03,  6.15745204e-04]],

         [[ 6.80309533e-04, -1.23162742e-03,  1.08729813e-03],
          [-1.53863193e-01, -1.38700657e-02, -1.36243323e-01],
          [-1.54665054e-01, -1.89018172e-02, -1.56415558e-01]]])
  ```

* A new  `qml.draw` function is available, allowing QNodes to be easily
  drawn without execution by providing example input.
  [(#962)](https://github.com/PennyLaneAI/pennylane/pull/962)

  ```python
  @qml.qnode(dev)
  def circuit(a, w):
      qml.Hadamard(0)
      qml.CRX(a, wires=[0, 1])
      qml.Rot(*w, wires=[1])
      qml.CRX(-a, wires=[0, 1])
      return qml.expval(qml.PauliZ(0) @ qml.PauliZ(1))
  ```

  The QNode circuit structure may depend on the input arguments;
  this is taken into account by passing example QNode arguments
  to the `qml.draw()` drawing function:

  ```pycon
  >>> drawer = qml.draw(circuit)
  >>> result = drawer(a=2.3, w=[1.2, 3.2, 0.7])
  >>> print(result)
  0: ──H──╭C────────────────────────────╭C─────────╭┤ ⟨Z ⊗ Z⟩
  1: ─────╰RX(2.3)──Rot(1.2, 3.2, 0.7)──╰RX(-2.3)──╰┤ ⟨Z ⊗ Z⟩
  ```

<h4>A faster, leaner, and more flexible core</h4>

* The new core of PennyLane, rewritten from the ground up and developed over the last few release
  cycles, has achieved feature parity and has been made the new default in PennyLane v0.14. The old
  core has been marked as deprecated, and will be removed in an upcoming release.
  [(#1046)](https://github.com/PennyLaneAI/pennylane/pull/1046)
  [(#1040)](https://github.com/PennyLaneAI/pennylane/pull/1040)
  [(#1034)](https://github.com/PennyLaneAI/pennylane/pull/1034)
  [(#1035)](https://github.com/PennyLaneAI/pennylane/pull/1035)
  [(#1027)](https://github.com/PennyLaneAI/pennylane/pull/1027)
  [(#1026)](https://github.com/PennyLaneAI/pennylane/pull/1026)
  [(#1021)](https://github.com/PennyLaneAI/pennylane/pull/1021)
  [(#1054)](https://github.com/PennyLaneAI/pennylane/pull/1054)
  [(#1049)](https://github.com/PennyLaneAI/pennylane/pull/1049)

  While high-level PennyLane code and tutorials remain unchanged, the new core
  provides several advantages and improvements:

  - **Faster and more optimized**: The new core provides various performance optimizations, reducing
    pre- and post-processing overhead, and reduces the number of quantum evaluations in certain
    cases.

  - **Support for in-QNode classical processing**: this allows for differentiable classical
    processing within the QNode.

    ```python
    dev = qml.device("default.qubit", wires=1)

    @qml.qnode(dev, interface="tf")
    def circuit(p):
        qml.RX(tf.sin(p[0])**2 + p[1], wires=0)
        return qml.expval(qml.PauliZ(0))
    ```

    The classical processing functions used within the QNode must match
    the QNode interface. Here, we use TensorFlow:

    ```pycon
    >>> params = tf.Variable([0.5, 0.1], dtype=tf.float64)
    >>> with tf.GradientTape() as tape:
    ...     res = circuit(params)
    >>> grad = tape.gradient(res, params)
    >>> print(res)
    tf.Tensor(0.9460913127754935, shape=(), dtype=float64)
    >>> print(grad)
    tf.Tensor([-0.27255248 -0.32390003], shape=(2,), dtype=float64)
    ```

    As a result of this change, quantum decompositions that require classical processing
    are fully supported and end-to-end differentiable in tape mode.

  - **No more Variable wrapping**: QNode arguments no longer become `Variable`
    objects within the QNode.

    ```python
    dev = qml.device("default.qubit", wires=1)

    @qml.qnode(dev)
    def circuit(x):
        print("Parameter value:", x)
        qml.RX(x, wires=0)
        return qml.expval(qml.PauliZ(0))
    ```

    Internal QNode parameters can be easily inspected, printed, and manipulated:

    ```pycon
    >>> circuit(0.5)
    Parameter value: 0.5
    tensor(0.87758256, requires_grad=True)
    ```

  - **Less restrictive QNode signatures**: There is no longer any restriction on the QNode signature; the QNode can be
    defined and called following the same rules as standard Python functions.

    For example, the following QNode uses positional, named, and variable
    keyword arguments:

    ```python
    x = torch.tensor(0.1, requires_grad=True)
    y = torch.tensor([0.2, 0.3], requires_grad=True)
    z = torch.tensor(0.4, requires_grad=True)

    @qml.qnode(dev, interface="torch")
    def circuit(p1, p2=y, **kwargs):
        qml.RX(p1, wires=0)
        qml.RY(p2[0] * p2[1], wires=0)
        qml.RX(kwargs["p3"], wires=0)
        return qml.var(qml.PauliZ(0))
    ```

    When we call the QNode, we may pass the arguments by name
    even if defined positionally; any argument not provided will
    use the default value.

    ```pycon
    >>> res = circuit(p1=x, p3=z)
    >>> print(res)
    tensor(0.2327, dtype=torch.float64, grad_fn=<SelectBackward>)
    >>> res.backward()
    >>> print(x.grad, y.grad, z.grad)
    tensor(0.8396) tensor([0.0289, 0.0193]) tensor(0.8387)
    ```

    This extends to the `qnn` module, where `KerasLayer` and `TorchLayer` modules
    can be created from QNodes with unrestricted signatures.

  - **Smarter measurements:** QNodes can now measure wires more than once, as
    long as all observables are commuting:

    ```python
    @qml.qnode(dev)
    def circuit(x):
        qml.RX(x, wires=0)
        return [
            qml.expval(qml.PauliZ(0)),
            qml.expval(qml.PauliZ(0) @ qml.PauliZ(1))
        ]
    ```

    Further, the `qml.ExpvalCost()` function allows for optimizing
    measurements to reduce the number of quantum evaluations required.

  With the new PennyLane core, there are a few small breaking changes, detailed
  below in the 'Breaking Changes' section.

<h3>Improvements</h3>

* The built-in PennyLane optimizers allow more flexible cost functions. The cost function passed to most optimizers
  may accept any combination of trainable arguments, non-trainable arguments, and keyword arguments.
  [(#959)](https://github.com/PennyLaneAI/pennylane/pull/959)
  [(#1053)](https://github.com/PennyLaneAI/pennylane/pull/1053)

  The full changes apply to:

  * `AdagradOptimizer`
  * `AdamOptimizer`
  * `GradientDescentOptimizer`
  * `MomentumOptimizer`
  * `NesterovMomentumOptimizer`
  * `RMSPropOptimizer`
  * `RotosolveOptimizer`

  The `requires_grad=False` property must mark any non-trainable constant argument.
  The `RotoselectOptimizer` allows passing only keyword arguments.

  Example use:

  ```python
  def cost(x, y, data, scale=1.0):
      return scale * (x[0]-data)**2 + scale * (y-data)**2

  x = np.array([1.], requires_grad=True)
  y = np.array([1.0])
  data = np.array([2.], requires_grad=False)

  opt = qml.GradientDescentOptimizer()

  # the optimizer step and step_and_cost methods can
  # now update multiple parameters at once
  x_new, y_new, data = opt.step(cost, x, y, data, scale=0.5)
  (x_new, y_new, data), value = opt.step_and_cost(cost, x, y, data, scale=0.5)

  # list and tuple unpacking is also supported
  params = (x, y, data)
  params = opt.step(cost, *params)
  ```

* The circuit drawer has been updated to support the inclusion of unused or inactive
  wires, by passing the `show_all_wires` argument.
  [(#1033)](https://github.com/PennyLaneAI/pennylane/pull/1033)

  ```python
  dev = qml.device('default.qubit', wires=[-1, "a", "q2", 0])

  @qml.qnode(dev)
  def circuit():
      qml.Hadamard(wires=-1)
      qml.CNOT(wires=[-1, "q2"])
      return qml.expval(qml.PauliX(wires="q2"))
  ```

  ```pycon
  >>> print(qml.draw(circuit, show_all_wires=True)())
  >>>
   -1: ──H──╭C──┤
    a: ─────│───┤
   q2: ─────╰X──┤ ⟨X⟩
    0: ─────────┤
  ```

* The logic for choosing the 'best' differentiation method has been altered
  to improve performance.
  [(#1008)](https://github.com/PennyLaneAI/pennylane/pull/1008)

  - If the device provides its own gradient, this is now the preferred
    differentiation method.

  - If a device provides additional interface-specific versions that natively support classical
    backpropagation, this is now preferred over the parameter-shift rule.

    Devices define additional interface-specific devices via their `capabilities()` dictionary. For
    example, `default.qubit` supports supplementary devices for TensorFlow, Autograd, and JAX:

    ```python
    {
      "passthru_devices": {
          "tf": "default.qubit.tf",
          "autograd": "default.qubit.autograd",
          "jax": "default.qubit.jax",
      },
    }
    ```

  As a result of this change, if the QNode `diff_method` is not explicitly provided,
  it is possible that the QNode will run on a *supplementary device* of the device that was
  specifically provided:

  ```python
  dev = qml.device("default.qubit", wires=2)
  qml.QNode(dev) # will default to backprop on default.qubit.autograd
  qml.QNode(dev, interface="tf") # will default to backprop on default.qubit.tf
  qml.QNode(dev, interface="jax") # will default to backprop on default.qubit.jax
  ```

* The `default.qubit` device has been updated so that internally it applies operations in a more
  functional style, i.e., by accepting an input state and returning an evolved state.
  [(#1025)](https://github.com/PennyLaneAI/pennylane/pull/1025)

* A new test series, `pennylane/devices/tests/test_compare_default_qubit.py`, has been added, allowing to test if
  a chosen device gives the same result as `default.qubit`.
  [(#897)](https://github.com/PennyLaneAI/pennylane/pull/897)

  Three tests are added:

  - `test_hermitian_expectation`,
  - `test_pauliz_expectation_analytic`, and
  - `test_random_circuit`.

* Adds the following agnostic tensor manipulation functions to the `qml.math` module: `abs`,
  `angle`, `arcsin`, `concatenate`, `dot`, `squeeze`, `sqrt`, `sum`, `take`, `where`. These functions are
  required to fully support end-to-end differentiable Mottonen and Amplitude embedding.
  [(#922)](https://github.com/PennyLaneAI/pennylane/pull/922)
  [(#1011)](https://github.com/PennyLaneAI/pennylane/pull/1011)

* The `qml.math` module now supports JAX.
  [(#985)](https://github.com/XanaduAI/software-docs/pull/274)

* Several improvements have been made to the `Wires` class to reduce overhead and simplify the logic
  of how wire labels are interpreted:
  [(#1019)](https://github.com/PennyLaneAI/pennylane/pull/1019)
  [(#1010)](https://github.com/PennyLaneAI/pennylane/pull/1010)
  [(#1005)](https://github.com/PennyLaneAI/pennylane/pull/1005)
  [(#983)](https://github.com/PennyLaneAI/pennylane/pull/983)
  [(#967)](https://github.com/PennyLaneAI/pennylane/pull/967)

  - If the input `wires` to a wires class instantiation `Wires(wires)` can be iterated over,
    its elements are interpreted as wire labels. Otherwise, `wires` is interpreted as a single wire label.
    The only exception to this are strings, which are always interpreted as a single
    wire label, so users can address wires with labels such as `"ancilla"`.

  - Any type can now be a wire label as long as it is hashable. The hash is used to establish
    the uniqueness of two labels.

  - Indexing wires objects now returns a label, instead of a new `Wires` object. For example:

    ```pycon
    >>> w = Wires([0, 1, 2])
    >>> w[1]
    >>> 1
    ```

  - The check for uniqueness of wires moved from `Wires` instantiation to
    the `qml.wires._process` function in order to reduce overhead from repeated
    creation of `Wires` instances.

  - Calls to the `Wires` class are substantially reduced, for example by avoiding to call
    Wires on Wires instances on `Operation` instantiation, and by using labels instead of
    `Wires` objects inside the default qubit device.

* Adds the `PauliRot` generator to the `qml.operation` module. This
  generator is required to construct the metric tensor.
  [(#963)](https://github.com/PennyLaneAI/pennylane/pull/963)

* The templates are modified to make use of the new `qml.math` module, for framework-agnostic
  tensor manipulation. This allows the template library to be differentiable
  in backpropagation mode (`diff_method="backprop"`).
  [(#873)](https://github.com/PennyLaneAI/pennylane/pull/873)

* The circuit drawer now allows for the wire order to be (optionally) modified:
  [(#992)](https://github.com/PennyLaneAI/pennylane/pull/992)

  ```pycon
  >>> dev = qml.device('default.qubit', wires=["a", -1, "q2"])
  >>> @qml.qnode(dev)
  ... def circuit():
  ...     qml.Hadamard(wires=-1)
  ...     qml.CNOT(wires=["a", "q2"])
  ...     qml.RX(0.2, wires="a")
  ...     return qml.expval(qml.PauliX(wires="q2"))
  ```

  Printing with default wire order of the device:

  ```pycon
  >>> print(circuit.draw())
    a: ─────╭C──RX(0.2)──┤
   -1: ──H──│────────────┤
   q2: ─────╰X───────────┤ ⟨X⟩
  ```

  Changing the wire order:

  ```pycon
  >>> print(circuit.draw(wire_order=["q2", "a", -1]))
   q2: ──╭X───────────┤ ⟨X⟩
    a: ──╰C──RX(0.2)──┤
   -1: ───H───────────┤
  ```

<h3>Breaking changes</h3>

* QNodes using the new PennyLane core will no longer accept ragged arrays as inputs.

* When using the new PennyLane core and the Autograd interface, non-differentiable data passed
  as a QNode argument or a gate must have the `requires_grad` property set to `False`:

  ```python
  @qml.qnode(dev)
  def circuit(weights, data):
      basis_state = np.array([1, 0, 1, 1], requires_grad=False)
      qml.BasisState(basis_state, wires=[0, 1, 2, 3])
      qml.templates.AmplitudeEmbedding(data, wires=[0, 1, 2, 3])
      qml.templates.BasicEntanglerLayers(weights, wires=[0, 1, 2, 3])
      return qml.probs(wires=0)

  data = np.array(data, requires_grad=False)
  weights = np.array(weights, requires_grad=True)
  circuit(weights, data)
  ```

<h3>Bug fixes</h3>

* Fixes an issue where if the constituent observables of a tensor product do not exist in the queue,
  an error is raised. With this fix, they are first queued before annotation occurs.
  [(#1038)](https://github.com/PennyLaneAI/pennylane/pull/1038)

* Fixes an issue with tape expansions where information about sampling
  (specifically the `is_sampled` tape attribute) was not preserved.
  [(#1027)](https://github.com/PennyLaneAI/pennylane/pull/1027)

* Tape expansion was not properly taking into devices that supported inverse operations,
  causing inverse operations to be unnecessarily decomposed. The QNode tape expansion logic, as well
  as the `Operation.expand()` method, has been modified to fix this.
  [(#956)](https://github.com/PennyLaneAI/pennylane/pull/956)

* Fixes an issue where the Autograd interface was not unwrapping non-differentiable
  PennyLane tensors, which can cause issues on some devices.
  [(#941)](https://github.com/PennyLaneAI/pennylane/pull/941)

* `qml.vqe.Hamiltonian` prints any observable with any number of strings.
  [(#987)](https://github.com/PennyLaneAI/pennylane/pull/987)

* Fixes a bug where parameter-shift differentiation would fail if the QNode
  contained a single probability output.
  [(#1007)](https://github.com/PennyLaneAI/pennylane/pull/1007)

* Fixes an issue when using trainable parameters that are lists/arrays with `tape.vjp`.
  [(#1042)](https://github.com/PennyLaneAI/pennylane/pull/1042)

* The `TensorN` observable is updated to support being copied without any parameters or wires passed.
  [(#1047)](https://github.com/PennyLaneAI/pennylane/pull/1047)

* Fixed deprecation warning when importing `Sequence` from `collections` instead of `collections.abc` in `vqe/vqe.py`.
  [(#1051)](https://github.com/PennyLaneAI/pennylane/pull/1051)

<h3>Contributors</h3>

This release contains contributions from (in alphabetical order):

Juan Miguel Arrazola, Thomas Bromley, Olivia Di Matteo, Theodor Isacsson, Josh Izaac, Christina Lee,
Alejandro Montanez, Steven Oud, Chase Roberts, Sankalp Sanand, Maria Schuld, Antal
Száva, David Wierichs, Jiahao Yao.

# Release 0.13.0

<h3>New features since last release</h3>

<h4>Automatically optimize the number of measurements</h4>

* QNodes in tape mode now support returning observables on the same wire whenever the observables are
  qubit-wise commuting Pauli words. Qubit-wise commuting observables can be evaluated with a
  *single* device run as they are diagonal in the same basis, via a shared set of single-qubit rotations.
  [(#882)](https://github.com/PennyLaneAI/pennylane/pull/882)

  The following example shows a single QNode returning the expectation values of
  the qubit-wise commuting Pauli words `XX` and `XI`:

  ```python
  qml.enable_tape()

  @qml.qnode(dev)
  def f(x):
      qml.Hadamard(wires=0)
      qml.Hadamard(wires=1)
      qml.CRot(0.1, 0.2, 0.3, wires=[1, 0])
      qml.RZ(x, wires=1)
      return qml.expval(qml.PauliX(0) @ qml.PauliX(1)), qml.expval(qml.PauliX(0))
  ```

  ```pycon
  >>> f(0.4)
  tensor([0.89431013, 0.9510565 ], requires_grad=True)
  ```

* The `ExpvalCost` class (previously `VQECost`) now provides observable optimization using the
  `optimize` argument, resulting in potentially fewer device executions.
  [(#902)](https://github.com/PennyLaneAI/pennylane/pull/902)

  This is achieved by separating the observables composing the Hamiltonian into qubit-wise
  commuting groups and evaluating those groups on a single QNode using functionality from the
  `qml.grouping` module:

  ```python
  qml.enable_tape()
  commuting_obs = [qml.PauliX(0), qml.PauliX(0) @ qml.PauliZ(1)]
  H = qml.vqe.Hamiltonian([1, 1], commuting_obs)

  dev = qml.device("default.qubit", wires=2)
  ansatz = qml.templates.StronglyEntanglingLayers

  cost_opt = qml.ExpvalCost(ansatz, H, dev, optimize=True)
  cost_no_opt = qml.ExpvalCost(ansatz, H, dev, optimize=False)

  params = qml.init.strong_ent_layers_uniform(3, 2)
  ```

  Grouping these commuting observables leads to fewer device executions:

  ```pycon
  >>> cost_opt(params)
  >>> ex_opt = dev.num_executions
  >>> cost_no_opt(params)
  >>> ex_no_opt = dev.num_executions - ex_opt
  >>> print("Number of executions:", ex_no_opt)
  Number of executions: 2
  >>> print("Number of executions (optimized):", ex_opt)
  Number of executions (optimized): 1
  ```

<h4>New quantum gradient features</h4>

* Compute the analytic gradient of quantum circuits in parallel on supported devices.
  [(#840)](https://github.com/PennyLaneAI/pennylane/pull/840)

  This release introduces support for batch execution of circuits, via a new device API method
  `Device.batch_execute()`. Devices that implement this new API support submitting a batch of
  circuits for *parallel* evaluation simultaneously, which can significantly reduce the computation time.

  Furthermore, if using tape mode and a compatible device, gradient computations will
  automatically make use of the new batch API---providing a speedup during optimization.

* Gradient recipes are now much more powerful, allowing for operations to define their gradient
  via an arbitrary linear combination of circuit evaluations.
  [(#909)](https://github.com/PennyLaneAI/pennylane/pull/909)
  [(#915)](https://github.com/PennyLaneAI/pennylane/pull/915)

  With this change, gradient recipes can now be of the form
  :math:`\frac{\partial}{\partial\phi_k}f(\phi_k) = \sum_{i} c_i f(a_i \phi_k + s_i )`,
  and are no longer restricted to two-term shifts with identical (but opposite in sign) shift values.

  As a result, PennyLane now supports native analytic quantum gradients for the
  controlled rotation operations `CRX`, `CRY`, `CRZ`, and `CRot`. This allows for parameter-shift
  analytic gradients on hardware, without decomposition.

  Note that this is a breaking change for developers; please see the *Breaking Changes* section
  for more details.

* The `qnn.KerasLayer` class now supports differentiating the QNode through classical
  backpropagation in tape mode.
  [(#869)](https://github.com/PennyLaneAI/pennylane/pull/869)

  ```python
  qml.enable_tape()

  dev = qml.device("default.qubit.tf", wires=2)

  @qml.qnode(dev, interface="tf", diff_method="backprop")
  def f(inputs, weights):
      qml.templates.AngleEmbedding(inputs, wires=range(2))
      qml.templates.StronglyEntanglingLayers(weights, wires=range(2))
      return [qml.expval(qml.PauliZ(i)) for i in range(2)]

  weight_shapes = {"weights": (3, 2, 3)}

  qlayer = qml.qnn.KerasLayer(f, weight_shapes, output_dim=2)

  inputs = tf.constant(np.random.random((4, 2)), dtype=tf.float32)

  with tf.GradientTape() as tape:
      out = qlayer(inputs)

  tape.jacobian(out, qlayer.trainable_weights)
  ```

<h4>New operations, templates, and measurements</h4>

* Adds the `qml.density_matrix` QNode return with partial trace capabilities.
  [(#878)](https://github.com/PennyLaneAI/pennylane/pull/878)

  The density matrix over the provided wires is returned, with all other subsystems traced out.
  `qml.density_matrix` currently works for both the `default.qubit` and `default.mixed` devices.

  ```python
  qml.enable_tape()
  dev = qml.device("default.qubit", wires=2)

  def circuit(x):
      qml.PauliY(wires=0)
      qml.Hadamard(wires=1)
      return qml.density_matrix(wires=[1])  # wire 0 is traced out
  ```

* Adds the square-root X gate `SX`. [(#871)](https://github.com/PennyLaneAI/pennylane/pull/871)

  ```python
  dev = qml.device("default.qubit", wires=1)

  @qml.qnode(dev)
  def circuit():
      qml.SX(wires=[0])
      return qml.expval(qml.PauliZ(wires=[0]))
  ```

* Two new hardware-efficient particle-conserving templates have been implemented
  to perform VQE-based quantum chemistry simulations. The new templates apply
  several layers of the particle-conserving entanglers proposed in Figs. 2a and 2b
  of Barkoutsos *et al*., [arXiv:1805.04340](https://arxiv.org/abs/1805.04340)
  [(#875)](https://github.com/PennyLaneAI/pennylane/pull/875)
  [(#876)](https://github.com/PennyLaneAI/pennylane/pull/876)

<h4>Estimate and track resources</h4>

* The `QuantumTape` class now contains basic resource estimation functionality. The method
  `tape.get_resources()` returns a dictionary with a list of the constituent operations and the
  number of times they appear in the circuit. Similarly, `tape.get_depth()` computes the circuit depth.
  [(#862)](https://github.com/PennyLaneAI/pennylane/pull/862)

  ```pycon
  >>> with qml.tape.QuantumTape() as tape:
  ...    qml.Hadamard(wires=0)
  ...    qml.RZ(0.26, wires=1)
  ...    qml.CNOT(wires=[1, 0])
  ...    qml.Rot(1.8, -2.7, 0.2, wires=0)
  ...    qml.Hadamard(wires=1)
  ...    qml.CNOT(wires=[0, 1])
  ...    qml.expval(qml.PauliZ(0) @ qml.PauliZ(1))
  >>> tape.get_resources()
  {'Hadamard': 2, 'RZ': 1, 'CNOT': 2, 'Rot': 1}
  >>> tape.get_depth()
  4
  ```

* The number of device executions over a QNode's lifetime can now be returned using `num_executions`.
  [(#853)](https://github.com/PennyLaneAI/pennylane/pull/853)

  ```pycon
  >>> dev = qml.device("default.qubit", wires=2)
  >>> @qml.qnode(dev)
  ... def circuit(x, y):
  ...    qml.RX(x, wires=[0])
  ...    qml.RY(y, wires=[1])
  ...    qml.CNOT(wires=[0, 1])
  ...    return qml.expval(qml.PauliZ(0) @ qml.PauliX(1))
  >>> for _ in range(10):
  ...    circuit(0.432, 0.12)
  >>> print(dev.num_executions)
  10
  ```

<h3>Improvements</h3>

* Support for tape mode has improved across PennyLane. The following features now work in tape mode:

  - QNode collections [(#863)](https://github.com/PennyLaneAI/pennylane/pull/863)

  - `qnn.ExpvalCost` [(#863)](https://github.com/PennyLaneAI/pennylane/pull/863)
    [(#911)](https://github.com/PennyLaneAI/pennylane/pull/911)

  - `qml.qnn.KerasLayer` [(#869)](https://github.com/PennyLaneAI/pennylane/pull/869)

  - `qml.qnn.TorchLayer` [(#865)](https://github.com/PennyLaneAI/pennylane/pull/865)

  - The `qml.qaoa` module [(#905)](https://github.com/PennyLaneAI/pennylane/pull/905)

* A new function, `qml.refresh_devices()`, has been added, allowing PennyLane to
  rescan installed PennyLane plugins and refresh the device list. In addition, the `qml.device`
  loader will attempt to refresh devices if the required plugin device cannot be found.
  This will result in an improved experience if installing PennyLane and plugins within
  a running Python session (for example, on Google Colab), and avoid the need to
  restart the kernel/runtime.
  [(#907)](https://github.com/PennyLaneAI/pennylane/pull/907)

* When using `grad_fn = qml.grad(cost)` to compute the gradient of a cost function with the Autograd
  interface, the value of the intermediate forward pass is now available via the `grad_fn.forward`
  property
  [(#914)](https://github.com/PennyLaneAI/pennylane/pull/914):

  ```python
  def cost_fn(x, y):
      return 2 * np.sin(x[0]) * np.exp(-x[1]) + x[0] ** 3 + np.cos(y)

  params = np.array([0.1, 0.5], requires_grad=True)
  data = np.array(0.65, requires_grad=False)
  grad_fn = qml.grad(cost_fn)

  grad_fn(params, data)  # perform backprop and evaluate the gradient
  grad_fn.forward  # the cost function value
  ```

* Gradient-based optimizers now have a `step_and_cost` method that returns
  both the next step as well as the objective (cost) function output.
  [(#916)](https://github.com/PennyLaneAI/pennylane/pull/916)

  ```pycon
  >>> opt = qml.GradientDescentOptimizer()
  >>> params, cost = opt.step_and_cost(cost_fn, params)
  ```

* PennyLane provides a new experimental module `qml.proc` which provides framework-agnostic processing
  functions for array and tensor manipulations.
  [(#886)](https://github.com/PennyLaneAI/pennylane/pull/886)

  Given the input tensor-like object, the call is
  dispatched to the corresponding array manipulation framework, allowing for end-to-end
  differentiation to be preserved.

  ```pycon
  >>> x = torch.tensor([1., 2.])
  >>> qml.proc.ones_like(x)
  tensor([1, 1])
  >>> y = tf.Variable([[0], [5]])
  >>> qml.proc.ones_like(y, dtype=np.complex128)
  <tf.Tensor: shape=(2, 1), dtype=complex128, numpy=
  array([[1.+0.j],
         [1.+0.j]])>
  ```

  Note that these functions are experimental, and only a subset of common functionality is
  supported. Furthermore, the names and behaviour of these functions may differ from similar
  functions in common frameworks; please refer to the function docstrings for more details.

* The gradient methods in tape mode now fully separate the quantum and classical processing. Rather
  than returning the evaluated gradients directly, they now return a tuple containing the required
  quantum and classical processing steps.
  [(#840)](https://github.com/PennyLaneAI/pennylane/pull/840)

  ```python
  def gradient_method(idx, param, **options):
      # generate the quantum tapes that must be computed
      # to determine the quantum gradient
      tapes = quantum_gradient_tapes(self)

      def processing_fn(results):
          # perform classical processing on the evaluated tapes
          # returning the evaluated quantum gradient
          return classical_processing(results)

      return tapes, processing_fn
  ```

  The `JacobianTape.jacobian()` method has been similarly modified to accumulate all gradient
  quantum tapes and classical processing functions, evaluate all quantum tapes simultaneously,
  and then apply the post-processing functions to the evaluated tape results.

* The MultiRZ gate now has a defined generator, allowing it to be used in quantum natural gradient
  optimization.
  [(#912)](https://github.com/PennyLaneAI/pennylane/pull/912)

* The CRot gate now has a `decomposition` method, which breaks the gate down into rotations
  and CNOT gates. This allows `CRot` to be used on devices that do not natively support it.
  [(#908)](https://github.com/PennyLaneAI/pennylane/pull/908)

* The classical processing in the `MottonenStatePreparation` template has been largely
  rewritten to use dense matrices and tensor manipulations wherever possible.
  This is in preparation to support differentiation through the template in the future.
  [(#864)](https://github.com/PennyLaneAI/pennylane/pull/864)

* Device-based caching has replaced QNode caching. Caching is now accessed by passing a
  `cache` argument to the device.
  [(#851)](https://github.com/PennyLaneAI/pennylane/pull/851)

  The `cache` argument should be an integer specifying the size of the cache. For example, a
  cache of size 10 is created using:

  ```pycon
  >>> dev = qml.device("default.qubit", wires=2, cache=10)
  ```

* The `Operation`, `Tensor`, and `MeasurementProcess` classes now have the `__copy__` special method
  defined.
  [(#840)](https://github.com/PennyLaneAI/pennylane/pull/840)

  This allows us to ensure that, when a shallow copy is performed of an operation, the
  mutable list storing the operation parameters is *also* shallow copied. Both the old operation and
  the copied operation will continue to share the same parameter data,
  ```pycon
  >>> import copy
  >>> op = qml.RX(0.2, wires=0)
  >>> op2 = copy.copy(op)
  >>> op.data[0] is op2.data[0]
  True
  ```

  however the *list container* is not a reference:

  ```pycon
  >>> op.data is op2.data
  False
  ```

  This allows the parameters of the copied operation to be modified, without mutating
  the parameters of the original operation.

* The `QuantumTape.copy` method has been tweaked so that
  [(#840)](https://github.com/PennyLaneAI/pennylane/pull/840):

  - Optionally, the tape's operations are shallow copied in addition to the tape by passing the
    `copy_operations=True` boolean flag. This allows the copied tape's parameters to be mutated
    without affecting the original tape's parameters. (Note: the two tapes will share parameter data
    *until* one of the tapes has their parameter list modified.)

  - Copied tapes can be cast to another `QuantumTape` subclass by passing the `tape_cls` keyword
    argument.

<h3>Breaking changes</h3>

* Updated how parameter-shift gradient recipes are defined for operations, allowing for
  gradient recipes that are specified as an arbitrary number of terms.
  [(#909)](https://github.com/PennyLaneAI/pennylane/pull/909)

  Previously, `Operation.grad_recipe` was restricted to two-term parameter-shift formulas.
  With this change, the gradient recipe now contains elements of the form
  :math:`[c_i, a_i, s_i]`, resulting in a gradient recipe of
  :math:`\frac{\partial}{\partial\phi_k}f(\phi_k) = \sum_{i} c_i f(a_i \phi_k + s_i )`.

  As this is a breaking change, all custom operations with defined gradient recipes must be
  updated to continue working with PennyLane 0.13. Note though that if `grad_recipe = None`, the
  default gradient recipe remains unchanged, and corresponds to the two terms :math:`[c_0, a_0, s_0]=[1/2, 1, \pi/2]`
  and :math:`[c_1, a_1, s_1]=[-1/2, 1, -\pi/2]` for every parameter.

- The `VQECost` class has been renamed to `ExpvalCost` to reflect its general applicability
  beyond VQE. Use of `VQECost` is still possible but will result in a deprecation warning.
  [(#913)](https://github.com/PennyLaneAI/pennylane/pull/913)

<h3>Bug fixes</h3>

* The `default.qubit.tf` device is updated to handle TensorFlow objects (e.g.,
  `tf.Variable`) as gate parameters correctly when using the `MultiRZ` and
  `CRot` operations.
  [(#921)](https://github.com/PennyLaneAI/pennylane/pull/921)

* PennyLane tensor objects are now unwrapped in BaseQNode when passed as a
  keyword argument to the quantum function.
  [(#903)](https://github.com/PennyLaneAI/pennylane/pull/903)
  [(#893)](https://github.com/PennyLaneAI/pennylane/pull/893)

* The new tape mode now prevents multiple observables from being evaluated on the same wire
  if the observables are not qubit-wise commuting Pauli words.
  [(#882)](https://github.com/PennyLaneAI/pennylane/pull/882)

* Fixes a bug in `default.qubit` whereby inverses of common gates were not being applied
  via efficient gate-specific methods, instead falling back to matrix-vector multiplication.
  The following gates were affected: `PauliX`, `PauliY`, `PauliZ`, `Hadamard`, `SWAP`, `S`,
  `T`, `CNOT`, `CZ`.
  [(#872)](https://github.com/PennyLaneAI/pennylane/pull/872)

* The `PauliRot` operation now gracefully handles single-qubit Paulis, and all-identity Paulis
  [(#860)](https://github.com/PennyLaneAI/pennylane/pull/860).

* Fixes a bug whereby binary Python operators were not properly propagating the `requires_grad`
  attribute to the output tensor.
  [(#889)](https://github.com/PennyLaneAI/pennylane/pull/889)

* Fixes a bug which prevents `TorchLayer` from doing `backward` when CUDA is enabled.
  [(#899)](https://github.com/PennyLaneAI/pennylane/pull/899)

* Fixes a bug where multi-threaded execution of `QNodeCollection` sometimes fails
  because of simultaneous queuing. This is fixed by adding thread locking during queuing.
  [(#910)](https://github.com/PennyLaneAI/pennylane/pull/918)

* Fixes a bug in `QuantumTape.set_parameters()`. The previous implementation assumed
  that the `self.trainable_parms` set would always be iterated over in increasing integer
  order. However, this is not guaranteed behaviour, and can lead to the incorrect tape parameters
  being set if this is not the case.
  [(#923)](https://github.com/PennyLaneAI/pennylane/pull/923)

* Fixes broken error message if a QNode is instantiated with an unknown exception.
  [(#930)](https://github.com/PennyLaneAI/pennylane/pull/930)

<h3>Contributors</h3>

This release contains contributions from (in alphabetical order):

Juan Miguel Arrazola, Thomas Bromley, Christina Lee, Alain Delgado Gran, Olivia Di Matteo, Anthony
Hayes, Theodor Isacsson, Josh Izaac, Soran Jahangiri, Nathan Killoran, Shumpei Kobayashi, Romain
Moyard, Zeyue Niu, Maria Schuld, Antal Száva.

# Release 0.12.0

<h3>New features since last release</h3>

<h4>New and improved simulators</h4>

* PennyLane now supports a new device, `default.mixed`, designed for
  simulating mixed-state quantum computations. This enables native
  support for implementing noisy channels in a circuit, which generally
  map pure states to mixed states.
  [(#794)](https://github.com/PennyLaneAI/pennylane/pull/794)
  [(#807)](https://github.com/PennyLaneAI/pennylane/pull/807)
  [(#819)](https://github.com/PennyLaneAI/pennylane/pull/819)

  The device can be initialized as
  ```pycon
  >>> dev = qml.device("default.mixed", wires=1)
  ```

  This allows the construction of QNodes that include non-unitary operations,
  such as noisy channels:

  ```pycon
  >>> @qml.qnode(dev)
  ... def circuit(params):
  ...     qml.RX(params[0], wires=0)
  ...     qml.RY(params[1], wires=0)
  ...     qml.AmplitudeDamping(0.5, wires=0)
  ...     return qml.expval(qml.PauliZ(0))
  >>> print(circuit([0.54, 0.12]))
  0.9257702929524184
  >>> print(circuit([0, np.pi]))
  0.0
  ```

<h4>New tools for optimizing measurements</h4>

* The new `grouping` module provides functionality for grouping simultaneously measurable Pauli word
  observables.
  [(#761)](https://github.com/PennyLaneAI/pennylane/pull/761)
  [(#850)](https://github.com/PennyLaneAI/pennylane/pull/850)
  [(#852)](https://github.com/PennyLaneAI/pennylane/pull/852)

  - The `optimize_measurements` function will take as input a list of Pauli word observables and
    their corresponding coefficients (if any), and will return the partitioned Pauli terms
    diagonalized in the measurement basis and the corresponding diagonalizing circuits.

    ```python
    from pennylane.grouping import optimize_measurements
    h, nr_qubits = qml.qchem.molecular_hamiltonian("h2", "h2.xyz")
    rotations, grouped_ops, grouped_coeffs = optimize_measurements(h.ops, h.coeffs, grouping="qwc")
    ```

    The diagonalizing circuits of `rotations` correspond to the diagonalized Pauli word groupings of
    `grouped_ops`.

  - Pauli word partitioning utilities are performed by the `PauliGroupingStrategy`
    class. An input list of Pauli words can be partitioned into mutually commuting,
    qubit-wise-commuting, or anticommuting groupings.

    For example, partitioning Pauli words into anticommutative groupings by the Recursive Largest
    First (RLF) graph colouring heuristic:

    ```python
    from pennylane import PauliX, PauliY, PauliZ, Identity
    from pennylane.grouping import group_observables
    pauli_words = [
        Identity('a') @ Identity('b'),
        Identity('a') @ PauliX('b'),
        Identity('a') @ PauliY('b'),
        PauliZ('a') @ PauliX('b'),
        PauliZ('a') @ PauliY('b'),
        PauliZ('a') @ PauliZ('b')
    ]
    groupings = group_observables(pauli_words, grouping_type='anticommuting', method='rlf')
    ```

  - Various utility functions are included for obtaining and manipulating Pauli
    words in the binary symplectic vector space representation.

    For instance, two Pauli words may be converted to their binary vector representation:

    ```pycon
    >>> from pennylane.grouping import pauli_to_binary
    >>> from pennylane.wires import Wires
    >>> wire_map = {Wires('a'): 0, Wires('b'): 1}
    >>> pauli_vec_1 = pauli_to_binary(qml.PauliX('a') @ qml.PauliY('b'))
    >>> pauli_vec_2 = pauli_to_binary(qml.PauliZ('a') @ qml.PauliZ('b'))
    >>> pauli_vec_1
    [1. 1. 0. 1.]
    >>> pauli_vec_2
    [0. 0. 1. 1.]
    ```

    Their product up to a phase may be computed by taking the sum of their binary vector
    representations, and returned in the operator representation.

    ```pycon
    >>> from pennylane.grouping import binary_to_pauli
    >>> binary_to_pauli((pauli_vec_1 + pauli_vec_2) % 2, wire_map)
    Tensor product ['PauliY', 'PauliX']: 0 params, wires ['a', 'b']
    ```

    For more details on the grouping module, see the
    [grouping module documentation](https://pennylane.readthedocs.io/en/stable/code/qml_grouping.html)


<h4>Returning the quantum state from simulators</h4>

* The quantum state of a QNode can now be returned using the `qml.state()` return function.
  [(#818)](https://github.com/XanaduAI/pennylane/pull/818)

  ```python
  import pennylane as qml

  dev = qml.device("default.qubit", wires=3)
  qml.enable_tape()

  @qml.qnode(dev)
  def qfunc(x, y):
      qml.RZ(x, wires=0)
      qml.CNOT(wires=[0, 1])
      qml.RY(y, wires=1)
      qml.CNOT(wires=[0, 2])
      return qml.state()

  >>> qfunc(0.56, 0.1)
  array([0.95985437-0.27601028j, 0.        +0.j        ,
         0.04803275-0.01381203j, 0.        +0.j        ,
         0.        +0.j        , 0.        +0.j        ,
         0.        +0.j        , 0.        +0.j        ])
  ```

  Differentiating the state is currently available when using the
  classical backpropagation differentiation method (`diff_method="backprop"`) with a compatible device,
  and when using the new tape mode.

<h4>New operations and channels</h4>

* PennyLane now includes standard channels such as the Amplitude-damping,
  Phase-damping, and Depolarizing channels, as well as the ability
  to make custom qubit channels.
  [(#760)](https://github.com/PennyLaneAI/pennylane/pull/760)
  [(#766)](https://github.com/PennyLaneAI/pennylane/pull/766)
  [(#778)](https://github.com/PennyLaneAI/pennylane/pull/778)

* The controlled-Y operation is now available via `qml.CY`. For devices that do
  not natively support the controlled-Y operation, it will be decomposed
  into `qml.RY`, `qml.CNOT`, and `qml.S` operations.
  [(#806)](https://github.com/PennyLaneAI/pennylane/pull/806)

<h4>Preview the next-generation PennyLane QNode</h4>

* The new PennyLane `tape` module provides a re-formulated QNode class, rewritten from the ground-up,
  that uses a new `QuantumTape` object to represent the QNode's quantum circuit. Tape mode
  provides several advantages over the standard PennyLane QNode.
  [(#785)](https://github.com/PennyLaneAI/pennylane/pull/785)
  [(#792)](https://github.com/PennyLaneAI/pennylane/pull/792)
  [(#796)](https://github.com/PennyLaneAI/pennylane/pull/796)
  [(#800)](https://github.com/PennyLaneAI/pennylane/pull/800)
  [(#803)](https://github.com/PennyLaneAI/pennylane/pull/803)
  [(#804)](https://github.com/PennyLaneAI/pennylane/pull/804)
  [(#805)](https://github.com/PennyLaneAI/pennylane/pull/805)
  [(#808)](https://github.com/PennyLaneAI/pennylane/pull/808)
  [(#810)](https://github.com/PennyLaneAI/pennylane/pull/810)
  [(#811)](https://github.com/PennyLaneAI/pennylane/pull/811)
  [(#815)](https://github.com/PennyLaneAI/pennylane/pull/815)
  [(#820)](https://github.com/PennyLaneAI/pennylane/pull/820)
  [(#823)](https://github.com/PennyLaneAI/pennylane/pull/823)
  [(#824)](https://github.com/PennyLaneAI/pennylane/pull/824)
  [(#829)](https://github.com/PennyLaneAI/pennylane/pull/829)

  - Support for in-QNode classical processing: Tape mode allows for differentiable classical
    processing within the QNode.

  - No more Variable wrapping: In tape mode, QNode arguments no longer become `Variable`
    objects within the QNode.

  - Less restrictive QNode signatures: There is no longer any restriction on the QNode signature;
    the QNode can be defined and called following the same rules as standard Python functions.

  - Unifying all QNodes: The tape-mode QNode merges all QNodes (including the
    `JacobianQNode` and the `PassthruQNode`) into a single unified QNode, with
    identical behaviour regardless of the differentiation type.

  - Optimizations: Tape mode provides various performance optimizations, reducing pre- and
    post-processing overhead, and reduces the number of quantum evaluations in certain cases.

  Note that tape mode is **experimental**, and does not currently have feature-parity with the
  existing QNode. [Feedback and bug reports](https://github.com/PennyLaneAI/pennylane/issues) are
  encouraged and will help improve the new tape mode.

  Tape mode can be enabled globally via the `qml.enable_tape` function, without changing your
  PennyLane code:

  ```python
  qml.enable_tape()
  dev = qml.device("default.qubit", wires=1)

  @qml.qnode(dev, interface="tf")
  def circuit(p):
      print("Parameter value:", p)
      qml.RX(tf.sin(p[0])**2 + p[1], wires=0)
      return qml.expval(qml.PauliZ(0))
  ```

  For more details, please see the [tape mode
  documentation](https://pennylane.readthedocs.io/en/stable/code/qml_tape.html).

<h3>Improvements</h3>

* QNode caching has been introduced, allowing the QNode to keep track of the results of previous
  device executions and reuse those results in subsequent calls.
  Note that QNode caching is only supported in the new and experimental tape-mode.
  [(#817)](https://github.com/PennyLaneAI/pennylane/pull/817)

  Caching is available by passing a `caching` argument to the QNode:

  ```python
  dev = qml.device("default.qubit", wires=2)
  qml.enable_tape()

  @qml.qnode(dev, caching=10)  # cache up to 10 evaluations
  def qfunc(x):
      qml.RX(x, wires=0)
      qml.RX(0.3, wires=1)
      qml.CNOT(wires=[0, 1])
      return qml.expval(qml.PauliZ(1))

  qfunc(0.1)  # first evaluation executes on the device
  qfunc(0.1)  # second evaluation accesses the cached result
  ```

* Sped up the application of certain gates in `default.qubit` by using array/tensor
  manipulation tricks. The following gates are affected: `PauliX`, `PauliY`, `PauliZ`,
  `Hadamard`, `SWAP`, `S`, `T`, `CNOT`, `CZ`.
  [(#772)](https://github.com/PennyLaneAI/pennylane/pull/772)

* The computation of marginal probabilities has been made more efficient for devices
  with a large number of wires, achieving in some cases a 5x speedup.
  [(#799)](https://github.com/PennyLaneAI/pennylane/pull/799)

* Adds arithmetic operations (addition, tensor product,
  subtraction, and scalar multiplication) between `Hamiltonian`,
  `Tensor`, and `Observable` objects, and inline arithmetic
  operations between Hamiltonians and other observables.
  [(#765)](https://github.com/PennyLaneAI/pennylane/pull/765)

  Hamiltonians can now easily be defined as sums of observables:

  ```pycon3
  >>> H = 3 * qml.PauliZ(0) - (qml.PauliX(0) @ qml.PauliX(1)) + qml.Hamiltonian([4], [qml.PauliZ(0)])
  >>> print(H)
  (7.0) [Z0] + (-1.0) [X0 X1]
  ```

* Adds `compare()` method to `Observable` and `Hamiltonian` classes, which allows
  for comparison between observable quantities.
  [(#765)](https://github.com/PennyLaneAI/pennylane/pull/765)

  ```pycon3
  >>> H = qml.Hamiltonian([1], [qml.PauliZ(0)])
  >>> obs = qml.PauliZ(0) @ qml.Identity(1)
  >>> print(H.compare(obs))
  True
  ```

  ```pycon3
  >>> H = qml.Hamiltonian([2], [qml.PauliZ(0)])
  >>> obs = qml.PauliZ(1) @ qml.Identity(0)
  >>> print(H.compare(obs))
  False
  ```

* Adds `simplify()` method to the `Hamiltonian` class.
  [(#765)](https://github.com/PennyLaneAI/pennylane/pull/765)

  ```pycon3
  >>> H = qml.Hamiltonian([1, 2], [qml.PauliZ(0), qml.PauliZ(0) @ qml.Identity(1)])
  >>> H.simplify()
  >>> print(H)
  (3.0) [Z0]
  ```

* Added a new bit-flip mixer to the `qml.qaoa` module.
  [(#774)](https://github.com/PennyLaneAI/pennylane/pull/774)

* Summation of two `Wires` objects is now supported and will return
  a `Wires` object containing the set of all wires defined by the
  terms in the summation.
  [(#812)](https://github.com/PennyLaneAI/pennylane/pull/812)

<h3>Breaking changes</h3>

* The PennyLane NumPy module now returns scalar (zero-dimensional) arrays where
  Python scalars were previously returned.
  [(#820)](https://github.com/PennyLaneAI/pennylane/pull/820)
  [(#833)](https://github.com/PennyLaneAI/pennylane/pull/833)

  For example, this affects array element indexing, and summation:

  ```pycon
  >>> x = np.array([1, 2, 3], requires_grad=False)
  >>> x[0]
  tensor(1, requires_grad=False)
  >>> np.sum(x)
  tensor(6, requires_grad=True)
  ```

  This may require small updates to user code. A convenience method, `np.tensor.unwrap()`,
  has been added to help ease the transition. This converts PennyLane NumPy tensors
  to standard NumPy arrays and Python scalars:

  ```pycon
  >>> x = np.array(1.543, requires_grad=False)
  >>> x.unwrap()
  1.543
  ```

  Note, however, that information regarding array differentiability will be
  lost.

* The device capabilities dictionary has been redesigned, for clarity and robustness. In particular,
  the capabilities dictionary is now inherited from the parent class, various keys have more
  expressive names, and all keys are now defined in the base device class. For more details, please
  [refer to the developer
  documentation](https://pennylane.readthedocs.io/en/stable/development/plugins.html#device-capabilities).
  [(#781)](https://github.com/PennyLaneAI/pennylane/pull/781/files)

<h3>Bug fixes</h3>

* Changed to use lists for storing variable values inside `BaseQNode`
  allowing complex matrices to be passed to `QubitUnitary`.
  [(#773)](https://github.com/PennyLaneAI/pennylane/pull/773)

* Fixed a bug within `default.qubit`, resulting in greater efficiency
  when applying a state vector to all wires on the device.
  [(#849)](https://github.com/PennyLaneAI/pennylane/pull/849)

<h3>Documentation</h3>

* Equations have been added to the `qml.sample` and `qml.probs` docstrings
  to clarify the mathematical foundation of the performed measurements.
  [(#843)](https://github.com/PennyLaneAI/pennylane/pull/843)

<h3>Contributors</h3>

This release contains contributions from (in alphabetical order):

Aroosa Ijaz, Juan Miguel Arrazola, Thomas Bromley, Jack Ceroni, Alain Delgado Gran, Josh Izaac,
Soran Jahangiri, Nathan Killoran, Robert Lang, Cedric Lin, Olivia Di Matteo, Nicolás Quesada, Maria
Schuld, Antal Száva.

# Release 0.11.0

<h3>New features since last release</h3>

<h4>New and improved simulators</h4>

* Added a new device, `default.qubit.autograd`, a pure-state qubit simulator written using Autograd.
  This device supports classical backpropagation (`diff_method="backprop"`); this can
  be faster than the parameter-shift rule for computing quantum gradients
  when the number of parameters to be optimized is large.
  [(#721)](https://github.com/XanaduAI/pennylane/pull/721)

  ```pycon
  >>> dev = qml.device("default.qubit.autograd", wires=1)
  >>> @qml.qnode(dev, diff_method="backprop")
  ... def circuit(x):
  ...     qml.RX(x[1], wires=0)
  ...     qml.Rot(x[0], x[1], x[2], wires=0)
  ...     return qml.expval(qml.PauliZ(0))
  >>> weights = np.array([0.2, 0.5, 0.1])
  >>> grad_fn = qml.grad(circuit)
  >>> print(grad_fn(weights))
  array([-2.25267173e-01, -1.00864546e+00,  6.93889390e-18])
  ```

  See the [device documentation](https://pennylane.readthedocs.io/en/stable/code/api/pennylane.devices.default_qubit_autograd.DefaultQubitAutograd.html) for more details.

* A new experimental C++ state-vector simulator device is now available, `lightning.qubit`. It
  uses the C++ Eigen library to perform fast linear algebra calculations for simulating quantum
  state-vector evolution.

  `lightning.qubit` is currently in beta; it can be installed via `pip`:

  ```console
  $ pip install pennylane-lightning
  ```

  Once installed, it can be used as a PennyLane device:

  ```pycon
  >>> dev = qml.device("lightning.qubit", wires=2)
  ```

  For more details, please see the [lightning qubit documentation](https://pennylane-lightning.readthedocs.io).

<h4>New algorithms and templates</h4>

* Added built-in QAOA functionality via the new `qml.qaoa` module.
  [(#712)](https://github.com/PennyLaneAI/pennylane/pull/712)
  [(#718)](https://github.com/PennyLaneAI/pennylane/pull/718)
  [(#741)](https://github.com/PennyLaneAI/pennylane/pull/741)
  [(#720)](https://github.com/PennyLaneAI/pennylane/pull/720)

  This includes the following features:

  * New `qml.qaoa.x_mixer` and `qml.qaoa.xy_mixer` functions for defining Pauli-X and XY
    mixer Hamiltonians.

  * MaxCut: The `qml.qaoa.maxcut` function allows easy construction of the cost Hamiltonian
    and recommended mixer Hamiltonian for solving the MaxCut problem for a supplied graph.

  * Layers: `qml.qaoa.cost_layer` and `qml.qaoa.mixer_layer` take cost and mixer
    Hamiltonians, respectively, and apply the corresponding QAOA cost and mixer layers
    to the quantum circuit

  For example, using PennyLane to construct and solve a MaxCut problem with QAOA:

  ```python
  wires = range(3)
  graph = Graph([(0, 1), (1, 2), (2, 0)])
  cost_h, mixer_h = qaoa.maxcut(graph)

  def qaoa_layer(gamma, alpha):
      qaoa.cost_layer(gamma, cost_h)
      qaoa.mixer_layer(alpha, mixer_h)

  def antatz(params, **kwargs):

      for w in wires:
          qml.Hadamard(wires=w)

      # repeat the QAOA layer two times
      qml.layer(qaoa_layer, 2, params[0], params[1])

  dev = qml.device('default.qubit', wires=len(wires))
  cost_function = qml.VQECost(ansatz, cost_h, dev)
  ```

* Added an `ApproxTimeEvolution` template to the PennyLane templates module, which
  can be used to implement Trotterized time-evolution under a Hamiltonian.
  [(#710)](https://github.com/XanaduAI/pennylane/pull/710)

  <img src="https://pennylane.readthedocs.io/en/latest/_static/templates/subroutines/approx_time_evolution.png" width=50%/>

* Added a `qml.layer` template-constructing function, which takes a unitary, and
  repeatedly applies it on a set of wires to a given depth.
  [(#723)](https://github.com/PennyLaneAI/pennylane/pull/723)

  ```python
  def subroutine():
      qml.Hadamard(wires=[0])
      qml.CNOT(wires=[0, 1])
      qml.PauliX(wires=[1])

  dev = qml.device('default.qubit', wires=3)

  @qml.qnode(dev)
  def circuit():
      qml.layer(subroutine, 3)
      return [qml.expval(qml.PauliZ(0)), qml.expval(qml.PauliZ(1))]
  ```

  This creates the following circuit:
  ```pycon
  >>> circuit()
  >>> print(circuit.draw())
  0: ──H──╭C──X──H──╭C──X──H──╭C──X──┤ ⟨Z⟩
  1: ─────╰X────────╰X────────╰X─────┤ ⟨Z⟩
  ```

* Added the `qml.utils.decompose_hamiltonian` function. This function can be used to
  decompose a Hamiltonian into a linear combination of Pauli operators.
  [(#671)](https://github.com/XanaduAI/pennylane/pull/671)

  ```pycon
  >>> A = np.array(
  ... [[-2, -2+1j, -2, -2],
  ... [-2-1j,  0,  0, -1],
  ... [-2,  0, -2, -1],
  ... [-2, -1, -1,  0]])
  >>> coeffs, obs_list = decompose_hamiltonian(A)
  ```

<h4>New device features</h4>

* It is now possible to specify custom wire labels, such as `['anc1', 'anc2', 0, 1, 3]`, where the labels
  can be strings or numbers.
  [(#666)](https://github.com/XanaduAI/pennylane/pull/666)

  Custom wire labels are defined by passing a list to the `wires` argument when creating the device:

  ```pycon
  >>> dev = qml.device("default.qubit", wires=['anc1', 'anc2', 0, 1, 3])
  ```

  Quantum operations should then be invoked with these custom wire labels:

  ``` pycon
  >>> @qml.qnode(dev)
  >>> def circuit():
  ...    qml.Hadamard(wires='anc2')
  ...    qml.CNOT(wires=['anc1', 3])
  ...    ...
  ```

  The existing behaviour, in which the number of wires is specified on device initialization,
  continues to work as usual. This gives a default behaviour where wires are labelled
  by consecutive integers.

  ```pycon
  >>> dev = qml.device("default.qubit", wires=5)
  ```

* An integrated device test suite has been added, which can be used
  to run basic integration tests on core or external devices.
  [(#695)](https://github.com/PennyLaneAI/pennylane/pull/695)
  [(#724)](https://github.com/PennyLaneAI/pennylane/pull/724)
  [(#733)](https://github.com/PennyLaneAI/pennylane/pull/733)

  The test can be invoked against a particular device by calling the `pl-device-test`
  command line program:

  ```console
  $ pl-device-test --device=default.qubit --shots=1234 --analytic=False
  ```

  If the tests are run on external devices, the device and its dependencies must be
  installed locally. For more details, please see the
  [plugin test documentation](http://pennylane.readthedocs.io/en/latest/code/api/pennylane.devices.tests.html).

<h3>Improvements</h3>

* The functions implementing the quantum circuits building the Unitary Coupled-Cluster
  (UCCSD) VQE ansatz have been improved, with a more consistent naming convention and
  improved docstrings.
  [(#748)](https://github.com/PennyLaneAI/pennylane/pull/748)

  The changes include:

  - The terms *1particle-1hole (ph)* and *2particle-2hole (pphh)* excitations
    were replaced with the names *single* and *double* excitations, respectively.

  - The non-differentiable arguments in the `UCCSD` template were renamed accordingly:
    `ph` → `s_wires`, `pphh` → `d_wires`

  - The term *virtual*, previously used to refer the *unoccupied* orbitals, was discarded.

  - The Usage Details sections were updated and improved.

* Added support for TensorFlow 2.3 and PyTorch 1.6.
  [(#725)](https://github.com/PennyLaneAI/pennylane/pull/725)

* Returning probabilities is now supported from photonic QNodes.
  As with qubit QNodes, photonic QNodes returning probabilities are
  end-to-end differentiable.
  [(#699)](https://github.com/XanaduAI/pennylane/pull/699/)

  ```pycon
  >>> dev = qml.device("strawberryfields.fock", wires=2, cutoff_dim=5)
  >>> @qml.qnode(dev)
  ... def circuit(a):
  ...     qml.Displacement(a, 0, wires=0)
  ...     return qml.probs(wires=0)
  >>> print(circuit(0.5))
  [7.78800783e-01 1.94700196e-01 2.43375245e-02 2.02812704e-03 1.26757940e-04]
  ```

<h3>Breaking changes</h3>

* The `pennylane.plugins` and `pennylane.beta.plugins` folders have been renamed to
  `pennylane.devices` and `pennylane.beta.devices`, to reflect their content better.
  [(#726)](https://github.com/XanaduAI/pennylane/pull/726)

<h3>Bug fixes</h3>

* The PennyLane interface conversion functions can now convert QNodes with
  pre-existing interfaces.
  [(#707)](https://github.com/XanaduAI/pennylane/pull/707)

<h3>Documentation</h3>

* The interfaces section of the documentation has been renamed to 'Interfaces and training',
  and updated with the latest variable handling details.
  [(#753)](https://github.com/PennyLaneAI/pennylane/pull/753)

<h3>Contributors</h3>

This release contains contributions from (in alphabetical order):

Juan Miguel Arrazola, Thomas Bromley, Jack Ceroni, Alain Delgado Gran, Shadab Hussain, Theodor
Isacsson, Josh Izaac, Nathan Killoran, Maria Schuld, Antal Száva, Nicola Vitucci.

# Release 0.10.0

<h3>New features since last release</h3>

<h4>New and improved simulators</h4>

* Added a new device, `default.qubit.tf`, a pure-state qubit simulator written using TensorFlow.
  As a result, it supports classical backpropagation as a means to compute the Jacobian. This can
  be faster than the parameter-shift rule for computing quantum gradients
  when the number of parameters to be optimized is large.

  `default.qubit.tf` is designed to be used with end-to-end classical backpropagation
  (`diff_method="backprop"`) with the TensorFlow interface. This is the default method
  of differentiation when creating a QNode with this device.

  Using this method, the created QNode is a 'white-box' that is
  tightly integrated with your TensorFlow computation, including
  [AutoGraph](https://www.tensorflow.org/guide/function) support:

  ```pycon
  >>> dev = qml.device("default.qubit.tf", wires=1)
  >>> @tf.function
  ... @qml.qnode(dev, interface="tf", diff_method="backprop")
  ... def circuit(x):
  ...     qml.RX(x[1], wires=0)
  ...     qml.Rot(x[0], x[1], x[2], wires=0)
  ...     return qml.expval(qml.PauliZ(0))
  >>> weights = tf.Variable([0.2, 0.5, 0.1])
  >>> with tf.GradientTape() as tape:
  ...     res = circuit(weights)
  >>> print(tape.gradient(res, weights))
  tf.Tensor([-2.2526717e-01 -1.0086454e+00  1.3877788e-17], shape=(3,), dtype=float32)
  ```

  See the `default.qubit.tf`
  [documentation](https://pennylane.ai/en/stable/code/api/pennylane.beta.plugins.DefaultQubitTF.html)
  for more details.

* The [default.tensor plugin](https://github.com/XanaduAI/pennylane/blob/master/pennylane/beta/plugins/default_tensor.py)
  has been significantly upgraded. It now allows two different
  tensor network representations to be used: `"exact"` and `"mps"`. The former uses a
  exact factorized representation of quantum states, while the latter uses a matrix product state
  representation.
  ([#572](https://github.com/XanaduAI/pennylane/pull/572))
  ([#599](https://github.com/XanaduAI/pennylane/pull/599))

<h4>New machine learning functionality and integrations</h4>

* PennyLane QNodes can now be converted into Torch layers, allowing for creation of quantum and
  hybrid models using the `torch.nn` API.
  [(#588)](https://github.com/XanaduAI/pennylane/pull/588)

  A PennyLane QNode can be converted into a `torch.nn` layer using the `qml.qnn.TorchLayer` class:

  ```pycon
  >>> @qml.qnode(dev)
  ... def qnode(inputs, weights_0, weight_1):
  ...    # define the circuit
  ...    # ...

  >>> weight_shapes = {"weights_0": 3, "weight_1": 1}
  >>> qlayer = qml.qnn.TorchLayer(qnode, weight_shapes)
  ```

  A hybrid model can then be easily constructed:

  ```pycon
  >>> model = torch.nn.Sequential(qlayer, torch.nn.Linear(2, 2))
  ```

* Added a new "reversible" differentiation method which can be used in simulators, but not hardware.

  The reversible approach is similar to backpropagation, but trades off extra computation for
  enhanced memory efficiency. Where backpropagation caches the state tensors at each step during
  a simulated evolution, the reversible method only caches the final pre-measurement state.

  Compared to the parameter-shift method, the reversible method can be faster or slower,
  depending on the density and location of parametrized gates in a circuit
  (circuits with higher density of parametrized gates near the end of the circuit will see a benefit).
  [(#670)](https://github.com/XanaduAI/pennylane/pull/670)

  ```pycon
  >>> dev = qml.device("default.qubit", wires=2)
  ... @qml.qnode(dev, diff_method="reversible")
  ... def circuit(x):
  ...     qml.RX(x, wires=0)
  ...     qml.RX(x, wires=0)
  ...     qml.CNOT(wires=[0,1])
  ...     return qml.expval(qml.PauliZ(0))
  >>> qml.grad(circuit)(0.5)
  (array(-0.47942554),)
  ```

<h4>New templates and cost functions</h4>

* Added the new templates `UCCSD`, `SingleExcitationUnitary`, and`DoubleExcitationUnitary`,
  which together implement the Unitary Coupled-Cluster Singles and Doubles (UCCSD) ansatz
  to perform VQE-based quantum chemistry simulations using PennyLane-QChem.
  [(#622)](https://github.com/XanaduAI/pennylane/pull/622)
  [(#638)](https://github.com/XanaduAI/pennylane/pull/638)
  [(#654)](https://github.com/XanaduAI/pennylane/pull/654)
  [(#659)](https://github.com/XanaduAI/pennylane/pull/659)
  [(#622)](https://github.com/XanaduAI/pennylane/pull/622)

* Added module `pennylane.qnn.cost` with class `SquaredErrorLoss`. The module contains classes
  to calculate losses and cost functions on circuits with trainable parameters.
  [(#642)](https://github.com/XanaduAI/pennylane/pull/642)

<h3>Improvements</h3>

* Improves the wire management by making the `Operator.wires` attribute a `wires` object.
  [(#666)](https://github.com/XanaduAI/pennylane/pull/666)

* A significant improvement with respect to how QNodes and interfaces mark quantum function
  arguments as differentiable when using Autograd, designed to improve performance and make
  QNodes more intuitive.
  [(#648)](https://github.com/XanaduAI/pennylane/pull/648)
  [(#650)](https://github.com/XanaduAI/pennylane/pull/650)

  In particular, the following changes have been made:

  - A new `ndarray` subclass `pennylane.numpy.tensor`, which extends NumPy arrays with
    the keyword argument and attribute `requires_grad`. Tensors which have `requires_grad=False`
    are treated as non-differentiable by the Autograd interface.

  - A new subpackage `pennylane.numpy`, which wraps `autograd.numpy` such that NumPy functions
    accept the `requires_grad` keyword argument, and allows Autograd to differentiate
    `pennylane.numpy.tensor` objects.

  - The `argnum` argument to `qml.grad` is now optional; if not provided, arguments explicitly
    marked as `requires_grad=False` are excluded for the list of differentiable arguments.
    The ability to pass `argnum` has been retained for backwards compatibility, and
    if present the old behaviour persists.

* The QNode Torch interface now inspects QNode positional arguments.
  If any argument does not have the attribute `requires_grad=True`, it
  is automatically excluded from quantum gradient computations.
  [(#652)](https://github.com/XanaduAI/pennylane/pull/652)
  [(#660)](https://github.com/XanaduAI/pennylane/pull/660)

* The QNode TF interface now inspects QNode positional arguments.
  If any argument is not being watched by a `tf.GradientTape()`,
  it is automatically excluded from quantum gradient computations.
  [(#655)](https://github.com/XanaduAI/pennylane/pull/655)
  [(#660)](https://github.com/XanaduAI/pennylane/pull/660)

* QNodes have two new public methods: `QNode.set_trainable_args()` and `QNode.get_trainable_args()`.
  These are designed to be called by interfaces, to specify to the QNode which of its
  input arguments are differentiable. Arguments which are non-differentiable will not be converted
  to PennyLane Variable objects within the QNode.
  [(#660)](https://github.com/XanaduAI/pennylane/pull/660)

* Added `decomposition` method to PauliX, PauliY, PauliZ, S, T, Hadamard, and PhaseShift gates, which
  decomposes each of these gates into rotation gates.
  [(#668)](https://github.com/XanaduAI/pennylane/pull/668)

* The `CircuitGraph` class now supports serializing contained circuit operations
  and measurement basis rotations to an OpenQASM2.0 script via the new
  `CircuitGraph.to_openqasm()` method.
  [(#623)](https://github.com/XanaduAI/pennylane/pull/623)

<h3>Breaking changes</h3>

* Removes support for Python 3.5.
  [(#639)](https://github.com/XanaduAI/pennylane/pull/639)

<h3>Documentation</h3>

* Various small typos were fixed.

<h3>Contributors</h3>

This release contains contributions from (in alphabetical order):

Thomas Bromley, Jack Ceroni, Alain Delgado Gran, Theodor Isacsson, Josh Izaac,
Nathan Killoran, Maria Schuld, Antal Száva, Nicola Vitucci.


# Release 0.9.0

<h3>New features since last release</h3>

<h4>New machine learning integrations</h4>

* PennyLane QNodes can now be converted into Keras layers, allowing for creation of quantum and
  hybrid models using the Keras API.
  [(#529)](https://github.com/XanaduAI/pennylane/pull/529)

  A PennyLane QNode can be converted into a Keras layer using the `KerasLayer` class:

  ```python
  from pennylane.qnn import KerasLayer

  @qml.qnode(dev)
  def circuit(inputs, weights_0, weight_1):
     # define the circuit
     # ...

  weight_shapes = {"weights_0": 3, "weight_1": 1}
  qlayer = qml.qnn.KerasLayer(circuit, weight_shapes, output_dim=2)
  ```

  A hybrid model can then be easily constructed:

  ```python
  model = tf.keras.models.Sequential([qlayer, tf.keras.layers.Dense(2)])
  ```

* Added a new type of QNode, `qml.qnodes.PassthruQNode`. For simulators which are coded in an
  external library which supports automatic differentiation, PennyLane will treat a PassthruQNode as
  a "white box", and rely on the external library to directly provide gradients via backpropagation.
  This can be more efficient than the using parameter-shift rule for a large number of parameters.
  [(#488)](https://github.com/XanaduAI/pennylane/pull/488)

  Currently this behaviour is supported by PennyLane's `default.tensor.tf` device backend,
  compatible with the `'tf'` interface using TensorFlow 2:

  ```python
  dev = qml.device('default.tensor.tf', wires=2)

  @qml.qnode(dev, diff_method="backprop")
  def circuit(params):
      qml.RX(params[0], wires=0)
      qml.RX(params[1], wires=1)
      qml.CNOT(wires=[0, 1])
      return qml.expval(qml.PauliZ(0))

  qnode = PassthruQNode(circuit, dev)
  params = tf.Variable([0.3, 0.1])

  with tf.GradientTape() as tape:
      tape.watch(params)
      res = qnode(params)

  grad = tape.gradient(res, params)
  ```

<h4>New optimizers</h4>

* Added the `qml.RotosolveOptimizer`, a gradient-free optimizer
  that minimizes the quantum function by updating each parameter,
  one-by-one, via a closed-form expression while keeping other parameters
  fixed.
  [(#636)](https://github.com/XanaduAI/pennylane/pull/636)
  [(#539)](https://github.com/XanaduAI/pennylane/pull/539)

* Added the `qml.RotoselectOptimizer`, which uses Rotosolve to
  minimizes a quantum function with respect to both the
  rotation operations applied and the rotation parameters.
  [(#636)](https://github.com/XanaduAI/pennylane/pull/636)
  [(#539)](https://github.com/XanaduAI/pennylane/pull/539)

  For example, given a quantum function `f` that accepts parameters `x`
  and a list of corresponding rotation operations `generators`,
  the Rotoselect optimizer will, at each step, update both the parameter
  values and the list of rotation gates to minimize the loss:

  ```pycon
  >>> opt = qml.optimize.RotoselectOptimizer()
  >>> x = [0.3, 0.7]
  >>> generators = [qml.RX, qml.RY]
  >>> for _ in range(100):
  ...     x, generators = opt.step(f, x, generators)
  ```


<h4>New operations</h4>

* Added the `PauliRot` gate, which performs an arbitrary
  Pauli rotation on multiple qubits, and the `MultiRZ` gate,
  which performs a rotation generated by a tensor product
  of Pauli Z operators.
  [(#559)](https://github.com/XanaduAI/pennylane/pull/559)

  ```python
  dev = qml.device('default.qubit', wires=4)

  @qml.qnode(dev)
  def circuit(angle):
      qml.PauliRot(angle, "IXYZ", wires=[0, 1, 2, 3])
      return [qml.expval(qml.PauliZ(wire)) for wire in [0, 1, 2, 3]]
  ```

  ```pycon
  >>> circuit(0.4)
  [1.         0.92106099 0.92106099 1.        ]
  >>> print(circuit.draw())
   0: ──╭RI(0.4)──┤ ⟨Z⟩
   1: ──├RX(0.4)──┤ ⟨Z⟩
   2: ──├RY(0.4)──┤ ⟨Z⟩
   3: ──╰RZ(0.4)──┤ ⟨Z⟩
  ```

  If the `PauliRot` gate is not supported on the target device, it will
  be decomposed into `Hadamard`, `RX` and `MultiRZ` gates. Note that
  identity gates in the Pauli word result in untouched wires:

  ```pycon
  >>> print(circuit.draw())
   0: ───────────────────────────────────┤ ⟨Z⟩
   1: ──H──────────╭RZ(0.4)──H───────────┤ ⟨Z⟩
   2: ──RX(1.571)──├RZ(0.4)──RX(-1.571)──┤ ⟨Z⟩
   3: ─────────────╰RZ(0.4)──────────────┤ ⟨Z⟩
  ```

  If the `MultiRZ` gate is not supported, it will be decomposed into
  `CNOT` and `RZ` gates:

  ```pycon
  >>> print(circuit.draw())
   0: ──────────────────────────────────────────────────┤ ⟨Z⟩
   1: ──H──────────────╭X──RZ(0.4)──╭X──────H───────────┤ ⟨Z⟩
   2: ──RX(1.571)──╭X──╰C───────────╰C──╭X──RX(-1.571)──┤ ⟨Z⟩
   3: ─────────────╰C───────────────────╰C──────────────┤ ⟨Z⟩
  ```

* PennyLane now provides `DiagonalQubitUnitary` for diagonal gates, that are e.g.,
  encountered in IQP circuits. These kinds of gates can be evaluated much faster on
  a simulator device.
  [(#567)](https://github.com/XanaduAI/pennylane/pull/567)

  The gate can be used, for example, to efficiently simulate oracles:

  ```python
  dev = qml.device('default.qubit', wires=3)

  # Function as a bitstring
  f = np.array([1, 0, 0, 1, 1, 0, 1, 0])

  @qml.qnode(dev)
  def circuit(weights1, weights2):
      qml.templates.StronglyEntanglingLayers(weights1, wires=[0, 1, 2])

      # Implements the function as a phase-kickback oracle
      qml.DiagonalQubitUnitary((-1)**f, wires=[0, 1, 2])

      qml.templates.StronglyEntanglingLayers(weights2, wires=[0, 1, 2])
      return [qml.expval(qml.PauliZ(w)) for w in range(3)]
  ```

* Added the `TensorN` CVObservable that can represent the tensor product of the
  `NumberOperator` on photonic backends.
  [(#608)](https://github.com/XanaduAI/pennylane/pull/608)

<h4>New templates</h4>

* Added the `ArbitraryUnitary` and `ArbitraryStatePreparation` templates, which use
  `PauliRot` gates to perform an arbitrary unitary and prepare an arbitrary basis
  state with the minimal number of parameters.
  [(#590)](https://github.com/XanaduAI/pennylane/pull/590)

  ```python
  dev = qml.device('default.qubit', wires=3)

  @qml.qnode(dev)
  def circuit(weights1, weights2):
        qml.templates.ArbitraryStatePreparation(weights1, wires=[0, 1, 2])
        qml.templates.ArbitraryUnitary(weights2, wires=[0, 1, 2])
        return qml.probs(wires=[0, 1, 2])
  ```

* Added the `IQPEmbedding` template, which encodes inputs into the diagonal gates of an
  IQP circuit.
  [(#605)](https://github.com/XanaduAI/pennylane/pull/605)

  <img src="https://pennylane.readthedocs.io/en/latest/_images/iqp.png"
  width=50%></img>

* Added the `SimplifiedTwoDesign` template, which implements the circuit
  design of [Cerezo et al. (2020)](<https://arxiv.org/abs/2001.00550>).
  [(#556)](https://github.com/XanaduAI/pennylane/pull/556)

  <img src="https://pennylane.readthedocs.io/en/latest/_images/simplified_two_design.png"
  width=50%></img>

* Added the `BasicEntanglerLayers` template, which is a simple layer architecture
  of rotations and CNOT nearest-neighbour entanglers.
  [(#555)](https://github.com/XanaduAI/pennylane/pull/555)

  <img src="https://pennylane.readthedocs.io/en/latest/_images/basic_entangler.png"
  width=50%></img>

* PennyLane now offers a broadcasting function to easily construct templates:
  `qml.broadcast()` takes single quantum operations or other templates and applies
  them to wires in a specific pattern.
  [(#515)](https://github.com/XanaduAI/pennylane/pull/515)
  [(#522)](https://github.com/XanaduAI/pennylane/pull/522)
  [(#526)](https://github.com/XanaduAI/pennylane/pull/526)
  [(#603)](https://github.com/XanaduAI/pennylane/pull/603)

  For example, we can use broadcast to repeat a custom template
  across multiple wires:

  ```python
  from pennylane.templates import template

  @template
  def mytemplate(pars, wires):
      qml.Hadamard(wires=wires)
      qml.RY(pars, wires=wires)

  dev = qml.device('default.qubit', wires=3)

  @qml.qnode(dev)
  def circuit(pars):
      qml.broadcast(mytemplate, pattern="single", wires=[0,1,2], parameters=pars)
      return qml.expval(qml.PauliZ(0))
  ```

  ```pycon
  >>> circuit([1, 1, 0.1])
  -0.841470984807896
  >>> print(circuit.draw())
   0: ──H──RY(1.0)──┤ ⟨Z⟩
   1: ──H──RY(1.0)──┤
   2: ──H──RY(0.1)──┤
  ```

  For other available patterns, see the
  [broadcast function documentation](https://pennylane.readthedocs.io/en/latest/code/api/pennylane.broadcast.html).

<h3>Breaking changes</h3>

* The `QAOAEmbedding` now uses the new `MultiRZ` gate as a `ZZ` entangler,
  which changes the convention. While
  previously, the `ZZ` gate in the embedding was implemented as

  ```python
  CNOT(wires=[wires[0], wires[1]])
  RZ(2 * parameter, wires=wires[0])
  CNOT(wires=[wires[0], wires[1]])
  ```

  the `MultiRZ` corresponds to

  ```python
  CNOT(wires=[wires[1], wires[0]])
  RZ(parameter, wires=wires[0])
  CNOT(wires=[wires[1], wires[0]])
  ```

  which differs in the factor of `2`, and fixes a bug in the
  wires that the `CNOT` was applied to.
  [(#609)](https://github.com/XanaduAI/pennylane/pull/609)

* Probability methods are handled by `QubitDevice` and device method
  requirements are modified to simplify plugin development.
  [(#573)](https://github.com/XanaduAI/pennylane/pull/573)

* The internal variables `All` and `Any` to mark an `Operation` as acting on all or any
  wires have been renamed to `AllWires` and `AnyWires`.
  [(#614)](https://github.com/XanaduAI/pennylane/pull/614)

<h3>Improvements</h3>

* A new `Wires` class was introduced for the internal
  bookkeeping of wire indices.
  [(#615)](https://github.com/XanaduAI/pennylane/pull/615)

* Improvements to the speed/performance of the `default.qubit` device.
  [(#567)](https://github.com/XanaduAI/pennylane/pull/567)
  [(#559)](https://github.com/XanaduAI/pennylane/pull/559)

* Added the `"backprop"` and `"device"` differentiation methods to the `qnode`
  decorator.
  [(#552)](https://github.com/XanaduAI/pennylane/pull/552)

  - `"backprop"`: Use classical backpropagation. Default on simulator
    devices that are classically end-to-end differentiable.
    The returned QNode can only be used with the same machine learning
    framework (e.g., `default.tensor.tf` simulator with the `tensorflow` interface).

  - `"device"`: Queries the device directly for the gradient.

  Using the `"backprop"` differentiation method with the `default.tensor.tf`
  device, the created QNode is a 'white-box', and is tightly integrated with
  the overall TensorFlow computation:

  ```python
  >>> dev = qml.device("default.tensor.tf", wires=1)
  >>> @qml.qnode(dev, interface="tf", diff_method="backprop")
  >>> def circuit(x):
  ...     qml.RX(x[1], wires=0)
  ...     qml.Rot(x[0], x[1], x[2], wires=0)
  ...     return qml.expval(qml.PauliZ(0))
  >>> vars = tf.Variable([0.2, 0.5, 0.1])
  >>> with tf.GradientTape() as tape:
  ...     res = circuit(vars)
  >>> tape.gradient(res, vars)
  <tf.Tensor: shape=(3,), dtype=float32, numpy=array([-2.2526717e-01, -1.0086454e+00,  1.3877788e-17], dtype=float32)>
  ```

* The circuit drawer now displays inverted operations, as well as wires
  where probabilities are returned from the device:
  [(#540)](https://github.com/XanaduAI/pennylane/pull/540)

  ```python
  >>> @qml.qnode(dev)
  ... def circuit(theta):
  ...     qml.RX(theta, wires=0)
  ...     qml.CNOT(wires=[0, 1])
  ...     qml.S(wires=1).inv()
  ...     return qml.probs(wires=[0, 1])
  >>> circuit(0.2)
  array([0.99003329, 0.        , 0.        , 0.00996671])
  >>> print(circuit.draw())
  0: ──RX(0.2)──╭C───────╭┤ Probs
  1: ───────────╰X──S⁻¹──╰┤ Probs
  ```

* You can now evaluate the metric tensor of a VQE Hamiltonian via the new
  `VQECost.metric_tensor` method. This allows `VQECost` objects to be directly
  optimized by the quantum natural gradient optimizer (`qml.QNGOptimizer`).
  [(#618)](https://github.com/XanaduAI/pennylane/pull/618)

* The input check functions in `pennylane.templates.utils` are now public
  and visible in the API documentation.
  [(#566)](https://github.com/XanaduAI/pennylane/pull/566)

* Added keyword arguments for step size and order to the `qnode` decorator, as well as
  the `QNode` and `JacobianQNode` classes. This enables the user to set the step size
  and order when using finite difference methods. These options are also exposed when
  creating QNode collections.
  [(#530)](https://github.com/XanaduAI/pennylane/pull/530)
  [(#585)](https://github.com/XanaduAI/pennylane/pull/585)
  [(#587)](https://github.com/XanaduAI/pennylane/pull/587)

* The decomposition for the `CRY` gate now uses the simpler form `RY @ CNOT @ RY @ CNOT`
  [(#547)](https://github.com/XanaduAI/pennylane/pull/547)

* The underlying queuing system was refactored, removing the `qml._current_context`
  property that held the currently active `QNode` or `OperationRecorder`. Now, all
  objects that expose a queue for operations inherit from `QueuingContext` and
  register their queue globally.
  [(#548)](https://github.com/XanaduAI/pennylane/pull/548)

* The PennyLane repository has a new benchmarking tool which supports the comparison of different git revisions.
  [(#568)](https://github.com/XanaduAI/pennylane/pull/568)
  [(#560)](https://github.com/XanaduAI/pennylane/pull/560)
  [(#516)](https://github.com/XanaduAI/pennylane/pull/516)

<h3>Documentation</h3>

* Updated the development section by creating a landing page with links to sub-pages
  containing specific guides.
  [(#596)](https://github.com/XanaduAI/pennylane/pull/596)

* Extended the developer's guide by a section explaining how to add new templates.
  [(#564)](https://github.com/XanaduAI/pennylane/pull/564)

<h3>Bug fixes</h3>

* `tf.GradientTape().jacobian()` can now be evaluated on QNodes using the TensorFlow interface.
  [(#626)](https://github.com/XanaduAI/pennylane/pull/626)

* `RandomLayers()` is now compatible with the qiskit devices.
  [(#597)](https://github.com/XanaduAI/pennylane/pull/597)

* `DefaultQubit.probability()` now returns the correct probability when called with
  `device.analytic=False`.
  [(#563)](https://github.com/XanaduAI/pennylane/pull/563)

* Fixed a bug in the `StronglyEntanglingLayers` template, allowing it to
  work correctly when applied to a single wire.
  [(544)](https://github.com/XanaduAI/pennylane/pull/544)

* Fixed a bug when inverting operations with decompositions; operations marked as inverted
  are now correctly inverted when the fallback decomposition is called.
  [(#543)](https://github.com/XanaduAI/pennylane/pull/543)

* The `QNode.print_applied()` method now correctly displays wires where
  `qml.prob()` is being returned.
  [#542](https://github.com/XanaduAI/pennylane/pull/542)

<h3>Contributors</h3>

This release contains contributions from (in alphabetical order):

Ville Bergholm, Lana Bozanic, Thomas Bromley, Theodor Isacsson, Josh Izaac, Nathan Killoran,
Maggie Li, Johannes Jakob Meyer, Maria Schuld, Sukin Sim, Antal Száva.

# Release 0.8.1

<h3>Improvements</h3>

* Beginning of support for Python 3.8, with the test suite
  now being run in a Python 3.8 environment.
  [(#501)](https://github.com/XanaduAI/pennylane/pull/501)

<h3>Documentation</h3>

* Present templates as a gallery of thumbnails showing the
  basic circuit architecture.
  [(#499)](https://github.com/XanaduAI/pennylane/pull/499)

<h3>Bug fixes</h3>

* Fixed a bug where multiplying a QNode parameter by 0 caused a divide
  by zero error when calculating the parameter shift formula.
  [(#512)](https://github.com/XanaduAI/pennylane/pull/512)

* Fixed a bug where the shape of differentiable QNode arguments
  was being cached on the first construction, leading to indexing
  errors if the QNode was re-evaluated if the argument changed shape.
  [(#505)](https://github.com/XanaduAI/pennylane/pull/505)

<h3>Contributors</h3>

This release contains contributions from (in alphabetical order):

Ville Bergholm, Josh Izaac, Johannes Jakob Meyer, Maria Schuld, Antal Száva.

# Release 0.8.0

<h3>New features since last release</h3>

* Added a quantum chemistry package, `pennylane.qchem`, which supports
  integration with OpenFermion, Psi4, PySCF, and OpenBabel.
  [(#453)](https://github.com/XanaduAI/pennylane/pull/453)

  Features include:

  - Generate the qubit Hamiltonians directly starting with the atomic structure of the molecule.
  - Calculate the mean-field (Hartree-Fock) electronic structure of molecules.
  - Allow to define an active space based on the number of active electrons and active orbitals.
  - Perform the fermionic-to-qubit transformation of the electronic Hamiltonian by
    using different functions implemented in OpenFermion.
  - Convert OpenFermion's QubitOperator to a Pennylane `Hamiltonian` class.
  - Perform a Variational Quantum Eigensolver (VQE) computation with this Hamiltonian in PennyLane.

  Check out the [quantum chemistry quickstart](https://pennylane.readthedocs.io/en/latest/introduction/chemistry.html), as well the quantum chemistry and VQE tutorials.

* PennyLane now has some functions and classes for creating and solving VQE
  problems. [(#467)](https://github.com/XanaduAI/pennylane/pull/467)

  - `qml.Hamiltonian`: a lightweight class for representing qubit Hamiltonians
  - `qml.VQECost`: a class for quickly constructing a differentiable cost function
    given a circuit ansatz, Hamiltonian, and one or more devices

    ```python
    >>> H = qml.vqe.Hamiltonian(coeffs, obs)
    >>> cost = qml.VQECost(ansatz, hamiltonian, dev, interface="torch")
    >>> params = torch.rand([4, 3])
    >>> cost(params)
    tensor(0.0245, dtype=torch.float64)
    ```

* Added a circuit drawing feature that provides a text-based representation
  of a QNode instance. It can be invoked via `qnode.draw()`. The user can specify
  to display variable names instead of variable values and choose either an ASCII
  or Unicode charset.
  [(#446)](https://github.com/XanaduAI/pennylane/pull/446)

  Consider the following circuit as an example:
  ```python3
  @qml.qnode(dev)
  def qfunc(a, w):
      qml.Hadamard(0)
      qml.CRX(a, wires=[0, 1])
      qml.Rot(w[0], w[1], w[2], wires=[1])
      qml.CRX(-a, wires=[0, 1])

      return qml.expval(qml.PauliZ(0) @ qml.PauliZ(1))
  ```

  We can draw the circuit after it has been executed:

  ```python
  >>> result = qfunc(2.3, [1.2, 3.2, 0.7])
  >>> print(qfunc.draw())
   0: ──H──╭C────────────────────────────╭C─────────╭┤ ⟨Z ⊗ Z⟩
   1: ─────╰RX(2.3)──Rot(1.2, 3.2, 0.7)──╰RX(-2.3)──╰┤ ⟨Z ⊗ Z⟩
  >>> print(qfunc.draw(charset="ascii"))
   0: --H--+C----------------------------+C---------+| <Z @ Z>
   1: -----+RX(2.3)--Rot(1.2, 3.2, 0.7)--+RX(-2.3)--+| <Z @ Z>
  >>> print(qfunc.draw(show_variable_names=True))
   0: ──H──╭C─────────────────────────────╭C─────────╭┤ ⟨Z ⊗ Z⟩
   1: ─────╰RX(a)──Rot(w[0], w[1], w[2])──╰RX(-1*a)──╰┤ ⟨Z ⊗ Z⟩
  ```

* Added `QAOAEmbedding` and its parameter initialization
  as a new trainable template.
  [(#442)](https://github.com/XanaduAI/pennylane/pull/442)

  <img src="https://pennylane.readthedocs.io/en/latest/_images/qaoa_layers.png"
  width=70%></img>

* Added the `qml.probs()` measurement function, allowing QNodes
  to differentiate variational circuit probabilities
  on simulators and hardware.
  [(#432)](https://github.com/XanaduAI/pennylane/pull/432)

  ```python
  @qml.qnode(dev)
  def circuit(x):
      qml.Hadamard(wires=0)
      qml.RY(x, wires=0)
      qml.RX(x, wires=1)
      qml.CNOT(wires=[0, 1])
      return qml.probs(wires=[0])
  ```
  Executing this circuit gives the marginal probability of wire 1:
  ```python
  >>> circuit(0.2)
  [0.40066533 0.59933467]
  ```
  QNodes that return probabilities fully support autodifferentiation.

* Added the convenience load functions `qml.from_pyquil`, `qml.from_quil` and
  `qml.from_quil_file` that convert pyQuil objects and Quil code to PennyLane
  templates. This feature requires version 0.8 or above of the PennyLane-Forest
  plugin.
  [(#459)](https://github.com/XanaduAI/pennylane/pull/459)

* Added a `qml.inv` method that inverts templates and sequences of Operations.
  Added a `@qml.template` decorator that makes templates return the queued Operations.
  [(#462)](https://github.com/XanaduAI/pennylane/pull/462)

  For example, using this function to invert a template inside a QNode:

  ```python3
      @qml.template
      def ansatz(weights, wires):
          for idx, wire in enumerate(wires):
              qml.RX(weights[idx], wires=[wire])

          for idx in range(len(wires) - 1):
              qml.CNOT(wires=[wires[idx], wires[idx + 1]])

      dev = qml.device('default.qubit', wires=2)

      @qml.qnode(dev)
      def circuit(weights):
          qml.inv(ansatz(weights, wires=[0, 1]))
          return qml.expval(qml.PauliZ(0) @ qml.PauliZ(1))
    ```

* Added the `QNodeCollection` container class, that allows independent
  QNodes to be stored and evaluated simultaneously. Experimental support
  for asynchronous evaluation of contained QNodes is provided with the
  `parallel=True` keyword argument.
  [(#466)](https://github.com/XanaduAI/pennylane/pull/466)

* Added a high level `qml.map` function, that maps a quantum
  circuit template over a list of observables or devices, returning
  a `QNodeCollection`.
  [(#466)](https://github.com/XanaduAI/pennylane/pull/466)

  For example:

  ```python3
  >>> def my_template(params, wires, **kwargs):
  >>>    qml.RX(params[0], wires=wires[0])
  >>>    qml.RX(params[1], wires=wires[1])
  >>>    qml.CNOT(wires=wires)

  >>> obs_list = [qml.PauliX(0) @ qml.PauliZ(1), qml.PauliZ(0) @ qml.PauliX(1)]
  >>> dev = qml.device("default.qubit", wires=2)
  >>> qnodes = qml.map(my_template, obs_list, dev, measure="expval")
  >>> qnodes([0.54, 0.12])
  array([-0.06154835  0.99280864])
  ```

* Added high level `qml.sum`, `qml.dot`, `qml.apply` functions
  that act on QNode collections.
  [(#466)](https://github.com/XanaduAI/pennylane/pull/466)

  `qml.apply` allows vectorized functions to act over the entire QNode
  collection:
  ```python
  >>> qnodes = qml.map(my_template, obs_list, dev, measure="expval")
  >>> cost = qml.apply(np.sin, qnodes)
  >>> cost([0.54, 0.12])
  array([-0.0615095  0.83756375])
  ```

  `qml.sum` and `qml.dot` take the sum of a QNode collection, and a
  dot product of tensors/arrays/QNode collections, respectively.

<h3>Breaking changes</h3>

* Deprecated the old-style `QNode` such that only the new-style `QNode` and its syntax can be used,
  moved all related files from the `pennylane/beta` folder to `pennylane`.
  [(#440)](https://github.com/XanaduAI/pennylane/pull/440)

<h3>Improvements</h3>

* Added the `Tensor.prune()` method and the `Tensor.non_identity_obs` property for extracting
  non-identity instances from the observables making up a `Tensor` instance.
  [(#498)](https://github.com/XanaduAI/pennylane/pull/498)

* Renamed the `expt.tensornet` and `expt.tensornet.tf` devices to `default.tensor` and
  `default.tensor.tf`.
  [(#495)](https://github.com/XanaduAI/pennylane/pull/495)

* Added a serialization method to the `CircuitGraph` class that is used to create a unique
  hash for each quantum circuit graph.
  [(#470)](https://github.com/XanaduAI/pennylane/pull/470)

* Added the `Observable.eigvals` method to return the eigenvalues of observables.
  [(#449)](https://github.com/XanaduAI/pennylane/pull/449)

* Added the `Observable.diagonalizing_gates` method to return the gates
  that diagonalize an observable in the computational basis.
  [(#454)](https://github.com/XanaduAI/pennylane/pull/454)

* Added the `Operator.matrix` method to return the matrix representation
  of an operator in the computational basis.
  [(#454)](https://github.com/XanaduAI/pennylane/pull/454)

* Added a `QubitDevice` class which implements common functionalities of plugin devices such that
  plugin devices can rely on these implementations. The new `QubitDevice` also includes
  a new `execute` method, which allows for more convenient plugin design. In addition, `QubitDevice`
  also unifies the way samples are generated on qubit-based devices.
  [(#452)](https://github.com/XanaduAI/pennylane/pull/452)
  [(#473)](https://github.com/XanaduAI/pennylane/pull/473)

* Improved documentation of `AmplitudeEmbedding` and `BasisEmbedding` templates.
  [(#441)](https://github.com/XanaduAI/pennylane/pull/441)
  [(#439)](https://github.com/XanaduAI/pennylane/pull/439)

* Codeblocks in the documentation now have a 'copy' button for easily
  copying examples.
  [(#437)](https://github.com/XanaduAI/pennylane/pull/437)

<h3>Documentation</h3>

* Update the developers plugin guide to use QubitDevice.
  [(#483)](https://github.com/XanaduAI/pennylane/pull/483)

<h3>Bug fixes</h3>

* Fixed a bug in `CVQNode._pd_analytic`, where non-descendant observables were not
  Heisenberg-transformed before evaluating the partial derivatives when using the
  order-2 parameter-shift method, resulting in an erroneous Jacobian for some circuits.
  [(#433)](https://github.com/XanaduAI/pennylane/pull/433)

<h3>Contributors</h3>

This release contains contributions from (in alphabetical order):

Juan Miguel Arrazola, Ville Bergholm, Alain Delgado Gran, Olivia Di Matteo,
Theodor Isacsson, Josh Izaac, Soran Jahangiri, Nathan Killoran, Johannes Jakob Meyer,
Zeyue Niu, Maria Schuld, Antal Száva.

# Release 0.7.0

<h3>New features since last release</h3>

* Custom padding constant in `AmplitudeEmbedding` is supported (see 'Breaking changes'.)
  [(#419)](https://github.com/XanaduAI/pennylane/pull/419)

* `StronglyEntanglingLayer` and `RandomLayer` now work with a single wire.
  [(#409)](https://github.com/XanaduAI/pennylane/pull/409)
  [(#413)](https://github.com/XanaduAI/pennylane/pull/413)

* Added support for applying the inverse of an `Operation` within a circuit.
  [(#377)](https://github.com/XanaduAI/pennylane/pull/377)

* Added an `OperationRecorder()` context manager, that allows templates
  and quantum functions to be executed while recording events. The
  recorder can be used with and without QNodes as a debugging utility.
  [(#388)](https://github.com/XanaduAI/pennylane/pull/388)

* Operations can now specify a decomposition that is used when the desired operation
  is not supported on the target device.
  [(#396)](https://github.com/XanaduAI/pennylane/pull/396)

* The ability to load circuits from external frameworks as templates
  has been added via the new `qml.load()` function. This feature
  requires plugin support --- this initial release provides support
  for Qiskit circuits and QASM files when `pennylane-qiskit` is installed,
  via the functions `qml.from_qiskit` and `qml.from_qasm`.
  [(#418)](https://github.com/XanaduAI/pennylane/pull/418)

* An experimental tensor network device has been added
  [(#416)](https://github.com/XanaduAI/pennylane/pull/416)
  [(#395)](https://github.com/XanaduAI/pennylane/pull/395)
  [(#394)](https://github.com/XanaduAI/pennylane/pull/394)
  [(#380)](https://github.com/XanaduAI/pennylane/pull/380)

* An experimental tensor network device which uses TensorFlow for
  backpropagation has been added
  [(#427)](https://github.com/XanaduAI/pennylane/pull/427)

* Custom padding constant in `AmplitudeEmbedding` is supported (see 'Breaking changes'.)
  [(#419)](https://github.com/XanaduAI/pennylane/pull/419)

<h3>Breaking changes</h3>

* The `pad` parameter in `AmplitudeEmbedding()` is now either `None` (no automatic padding), or a
  number that is used as the padding constant.
  [(#419)](https://github.com/XanaduAI/pennylane/pull/419)

* Initialization functions now return a single array of weights per function. Utilities for multi-weight templates
  `Interferometer()` and `CVNeuralNetLayers()` are provided.
  [(#412)](https://github.com/XanaduAI/pennylane/pull/412)

* The single layer templates `RandomLayer()`, `CVNeuralNetLayer()` and `StronglyEntanglingLayer()`
  have been turned into private functions `_random_layer()`, `_cv_neural_net_layer()` and
  `_strongly_entangling_layer()`. Recommended use is now via the corresponding `Layers()` templates.
  [(#413)](https://github.com/XanaduAI/pennylane/pull/413)

<h3>Improvements</h3>

* Added extensive input checks in templates.
  [(#419)](https://github.com/XanaduAI/pennylane/pull/419)

* Templates integration tests are rewritten - now cover keyword/positional argument passing,
  interfaces and combinations of templates.
  [(#409)](https://github.com/XanaduAI/pennylane/pull/409)
  [(#419)](https://github.com/XanaduAI/pennylane/pull/419)

* State vector preparation operations in the `default.qubit` plugin can now be
  applied to subsets of wires, and are restricted to being the first operation
  in a circuit.
  [(#346)](https://github.com/XanaduAI/pennylane/pull/346)

* The `QNode` class is split into a hierarchy of simpler classes.
  [(#354)](https://github.com/XanaduAI/pennylane/pull/354)
  [(#398)](https://github.com/XanaduAI/pennylane/pull/398)
  [(#415)](https://github.com/XanaduAI/pennylane/pull/415)
  [(#417)](https://github.com/XanaduAI/pennylane/pull/417)
  [(#425)](https://github.com/XanaduAI/pennylane/pull/425)

* Added the gates U1, U2 and U3 parametrizing arbitrary unitaries on 1, 2 and 3
  qubits and the Toffoli gate to the set of qubit operations.
  [(#396)](https://github.com/XanaduAI/pennylane/pull/396)

* Changes have been made to accomodate the movement of the main function
  in `pytest._internal` to `pytest._internal.main` in pip 19.3.
  [(#404)](https://github.com/XanaduAI/pennylane/pull/404)

* Added the templates `BasisStatePreparation` and `MottonenStatePreparation` that use
  gates to prepare a basis state and an arbitrary state respectively.
  [(#336)](https://github.com/XanaduAI/pennylane/pull/336)

* Added decompositions for `BasisState` and `QubitStateVector` based on state
  preparation templates.
  [(#414)](https://github.com/XanaduAI/pennylane/pull/414)

* Replaces the pseudo-inverse in the quantum natural gradient optimizer
  (which can be numerically unstable) with `np.linalg.solve`.
  [(#428)](https://github.com/XanaduAI/pennylane/pull/428)

<h3>Contributors</h3>

This release contains contributions from (in alphabetical order):

Ville Bergholm, Josh Izaac, Nathan Killoran, Angus Lowe, Johannes Jakob Meyer,
Oluwatobi Ogunbayo, Maria Schuld, Antal Száva.

# Release 0.6.1

<h3>New features since last release</h3>

* Added a `print_applied` method to QNodes, allowing the operation
  and observable queue to be printed as last constructed.
  [(#378)](https://github.com/XanaduAI/pennylane/pull/378)

<h3>Improvements</h3>

* A new `Operator` base class is introduced, which is inherited by both the
  `Observable` class and the `Operation` class.
  [(#355)](https://github.com/XanaduAI/pennylane/pull/355)

* Removed deprecated `@abstractproperty` decorators
  in `_device.py`.
  [(#374)](https://github.com/XanaduAI/pennylane/pull/374)

* The `CircuitGraph` class is updated to deal with `Operation` instances directly.
  [(#344)](https://github.com/XanaduAI/pennylane/pull/344)

* Comprehensive gradient tests have been added for the interfaces.
  [(#381)](https://github.com/XanaduAI/pennylane/pull/381)

<h3>Documentation</h3>

* The new restructured documentation has been polished and updated.
  [(#387)](https://github.com/XanaduAI/pennylane/pull/387)
  [(#375)](https://github.com/XanaduAI/pennylane/pull/375)
  [(#372)](https://github.com/XanaduAI/pennylane/pull/372)
  [(#370)](https://github.com/XanaduAI/pennylane/pull/370)
  [(#369)](https://github.com/XanaduAI/pennylane/pull/369)
  [(#367)](https://github.com/XanaduAI/pennylane/pull/367)
  [(#364)](https://github.com/XanaduAI/pennylane/pull/364)

* Updated the development guides.
  [(#382)](https://github.com/XanaduAI/pennylane/pull/382)
  [(#379)](https://github.com/XanaduAI/pennylane/pull/379)

* Added all modules, classes, and functions to the API section
  in the documentation.
  [(#373)](https://github.com/XanaduAI/pennylane/pull/373)

<h3>Bug fixes</h3>

* Replaces the existing `np.linalg.norm` normalization with hand-coded
  normalization, allowing `AmplitudeEmbedding` to be used with differentiable
  parameters. AmplitudeEmbedding tests have been added and improved.
  [(#376)](https://github.com/XanaduAI/pennylane/pull/376)

<h3>Contributors</h3>

This release contains contributions from (in alphabetical order):

Ville Bergholm, Josh Izaac, Nathan Killoran, Maria Schuld, Antal Száva

# Release 0.6.0

<h3>New features since last release</h3>

* The devices `default.qubit` and `default.gaussian` have a new initialization parameter
  `analytic` that indicates if expectation values and variances should be calculated
  analytically and not be estimated from data.
  [(#317)](https://github.com/XanaduAI/pennylane/pull/317)

* Added C-SWAP gate to the set of qubit operations
  [(#330)](https://github.com/XanaduAI/pennylane/pull/330)

* The TensorFlow interface has been renamed from `"tfe"` to `"tf"`, and
  now supports TensorFlow 2.0.
  [(#337)](https://github.com/XanaduAI/pennylane/pull/337)

* Added the S and T gates to the set of qubit operations.
  [(#343)](https://github.com/XanaduAI/pennylane/pull/343)

* Tensor observables are now supported within the `expval`,
  `var`, and `sample` functions, by using the `@` operator.
  [(#267)](https://github.com/XanaduAI/pennylane/pull/267)


<h3>Breaking changes</h3>

* The argument `n` specifying the number of samples in the method `Device.sample` was removed.
  Instead, the method will always return `Device.shots` many samples.
  [(#317)](https://github.com/XanaduAI/pennylane/pull/317)

<h3>Improvements</h3>

* The number of shots / random samples used to estimate expectation values and variances, `Device.shots`,
  can now be changed after device creation.
  [(#317)](https://github.com/XanaduAI/pennylane/pull/317)

* Unified import shortcuts to be under qml in qnode.py
  and test_operation.py
  [(#329)](https://github.com/XanaduAI/pennylane/pull/329)

* The quantum natural gradient now uses `scipy.linalg.pinvh` which is more efficient for symmetric matrices
  than the previously used `scipy.linalg.pinv`.
  [(#331)](https://github.com/XanaduAI/pennylane/pull/331)

* The deprecated `qml.expval.Observable` syntax has been removed.
  [(#267)](https://github.com/XanaduAI/pennylane/pull/267)

* Remainder of the unittest-style tests were ported to pytest.
  [(#310)](https://github.com/XanaduAI/pennylane/pull/310)

* The `do_queue` argument for operations now only takes effect
  within QNodes. Outside of QNodes, operations can now be instantiated
  without needing to specify `do_queue`.
  [(#359)](https://github.com/XanaduAI/pennylane/pull/359)

<h3>Documentation</h3>

* The docs are rewritten and restructured to contain a code introduction section as well as an API section.
  [(#314)](https://github.com/XanaduAI/pennylane/pull/275)

* Added Ising model example to the tutorials
  [(#319)](https://github.com/XanaduAI/pennylane/pull/319)

* Added tutorial for QAOA on MaxCut problem
  [(#328)](https://github.com/XanaduAI/pennylane/pull/328)

* Added QGAN flow chart figure to its tutorial
  [(#333)](https://github.com/XanaduAI/pennylane/pull/333)

* Added missing figures for gallery thumbnails of state-preparation
  and QGAN tutorials
  [(#326)](https://github.com/XanaduAI/pennylane/pull/326)

* Fixed typos in the state preparation tutorial
  [(#321)](https://github.com/XanaduAI/pennylane/pull/321)

* Fixed bug in VQE tutorial 3D plots
  [(#327)](https://github.com/XanaduAI/pennylane/pull/327)

<h3>Bug fixes</h3>

* Fixed typo in measurement type error message in qnode.py
  [(#341)](https://github.com/XanaduAI/pennylane/pull/341)

<h3>Contributors</h3>

This release contains contributions from (in alphabetical order):

Shahnawaz Ahmed, Ville Bergholm, Aroosa Ijaz, Josh Izaac, Nathan Killoran, Angus Lowe,
Johannes Jakob Meyer, Maria Schuld, Antal Száva, Roeland Wiersema.

# Release 0.5.0

<h3>New features since last release</h3>

* Adds a new optimizer, `qml.QNGOptimizer`, which optimizes QNodes using
  quantum natural gradient descent. See https://arxiv.org/abs/1909.02108
  for more details.
  [(#295)](https://github.com/XanaduAI/pennylane/pull/295)
  [(#311)](https://github.com/XanaduAI/pennylane/pull/311)

* Adds a new QNode method, `QNode.metric_tensor()`,
  which returns the block-diagonal approximation to the Fubini-Study
  metric tensor evaluated on the attached device.
  [(#295)](https://github.com/XanaduAI/pennylane/pull/295)

* Sampling support: QNodes can now return a specified number of samples
  from a given observable via the top-level `pennylane.sample()` function.
  To support this on plugin devices, there is a new `Device.sample` method.

  Calculating gradients of QNodes that involve sampling is not possible.
  [(#256)](https://github.com/XanaduAI/pennylane/pull/256)

* `default.qubit` has been updated to provide support for sampling.
  [(#256)](https://github.com/XanaduAI/pennylane/pull/256)

* Added controlled rotation gates to PennyLane operations and `default.qubit` plugin.
  [(#251)](https://github.com/XanaduAI/pennylane/pull/251)

<h3>Breaking changes</h3>

* The method `Device.supported` was removed, and replaced with the methods
  `Device.supports_observable` and `Device.supports_operation`.
  Both methods can be called with string arguments (`dev.supports_observable('PauliX')`) and
  class arguments (`dev.supports_observable(qml.PauliX)`).
  [(#276)](https://github.com/XanaduAI/pennylane/pull/276)

* The following CV observables were renamed to comply with the new Operation/Observable
  scheme: `MeanPhoton` to `NumberOperator`, `Homodyne` to `QuadOperator` and `NumberState` to `FockStateProjector`.
  [(#254)](https://github.com/XanaduAI/pennylane/pull/254)

<h3>Improvements</h3>

* The `AmplitudeEmbedding` function now provides options to normalize and
  pad features to ensure a valid state vector is prepared.
  [(#275)](https://github.com/XanaduAI/pennylane/pull/275)

* Operations can now optionally specify generators, either as existing PennyLane
  operations, or by providing a NumPy array.
  [(#295)](https://github.com/XanaduAI/pennylane/pull/295)
  [(#313)](https://github.com/XanaduAI/pennylane/pull/313)

* Adds a `Device.parameters` property, so that devices can view a dictionary mapping free
  parameters to operation parameters. This will allow plugin devices to take advantage
  of parametric compilation.
  [(#283)](https://github.com/XanaduAI/pennylane/pull/283)

* Introduces two enumerations: `Any` and `All`, representing any number of wires
  and all wires in the system respectively. They can be imported from
  `pennylane.operation`, and can be used when defining the `Operation.num_wires`
  class attribute of operations.
  [(#277)](https://github.com/XanaduAI/pennylane/pull/277)

  As part of this change:

  - `All` is equivalent to the integer 0, for backwards compatibility with the
    existing test suite

  - `Any` is equivalent to the integer -1 to allow numeric comparison
    operators to continue working

  - An additional validation is now added to the `Operation` class,
    which will alert the user that an operation with `num_wires = All`
    is being incorrectly.

* The one-qubit rotations in `pennylane.plugins.default_qubit` no longer depend on Scipy's `expm`. Instead
  they are calculated with Euler's formula.
  [(#292)](https://github.com/XanaduAI/pennylane/pull/292)

* Creates an `ObservableReturnTypes` enumeration class containing `Sample`,
  `Variance` and `Expectation`. These new values can be assigned to the `return_type`
  attribute of an `Observable`.
  [(#290)](https://github.com/XanaduAI/pennylane/pull/290)

* Changed the signature of the `RandomLayer` and `RandomLayers` templates to have a fixed seed by default.
  [(#258)](https://github.com/XanaduAI/pennylane/pull/258)

* `setup.py` has been cleaned up, removing the non-working shebang,
  and removing unused imports.
  [(#262)](https://github.com/XanaduAI/pennylane/pull/262)

<h3>Documentation</h3>

* A documentation refactor to simplify the tutorials and
  include Sphinx-Gallery.
  [(#291)](https://github.com/XanaduAI/pennylane/pull/291)

  - Examples and tutorials previously split across the `examples/`
    and `doc/tutorials/` directories, in a mixture of ReST and Jupyter notebooks,
    have been rewritten as Python scripts with ReST comments in a single location,
    the `examples/` folder.

  - Sphinx-Gallery is used to automatically build and run the tutorials.
    Rendered output is displayed in the Sphinx documentation.

  - Links are provided at the top of every tutorial page for downloading the
    tutorial as an executable python script, downloading the tutorial
    as a Jupyter notebook, or viewing the notebook on GitHub.

  - The tutorials table of contents have been moved to a single quick start page.

* Fixed a typo in `QubitStateVector`.
  [(#296)](https://github.com/XanaduAI/pennylane/pull/296)

* Fixed a typo in the `default_gaussian.gaussian_state` function.
  [(#293)](https://github.com/XanaduAI/pennylane/pull/293)

* Fixed a typo in the gradient recipe within the `RX`, `RY`, `RZ`
  operation docstrings.
  [(#248)](https://github.com/XanaduAI/pennylane/pull/248)

* Fixed a broken link in the tutorial documentation, as a
  result of the `qml.expval.Observable` deprecation.
  [(#246)](https://github.com/XanaduAI/pennylane/pull/246)

<h3>Bug fixes</h3>

* Fixed a bug where a `PolyXP` observable would fail if applied to subsets
  of wires on `default.gaussian`.
  [(#277)](https://github.com/XanaduAI/pennylane/pull/277)

<h3>Contributors</h3>

This release contains contributions from (in alphabetical order):

Simon Cross, Aroosa Ijaz, Josh Izaac, Nathan Killoran, Johannes Jakob Meyer,
Rohit Midha, Nicolás Quesada, Maria Schuld, Antal Száva, Roeland Wiersema.

# Release 0.4.0

<h3>New features since last release</h3>

* `pennylane.expval()` is now a top-level *function*, and is no longer
  a package of classes. For now, the existing `pennylane.expval.Observable`
  interface continues to work, but will raise a deprecation warning.
  [(#232)](https://github.com/XanaduAI/pennylane/pull/232)

* Variance support: QNodes can now return the variance of observables,
  via the top-level `pennylane.var()` function. To support this on
  plugin devices, there is a new `Device.var` method.

  The following observables support analytic gradients of variances:

  - All qubit observables (requiring 3 circuit evaluations for involutory
    observables such as `Identity`, `X`, `Y`, `Z`; and 5 circuit evals for
    non-involutary observables, currently only `qml.Hermitian`)

  - First-order CV observables (requiring 5 circuit evaluations)

  Second-order CV observables support numerical variance gradients.

* `pennylane.about()` function added, providing details
  on current PennyLane version, installed plugins, Python,
  platform, and NumPy versions [(#186)](https://github.com/XanaduAI/pennylane/pull/186)

* Removed the logic that allowed `wires` to be passed as a positional
  argument in quantum operations. This allows us to raise more useful
  error messages for the user if incorrect syntax is used.
  [(#188)](https://github.com/XanaduAI/pennylane/pull/188)

* Adds support for multi-qubit expectation values of the `pennylane.Hermitian()`
  observable [(#192)](https://github.com/XanaduAI/pennylane/pull/192)

* Adds support for multi-qubit expectation values in `default.qubit`.
  [(#202)](https://github.com/XanaduAI/pennylane/pull/202)

* Organize templates into submodules [(#195)](https://github.com/XanaduAI/pennylane/pull/195).
  This included the following improvements:

  - Distinguish embedding templates from layer templates.

  - New random initialization functions supporting the templates available
    in the new submodule `pennylane.init`.

  - Added a random circuit template (`RandomLayers()`), in which rotations and 2-qubit gates are randomly
    distributed over the wires

  - Add various embedding strategies

<h3>Breaking changes</h3>

* The `Device` methods `expectations`, `pre_expval`, and `post_expval` have been
  renamed to `observables`, `pre_measure`, and `post_measure` respectively.
  [(#232)](https://github.com/XanaduAI/pennylane/pull/232)

<h3>Improvements</h3>

* `default.qubit` plugin now uses `np.tensordot` when applying quantum operations
  and evaluating expectations, resulting in significant speedup
  [(#239)](https://github.com/XanaduAI/pennylane/pull/239),
  [(#241)](https://github.com/XanaduAI/pennylane/pull/241)

* PennyLane now allows division of quantum operation parameters by a constant
  [(#179)](https://github.com/XanaduAI/pennylane/pull/179)

* Portions of the test suite are in the process of being ported to pytest.
  Note: this is still a work in progress.

  Ported tests include:

  - `test_ops.py`
  - `test_about.py`
  - `test_classical_gradients.py`
  - `test_observables.py`
  - `test_measure.py`
  - `test_init.py`
  - `test_templates*.py`
  - `test_ops.py`
  - `test_variable.py`
  - `test_qnode.py` (partial)

<h3>Bug fixes</h3>

* Fixed a bug in `Device.supported`, which would incorrectly
  mark an operation as supported if it shared a name with an
  observable [(#203)](https://github.com/XanaduAI/pennylane/pull/203)

* Fixed a bug in `Operation.wires`, by explicitly casting the
  type of each wire to an integer [(#206)](https://github.com/XanaduAI/pennylane/pull/206)

* Removed code in PennyLane which configured the logger,
  as this would clash with users' configurations
  [(#208)](https://github.com/XanaduAI/pennylane/pull/208)

* Fixed a bug in `default.qubit`, in which `QubitStateVector` operations
  were accidentally being cast to `np.float` instead of `np.complex`.
  [(#211)](https://github.com/XanaduAI/pennylane/pull/211)


<h3>Contributors</h3>

This release contains contributions from:

Shahnawaz Ahmed, riveSunder, Aroosa Ijaz, Josh Izaac, Nathan Killoran, Maria Schuld.

# Release 0.3.1

<h3>Bug fixes</h3>

* Fixed a bug where the interfaces submodule was not correctly being packaged via setup.py

# Release 0.3.0

<h3>New features since last release</h3>

* PennyLane now includes a new `interfaces` submodule, which enables QNode integration with additional machine learning libraries.
* Adds support for an experimental PyTorch interface for QNodes
* Adds support for an experimental TensorFlow eager execution interface for QNodes
* Adds a PyTorch+GPU+QPU tutorial to the documentation
* Documentation now includes links and tutorials including the new [PennyLane-Forest](https://github.com/rigetti/pennylane-forest) plugin.

<h3>Improvements</h3>

* Printing a QNode object, via `print(qnode)` or in an interactive terminal, now displays more useful information regarding the QNode,
  including the device it runs on, the number of wires, it's interface, and the quantum function it uses:

  ```python
  >>> print(qnode)
  <QNode: device='default.qubit', func=circuit, wires=2, interface=PyTorch>
  ```

<h3>Contributors</h3>

This release contains contributions from:

Josh Izaac and Nathan Killoran.


# Release 0.2.0

<h3>New features since last release</h3>

* Added the `Identity` expectation value for both CV and qubit models [(#135)](https://github.com/XanaduAI/pennylane/pull/135)
* Added the `templates.py` submodule, containing some commonly used QML models to be used as ansatz in QNodes [(#133)](https://github.com/XanaduAI/pennylane/pull/133)
* Added the `qml.Interferometer` CV operation [(#152)](https://github.com/XanaduAI/pennylane/pull/152)
* Wires are now supported as free QNode parameters [(#151)](https://github.com/XanaduAI/pennylane/pull/151)
* Added ability to update stepsizes of the optimizers [(#159)](https://github.com/XanaduAI/pennylane/pull/159)

<h3>Improvements</h3>

* Removed use of hardcoded values in the optimizers, made them parameters (see [#131](https://github.com/XanaduAI/pennylane/pull/131) and [#132](https://github.com/XanaduAI/pennylane/pull/132))
* Created the new `PlaceholderExpectation`, to be used when both CV and qubit expval modules contain expectations with the same name
* Provide a way for plugins to view the operation queue _before_ applying operations. This allows for on-the-fly modifications of
  the queue, allowing hardware-based plugins to support the full range of qubit expectation values. [(#143)](https://github.com/XanaduAI/pennylane/pull/143)
* QNode return values now support _any_ form of sequence, such as lists, sets, etc. [(#144)](https://github.com/XanaduAI/pennylane/pull/144)
* CV analytic gradient calculation is now more robust, allowing for operations which may not themselves be differentiated, but have a
  well defined `_heisenberg_rep` method, and so may succeed operations that are analytically differentiable [(#152)](https://github.com/XanaduAI/pennylane/pull/152)

<h3>Bug fixes</h3>

* Fixed a bug where the variational classifier example was not batching when learning parity (see [#128](https://github.com/XanaduAI/pennylane/pull/128) and [#129](https://github.com/XanaduAI/pennylane/pull/129))
* Fixed an inconsistency where some initial state operations were documented as accepting complex parameters - all operations
  now accept real values [(#146)](https://github.com/XanaduAI/pennylane/pull/146)

<h3>Contributors</h3>

This release contains contributions from:

Christian Gogolin, Josh Izaac, Nathan Killoran, and Maria Schuld.


# Release 0.1.0

Initial public release.

<h3>Contributors</h3>
This release contains contributions from:

Ville Bergholm, Josh Izaac, Maria Schuld, Christian Gogolin, and Nathan Killoran.<|MERGE_RESOLUTION|>--- conflicted
+++ resolved
@@ -200,35 +200,10 @@
   Torch, and Jax), as well as device plugins and QChem, for GPUs and CPUs, has been added.
   [(#1391)](https://github.com/PennyLaneAI/pennylane/pull/1391)
 
-<<<<<<< HEAD
   The build process using Docker and `make` requires that the repository source
   code is cloned or downloaded from GitHub. Visit the the detailed description
   for an [extended list of
   options](https://pennylane.readthedocs.io/en/stable/development/guide/installation.html#installation).
-=======
-  The build process using Docker and `make` requires that the repository source code
-  is cloned or downloaded from GitHub, and provides the following options:
-
-  * Building a core PennyLane image:
-  ```
-  make -f docker/Makefile build-base
-  ```
-
-  * Building a PennyLane image with the TensorFlow interface (change `interface-name` for other interfaces):
-  ```
-  make -f docker/Makefile build-interface interface-name=tensorflow
-  ```
-
-  * Building a PennyLane image with the Qiskit plugin (change `plugin-name` for other plugins):
-  ```
-  make -f docker/Makefile build-plugin plugin-name=qiskit
-  ```
-
-  * Building the PennyLane-QChem image:
-  ```
-  make -f docker/Makefile build-qchem
-  ```
->>>>>>> f53e5c8b
 
 <h4>Improved Hamiltonian simulations</h4>
 
