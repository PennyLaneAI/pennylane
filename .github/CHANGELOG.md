# Release 0.18.0-dev (development release)

<h3>New features since last release</h3>

<<<<<<< HEAD

* Vector-Jacobian product transforms have been added to the `qml.gradients` package.
  [(#1494)](https://github.com/PennyLaneAI/pennylane/pull/1494)

  The new transforms include:

  - `qml.gradients.vjp`
  - `qml.gradients.batch_vjp`
  
=======
* The Hamiltonian can now store grouping information, which can be accessed by a device to 
  speed up computations of the expectation value of a Hamiltonian. 
  [(#1515)](https://github.com/PennyLaneAI/pennylane/pull/1515)

  ```python
  obs = [qml.PauliX(0), qml.PauliX(1), qml.PauliZ(0)]
  coeffs = np.array([1., 2., 3.])
  H = qml.Hamiltonian(coeffs, obs, grouping_type='qwc')
  ```
  
  Initialization with a ``grouping_type`` other than ``None`` stores the indices 
  required to make groups of commuting observables and their coefficients. 
  
  ``` pycon
  >>> H.grouping_indices
  [[0, 1], [2]]
  ```

>>>>>>> 9ed7ca4e
* Hamiltonians are now trainable with respect to their coefficients.
  [(#1483)](https://github.com/PennyLaneAI/pennylane/pull/1483)

  ``` python
  from pennylane import numpy as np
  
  dev = qml.device("default.qubit", wires=2)
  @qml.qnode(dev)
  def circuit(coeffs, param):
      qml.RX(param, wires=0)
      qml.RY(param, wires=0)
      return qml.expval(
          qml.Hamiltonian(coeffs, [qml.PauliX(0), qml.PauliZ(0)], simplify=True)
      )
    
  coeffs = np.array([-0.05, 0.17])
  param = np.array(1.7)
  grad_fn = qml.grad(circuit)
  ```
  ``` pycon
  >>> grad_fn(coeffs, param)
  (array([-0.12777055,  0.0166009 ]), array(0.0917819))
  ```

<h3>Improvements</h3>

* The `group_observables` transform is now differentiable.
  [(#1483)](https://github.com/PennyLaneAI/pennylane/pull/1483)
 
  For example:

  ``` python
  import jax
  from jax import numpy as jnp
  
  coeffs = jnp.array([1., 2., 3.])
  obs = [PauliX(wires=0), PauliX(wires=1), PauliZ(wires=1)]

  def group(coeffs, select=None):
    _, grouped_coeffs = qml.grouping.group_observables(obs, coeffs)
    # in this example, grouped_coeffs is a list of two jax tensors
    # [DeviceArray([1., 2.], dtype=float32), DeviceArray([3.], dtype=float32)]
    return grouped_coeffs[select]

  jac_fn = jax.jacobian(group)
  ```
  ```pycon
  >>> jac_fn(coeffs, select=0)
  [[1. 0. 0.]
  [0. 1. 0.]]
  
  >>> jac_fn(coeffs, select=1)
  [[0., 0., 1.]]
  ```

* The tape does not verify any more that all Observables have owners in the annotated queue.
  [(#1505)](https://github.com/PennyLaneAI/pennylane/pull/1505)

  This allows manipulation of Observables inside a tape context. An example is
  `expval(Tensor(qml.PauliX(0), qml.Identity(1)).prune())` which makes the expval
  an owner of the pruned tensor and its constituent observables, but leaves the
  original tensor in the queue without an owner.

<h3>Breaking changes</h3>

<h3>Bug fixes</h3>

<h3>Documentation</h3>

<h3>Contributors</h3>

This release contains contributions from (in alphabetical order):

Josh Izaac, Maria Schuld.

# Release 0.17.0 (current release)

<h3>New features since last release</h3>

* Docker support for building PennyLane with support for all interfaces (TensorFlow, 
  Torch, and Jax), as well as device plugins and QChem, for GPUs and CPUs, has been added. 
  [(#1372)](https://github.com/PennyLaneAI/pennylane/issues/1372)

  The build process using Docker and Makefile works as follows:

  Building a core PennyLane image:
  ```
  make -f docker/Makefile build-base
  ```

  Building a PennyLane image with the TensorFlow interface (change `interface-name` for other interfaces):
  ```
  make -f docker/Makefile build-interface interface-name=tensorflow
  ```

  Building a PennyLane image with the Qiskit plugin (change `plugin-name` for other plugins):
  ```
  make -f docker/Makefile build-plugin plugin-name=qiskit
  ```

  Building the PennyLane-QChem image:
  ```
  make -f docker/Makefile build-qchem
  ```

* PennyLane can now perform quantum circuit optimization using the
  top-level transform `qml.compile`. The `compile` transform allows you
  to chain together sequences of tape and quantum function transforms
  into custom circuit optimization pipelines.
  [(#1475)](https://github.com/PennyLaneAI/pennylane/pull/1475)

  For example, take the following quantum function:

  ```python
  def qfunc(x, y, z):
      qml.Hadamard(wires=0)
      qml.Hadamard(wires=1)
      qml.Hadamard(wires=2)
      qml.RZ(z, wires=2)
      qml.CNOT(wires=[2, 1])
      qml.RX(z, wires=0)
      qml.CNOT(wires=[1, 0])
      qml.RX(x, wires=0)
      qml.CNOT(wires=[1, 0])
      qml.RZ(-z, wires=2)
      qml.RX(y, wires=2)
      qml.PauliY(wires=2)
      qml.CY(wires=[1, 2])
      return qml.expval(qml.PauliZ(wires=0))
  ```

  The default behaviour of `qml.compile` is to apply a sequence of three
  transforms: `commute_controlled`, `cancel_inverses`, and then `merge_rotations`.

  ```pycon
  >>> dev = qml.device('default.qubit', wires=[0, 1, 2])
  >>> compiled_qfunc = qml.compile()(qfunc)
  >>> compiled_qnode = qml.QNode(compiled_qfunc, dev)
  >>> print(qml.draw(compiled_qnode)(0.2, 0.3, 0.4))
   0: ──H───RX(0.6)───────────────────┤ ⟨Z⟩
   1: ──H──╭X─────────────────╭CY─────┤
   2: ──H──╰C────────RX(0.3)──╰CY──Y──┤
  ```

  The ``qml.compile`` transform is flexible and accepts a custom pipeline
  of tape and quantum function transforms (you can even write your own!).
  For example, if we wanted to only push single-qubit gates through
  controlled gates and cancel adjacent inverses, we could do:

  ```pycon
  >>> from qml.transforms import commute_controlled, cancel_inverses
  >>> pipeline = [commute_controlled, cancel_inverses]
  >>> compiled_qfunc = qml.compile(pipeline=pipeline)(qfunc)
  >>> compiled_qnode = qml.QNode(compiled_qfunc, dev)
  >>> print(qml.draw(compiled_qnode)(0.2, 0.3, 0.4))
   0: ──H───RX(0.4)──RX(0.2)─────────────────────────────┤ ⟨Z⟩
   1: ──H──╭X────────────────────────────────────╭CY─────┤
   2: ──H──╰C────────RZ(0.4)──RZ(-0.4)──RX(0.3)──╰CY──Y──┤
  ```

* The new Device Tracker capabilities allows for flexible and versatile tracking of executions,
  even inside parameter-shift gradients. This functionality will improve the ease of monitoring
  large batches and remote jobs.
  [(#1355)](https://github.com/PennyLaneAI/pennylane/pull/1355)

  ```python
  dev = qml.device('default.qubit', wires=1, shots=100)

  @qml.qnode(dev, diff_method="parameter-shift")
  def circuit(x):
      qml.RX(x, wires=0)
      return qml.expval(qml.PauliZ(0))

  x = np.array(0.1)

  with qml.Tracker(circuit.device) as tracker:
      qml.grad(circuit)(x)
  ```

  ```pycon
  >>> tracker.totals
 {'executions': 3, 'shots': 300, 'batches': 1, 'batch_len': 2}
  >>> tracker.history
  {'executions': [1, 1, 1],
   'shots': [100, 100, 100],
   'batches': [1],
   'batch_len': [2]}
  >>> tracker.latest
  {'batches': 1, 'batch_len': 2}
  ```

  Users can also provide a custom function to the `callback` keyword that gets called each time
  the information is updated.  This functionality allows users to monitor remote jobs or large
  parameter-shift batches.

  ```pycon
  >>> def shots_info(totals, history, latest):
  ...     print("Total shots: ", totals['shots'])
  >>> with qml.Tracker(circuit.device, callback=shots_info) as tracker:
  ...     qml.grad(circuit)(0.1)
  Total shots:  100
  Total shots:  200
  Total shots:  300
  ```
  
* VQE problems can now intuitively been set up by passing the Hamiltonian 
  as an observable. [(#1474)](https://github.com/PennyLaneAI/pennylane/pull/1474)

  ``` python
  dev = qml.device("default.qubit", wires=2)
  H = qml.Hamiltonian([1., 2., 3.],  [qml.PauliZ(0), qml.PauliY(0), qml.PauliZ(1)])
  w = qml.init.strong_ent_layers_uniform(1, 2, seed=1967)
  
  @qml.qnode(dev)
  def circuit(w):
      qml.templates.StronglyEntanglingLayers(w, wires=range(2))
      return qml.expval(H)
  ```
  
  ```pycon
  >>> print(circuit(w))
  -1.5133943637878295
  >>> print(qml.grad(circuit)(w))
  [[[-8.32667268e-17  1.39122955e+00 -9.12462052e-02]
  [ 1.02348685e-16 -7.77143238e-01 -1.74708049e-01]]]
  ```
  
  Note that other measurement types like `var(H)` or `sample(H)`, as well 
  as multiple expectations like `expval(H1), expval(H2)` are not supported. 

* A new gradients module `qml.gradients` has been added, which provides
  differentiable quantum gradient transforms.
  [(#1476)](https://github.com/PennyLaneAI/pennylane/pull/1476)
  [(#1479)](https://github.com/PennyLaneAI/pennylane/pull/1479)
  [(#1486)](https://github.com/PennyLaneAI/pennylane/pull/1486)

  Available quantum gradient transforms include:

  - `qml.gradients.finite_diff`
  - `qml.gradients.param_shift`
  - `qml.gradients.param_shift_cv`

  For example,

  ```pycon
  >>> with qml.tape.JacobianTape() as tape:
  ...     qml.RX(params[0], wires=0)
  ...     qml.RY(params[1], wires=0)
  ...     qml.RX(params[2], wires=0)
  ...     qml.expval(qml.PauliZ(0))
  ...     qml.var(qml.PauliZ(0))
  >>> tape.trainable_params = {0, 1, 2}
  >>> gradient_tapes, fn = qml.gradients.finite_diff(tape)
  >>> res = dev.batch_execute(gradient_tapes)
  >>> fn(res)
  [[-0.38751721 -0.18884787 -0.38355704]
   [ 0.69916862  0.34072424  0.69202359]]
  ```

* A new quantum function transform has been added to push commuting
  single-qubit gates through controlled operations.
  [(#1464)](https://github.com/PennyLaneAI/pennylane/pull/1464)

  The `commute_controlled` transform works as follows:

  ```python
  def circuit(theta):
      qml.PauliX(wires=2)
      qml.S(wires=0)
      qml.CNOT(wires=[0, 1])
      qml.PhaseShift(theta/2, wires=0)
      qml.T(wires=0)
      qml.Toffoli(wires=[0, 1, 2])
      return qml.expval(qml.PauliZ(0))
  ```

  ```pycon
  >>> optimized_circuit = qml.transforms.commute_controlled(direction="right")(circuit)
  >>> dev = qml.device('default.qubit', wires=3)
  >>> qnode = qml.QNode(optimized_circuit, dev)
  >>> print(qml.draw(qnode)(0.5))
   0: ──╭C──╭C──S──Rϕ(0.25)──T──┤ ⟨Z⟩
   1: ──╰X──├C──────────────────┤
   2: ──────╰X──X───────────────┤
  ```

* Grover Diffusion Operator template added.
  [(#1442)](https://github.com/PennyLaneAI/pennylane/pull/1442)

  For example, if we have an oracle that marks the "all ones" state with a
  negative sign:

  ```python
  n_wires = 3
  wires = list(range(n_wires))

  def oracle():
      qml.Hadamard(wires[-1])
      qml.Toffoli(wires=wires)
      qml.Hadamard(wires[-1])
  ```

  We can perform [Grover's Search Algorithm](https://en.wikipedia.org/wiki/Grover%27s_algorithm):

  ```python
  dev = qml.device('default.qubit', wires=wires)

  @qml.qnode(dev)
  def GroverSearch(num_iterations=1):
      for wire in wires:
          qml.Hadamard(wire)

      for _ in range(num_iterations):
          oracle()
          qml.templates.GroverOperator(wires=wires)

      return qml.probs(wires)
  ```

  We can see this circuit yields the marked state with high probability:

  ```pycon
  >>> GroverSearch(num_iterations=1)
  tensor([0.03125, 0.03125, 0.03125, 0.03125, 0.03125, 0.03125, 0.03125,
          0.78125], requires_grad=True)
  >>> GroverSearch(num_iterations=2)
  tensor([0.0078125, 0.0078125, 0.0078125, 0.0078125, 0.0078125, 0.0078125,
      0.0078125, 0.9453125], requires_grad=True)
  ```

* A new quantum function transform has been added to perform full fusion of
  arbitrary-length sequences of single-qubit gates.
  [(#1458)](https://github.com/PennyLaneAI/pennylane/pull/1458)

  The `single_qubit_fusion` transform acts on all sequences of
  single-qubit operations in a quantum function, and converts each
  sequence to a single `Rot` gate. For example given the circuit:

  ```python
  def circuit(x, y, z):
      qml.Hadamard(wires=0)
      qml.PauliZ(wires=1)
      qml.RX(x, wires=0)
      qml.RY(y, wires=1)
      qml.CZ(wires=[1, 0])
      qml.T(wires=0)
      qml.SX(wires=0)
      qml.Rot(x, y, z, wires=1)
      qml.Rot(z, y, x, wires=1)
      return qml.expval(qml.PauliX(wires=0))
  ```

  ```pycon
  >>> optimized_circuit = qml.transforms.single_qubit_fusion()(circuit)
  >>> dev = qml.device('default.qubit', wires=2)
  >>> qnode = qml.QNode(optimized_circuit, dev)
  >>> print(qml.draw(qnode)(0.1, 0.2, 0.3))
   0: ──Rot(3.24, 1.57, 0)──╭Z──Rot(2.36, 1.57, -1.57)────┤ ⟨X⟩
   1: ──Rot(3.14, 0.2, 0)───╰C──Rot(0.406, 0.382, 0.406)──┤
  ```

* Two new quantum function transforms have been added to enable the
  removal of redundant gates in quantum circuits.
  [(#1455)](https://github.com/PennyLaneAI/pennylane/pull/1455)

  The `cancel_inverses` transform loops through a list of operations,
  and removes adjacent pairs of operations that cancel out. For example,

  ```python
  def circuit():
      qml.Hadamard(wires=0)
      qml.PauliZ(wires=1)
      qml.Hadamard(wires=0)
      qml.T(wires=0)
      qml.CZ(wires=[0, 1])
      qml.CZ(wires=[1, 0])
      return qml.expval(qml.PauliX(wires=0))
  ```

  ```pycon
  >>> dev = qml.device('default.qubit', wires=2)
  >>> qnode = qml.QNode(circuit, dev)
  >>> print(qml.draw(qnode)())
   0: ──H──H──T──╭C──╭Z──┤ ⟨X⟩
   1: ──Z────────╰Z──╰C──┤
  >>> optimized_circuit = qml.transforms.cancel_inverses(circuit)
  >>> optimized_qnode = qml.QNode(optimized_circuit, dev)
  >>> print(qml.draw(optimized_qnode)())
   0: ──T──┤ ⟨X⟩
   1: ──Z──┤
  ```

  The `merge_rotations` transform combines adjacent rotation gates of
  the same type into a single gate, including controlled rotations.

  ```python
  def circuit(x, y, z):
      qml.RX(x, wires=0)
      qml.RX(x, wires=0)
      qml.Rot(x, y, z, wires=1)
      qml.Rot(y, z, x, wires=1)
      qml.CRY(y, wires=[0, 1])
      qml.CRY(y + z, wires=[0, 1])
      return qml.expval(qml.PauliX(wires=0))
  ```

  ```pycon
  >>> qnode = qml.QNode(circuit, dev)
  >>> print(qml.draw(qnode)(0.1, 0.2, 0.3))
   0: ──RX(0.1)─────────────RX(0.1)─────────────╭C────────╭C────────┤ ⟨X⟩
   1: ──Rot(0.1, 0.2, 0.3)──Rot(0.2, 0.3, 0.1)──╰RY(0.2)──╰RY(0.5)──┤
  >>> optimized_circuit = qml.transforms.merge_rotations()(circuit)
  >>> optimized_qnode = qml.QNode(optimized_circuit, dev)
  >>> print(qml.draw(optimized_qnode)(0.1, 0.2, 0.3))
   0: ──RX(0.2)───────────────────╭C────────┤ ⟨X⟩
   1: ──Rot(0.409, 0.485, 0.306)──╰RY(0.7)──┤
  ```

* A decomposition has been added to ``QubitUnitary`` that makes the
  single-qubit case fully differentiable in all interfaces. Furthermore,
  a quantum function transform, ``unitary_to_rot()``, has been added to decompose all
  single-qubit instances of ``QubitUnitary`` in a quantum circuit.
  [(#1427)](https://github.com/PennyLaneAI/pennylane/pull/1427)

  Instances of ``QubitUnitary`` may now be decomposed directly to ``Rot``
  operations, or ``RZ`` operations if the input matrix is diagonal. For
  example, let

  ```python
  >>> U = np.array([
      [-0.28829348-0.78829734j,  0.30364367+0.45085995j],
      [ 0.53396245-0.10177564j,  0.76279558-0.35024096j]
  ])
  ```

  Then, we can compute the decomposition as:

  ```pycon
  >>> qml.QubitUnitary.decomposition(U, wires=0)
  [Rot(-0.24209530281458358, 1.1493817777199102, 1.733058145303424, wires=[0])]
  ```

  We can also apply the transform directly to a quantum function, and compute the
  gradients of parameters used to construct the unitary matrices.

  ```python
  def qfunc_with_qubit_unitary(angles):
      z, x = angles[0], angles[1]

      Z_mat = np.array([[np.exp(-1j * z / 2), 0.0], [0.0, np.exp(1j * z / 2)]])

      c = np.cos(x / 2)
      s = np.sin(x / 2) * 1j
      X_mat = np.array([[c, -s], [-s, c]])

      qml.Hadamard(wires="a")
      qml.QubitUnitary(Z_mat, wires="a")
      qml.QubitUnitary(X_mat, wires="b")
      qml.CNOT(wires=["b", "a"])
      return qml.expval(qml.PauliX(wires="a"))
  ```

  ```pycon
  >>> dev = qml.device("default.qubit", wires=["a", "b"])
  >>> transformed_qfunc = qml.transforms.unitary_to_rot(qfunc_with_qubit_unitary)
  >>> transformed_qnode = qml.QNode(transformed_qfunc, dev)
  >>> input = np.array([0.3, 0.4], requires_grad=True)
  >>> transformed_qnode(input)
  tensor(0.95533649, requires_grad=True)
  >>> qml.grad(transformed_qnode)(input)
  array([-0.29552021,  0.        ])
  ```

* The new ``qml.apply`` function can be used to add operations that might have
  already been instantiated elsewhere to the QNode and other queuing contexts:
  [(#1433)](https://github.com/PennyLaneAI/pennylane/pull/1433)

  ```python
  op = qml.RX(0.4, wires=0)
  dev = qml.device("default.qubit", wires=2)

  @qml.qnode(dev)
  def circuit(x):
      qml.RY(x, wires=0)
      qml.apply(op)
      return qml.expval(qml.PauliZ(0))
  ```

  ```pycon
  >>> print(qml.draw(circuit)(0.6))
  0: ──RY(0.6)──RX(0.4)──┤ ⟨Z⟩
  ```

  Previously instantiated measurements can also be applied to QNodes.

* Ising YY gate functionality added.
  [(#1358)](https://github.com/PennyLaneAI/pennylane/pull/1358)
  
* Added functionality to `qml.sample()` to extract samples from the basis states of
  the device (currently only for qubit devices). Additionally, `wires` can be
  specified to only return samples from those wires. 
  [(#1441)](https://github.com/PennyLaneAI/pennylane/pull/1441)

  ```python
  dev = qml.device("default.qubit", wires=3, shots=5)

  @qml.qnode(dev)
  def circuit_1():
      qml.Hadamard(wires=0)
      qml.Hadamard(wires=1)
      return qml.sample()

  @qml.qnode(dev)
  def circuit_2():
      qml.Hadamard(wires=0)
      qml.Hadamard(wires=1)
      return qml.sample(wires=[0,2])    # no observable provided and wires specified 
  ``` 

  ```pycon
  >>> print(circuit_1())
  [[1, 0, 0],
   [1, 1, 0],
   [1, 0, 0],
   [0, 0, 0],
   [0, 1, 0]]

  >>> print(circuit_2())
  [[1, 0],
   [1, 0],
   [1, 0],
   [0, 0],
   [0, 0]]

  >>> print(qml.draw(circuit_2))
   0: ──H──╭┤ Sample[basis]
   1: ──H──│┤
   2: ──H──╰┤ Sample[basis]
  ```

<h3>Improvements</h3>

* The tape does not verify any more that all Observables have owners in the annotated queue.
  [(#1505)](https://github.com/PennyLaneAI/pennylane/pull/1505)

  This allows manipulation of Observables inside a tape context. An example is 
  `expval(Tensor(qml.PauliX(0), qml.Identity(1)).prune())` which makes the expval an owner 
  of the pruned tensor and its constituent observables, but leaves the original tensor in 
  the queue without an owner.

* The `step` and `step_and_cost` methods of `QNGOptimizer` now accept a custom `grad_fn`
  keyword argument to use for gradient computations.
  [(#1487)](https://github.com/PennyLaneAI/pennylane/pull/1487)

* The precision used by `default.qubit.jax` now matches the float precision
  indicated by 
  ```python
  from jax.config import config
  config.read('jax_enable_x64')
  ```
  where `True` means `float64`/`complex128` and `False` means `float32`/`complex64`.
  [(#1485)](https://github.com/PennyLaneAI/pennylane/pull/1485)

* The `./pennylane/ops/qubit.py` file is broken up into a folder of six separate files.
  [(#1467)](https://github.com/PennyLaneAI/pennylane/pull/1467)

* Changed to using commas as the separator of wires in the string
  representation of `qml.Hamiltonian` objects for multi-qubit terms.
  [(#1465)](https://github.com/PennyLaneAI/pennylane/pull/1465)

* Changed to using `np.object_` instead of `np.object` as per the NumPy
  deprecations starting version 1.20.
  [(#1466)](https://github.com/PennyLaneAI/pennylane/pull/1466)

* Change the order of the covariance matrix and the vector of means internally
  in `default.gaussian`. [(#1331)](https://github.com/PennyLaneAI/pennylane/pull/1331)

* Added the `id` attribute to templates, which was missing from 
  PR [(#1377)](https://github.com/PennyLaneAI/pennylane/pull/1377).
  [(#1438)](https://github.com/PennyLaneAI/pennylane/pull/1438)

* The `qml.math` module, for framework-agnostic tensor manipulation,
  has two new functions available:
  [(#1490)](https://github.com/PennyLaneAI/pennylane/pull/1490)

  - `qml.math.get_trainable_indices(sequence_of_tensors)`: returns the indices corresponding to
    trainable tensors in the input sequence.

  - `qml.math.unwrap(sequence_of_tensors)`: unwraps a sequence of tensor-like objects to NumPy
    arrays.

  In addition, the behaviour of `qml.math.requires_grad` has been improved in order to
  correctly determine trainability during Autograd and JAX backwards passes.

* A new tape method, `tape.unwrap()` is added. This method is a context manager; inside the
  context, the tapes parameters are unwrapped to NumPy arrays and floats, and the trainable
  parameter indices are set.
  [(#1491)](https://github.com/PennyLaneAI/pennylane/pull/1491)

  These changes are temporary, and reverted on exiting the context.

  ```pycon
  >>> with tf.GradientTape():
  ...     with qml.tape.QuantumTape() as tape:
  ...         qml.RX(tf.Variable(0.1), wires=0)
  ...         qml.RY(tf.constant(0.2), wires=0)
  ...         qml.RZ(tf.Variable(0.3), wires=0)
  ...     with tape.unwrap():
  ...         print("Trainable params:", tape.trainable_params)
  ...         print("Unwrapped params:", tape.get_parameters())
  Trainable params: {0, 2}
  Unwrapped params: [0.1, 0.3]
  >>> print("Original parameters:", tape.get_parameters())
  Original parameters: [<tf.Variable 'Variable:0' shape=() dtype=float32, numpy=0.1>,
    <tf.Variable 'Variable:0' shape=() dtype=float32, numpy=0.3>]
  ```

  In addition, ``qml.tape.Unwrap`` is a context manager that unwraps multiple tapes:

  ```pycon
  >>> with qml.tape.Unwrap(tape1, tape2):
  ```
  
<h3>Breaking changes</h3>

* Removed the deprecated tape methods `get_resources` and `get_depth` as they are
  superseded by the `specs` tape attribute.
  [(#1522)](https://github.com/PennyLaneAI/pennylane/pull/1522)

* Specifying `shots=None` with `qml.sample` was previously deprecated.
  From this release onwards, setting `shots=None` when sampling will
  raise an error.
  [(#1522)](https://github.com/PennyLaneAI/pennylane/pull/1522)

* The existing `pennylane.collections.apply` function is no longer accessible
  via `qml.apply`, and needs to be imported directly from the ``collections``
  package.
  [(#1358)](https://github.com/PennyLaneAI/pennylane/pull/1358)

<h3>Bug fixes</h3>

* Fixes a bug in `GradientDescentOptimizer` and `NesterovMomentumOptimizer`
  where a cost function with one trainable parameter and non-trainable
  parameters raised an error.
  [(#1495)](https://github.com/PennyLaneAI/pennylane/pull/1495)

* Fixed an example in the documentation's 
  [introduction to numpy gradients](https://pennylane.readthedocs.io/en/stable/introduction/interfaces/numpy.html), where 
  the wires were a non-differentiable argument to the QNode. 
  [(#1499)](https://github.com/PennyLaneAI/pennylane/pull/1499)

* Fixed a bug where the adjoint of `qml.QFT` when using the `qml.adjoint` function
  was not correctly computed.
  [(#1451)](https://github.com/PennyLaneAI/pennylane/pull/1451)

* Fixed the differentiability of the operation`IsingYY` for Autograd, Jax and Tensorflow.
  [(#1425)](https://github.com/PennyLaneAI/pennylane/pull/1425)
  
* Fixed a bug in the `torch` interface that prevented gradients from being
  computed on a GPU. [(#1426)](https://github.com/PennyLaneAI/pennylane/pull/1426)

* Quantum function transforms now preserve the format of the measurement
  results, so that a single measurement returns a single value rather than
  an array with a single element. [(#1434)](https://github.com/PennyLaneAI/pennylane/pull/1434)

* Fixed a bug in the parameter-shift Hessian implementation, which resulted
  in the incorrect Hessian being returned for a cost function
  that performed post-processing on a vector-valued QNode.
  [(#)](https://github.com/PennyLaneAI/pennylane/pull/)

* Fixed a bug in the initialization of `QubitUnitary` where the size of
  the matrix was not checked against the number of wires.
  [(#1439)](https://github.com/PennyLaneAI/pennylane/pull/1439)

<h3>Documentation</h3>

* Improved Contribution Guide and Pull Requests Guide.
  [(#1461)](https://github.com/PennyLaneAI/pennylane/pull/1461)

* Examples have been added to clarify use of the continuous-variable
  `FockStateVector` operation in the multi-mode case.
  [(#1472)](https://github.com/PennyLaneAI/pennylane/pull/1472)

<h3>Contributors</h3>

This release contains contributions from (in alphabetical order):

Olivia Di Matteo, Josh Izaac, Leonhard Kunczik, Christina Lee, Romain Moyard,
Arshpreet Singh Khangura, Ashish Panigrahi,
Maria Schuld, Jay Soni, Antal Száva, David Wierichs.


# Release 0.16.0

<h3>New features since last release</h3>

* Added a sparse Hamiltonian observable and the functionality to support computing its expectation
  value. [(#1398)](https://github.com/PennyLaneAI/pennylane/pull/1398)

  For example, the following QNode returns the expectation value of a sparse Hamiltonian:

  ```python
  dev = qml.device("default.qubit", wires=2)

  @qml.qnode(dev, diff_method="parameter-shift")
  def circuit(param, H):
      qml.PauliX(0)
      qml.SingleExcitation(param, wires=[0, 1])
      return qml.expval(qml.SparseHamiltonian(H, [0, 1]))
  ```
  
  We can execute this QNode, passing in a sparse identity matrix:

  ```pycon
  >>> print(circuit([0.5], scipy.sparse.eye(4).tocoo()))
  0.9999999999999999
  ```

  The expectation value of the sparse Hamiltonian is computed directly, which leads to executions
  that are faster by orders of magnitude. Note that "parameter-shift" is the only differentiation
  method that is currently supported when the observable is a sparse Hamiltonian.

* Added functionality to compute the sparse matrix representation of a `qml.Hamiltonian` object.
  [(#1394)](https://github.com/PennyLaneAI/pennylane/pull/1394)

<h4>First class support for quantum kernels</h4>

* The new `qml.kernels` module provides basic functionalities for [working with quantum
  kernels](https://pennylane.readthedocs.io/en/stable/code/qml_kernels.html) as
  well as post-processing methods to mitigate sampling errors and device noise:
  [(#1102)](https://github.com/PennyLaneAI/pennylane/pull/1102)

  ```python

  num_wires = 6
  wires = range(num_wires)
  dev = qml.device('default.qubit', wires=wires)

  @qml.qnode(dev)
  def kernel_circuit(x1, x2):
      qml.templates.AngleEmbedding(x1, wires=wires)
      qml.adjoint(qml.templates.AngleEmbedding)(x2, wires=wires)
      return qml.probs(wires)

  kernel = lambda x1, x2: kernel_circuit(x1, x2)[0]
  X_train = np.random.random((10, 6))
  X_test = np.random.random((5, 6))

  # Create symmetric square kernel matrix (for training)
  K = qml.kernels.square_kernel_matrix(X_train, kernel)

  # Compute kernel between test and training data.
  K_test = qml.kernels.kernel_matrix(X_train, X_test, kernel)
  K1 = qml.kernels.mitigate_depolarizing_noise(K, num_wires, method='single')
  ```
  [(#1388)](https://github.com/PennyLaneAI/pennylane/pull/1388)

<h4>Extract the fourier representation of quantum circuits</h4>

* PennyLane now has a `fourier` module, which hosts a [growing library
  of methods](https://pennylane.readthedocs.io/en/stable/code/qml_fourier.html)
  that help with investigating the Fourier representation of functions
  implemented by quantum circuits. The Fourier representation can be used
  to examine and characterize the expressivity of the quantum circuit.
  [(#1160)](https://github.com/PennyLaneAI/pennylane/pull/1160)
  [(#1378)](https://github.com/PennyLaneAI/pennylane/pull/1378)

  For example, one can plot distributions over Fourier series coefficients like
  this one:

  <img src="https://pennylane.readthedocs.io/en/latest/_static/fourier.png" width=70%/>

<h4>Seamless support for working with the Pauli group</h4>

* Added functionality for constructing and manipulating the Pauli group
  [(#1181)](https://github.com/PennyLaneAI/pennylane/pull/1181).

  The function `qml.grouping.pauli_group` provides a generator to
  easily loop over the group, or construct and store it in its entirety.
  For example, we can construct the single-qubit Pauli group like so:

  ```pycon
  >>> from pennylane.grouping import pauli_group
  >>> pauli_group_1_qubit = list(pauli_group(1))
  >>> pauli_group_1_qubit
  [Identity(wires=[0]), PauliZ(wires=[0]), PauliX(wires=[0]), PauliY(wires=[0])]
  ```

  We can multiply together its members at the level of Pauli words
  using the `pauli_mult` and `pauli_multi_with_phase` functions.
  This can be done on arbitrarily-labeled wires as well, by defining a wire map.

  ```pycon
  >>> from pennylane.grouping import pauli_group, pauli_mult
  >>> wire_map = {'a' : 0, 'b' : 1, 'c' : 2}
  >>> pg = list(pauli_group(3, wire_map=wire_map))
  >>> pg[3]
  PauliZ(wires=['b']) @ PauliZ(wires=['c'])
  >>> pg[55]
  PauliY(wires=['a']) @ PauliY(wires=['b']) @ PauliZ(wires=['c'])
  >>> pauli_mult(pg[3], pg[55], wire_map=wire_map)
  PauliY(wires=['a']) @ PauliX(wires=['b'])
  ```

  Functions for conversion of Pauli observables to strings (and back),
  are included.

  ```pycon
  >>> from pennylane.grouping import pauli_word_to_string, string_to_pauli_word
  >>> pauli_word_to_string(pg[55], wire_map=wire_map)
  'YYZ'
  >>> string_to_pauli_word('ZXY', wire_map=wire_map)
  PauliZ(wires=['a']) @ PauliX(wires=['b']) @ PauliY(wires=['c'])
  ```

  Calculation of the matrix representation for arbitrary Paulis and wire maps is now
  also supported.

  ```pycon
  >>> from pennylane.grouping import pauli_word_to_matrix
  >>> wire_map = {'a' : 0, 'b' : 1}
  >>> pauli_word = qml.PauliZ('b')  # corresponds to Pauli 'IZ'
  >>> pauli_word_to_matrix(pauli_word, wire_map=wire_map)
  array([[ 1.,  0.,  0.,  0.],
         [ 0., -1.,  0., -0.],
         [ 0.,  0.,  1.,  0.],
         [ 0., -0.,  0., -1.]])
  ```

<h4>New transforms</h4>

* The `qml.specs` QNode transform creates a function that returns specifications or
  details about the QNode, including depth, number of gates, and number of
  gradient executions required.
  [(#1245)](https://github.com/PennyLaneAI/pennylane/pull/1245)

  For example:

  ```python
  dev = qml.device('default.qubit', wires=4)

  @qml.qnode(dev, diff_method='parameter-shift')
  def circuit(x, y):
      qml.RX(x[0], wires=0)
      qml.Toffoli(wires=(0, 1, 2))
      qml.CRY(x[1], wires=(0, 1))
      qml.Rot(x[2], x[3], y, wires=0)
      return qml.expval(qml.PauliZ(0)), qml.expval(qml.PauliX(1))
  ```

  We can now use the `qml.specs` transform to generate a function that returns
  details and resource information:

  ```pycon
  >>> x = np.array([0.05, 0.1, 0.2, 0.3], requires_grad=True)
  >>> y = np.array(0.4, requires_grad=False)
  >>> specs_func = qml.specs(circuit)
  >>> specs_func(x, y)
  {'gate_sizes': defaultdict(int, {1: 2, 3: 1, 2: 1}),
   'gate_types': defaultdict(int, {'RX': 1, 'Toffoli': 1, 'CRY': 1, 'Rot': 1}),
   'num_operations': 4,
   'num_observables': 2,
   'num_diagonalizing_gates': 1,
   'num_used_wires': 3,
   'depth': 4,
   'num_trainable_params': 4,
   'num_parameter_shift_executions': 11,
   'num_device_wires': 4,
   'device_name': 'default.qubit',
   'diff_method': 'parameter-shift'}
  ```

  The tape methods `get_resources` and `get_depth` are superseded by `specs` and will be
  deprecated after one release cycle.

* Adds a decorator `@qml.qfunc_transform` to easily create a transformation
  that modifies the behaviour of a quantum function.
  [(#1315)](https://github.com/PennyLaneAI/pennylane/pull/1315)

  For example, consider the following transform, which scales the parameter of
  all `RX` gates by :math:`x \rightarrow \sin(a) \sqrt{x}`, and the parameters
  of all `RY` gates by :math:`y \rightarrow \cos(a * b) y`:

  ```python
  @qml.qfunc_transform
  def my_transform(tape, a, b):
      for op in tape.operations + tape.measurements:
          if op.name == "RX":
              x = op.parameters[0]
              qml.RX(qml.math.sin(a) * qml.math.sqrt(x), wires=op.wires)
          elif op.name == "RY":
              y = op.parameters[0]
              qml.RX(qml.math.cos(a * b) * y, wires=op.wires)
          else:
              op.queue()
  ```

  We can now apply this transform to any quantum function:

  ```python
  dev = qml.device("default.qubit", wires=2)

  def ansatz(x):
      qml.Hadamard(wires=0)
      qml.RX(x[0], wires=0)
      qml.RY(x[1], wires=1)
      qml.CNOT(wires=[0, 1])

  @qml.qnode(dev)
  def circuit(params, transform_weights):
      qml.RX(0.1, wires=0)

      # apply the transform to the ansatz
      my_transform(*transform_weights)(ansatz)(params)

      return qml.expval(qml.PauliZ(1))
  ```

  We can print this QNode to show that the qfunc transform is taking place:

  ```pycon
  >>> x = np.array([0.5, 0.3], requires_grad=True)
  >>> transform_weights = np.array([0.1, 0.6], requires_grad=True)
  >>> print(qml.draw(circuit)(x, transform_weights))
   0: ──RX(0.1)────H──RX(0.0706)──╭C──┤
   1: ──RX(0.299)─────────────────╰X──┤ ⟨Z⟩
  ```

  Evaluating the QNode, as well as the derivative, with respect to the gate
  parameter *and* the transform weights:

  ```pycon
  >>> circuit(x, transform_weights)
  tensor(0.00672829, requires_grad=True)
  >>> qml.grad(circuit)(x, transform_weights)
  (array([ 0.00671711, -0.00207359]), array([6.69695008e-02, 3.73694364e-06]))
  ```

* Adds a `hamiltonian_expand` tape transform. This takes a tape ending in
  `qml.expval(H)`, where `H` is a Hamiltonian, and maps it to a collection
  of tapes which can be executed and passed into a post-processing function yielding
  the expectation value.
  [(#1142)](https://github.com/PennyLaneAI/pennylane/pull/1142)

  Example use:

  ```python
  H = qml.PauliZ(0) + 3 * qml.PauliZ(0) @ qml.PauliX(1)

  with qml.tape.QuantumTape() as tape:
      qml.Hadamard(wires=1)
      qml.expval(H)

  tapes, fn = qml.transforms.hamiltonian_expand(tape)
  ```

  We can now evaluate the transformed tapes, and apply the post-processing
  function:

  ```pycon
  >>> dev = qml.device("default.qubit", wires=3)
  >>> res = dev.batch_execute(tapes)
  >>> fn(res)
  3.999999999999999
  ```

* QNodes now display readable information when in interactive environments or when printed.
  [(#1359)](https://github.com/PennyLaneAI/pennylane/pull/1359).

* The `quantum_monte_carlo` transform has been added, allowing an input circuit to be transformed
  into the full quantum Monte Carlo algorithm.
  [(#1316)](https://github.com/PennyLaneAI/pennylane/pull/1316)

  Suppose we want to measure the expectation value of the sine squared function according to
  a standard normal distribution. We can calculate the expectation value analytically as
  `0.432332`, but we can also estimate using the quantum Monte Carlo algorithm. The first step is to
  discretize the problem:

  ```python
  from scipy.stats import norm

  m = 5
  M = 2 ** m

  xmax = np.pi  # bound to region [-pi, pi]
  xs = np.linspace(-xmax, xmax, M)

  probs = np.array([norm().pdf(x) for x in xs])
  probs /= np.sum(probs)

  func = lambda i: np.sin(xs[i]) ** 2
  r_rotations = np.array([2 * np.arcsin(np.sqrt(func(i))) for i in range(M)])
  ```

  The `quantum_monte_carlo` transform can then be used:

  ```python
  from pennylane.templates.state_preparations.mottonen import (
      _uniform_rotation_dagger as r_unitary,
  )

  n = 6
  N = 2 ** n

  a_wires = range(m)
  wires = range(m + 1)
  target_wire = m
  estimation_wires = range(m + 1, n + m + 1)

  dev = qml.device("default.qubit", wires=(n + m + 1))

  def fn():
      qml.templates.MottonenStatePreparation(np.sqrt(probs), wires=a_wires)
      r_unitary(qml.RY, r_rotations, control_wires=a_wires[::-1], target_wire=target_wire)

  @qml.qnode(dev)
  def qmc():
      qml.quantum_monte_carlo(fn, wires, target_wire, estimation_wires)()
      return qml.probs(estimation_wires)

  phase_estimated = np.argmax(qmc()[:int(N / 2)]) / N
  ```

  The estimated value can be retrieved using:

  ```pycon
  >>> (1 - np.cos(np.pi * phase_estimated)) / 2
  0.42663476277231915
  ```

  The resources required to perform the quantum Monte Carlo algorithm can also be inspected using
  the `specs` transform.

<h4>Extended QAOA module</h4>

* Functionality to support solving the maximum-weighted cycle problem has been added to the `qaoa`
  module.
  [(#1207)](https://github.com/PennyLaneAI/pennylane/pull/1207)
  [(#1209)](https://github.com/PennyLaneAI/pennylane/pull/1209)
  [(#1251)](https://github.com/PennyLaneAI/pennylane/pull/1251)
  [(#1213)](https://github.com/PennyLaneAI/pennylane/pull/1213)
  [(#1220)](https://github.com/PennyLaneAI/pennylane/pull/1220)
  [(#1214)](https://github.com/PennyLaneAI/pennylane/pull/1214)
  [(#1283)](https://github.com/PennyLaneAI/pennylane/pull/1283)
  [(#1297)](https://github.com/PennyLaneAI/pennylane/pull/1297)
  [(#1396)](https://github.com/PennyLaneAI/pennylane/pull/1396)
  [(#1403)](https://github.com/PennyLaneAI/pennylane/pull/1403)

  The `max_weight_cycle` function returns the appropriate cost and mixer Hamiltonians:

  ```pycon
  >>> a = np.random.random((3, 3))
  >>> np.fill_diagonal(a, 0)
  >>> g = nx.DiGraph(a)  # create a random directed graph
  >>> cost, mixer, mapping = qml.qaoa.max_weight_cycle(g)
  >>> print(cost)
    (-0.9775906842165344) [Z2]
  + (-0.9027248603361988) [Z3]
  + (-0.8722207409852838) [Z0]
  + (-0.6426184210832898) [Z5]
  + (-0.2832594164291379) [Z1]
  + (-0.0778133996933755) [Z4]
  >>> print(mapping)
  {0: (0, 1), 1: (0, 2), 2: (1, 0), 3: (1, 2), 4: (2, 0), 5: (2, 1)}
  ```
  Additional functionality can be found in the
  [qml.qaoa.cycle](https://pennylane.readthedocs.io/en/latest/code/api/pennylane.qaoa.cycle.html)
  module.


<h4>Extended operations and templates</h4>

* Added functionality to compute the sparse matrix representation of a `qml.Hamiltonian` object.
  [(#1394)](https://github.com/PennyLaneAI/pennylane/pull/1394)

  ```python
  coeffs = [1, -0.45]
  obs = [qml.PauliZ(0) @ qml.PauliZ(1), qml.PauliY(0) @ qml.PauliZ(1)]
  H = qml.Hamiltonian(coeffs, obs)
  H_sparse = qml.utils.sparse_hamiltonian(H)
  ```

  The resulting matrix is a sparse matrix in scipy coordinate list (COO) format:

  ```python
  >>> H_sparse
  <4x4 sparse matrix of type '<class 'numpy.complex128'>'
      with 8 stored elements in COOrdinate format>
  ```

  The sparse matrix can be converted to an array as:

  ```python
  >>> H_sparse.toarray()
  array([[ 1.+0.j  ,  0.+0.j  ,  0.+0.45j,  0.+0.j  ],
         [ 0.+0.j  , -1.+0.j  ,  0.+0.j  ,  0.-0.45j],
         [ 0.-0.45j,  0.+0.j  , -1.+0.j  ,  0.+0.j  ],
         [ 0.+0.j  ,  0.+0.45j,  0.+0.j  ,  1.+0.j  ]])
  ```

* Adds the new template `AllSinglesDoubles` to prepare quantum states of molecules
  using the `SingleExcitation` and `DoubleExcitation` operations.
  The new template reduces significantly the number of operations
  and the depth of the quantum circuit with respect to the traditional UCCSD
  unitary.
  [(#1383)](https://github.com/PennyLaneAI/pennylane/pull/1383)

  For example, consider the case of two particles and four qubits.
  First, we define the Hartree-Fock initial state and generate all
  possible single and double excitations.

  ```python
  import pennylane as qml
  from pennylane import numpy as np

  electrons = 2
  qubits = 4

  hf_state = qml.qchem.hf_state(electrons, qubits)
  singles, doubles = qml.qchem.excitations(electrons, qubits)
  ```

  Now we can use the template ``AllSinglesDoubles`` to define the
  quantum circuit,

  ```python
  from pennylane.templates import AllSinglesDoubles

  wires = range(qubits)

  dev = qml.device('default.qubit', wires=wires)

  @qml.qnode(dev)
  def circuit(weights, hf_state, singles, doubles):
      AllSinglesDoubles(weights, wires, hf_state, singles, doubles)
      return qml.expval(qml.PauliZ(0))

  params = np.random.normal(0, np.pi, len(singles) + len(doubles))
  ```
  and execute it:
  ```pycon
  >>> circuit(params, hf_state, singles=singles, doubles=doubles)
  tensor(-0.73772194, requires_grad=True)
  ```

* Adds `QubitCarry` and `QubitSum` operations for basic arithmetic.
  [(#1169)](https://github.com/PennyLaneAI/pennylane/pull/1169)

  The following example adds two 1-bit numbers, returning a 2-bit answer:

  ```python
  dev = qml.device('default.qubit', wires = 4)
  a = 0
  b = 1

  @qml.qnode(dev)
  def circuit():
      qml.BasisState(np.array([a, b]), wires=[1, 2])
      qml.QubitCarry(wires=[0, 1, 2, 3])
      qml.CNOT(wires=[1, 2])
      qml.QubitSum(wires=[0, 1, 2])
      return qml.probs(wires=[3, 2])

  probs = circuit()
  bitstrings = tuple(itertools.product([0, 1], repeat = 2))
  indx = np.argwhere(probs == 1).flatten()[0]
  output = bitstrings[indx]
  ```

  ```pycon
  >>> print(output)
  (0, 1)
  ```

* Added the `qml.Projector` observable, which is available on all devices
  inheriting from the `QubitDevice` class.
  [(#1356)](https://github.com/PennyLaneAI/pennylane/pull/1356)
  [(#1368)](https://github.com/PennyLaneAI/pennylane/pull/1368)

  Using `qml.Projector`, we can define the basis state projectors to use when
  computing expectation values. Let us take for example a circuit that prepares
  Bell states:

  ```python
  dev = qml.device("default.qubit", wires=2)

  @qml.qnode(dev)
  def circuit(basis_state):
      qml.Hadamard(wires=[0])
      qml.CNOT(wires=[0, 1])
      return qml.expval(qml.Projector(basis_state, wires=[0, 1]))
  ```

  We can then specify the `|00>` basis state to construct the `|00><00|`
  projector and compute the expectation value:

  ```pycon
  >>> basis_state = [0, 0]
  >>> circuit(basis_state)
  tensor(0.5, requires_grad=True)
  ```

  As expected, we get similar results when specifying the `|11>` basis state:

  ```pycon
  >>> basis_state = [1, 1]
  >>> circuit(basis_state)
  tensor(0.5, requires_grad=True)
  ```

* The following new operations have been added:

  - The IsingXX gate `qml.IsingXX` [(#1194)](https://github.com/PennyLaneAI/pennylane/pull/1194)
  - The IsingZZ gate `qml.IsingZZ` [(#1199)](https://github.com/PennyLaneAI/pennylane/pull/1199)
  - The ISWAP gate `qml.ISWAP` [(#1298)](https://github.com/PennyLaneAI/pennylane/pull/1298)
  - The reset error noise channel `qml.ResetError` [(#1321)](https://github.com/PennyLaneAI/pennylane/pull/1321)


<h3>Improvements</h3>

* The ``argnum`` keyword argument can now be specified for a QNode to define a
  subset of trainable parameters used to estimate the Jacobian.
  [(#1371)](https://github.com/PennyLaneAI/pennylane/pull/1371)

  For example, consider two trainable parameters and a quantum function:

  ```python
  dev = qml.device("default.qubit", wires=2)

  x = np.array(0.543, requires_grad=True)
  y = np.array(-0.654, requires_grad=True)

  def circuit(x,y):
      qml.RX(x, wires=[0])
      qml.RY(y, wires=[1])
      qml.CNOT(wires=[0, 1])
      return qml.expval(qml.PauliZ(0) @ qml.PauliX(1))
  ```

  When computing the gradient of the QNode, we can specify the trainable
  parameters to consider by passing the ``argnum`` keyword argument:

  ```pycon
  >>> qnode1 = qml.QNode(circuit, dev, diff_method="parameter-shift", argnum=[0,1])
  >>> print(qml.grad(qnode1)(x,y))
  (array(0.31434679), array(0.67949903))
  ```

  Specifying a proper subset of the trainable parameters will estimate the
  Jacobian:

  ```pycon
  >>> qnode2 = qml.QNode(circuit, dev, diff_method="parameter-shift", argnum=[0])
  >>> print(qml.grad(qnode2)(x,y))
  (array(0.31434679), array(0.))
  ```

* Allows creating differentiable observables that return custom objects such
  that the observable is supported by devices.
  [(1291)](https://github.com/PennyLaneAI/pennylane/pull/1291)

  As an example, first we define `NewObservable` class:

  ```python
  from pennylane.devices import DefaultQubit

  class NewObservable(qml.operation.Observable):
      """NewObservable"""

      num_wires = qml.operation.AnyWires
      num_params = 0
      par_domain = None

      def diagonalizing_gates(self):
          """Diagonalizing gates"""
          return []
  ```

  Once we have this new observable class, we define a `SpecialObject` class
  that can be used to encode data in an observable and a new device that supports
  our new observable and returns a `SpecialObject` as the expectation value
  (the code is shortened for brevity, the extended example can be found as a
  test in the previously referenced pull request):

  ```python
  class SpecialObject:

      def __init__(self, val):
          self.val = val

      def __mul__(self, other):
          new = SpecialObject(self.val)
          new *= other
          return new

      ...

  class DeviceSupportingNewObservable(DefaultQubit):
      name = "Device supporting NewObservable"
      short_name = "default.qubit.newobservable"
      observables = DefaultQubit.observables.union({"NewObservable"})

      def expval(self, observable, **kwargs):
          if self.shots is None and isinstance(observable, NewObservable):
              val = super().expval(qml.PauliZ(wires=0), **kwargs)
              return SpecialObject(val)

          return super().expval(observable, **kwargs)
  ```

  At this point, we can create a device that will support the differentiation
  of a `NewObservable` object:

  ```python
  dev = DeviceSupportingNewObservable(wires=1, shots=None)

  @qml.qnode(dev, diff_method="parameter-shift")
  def qnode(x):
      qml.RY(x, wires=0)
      return qml.expval(NewObservable(wires=0))
  ```

  We can then compute the jacobian of this object:

  ```pycon
  >>> result = qml.jacobian(qnode)(0.2)
  >>> print(result)
  <__main__.SpecialObject object at 0x7fd2c54721f0>
  >>> print(result.item().val)
  -0.19866933079506116
  ```

* PennyLane NumPy now includes the
  [random module's](https://numpy.org/doc/stable/reference/random/index.html#module-numpy.random)
  `Generator` objects, the recommended way of random number generation. This allows for
  random number generation using a local, rather than global seed.
  [(#1267)](https://github.com/PennyLaneAI/pennylane/pull/1267)

  ```python
  from pennylane import numpy as np

  rng = np.random.default_rng()
  random_mat1 = rng.random((3,2))
  random_mat2 = rng.standard_normal(3, requires_grad=False)
  ```

* The performance of adjoint jacobian differentiation was significantly
  improved as the method now reuses the state computed on the forward pass.
  This can be turned off to save memory with the Torch and TensorFlow
  interfaces by passing `adjoint_cache=False` during QNode creation.
  [(#1341)](https://github.com/PennyLaneAI/pennylane/pull/1341)

* The `Operator` (and by inheritance, the `Operation` and `Observable` class and their children)
  now have an `id` attribute, which can mark an operator in a circuit, for example to
  identify it on the tape by a tape transform.
  [(#1377)](https://github.com/PennyLaneAI/pennylane/pull/1377)

* The `benchmark` module was deleted, since it was outdated and is superseded by
  the new separate [benchmark repository](https://github.com/PennyLaneAI/benchmark).
  [(#1343)](https://github.com/PennyLaneAI/pennylane/pull/1343)

* Decompositions in terms of elementary gates has been added for:

  - `qml.CSWAP` [(#1306)](https://github.com/PennyLaneAI/pennylane/issues/1306)
  - `qml.SWAP` [(#1329)](https://github.com/PennyLaneAI/pennylane/pull/1329)
  - `qml.SingleExcitation` [(#1303)](https://github.com/PennyLaneAI/pennylane/pull/1303)
  - `qml.SingleExcitationPlus` and `qml.SingleExcitationMinus` [(#1278)](https://github.com/PennyLaneAI/pennylane/pull/1278)
  - `qml.DoubleExcitation` [(#1303)](https://github.com/PennyLaneAI/pennylane/pull/1303)
  - `qml.Toffoli` [(#1320)](https://github.com/PennyLaneAI/pennylane/pull/1320)
  - `qml.MultiControlledX`. [(#1287)](https://github.com/PennyLaneAI/pennylane/pull/1287)
    When controlling on three or more wires, an ancilla
    register of worker wires is required to support the decomposition.

    ```python
    ctrl_wires = [f"c{i}" for i in range(5)]
    work_wires = [f"w{i}" for i in range(3)]
    target_wires = ["t0"]
    all_wires = ctrl_wires + work_wires + target_wires

    dev = qml.device("default.qubit", wires=all_wires)

    with qml.tape.QuantumTape() as tape:
        qml.MultiControlledX(control_wires=ctrl_wires, wires=target_wires, work_wires=work_wires)
    ```

    ```pycon
    >>> tape = tape.expand(depth=1)
    >>> print(tape.draw(wire_order=qml.wires.Wires(all_wires)))

     c0: ──────────────╭C──────────────────────╭C──────────┤
     c1: ──────────────├C──────────────────────├C──────────┤
     c2: ──────────╭C──│───╭C──────────────╭C──│───╭C──────┤
     c3: ──────╭C──│───│───│───╭C──────╭C──│───│───│───╭C──┤
     c4: ──╭C──│───│───│───│───│───╭C──│───│───│───│───│───┤
     w0: ──│───│───├C──╰X──├C──│───│───│───├C──╰X──├C──│───┤
     w1: ──│───├C──╰X──────╰X──├C──│───├C──╰X──────╰X──├C──┤
     w2: ──├C──╰X──────────────╰X──├C──╰X──────────────╰X──┤
     t0: ──╰X──────────────────────╰X──────────────────────┤
    ```

* Added `qml.CPhase` as an alias for the existing `qml.ControlledPhaseShift` operation.
  [(#1319)](https://github.com/PennyLaneAI/pennylane/pull/1319).

* The `Device` class now uses caching when mapping wires.
  [(#1270)](https://github.com/PennyLaneAI/pennylane/pull/1270)

* The `Wires` class now uses caching for computing its `hash`.
  [(#1270)](https://github.com/PennyLaneAI/pennylane/pull/1270)

* Added custom gate application for Toffoli in `default.qubit`.
  [(#1249)](https://github.com/PennyLaneAI/pennylane/pull/1249)

* Added validation for noise channel parameters. Invalid noise parameters now
  raise a `ValueError`.
  [(#1357)](https://github.com/PennyLaneAI/pennylane/pull/1357)

* The device test suite now provides test cases for checking gates by comparing
  expectation values.
  [(#1212)](https://github.com/PennyLaneAI/pennylane/pull/1212)

* PennyLane's test suite is now code-formatted using `black -l 100`.
  [(#1222)](https://github.com/PennyLaneAI/pennylane/pull/1222)

* PennyLane's `qchem` package and tests are now code-formatted using `black -l 100`.
  [(#1311)](https://github.com/PennyLaneAI/pennylane/pull/1311)

<h3>Breaking changes</h3>

* The `qml.inv()` function is now deprecated with a warning to use the more general `qml.adjoint()`.
  [(#1325)](https://github.com/PennyLaneAI/pennylane/pull/1325)

* Removes support for Python 3.6 and adds support for Python 3.9.
  [(#1228)](https://github.com/XanaduAI/pennylane/pull/1228)

* The tape methods `get_resources` and `get_depth` are superseded by `specs` and will be
  deprecated after one release cycle.
  [(#1245)](https://github.com/PennyLaneAI/pennylane/pull/1245)

* Using the `qml.sample()` measurement on devices with `shots=None` continue to
  raise a warning with this functionality being fully deprecated and raising an
  error after one release cycle.
  [(#1079)](https://github.com/PennyLaneAI/pennylane/pull/1079)
  [(#1196)](https://github.com/PennyLaneAI/pennylane/pull/1196)

<h3>Bug fixes</h3>

* QNodes now display readable information when in interactive environments or when printed.
  [(#1359)](https://github.com/PennyLaneAI/pennylane/pull/1359).

* Fixes a bug with `qml.math.cast` where the `MottonenStatePreparation` operation expected
  a float type instead of double.
  [(#1400)](https://github.com/XanaduAI/pennylane/pull/1400)

* Fixes a bug where a copy of `qml.ControlledQubitUnitary` was non-functional as it did not have all the necessary information.
  [(#1411)](https://github.com/PennyLaneAI/pennylane/pull/1411)

* Warns when adjoint or reversible differentiation specified or called on a device with finite shots.
  [(#1406)](https://github.com/PennyLaneAI/pennylane/pull/1406)

* Fixes the differentiability of the operations `IsingXX` and `IsingZZ` for Autograd, Jax and Tensorflow.
  [(#1390)](https://github.com/PennyLaneAI/pennylane/pull/1390)

* Fixes a bug where multiple identical Hamiltonian terms will produce a
  different result with ``optimize=True`` using ``ExpvalCost``.
  [(#1405)](https://github.com/XanaduAI/pennylane/pull/1405)

* Fixes bug where `shots=None` was not reset when changing shots temporarily in a QNode call
  like `circuit(0.1, shots=3)`.
  [(#1392)](https://github.com/XanaduAI/pennylane/pull/1392)

* Fixes floating point errors with `diff_method="finite-diff"` and `order=1` when parameters are `float32`.
  [(#1381)](https://github.com/PennyLaneAI/pennylane/pull/1381)

* Fixes a bug where `qml.ctrl` would fail to transform gates that had no
  control defined and no decomposition defined.
  [(#1376)](https://github.com/PennyLaneAI/pennylane/pull/1376)

* Copying the `JacobianTape` now correctly also copies the `jacobian_options` attribute. This fixes a bug
  allowing the JAX interface to support adjoint differentiation.
  [(#1349)](https://github.com/PennyLaneAI/pennylane/pull/1349)

* Fixes drawing QNodes that contain multiple measurements on a single wire.
  [(#1353)](https://github.com/PennyLaneAI/pennylane/pull/1353)

* Fixes drawing QNodes with no operations.
  [(#1354)](https://github.com/PennyLaneAI/pennylane/pull/1354)

* Fixes incorrect wires in the decomposition of the `ControlledPhaseShift` operation.
  [(#1338)](https://github.com/PennyLaneAI/pennylane/pull/1338)

* Fixed tests for the `Permute` operation that used a QNode and hence expanded
  tapes twice instead of once due to QNode tape expansion and an explicit tape
  expansion call.
  [(#1318)](https://github.com/PennyLaneAI/pennylane/pull/1318).

* Prevent Hamiltonians that share wires from being multiplied together.
  [(#1273)](https://github.com/PennyLaneAI/pennylane/pull/1273)

* Fixed a bug where the custom range sequences could not be passed
  to the `StronglyEntanglingLayers` template.
  [(#1332)](https://github.com/PennyLaneAI/pennylane/pull/1332)

* Fixed a bug where `qml.sum()` and `qml.dot()` do not support the JAX interface.
  [(#1380)](https://github.com/PennyLaneAI/pennylane/pull/1380)

<h3>Documentation</h3>

* Math present in the `QubitParamShiftTape` class docstring now renders correctly.
  [(#1402)](https://github.com/PennyLaneAI/pennylane/pull/1402)

* Fix typo in the documentation of `qml.StronglyEntanglingLayers`.
  [(#1367)](https://github.com/PennyLaneAI/pennylane/pull/1367)

* Fixed typo in TensorFlow interface documentation
  [(#1312)](https://github.com/PennyLaneAI/pennylane/pull/1312)

* Fixed typos in the mathematical expressions in documentation of `qml.DoubleExcitation`.
  [(#1278)](https://github.com/PennyLaneAI/pennylane/pull/1278)

* Remove unsupported `None` option from the `qml.QNode` docstrings.
  [(#1271)](https://github.com/PennyLaneAI/pennylane/pull/1271)

* Updated the docstring of `qml.PolyXP` to reference the new location of internal
  usage.
  [(#1262)](https://github.com/PennyLaneAI/pennylane/pull/1262)

* Removes occurrences of the deprecated device argument ``analytic`` from the documentation.
  [(#1261)](https://github.com/PennyLaneAI/pennylane/pull/1261)

* Updated PyTorch and TensorFlow interface introductions.
  [(#1333)](https://github.com/PennyLaneAI/pennylane/pull/1333)

* Updates the quantum chemistry quickstart to reflect recent changes to the `qchem` module.
  [(#1227)](https://github.com/PennyLaneAI/pennylane/pull/1227)

<h3>Contributors</h3>

This release contains contributions from (in alphabetical order):

Marius Aglitoiu, Vishnu Ajith, Juan Miguel Arrazola, Thomas Bromley, Jack Ceroni, Alaric Cheng, Miruna Daian,
Olivia Di Matteo, Tanya Garg, Christian Gogolin, Alain Delgado Gran, Diego Guala, Anthony Hayes, Ryan Hill,
Theodor Isacsson, Josh Izaac, Soran Jahangiri, Pavan Jayasinha, Nathan Killoran, Christina Lee, Ryan Levy,
Alberto Maldonado, Johannes Jakob Meyer, Romain Moyard, Ashish Panigrahi, Nahum Sá, Maria Schuld, Brian Shi,
Antal Száva, David Wierichs, Vincent Wong.


# Release 0.15.1

<h3>Bug fixes</h3>

* Fixes two bugs in the parameter-shift Hessian.
  [(#1260)](https://github.com/PennyLaneAI/pennylane/pull/1260)

  - Fixes a bug where having an unused parameter in the Autograd interface
    would result in an indexing error during backpropagation.

  - The parameter-shift Hessian only supports the two-term parameter-shift
    rule currently, so raises an error if asked to differentiate
    any unsupported gates (such as the controlled rotation gates).

* A bug which resulted in `qml.adjoint()` and `qml.inv()` failing to work with
  templates has been fixed.
  [(#1243)](https://github.com/PennyLaneAI/pennylane/pull/1243)

* Deprecation warning instances in PennyLane have been changed to `UserWarning`,
  to account for recent changes to how Python warnings are filtered in
  [PEP565](https://www.python.org/dev/peps/pep-0565/).
  [(#1211)](https://github.com/PennyLaneAI/pennylane/pull/1211)

<h3>Documentation</h3>

* Updated the order of the parameters to the `GaussianState` operation to match
  the way that the PennyLane-SF plugin uses them.
  [(#1255)](https://github.com/PennyLaneAI/pennylane/pull/1255)

<h3>Contributors</h3>

This release contains contributions from (in alphabetical order):

Thomas Bromley, Olivia Di Matteo, Diego Guala, Anthony Hayes, Ryan Hill,
Josh Izaac, Christina Lee, Maria Schuld, Antal Száva.

# Release 0.15.0

<h3>New features since last release</h3>

<h4>Better and more flexible shot control</h4>

* Adds a new optimizer `qml.ShotAdaptiveOptimizer`, a gradient-descent optimizer where
  the shot rate is adaptively calculated using the variances of the parameter-shift gradient.
  [(#1139)](https://github.com/PennyLaneAI/pennylane/pull/1139)

  By keeping a running average of the parameter-shift gradient and the *variance* of the
  parameter-shift gradient, this optimizer frugally distributes a shot budget across the partial
  derivatives of each parameter.

  In addition, if computing the expectation value of a Hamiltonian, weighted random sampling can be
  used to further distribute the shot budget across the local terms from which the Hamiltonian is
  constructed.

  This optimizer is based on both the [iCANS1](https://quantum-journal.org/papers/q-2020-05-11-263)
  and [Rosalin](https://arxiv.org/abs/2004.06252) shot-adaptive optimizers.

  Once constructed, the cost function can be passed directly to the optimizer's `step` method.  The
  attribute `opt.total_shots_used` can be used to track the number of shots per iteration.

  ```pycon
  >>> coeffs = [2, 4, -1, 5, 2]
  >>> obs = [
  ...   qml.PauliX(1),
  ...   qml.PauliZ(1),
  ...   qml.PauliX(0) @ qml.PauliX(1),
  ...   qml.PauliY(0) @ qml.PauliY(1),
  ...   qml.PauliZ(0) @ qml.PauliZ(1)
  ... ]
  >>> H = qml.Hamiltonian(coeffs, obs)
  >>> dev = qml.device("default.qubit", wires=2, shots=100)
  >>> cost = qml.ExpvalCost(qml.templates.StronglyEntanglingLayers, H, dev)
  >>> params = qml.init.strong_ent_layers_uniform(n_layers=2, n_wires=2)
  >>> opt = qml.ShotAdaptiveOptimizer(min_shots=10)
  >>> for i in range(5):
  ...    params = opt.step(cost, params)
  ...    print(f"Step {i}: cost = {cost(params):.2f}, shots_used = {opt.total_shots_used}")
  Step 0: cost = -5.68, shots_used = 240
  Step 1: cost = -2.98, shots_used = 336
  Step 2: cost = -4.97, shots_used = 624
  Step 3: cost = -5.53, shots_used = 1054
  Step 4: cost = -6.50, shots_used = 1798
  ```

* Batches of shots can now be specified as a list, allowing measurement statistics
  to be course-grained with a single QNode evaluation.
  [(#1103)](https://github.com/PennyLaneAI/pennylane/pull/1103)

  ```pycon
  >>> shots_list = [5, 10, 1000]
  >>> dev = qml.device("default.qubit", wires=2, shots=shots_list)
  ```

  When QNodes are executed on this device, a single execution of 1015 shots will be submitted.
  However, three sets of measurement statistics will be returned; using the first 5 shots,
  second set of 10 shots, and final 1000 shots, separately.

  For example, executing a circuit with two outputs will lead to a result of shape `(3, 2)`:

  ```pycon
  >>> @qml.qnode(dev)
  ... def circuit(x):
  ...     qml.RX(x, wires=0)
  ...     qml.CNOT(wires=[0, 1])
  ...     return qml.expval(qml.PauliZ(0) @ qml.PauliX(1)), qml.expval(qml.PauliZ(0))
  >>> circuit(0.5)
  [[0.33333333 1.        ]
   [0.2        1.        ]
   [0.012      0.868     ]]
  ```

  This output remains fully differentiable.

- The number of shots can now be specified on a per-call basis when evaluating a QNode.
  [(#1075)](https://github.com/PennyLaneAI/pennylane/pull/1075).

  For this, the qnode should be called with an additional `shots` keyword argument:

  ```pycon
  >>> dev = qml.device('default.qubit', wires=1, shots=10) # default is 10
  >>> @qml.qnode(dev)
  ... def circuit(a):
  ...     qml.RX(a, wires=0)
  ...     return qml.sample(qml.PauliZ(wires=0))
  >>> circuit(0.8)
  [ 1  1  1 -1 -1  1  1  1  1  1]
  >>> circuit(0.8, shots=3)
  [ 1  1  1]
  >>> circuit(0.8)
  [ 1  1  1 -1 -1  1  1  1  1  1]
  ```

<h4>New differentiable quantum transforms</h4>

A new module is available,
[qml.transforms](https://pennylane.rtfd.io/en/stable/code/qml_transforms.html),
which contains *differentiable quantum transforms*. These are functions that act
on QNodes, quantum functions, devices, and tapes, transforming them while remaining
fully differentiable.

* A new adjoint transform has been added.
  [(#1111)](https://github.com/PennyLaneAI/pennylane/pull/1111)
  [(#1135)](https://github.com/PennyLaneAI/pennylane/pull/1135)

  This new method allows users to apply the adjoint of an arbitrary sequence of operations.

  ```python
  def subroutine(wire):
      qml.RX(0.123, wires=wire)
      qml.RY(0.456, wires=wire)

  dev = qml.device('default.qubit', wires=1)
  @qml.qnode(dev)
  def circuit():
      subroutine(0)
      qml.adjoint(subroutine)(0)
      return qml.expval(qml.PauliZ(0))
  ```

  This creates the following circuit:

  ```pycon
  >>> print(qml.draw(circuit)())
  0: --RX(0.123)--RY(0.456)--RY(-0.456)--RX(-0.123)--| <Z>
  ```

  Directly applying to a gate also works as expected.

  ```python
  qml.adjoint(qml.RX)(0.123, wires=0) # applies RX(-0.123)
  ```

* A new transform `qml.ctrl` is now available that adds control wires to subroutines.
  [(#1157)](https://github.com/PennyLaneAI/pennylane/pull/1157)

  ```python
  def my_ansatz(params):
     qml.RX(params[0], wires=0)
     qml.RZ(params[1], wires=1)

  # Create a new operation that applies `my_ansatz`
  # controlled by the "2" wire.
  my_ansatz2 = qml.ctrl(my_ansatz, control=2)

  @qml.qnode(dev)
  def circuit(params):
      my_ansatz2(params)
      return qml.state()
  ```

  This is equivalent to:

  ```python
  @qml.qnode(...)
  def circuit(params):
      qml.CRX(params[0], wires=[2, 0])
      qml.CRZ(params[1], wires=[2, 1])
      return qml.state()
  ```

* The `qml.transforms.classical_jacobian` transform has been added.
  [(#1186)](https://github.com/PennyLaneAI/pennylane/pull/1186)

  This transform returns a function to extract the Jacobian matrix of the classical part of a
  QNode, allowing the classical dependence between the QNode arguments and the quantum gate
  arguments to be extracted.

  For example, given the following QNode:

  ```pycon
  >>> @qml.qnode(dev)
  ... def circuit(weights):
  ...     qml.RX(weights[0], wires=0)
  ...     qml.RY(weights[0], wires=1)
  ...     qml.RZ(weights[2] ** 2, wires=1)
  ...     return qml.expval(qml.PauliZ(0))
  ```

  We can use this transform to extract the relationship
  :math:`f: \mathbb{R}^n \rightarrow\mathbb{R}^m` between the input QNode
  arguments :math:`w` and the gate arguments :math:`g`, for
  a given value of the QNode arguments:

  ```pycon
  >>> cjac_fn = qml.transforms.classical_jacobian(circuit)
  >>> weights = np.array([1., 1., 1.], requires_grad=True)
  >>> cjac = cjac_fn(weights)
  >>> print(cjac)
  [[1. 0. 0.]
   [1. 0. 0.]
   [0. 0. 2.]]
  ```

  The returned Jacobian has rows corresponding to gate arguments, and columns corresponding to
  QNode arguments; that is, :math:`J_{ij} = \frac{\partial}{\partial g_i} f(w_j)`.

<h4>More operations and templates</h4>

* Added the `SingleExcitation` two-qubit operation, which is useful for quantum
  chemistry applications.
  [(#1121)](https://github.com/PennyLaneAI/pennylane/pull/1121)

  It can be used to perform an SO(2) rotation in the subspace
  spanned by the states :math:`|01\rangle` and :math:`|10\rangle`.
  For example, the following circuit performs the transformation
  :math:`|10\rangle \rightarrow \cos(\phi/2)|10\rangle - \sin(\phi/2)|01\rangle`:

  ```python
  dev = qml.device('default.qubit', wires=2)

  @qml.qnode(dev)
  def circuit(phi):
      qml.PauliX(wires=0)
      qml.SingleExcitation(phi, wires=[0, 1])
  ```

  The `SingleExcitation` operation supports analytic gradients on hardware
  using only four expectation value calculations, following results from
  [Kottmann et al.](https://arxiv.org/abs/2011.05938)

* Added the `DoubleExcitation` four-qubit operation, which is useful for quantum
  chemistry applications.
  [(#1123)](https://github.com/PennyLaneAI/pennylane/pull/1123)

  It can be used to perform an SO(2) rotation in the subspace
  spanned by the states :math:`|1100\rangle` and :math:`|0011\rangle`.
  For example, the following circuit performs the transformation
  :math:`|1100\rangle\rightarrow \cos(\phi/2)|1100\rangle - \sin(\phi/2)|0011\rangle`:

  ```python
  dev = qml.device('default.qubit', wires=2)

  @qml.qnode(dev)
  def circuit(phi):
      qml.PauliX(wires=0)
      qml.PauliX(wires=1)
      qml.DoubleExcitation(phi, wires=[0, 1, 2, 3])
  ```

  The `DoubleExcitation` operation supports analytic gradients on hardware using only
  four expectation value calculations, following results from
  [Kottmann et al.](https://arxiv.org/abs/2011.05938).

* Added the `QuantumMonteCarlo` template for performing quantum Monte Carlo estimation of an
  expectation value on simulator.
  [(#1130)](https://github.com/PennyLaneAI/pennylane/pull/1130)

  The following example shows how the expectation value of sine squared over a standard normal
  distribution can be approximated:

  ```python
  from scipy.stats import norm

  m = 5
  M = 2 ** m
  n = 10
  N = 2 ** n
  target_wires = range(m + 1)
  estimation_wires = range(m + 1, n + m + 1)

  xmax = np.pi  # bound to region [-pi, pi]
  xs = np.linspace(-xmax, xmax, M)

  probs = np.array([norm().pdf(x) for x in xs])
  probs /= np.sum(probs)

  func = lambda i: np.sin(xs[i]) ** 2

  dev = qml.device("default.qubit", wires=(n + m + 1))

  @qml.qnode(dev)
  def circuit():
      qml.templates.QuantumMonteCarlo(
          probs,
          func,
          target_wires=target_wires,
          estimation_wires=estimation_wires,
      )
      return qml.probs(estimation_wires)

  phase_estimated = np.argmax(circuit()[:int(N / 2)]) / N
  expectation_estimated = (1 - np.cos(np.pi * phase_estimated)) / 2
  ```

* Added the `QuantumPhaseEstimation` template for performing quantum phase estimation for an input
  unitary matrix.
  [(#1095)](https://github.com/PennyLaneAI/pennylane/pull/1095)

  Consider the matrix corresponding to a rotation from an `RX` gate:

  ```pycon
  >>> phase = 5
  >>> target_wires = [0]
  >>> unitary = qml.RX(phase, wires=0).matrix
  ```

  The ``phase`` parameter can be estimated using ``QuantumPhaseEstimation``. For example, using five
  phase-estimation qubits:

  ```python
  n_estimation_wires = 5
  estimation_wires = range(1, n_estimation_wires + 1)

  dev = qml.device("default.qubit", wires=n_estimation_wires + 1)

  @qml.qnode(dev)
  def circuit():
      # Start in the |+> eigenstate of the unitary
      qml.Hadamard(wires=target_wires)

      QuantumPhaseEstimation(
          unitary,
          target_wires=target_wires,
          estimation_wires=estimation_wires,
      )

      return qml.probs(estimation_wires)

  phase_estimated = np.argmax(circuit()) / 2 ** n_estimation_wires

  # Need to rescale phase due to convention of RX gate
  phase_estimated = 4 * np.pi * (1 - phase)
  ```

- Added the `ControlledPhaseShift` gate as well as the `QFT` operation for applying quantum Fourier
  transforms.
  [(#1064)](https://github.com/PennyLaneAI/pennylane/pull/1064)

  ```python
  @qml.qnode(dev)
  def circuit_qft(basis_state):
      qml.BasisState(basis_state, wires=range(3))
      qml.QFT(wires=range(3))
      return qml.state()
  ```

- Added the `ControlledQubitUnitary` operation. This
  enables implementation of multi-qubit gates with a variable number of
  control qubits. It is also possible to specify a different state for the
  control qubits using the `control_values` argument (also known as a
  mixed-polarity multi-controlled operation).
  [(#1069)](https://github.com/PennyLaneAI/pennylane/pull/1069)
  [(#1104)](https://github.com/PennyLaneAI/pennylane/pull/1104)

  For example, we can  create a multi-controlled T gate using:

  ```python
  T = qml.T._matrix()
  qml.ControlledQubitUnitary(T, control_wires=[0, 1, 3], wires=2, control_values="110")
  ```

  Here, the T gate will be applied to wire `2` if control wires `0` and `1` are in
  state `1`, and control wire `3` is in state `0`. If no value is passed to
  `control_values`, the gate will be applied if all control wires are in
  the `1` state.

- Added `MultiControlledX` for multi-controlled `NOT` gates.
  This is a special case of `ControlledQubitUnitary` that applies a
  Pauli X gate conditioned on the state of an arbitrary number of
  control qubits.
  [(#1104)](https://github.com/PennyLaneAI/pennylane/pull/1104)

<h4>Support for higher-order derivatives on hardware</h4>

* Computing second derivatives and Hessians of QNodes is now supported with
  the parameter-shift differentiation method, on all machine learning interfaces.
  [(#1130)](https://github.com/PennyLaneAI/pennylane/pull/1130)
  [(#1129)](https://github.com/PennyLaneAI/pennylane/pull/1129)
  [(#1110)](https://github.com/PennyLaneAI/pennylane/pull/1110)

  Hessians are computed using the parameter-shift rule, and can be
  evaluated on both hardware and simulator devices.

  ```python
  dev = qml.device('default.qubit', wires=1)

  @qml.qnode(dev, diff_method="parameter-shift")
  def circuit(p):
      qml.RY(p[0], wires=0)
      qml.RX(p[1], wires=0)
      return qml.expval(qml.PauliZ(0))

  x = np.array([1.0, 2.0], requires_grad=True)
  ```

  ```python
  >>> hessian_fn = qml.jacobian(qml.grad(circuit))
  >>> hessian_fn(x)
  [[0.2248451 0.7651474]
   [0.7651474 0.2248451]]
  ```

* Added the function `finite_diff()` to compute finite-difference
  approximations to the gradient and the second-order derivatives of
  arbitrary callable functions.
  [(#1090)](https://github.com/PennyLaneAI/pennylane/pull/1090)

  This is useful to compute the derivative of parametrized
  `pennylane.Hamiltonian` observables with respect to their parameters.

  For example, in quantum chemistry simulations it can be used to evaluate
  the derivatives of the electronic Hamiltonian with respect to the nuclear
  coordinates:

  ```pycon
  >>> def H(x):
  ...    return qml.qchem.molecular_hamiltonian(['H', 'H'], x)[0]
  >>> x = np.array([0., 0., -0.66140414, 0., 0., 0.66140414])
  >>> grad_fn = qml.finite_diff(H, N=1)
  >>> grad = grad_fn(x)
  >>> deriv2_fn = qml.finite_diff(H, N=2, idx=[0, 1])
  >>> deriv2_fn(x)
  ```

* The JAX interface now supports all devices, including hardware devices,
  via the parameter-shift differentiation method.
  [(#1076)](https://github.com/PennyLaneAI/pennylane/pull/1076)

  For example, using the JAX interface with Cirq:

  ```python
  dev = qml.device('cirq.simulator', wires=1)
  @qml.qnode(dev, interface="jax", diff_method="parameter-shift")
  def circuit(x):
      qml.RX(x[1], wires=0)
      qml.Rot(x[0], x[1], x[2], wires=0)
      return qml.expval(qml.PauliZ(0))
  weights = jnp.array([0.2, 0.5, 0.1])
  print(circuit(weights))
  ```

  Currently, when used with the parameter-shift differentiation method,
  only a single returned expectation value or variance is supported.
  Multiple expectations/variances, as well as probability and state returns,
  are not currently allowed.

<h3>Improvements</h3>

  ```python
  dev = qml.device("default.qubit", wires=2)

  inputstate = [np.sqrt(0.2), np.sqrt(0.3), np.sqrt(0.4), np.sqrt(0.1)]

  @qml.qnode(dev)
  def circuit():
      mottonen.MottonenStatePreparation(inputstate,wires=[0, 1])
      return qml.expval(qml.PauliZ(0))
  ```

  Previously returned:

  ```pycon
  >>> print(qml.draw(circuit)())
  0: ──RY(1.57)──╭C─────────────╭C──╭C──╭C──┤ ⟨Z⟩
  1: ──RY(1.35)──╰X──RY(0.422)──╰X──╰X──╰X──┤
  ```

  In this release, it now returns:

  ```pycon
  >>> print(qml.draw(circuit)())
  0: ──RY(1.57)──╭C─────────────╭C──┤ ⟨Z⟩
  1: ──RY(1.35)──╰X──RY(0.422)──╰X──┤
  ```

- The templates are now classes inheriting
  from `Operation`, and define the ansatz in their `expand()` method. This
  change does not affect the user interface.
  [(#1138)](https://github.com/PennyLaneAI/pennylane/pull/1138)
  [(#1156)](https://github.com/PennyLaneAI/pennylane/pull/1156)
  [(#1163)](https://github.com/PennyLaneAI/pennylane/pull/1163)
  [(#1192)](https://github.com/PennyLaneAI/pennylane/pull/1192)

  For convenience, some templates have a new method that returns the expected
  shape of the trainable parameter tensor, which can be used to create
  random tensors.

  ```python
  shape = qml.templates.BasicEntanglerLayers.shape(n_layers=2, n_wires=4)
  weights = np.random.random(shape)
  qml.templates.BasicEntanglerLayers(weights, wires=range(4))
  ```

- `QubitUnitary` now validates to ensure the input matrix is two dimensional.
  [(#1128)](https://github.com/PennyLaneAI/pennylane/pull/1128)

* Most layers in Pytorch or Keras accept arbitrary dimension inputs, where each dimension barring
  the last (in the case where the actual weight function of the layer operates on one-dimensional
  vectors) is broadcast over. This is now also supported by KerasLayer and TorchLayer.
  [(#1062)](https://github.com/PennyLaneAI/pennylane/pull/1062).

  Example use:

  ```python
  dev = qml.device("default.qubit", wires=4)
  x = tf.ones((5, 4, 4))

  @qml.qnode(dev)
  def layer(weights, inputs):
      qml.templates.AngleEmbedding(inputs, wires=range(4))
      qml.templates.StronglyEntanglingLayers(weights, wires=range(4))
      return [qml.expval(qml.PauliZ(i)) for i in range(4)]

  qlayer = qml.qnn.KerasLayer(layer, {"weights": (4, 4, 3)}, output_dim=4)
  out = qlayer(x)
  ```

  The output tensor has the following shape:
  ```pycon
  >>> out.shape
  (5, 4, 4)
  ```

* If only one argument to the function `qml.grad` has the `requires_grad` attribute
  set to True, then the returned gradient will be a NumPy array, rather than a
  tuple of length 1.
  [(#1067)](https://github.com/PennyLaneAI/pennylane/pull/1067)
  [(#1081)](https://github.com/PennyLaneAI/pennylane/pull/1081)

* An improvement has been made to how `QubitDevice` generates and post-processess samples,
  allowing QNode measurement statistics to work on devices with more than 32 qubits.
  [(#1088)](https://github.com/PennyLaneAI/pennylane/pull/1088)

* Due to the addition of `density_matrix()` as a return type from a QNode, tuples are now supported
  by the `output_dim` parameter in `qnn.KerasLayer`.
  [(#1070)](https://github.com/PennyLaneAI/pennylane/pull/1070)

* Two new utility methods are provided for working with quantum tapes.
  [(#1175)](https://github.com/PennyLaneAI/pennylane/pull/1175)

  - `qml.tape.get_active_tape()` gets the currently recording tape.

  - `tape.stop_recording()` is a context manager that temporarily
    stops the currently recording tape from recording additional
    tapes or quantum operations.

  For example:

  ```pycon
  >>> with qml.tape.QuantumTape():
  ...     qml.RX(0, wires=0)
  ...     current_tape = qml.tape.get_active_tape()
  ...     with current_tape.stop_recording():
  ...         qml.RY(1.0, wires=1)
  ...     qml.RZ(2, wires=1)
  >>> current_tape.operations
  [RX(0, wires=[0]), RZ(2, wires=[1])]
  ```

* When printing `qml.Hamiltonian` objects, the terms are sorted by number of wires followed by coefficients.
  [(#981)](https://github.com/PennyLaneAI/pennylane/pull/981)

* Adds `qml.math.conj` to the PennyLane math module.
  [(#1143)](https://github.com/PennyLaneAI/pennylane/pull/1143)

  This new method will do elementwise conjugation to the given tensor-like object,
  correctly dispatching to the required tensor-manipulation framework
  to preserve differentiability.

  ```python
  >>> a = np.array([1.0 + 2.0j])
  >>> qml.math.conj(a)
  array([1.0 - 2.0j])
  ```

* The four-term parameter-shift rule, as used by the controlled rotation operations,
  has been updated to use coefficients that minimize the variance as per
  https://arxiv.org/abs/2104.05695.
  [(#1206)](https://github.com/PennyLaneAI/pennylane/pull/1206)

* A new transform `qml.transforms.invisible` has been added, to make it easier
  to transform QNodes.
  [(#1175)](https://github.com/PennyLaneAI/pennylane/pull/1175)

<h3>Breaking changes</h3>

* Devices do not have an `analytic` argument or attribute anymore.
  Instead, `shots` is the source of truth for whether a simulator
  estimates return values from a finite number of shots, or whether
  it returns analytic results (`shots=None`).
  [(#1079)](https://github.com/PennyLaneAI/pennylane/pull/1079)
  [(#1196)](https://github.com/PennyLaneAI/pennylane/pull/1196)

  ```python
  dev_analytic = qml.device('default.qubit', wires=1, shots=None)
  dev_finite_shots = qml.device('default.qubit', wires=1, shots=1000)

  def circuit():
      qml.Hadamard(wires=0)
      return qml.expval(qml.PauliZ(wires=0))

  circuit_analytic = qml.QNode(circuit, dev_analytic)
  circuit_finite_shots = qml.QNode(circuit, dev_finite_shots)
  ```

  Devices with `shots=None` return deterministic, exact results:

  ```pycon
  >>> circuit_analytic()
  0.0
  >>> circuit_analytic()
  0.0
  ```
  Devices with `shots > 0` return stochastic results estimated from
  samples in each run:

  ```pycon
  >>> circuit_finite_shots()
  -0.062
  >>> circuit_finite_shots()
  0.034
  ```

  The `qml.sample()` measurement can only be used on devices on which the number
  of shots is set explicitly.

* If creating a QNode from a quantum function with an argument named `shots`,
  a `UserWarning` is raised, warning the user that this is a reserved
  argument to change the number of shots on a per-call basis.
  [(#1075)](https://github.com/PennyLaneAI/pennylane/pull/1075)

* For devices inheriting from `QubitDevice`, the methods `expval`, `var`, `sample`
  accept two new keyword arguments --- `shot_range` and `bin_size`.
  [(#1103)](https://github.com/PennyLaneAI/pennylane/pull/1103)

  These new arguments allow for the statistics to be performed on only a subset of device samples.
  This finer level of control is accessible from the main UI by instantiating a device with a batch
  of shots.

  For example, consider the following device:

  ```pycon
  >>> dev = qml.device("my_device", shots=[5, (10, 3), 100])
  ```

  This device will execute QNodes using 135 shots, however
  measurement statistics will be **course grained** across these 135
  shots:

  * All measurement statistics will first be computed using the
    first 5 shots --- that is, `shots_range=[0, 5]`, `bin_size=5`.

  * Next, the tuple `(10, 3)` indicates 10 shots, repeated 3 times. This will use
    `shot_range=[5, 35]`, performing the expectation value in bins of size 10
    (`bin_size=10`).

  * Finally, we repeat the measurement statistics for the final 100 shots,
    `shot_range=[35, 135]`, `bin_size=100`.


* The old PennyLane core has been removed, including the following modules:
  [(#1100)](https://github.com/PennyLaneAI/pennylane/pull/1100)

  - `pennylane.variables`
  - `pennylane.qnodes`

  As part of this change, the location of the new core within the Python
  module has been moved:

  - Moves `pennylane.tape.interfaces` → `pennylane.interfaces`
  - Merges `pennylane.CircuitGraph` and `pennylane.TapeCircuitGraph`  → `pennylane.CircuitGraph`
  - Merges `pennylane.OperationRecorder` and `pennylane.TapeOperationRecorder`  →
  - `pennylane.tape.operation_recorder`
  - Merges `pennylane.measure` and `pennylane.tape.measure` → `pennylane.measure`
  - Merges `pennylane.operation` and `pennylane.tape.operation` → `pennylane.operation`
  - Merges `pennylane._queuing` and `pennylane.tape.queuing` → `pennylane.queuing`

  This has no affect on import location.

  In addition,

  - All tape-mode functions have been removed (`qml.enable_tape()`, `qml.tape_mode_active()`),
  - All tape fixtures have been deleted,
  - Tests specifically for non-tape mode have been deleted.

* The device test suite no longer accepts the `analytic` keyword.
  [(#1216)](https://github.com/PennyLaneAI/pennylane/pull/1216)

<h3>Bug fixes</h3>

* Fixes a bug where using the circuit drawer with a `ControlledQubitUnitary`
  operation raised an error.
  [(#1174)](https://github.com/PennyLaneAI/pennylane/pull/1174)

* Fixes a bug and a test where the ``QuantumTape.is_sampled`` attribute was not
  being updated.
  [(#1126)](https://github.com/PennyLaneAI/pennylane/pull/1126)

* Fixes a bug where `BasisEmbedding` would not accept inputs whose bits are all ones
  or all zeros.
  [(#1114)](https://github.com/PennyLaneAI/pennylane/pull/1114)

* The `ExpvalCost` class raises an error if instantiated
  with non-expectation measurement statistics.
  [(#1106)](https://github.com/PennyLaneAI/pennylane/pull/1106)

* Fixes a bug where decompositions would reset the differentiation method
  of a QNode.
  [(#1117)](https://github.com/PennyLaneAI/pennylane/pull/1117)

* Fixes a bug where the second-order CV parameter-shift rule would error
  if attempting to compute the gradient of a QNode with more than one
  second-order observable.
  [(#1197)](https://github.com/PennyLaneAI/pennylane/pull/1197)

* Fixes a bug where repeated Torch interface applications after expansion caused an error.
  [(#1223)](https://github.com/PennyLaneAI/pennylane/pull/1223)

* Sampling works correctly with batches of shots specified as a list.
  [(#1232)](https://github.com/PennyLaneAI/pennylane/pull/1232)

<h3>Documentation</h3>

- Updated the diagram used in the Architectural overview page of the
  Development guide such that it doesn't mention Variables.
  [(#1235)](https://github.com/PennyLaneAI/pennylane/pull/1235)

- Typos addressed in templates documentation.
  [(#1094)](https://github.com/PennyLaneAI/pennylane/pull/1094)

- Upgraded the documentation to use Sphinx 3.5.3 and the new m2r2 package.
  [(#1186)](https://github.com/PennyLaneAI/pennylane/pull/1186)

- Added `flaky` as dependency for running tests in the documentation.
  [(#1113)](https://github.com/PennyLaneAI/pennylane/pull/1113)

<h3>Contributors</h3>

This release contains contributions from (in alphabetical order):

Shahnawaz Ahmed, Juan Miguel Arrazola, Thomas Bromley, Olivia Di Matteo, Alain Delgado Gran, Kyle
Godbey, Diego Guala, Theodor Isacsson, Josh Izaac, Soran Jahangiri, Nathan Killoran, Christina Lee,
Daniel Polatajko, Chase Roberts, Sankalp Sanand, Pritish Sehzpaul, Maria Schuld, Antal Száva, David Wierichs.


# Release 0.14.1

<h3>Bug fixes</h3>

* Fixes a testing bug where tests that required JAX would fail if JAX was not installed.
  The tests will now instead be skipped if JAX can not be imported.
  [(#1066)](https://github.com/PennyLaneAI/pennylane/pull/1066)

* Fixes a bug where inverse operations could not be differentiated
  using backpropagation on `default.qubit`.
  [(#1072)](https://github.com/PennyLaneAI/pennylane/pull/1072)

* The QNode has a new keyword argument, `max_expansion`, that determines the maximum number of times
  the internal circuit should be expanded when executed on a device. In addition, the default number
  of max expansions has been increased from 2 to 10, allowing devices that require more than two
  operator decompositions to be supported.
  [(#1074)](https://github.com/PennyLaneAI/pennylane/pull/1074)

* Fixes a bug where `Hamiltonian` objects created with non-list arguments raised an error for
  arithmetic operations. [(#1082)](https://github.com/PennyLaneAI/pennylane/pull/1082)

* Fixes a bug where `Hamiltonian` objects with no coefficients or operations would return a faulty
  result when used with `ExpvalCost`. [(#1082)](https://github.com/PennyLaneAI/pennylane/pull/1082)

<h3>Documentation</h3>

* Updates mentions of `generate_hamiltonian` to `molecular_hamiltonian` in the
  docstrings of the `ExpvalCost` and `Hamiltonian` classes.
  [(#1077)](https://github.com/PennyLaneAI/pennylane/pull/1077)

<h3>Contributors</h3>

This release contains contributions from (in alphabetical order):

Thomas Bromley, Josh Izaac, Antal Száva.



# Release 0.14.0

<h3>New features since last release</h3>

<h4>Perform quantum machine learning with JAX</h4>

* QNodes created with `default.qubit` now support a JAX interface, allowing JAX to be used
  to create, differentiate, and optimize hybrid quantum-classical models.
  [(#947)](https://github.com/PennyLaneAI/pennylane/pull/947)

  This is supported internally via a new `default.qubit.jax` device. This device runs end to end in
  JAX, meaning that it supports all of the awesome JAX transformations (`jax.vmap`, `jax.jit`,
  `jax.hessian`, etc).

  Here is an example of how to use the new JAX interface:

  ```python
  dev = qml.device("default.qubit", wires=1)
  @qml.qnode(dev, interface="jax", diff_method="backprop")
  def circuit(x):
      qml.RX(x[1], wires=0)
      qml.Rot(x[0], x[1], x[2], wires=0)
      return qml.expval(qml.PauliZ(0))

  weights = jnp.array([0.2, 0.5, 0.1])
  grad_fn = jax.grad(circuit)
  print(grad_fn(weights))
  ```

  Currently, only `diff_method="backprop"` is supported, with plans to support more in the future.

<h4>New, faster, quantum gradient methods</h4>

* A new differentiation method has been added for use with simulators. The `"adjoint"`
  method operates after a forward pass by iteratively applying inverse gates to scan backwards
  through the circuit.
  [(#1032)](https://github.com/PennyLaneAI/pennylane/pull/1032)

  This method is similar to the reversible method, but has a lower time
  overhead and a similar memory overhead. It follows the approach provided by
  [Jones and Gacon](https://arxiv.org/abs/2009.02823). This method is only compatible with certain
  statevector-based devices such as `default.qubit`.

  Example use:

  ```python
  import pennylane as qml

  wires = 1
  device = qml.device("default.qubit", wires=wires)

  @qml.qnode(device, diff_method="adjoint")
  def f(params):
      qml.RX(0.1, wires=0)
      qml.Rot(*params, wires=0)
      qml.RX(-0.3, wires=0)
      return qml.expval(qml.PauliZ(0))

  params = [0.1, 0.2, 0.3]
  qml.grad(f)(params)
  ```

* The default logic for choosing the 'best' differentiation method has been altered
  to improve performance.
  [(#1008)](https://github.com/PennyLaneAI/pennylane/pull/1008)

  - If the quantum device provides its own gradient, this is now the preferred
    differentiation method.

  - If the quantum device natively supports classical
    backpropagation, this is now preferred over the parameter-shift rule.

    This will lead to marked speed improvement during optimization when using
    `default.qubit`, with a sight penalty on the forward-pass evaluation.

  More details are available below in the 'Improvements' section for plugin developers.

* PennyLane now supports analytical quantum gradients for noisy channels, in addition to its
  existing support for unitary operations. The noisy channels `BitFlip`, `PhaseFlip`, and
  `DepolarizingChannel` all support analytic gradients out of the box.
  [(#968)](https://github.com/PennyLaneAI/pennylane/pull/968)

* A method has been added for calculating the Hessian of quantum circuits using the second-order
  parameter shift formula.
  [(#961)](https://github.com/PennyLaneAI/pennylane/pull/961)

  The following example shows the calculation of the Hessian:

  ```python
  n_wires = 5
  weights = [2.73943676, 0.16289932, 3.4536312, 2.73521126, 2.6412488]

  dev = qml.device("default.qubit", wires=n_wires)

  with qml.tape.QubitParamShiftTape() as tape:
      for i in range(n_wires):
          qml.RX(weights[i], wires=i)

      qml.CNOT(wires=[0, 1])
      qml.CNOT(wires=[2, 1])
      qml.CNOT(wires=[3, 1])
      qml.CNOT(wires=[4, 3])

      qml.expval(qml.PauliZ(1))

  print(tape.hessian(dev))
  ```

  The Hessian is not yet supported via classical machine learning interfaces, but will
  be added in a future release.

<h4>More operations and templates</h4>

* Two new error channels, `BitFlip` and `PhaseFlip` have been added.
  [(#954)](https://github.com/PennyLaneAI/pennylane/pull/954)

  They can be used in the same manner as existing error channels:

  ```python
  dev = qml.device("default.mixed", wires=2)

  @qml.qnode(dev)
  def circuit():
      qml.RX(0.3, wires=0)
      qml.RY(0.5, wires=1)
      qml.BitFlip(0.01, wires=0)
      qml.PhaseFlip(0.01, wires=1)
      return qml.expval(qml.PauliZ(0))
  ```

* Apply permutations to wires using the `Permute` subroutine.
  [(#952)](https://github.com/PennyLaneAI/pennylane/pull/952)

  ```python
  import pennylane as qml
  dev = qml.device('default.qubit', wires=5)

  @qml.qnode(dev)
  def apply_perm():
      # Send contents of wire 4 to wire 0, of wire 2 to wire 1, etc.
      qml.templates.Permute([4, 2, 0, 1, 3], wires=dev.wires)
      return qml.expval(qml.PauliZ(0))
  ```

<h4>QNode transformations</h4>

* The `qml.metric_tensor` function transforms a QNode to produce the Fubini-Study
  metric tensor with full autodifferentiation support---even on hardware.
  [(#1014)](https://github.com/PennyLaneAI/pennylane/pull/1014)

  Consider the following QNode:

  ```python
  dev = qml.device("default.qubit", wires=3)

  @qml.qnode(dev, interface="autograd")
  def circuit(weights):
      # layer 1
      qml.RX(weights[0, 0], wires=0)
      qml.RX(weights[0, 1], wires=1)

      qml.CNOT(wires=[0, 1])
      qml.CNOT(wires=[1, 2])

      # layer 2
      qml.RZ(weights[1, 0], wires=0)
      qml.RZ(weights[1, 1], wires=2)

      qml.CNOT(wires=[0, 1])
      qml.CNOT(wires=[1, 2])
      return qml.expval(qml.PauliZ(0) @ qml.PauliZ(1)), qml.expval(qml.PauliY(2))
  ```

  We can use the `metric_tensor` function to generate a new function, that returns the
  metric tensor of this QNode:

  ```pycon
  >>> met_fn = qml.metric_tensor(circuit)
  >>> weights = np.array([[0.1, 0.2, 0.3], [0.4, 0.5, 0.6]], requires_grad=True)
  >>> met_fn(weights)
  tensor([[0.25  , 0.    , 0.    , 0.    ],
          [0.    , 0.25  , 0.    , 0.    ],
          [0.    , 0.    , 0.0025, 0.0024],
          [0.    , 0.    , 0.0024, 0.0123]], requires_grad=True)
  ```

  The returned metric tensor is also fully differentiable, in all interfaces.
  For example, differentiating the `(3, 2)` element:

  ```pycon
  >>> grad_fn = qml.grad(lambda x: met_fn(x)[3, 2])
  >>> grad_fn(weights)
  array([[ 0.04867729, -0.00049502,  0.        ],
         [ 0.        ,  0.        ,  0.        ]])
  ```

  Differentiation is also supported using Torch, Jax, and TensorFlow.

* Adds the new function `qml.math.cov_matrix()`. This function accepts a list of commuting
  observables, and the probability distribution in the shared observable eigenbasis after the
  application of an ansatz. It uses these to construct the covariance matrix in a *framework
  independent* manner, such that the output covariance matrix is autodifferentiable.
  [(#1012)](https://github.com/PennyLaneAI/pennylane/pull/1012)

  For example, consider the following ansatz and observable list:

  ```python3
  obs_list = [qml.PauliX(0) @ qml.PauliZ(1), qml.PauliY(2)]
  ansatz = qml.templates.StronglyEntanglingLayers
  ```

  We can construct a QNode to output the probability distribution in the shared eigenbasis of the
  observables:

  ```python
  dev = qml.device("default.qubit", wires=3)

  @qml.qnode(dev, interface="autograd")
  def circuit(weights):
      ansatz(weights, wires=[0, 1, 2])
      # rotate into the basis of the observables
      for o in obs_list:
          o.diagonalizing_gates()
      return qml.probs(wires=[0, 1, 2])
  ```

  We can now compute the covariance matrix:

  ```pycon
  >>> weights = qml.init.strong_ent_layers_normal(n_layers=2, n_wires=3)
  >>> cov = qml.math.cov_matrix(circuit(weights), obs_list)
  >>> cov
  array([[0.98707611, 0.03665537],
         [0.03665537, 0.99998377]])
  ```

  Autodifferentiation is fully supported using all interfaces:

  ```pycon
  >>> cost_fn = lambda weights: qml.math.cov_matrix(circuit(weights), obs_list)[0, 1]
  >>> qml.grad(cost_fn)(weights)[0]
  array([[[ 4.94240914e-17, -2.33786398e-01, -1.54193959e-01],
          [-3.05414996e-17,  8.40072236e-04,  5.57884080e-04],
          [ 3.01859411e-17,  8.60411436e-03,  6.15745204e-04]],

         [[ 6.80309533e-04, -1.23162742e-03,  1.08729813e-03],
          [-1.53863193e-01, -1.38700657e-02, -1.36243323e-01],
          [-1.54665054e-01, -1.89018172e-02, -1.56415558e-01]]])
  ```

* A new  `qml.draw` function is available, allowing QNodes to be easily
  drawn without execution by providing example input.
  [(#962)](https://github.com/PennyLaneAI/pennylane/pull/962)

  ```python
  @qml.qnode(dev)
  def circuit(a, w):
      qml.Hadamard(0)
      qml.CRX(a, wires=[0, 1])
      qml.Rot(*w, wires=[1])
      qml.CRX(-a, wires=[0, 1])
      return qml.expval(qml.PauliZ(0) @ qml.PauliZ(1))
  ```

  The QNode circuit structure may depend on the input arguments;
  this is taken into account by passing example QNode arguments
  to the `qml.draw()` drawing function:

  ```pycon
  >>> drawer = qml.draw(circuit)
  >>> result = drawer(a=2.3, w=[1.2, 3.2, 0.7])
  >>> print(result)
  0: ──H──╭C────────────────────────────╭C─────────╭┤ ⟨Z ⊗ Z⟩
  1: ─────╰RX(2.3)──Rot(1.2, 3.2, 0.7)──╰RX(-2.3)──╰┤ ⟨Z ⊗ Z⟩
  ```

<h4>A faster, leaner, and more flexible core</h4>

* The new core of PennyLane, rewritten from the ground up and developed over the last few release
  cycles, has achieved feature parity and has been made the new default in PennyLane v0.14. The old
  core has been marked as deprecated, and will be removed in an upcoming release.
  [(#1046)](https://github.com/PennyLaneAI/pennylane/pull/1046)
  [(#1040)](https://github.com/PennyLaneAI/pennylane/pull/1040)
  [(#1034)](https://github.com/PennyLaneAI/pennylane/pull/1034)
  [(#1035)](https://github.com/PennyLaneAI/pennylane/pull/1035)
  [(#1027)](https://github.com/PennyLaneAI/pennylane/pull/1027)
  [(#1026)](https://github.com/PennyLaneAI/pennylane/pull/1026)
  [(#1021)](https://github.com/PennyLaneAI/pennylane/pull/1021)
  [(#1054)](https://github.com/PennyLaneAI/pennylane/pull/1054)
  [(#1049)](https://github.com/PennyLaneAI/pennylane/pull/1049)

  While high-level PennyLane code and tutorials remain unchanged, the new core
  provides several advantages and improvements:

  - **Faster and more optimized**: The new core provides various performance optimizations, reducing
    pre- and post-processing overhead, and reduces the number of quantum evaluations in certain
    cases.

  - **Support for in-QNode classical processing**: this allows for differentiable classical
    processing within the QNode.

    ```python
    dev = qml.device("default.qubit", wires=1)

    @qml.qnode(dev, interface="tf")
    def circuit(p):
        qml.RX(tf.sin(p[0])**2 + p[1], wires=0)
        return qml.expval(qml.PauliZ(0))
    ```

    The classical processing functions used within the QNode must match
    the QNode interface. Here, we use TensorFlow:

    ```pycon
    >>> params = tf.Variable([0.5, 0.1], dtype=tf.float64)
    >>> with tf.GradientTape() as tape:
    ...     res = circuit(params)
    >>> grad = tape.gradient(res, params)
    >>> print(res)
    tf.Tensor(0.9460913127754935, shape=(), dtype=float64)
    >>> print(grad)
    tf.Tensor([-0.27255248 -0.32390003], shape=(2,), dtype=float64)
    ```

    As a result of this change, quantum decompositions that require classical processing
    are fully supported and end-to-end differentiable in tape mode.

  - **No more Variable wrapping**: QNode arguments no longer become `Variable`
    objects within the QNode.

    ```python
    dev = qml.device("default.qubit", wires=1)

    @qml.qnode(dev)
    def circuit(x):
        print("Parameter value:", x)
        qml.RX(x, wires=0)
        return qml.expval(qml.PauliZ(0))
    ```

    Internal QNode parameters can be easily inspected, printed, and manipulated:

    ```pycon
    >>> circuit(0.5)
    Parameter value: 0.5
    tensor(0.87758256, requires_grad=True)
    ```

  - **Less restrictive QNode signatures**: There is no longer any restriction on the QNode signature; the QNode can be
    defined and called following the same rules as standard Python functions.

    For example, the following QNode uses positional, named, and variable
    keyword arguments:

    ```python
    x = torch.tensor(0.1, requires_grad=True)
    y = torch.tensor([0.2, 0.3], requires_grad=True)
    z = torch.tensor(0.4, requires_grad=True)

    @qml.qnode(dev, interface="torch")
    def circuit(p1, p2=y, **kwargs):
        qml.RX(p1, wires=0)
        qml.RY(p2[0] * p2[1], wires=0)
        qml.RX(kwargs["p3"], wires=0)
        return qml.var(qml.PauliZ(0))
    ```

    When we call the QNode, we may pass the arguments by name
    even if defined positionally; any argument not provided will
    use the default value.

    ```pycon
    >>> res = circuit(p1=x, p3=z)
    >>> print(res)
    tensor(0.2327, dtype=torch.float64, grad_fn=<SelectBackward>)
    >>> res.backward()
    >>> print(x.grad, y.grad, z.grad)
    tensor(0.8396) tensor([0.0289, 0.0193]) tensor(0.8387)
    ```

    This extends to the `qnn` module, where `KerasLayer` and `TorchLayer` modules
    can be created from QNodes with unrestricted signatures.

  - **Smarter measurements:** QNodes can now measure wires more than once, as
    long as all observables are commuting:

    ```python
    @qml.qnode(dev)
    def circuit(x):
        qml.RX(x, wires=0)
        return [
            qml.expval(qml.PauliZ(0)),
            qml.expval(qml.PauliZ(0) @ qml.PauliZ(1))
        ]
    ```

    Further, the `qml.ExpvalCost()` function allows for optimizing
    measurements to reduce the number of quantum evaluations required.

  With the new PennyLane core, there are a few small breaking changes, detailed
  below in the 'Breaking Changes' section.

<h3>Improvements</h3>

* The built-in PennyLane optimizers allow more flexible cost functions. The cost function passed to most optimizers
  may accept any combination of trainable arguments, non-trainable arguments, and keyword arguments.
  [(#959)](https://github.com/PennyLaneAI/pennylane/pull/959)
  [(#1053)](https://github.com/PennyLaneAI/pennylane/pull/1053)

  The full changes apply to:

  * `AdagradOptimizer`
  * `AdamOptimizer`
  * `GradientDescentOptimizer`
  * `MomentumOptimizer`
  * `NesterovMomentumOptimizer`
  * `RMSPropOptimizer`
  * `RotosolveOptimizer`

  The `requires_grad=False` property must mark any non-trainable constant argument.
  The `RotoselectOptimizer` allows passing only keyword arguments.

  Example use:

  ```python
  def cost(x, y, data, scale=1.0):
      return scale * (x[0]-data)**2 + scale * (y-data)**2

  x = np.array([1.], requires_grad=True)
  y = np.array([1.0])
  data = np.array([2.], requires_grad=False)

  opt = qml.GradientDescentOptimizer()

  # the optimizer step and step_and_cost methods can
  # now update multiple parameters at once
  x_new, y_new, data = opt.step(cost, x, y, data, scale=0.5)
  (x_new, y_new, data), value = opt.step_and_cost(cost, x, y, data, scale=0.5)

  # list and tuple unpacking is also supported
  params = (x, y, data)
  params = opt.step(cost, *params)
  ```

* The circuit drawer has been updated to support the inclusion of unused or inactive
  wires, by passing the `show_all_wires` argument.
  [(#1033)](https://github.com/PennyLaneAI/pennylane/pull/1033)

  ```python
  dev = qml.device('default.qubit', wires=[-1, "a", "q2", 0])

  @qml.qnode(dev)
  def circuit():
      qml.Hadamard(wires=-1)
      qml.CNOT(wires=[-1, "q2"])
      return qml.expval(qml.PauliX(wires="q2"))
  ```

  ```pycon
  >>> print(qml.draw(circuit, show_all_wires=True)())
  >>>
   -1: ──H──╭C──┤
    a: ─────│───┤
   q2: ─────╰X──┤ ⟨X⟩
    0: ─────────┤
  ```

* The logic for choosing the 'best' differentiation method has been altered
  to improve performance.
  [(#1008)](https://github.com/PennyLaneAI/pennylane/pull/1008)

  - If the device provides its own gradient, this is now the preferred
    differentiation method.

  - If a device provides additional interface-specific versions that natively support classical
    backpropagation, this is now preferred over the parameter-shift rule.

    Devices define additional interface-specific devices via their `capabilities()` dictionary. For
    example, `default.qubit` supports supplementary devices for TensorFlow, Autograd, and JAX:

    ```python
    {
      "passthru_devices": {
          "tf": "default.qubit.tf",
          "autograd": "default.qubit.autograd",
          "jax": "default.qubit.jax",
      },
    }
    ```

  As a result of this change, if the QNode `diff_method` is not explicitly provided,
  it is possible that the QNode will run on a *supplementary device* of the device that was
  specifically provided:

  ```python
  dev = qml.device("default.qubit", wires=2)
  qml.QNode(dev) # will default to backprop on default.qubit.autograd
  qml.QNode(dev, interface="tf") # will default to backprop on default.qubit.tf
  qml.QNode(dev, interface="jax") # will default to backprop on default.qubit.jax
  ```

* The `default.qubit` device has been updated so that internally it applies operations in a more
  functional style, i.e., by accepting an input state and returning an evolved state.
  [(#1025)](https://github.com/PennyLaneAI/pennylane/pull/1025)

* A new test series, `pennylane/devices/tests/test_compare_default_qubit.py`, has been added, allowing to test if
  a chosen device gives the same result as `default.qubit`.
  [(#897)](https://github.com/PennyLaneAI/pennylane/pull/897)

  Three tests are added:

  - `test_hermitian_expectation`,
  - `test_pauliz_expectation_analytic`, and
  - `test_random_circuit`.

* Adds the following agnostic tensor manipulation functions to the `qml.math` module: `abs`,
  `angle`, `arcsin`, `concatenate`, `dot`, `squeeze`, `sqrt`, `sum`, `take`, `where`. These functions are
  required to fully support end-to-end differentiable Mottonen and Amplitude embedding.
  [(#922)](https://github.com/PennyLaneAI/pennylane/pull/922)
  [(#1011)](https://github.com/PennyLaneAI/pennylane/pull/1011)

* The `qml.math` module now supports JAX.
  [(#985)](https://github.com/XanaduAI/software-docs/pull/274)

* Several improvements have been made to the `Wires` class to reduce overhead and simplify the logic
  of how wire labels are interpreted:
  [(#1019)](https://github.com/PennyLaneAI/pennylane/pull/1019)
  [(#1010)](https://github.com/PennyLaneAI/pennylane/pull/1010)
  [(#1005)](https://github.com/PennyLaneAI/pennylane/pull/1005)
  [(#983)](https://github.com/PennyLaneAI/pennylane/pull/983)
  [(#967)](https://github.com/PennyLaneAI/pennylane/pull/967)

  - If the input `wires` to a wires class instantiation `Wires(wires)` can be iterated over,
    its elements are interpreted as wire labels. Otherwise, `wires` is interpreted as a single wire label.
    The only exception to this are strings, which are always interpreted as a single
    wire label, so users can address wires with labels such as `"ancilla"`.

  - Any type can now be a wire label as long as it is hashable. The hash is used to establish
    the uniqueness of two labels.

  - Indexing wires objects now returns a label, instead of a new `Wires` object. For example:

    ```pycon
    >>> w = Wires([0, 1, 2])
    >>> w[1]
    >>> 1
    ```

  - The check for uniqueness of wires moved from `Wires` instantiation to
    the `qml.wires._process` function in order to reduce overhead from repeated
    creation of `Wires` instances.

  - Calls to the `Wires` class are substantially reduced, for example by avoiding to call
    Wires on Wires instances on `Operation` instantiation, and by using labels instead of
    `Wires` objects inside the default qubit device.

* Adds the `PauliRot` generator to the `qml.operation` module. This
  generator is required to construct the metric tensor.
  [(#963)](https://github.com/PennyLaneAI/pennylane/pull/963)

* The templates are modified to make use of the new `qml.math` module, for framework-agnostic
  tensor manipulation. This allows the template library to be differentiable
  in backpropagation mode (`diff_method="backprop"`).
  [(#873)](https://github.com/PennyLaneAI/pennylane/pull/873)

* The circuit drawer now allows for the wire order to be (optionally) modified:
  [(#992)](https://github.com/PennyLaneAI/pennylane/pull/992)

  ```pycon
  >>> dev = qml.device('default.qubit', wires=["a", -1, "q2"])
  >>> @qml.qnode(dev)
  ... def circuit():
  ...     qml.Hadamard(wires=-1)
  ...     qml.CNOT(wires=["a", "q2"])
  ...     qml.RX(0.2, wires="a")
  ...     return qml.expval(qml.PauliX(wires="q2"))
  ```

  Printing with default wire order of the device:

  ```pycon
  >>> print(circuit.draw())
    a: ─────╭C──RX(0.2)──┤
   -1: ──H──│────────────┤
   q2: ─────╰X───────────┤ ⟨X⟩
  ```

  Changing the wire order:

  ```pycon
  >>> print(circuit.draw(wire_order=["q2", "a", -1]))
   q2: ──╭X───────────┤ ⟨X⟩
    a: ──╰C──RX(0.2)──┤
   -1: ───H───────────┤
  ```

<h3>Breaking changes</h3>

* QNodes using the new PennyLane core will no longer accept ragged arrays as inputs.

* When using the new PennyLane core and the Autograd interface, non-differentiable data passed
  as a QNode argument or a gate must have the `requires_grad` property set to `False`:

  ```python
  @qml.qnode(dev)
  def circuit(weights, data):
      basis_state = np.array([1, 0, 1, 1], requires_grad=False)
      qml.BasisState(basis_state, wires=[0, 1, 2, 3])
      qml.templates.AmplitudeEmbedding(data, wires=[0, 1, 2, 3])
      qml.templates.BasicEntanglerLayers(weights, wires=[0, 1, 2, 3])
      return qml.probs(wires=0)

  data = np.array(data, requires_grad=False)
  weights = np.array(weights, requires_grad=True)
  circuit(weights, data)
  ```

<h3>Bug fixes</h3>

* Fixes an issue where if the constituent observables of a tensor product do not exist in the queue,
  an error is raised. With this fix, they are first queued before annotation occurs.
  [(#1038)](https://github.com/PennyLaneAI/pennylane/pull/1038)

* Fixes an issue with tape expansions where information about sampling
  (specifically the `is_sampled` tape attribute) was not preserved.
  [(#1027)](https://github.com/PennyLaneAI/pennylane/pull/1027)

* Tape expansion was not properly taking into devices that supported inverse operations,
  causing inverse operations to be unnecessarily decomposed. The QNode tape expansion logic, as well
  as the `Operation.expand()` method, has been modified to fix this.
  [(#956)](https://github.com/PennyLaneAI/pennylane/pull/956)

* Fixes an issue where the Autograd interface was not unwrapping non-differentiable
  PennyLane tensors, which can cause issues on some devices.
  [(#941)](https://github.com/PennyLaneAI/pennylane/pull/941)

* `qml.vqe.Hamiltonian` prints any observable with any number of strings.
  [(#987)](https://github.com/PennyLaneAI/pennylane/pull/987)

* Fixes a bug where parameter-shift differentiation would fail if the QNode
  contained a single probability output.
  [(#1007)](https://github.com/PennyLaneAI/pennylane/pull/1007)

* Fixes an issue when using trainable parameters that are lists/arrays with `tape.vjp`.
  [(#1042)](https://github.com/PennyLaneAI/pennylane/pull/1042)

* The `TensorN` observable is updated to support being copied without any parameters or wires passed.
  [(#1047)](https://github.com/PennyLaneAI/pennylane/pull/1047)

* Fixed deprecation warning when importing `Sequence` from `collections` instead of `collections.abc` in `vqe/vqe.py`.
  [(#1051)](https://github.com/PennyLaneAI/pennylane/pull/1051)

<h3>Contributors</h3>

This release contains contributions from (in alphabetical order):

Juan Miguel Arrazola, Thomas Bromley, Olivia Di Matteo, Theodor Isacsson, Josh Izaac, Christina Lee,
Alejandro Montanez, Steven Oud, Chase Roberts, Sankalp Sanand, Maria Schuld, Antal
Száva, David Wierichs, Jiahao Yao.

# Release 0.13.0

<h3>New features since last release</h3>

<h4>Automatically optimize the number of measurements</h4>

* QNodes in tape mode now support returning observables on the same wire whenever the observables are
  qubit-wise commuting Pauli words. Qubit-wise commuting observables can be evaluated with a
  *single* device run as they are diagonal in the same basis, via a shared set of single-qubit rotations.
  [(#882)](https://github.com/PennyLaneAI/pennylane/pull/882)

  The following example shows a single QNode returning the expectation values of
  the qubit-wise commuting Pauli words `XX` and `XI`:

  ```python
  qml.enable_tape()

  @qml.qnode(dev)
  def f(x):
      qml.Hadamard(wires=0)
      qml.Hadamard(wires=1)
      qml.CRot(0.1, 0.2, 0.3, wires=[1, 0])
      qml.RZ(x, wires=1)
      return qml.expval(qml.PauliX(0) @ qml.PauliX(1)), qml.expval(qml.PauliX(0))
  ```

  ```pycon
  >>> f(0.4)
  tensor([0.89431013, 0.9510565 ], requires_grad=True)
  ```

* The `ExpvalCost` class (previously `VQECost`) now provides observable optimization using the
  `optimize` argument, resulting in potentially fewer device executions.
  [(#902)](https://github.com/PennyLaneAI/pennylane/pull/902)

  This is achieved by separating the observables composing the Hamiltonian into qubit-wise
  commuting groups and evaluating those groups on a single QNode using functionality from the
  `qml.grouping` module:

  ```python
  qml.enable_tape()
  commuting_obs = [qml.PauliX(0), qml.PauliX(0) @ qml.PauliZ(1)]
  H = qml.vqe.Hamiltonian([1, 1], commuting_obs)

  dev = qml.device("default.qubit", wires=2)
  ansatz = qml.templates.StronglyEntanglingLayers

  cost_opt = qml.ExpvalCost(ansatz, H, dev, optimize=True)
  cost_no_opt = qml.ExpvalCost(ansatz, H, dev, optimize=False)

  params = qml.init.strong_ent_layers_uniform(3, 2)
  ```

  Grouping these commuting observables leads to fewer device executions:

  ```pycon
  >>> cost_opt(params)
  >>> ex_opt = dev.num_executions
  >>> cost_no_opt(params)
  >>> ex_no_opt = dev.num_executions - ex_opt
  >>> print("Number of executions:", ex_no_opt)
  Number of executions: 2
  >>> print("Number of executions (optimized):", ex_opt)
  Number of executions (optimized): 1
  ```

<h4>New quantum gradient features</h4>

* Compute the analytic gradient of quantum circuits in parallel on supported devices.
  [(#840)](https://github.com/PennyLaneAI/pennylane/pull/840)

  This release introduces support for batch execution of circuits, via a new device API method
  `Device.batch_execute()`. Devices that implement this new API support submitting a batch of
  circuits for *parallel* evaluation simultaneously, which can significantly reduce the computation time.

  Furthermore, if using tape mode and a compatible device, gradient computations will
  automatically make use of the new batch API---providing a speedup during optimization.

* Gradient recipes are now much more powerful, allowing for operations to define their gradient
  via an arbitrary linear combination of circuit evaluations.
  [(#909)](https://github.com/PennyLaneAI/pennylane/pull/909)
  [(#915)](https://github.com/PennyLaneAI/pennylane/pull/915)

  With this change, gradient recipes can now be of the form
  :math:`\frac{\partial}{\partial\phi_k}f(\phi_k) = \sum_{i} c_i f(a_i \phi_k + s_i )`,
  and are no longer restricted to two-term shifts with identical (but opposite in sign) shift values.

  As a result, PennyLane now supports native analytic quantum gradients for the
  controlled rotation operations `CRX`, `CRY`, `CRZ`, and `CRot`. This allows for parameter-shift
  analytic gradients on hardware, without decomposition.

  Note that this is a breaking change for developers; please see the *Breaking Changes* section
  for more details.

* The `qnn.KerasLayer` class now supports differentiating the QNode through classical
  backpropagation in tape mode.
  [(#869)](https://github.com/PennyLaneAI/pennylane/pull/869)

  ```python
  qml.enable_tape()

  dev = qml.device("default.qubit.tf", wires=2)

  @qml.qnode(dev, interface="tf", diff_method="backprop")
  def f(inputs, weights):
      qml.templates.AngleEmbedding(inputs, wires=range(2))
      qml.templates.StronglyEntanglingLayers(weights, wires=range(2))
      return [qml.expval(qml.PauliZ(i)) for i in range(2)]

  weight_shapes = {"weights": (3, 2, 3)}

  qlayer = qml.qnn.KerasLayer(f, weight_shapes, output_dim=2)

  inputs = tf.constant(np.random.random((4, 2)), dtype=tf.float32)

  with tf.GradientTape() as tape:
      out = qlayer(inputs)

  tape.jacobian(out, qlayer.trainable_weights)
  ```

<h4>New operations, templates, and measurements</h4>

* Adds the `qml.density_matrix` QNode return with partial trace capabilities.
  [(#878)](https://github.com/PennyLaneAI/pennylane/pull/878)

  The density matrix over the provided wires is returned, with all other subsystems traced out.
  `qml.density_matrix` currently works for both the `default.qubit` and `default.mixed` devices.

  ```python
  qml.enable_tape()
  dev = qml.device("default.qubit", wires=2)

  def circuit(x):
      qml.PauliY(wires=0)
      qml.Hadamard(wires=1)
      return qml.density_matrix(wires=[1])  # wire 0 is traced out
  ```

* Adds the square-root X gate `SX`. [(#871)](https://github.com/PennyLaneAI/pennylane/pull/871)

  ```python
  dev = qml.device("default.qubit", wires=1)

  @qml.qnode(dev)
  def circuit():
      qml.SX(wires=[0])
      return qml.expval(qml.PauliZ(wires=[0]))
  ```

* Two new hardware-efficient particle-conserving templates have been implemented
  to perform VQE-based quantum chemistry simulations. The new templates apply
  several layers of the particle-conserving entanglers proposed in Figs. 2a and 2b
  of Barkoutsos *et al*., [arXiv:1805.04340](https://arxiv.org/abs/1805.04340)
  [(#875)](https://github.com/PennyLaneAI/pennylane/pull/875)
  [(#876)](https://github.com/PennyLaneAI/pennylane/pull/876)

<h4>Estimate and track resources</h4>

* The `QuantumTape` class now contains basic resource estimation functionality. The method
  `tape.get_resources()` returns a dictionary with a list of the constituent operations and the
  number of times they appear in the circuit. Similarly, `tape.get_depth()` computes the circuit depth.
  [(#862)](https://github.com/PennyLaneAI/pennylane/pull/862)

  ```pycon
  >>> with qml.tape.QuantumTape() as tape:
  ...    qml.Hadamard(wires=0)
  ...    qml.RZ(0.26, wires=1)
  ...    qml.CNOT(wires=[1, 0])
  ...    qml.Rot(1.8, -2.7, 0.2, wires=0)
  ...    qml.Hadamard(wires=1)
  ...    qml.CNOT(wires=[0, 1])
  ...    qml.expval(qml.PauliZ(0) @ qml.PauliZ(1))
  >>> tape.get_resources()
  {'Hadamard': 2, 'RZ': 1, 'CNOT': 2, 'Rot': 1}
  >>> tape.get_depth()
  4
  ```

* The number of device executions over a QNode's lifetime can now be returned using `num_executions`.
  [(#853)](https://github.com/PennyLaneAI/pennylane/pull/853)

  ```pycon
  >>> dev = qml.device("default.qubit", wires=2)
  >>> @qml.qnode(dev)
  ... def circuit(x, y):
  ...    qml.RX(x, wires=[0])
  ...    qml.RY(y, wires=[1])
  ...    qml.CNOT(wires=[0, 1])
  ...    return qml.expval(qml.PauliZ(0) @ qml.PauliX(1))
  >>> for _ in range(10):
  ...    circuit(0.432, 0.12)
  >>> print(dev.num_executions)
  10
  ```

<h3>Improvements</h3>

* Support for tape mode has improved across PennyLane. The following features now work in tape mode:

  - QNode collections [(#863)](https://github.com/PennyLaneAI/pennylane/pull/863)

  - `qnn.ExpvalCost` [(#863)](https://github.com/PennyLaneAI/pennylane/pull/863)
    [(#911)](https://github.com/PennyLaneAI/pennylane/pull/911)

  - `qml.qnn.KerasLayer` [(#869)](https://github.com/PennyLaneAI/pennylane/pull/869)

  - `qml.qnn.TorchLayer` [(#865)](https://github.com/PennyLaneAI/pennylane/pull/865)

  - The `qml.qaoa` module [(#905)](https://github.com/PennyLaneAI/pennylane/pull/905)

* A new function, `qml.refresh_devices()`, has been added, allowing PennyLane to
  rescan installed PennyLane plugins and refresh the device list. In addition, the `qml.device`
  loader will attempt to refresh devices if the required plugin device cannot be found.
  This will result in an improved experience if installing PennyLane and plugins within
  a running Python session (for example, on Google Colab), and avoid the need to
  restart the kernel/runtime.
  [(#907)](https://github.com/PennyLaneAI/pennylane/pull/907)

* When using `grad_fn = qml.grad(cost)` to compute the gradient of a cost function with the Autograd
  interface, the value of the intermediate forward pass is now available via the `grad_fn.forward`
  property
  [(#914)](https://github.com/PennyLaneAI/pennylane/pull/914):

  ```python
  def cost_fn(x, y):
      return 2 * np.sin(x[0]) * np.exp(-x[1]) + x[0] ** 3 + np.cos(y)

  params = np.array([0.1, 0.5], requires_grad=True)
  data = np.array(0.65, requires_grad=False)
  grad_fn = qml.grad(cost_fn)

  grad_fn(params, data)  # perform backprop and evaluate the gradient
  grad_fn.forward  # the cost function value
  ```

* Gradient-based optimizers now have a `step_and_cost` method that returns
  both the next step as well as the objective (cost) function output.
  [(#916)](https://github.com/PennyLaneAI/pennylane/pull/916)

  ```pycon
  >>> opt = qml.GradientDescentOptimizer()
  >>> params, cost = opt.step_and_cost(cost_fn, params)
  ```

* PennyLane provides a new experimental module `qml.proc` which provides framework-agnostic processing
  functions for array and tensor manipulations.
  [(#886)](https://github.com/PennyLaneAI/pennylane/pull/886)

  Given the input tensor-like object, the call is
  dispatched to the corresponding array manipulation framework, allowing for end-to-end
  differentiation to be preserved.

  ```pycon
  >>> x = torch.tensor([1., 2.])
  >>> qml.proc.ones_like(x)
  tensor([1, 1])
  >>> y = tf.Variable([[0], [5]])
  >>> qml.proc.ones_like(y, dtype=np.complex128)
  <tf.Tensor: shape=(2, 1), dtype=complex128, numpy=
  array([[1.+0.j],
         [1.+0.j]])>
  ```

  Note that these functions are experimental, and only a subset of common functionality is
  supported. Furthermore, the names and behaviour of these functions may differ from similar
  functions in common frameworks; please refer to the function docstrings for more details.

* The gradient methods in tape mode now fully separate the quantum and classical processing. Rather
  than returning the evaluated gradients directly, they now return a tuple containing the required
  quantum and classical processing steps.
  [(#840)](https://github.com/PennyLaneAI/pennylane/pull/840)

  ```python
  def gradient_method(idx, param, **options):
      # generate the quantum tapes that must be computed
      # to determine the quantum gradient
      tapes = quantum_gradient_tapes(self)

      def processing_fn(results):
          # perform classical processing on the evaluated tapes
          # returning the evaluated quantum gradient
          return classical_processing(results)

      return tapes, processing_fn
  ```

  The `JacobianTape.jacobian()` method has been similarly modified to accumulate all gradient
  quantum tapes and classical processing functions, evaluate all quantum tapes simultaneously,
  and then apply the post-processing functions to the evaluated tape results.

* The MultiRZ gate now has a defined generator, allowing it to be used in quantum natural gradient
  optimization.
  [(#912)](https://github.com/PennyLaneAI/pennylane/pull/912)

* The CRot gate now has a `decomposition` method, which breaks the gate down into rotations
  and CNOT gates. This allows `CRot` to be used on devices that do not natively support it.
  [(#908)](https://github.com/PennyLaneAI/pennylane/pull/908)

* The classical processing in the `MottonenStatePreparation` template has been largely
  rewritten to use dense matrices and tensor manipulations wherever possible.
  This is in preparation to support differentiation through the template in the future.
  [(#864)](https://github.com/PennyLaneAI/pennylane/pull/864)

* Device-based caching has replaced QNode caching. Caching is now accessed by passing a
  `cache` argument to the device.
  [(#851)](https://github.com/PennyLaneAI/pennylane/pull/851)

  The `cache` argument should be an integer specifying the size of the cache. For example, a
  cache of size 10 is created using:

  ```pycon
  >>> dev = qml.device("default.qubit", wires=2, cache=10)
  ```

* The `Operation`, `Tensor`, and `MeasurementProcess` classes now have the `__copy__` special method
  defined.
  [(#840)](https://github.com/PennyLaneAI/pennylane/pull/840)

  This allows us to ensure that, when a shallow copy is performed of an operation, the
  mutable list storing the operation parameters is *also* shallow copied. Both the old operation and
  the copied operation will continue to share the same parameter data,
  ```pycon
  >>> import copy
  >>> op = qml.RX(0.2, wires=0)
  >>> op2 = copy.copy(op)
  >>> op.data[0] is op2.data[0]
  True
  ```

  however the *list container* is not a reference:

  ```pycon
  >>> op.data is op2.data
  False
  ```

  This allows the parameters of the copied operation to be modified, without mutating
  the parameters of the original operation.

* The `QuantumTape.copy` method has been tweaked so that
  [(#840)](https://github.com/PennyLaneAI/pennylane/pull/840):

  - Optionally, the tape's operations are shallow copied in addition to the tape by passing the
    `copy_operations=True` boolean flag. This allows the copied tape's parameters to be mutated
    without affecting the original tape's parameters. (Note: the two tapes will share parameter data
    *until* one of the tapes has their parameter list modified.)

  - Copied tapes can be cast to another `QuantumTape` subclass by passing the `tape_cls` keyword
    argument.

<h3>Breaking changes</h3>

* Updated how parameter-shift gradient recipes are defined for operations, allowing for
  gradient recipes that are specified as an arbitrary number of terms.
  [(#909)](https://github.com/PennyLaneAI/pennylane/pull/909)

  Previously, `Operation.grad_recipe` was restricted to two-term parameter-shift formulas.
  With this change, the gradient recipe now contains elements of the form
  :math:`[c_i, a_i, s_i]`, resulting in a gradient recipe of
  :math:`\frac{\partial}{\partial\phi_k}f(\phi_k) = \sum_{i} c_i f(a_i \phi_k + s_i )`.

  As this is a breaking change, all custom operations with defined gradient recipes must be
  updated to continue working with PennyLane 0.13. Note though that if `grad_recipe = None`, the
  default gradient recipe remains unchanged, and corresponds to the two terms :math:`[c_0, a_0, s_0]=[1/2, 1, \pi/2]`
  and :math:`[c_1, a_1, s_1]=[-1/2, 1, -\pi/2]` for every parameter.

- The `VQECost` class has been renamed to `ExpvalCost` to reflect its general applicability
  beyond VQE. Use of `VQECost` is still possible but will result in a deprecation warning.
  [(#913)](https://github.com/PennyLaneAI/pennylane/pull/913)

<h3>Bug fixes</h3>

* The `default.qubit.tf` device is updated to handle TensorFlow objects (e.g.,
  `tf.Variable`) as gate parameters correctly when using the `MultiRZ` and
  `CRot` operations.
  [(#921)](https://github.com/PennyLaneAI/pennylane/pull/921)

* PennyLane tensor objects are now unwrapped in BaseQNode when passed as a
  keyword argument to the quantum function.
  [(#903)](https://github.com/PennyLaneAI/pennylane/pull/903)
  [(#893)](https://github.com/PennyLaneAI/pennylane/pull/893)

* The new tape mode now prevents multiple observables from being evaluated on the same wire
  if the observables are not qubit-wise commuting Pauli words.
  [(#882)](https://github.com/PennyLaneAI/pennylane/pull/882)

* Fixes a bug in `default.qubit` whereby inverses of common gates were not being applied
  via efficient gate-specific methods, instead falling back to matrix-vector multiplication.
  The following gates were affected: `PauliX`, `PauliY`, `PauliZ`, `Hadamard`, `SWAP`, `S`,
  `T`, `CNOT`, `CZ`.
  [(#872)](https://github.com/PennyLaneAI/pennylane/pull/872)

* The `PauliRot` operation now gracefully handles single-qubit Paulis, and all-identity Paulis
  [(#860)](https://github.com/PennyLaneAI/pennylane/pull/860).

* Fixes a bug whereby binary Python operators were not properly propagating the `requires_grad`
  attribute to the output tensor.
  [(#889)](https://github.com/PennyLaneAI/pennylane/pull/889)

* Fixes a bug which prevents `TorchLayer` from doing `backward` when CUDA is enabled.
  [(#899)](https://github.com/PennyLaneAI/pennylane/pull/899)

* Fixes a bug where multi-threaded execution of `QNodeCollection` sometimes fails
  because of simultaneous queuing. This is fixed by adding thread locking during queuing.
  [(#910)](https://github.com/PennyLaneAI/pennylane/pull/918)

* Fixes a bug in `QuantumTape.set_parameters()`. The previous implementation assumed
  that the `self.trainable_parms` set would always be iterated over in increasing integer
  order. However, this is not guaranteed behaviour, and can lead to the incorrect tape parameters
  being set if this is not the case.
  [(#923)](https://github.com/PennyLaneAI/pennylane/pull/923)

* Fixes broken error message if a QNode is instantiated with an unknown exception.
  [(#930)](https://github.com/PennyLaneAI/pennylane/pull/930)

<h3>Contributors</h3>

This release contains contributions from (in alphabetical order):

Juan Miguel Arrazola, Thomas Bromley, Christina Lee, Alain Delgado Gran, Olivia Di Matteo, Anthony
Hayes, Theodor Isacsson, Josh Izaac, Soran Jahangiri, Nathan Killoran, Shumpei Kobayashi, Romain
Moyard, Zeyue Niu, Maria Schuld, Antal Száva.

# Release 0.12.0

<h3>New features since last release</h3>

<h4>New and improved simulators</h4>

* PennyLane now supports a new device, `default.mixed`, designed for
  simulating mixed-state quantum computations. This enables native
  support for implementing noisy channels in a circuit, which generally
  map pure states to mixed states.
  [(#794)](https://github.com/PennyLaneAI/pennylane/pull/794)
  [(#807)](https://github.com/PennyLaneAI/pennylane/pull/807)
  [(#819)](https://github.com/PennyLaneAI/pennylane/pull/819)

  The device can be initialized as
  ```pycon
  >>> dev = qml.device("default.mixed", wires=1)
  ```

  This allows the construction of QNodes that include non-unitary operations,
  such as noisy channels:

  ```pycon
  >>> @qml.qnode(dev)
  ... def circuit(params):
  ...     qml.RX(params[0], wires=0)
  ...     qml.RY(params[1], wires=0)
  ...     qml.AmplitudeDamping(0.5, wires=0)
  ...     return qml.expval(qml.PauliZ(0))
  >>> print(circuit([0.54, 0.12]))
  0.9257702929524184
  >>> print(circuit([0, np.pi]))
  0.0
  ```

<h4>New tools for optimizing measurements</h4>

* The new `grouping` module provides functionality for grouping simultaneously measurable Pauli word
  observables.
  [(#761)](https://github.com/PennyLaneAI/pennylane/pull/761)
  [(#850)](https://github.com/PennyLaneAI/pennylane/pull/850)
  [(#852)](https://github.com/PennyLaneAI/pennylane/pull/852)

  - The `optimize_measurements` function will take as input a list of Pauli word observables and
    their corresponding coefficients (if any), and will return the partitioned Pauli terms
    diagonalized in the measurement basis and the corresponding diagonalizing circuits.

    ```python
    from pennylane.grouping import optimize_measurements
    h, nr_qubits = qml.qchem.molecular_hamiltonian("h2", "h2.xyz")
    rotations, grouped_ops, grouped_coeffs = optimize_measurements(h.ops, h.coeffs, grouping="qwc")
    ```

    The diagonalizing circuits of `rotations` correspond to the diagonalized Pauli word groupings of
    `grouped_ops`.

  - Pauli word partitioning utilities are performed by the `PauliGroupingStrategy`
    class. An input list of Pauli words can be partitioned into mutually commuting,
    qubit-wise-commuting, or anticommuting groupings.

    For example, partitioning Pauli words into anticommutative groupings by the Recursive Largest
    First (RLF) graph colouring heuristic:

    ```python
    from pennylane import PauliX, PauliY, PauliZ, Identity
    from pennylane.grouping import group_observables
    pauli_words = [
        Identity('a') @ Identity('b'),
        Identity('a') @ PauliX('b'),
        Identity('a') @ PauliY('b'),
        PauliZ('a') @ PauliX('b'),
        PauliZ('a') @ PauliY('b'),
        PauliZ('a') @ PauliZ('b')
    ]
    groupings = group_observables(pauli_words, grouping_type='anticommuting', method='rlf')
    ```

  - Various utility functions are included for obtaining and manipulating Pauli
    words in the binary symplectic vector space representation.

    For instance, two Pauli words may be converted to their binary vector representation:

    ```pycon
    >>> from pennylane.grouping import pauli_to_binary
    >>> from pennylane.wires import Wires
    >>> wire_map = {Wires('a'): 0, Wires('b'): 1}
    >>> pauli_vec_1 = pauli_to_binary(qml.PauliX('a') @ qml.PauliY('b'))
    >>> pauli_vec_2 = pauli_to_binary(qml.PauliZ('a') @ qml.PauliZ('b'))
    >>> pauli_vec_1
    [1. 1. 0. 1.]
    >>> pauli_vec_2
    [0. 0. 1. 1.]
    ```

    Their product up to a phase may be computed by taking the sum of their binary vector
    representations, and returned in the operator representation.

    ```pycon
    >>> from pennylane.grouping import binary_to_pauli
    >>> binary_to_pauli((pauli_vec_1 + pauli_vec_2) % 2, wire_map)
    Tensor product ['PauliY', 'PauliX']: 0 params, wires ['a', 'b']
    ```

    For more details on the grouping module, see the
    [grouping module documentation](https://pennylane.readthedocs.io/en/stable/code/qml_grouping.html)


<h4>Returning the quantum state from simulators</h4>

* The quantum state of a QNode can now be returned using the `qml.state()` return function.
  [(#818)](https://github.com/XanaduAI/pennylane/pull/818)

  ```python
  import pennylane as qml

  dev = qml.device("default.qubit", wires=3)
  qml.enable_tape()

  @qml.qnode(dev)
  def qfunc(x, y):
      qml.RZ(x, wires=0)
      qml.CNOT(wires=[0, 1])
      qml.RY(y, wires=1)
      qml.CNOT(wires=[0, 2])
      return qml.state()

  >>> qfunc(0.56, 0.1)
  array([0.95985437-0.27601028j, 0.        +0.j        ,
         0.04803275-0.01381203j, 0.        +0.j        ,
         0.        +0.j        , 0.        +0.j        ,
         0.        +0.j        , 0.        +0.j        ])
  ```

  Differentiating the state is currently available when using the
  classical backpropagation differentiation method (`diff_method="backprop"`) with a compatible device,
  and when using the new tape mode.

<h4>New operations and channels</h4>

* PennyLane now includes standard channels such as the Amplitude-damping,
  Phase-damping, and Depolarizing channels, as well as the ability
  to make custom qubit channels.
  [(#760)](https://github.com/PennyLaneAI/pennylane/pull/760)
  [(#766)](https://github.com/PennyLaneAI/pennylane/pull/766)
  [(#778)](https://github.com/PennyLaneAI/pennylane/pull/778)

* The controlled-Y operation is now available via `qml.CY`. For devices that do
  not natively support the controlled-Y operation, it will be decomposed
  into `qml.RY`, `qml.CNOT`, and `qml.S` operations.
  [(#806)](https://github.com/PennyLaneAI/pennylane/pull/806)

<h4>Preview the next-generation PennyLane QNode</h4>

* The new PennyLane `tape` module provides a re-formulated QNode class, rewritten from the ground-up,
  that uses a new `QuantumTape` object to represent the QNode's quantum circuit. Tape mode
  provides several advantages over the standard PennyLane QNode.
  [(#785)](https://github.com/PennyLaneAI/pennylane/pull/785)
  [(#792)](https://github.com/PennyLaneAI/pennylane/pull/792)
  [(#796)](https://github.com/PennyLaneAI/pennylane/pull/796)
  [(#800)](https://github.com/PennyLaneAI/pennylane/pull/800)
  [(#803)](https://github.com/PennyLaneAI/pennylane/pull/803)
  [(#804)](https://github.com/PennyLaneAI/pennylane/pull/804)
  [(#805)](https://github.com/PennyLaneAI/pennylane/pull/805)
  [(#808)](https://github.com/PennyLaneAI/pennylane/pull/808)
  [(#810)](https://github.com/PennyLaneAI/pennylane/pull/810)
  [(#811)](https://github.com/PennyLaneAI/pennylane/pull/811)
  [(#815)](https://github.com/PennyLaneAI/pennylane/pull/815)
  [(#820)](https://github.com/PennyLaneAI/pennylane/pull/820)
  [(#823)](https://github.com/PennyLaneAI/pennylane/pull/823)
  [(#824)](https://github.com/PennyLaneAI/pennylane/pull/824)
  [(#829)](https://github.com/PennyLaneAI/pennylane/pull/829)

  - Support for in-QNode classical processing: Tape mode allows for differentiable classical
    processing within the QNode.

  - No more Variable wrapping: In tape mode, QNode arguments no longer become `Variable`
    objects within the QNode.

  - Less restrictive QNode signatures: There is no longer any restriction on the QNode signature;
    the QNode can be defined and called following the same rules as standard Python functions.

  - Unifying all QNodes: The tape-mode QNode merges all QNodes (including the
    `JacobianQNode` and the `PassthruQNode`) into a single unified QNode, with
    identical behaviour regardless of the differentiation type.

  - Optimizations: Tape mode provides various performance optimizations, reducing pre- and
    post-processing overhead, and reduces the number of quantum evaluations in certain cases.

  Note that tape mode is **experimental**, and does not currently have feature-parity with the
  existing QNode. [Feedback and bug reports](https://github.com/PennyLaneAI/pennylane/issues) are
  encouraged and will help improve the new tape mode.

  Tape mode can be enabled globally via the `qml.enable_tape` function, without changing your
  PennyLane code:

  ```python
  qml.enable_tape()
  dev = qml.device("default.qubit", wires=1)

  @qml.qnode(dev, interface="tf")
  def circuit(p):
      print("Parameter value:", p)
      qml.RX(tf.sin(p[0])**2 + p[1], wires=0)
      return qml.expval(qml.PauliZ(0))
  ```

  For more details, please see the [tape mode
  documentation](https://pennylane.readthedocs.io/en/stable/code/qml_tape.html).

<h3>Improvements</h3>

* QNode caching has been introduced, allowing the QNode to keep track of the results of previous
  device executions and reuse those results in subsequent calls.
  Note that QNode caching is only supported in the new and experimental tape-mode.
  [(#817)](https://github.com/PennyLaneAI/pennylane/pull/817)

  Caching is available by passing a `caching` argument to the QNode:

  ```python
  dev = qml.device("default.qubit", wires=2)
  qml.enable_tape()

  @qml.qnode(dev, caching=10)  # cache up to 10 evaluations
  def qfunc(x):
      qml.RX(x, wires=0)
      qml.RX(0.3, wires=1)
      qml.CNOT(wires=[0, 1])
      return qml.expval(qml.PauliZ(1))

  qfunc(0.1)  # first evaluation executes on the device
  qfunc(0.1)  # second evaluation accesses the cached result
  ```

* Sped up the application of certain gates in `default.qubit` by using array/tensor
  manipulation tricks. The following gates are affected: `PauliX`, `PauliY`, `PauliZ`,
  `Hadamard`, `SWAP`, `S`, `T`, `CNOT`, `CZ`.
  [(#772)](https://github.com/PennyLaneAI/pennylane/pull/772)

* The computation of marginal probabilities has been made more efficient for devices
  with a large number of wires, achieving in some cases a 5x speedup.
  [(#799)](https://github.com/PennyLaneAI/pennylane/pull/799)

* Adds arithmetic operations (addition, tensor product,
  subtraction, and scalar multiplication) between `Hamiltonian`,
  `Tensor`, and `Observable` objects, and inline arithmetic
  operations between Hamiltonians and other observables.
  [(#765)](https://github.com/PennyLaneAI/pennylane/pull/765)

  Hamiltonians can now easily be defined as sums of observables:

  ```pycon3
  >>> H = 3 * qml.PauliZ(0) - (qml.PauliX(0) @ qml.PauliX(1)) + qml.Hamiltonian([4], [qml.PauliZ(0)])
  >>> print(H)
  (7.0) [Z0] + (-1.0) [X0 X1]
  ```

* Adds `compare()` method to `Observable` and `Hamiltonian` classes, which allows
  for comparison between observable quantities.
  [(#765)](https://github.com/PennyLaneAI/pennylane/pull/765)

  ```pycon3
  >>> H = qml.Hamiltonian([1], [qml.PauliZ(0)])
  >>> obs = qml.PauliZ(0) @ qml.Identity(1)
  >>> print(H.compare(obs))
  True
  ```

  ```pycon3
  >>> H = qml.Hamiltonian([2], [qml.PauliZ(0)])
  >>> obs = qml.PauliZ(1) @ qml.Identity(0)
  >>> print(H.compare(obs))
  False
  ```

* Adds `simplify()` method to the `Hamiltonian` class.
  [(#765)](https://github.com/PennyLaneAI/pennylane/pull/765)

  ```pycon3
  >>> H = qml.Hamiltonian([1, 2], [qml.PauliZ(0), qml.PauliZ(0) @ qml.Identity(1)])
  >>> H.simplify()
  >>> print(H)
  (3.0) [Z0]
  ```

* Added a new bit-flip mixer to the `qml.qaoa` module.
  [(#774)](https://github.com/PennyLaneAI/pennylane/pull/774)

* Summation of two `Wires` objects is now supported and will return
  a `Wires` object containing the set of all wires defined by the
  terms in the summation.
  [(#812)](https://github.com/PennyLaneAI/pennylane/pull/812)

<h3>Breaking changes</h3>

* The PennyLane NumPy module now returns scalar (zero-dimensional) arrays where
  Python scalars were previously returned.
  [(#820)](https://github.com/PennyLaneAI/pennylane/pull/820)
  [(#833)](https://github.com/PennyLaneAI/pennylane/pull/833)

  For example, this affects array element indexing, and summation:

  ```pycon
  >>> x = np.array([1, 2, 3], requires_grad=False)
  >>> x[0]
  tensor(1, requires_grad=False)
  >>> np.sum(x)
  tensor(6, requires_grad=True)
  ```

  This may require small updates to user code. A convenience method, `np.tensor.unwrap()`,
  has been added to help ease the transition. This converts PennyLane NumPy tensors
  to standard NumPy arrays and Python scalars:

  ```pycon
  >>> x = np.array(1.543, requires_grad=False)
  >>> x.unwrap()
  1.543
  ```

  Note, however, that information regarding array differentiability will be
  lost.

* The device capabilities dictionary has been redesigned, for clarity and robustness. In particular,
  the capabilities dictionary is now inherited from the parent class, various keys have more
  expressive names, and all keys are now defined in the base device class. For more details, please
  [refer to the developer
  documentation](https://pennylane.readthedocs.io/en/stable/development/plugins.html#device-capabilities).
  [(#781)](https://github.com/PennyLaneAI/pennylane/pull/781/files)

<h3>Bug fixes</h3>

* Changed to use lists for storing variable values inside `BaseQNode`
  allowing complex matrices to be passed to `QubitUnitary`.
  [(#773)](https://github.com/PennyLaneAI/pennylane/pull/773)

* Fixed a bug within `default.qubit`, resulting in greater efficiency
  when applying a state vector to all wires on the device.
  [(#849)](https://github.com/PennyLaneAI/pennylane/pull/849)

<h3>Documentation</h3>

* Equations have been added to the `qml.sample` and `qml.probs` docstrings
  to clarify the mathematical foundation of the performed measurements.
  [(#843)](https://github.com/PennyLaneAI/pennylane/pull/843)

<h3>Contributors</h3>

This release contains contributions from (in alphabetical order):

Aroosa Ijaz, Juan Miguel Arrazola, Thomas Bromley, Jack Ceroni, Alain Delgado Gran, Josh Izaac,
Soran Jahangiri, Nathan Killoran, Robert Lang, Cedric Lin, Olivia Di Matteo, Nicolás Quesada, Maria
Schuld, Antal Száva.

# Release 0.11.0

<h3>New features since last release</h3>

<h4>New and improved simulators</h4>

* Added a new device, `default.qubit.autograd`, a pure-state qubit simulator written using Autograd.
  This device supports classical backpropagation (`diff_method="backprop"`); this can
  be faster than the parameter-shift rule for computing quantum gradients
  when the number of parameters to be optimized is large.
  [(#721)](https://github.com/XanaduAI/pennylane/pull/721)

  ```pycon
  >>> dev = qml.device("default.qubit.autograd", wires=1)
  >>> @qml.qnode(dev, diff_method="backprop")
  ... def circuit(x):
  ...     qml.RX(x[1], wires=0)
  ...     qml.Rot(x[0], x[1], x[2], wires=0)
  ...     return qml.expval(qml.PauliZ(0))
  >>> weights = np.array([0.2, 0.5, 0.1])
  >>> grad_fn = qml.grad(circuit)
  >>> print(grad_fn(weights))
  array([-2.25267173e-01, -1.00864546e+00,  6.93889390e-18])
  ```

  See the [device documentation](https://pennylane.readthedocs.io/en/stable/code/api/pennylane.devices.default_qubit_autograd.DefaultQubitAutograd.html) for more details.

* A new experimental C++ state-vector simulator device is now available, `lightning.qubit`. It
  uses the C++ Eigen library to perform fast linear algebra calculations for simulating quantum
  state-vector evolution.

  `lightning.qubit` is currently in beta; it can be installed via `pip`:

  ```console
  $ pip install pennylane-lightning
  ```

  Once installed, it can be used as a PennyLane device:

  ```pycon
  >>> dev = qml.device("lightning.qubit", wires=2)
  ```

  For more details, please see the [lightning qubit documentation](https://pennylane-lightning.readthedocs.io).

<h4>New algorithms and templates</h4>

* Added built-in QAOA functionality via the new `qml.qaoa` module.
  [(#712)](https://github.com/PennyLaneAI/pennylane/pull/712)
  [(#718)](https://github.com/PennyLaneAI/pennylane/pull/718)
  [(#741)](https://github.com/PennyLaneAI/pennylane/pull/741)
  [(#720)](https://github.com/PennyLaneAI/pennylane/pull/720)

  This includes the following features:

  * New `qml.qaoa.x_mixer` and `qml.qaoa.xy_mixer` functions for defining Pauli-X and XY
    mixer Hamiltonians.

  * MaxCut: The `qml.qaoa.maxcut` function allows easy construction of the cost Hamiltonian
    and recommended mixer Hamiltonian for solving the MaxCut problem for a supplied graph.

  * Layers: `qml.qaoa.cost_layer` and `qml.qaoa.mixer_layer` take cost and mixer
    Hamiltonians, respectively, and apply the corresponding QAOA cost and mixer layers
    to the quantum circuit

  For example, using PennyLane to construct and solve a MaxCut problem with QAOA:

  ```python
  wires = range(3)
  graph = Graph([(0, 1), (1, 2), (2, 0)])
  cost_h, mixer_h = qaoa.maxcut(graph)

  def qaoa_layer(gamma, alpha):
      qaoa.cost_layer(gamma, cost_h)
      qaoa.mixer_layer(alpha, mixer_h)

  def antatz(params, **kwargs):

      for w in wires:
          qml.Hadamard(wires=w)

      # repeat the QAOA layer two times
      qml.layer(qaoa_layer, 2, params[0], params[1])

  dev = qml.device('default.qubit', wires=len(wires))
  cost_function = qml.VQECost(ansatz, cost_h, dev)
  ```

* Added an `ApproxTimeEvolution` template to the PennyLane templates module, which
  can be used to implement Trotterized time-evolution under a Hamiltonian.
  [(#710)](https://github.com/XanaduAI/pennylane/pull/710)

  <img src="https://pennylane.readthedocs.io/en/latest/_static/templates/subroutines/approx_time_evolution.png" width=50%/>

* Added a `qml.layer` template-constructing function, which takes a unitary, and
  repeatedly applies it on a set of wires to a given depth.
  [(#723)](https://github.com/PennyLaneAI/pennylane/pull/723)

  ```python
  def subroutine():
      qml.Hadamard(wires=[0])
      qml.CNOT(wires=[0, 1])
      qml.PauliX(wires=[1])

  dev = qml.device('default.qubit', wires=3)

  @qml.qnode(dev)
  def circuit():
      qml.layer(subroutine, 3)
      return [qml.expval(qml.PauliZ(0)), qml.expval(qml.PauliZ(1))]
  ```

  This creates the following circuit:
  ```pycon
  >>> circuit()
  >>> print(circuit.draw())
  0: ──H──╭C──X──H──╭C──X──H──╭C──X──┤ ⟨Z⟩
  1: ─────╰X────────╰X────────╰X─────┤ ⟨Z⟩
  ```

* Added the `qml.utils.decompose_hamiltonian` function. This function can be used to
  decompose a Hamiltonian into a linear combination of Pauli operators.
  [(#671)](https://github.com/XanaduAI/pennylane/pull/671)

  ```pycon
  >>> A = np.array(
  ... [[-2, -2+1j, -2, -2],
  ... [-2-1j,  0,  0, -1],
  ... [-2,  0, -2, -1],
  ... [-2, -1, -1,  0]])
  >>> coeffs, obs_list = decompose_hamiltonian(A)
  ```

<h4>New device features</h4>

* It is now possible to specify custom wire labels, such as `['anc1', 'anc2', 0, 1, 3]`, where the labels
  can be strings or numbers.
  [(#666)](https://github.com/XanaduAI/pennylane/pull/666)

  Custom wire labels are defined by passing a list to the `wires` argument when creating the device:

  ```pycon
  >>> dev = qml.device("default.qubit", wires=['anc1', 'anc2', 0, 1, 3])
  ```

  Quantum operations should then be invoked with these custom wire labels:

  ``` pycon
  >>> @qml.qnode(dev)
  >>> def circuit():
  ...    qml.Hadamard(wires='anc2')
  ...    qml.CNOT(wires=['anc1', 3])
  ...    ...
  ```

  The existing behaviour, in which the number of wires is specified on device initialization,
  continues to work as usual. This gives a default behaviour where wires are labelled
  by consecutive integers.

  ```pycon
  >>> dev = qml.device("default.qubit", wires=5)
  ```

* An integrated device test suite has been added, which can be used
  to run basic integration tests on core or external devices.
  [(#695)](https://github.com/PennyLaneAI/pennylane/pull/695)
  [(#724)](https://github.com/PennyLaneAI/pennylane/pull/724)
  [(#733)](https://github.com/PennyLaneAI/pennylane/pull/733)

  The test can be invoked against a particular device by calling the `pl-device-test`
  command line program:

  ```console
  $ pl-device-test --device=default.qubit --shots=1234 --analytic=False
  ```

  If the tests are run on external devices, the device and its dependencies must be
  installed locally. For more details, please see the
  [plugin test documentation](http://pennylane.readthedocs.io/en/latest/code/api/pennylane.devices.tests.html).

<h3>Improvements</h3>

* The functions implementing the quantum circuits building the Unitary Coupled-Cluster
  (UCCSD) VQE ansatz have been improved, with a more consistent naming convention and
  improved docstrings.
  [(#748)](https://github.com/PennyLaneAI/pennylane/pull/748)

  The changes include:

  - The terms *1particle-1hole (ph)* and *2particle-2hole (pphh)* excitations
    were replaced with the names *single* and *double* excitations, respectively.

  - The non-differentiable arguments in the `UCCSD` template were renamed accordingly:
    `ph` → `s_wires`, `pphh` → `d_wires`

  - The term *virtual*, previously used to refer the *unoccupied* orbitals, was discarded.

  - The Usage Details sections were updated and improved.

* Added support for TensorFlow 2.3 and PyTorch 1.6.
  [(#725)](https://github.com/PennyLaneAI/pennylane/pull/725)

* Returning probabilities is now supported from photonic QNodes.
  As with qubit QNodes, photonic QNodes returning probabilities are
  end-to-end differentiable.
  [(#699)](https://github.com/XanaduAI/pennylane/pull/699/)

  ```pycon
  >>> dev = qml.device("strawberryfields.fock", wires=2, cutoff_dim=5)
  >>> @qml.qnode(dev)
  ... def circuit(a):
  ...     qml.Displacement(a, 0, wires=0)
  ...     return qml.probs(wires=0)
  >>> print(circuit(0.5))
  [7.78800783e-01 1.94700196e-01 2.43375245e-02 2.02812704e-03 1.26757940e-04]
  ```

<h3>Breaking changes</h3>

* The `pennylane.plugins` and `pennylane.beta.plugins` folders have been renamed to
  `pennylane.devices` and `pennylane.beta.devices`, to reflect their content better.
  [(#726)](https://github.com/XanaduAI/pennylane/pull/726)

<h3>Bug fixes</h3>

* The PennyLane interface conversion functions can now convert QNodes with
  pre-existing interfaces.
  [(#707)](https://github.com/XanaduAI/pennylane/pull/707)

<h3>Documentation</h3>

* The interfaces section of the documentation has been renamed to 'Interfaces and training',
  and updated with the latest variable handling details.
  [(#753)](https://github.com/PennyLaneAI/pennylane/pull/753)

<h3>Contributors</h3>

This release contains contributions from (in alphabetical order):

Juan Miguel Arrazola, Thomas Bromley, Jack Ceroni, Alain Delgado Gran, Shadab Hussain, Theodor
Isacsson, Josh Izaac, Nathan Killoran, Maria Schuld, Antal Száva, Nicola Vitucci.

# Release 0.10.0

<h3>New features since last release</h3>

<h4>New and improved simulators</h4>

* Added a new device, `default.qubit.tf`, a pure-state qubit simulator written using TensorFlow.
  As a result, it supports classical backpropagation as a means to compute the Jacobian. This can
  be faster than the parameter-shift rule for computing quantum gradients
  when the number of parameters to be optimized is large.

  `default.qubit.tf` is designed to be used with end-to-end classical backpropagation
  (`diff_method="backprop"`) with the TensorFlow interface. This is the default method
  of differentiation when creating a QNode with this device.

  Using this method, the created QNode is a 'white-box' that is
  tightly integrated with your TensorFlow computation, including
  [AutoGraph](https://www.tensorflow.org/guide/function) support:

  ```pycon
  >>> dev = qml.device("default.qubit.tf", wires=1)
  >>> @tf.function
  ... @qml.qnode(dev, interface="tf", diff_method="backprop")
  ... def circuit(x):
  ...     qml.RX(x[1], wires=0)
  ...     qml.Rot(x[0], x[1], x[2], wires=0)
  ...     return qml.expval(qml.PauliZ(0))
  >>> weights = tf.Variable([0.2, 0.5, 0.1])
  >>> with tf.GradientTape() as tape:
  ...     res = circuit(weights)
  >>> print(tape.gradient(res, weights))
  tf.Tensor([-2.2526717e-01 -1.0086454e+00  1.3877788e-17], shape=(3,), dtype=float32)
  ```

  See the `default.qubit.tf`
  [documentation](https://pennylane.ai/en/stable/code/api/pennylane.beta.plugins.DefaultQubitTF.html)
  for more details.

* The [default.tensor plugin](https://github.com/XanaduAI/pennylane/blob/master/pennylane/beta/plugins/default_tensor.py)
  has been significantly upgraded. It now allows two different
  tensor network representations to be used: `"exact"` and `"mps"`. The former uses a
  exact factorized representation of quantum states, while the latter uses a matrix product state
  representation.
  ([#572](https://github.com/XanaduAI/pennylane/pull/572))
  ([#599](https://github.com/XanaduAI/pennylane/pull/599))

<h4>New machine learning functionality and integrations</h4>

* PennyLane QNodes can now be converted into Torch layers, allowing for creation of quantum and
  hybrid models using the `torch.nn` API.
  [(#588)](https://github.com/XanaduAI/pennylane/pull/588)

  A PennyLane QNode can be converted into a `torch.nn` layer using the `qml.qnn.TorchLayer` class:

  ```pycon
  >>> @qml.qnode(dev)
  ... def qnode(inputs, weights_0, weight_1):
  ...    # define the circuit
  ...    # ...

  >>> weight_shapes = {"weights_0": 3, "weight_1": 1}
  >>> qlayer = qml.qnn.TorchLayer(qnode, weight_shapes)
  ```

  A hybrid model can then be easily constructed:

  ```pycon
  >>> model = torch.nn.Sequential(qlayer, torch.nn.Linear(2, 2))
  ```

* Added a new "reversible" differentiation method which can be used in simulators, but not hardware.

  The reversible approach is similar to backpropagation, but trades off extra computation for
  enhanced memory efficiency. Where backpropagation caches the state tensors at each step during
  a simulated evolution, the reversible method only caches the final pre-measurement state.

  Compared to the parameter-shift method, the reversible method can be faster or slower,
  depending on the density and location of parametrized gates in a circuit
  (circuits with higher density of parametrized gates near the end of the circuit will see a benefit).
  [(#670)](https://github.com/XanaduAI/pennylane/pull/670)

  ```pycon
  >>> dev = qml.device("default.qubit", wires=2)
  ... @qml.qnode(dev, diff_method="reversible")
  ... def circuit(x):
  ...     qml.RX(x, wires=0)
  ...     qml.RX(x, wires=0)
  ...     qml.CNOT(wires=[0,1])
  ...     return qml.expval(qml.PauliZ(0))
  >>> qml.grad(circuit)(0.5)
  (array(-0.47942554),)
  ```

<h4>New templates and cost functions</h4>

* Added the new templates `UCCSD`, `SingleExcitationUnitary`, and`DoubleExcitationUnitary`,
  which together implement the Unitary Coupled-Cluster Singles and Doubles (UCCSD) ansatz
  to perform VQE-based quantum chemistry simulations using PennyLane-QChem.
  [(#622)](https://github.com/XanaduAI/pennylane/pull/622)
  [(#638)](https://github.com/XanaduAI/pennylane/pull/638)
  [(#654)](https://github.com/XanaduAI/pennylane/pull/654)
  [(#659)](https://github.com/XanaduAI/pennylane/pull/659)
  [(#622)](https://github.com/XanaduAI/pennylane/pull/622)

* Added module `pennylane.qnn.cost` with class `SquaredErrorLoss`. The module contains classes
  to calculate losses and cost functions on circuits with trainable parameters.
  [(#642)](https://github.com/XanaduAI/pennylane/pull/642)

<h3>Improvements</h3>

* Improves the wire management by making the `Operator.wires` attribute a `wires` object.
  [(#666)](https://github.com/XanaduAI/pennylane/pull/666)

* A significant improvement with respect to how QNodes and interfaces mark quantum function
  arguments as differentiable when using Autograd, designed to improve performance and make
  QNodes more intuitive.
  [(#648)](https://github.com/XanaduAI/pennylane/pull/648)
  [(#650)](https://github.com/XanaduAI/pennylane/pull/650)

  In particular, the following changes have been made:

  - A new `ndarray` subclass `pennylane.numpy.tensor`, which extends NumPy arrays with
    the keyword argument and attribute `requires_grad`. Tensors which have `requires_grad=False`
    are treated as non-differentiable by the Autograd interface.

  - A new subpackage `pennylane.numpy`, which wraps `autograd.numpy` such that NumPy functions
    accept the `requires_grad` keyword argument, and allows Autograd to differentiate
    `pennylane.numpy.tensor` objects.

  - The `argnum` argument to `qml.grad` is now optional; if not provided, arguments explicitly
    marked as `requires_grad=False` are excluded for the list of differentiable arguments.
    The ability to pass `argnum` has been retained for backwards compatibility, and
    if present the old behaviour persists.

* The QNode Torch interface now inspects QNode positional arguments.
  If any argument does not have the attribute `requires_grad=True`, it
  is automatically excluded from quantum gradient computations.
  [(#652)](https://github.com/XanaduAI/pennylane/pull/652)
  [(#660)](https://github.com/XanaduAI/pennylane/pull/660)

* The QNode TF interface now inspects QNode positional arguments.
  If any argument is not being watched by a `tf.GradientTape()`,
  it is automatically excluded from quantum gradient computations.
  [(#655)](https://github.com/XanaduAI/pennylane/pull/655)
  [(#660)](https://github.com/XanaduAI/pennylane/pull/660)

* QNodes have two new public methods: `QNode.set_trainable_args()` and `QNode.get_trainable_args()`.
  These are designed to be called by interfaces, to specify to the QNode which of its
  input arguments are differentiable. Arguments which are non-differentiable will not be converted
  to PennyLane Variable objects within the QNode.
  [(#660)](https://github.com/XanaduAI/pennylane/pull/660)

* Added `decomposition` method to PauliX, PauliY, PauliZ, S, T, Hadamard, and PhaseShift gates, which
  decomposes each of these gates into rotation gates.
  [(#668)](https://github.com/XanaduAI/pennylane/pull/668)

* The `CircuitGraph` class now supports serializing contained circuit operations
  and measurement basis rotations to an OpenQASM2.0 script via the new
  `CircuitGraph.to_openqasm()` method.
  [(#623)](https://github.com/XanaduAI/pennylane/pull/623)

<h3>Breaking changes</h3>

* Removes support for Python 3.5.
  [(#639)](https://github.com/XanaduAI/pennylane/pull/639)

<h3>Documentation</h3>

* Various small typos were fixed.

<h3>Contributors</h3>

This release contains contributions from (in alphabetical order):

Thomas Bromley, Jack Ceroni, Alain Delgado Gran, Theodor Isacsson, Josh Izaac,
Nathan Killoran, Maria Schuld, Antal Száva, Nicola Vitucci.


# Release 0.9.0

<h3>New features since last release</h3>

<h4>New machine learning integrations</h4>

* PennyLane QNodes can now be converted into Keras layers, allowing for creation of quantum and
  hybrid models using the Keras API.
  [(#529)](https://github.com/XanaduAI/pennylane/pull/529)

  A PennyLane QNode can be converted into a Keras layer using the `KerasLayer` class:

  ```python
  from pennylane.qnn import KerasLayer

  @qml.qnode(dev)
  def circuit(inputs, weights_0, weight_1):
     # define the circuit
     # ...

  weight_shapes = {"weights_0": 3, "weight_1": 1}
  qlayer = qml.qnn.KerasLayer(circuit, weight_shapes, output_dim=2)
  ```

  A hybrid model can then be easily constructed:

  ```python
  model = tf.keras.models.Sequential([qlayer, tf.keras.layers.Dense(2)])
  ```

* Added a new type of QNode, `qml.qnodes.PassthruQNode`. For simulators which are coded in an
  external library which supports automatic differentiation, PennyLane will treat a PassthruQNode as
  a "white box", and rely on the external library to directly provide gradients via backpropagation.
  This can be more efficient than the using parameter-shift rule for a large number of parameters.
  [(#488)](https://github.com/XanaduAI/pennylane/pull/488)

  Currently this behaviour is supported by PennyLane's `default.tensor.tf` device backend,
  compatible with the `'tf'` interface using TensorFlow 2:

  ```python
  dev = qml.device('default.tensor.tf', wires=2)

  @qml.qnode(dev, diff_method="backprop")
  def circuit(params):
      qml.RX(params[0], wires=0)
      qml.RX(params[1], wires=1)
      qml.CNOT(wires=[0, 1])
      return qml.expval(qml.PauliZ(0))

  qnode = PassthruQNode(circuit, dev)
  params = tf.Variable([0.3, 0.1])

  with tf.GradientTape() as tape:
      tape.watch(params)
      res = qnode(params)

  grad = tape.gradient(res, params)
  ```

<h4>New optimizers</h4>

* Added the `qml.RotosolveOptimizer`, a gradient-free optimizer
  that minimizes the quantum function by updating each parameter,
  one-by-one, via a closed-form expression while keeping other parameters
  fixed.
  [(#636)](https://github.com/XanaduAI/pennylane/pull/636)
  [(#539)](https://github.com/XanaduAI/pennylane/pull/539)

* Added the `qml.RotoselectOptimizer`, which uses Rotosolve to
  minimizes a quantum function with respect to both the
  rotation operations applied and the rotation parameters.
  [(#636)](https://github.com/XanaduAI/pennylane/pull/636)
  [(#539)](https://github.com/XanaduAI/pennylane/pull/539)

  For example, given a quantum function `f` that accepts parameters `x`
  and a list of corresponding rotation operations `generators`,
  the Rotoselect optimizer will, at each step, update both the parameter
  values and the list of rotation gates to minimize the loss:

  ```pycon
  >>> opt = qml.optimize.RotoselectOptimizer()
  >>> x = [0.3, 0.7]
  >>> generators = [qml.RX, qml.RY]
  >>> for _ in range(100):
  ...     x, generators = opt.step(f, x, generators)
  ```


<h4>New operations</h4>

* Added the `PauliRot` gate, which performs an arbitrary
  Pauli rotation on multiple qubits, and the `MultiRZ` gate,
  which performs a rotation generated by a tensor product
  of Pauli Z operators.
  [(#559)](https://github.com/XanaduAI/pennylane/pull/559)

  ```python
  dev = qml.device('default.qubit', wires=4)

  @qml.qnode(dev)
  def circuit(angle):
      qml.PauliRot(angle, "IXYZ", wires=[0, 1, 2, 3])
      return [qml.expval(qml.PauliZ(wire)) for wire in [0, 1, 2, 3]]
  ```

  ```pycon
  >>> circuit(0.4)
  [1.         0.92106099 0.92106099 1.        ]
  >>> print(circuit.draw())
   0: ──╭RI(0.4)──┤ ⟨Z⟩
   1: ──├RX(0.4)──┤ ⟨Z⟩
   2: ──├RY(0.4)──┤ ⟨Z⟩
   3: ──╰RZ(0.4)──┤ ⟨Z⟩
  ```

  If the `PauliRot` gate is not supported on the target device, it will
  be decomposed into `Hadamard`, `RX` and `MultiRZ` gates. Note that
  identity gates in the Pauli word result in untouched wires:

  ```pycon
  >>> print(circuit.draw())
   0: ───────────────────────────────────┤ ⟨Z⟩
   1: ──H──────────╭RZ(0.4)──H───────────┤ ⟨Z⟩
   2: ──RX(1.571)──├RZ(0.4)──RX(-1.571)──┤ ⟨Z⟩
   3: ─────────────╰RZ(0.4)──────────────┤ ⟨Z⟩
  ```

  If the `MultiRZ` gate is not supported, it will be decomposed into
  `CNOT` and `RZ` gates:

  ```pycon
  >>> print(circuit.draw())
   0: ──────────────────────────────────────────────────┤ ⟨Z⟩
   1: ──H──────────────╭X──RZ(0.4)──╭X──────H───────────┤ ⟨Z⟩
   2: ──RX(1.571)──╭X──╰C───────────╰C──╭X──RX(-1.571)──┤ ⟨Z⟩
   3: ─────────────╰C───────────────────╰C──────────────┤ ⟨Z⟩
  ```

* PennyLane now provides `DiagonalQubitUnitary` for diagonal gates, that are e.g.,
  encountered in IQP circuits. These kinds of gates can be evaluated much faster on
  a simulator device.
  [(#567)](https://github.com/XanaduAI/pennylane/pull/567)

  The gate can be used, for example, to efficiently simulate oracles:

  ```python
  dev = qml.device('default.qubit', wires=3)

  # Function as a bitstring
  f = np.array([1, 0, 0, 1, 1, 0, 1, 0])

  @qml.qnode(dev)
  def circuit(weights1, weights2):
      qml.templates.StronglyEntanglingLayers(weights1, wires=[0, 1, 2])

      # Implements the function as a phase-kickback oracle
      qml.DiagonalQubitUnitary((-1)**f, wires=[0, 1, 2])

      qml.templates.StronglyEntanglingLayers(weights2, wires=[0, 1, 2])
      return [qml.expval(qml.PauliZ(w)) for w in range(3)]
  ```

* Added the `TensorN` CVObservable that can represent the tensor product of the
  `NumberOperator` on photonic backends.
  [(#608)](https://github.com/XanaduAI/pennylane/pull/608)

<h4>New templates</h4>

* Added the `ArbitraryUnitary` and `ArbitraryStatePreparation` templates, which use
  `PauliRot` gates to perform an arbitrary unitary and prepare an arbitrary basis
  state with the minimal number of parameters.
  [(#590)](https://github.com/XanaduAI/pennylane/pull/590)

  ```python
  dev = qml.device('default.qubit', wires=3)

  @qml.qnode(dev)
  def circuit(weights1, weights2):
        qml.templates.ArbitraryStatePreparation(weights1, wires=[0, 1, 2])
        qml.templates.ArbitraryUnitary(weights2, wires=[0, 1, 2])
        return qml.probs(wires=[0, 1, 2])
  ```

* Added the `IQPEmbedding` template, which encodes inputs into the diagonal gates of an
  IQP circuit.
  [(#605)](https://github.com/XanaduAI/pennylane/pull/605)

  <img src="https://pennylane.readthedocs.io/en/latest/_images/iqp.png"
  width=50%></img>

* Added the `SimplifiedTwoDesign` template, which implements the circuit
  design of [Cerezo et al. (2020)](<https://arxiv.org/abs/2001.00550>).
  [(#556)](https://github.com/XanaduAI/pennylane/pull/556)

  <img src="https://pennylane.readthedocs.io/en/latest/_images/simplified_two_design.png"
  width=50%></img>

* Added the `BasicEntanglerLayers` template, which is a simple layer architecture
  of rotations and CNOT nearest-neighbour entanglers.
  [(#555)](https://github.com/XanaduAI/pennylane/pull/555)

  <img src="https://pennylane.readthedocs.io/en/latest/_images/basic_entangler.png"
  width=50%></img>

* PennyLane now offers a broadcasting function to easily construct templates:
  `qml.broadcast()` takes single quantum operations or other templates and applies
  them to wires in a specific pattern.
  [(#515)](https://github.com/XanaduAI/pennylane/pull/515)
  [(#522)](https://github.com/XanaduAI/pennylane/pull/522)
  [(#526)](https://github.com/XanaduAI/pennylane/pull/526)
  [(#603)](https://github.com/XanaduAI/pennylane/pull/603)

  For example, we can use broadcast to repeat a custom template
  across multiple wires:

  ```python
  from pennylane.templates import template

  @template
  def mytemplate(pars, wires):
      qml.Hadamard(wires=wires)
      qml.RY(pars, wires=wires)

  dev = qml.device('default.qubit', wires=3)

  @qml.qnode(dev)
  def circuit(pars):
      qml.broadcast(mytemplate, pattern="single", wires=[0,1,2], parameters=pars)
      return qml.expval(qml.PauliZ(0))
  ```

  ```pycon
  >>> circuit([1, 1, 0.1])
  -0.841470984807896
  >>> print(circuit.draw())
   0: ──H──RY(1.0)──┤ ⟨Z⟩
   1: ──H──RY(1.0)──┤
   2: ──H──RY(0.1)──┤
  ```

  For other available patterns, see the
  [broadcast function documentation](https://pennylane.readthedocs.io/en/latest/code/api/pennylane.broadcast.html).

<h3>Breaking changes</h3>

* The `QAOAEmbedding` now uses the new `MultiRZ` gate as a `ZZ` entangler,
  which changes the convention. While
  previously, the `ZZ` gate in the embedding was implemented as

  ```python
  CNOT(wires=[wires[0], wires[1]])
  RZ(2 * parameter, wires=wires[0])
  CNOT(wires=[wires[0], wires[1]])
  ```

  the `MultiRZ` corresponds to

  ```python
  CNOT(wires=[wires[1], wires[0]])
  RZ(parameter, wires=wires[0])
  CNOT(wires=[wires[1], wires[0]])
  ```

  which differs in the factor of `2`, and fixes a bug in the
  wires that the `CNOT` was applied to.
  [(#609)](https://github.com/XanaduAI/pennylane/pull/609)

* Probability methods are handled by `QubitDevice` and device method
  requirements are modified to simplify plugin development.
  [(#573)](https://github.com/XanaduAI/pennylane/pull/573)

* The internal variables `All` and `Any` to mark an `Operation` as acting on all or any
  wires have been renamed to `AllWires` and `AnyWires`.
  [(#614)](https://github.com/XanaduAI/pennylane/pull/614)

<h3>Improvements</h3>

* A new `Wires` class was introduced for the internal
  bookkeeping of wire indices.
  [(#615)](https://github.com/XanaduAI/pennylane/pull/615)

* Improvements to the speed/performance of the `default.qubit` device.
  [(#567)](https://github.com/XanaduAI/pennylane/pull/567)
  [(#559)](https://github.com/XanaduAI/pennylane/pull/559)

* Added the `"backprop"` and `"device"` differentiation methods to the `qnode`
  decorator.
  [(#552)](https://github.com/XanaduAI/pennylane/pull/552)

  - `"backprop"`: Use classical backpropagation. Default on simulator
    devices that are classically end-to-end differentiable.
    The returned QNode can only be used with the same machine learning
    framework (e.g., `default.tensor.tf` simulator with the `tensorflow` interface).

  - `"device"`: Queries the device directly for the gradient.

  Using the `"backprop"` differentiation method with the `default.tensor.tf`
  device, the created QNode is a 'white-box', and is tightly integrated with
  the overall TensorFlow computation:

  ```python
  >>> dev = qml.device("default.tensor.tf", wires=1)
  >>> @qml.qnode(dev, interface="tf", diff_method="backprop")
  >>> def circuit(x):
  ...     qml.RX(x[1], wires=0)
  ...     qml.Rot(x[0], x[1], x[2], wires=0)
  ...     return qml.expval(qml.PauliZ(0))
  >>> vars = tf.Variable([0.2, 0.5, 0.1])
  >>> with tf.GradientTape() as tape:
  ...     res = circuit(vars)
  >>> tape.gradient(res, vars)
  <tf.Tensor: shape=(3,), dtype=float32, numpy=array([-2.2526717e-01, -1.0086454e+00,  1.3877788e-17], dtype=float32)>
  ```

* The circuit drawer now displays inverted operations, as well as wires
  where probabilities are returned from the device:
  [(#540)](https://github.com/XanaduAI/pennylane/pull/540)

  ```python
  >>> @qml.qnode(dev)
  ... def circuit(theta):
  ...     qml.RX(theta, wires=0)
  ...     qml.CNOT(wires=[0, 1])
  ...     qml.S(wires=1).inv()
  ...     return qml.probs(wires=[0, 1])
  >>> circuit(0.2)
  array([0.99003329, 0.        , 0.        , 0.00996671])
  >>> print(circuit.draw())
  0: ──RX(0.2)──╭C───────╭┤ Probs
  1: ───────────╰X──S⁻¹──╰┤ Probs
  ```

* You can now evaluate the metric tensor of a VQE Hamiltonian via the new
  `VQECost.metric_tensor` method. This allows `VQECost` objects to be directly
  optimized by the quantum natural gradient optimizer (`qml.QNGOptimizer`).
  [(#618)](https://github.com/XanaduAI/pennylane/pull/618)

* The input check functions in `pennylane.templates.utils` are now public
  and visible in the API documentation.
  [(#566)](https://github.com/XanaduAI/pennylane/pull/566)

* Added keyword arguments for step size and order to the `qnode` decorator, as well as
  the `QNode` and `JacobianQNode` classes. This enables the user to set the step size
  and order when using finite difference methods. These options are also exposed when
  creating QNode collections.
  [(#530)](https://github.com/XanaduAI/pennylane/pull/530)
  [(#585)](https://github.com/XanaduAI/pennylane/pull/585)
  [(#587)](https://github.com/XanaduAI/pennylane/pull/587)

* The decomposition for the `CRY` gate now uses the simpler form `RY @ CNOT @ RY @ CNOT`
  [(#547)](https://github.com/XanaduAI/pennylane/pull/547)

* The underlying queuing system was refactored, removing the `qml._current_context`
  property that held the currently active `QNode` or `OperationRecorder`. Now, all
  objects that expose a queue for operations inherit from `QueuingContext` and
  register their queue globally.
  [(#548)](https://github.com/XanaduAI/pennylane/pull/548)

* The PennyLane repository has a new benchmarking tool which supports the comparison of different git revisions.
  [(#568)](https://github.com/XanaduAI/pennylane/pull/568)
  [(#560)](https://github.com/XanaduAI/pennylane/pull/560)
  [(#516)](https://github.com/XanaduAI/pennylane/pull/516)

<h3>Documentation</h3>

* Updated the development section by creating a landing page with links to sub-pages
  containing specific guides.
  [(#596)](https://github.com/XanaduAI/pennylane/pull/596)

* Extended the developer's guide by a section explaining how to add new templates.
  [(#564)](https://github.com/XanaduAI/pennylane/pull/564)

<h3>Bug fixes</h3>

* `tf.GradientTape().jacobian()` can now be evaluated on QNodes using the TensorFlow interface.
  [(#626)](https://github.com/XanaduAI/pennylane/pull/626)

* `RandomLayers()` is now compatible with the qiskit devices.
  [(#597)](https://github.com/XanaduAI/pennylane/pull/597)

* `DefaultQubit.probability()` now returns the correct probability when called with
  `device.analytic=False`.
  [(#563)](https://github.com/XanaduAI/pennylane/pull/563)

* Fixed a bug in the `StronglyEntanglingLayers` template, allowing it to
  work correctly when applied to a single wire.
  [(544)](https://github.com/XanaduAI/pennylane/pull/544)

* Fixed a bug when inverting operations with decompositions; operations marked as inverted
  are now correctly inverted when the fallback decomposition is called.
  [(#543)](https://github.com/XanaduAI/pennylane/pull/543)

* The `QNode.print_applied()` method now correctly displays wires where
  `qml.prob()` is being returned.
  [#542](https://github.com/XanaduAI/pennylane/pull/542)

<h3>Contributors</h3>

This release contains contributions from (in alphabetical order):

Ville Bergholm, Lana Bozanic, Thomas Bromley, Theodor Isacsson, Josh Izaac, Nathan Killoran,
Maggie Li, Johannes Jakob Meyer, Maria Schuld, Sukin Sim, Antal Száva.

# Release 0.8.1

<h3>Improvements</h3>

* Beginning of support for Python 3.8, with the test suite
  now being run in a Python 3.8 environment.
  [(#501)](https://github.com/XanaduAI/pennylane/pull/501)

<h3>Documentation</h3>

* Present templates as a gallery of thumbnails showing the
  basic circuit architecture.
  [(#499)](https://github.com/XanaduAI/pennylane/pull/499)

<h3>Bug fixes</h3>

* Fixed a bug where multiplying a QNode parameter by 0 caused a divide
  by zero error when calculating the parameter shift formula.
  [(#512)](https://github.com/XanaduAI/pennylane/pull/512)

* Fixed a bug where the shape of differentiable QNode arguments
  was being cached on the first construction, leading to indexing
  errors if the QNode was re-evaluated if the argument changed shape.
  [(#505)](https://github.com/XanaduAI/pennylane/pull/505)

<h3>Contributors</h3>

This release contains contributions from (in alphabetical order):

Ville Bergholm, Josh Izaac, Johannes Jakob Meyer, Maria Schuld, Antal Száva.

# Release 0.8.0

<h3>New features since last release</h3>

* Added a quantum chemistry package, `pennylane.qchem`, which supports
  integration with OpenFermion, Psi4, PySCF, and OpenBabel.
  [(#453)](https://github.com/XanaduAI/pennylane/pull/453)

  Features include:

  - Generate the qubit Hamiltonians directly starting with the atomic structure of the molecule.
  - Calculate the mean-field (Hartree-Fock) electronic structure of molecules.
  - Allow to define an active space based on the number of active electrons and active orbitals.
  - Perform the fermionic-to-qubit transformation of the electronic Hamiltonian by
    using different functions implemented in OpenFermion.
  - Convert OpenFermion's QubitOperator to a Pennylane `Hamiltonian` class.
  - Perform a Variational Quantum Eigensolver (VQE) computation with this Hamiltonian in PennyLane.

  Check out the [quantum chemistry quickstart](https://pennylane.readthedocs.io/en/latest/introduction/chemistry.html), as well the quantum chemistry and VQE tutorials.

* PennyLane now has some functions and classes for creating and solving VQE
  problems. [(#467)](https://github.com/XanaduAI/pennylane/pull/467)

  - `qml.Hamiltonian`: a lightweight class for representing qubit Hamiltonians
  - `qml.VQECost`: a class for quickly constructing a differentiable cost function
    given a circuit ansatz, Hamiltonian, and one or more devices

    ```python
    >>> H = qml.vqe.Hamiltonian(coeffs, obs)
    >>> cost = qml.VQECost(ansatz, hamiltonian, dev, interface="torch")
    >>> params = torch.rand([4, 3])
    >>> cost(params)
    tensor(0.0245, dtype=torch.float64)
    ```

* Added a circuit drawing feature that provides a text-based representation
  of a QNode instance. It can be invoked via `qnode.draw()`. The user can specify
  to display variable names instead of variable values and choose either an ASCII
  or Unicode charset.
  [(#446)](https://github.com/XanaduAI/pennylane/pull/446)

  Consider the following circuit as an example:
  ```python3
  @qml.qnode(dev)
  def qfunc(a, w):
      qml.Hadamard(0)
      qml.CRX(a, wires=[0, 1])
      qml.Rot(w[0], w[1], w[2], wires=[1])
      qml.CRX(-a, wires=[0, 1])

      return qml.expval(qml.PauliZ(0) @ qml.PauliZ(1))
  ```

  We can draw the circuit after it has been executed:

  ```python
  >>> result = qfunc(2.3, [1.2, 3.2, 0.7])
  >>> print(qfunc.draw())
   0: ──H──╭C────────────────────────────╭C─────────╭┤ ⟨Z ⊗ Z⟩
   1: ─────╰RX(2.3)──Rot(1.2, 3.2, 0.7)──╰RX(-2.3)──╰┤ ⟨Z ⊗ Z⟩
  >>> print(qfunc.draw(charset="ascii"))
   0: --H--+C----------------------------+C---------+| <Z @ Z>
   1: -----+RX(2.3)--Rot(1.2, 3.2, 0.7)--+RX(-2.3)--+| <Z @ Z>
  >>> print(qfunc.draw(show_variable_names=True))
   0: ──H──╭C─────────────────────────────╭C─────────╭┤ ⟨Z ⊗ Z⟩
   1: ─────╰RX(a)──Rot(w[0], w[1], w[2])──╰RX(-1*a)──╰┤ ⟨Z ⊗ Z⟩
  ```

* Added `QAOAEmbedding` and its parameter initialization
  as a new trainable template.
  [(#442)](https://github.com/XanaduAI/pennylane/pull/442)

  <img src="https://pennylane.readthedocs.io/en/latest/_images/qaoa_layers.png"
  width=70%></img>

* Added the `qml.probs()` measurement function, allowing QNodes
  to differentiate variational circuit probabilities
  on simulators and hardware.
  [(#432)](https://github.com/XanaduAI/pennylane/pull/432)

  ```python
  @qml.qnode(dev)
  def circuit(x):
      qml.Hadamard(wires=0)
      qml.RY(x, wires=0)
      qml.RX(x, wires=1)
      qml.CNOT(wires=[0, 1])
      return qml.probs(wires=[0])
  ```
  Executing this circuit gives the marginal probability of wire 1:
  ```python
  >>> circuit(0.2)
  [0.40066533 0.59933467]
  ```
  QNodes that return probabilities fully support autodifferentiation.

* Added the convenience load functions `qml.from_pyquil`, `qml.from_quil` and
  `qml.from_quil_file` that convert pyQuil objects and Quil code to PennyLane
  templates. This feature requires version 0.8 or above of the PennyLane-Forest
  plugin.
  [(#459)](https://github.com/XanaduAI/pennylane/pull/459)

* Added a `qml.inv` method that inverts templates and sequences of Operations.
  Added a `@qml.template` decorator that makes templates return the queued Operations.
  [(#462)](https://github.com/XanaduAI/pennylane/pull/462)

  For example, using this function to invert a template inside a QNode:

  ```python3
      @qml.template
      def ansatz(weights, wires):
          for idx, wire in enumerate(wires):
              qml.RX(weights[idx], wires=[wire])

          for idx in range(len(wires) - 1):
              qml.CNOT(wires=[wires[idx], wires[idx + 1]])

      dev = qml.device('default.qubit', wires=2)

      @qml.qnode(dev)
      def circuit(weights):
          qml.inv(ansatz(weights, wires=[0, 1]))
          return qml.expval(qml.PauliZ(0) @ qml.PauliZ(1))
    ```

* Added the `QNodeCollection` container class, that allows independent
  QNodes to be stored and evaluated simultaneously. Experimental support
  for asynchronous evaluation of contained QNodes is provided with the
  `parallel=True` keyword argument.
  [(#466)](https://github.com/XanaduAI/pennylane/pull/466)

* Added a high level `qml.map` function, that maps a quantum
  circuit template over a list of observables or devices, returning
  a `QNodeCollection`.
  [(#466)](https://github.com/XanaduAI/pennylane/pull/466)

  For example:

  ```python3
  >>> def my_template(params, wires, **kwargs):
  >>>    qml.RX(params[0], wires=wires[0])
  >>>    qml.RX(params[1], wires=wires[1])
  >>>    qml.CNOT(wires=wires)

  >>> obs_list = [qml.PauliX(0) @ qml.PauliZ(1), qml.PauliZ(0) @ qml.PauliX(1)]
  >>> dev = qml.device("default.qubit", wires=2)
  >>> qnodes = qml.map(my_template, obs_list, dev, measure="expval")
  >>> qnodes([0.54, 0.12])
  array([-0.06154835  0.99280864])
  ```

* Added high level `qml.sum`, `qml.dot`, `qml.apply` functions
  that act on QNode collections.
  [(#466)](https://github.com/XanaduAI/pennylane/pull/466)

  `qml.apply` allows vectorized functions to act over the entire QNode
  collection:
  ```python
  >>> qnodes = qml.map(my_template, obs_list, dev, measure="expval")
  >>> cost = qml.apply(np.sin, qnodes)
  >>> cost([0.54, 0.12])
  array([-0.0615095  0.83756375])
  ```

  `qml.sum` and `qml.dot` take the sum of a QNode collection, and a
  dot product of tensors/arrays/QNode collections, respectively.

<h3>Breaking changes</h3>

* Deprecated the old-style `QNode` such that only the new-style `QNode` and its syntax can be used,
  moved all related files from the `pennylane/beta` folder to `pennylane`.
  [(#440)](https://github.com/XanaduAI/pennylane/pull/440)

<h3>Improvements</h3>

* Added the `Tensor.prune()` method and the `Tensor.non_identity_obs` property for extracting
  non-identity instances from the observables making up a `Tensor` instance.
  [(#498)](https://github.com/XanaduAI/pennylane/pull/498)

* Renamed the `expt.tensornet` and `expt.tensornet.tf` devices to `default.tensor` and
  `default.tensor.tf`.
  [(#495)](https://github.com/XanaduAI/pennylane/pull/495)

* Added a serialization method to the `CircuitGraph` class that is used to create a unique
  hash for each quantum circuit graph.
  [(#470)](https://github.com/XanaduAI/pennylane/pull/470)

* Added the `Observable.eigvals` method to return the eigenvalues of observables.
  [(#449)](https://github.com/XanaduAI/pennylane/pull/449)

* Added the `Observable.diagonalizing_gates` method to return the gates
  that diagonalize an observable in the computational basis.
  [(#454)](https://github.com/XanaduAI/pennylane/pull/454)

* Added the `Operator.matrix` method to return the matrix representation
  of an operator in the computational basis.
  [(#454)](https://github.com/XanaduAI/pennylane/pull/454)

* Added a `QubitDevice` class which implements common functionalities of plugin devices such that
  plugin devices can rely on these implementations. The new `QubitDevice` also includes
  a new `execute` method, which allows for more convenient plugin design. In addition, `QubitDevice`
  also unifies the way samples are generated on qubit-based devices.
  [(#452)](https://github.com/XanaduAI/pennylane/pull/452)
  [(#473)](https://github.com/XanaduAI/pennylane/pull/473)

* Improved documentation of `AmplitudeEmbedding` and `BasisEmbedding` templates.
  [(#441)](https://github.com/XanaduAI/pennylane/pull/441)
  [(#439)](https://github.com/XanaduAI/pennylane/pull/439)

* Codeblocks in the documentation now have a 'copy' button for easily
  copying examples.
  [(#437)](https://github.com/XanaduAI/pennylane/pull/437)

<h3>Documentation</h3>

* Update the developers plugin guide to use QubitDevice.
  [(#483)](https://github.com/XanaduAI/pennylane/pull/483)

<h3>Bug fixes</h3>

* Fixed a bug in `CVQNode._pd_analytic`, where non-descendant observables were not
  Heisenberg-transformed before evaluating the partial derivatives when using the
  order-2 parameter-shift method, resulting in an erroneous Jacobian for some circuits.
  [(#433)](https://github.com/XanaduAI/pennylane/pull/433)

<h3>Contributors</h3>

This release contains contributions from (in alphabetical order):

Juan Miguel Arrazola, Ville Bergholm, Alain Delgado Gran, Olivia Di Matteo,
Theodor Isacsson, Josh Izaac, Soran Jahangiri, Nathan Killoran, Johannes Jakob Meyer,
Zeyue Niu, Maria Schuld, Antal Száva.

# Release 0.7.0

<h3>New features since last release</h3>

* Custom padding constant in `AmplitudeEmbedding` is supported (see 'Breaking changes'.)
  [(#419)](https://github.com/XanaduAI/pennylane/pull/419)

* `StronglyEntanglingLayer` and `RandomLayer` now work with a single wire.
  [(#409)](https://github.com/XanaduAI/pennylane/pull/409)
  [(#413)](https://github.com/XanaduAI/pennylane/pull/413)

* Added support for applying the inverse of an `Operation` within a circuit.
  [(#377)](https://github.com/XanaduAI/pennylane/pull/377)

* Added an `OperationRecorder()` context manager, that allows templates
  and quantum functions to be executed while recording events. The
  recorder can be used with and without QNodes as a debugging utility.
  [(#388)](https://github.com/XanaduAI/pennylane/pull/388)

* Operations can now specify a decomposition that is used when the desired operation
  is not supported on the target device.
  [(#396)](https://github.com/XanaduAI/pennylane/pull/396)

* The ability to load circuits from external frameworks as templates
  has been added via the new `qml.load()` function. This feature
  requires plugin support --- this initial release provides support
  for Qiskit circuits and QASM files when `pennylane-qiskit` is installed,
  via the functions `qml.from_qiskit` and `qml.from_qasm`.
  [(#418)](https://github.com/XanaduAI/pennylane/pull/418)

* An experimental tensor network device has been added
  [(#416)](https://github.com/XanaduAI/pennylane/pull/416)
  [(#395)](https://github.com/XanaduAI/pennylane/pull/395)
  [(#394)](https://github.com/XanaduAI/pennylane/pull/394)
  [(#380)](https://github.com/XanaduAI/pennylane/pull/380)

* An experimental tensor network device which uses TensorFlow for
  backpropagation has been added
  [(#427)](https://github.com/XanaduAI/pennylane/pull/427)

* Custom padding constant in `AmplitudeEmbedding` is supported (see 'Breaking changes'.)
  [(#419)](https://github.com/XanaduAI/pennylane/pull/419)

<h3>Breaking changes</h3>

* The `pad` parameter in `AmplitudeEmbedding()` is now either `None` (no automatic padding), or a
  number that is used as the padding constant.
  [(#419)](https://github.com/XanaduAI/pennylane/pull/419)

* Initialization functions now return a single array of weights per function. Utilities for multi-weight templates
  `Interferometer()` and `CVNeuralNetLayers()` are provided.
  [(#412)](https://github.com/XanaduAI/pennylane/pull/412)

* The single layer templates `RandomLayer()`, `CVNeuralNetLayer()` and `StronglyEntanglingLayer()`
  have been turned into private functions `_random_layer()`, `_cv_neural_net_layer()` and
  `_strongly_entangling_layer()`. Recommended use is now via the corresponding `Layers()` templates.
  [(#413)](https://github.com/XanaduAI/pennylane/pull/413)

<h3>Improvements</h3>

* Added extensive input checks in templates.
  [(#419)](https://github.com/XanaduAI/pennylane/pull/419)

* Templates integration tests are rewritten - now cover keyword/positional argument passing,
  interfaces and combinations of templates.
  [(#409)](https://github.com/XanaduAI/pennylane/pull/409)
  [(#419)](https://github.com/XanaduAI/pennylane/pull/419)

* State vector preparation operations in the `default.qubit` plugin can now be
  applied to subsets of wires, and are restricted to being the first operation
  in a circuit.
  [(#346)](https://github.com/XanaduAI/pennylane/pull/346)

* The `QNode` class is split into a hierarchy of simpler classes.
  [(#354)](https://github.com/XanaduAI/pennylane/pull/354)
  [(#398)](https://github.com/XanaduAI/pennylane/pull/398)
  [(#415)](https://github.com/XanaduAI/pennylane/pull/415)
  [(#417)](https://github.com/XanaduAI/pennylane/pull/417)
  [(#425)](https://github.com/XanaduAI/pennylane/pull/425)

* Added the gates U1, U2 and U3 parametrizing arbitrary unitaries on 1, 2 and 3
  qubits and the Toffoli gate to the set of qubit operations.
  [(#396)](https://github.com/XanaduAI/pennylane/pull/396)

* Changes have been made to accomodate the movement of the main function
  in `pytest._internal` to `pytest._internal.main` in pip 19.3.
  [(#404)](https://github.com/XanaduAI/pennylane/pull/404)

* Added the templates `BasisStatePreparation` and `MottonenStatePreparation` that use
  gates to prepare a basis state and an arbitrary state respectively.
  [(#336)](https://github.com/XanaduAI/pennylane/pull/336)

* Added decompositions for `BasisState` and `QubitStateVector` based on state
  preparation templates.
  [(#414)](https://github.com/XanaduAI/pennylane/pull/414)

* Replaces the pseudo-inverse in the quantum natural gradient optimizer
  (which can be numerically unstable) with `np.linalg.solve`.
  [(#428)](https://github.com/XanaduAI/pennylane/pull/428)

<h3>Contributors</h3>

This release contains contributions from (in alphabetical order):

Ville Bergholm, Josh Izaac, Nathan Killoran, Angus Lowe, Johannes Jakob Meyer,
Oluwatobi Ogunbayo, Maria Schuld, Antal Száva.

# Release 0.6.1

<h3>New features since last release</h3>

* Added a `print_applied` method to QNodes, allowing the operation
  and observable queue to be printed as last constructed.
  [(#378)](https://github.com/XanaduAI/pennylane/pull/378)

<h3>Improvements</h3>

* A new `Operator` base class is introduced, which is inherited by both the
  `Observable` class and the `Operation` class.
  [(#355)](https://github.com/XanaduAI/pennylane/pull/355)

* Removed deprecated `@abstractproperty` decorators
  in `_device.py`.
  [(#374)](https://github.com/XanaduAI/pennylane/pull/374)

* The `CircuitGraph` class is updated to deal with `Operation` instances directly.
  [(#344)](https://github.com/XanaduAI/pennylane/pull/344)

* Comprehensive gradient tests have been added for the interfaces.
  [(#381)](https://github.com/XanaduAI/pennylane/pull/381)

<h3>Documentation</h3>

* The new restructured documentation has been polished and updated.
  [(#387)](https://github.com/XanaduAI/pennylane/pull/387)
  [(#375)](https://github.com/XanaduAI/pennylane/pull/375)
  [(#372)](https://github.com/XanaduAI/pennylane/pull/372)
  [(#370)](https://github.com/XanaduAI/pennylane/pull/370)
  [(#369)](https://github.com/XanaduAI/pennylane/pull/369)
  [(#367)](https://github.com/XanaduAI/pennylane/pull/367)
  [(#364)](https://github.com/XanaduAI/pennylane/pull/364)

* Updated the development guides.
  [(#382)](https://github.com/XanaduAI/pennylane/pull/382)
  [(#379)](https://github.com/XanaduAI/pennylane/pull/379)

* Added all modules, classes, and functions to the API section
  in the documentation.
  [(#373)](https://github.com/XanaduAI/pennylane/pull/373)

<h3>Bug fixes</h3>

* Replaces the existing `np.linalg.norm` normalization with hand-coded
  normalization, allowing `AmplitudeEmbedding` to be used with differentiable
  parameters. AmplitudeEmbedding tests have been added and improved.
  [(#376)](https://github.com/XanaduAI/pennylane/pull/376)

<h3>Contributors</h3>

This release contains contributions from (in alphabetical order):

Ville Bergholm, Josh Izaac, Nathan Killoran, Maria Schuld, Antal Száva

# Release 0.6.0

<h3>New features since last release</h3>

* The devices `default.qubit` and `default.gaussian` have a new initialization parameter
  `analytic` that indicates if expectation values and variances should be calculated
  analytically and not be estimated from data.
  [(#317)](https://github.com/XanaduAI/pennylane/pull/317)

* Added C-SWAP gate to the set of qubit operations
  [(#330)](https://github.com/XanaduAI/pennylane/pull/330)

* The TensorFlow interface has been renamed from `"tfe"` to `"tf"`, and
  now supports TensorFlow 2.0.
  [(#337)](https://github.com/XanaduAI/pennylane/pull/337)

* Added the S and T gates to the set of qubit operations.
  [(#343)](https://github.com/XanaduAI/pennylane/pull/343)

* Tensor observables are now supported within the `expval`,
  `var`, and `sample` functions, by using the `@` operator.
  [(#267)](https://github.com/XanaduAI/pennylane/pull/267)


<h3>Breaking changes</h3>

* The argument `n` specifying the number of samples in the method `Device.sample` was removed.
  Instead, the method will always return `Device.shots` many samples.
  [(#317)](https://github.com/XanaduAI/pennylane/pull/317)

<h3>Improvements</h3>

* The number of shots / random samples used to estimate expectation values and variances, `Device.shots`,
  can now be changed after device creation.
  [(#317)](https://github.com/XanaduAI/pennylane/pull/317)

* Unified import shortcuts to be under qml in qnode.py
  and test_operation.py
  [(#329)](https://github.com/XanaduAI/pennylane/pull/329)

* The quantum natural gradient now uses `scipy.linalg.pinvh` which is more efficient for symmetric matrices
  than the previously used `scipy.linalg.pinv`.
  [(#331)](https://github.com/XanaduAI/pennylane/pull/331)

* The deprecated `qml.expval.Observable` syntax has been removed.
  [(#267)](https://github.com/XanaduAI/pennylane/pull/267)

* Remainder of the unittest-style tests were ported to pytest.
  [(#310)](https://github.com/XanaduAI/pennylane/pull/310)

* The `do_queue` argument for operations now only takes effect
  within QNodes. Outside of QNodes, operations can now be instantiated
  without needing to specify `do_queue`.
  [(#359)](https://github.com/XanaduAI/pennylane/pull/359)

<h3>Documentation</h3>

* The docs are rewritten and restructured to contain a code introduction section as well as an API section.
  [(#314)](https://github.com/XanaduAI/pennylane/pull/275)

* Added Ising model example to the tutorials
  [(#319)](https://github.com/XanaduAI/pennylane/pull/319)

* Added tutorial for QAOA on MaxCut problem
  [(#328)](https://github.com/XanaduAI/pennylane/pull/328)

* Added QGAN flow chart figure to its tutorial
  [(#333)](https://github.com/XanaduAI/pennylane/pull/333)

* Added missing figures for gallery thumbnails of state-preparation
  and QGAN tutorials
  [(#326)](https://github.com/XanaduAI/pennylane/pull/326)

* Fixed typos in the state preparation tutorial
  [(#321)](https://github.com/XanaduAI/pennylane/pull/321)

* Fixed bug in VQE tutorial 3D plots
  [(#327)](https://github.com/XanaduAI/pennylane/pull/327)

<h3>Bug fixes</h3>

* Fixed typo in measurement type error message in qnode.py
  [(#341)](https://github.com/XanaduAI/pennylane/pull/341)

<h3>Contributors</h3>

This release contains contributions from (in alphabetical order):

Shahnawaz Ahmed, Ville Bergholm, Aroosa Ijaz, Josh Izaac, Nathan Killoran, Angus Lowe,
Johannes Jakob Meyer, Maria Schuld, Antal Száva, Roeland Wiersema.

# Release 0.5.0

<h3>New features since last release</h3>

* Adds a new optimizer, `qml.QNGOptimizer`, which optimizes QNodes using
  quantum natural gradient descent. See https://arxiv.org/abs/1909.02108
  for more details.
  [(#295)](https://github.com/XanaduAI/pennylane/pull/295)
  [(#311)](https://github.com/XanaduAI/pennylane/pull/311)

* Adds a new QNode method, `QNode.metric_tensor()`,
  which returns the block-diagonal approximation to the Fubini-Study
  metric tensor evaluated on the attached device.
  [(#295)](https://github.com/XanaduAI/pennylane/pull/295)

* Sampling support: QNodes can now return a specified number of samples
  from a given observable via the top-level `pennylane.sample()` function.
  To support this on plugin devices, there is a new `Device.sample` method.

  Calculating gradients of QNodes that involve sampling is not possible.
  [(#256)](https://github.com/XanaduAI/pennylane/pull/256)

* `default.qubit` has been updated to provide support for sampling.
  [(#256)](https://github.com/XanaduAI/pennylane/pull/256)

* Added controlled rotation gates to PennyLane operations and `default.qubit` plugin.
  [(#251)](https://github.com/XanaduAI/pennylane/pull/251)

<h3>Breaking changes</h3>

* The method `Device.supported` was removed, and replaced with the methods
  `Device.supports_observable` and `Device.supports_operation`.
  Both methods can be called with string arguments (`dev.supports_observable('PauliX')`) and
  class arguments (`dev.supports_observable(qml.PauliX)`).
  [(#276)](https://github.com/XanaduAI/pennylane/pull/276)

* The following CV observables were renamed to comply with the new Operation/Observable
  scheme: `MeanPhoton` to `NumberOperator`, `Homodyne` to `QuadOperator` and `NumberState` to `FockStateProjector`.
  [(#254)](https://github.com/XanaduAI/pennylane/pull/254)

<h3>Improvements</h3>

* The `AmplitudeEmbedding` function now provides options to normalize and
  pad features to ensure a valid state vector is prepared.
  [(#275)](https://github.com/XanaduAI/pennylane/pull/275)

* Operations can now optionally specify generators, either as existing PennyLane
  operations, or by providing a NumPy array.
  [(#295)](https://github.com/XanaduAI/pennylane/pull/295)
  [(#313)](https://github.com/XanaduAI/pennylane/pull/313)

* Adds a `Device.parameters` property, so that devices can view a dictionary mapping free
  parameters to operation parameters. This will allow plugin devices to take advantage
  of parametric compilation.
  [(#283)](https://github.com/XanaduAI/pennylane/pull/283)

* Introduces two enumerations: `Any` and `All`, representing any number of wires
  and all wires in the system respectively. They can be imported from
  `pennylane.operation`, and can be used when defining the `Operation.num_wires`
  class attribute of operations.
  [(#277)](https://github.com/XanaduAI/pennylane/pull/277)

  As part of this change:

  - `All` is equivalent to the integer 0, for backwards compatibility with the
    existing test suite

  - `Any` is equivalent to the integer -1 to allow numeric comparison
    operators to continue working

  - An additional validation is now added to the `Operation` class,
    which will alert the user that an operation with `num_wires = All`
    is being incorrectly.

* The one-qubit rotations in `pennylane.plugins.default_qubit` no longer depend on Scipy's `expm`. Instead
  they are calculated with Euler's formula.
  [(#292)](https://github.com/XanaduAI/pennylane/pull/292)

* Creates an `ObservableReturnTypes` enumeration class containing `Sample`,
  `Variance` and `Expectation`. These new values can be assigned to the `return_type`
  attribute of an `Observable`.
  [(#290)](https://github.com/XanaduAI/pennylane/pull/290)

* Changed the signature of the `RandomLayer` and `RandomLayers` templates to have a fixed seed by default.
  [(#258)](https://github.com/XanaduAI/pennylane/pull/258)

* `setup.py` has been cleaned up, removing the non-working shebang,
  and removing unused imports.
  [(#262)](https://github.com/XanaduAI/pennylane/pull/262)

<h3>Documentation</h3>

* A documentation refactor to simplify the tutorials and
  include Sphinx-Gallery.
  [(#291)](https://github.com/XanaduAI/pennylane/pull/291)

  - Examples and tutorials previously split across the `examples/`
    and `doc/tutorials/` directories, in a mixture of ReST and Jupyter notebooks,
    have been rewritten as Python scripts with ReST comments in a single location,
    the `examples/` folder.

  - Sphinx-Gallery is used to automatically build and run the tutorials.
    Rendered output is displayed in the Sphinx documentation.

  - Links are provided at the top of every tutorial page for downloading the
    tutorial as an executable python script, downloading the tutorial
    as a Jupyter notebook, or viewing the notebook on GitHub.

  - The tutorials table of contents have been moved to a single quick start page.

* Fixed a typo in `QubitStateVector`.
  [(#296)](https://github.com/XanaduAI/pennylane/pull/296)

* Fixed a typo in the `default_gaussian.gaussian_state` function.
  [(#293)](https://github.com/XanaduAI/pennylane/pull/293)

* Fixed a typo in the gradient recipe within the `RX`, `RY`, `RZ`
  operation docstrings.
  [(#248)](https://github.com/XanaduAI/pennylane/pull/248)

* Fixed a broken link in the tutorial documentation, as a
  result of the `qml.expval.Observable` deprecation.
  [(#246)](https://github.com/XanaduAI/pennylane/pull/246)

<h3>Bug fixes</h3>

* Fixed a bug where a `PolyXP` observable would fail if applied to subsets
  of wires on `default.gaussian`.
  [(#277)](https://github.com/XanaduAI/pennylane/pull/277)

<h3>Contributors</h3>

This release contains contributions from (in alphabetical order):

Simon Cross, Aroosa Ijaz, Josh Izaac, Nathan Killoran, Johannes Jakob Meyer,
Rohit Midha, Nicolás Quesada, Maria Schuld, Antal Száva, Roeland Wiersema.

# Release 0.4.0

<h3>New features since last release</h3>

* `pennylane.expval()` is now a top-level *function*, and is no longer
  a package of classes. For now, the existing `pennylane.expval.Observable`
  interface continues to work, but will raise a deprecation warning.
  [(#232)](https://github.com/XanaduAI/pennylane/pull/232)

* Variance support: QNodes can now return the variance of observables,
  via the top-level `pennylane.var()` function. To support this on
  plugin devices, there is a new `Device.var` method.

  The following observables support analytic gradients of variances:

  - All qubit observables (requiring 3 circuit evaluations for involutory
    observables such as `Identity`, `X`, `Y`, `Z`; and 5 circuit evals for
    non-involutary observables, currently only `qml.Hermitian`)

  - First-order CV observables (requiring 5 circuit evaluations)

  Second-order CV observables support numerical variance gradients.

* `pennylane.about()` function added, providing details
  on current PennyLane version, installed plugins, Python,
  platform, and NumPy versions [(#186)](https://github.com/XanaduAI/pennylane/pull/186)

* Removed the logic that allowed `wires` to be passed as a positional
  argument in quantum operations. This allows us to raise more useful
  error messages for the user if incorrect syntax is used.
  [(#188)](https://github.com/XanaduAI/pennylane/pull/188)

* Adds support for multi-qubit expectation values of the `pennylane.Hermitian()`
  observable [(#192)](https://github.com/XanaduAI/pennylane/pull/192)

* Adds support for multi-qubit expectation values in `default.qubit`.
  [(#202)](https://github.com/XanaduAI/pennylane/pull/202)

* Organize templates into submodules [(#195)](https://github.com/XanaduAI/pennylane/pull/195).
  This included the following improvements:

  - Distinguish embedding templates from layer templates.

  - New random initialization functions supporting the templates available
    in the new submodule `pennylane.init`.

  - Added a random circuit template (`RandomLayers()`), in which rotations and 2-qubit gates are randomly
    distributed over the wires

  - Add various embedding strategies

<h3>Breaking changes</h3>

* The `Device` methods `expectations`, `pre_expval`, and `post_expval` have been
  renamed to `observables`, `pre_measure`, and `post_measure` respectively.
  [(#232)](https://github.com/XanaduAI/pennylane/pull/232)

<h3>Improvements</h3>

* `default.qubit` plugin now uses `np.tensordot` when applying quantum operations
  and evaluating expectations, resulting in significant speedup
  [(#239)](https://github.com/XanaduAI/pennylane/pull/239),
  [(#241)](https://github.com/XanaduAI/pennylane/pull/241)

* PennyLane now allows division of quantum operation parameters by a constant
  [(#179)](https://github.com/XanaduAI/pennylane/pull/179)

* Portions of the test suite are in the process of being ported to pytest.
  Note: this is still a work in progress.

  Ported tests include:

  - `test_ops.py`
  - `test_about.py`
  - `test_classical_gradients.py`
  - `test_observables.py`
  - `test_measure.py`
  - `test_init.py`
  - `test_templates*.py`
  - `test_ops.py`
  - `test_variable.py`
  - `test_qnode.py` (partial)

<h3>Bug fixes</h3>

* Fixed a bug in `Device.supported`, which would incorrectly
  mark an operation as supported if it shared a name with an
  observable [(#203)](https://github.com/XanaduAI/pennylane/pull/203)

* Fixed a bug in `Operation.wires`, by explicitly casting the
  type of each wire to an integer [(#206)](https://github.com/XanaduAI/pennylane/pull/206)

* Removed code in PennyLane which configured the logger,
  as this would clash with users' configurations
  [(#208)](https://github.com/XanaduAI/pennylane/pull/208)

* Fixed a bug in `default.qubit`, in which `QubitStateVector` operations
  were accidentally being cast to `np.float` instead of `np.complex`.
  [(#211)](https://github.com/XanaduAI/pennylane/pull/211)


<h3>Contributors</h3>

This release contains contributions from:

Shahnawaz Ahmed, riveSunder, Aroosa Ijaz, Josh Izaac, Nathan Killoran, Maria Schuld.

# Release 0.3.1

<h3>Bug fixes</h3>

* Fixed a bug where the interfaces submodule was not correctly being packaged via setup.py

# Release 0.3.0

<h3>New features since last release</h3>

* PennyLane now includes a new `interfaces` submodule, which enables QNode integration with additional machine learning libraries.
* Adds support for an experimental PyTorch interface for QNodes
* Adds support for an experimental TensorFlow eager execution interface for QNodes
* Adds a PyTorch+GPU+QPU tutorial to the documentation
* Documentation now includes links and tutorials including the new [PennyLane-Forest](https://github.com/rigetti/pennylane-forest) plugin.

<h3>Improvements</h3>

* Printing a QNode object, via `print(qnode)` or in an interactive terminal, now displays more useful information regarding the QNode,
  including the device it runs on, the number of wires, it's interface, and the quantum function it uses:

  ```python
  >>> print(qnode)
  <QNode: device='default.qubit', func=circuit, wires=2, interface=PyTorch>
  ```

<h3>Contributors</h3>

This release contains contributions from:

Josh Izaac and Nathan Killoran.


# Release 0.2.0

<h3>New features since last release</h3>

* Added the `Identity` expectation value for both CV and qubit models [(#135)](https://github.com/XanaduAI/pennylane/pull/135)
* Added the `templates.py` submodule, containing some commonly used QML models to be used as ansatz in QNodes [(#133)](https://github.com/XanaduAI/pennylane/pull/133)
* Added the `qml.Interferometer` CV operation [(#152)](https://github.com/XanaduAI/pennylane/pull/152)
* Wires are now supported as free QNode parameters [(#151)](https://github.com/XanaduAI/pennylane/pull/151)
* Added ability to update stepsizes of the optimizers [(#159)](https://github.com/XanaduAI/pennylane/pull/159)

<h3>Improvements</h3>

* Removed use of hardcoded values in the optimizers, made them parameters (see [#131](https://github.com/XanaduAI/pennylane/pull/131) and [#132](https://github.com/XanaduAI/pennylane/pull/132))
* Created the new `PlaceholderExpectation`, to be used when both CV and qubit expval modules contain expectations with the same name
* Provide a way for plugins to view the operation queue _before_ applying operations. This allows for on-the-fly modifications of
  the queue, allowing hardware-based plugins to support the full range of qubit expectation values. [(#143)](https://github.com/XanaduAI/pennylane/pull/143)
* QNode return values now support _any_ form of sequence, such as lists, sets, etc. [(#144)](https://github.com/XanaduAI/pennylane/pull/144)
* CV analytic gradient calculation is now more robust, allowing for operations which may not themselves be differentiated, but have a
  well defined `_heisenberg_rep` method, and so may succeed operations that are analytically differentiable [(#152)](https://github.com/XanaduAI/pennylane/pull/152)

<h3>Bug fixes</h3>

* Fixed a bug where the variational classifier example was not batching when learning parity (see [#128](https://github.com/XanaduAI/pennylane/pull/128) and [#129](https://github.com/XanaduAI/pennylane/pull/129))
* Fixed an inconsistency where some initial state operations were documented as accepting complex parameters - all operations
  now accept real values [(#146)](https://github.com/XanaduAI/pennylane/pull/146)

<h3>Contributors</h3>

This release contains contributions from:

Christian Gogolin, Josh Izaac, Nathan Killoran, and Maria Schuld.


# Release 0.1.0

Initial public release.

<h3>Contributors</h3>
This release contains contributions from:

Ville Bergholm, Josh Izaac, Maria Schuld, Christian Gogolin, and Nathan Killoran.<|MERGE_RESOLUTION|>--- conflicted
+++ resolved
@@ -1,8 +1,6 @@
 # Release 0.18.0-dev (development release)
 
 <h3>New features since last release</h3>
-
-<<<<<<< HEAD
 
 * Vector-Jacobian product transforms have been added to the `qml.gradients` package.
   [(#1494)](https://github.com/PennyLaneAI/pennylane/pull/1494)
@@ -12,7 +10,6 @@
   - `qml.gradients.vjp`
   - `qml.gradients.batch_vjp`
   
-=======
 * The Hamiltonian can now store grouping information, which can be accessed by a device to 
   speed up computations of the expectation value of a Hamiltonian. 
   [(#1515)](https://github.com/PennyLaneAI/pennylane/pull/1515)
@@ -31,7 +28,6 @@
   [[0, 1], [2]]
   ```
 
->>>>>>> 9ed7ca4e
 * Hamiltonians are now trainable with respect to their coefficients.
   [(#1483)](https://github.com/PennyLaneAI/pennylane/pull/1483)
 
