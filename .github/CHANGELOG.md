# Release 0.15.0-dev (development release)

<h3>New features since last release</h3>

* Computing second derivatives and Hessians of QNodes is now supported when
  using the Autograd interface.
  [(#1130)](https://github.com/PennyLaneAI/pennylane/pull/1130)

  Hessians are computed using the parameter-shift rule, and can be
  evaluated on both hardware and simulator devices.

  ```python
  dev = qml.device('default.qubit', wires=1)

  @qml.qnode(dev, diff_method="parameter-shift")
  def circuit(p):
      qml.RY(p[0], wires=0)
      qml.RX(p[1], wires=0)
      return qml.expval(qml.PauliZ(0))

  x = np.array([1.0, 2.0], requires_grad=True)
  ```

  ```python
  >>> hessian_fn = qml.jacobian(qml.grad(circuit))
  >>> hessian_fn(x)
  [[0.2248451 0.7651474]
   [0.7651474 0.2248451]]
  ```

* Computing second derivatives and Hessians of QNodes is now supported when
  using the PyTorch interface.
  [(#1129)](https://github.com/PennyLaneAI/pennylane/pull/1129/files)

  Hessians are computed using the parameter-shift rule, and can be
  evaluated on both hardware and simulator devices.

  ```python
  from torch.autograd.functional import jacobian, hessian
  dev = qml.device('default.qubit', wires=1)

  @qml.qnode(dev, interface='torch', diff_method="parameter-shift")
  def circuit(p):
      qml.RY(p[0], wires=0)
      qml.RX(p[1], wires=0)
      return qml.expval(qml.PauliZ(0))

  x = torch.tensor([1.0, 2.0], requires_grad=True)
  ```

  ```python
  >>> circuit(x)
  tensor([0.3876, 0.6124], dtype=torch.float64, grad_fn=<SqueezeBackward0>)
  >>> jacobian(circuit, x)
  tensor([[ 0.1751, -0.2456],
          [-0.1751,  0.2456]], grad_fn=<ViewBackward>)
  >>> hessian(circuit, x)
  tensor([[[ 0.1124,  0.3826],
           [ 0.3826,  0.1124]],
          [[-0.1124, -0.3826],
           [-0.3826, -0.1124]]])
  ```

- The TensorFlow interface now supports computing second derivatives and Hessians of hybrid quantum models.
  Second derivatives are supported on both hardware and simulators.
  [(#1110)](https://github.com/PennyLaneAI/pennylane/pull/1110) 

  ```python
  dev = qml.device('default.qubit', wires=1)
  @qml.qnode(dev, interface='tf', diff_method='parameter-shift')
  def circuit(x):
      qml.RX(x[0], wires=0)
      qml.RY(x[1], wires=0)
      return qml.expval(qml.PauliZ(0))

  x = tf.Variable([0.1, 0.2], dtype=tf.float64)

  with tf.GradientTape() as tape1:
      with tf.GradientTape() as tape2:
          y = circuit(x)
      grad = tape2.gradient(res, x)

  hessian = tape1.jacobian(grad, x)
  ```

  To compute just the diagonal of the Hessian, the gradient of the
  first derivatives can be taken:

  ```python
  hessian_diagonals = tape1.gradient(grad, x)
  ```

* Adds a new transform `qml.ctrl` that adds control wires to subroutines.
  [(#1157)](https://github.com/PennyLaneAI/pennylane/pull/1157)

  Here's a simple usage example:

  ```python
  def my_ansatz(params):
     qml.RX(params[0], wires=0)
     qml.RZ(params[1], wires=1)

  # Create a new method that applies `my_ansatz`
  # controlled by the "2" wire.
  my_anzats2 = qml.ctrl(my_ansatz, control=2)

  @qml.qnode(...)
  def circuit(params):
      my_ansatz2(params)
      return qml.state()
  ```

  The above `circuit` would be equivalent to:

  ```python
  @qml.qnode(...)
  def circuit(params):
      qml.CRX(params[0], wires=[2, 0])
      qml.CRZ(params[1], wires=[2, 1])
      return qml.state()
  ```

  The `qml.ctrl` transform is especially useful to repeatedly apply an
  operation which is controlled by different qubits in each repetition. A famous example is Shor's algorithm.

  ```python
  def modmul(a, mod, wires):
      # Some complex set of gates that implements modular multiplcation.
      # qml.CNOT(...); qml.Toffoli(...); ... 
 
  @qml.qnode(...)
  def shor(a, mod, scratch_wires, qft_wires):
      for i, wire in enumerate(qft_wires):
          qml.Hadamard(wire)

          # Create the controlled modular multiplication 
          # subroutine based on the control wire.
          cmodmul = qml.ctrl(modmul, control=wire)

          # Execute the controlled modular multiplication.
          cmodmul(a ** i, mod, scratch_wires)
 
      qml.adjoint(qml.QFT)(qft_wires)
      return qml.sample()

  ```

  In the future, devices will be able to exploit the sparsity of controlled operations to 
  improve simulation performance. 

* Adds a new optimizer `qml.ShotAdaptiveOptimizer`, a gradient-descent optimizer where
  the shot rate is adaptively calculated using the variances of the parameter-shift gradient.
  [(#1139)](https://github.com/PennyLaneAI/pennylane/pull/1139)

  By keeping a running average of the parameter-shift gradient and the *variance* of the
  parameter-shift gradient, this optimizer frugally distributes a shot budget across the partial
  derivatives of each parameter.

  In addition, if computing the expectation value of a Hamiltonian, weighted random sampling can be
  used to further distribute the shot budget across the local terms from which the Hamiltonian is
  constructed.

  This optimizer is based on both the [iCANS1](https://quantum-journal.org/papers/q-2020-05-11-263)
  and [Rosalin](https://arxiv.org/abs/2004.06252) shot adaptive optimizers.

  ```pycon
  >>> coeffs = [2, 4, -1, 5, 2]
  >>> obs = [
  ...   qml.PauliX(1),
  ...   qml.PauliZ(1),
  ...   qml.PauliX(0) @ qml.PauliX(1),
  ...   qml.PauliY(0) @ qml.PauliY(1),
  ...   qml.PauliZ(0) @ qml.PauliZ(1)
  ... ]
  >>> H = qml.Hamiltonian(coeffs, obs)
  >>> dev = qml.device("default.qubit", wires=2, shots=100)
  >>> cost = qml.ExpvalCost(qml.templates.StronglyEntanglingLayers, H, dev)
  >>> params = qml.init.strong_ent_layers_uniform(n_layers=2, n_wires=2)
  ```

  Once constructed, the cost function can be passed directly to the optimizer's `step` method.  The
  attribute `opt.total_shots_used` can be used to track the number of shots per iteration.

  ```pycon
  >>> opt = qml.ShotAdaptiveOptimizer(min_shots=10)
  >>> for i in range(5):
  ...    params = opt.step(cost, params)
  ...    print(f"Step {i}: cost = {cost(params):.2f}, shots_used = {opt.total_shots_used}")
  Step 0: cost = -5.68, shots_used = 240
  Step 1: cost = -2.98, shots_used = 336
  Step 2: cost = -4.97, shots_used = 624
  Step 3: cost = -5.53, shots_used = 1054
  Step 4: cost = -6.50, shots_used = 1798
  ```

* Added the `SingleExcitation` two-qubit operation, which is useful for quantum 
  chemistry applications. [(#1121)](https://github.com/PennyLaneAI/pennylane/pull/1121)
  
  It can be used to perform an SO(2) rotation in the subspace 
  spanned by the states :math:`|01\rangle` and :math:`|10\rangle`. 
  For example, the following circuit performs the transformation
  :math:`|10\rangle \rightarrow \cos(\phi/2)|10\rangle - \sin(\phi/2)|01\rangle`:    
  
  ```python
  dev = qml.device('default.qubit', wires=2)

  @qml.qnode(dev)
  def circuit(phi):
      qml.PauliX(wires=0)
      qml.SingleExcitation(phi, wires=[0, 1])
  ```
  
  The `SingleExcitation` operation supports analytic gradients on hardware
  using only four expectation value calculations, following results from
  [Kottmann et al.](https://arxiv.org/abs/2011.05938) 
  
  * Added the `DoubleExcitation` four-qubit operation, which is useful for quantum
  chemistry applications. [(#1123)](https://github.com/PennyLaneAI/pennylane/pull/1123)

  It can be used to perform an SO(2) rotation in the subspace 
  spanned by the states :math:`|1100\rangle` and :math:`|0011\rangle`. 
  For example, the following circuit performs the transformation
  :math:`|1100\rangle\rightarrow \cos(\phi/2)|1100\rangle - \sin(\phi/2)|0011\rangle`:   

    ```python
  dev = qml.device('default.qubit', wires=2)

  @qml.qnode(dev)
  def circuit(phi):
      qml.PauliX(wires=0)
      qml.PauliX(wires=1)
      qml.DoubleExcitation(phi, wires=[0, 1, 2, 3])
  ```
  
  The `DoubleExcitation` operation supports analytic gradients on hardware using only
  four expectation value calculations, following results from
  [Kottmann et al.](https://arxiv.org/abs/2011.05938).
  
* Adds a new function ``qml.math.conj``.
  [(#1143)](https://github.com/PennyLaneAI/pennylane/pull/1143)

  This new method will do elementwise conjugation to the given tensor-like object.

  ```python
  a = np.array([1.0 + 2.0j])
  b = qml.math.conj(a)
  ```

  Our new object ``b`` is the conjugate of ``a``.

  ```pycon
  >>> b
  array([1.0 - 2.0j])
  ```

* Added the function ``finite_diff()`` to compute finite-difference
  approximations to the gradient and the second-order derivatives of
  arbitrary callable functions.
  [(#1090)](https://github.com/PennyLaneAI/pennylane/pull/1090)

  This is useful to compute the derivative of parametrized
  ``pennylane.Hamiltonian`` observables ``O(x)`` with respect to the parameter ``x``.

  For example, in quantum chemistry simulations it can be used to evaluate
  the derivatives of the electronic Hamiltonian with respect to the nuclear
  coordinates

  ```pycon
  >>> def H(x):
  ...    return qml.qchem.molecular_hamiltonian(['H', 'H'], x)[0]

  >>> x = np.array([0., 0., -0.66140414, 0., 0., 0.66140414])
  >>> grad_fn = qml.finite_diff(H, N=1)
  >>> grad = grad_fn(x)

  >>> deriv2_fn = qml.finite_diff(H, N=2, idx=[0, 1])
  >>> deriv2 = deriv2_fn(x)
  ```

* Added the `QuantumMonteCarlo` template for performing quantum Monte Carlo estimation of an
  expectation value on simulator.
  [(#1130)](https://github.com/PennyLaneAI/pennylane/pull/1130)

  The following example shows how the expectation value of sine squared over a standard normal
  distribution can be approximated:
  
  ```python
  from scipy.stats import norm

  m = 5
  M = 2 ** m
  n = 10
  N = 2 ** n
  target_wires = range(m + 1)
  estimation_wires = range(m + 1, n + m + 1)

  xmax = np.pi  # bound to region [-pi, pi]
  xs = np.linspace(-xmax, xmax, M)

  probs = np.array([norm().pdf(x) for x in xs])
  probs /= np.sum(probs)

  func = lambda i: np.sin(xs[i]) ** 2

  dev = qml.device("default.qubit", wires=(n + m + 1))

  @qml.qnode(dev)
  def circuit():
      qml.templates.QuantumMonteCarlo(
          probs,
          func,
          target_wires=target_wires,
          estimation_wires=estimation_wires,
      )
      return qml.probs(estimation_wires)

  phase_estimated = np.argmax(circuit()[:int(N / 2)]) / N
  expectation_estimated = (1 - np.cos(np.pi * phase_estimated)) / 2
  ```
  
  The theoretical value is roughly `0.432332`, which compares closely to the estimated value:
  
  ```pycon
  >>> expectation_estimated
  0.4327096457464369
  ```

* A new adjoint transform has been added. 
  [(#1111)](https://github.com/PennyLaneAI/pennylane/pull/1111)
  [(#1135)](https://github.com/PennyLaneAI/pennylane/pull/1135)

  This new method allows users to apply the adjoint of an arbitrary sequence of operations.

  ```python
  def subroutine(wire):
      qml.RX(0.123, wires=wire)
      qml.RY(0.456, wires=wire)

  dev = qml.device('default.qubit', wires=1)
  @qml.qnode(dev)
  def circuit():
      subroutine(0)
      qml.adjoint(subroutine)(0)
      return qml.expval(qml.PauliZ(0))
  ```

  This creates the following circuit:

  ```pycon
  >>> print(qml.draw(circuit)())
  0: --RX(0.123)--RY(0.456)--RY(-0.456)--RX(-0.123)--| <Z>
  ```

  Directly applying to a gate also works as expected.

  ```python
  qml.adjoint(qml.RX)(0.123, wires=0) # Really applies RX(-0.123).
  ```

- Added the `QuantumPhaseEstimation` template for performing quantum phase estimation for an input
  unitary matrix.
  [(#1095)](https://github.com/PennyLaneAI/pennylane/pull/1095)
  
  Consider the matrix corresponding to a rotation from an `RX` gate:
  
  ```pycon
  >>> phase = 5
  >>> target_wires = [0]
  >>> unitary = qml.RX(phase, wires=0).matrix
  ```
  
  The ``phase`` parameter can be estimated using ``QuantumPhaseEstimation``. For example, using five
  phase-estimation qubits:
  
  ```python
  n_estimation_wires = 5
  estimation_wires = range(1, n_estimation_wires + 1)

  dev = qml.device("default.qubit", wires=n_estimation_wires + 1)

  @qml.qnode(dev)
  def circuit():
      # Start in the |+> eigenstate of the unitary
      qml.Hadamard(wires=target_wires)

      QuantumPhaseEstimation(
          unitary,
          target_wires=target_wires,
          estimation_wires=estimation_wires,
      )

      return qml.probs(estimation_wires)

  phase_estimated = np.argmax(circuit()) / 2 ** n_estimation_wires

  # Need to rescale phase due to convention of RX gate
  phase_estimated = 4 * np.pi * (1 - phase)
  ```

  The resulting phase is a close approximation to the true value:
  
  ```pycon
  >>> phase_estimated
  5.105088062083414
  ```

* Batches of shots can now be specified as a list, allowing measurement statistics
  to be course-grained with a single QNode evaluation.
  [(#1103)](https://github.com/PennyLaneAI/pennylane/pull/1103)

  Consider

  ```pycon
  >>> shots_list = [5, 10, 1000]
  >>> dev = qml.device("default.qubit", wires=2, analytic=False, shots=shots_list)
  ```

  When QNodes are executed on this device, a single execution of 1015 shots will be submitted.
  However, three sets of measurement statistics will be returned; using the first 5 shots,
  second set of 10 shots, and final 1000 shots, separately.

  For example:

  ```python
  @qml.qnode(dev)
  def circuit(x):
      qml.RX(x, wires=0)
      qml.CNOT(wires=[0, 1])
      return qml.expval(qml.PauliZ(0) @ qml.PauliX(1)), qml.expval(qml.PauliZ(0))
  ```

  Executing this, we will get an output of size `(3, 2)`:

  ```pycon
  >>> circuit(0.5)
  [[0.33333333 1.        ]
   [0.2        1.        ]
   [0.012      0.868     ]]
  ```

  This output remains fully differentiable.

- The number of shots can now be specified on a temporary basis when evaluating a QNode.
  [(#1075)](https://github.com/PennyLaneAI/pennylane/pull/1075)

  ```python
  dev = qml.device('default.qubit', wires=1, shots=10) # default is 10

  @qml.qnode(dev)
  def circuit(a):
      qml.RX(a, wires=0)
      return qml.sample(qml.PauliZ(wires=0))
  ```

  For this, the qnode is called with an additional `shots` keyword argument:

  ```pycon
  >>> circuit(0.8)
  [ 1  1  1 -1 -1  1  1  1  1  1]
  >>> circuit(0.8, shots=3)
  [ 1  1  1]
  >>> circuit(0.8)
  [ 1  1  1 -1 -1  1  1  1  1  1]
  ```

- The JAX interface now supports all devices.
  [(#1076)](https://github.com/PennyLaneAI/pennylane/pull/1076)

   Here is an example of how to use JAX with Cirq:

  ```python
  dev = qml.device('cirq.simulator', wires=1)
  @qml.qnode(dev, interface="jax")
  def circuit(x):
      qml.RX(x[1], wires=0)
      qml.Rot(x[0], x[1], x[2], wires=0)
      return qml.expval(qml.PauliZ(0))
  weights = jnp.array([0.2, 0.5, 0.1])
  print(circuit(weights)) # DeviceArray(...)
  ```

- Added the `ControlledPhaseShift` gate as well as the `QFT` operation for applying quantum Fourier
  transforms.
  [(#1064)](https://github.com/PennyLaneAI/pennylane/pull/1064)

* Adds a new transform `qml.invisible`.
  [(#1175)](https://github.com/PennyLaneAI/pennylane/pull/1175)

  Marking a quantum function as invisible will inhibit any internal
  quantum operation processing from being recorded by the QNode:

  ```pycon
  >>> @qml.transforms.invisible
  ... def list_of_ops(params, wires):
  ...     return [
  ...         qml.RX(params[0], wires=wires),
  ...         qml.RY(params[1], wires=wires),
  ...         qml.RZ(params[2], wires=wires)
  ...     ]
  >>> @qml.qnode(dev)
  ... def circuit(params):
  ...     # list_of_ops is invisible, so quantum operations
  ...     # instantiated within it will not be queued.
  ...     ops = list_of_ops(params, wires=0)
  ...     # apply only the last operation from the list
  ...     ops[-1].queue()
  ...     return qml.expval(qml.PauliZ(0))
  >>> print(qml.draw(circuit)([1, 2, 3]))
   0: ──RZ(3)──┤ ⟨Z⟩
  ```

<h3>Improvements</h3>

* Edited the ``MottonenStatePreparation`` template to improve performance on states with only real amplitudes
  by reducing the number of redundant CNOT gates at the end of a circuit.

  ```python
  dev = qml.device("default.qubit", wires=2)
  
  inputstate = [np.sqrt(0.2), np.sqrt(0.3), np.sqrt(0.4), np.sqrt(0.1)]
  
  @qml.qnode(dev)
  def circuit():
    mottonen.MottonenStatePreparation(inputstate,wires=[0, 1])
    return qml.expval(qml.PauliZ(0))
  ```
  Previously returned:
  ```pycon
  >>> print(qml.draw(circuit)())
  0: ──RY(1.57)──╭C─────────────╭C──╭C──╭C──┤ ⟨Z⟩ 
  1: ──RY(1.35)──╰X──RY(0.422)──╰X──╰X──╰X──┤   
  ```
  Now returns:
  ```pycon
  >>> print(qml.draw(circuit)())
  0: ──RY(1.57)──╭C─────────────╭C──┤ ⟨Z⟩ 
  1: ──RY(1.35)──╰X──RY(0.422)──╰X──┤   
  ```


- The templates are now classes inheriting
  from `Operation`, and define the ansatz in their `expand()` method. This 
  change does not affect the user interface. 
  [(#1138)](https://github.com/PennyLaneAI/pennylane/pull/1138)
  [(#1156)](https://github.com/PennyLaneAI/pennylane/pull/1156)
  [(#1163)](https://github.com/PennyLaneAI/pennylane/pull/1163)
  [(#1192)](https://github.com/PennyLaneAI/pennylane/pull/1192)

  For convenience, some templates have a new method that returns the expected
  shape of the trainable parameter tensor, which can be used to create 
  random tensors.
  
  ```python
  shape = qml.templates.BasicEntanglerLayers.shape(n_layers=2, n_wires=4)
  weights = np.random.random(shape)
  
  # use in the template
  qml.templates.BasicEntanglerLayers(weights, wires=range(4))
  ```

- ``QubitUnitary`` now validates to ensure the input matrix is two dimensional.
  [(#1128)](https://github.com/PennyLaneAI/pennylane/pull/1128)

- Added the `ControlledQubitUnitary` operation. This
  enables implementation of multi-qubit gates with a variable number of
  control qubits. It is also possible to specify a different state for the
  control qubits using the `control_values` argument (also known as a
  mixed-polarity multi-controlled operation).
  [(#1069)](https://github.com/PennyLaneAI/pennylane/pull/1069) [(#1104)](https://github.com/PennyLaneAI/pennylane/pull/1104)
  
  For example, we can  create a multi-controlled T gate using:

  ```python
  T = qml.T._matrix()
  qml.ControlledQubitUnitary(T, control_wires=[0, 1, 3], wires=2, control_values="110")
  ```

  Here, the T gate will be applied to wire `2` if control wires `0` and `1` are in
  state `1`, and control wire `3` is in state `0`. If no value is passed to
  `control_values`, the gate will be applied if all control wires are in
  the `1` state.

- Added `MultiControlledX` for multi-controlled `NOT` gates.
  This is a special case of `ControlledQubitUnitary` that applies a
  Pauli X gate conditioned on the state of an arbitrary number of
  control qubits.
  [(#1104)](https://github.com/PennyLaneAI/pennylane/pull/1104)

* Most layers in Pytorch or Keras accept arbitrary dimension inputs, where each dimension barring
  the last (in the case where the actual weight function of the layer operates on one-dimensional
  vectors) is broadcast over. This is now also supported by KerasLayer and TorchLayer.
  [(#1062)](https://github.com/PennyLaneAI/pennylane/pull/1062).

  Example use:

  ```python
  dev = qml.device("default.qubit", wires=4)

  x = tf.ones((5, 4, 4))

  @qml.qnode(dev)
  def layer(weights, inputs):

      qml.templates.AngleEmbedding(inputs, wires=range(4))
      qml.templates.StronglyEntanglingLayers(weights, wires=range(4))
      return [qml.expval(qml.PauliZ(i)) for i in range(4)]

  qlayer = qml.qnn.KerasLayer(layer, {"weights": (4, 4, 3)}, output_dim=4)

  out = qlayer(x)

  print(out.shape)
  ```

  The output tensor has the following shape:
  ```pycon
  >>> out.shape
  (5, 4, 4)
  ```

* If only one argument to the function `qml.grad` has the `requires_grad` attribute
  set to True, then the returned gradient will be a NumPy array, rather than a
  tuple of length 1.
  [(#1067)](https://github.com/PennyLaneAI/pennylane/pull/1067)
  [(#1081)](https://github.com/PennyLaneAI/pennylane/pull/1081)

* An improvement has been made to how `QubitDevice` generates and post-processess samples,
  allowing QNode measurement statistics to work on devices with more than 32 qubits.
  [(#1088)](https://github.com/PennyLaneAI/pennylane/pull/1088)

* Due to the addition of `density_matrix()` as a return type from a QNode, tuples are now supported by the `output_dim` parameter in `qnn.KerasLayer`.
  [(#1070)](https://github.com/PennyLaneAI/pennylane/pull/1070)

* Two new utility methods are provided for working with quantum tapes.
  [(#1175)](https://github.com/PennyLaneAI/pennylane/pull/1175)

  - `qml.tape.get_active_tape()` gets the currently recording tape.

  - `tape.stop_recording()` is a context manager that temporarily
    stops the currently recording tape from recording additional
    tapes or quantum operations.

  For example:

  ```pycon
  >>> with qml.tape.QuantumTape():
  ...     qml.RX(0, wires=0)
  ...     current_tape = qml.tape.get_active_tape()
  ...     with current_tape.stop_recording():
  ...         qml.RY(1.0, wires=1)
  ...     qml.RZ(2, wires=1)
  >>> current_tape.operations
  [RX(0, wires=[0]), RZ(2, wires=[1])]
  ```

* When printing `qml.Hamiltonian` objects, the terms are sorted by number of wires followed by coefficients.
  [(#981)](https://github.com/PennyLaneAI/pennylane/pull/981)

<h3>Breaking changes</h3>

<<<<<<< HEAD
* Adds an informative error message for removal of the `analytic` keyword in devices. Users are directed to use `shots=None` instead.
  [(#1196)](https://github.com/PennyLaneAI/pennylane/pull/1196)
=======
* A deprecation warning is now raised when loading content from the `qnn` module. In release 
  `0.16.0`, the `qnn` module will no-longer be automatically loaded due to its dependency on
  TensorFlow and Torch. Instead, users will need to do `from pennylane import qnn`.
  [(#1170)](https://github.com/PennyLaneAI/pennylane/pull/1170)
>>>>>>> 816885aa

* Devices do not have an `analytic` argument or attribute anymore. 
  Instead, `shots` is the source of truth for whether a simulator 
  estimates return values from a finite number of shots, or whether 
  it returns analytic results (`shots=None`).
  [(#1079)](https://github.com/PennyLaneAI/pennylane/pull/1079)
  
  ```python  
  dev_analytic = qml.device('default.qubit', wires=1, shots=None)
  dev_finite_shots = qml.device('default.qubit', wires=1, shots=1000)
  
  def circuit():
      qml.Hadamard(wires=0)
      return qml.expval(qml.PauliZ(wires=0))
  
  circuit_analytic = qml.QNode(circuit, dev_analytic)
  circuit_finite_shots = qml.QNode(circuit, dev_finite_shots)
  ```
  
  Devices with `shots=None` return deterministic, exact results:
  
  ```pycon
  >>> circuit_analytic()
  0.0
  >>> circuit_analytic()
  0.0
  ```
  Devices with `shots > 0` return stochastic results estimated from 
  samples in each run:

  ```pycon
  >>> circuit_finite_shots()
  -0.062
  >>> circuit_finite_shots()
  0.034
  ``` 
  
  The `qml.sample()` measurement can only be used on devices on which the number 
  of shots is set explicitly. 

* If creating a QNode from a quantum function with an argument named `shots`,
  a `DeprecationWarning` is raised, warning the user that this is a reserved
  argument to change the number of shots on a per-call basis.
  [(#1075)](https://github.com/PennyLaneAI/pennylane/pull/1075)

* For devices inheriting from `QubitDevice`, the methods `expval`, `var`, `sample`
  accept two new keyword arguments --- `shot_range` and `bin_size`.
  [(#1103)](https://github.com/PennyLaneAI/pennylane/pull/1103)

  These new arguments allow for the statistics to be performed on only a subset of device samples.
  This finer level of control is accessible from the main UI by instantiating a device with a batch
  of shots.

  For example, consider the following device:

  ```pycon
  >>> dev = qml.device("my_device", shots=[5, (10, 3), 100])
  ```

  This device will execute QNodes using 135 shots, however
  measurement statistics will be **course grained** across these 135
  shots:

  * All measurement statistics will first be computed using the
    first 5 shots --- that is, `shots_range=[0, 5]`, `bin_size=5`.

  * Next, the tuple `(10, 3)` indicates 10 shots, repeated 3 times. We will want to use
    `shot_range=[5, 35]`, performing the expectation value in bins of size 10
    (`bin_size=10`).

  * Finally, we repeat the measurement statistics for the final 100 shots,
    `shot_range=[35, 135]`, `bin_size=100`.

<h3>Bug fixes</h3>

* Fixes a bug where using the circuit drawer with a ``ControlledQubitUnitary``
  operation raised an error.
  [(#1174)](https://github.com/PennyLaneAI/pennylane/pull/1174)

* Fixes a bug and a test where the ``QuantumTape.is_sampled`` attribute was not
  being updated.
  [(#1126)](https://github.com/PennyLaneAI/pennylane/pull/1126)

* Fixes a bug where `BasisEmbedding` would not accept inputs whose bits are all ones 
  or all zeros. 
  [(#1114)](https://github.com/PennyLaneAI/pennylane/pull/1114)

* The `ExpvalCost` class raises an error if instantiated
  with non-expectation measurement statistics.
  [(#1106)](https://github.com/PennyLaneAI/pennylane/pull/1106)

* Fixes a bug where decompositions would reset the differentiation method
  of a QNode.
  [(#1117)](https://github.com/PennyLaneAI/pennylane/pull/1117)

<h3>Documentation</h3>

- Typos addressed in templates documentation.
  [(#1094)](https://github.com/PennyLaneAI/pennylane/pull/1094)

- Upgraded the documentation to use Sphinx 3.5.3 and the new m2r2 package.
  [(#1186)](https://github.com/PennyLaneAI/pennylane/pull/1186)

- Added `flaky` as dependency for running tests in documentation. [(#1113)](https://github.com/PennyLaneAI/pennylane/pull/1113)

<h3>Contributors</h3>

This release contains contributions from (in alphabetical order):

Shahnawaz Ahmed, Juan Miguel Arrazola, Thomas Bromley, Olivia Di Matteo, Kyle Godbey, Diego Guala, Josh Izaac,
Daniel Polatajko, Chase Roberts, Sankalp Sanand, Pritish Sehzpaul, Maria Schuld, Antal Száva.

# Release 0.14.1 (current release)

<h3>Bug fixes</h3>

* Fixes a testing bug where tests that required JAX would fail if JAX was not installed.
  The tests will now instead be skipped if JAX can not be imported.
  [(#1066)](https://github.com/PennyLaneAI/pennylane/pull/1066)

* Fixes a bug where inverse operations could not be differentiated
  using backpropagation on `default.qubit`.
  [(#1072)](https://github.com/PennyLaneAI/pennylane/pull/1072)

* The QNode has a new keyword argument, `max_expansion`, that determines the maximum number of times
  the internal circuit should be expanded when executed on a device. In addition, the default number
  of max expansions has been increased from 2 to 10, allowing devices that require more than two
  operator decompositions to be supported.
  [(#1074)](https://github.com/PennyLaneAI/pennylane/pull/1074)

* Fixes a bug where `Hamiltonian` objects created with non-list arguments raised an error for
  arithmetic operations. [(#1082)](https://github.com/PennyLaneAI/pennylane/pull/1082)

* Fixes a bug where `Hamiltonian` objects with no coefficients or operations would return a faulty
  result when used with `ExpvalCost`. [(#1082)](https://github.com/PennyLaneAI/pennylane/pull/1082)

<h3>Documentation</h3>

* Updates mentions of `generate_hamiltonian` to `molecular_hamiltonian` in the
  docstrings of the `ExpvalCost` and `Hamiltonian` classes.
  [(#1077)](https://github.com/PennyLaneAI/pennylane/pull/1077)

<h3>Contributors</h3>

This release contains contributions from (in alphabetical order):

Thomas Bromley, Josh Izaac, Antal Száva.



# Release 0.14.0

<h3>New features since last release</h3>

<h4>Perform quantum machine learning with JAX</h4>

* QNodes created with `default.qubit` now support a JAX interface, allowing JAX to be used
  to create, differentiate, and optimize hybrid quantum-classical models.
  [(#947)](https://github.com/PennyLaneAI/pennylane/pull/947)

  This is supported internally via a new `default.qubit.jax` device. This device runs end to end in
  JAX, meaning that it supports all of the awesome JAX transformations (`jax.vmap`, `jax.jit`,
  `jax.hessian`, etc).

  Here is an example of how to use the new JAX interface:

  ```python
  dev = qml.device("default.qubit", wires=1)
  @qml.qnode(dev, interface="jax", diff_method="backprop")
  def circuit(x):
      qml.RX(x[1], wires=0)
      qml.Rot(x[0], x[1], x[2], wires=0)
      return qml.expval(qml.PauliZ(0))

  weights = jnp.array([0.2, 0.5, 0.1])
  grad_fn = jax.grad(circuit)
  print(grad_fn(weights))
  ```

  Currently, only `diff_method="backprop"` is supported, with plans to support more in the future.

<h4>New, faster, quantum gradient methods</h4>

* A new differentiation method has been added for use with simulators. The `"adjoint"`
  method operates after a forward pass by iteratively applying inverse gates to scan backwards
  through the circuit.
  [(#1032)](https://github.com/PennyLaneAI/pennylane/pull/1032)

  This method is similar to the reversible method, but has a lower time
  overhead and a similar memory overhead. It follows the approach provided by
  [Jones and Gacon](https://arxiv.org/abs/2009.02823). This method is only compatible with certain
  statevector-based devices such as `default.qubit`.

  Example use:

  ```python
  import pennylane as qml

  wires = 1
  device = qml.device("default.qubit", wires=wires)

  @qml.qnode(device, diff_method="adjoint")
  def f(params):
      qml.RX(0.1, wires=0)
      qml.Rot(*params, wires=0)
      qml.RX(-0.3, wires=0)
      return qml.expval(qml.PauliZ(0))

  params = [0.1, 0.2, 0.3]
  qml.grad(f)(params)
  ```

* The default logic for choosing the 'best' differentiation method has been altered
  to improve performance.
  [(#1008)](https://github.com/PennyLaneAI/pennylane/pull/1008)

  - If the quantum device provides its own gradient, this is now the preferred
    differentiation method.

  - If the quantum device natively supports classical
    backpropagation, this is now preferred over the parameter-shift rule.

    This will lead to marked speed improvement during optimization when using
    `default.qubit`, with a sight penalty on the forward-pass evaluation.

  More details are available below in the 'Improvements' section for plugin developers.

* PennyLane now supports analytical quantum gradients for noisy channels, in addition to its
  existing support for unitary operations. The noisy channels `BitFlip`, `PhaseFlip`, and
  `DepolarizingChannel` all support analytic gradients out of the box.
  [(#968)](https://github.com/PennyLaneAI/pennylane/pull/968)

* A method has been added for calculating the Hessian of quantum circuits using the second-order
  parameter shift formula.
  [(#961)](https://github.com/PennyLaneAI/pennylane/pull/961)

  The following example shows the calculation of the Hessian:

  ```python
  n_wires = 5
  weights = [2.73943676, 0.16289932, 3.4536312, 2.73521126, 2.6412488]

  dev = qml.device("default.qubit", wires=n_wires)

  with qml.tape.QubitParamShiftTape() as tape:
      for i in range(n_wires):
          qml.RX(weights[i], wires=i)

      qml.CNOT(wires=[0, 1])
      qml.CNOT(wires=[2, 1])
      qml.CNOT(wires=[3, 1])
      qml.CNOT(wires=[4, 3])

      qml.expval(qml.PauliZ(1))

  print(tape.hessian(dev))
  ```

  The Hessian is not yet supported via classical machine learning interfaces, but will
  be added in a future release.

<h4>More operations and templates</h4>

* Two new error channels, `BitFlip` and `PhaseFlip` have been added.
  [(#954)](https://github.com/PennyLaneAI/pennylane/pull/954)

  They can be used in the same manner as existing error channels:

  ```python
  dev = qml.device("default.mixed", wires=2)

  @qml.qnode(dev)
  def circuit():
      qml.RX(0.3, wires=0)
      qml.RY(0.5, wires=1)
      qml.BitFlip(0.01, wires=0)
      qml.PhaseFlip(0.01, wires=1)
      return qml.expval(qml.PauliZ(0))
  ```

* Apply permutations to wires using the `Permute` subroutine.
  [(#952)](https://github.com/PennyLaneAI/pennylane/pull/952)

  ```python
  import pennylane as qml
  dev = qml.device('default.qubit', wires=5)

  @qml.qnode(dev)
  def apply_perm():
      # Send contents of wire 4 to wire 0, of wire 2 to wire 1, etc.
      qml.templates.Permute([4, 2, 0, 1, 3], wires=dev.wires)
      return qml.expval(qml.PauliZ(0))
  ```

<h4>QNode transformations</h4>

* The `qml.metric_tensor` function transforms a QNode to produce the Fubini-Study
  metric tensor with full autodifferentiation support---even on hardware.
  [(#1014)](https://github.com/PennyLaneAI/pennylane/pull/1014)

  Consider the following QNode:

  ```python
  dev = qml.device("default.qubit", wires=3)

  @qml.qnode(dev, interface="autograd")
  def circuit(weights):
      # layer 1
      qml.RX(weights[0, 0], wires=0)
      qml.RX(weights[0, 1], wires=1)

      qml.CNOT(wires=[0, 1])
      qml.CNOT(wires=[1, 2])

      # layer 2
      qml.RZ(weights[1, 0], wires=0)
      qml.RZ(weights[1, 1], wires=2)

      qml.CNOT(wires=[0, 1])
      qml.CNOT(wires=[1, 2])
      return qml.expval(qml.PauliZ(0) @ qml.PauliZ(1)), qml.expval(qml.PauliY(2))
  ```

  We can use the `metric_tensor` function to generate a new function, that returns the
  metric tensor of this QNode:

  ```pycon
  >>> met_fn = qml.metric_tensor(circuit)
  >>> weights = np.array([[0.1, 0.2, 0.3], [0.4, 0.5, 0.6]], requires_grad=True)
  >>> met_fn(weights)
  tensor([[0.25  , 0.    , 0.    , 0.    ],
          [0.    , 0.25  , 0.    , 0.    ],
          [0.    , 0.    , 0.0025, 0.0024],
          [0.    , 0.    , 0.0024, 0.0123]], requires_grad=True)
  ```

  The returned metric tensor is also fully differentiable, in all interfaces.
  For example, differentiating the `(3, 2)` element:

  ```pycon
  >>> grad_fn = qml.grad(lambda x: met_fn(x)[3, 2])
  >>> grad_fn(weights)
  array([[ 0.04867729, -0.00049502,  0.        ],
         [ 0.        ,  0.        ,  0.        ]])
  ```

  Differentiation is also supported using Torch, Jax, and TensorFlow.

* Adds the new function `qml.math.cov_matrix()`. This function accepts a list of commuting
  observables, and the probability distribution in the shared observable eigenbasis after the
  application of an ansatz. It uses these to construct the covariance matrix in a *framework
  independent* manner, such that the output covariance matrix is autodifferentiable.
  [(#1012)](https://github.com/PennyLaneAI/pennylane/pull/1012)

  For example, consider the following ansatz and observable list:

  ```python3
  obs_list = [qml.PauliX(0) @ qml.PauliZ(1), qml.PauliY(2)]
  ansatz = qml.templates.StronglyEntanglingLayers
  ```

  We can construct a QNode to output the probability distribution in the shared eigenbasis of the
  observables:

  ```python
  dev = qml.device("default.qubit", wires=3)

  @qml.qnode(dev, interface="autograd")
  def circuit(weights):
      ansatz(weights, wires=[0, 1, 2])
      # rotate into the basis of the observables
      for o in obs_list:
          o.diagonalizing_gates()
      return qml.probs(wires=[0, 1, 2])
  ```

  We can now compute the covariance matrix:

  ```pycon
  >>> weights = qml.init.strong_ent_layers_normal(n_layers=2, n_wires=3)
  >>> cov = qml.math.cov_matrix(circuit(weights), obs_list)
  >>> cov
  array([[0.98707611, 0.03665537],
         [0.03665537, 0.99998377]])
  ```

  Autodifferentiation is fully supported using all interfaces:

  ```pycon
  >>> cost_fn = lambda weights: qml.math.cov_matrix(circuit(weights), obs_list)[0, 1]
  >>> qml.grad(cost_fn)(weights)[0]
  array([[[ 4.94240914e-17, -2.33786398e-01, -1.54193959e-01],
          [-3.05414996e-17,  8.40072236e-04,  5.57884080e-04],
          [ 3.01859411e-17,  8.60411436e-03,  6.15745204e-04]],

         [[ 6.80309533e-04, -1.23162742e-03,  1.08729813e-03],
          [-1.53863193e-01, -1.38700657e-02, -1.36243323e-01],
          [-1.54665054e-01, -1.89018172e-02, -1.56415558e-01]]])
  ```

* A new  `qml.draw` function is available, allowing QNodes to be easily
  drawn without execution by providing example input.
  [(#962)](https://github.com/PennyLaneAI/pennylane/pull/962)

  ```python
  @qml.qnode(dev)
  def circuit(a, w):
      qml.Hadamard(0)
      qml.CRX(a, wires=[0, 1])
      qml.Rot(*w, wires=[1])
      qml.CRX(-a, wires=[0, 1])
      return qml.expval(qml.PauliZ(0) @ qml.PauliZ(1))
  ```

  The QNode circuit structure may depend on the input arguments;
  this is taken into account by passing example QNode arguments
  to the `qml.draw()` drawing function:

  ```pycon
  >>> drawer = qml.draw(circuit)
  >>> result = drawer(a=2.3, w=[1.2, 3.2, 0.7])
  >>> print(result)
  0: ──H──╭C────────────────────────────╭C─────────╭┤ ⟨Z ⊗ Z⟩
  1: ─────╰RX(2.3)──Rot(1.2, 3.2, 0.7)──╰RX(-2.3)──╰┤ ⟨Z ⊗ Z⟩
  ```

<h4>A faster, leaner, and more flexible core</h4>

* The new core of PennyLane, rewritten from the ground up and developed over the last few release
  cycles, has achieved feature parity and has been made the new default in PennyLane v0.14. The old
  core has been marked as deprecated, and will be removed in an upcoming release.
  [(#1046)](https://github.com/PennyLaneAI/pennylane/pull/1046)
  [(#1040)](https://github.com/PennyLaneAI/pennylane/pull/1040)
  [(#1034)](https://github.com/PennyLaneAI/pennylane/pull/1034)
  [(#1035)](https://github.com/PennyLaneAI/pennylane/pull/1035)
  [(#1027)](https://github.com/PennyLaneAI/pennylane/pull/1027)
  [(#1026)](https://github.com/PennyLaneAI/pennylane/pull/1026)
  [(#1021)](https://github.com/PennyLaneAI/pennylane/pull/1021)
  [(#1054)](https://github.com/PennyLaneAI/pennylane/pull/1054)
  [(#1049)](https://github.com/PennyLaneAI/pennylane/pull/1049)

  While high-level PennyLane code and tutorials remain unchanged, the new core
  provides several advantages and improvements:

  - **Faster and more optimized**: The new core provides various performance optimizations, reducing
    pre- and post-processing overhead, and reduces the number of quantum evaluations in certain
    cases.

  - **Support for in-QNode classical processing**: this allows for differentiable classical
    processing within the QNode.

    ```python
    dev = qml.device("default.qubit", wires=1)

    @qml.qnode(dev, interface="tf")
    def circuit(p):
        qml.RX(tf.sin(p[0])**2 + p[1], wires=0)
        return qml.expval(qml.PauliZ(0))
    ```

    The classical processing functions used within the QNode must match
    the QNode interface. Here, we use TensorFlow:

    ```pycon
    >>> params = tf.Variable([0.5, 0.1], dtype=tf.float64)
    >>> with tf.GradientTape() as tape:
    ...     res = circuit(params)
    >>> grad = tape.gradient(res, params)
    >>> print(res)
    tf.Tensor(0.9460913127754935, shape=(), dtype=float64)
    >>> print(grad)
    tf.Tensor([-0.27255248 -0.32390003], shape=(2,), dtype=float64)
    ```

    As a result of this change, quantum decompositions that require classical processing
    are fully supported and end-to-end differentiable in tape mode.

  - **No more Variable wrapping**: QNode arguments no longer become `Variable`
    objects within the QNode.

    ```python
    dev = qml.device("default.qubit", wires=1)

    @qml.qnode(dev)
    def circuit(x):
        print("Parameter value:", x)
        qml.RX(x, wires=0)
        return qml.expval(qml.PauliZ(0))
    ```

    Internal QNode parameters can be easily inspected, printed, and manipulated:

    ```pycon
    >>> circuit(0.5)
    Parameter value: 0.5
    tensor(0.87758256, requires_grad=True)
    ```

  - **Less restrictive QNode signatures**: There is no longer any restriction on the QNode signature; the QNode can be
    defined and called following the same rules as standard Python functions.

    For example, the following QNode uses positional, named, and variable
    keyword arguments:

    ```python
    x = torch.tensor(0.1, requires_grad=True)
    y = torch.tensor([0.2, 0.3], requires_grad=True)
    z = torch.tensor(0.4, requires_grad=True)

    @qml.qnode(dev, interface="torch")
    def circuit(p1, p2=y, **kwargs):
        qml.RX(p1, wires=0)
        qml.RY(p2[0] * p2[1], wires=0)
        qml.RX(kwargs["p3"], wires=0)
        return qml.var(qml.PauliZ(0))
    ```

    When we call the QNode, we may pass the arguments by name
    even if defined positionally; any argument not provided will
    use the default value.

    ```pycon
    >>> res = circuit(p1=x, p3=z)
    >>> print(res)
    tensor(0.2327, dtype=torch.float64, grad_fn=<SelectBackward>)
    >>> res.backward()
    >>> print(x.grad, y.grad, z.grad)
    tensor(0.8396) tensor([0.0289, 0.0193]) tensor(0.8387)
    ```

    This extends to the `qnn` module, where `KerasLayer` and `TorchLayer` modules
    can be created from QNodes with unrestricted signatures.

  - **Smarter measurements:** QNodes can now measure wires more than once, as
    long as all observables are commuting:

    ```python
    @qml.qnode(dev)
    def circuit(x):
        qml.RX(x, wires=0)
        return [
            qml.expval(qml.PauliZ(0)),
            qml.expval(qml.PauliZ(0) @ qml.PauliZ(1))
        ]
    ```

    Further, the `qml.ExpvalCost()` function allows for optimizing
    measurements to reduce the number of quantum evaluations required.

  With the new PennyLane core, there are a few small breaking changes, detailed
  below in the 'Breaking Changes' section.

<h3>Improvements</h3>

* The built-in PennyLane optimizers allow more flexible cost functions. The cost function passed to most optimizers
  may accept any combination of trainable arguments, non-trainable arguments, and keyword arguments.
  [(#959)](https://github.com/PennyLaneAI/pennylane/pull/959)
  [(#1053)](https://github.com/PennyLaneAI/pennylane/pull/1053)

  The full changes apply to:

  * `AdagradOptimizer`
  * `AdamOptimizer`
  * `GradientDescentOptimizer`
  * `MomentumOptimizer`
  * `NesterovMomentumOptimizer`
  * `RMSPropOptimizer`
  * `RotosolveOptimizer`

  The `requires_grad=False` property must mark any non-trainable constant argument.
  The `RotoselectOptimizer` allows passing only keyword arguments.

  Example use:

  ```python
  def cost(x, y, data, scale=1.0):
      return scale * (x[0]-data)**2 + scale * (y-data)**2

  x = np.array([1.], requires_grad=True)
  y = np.array([1.0])
  data = np.array([2.], requires_grad=False)

  opt = qml.GradientDescentOptimizer()

  # the optimizer step and step_and_cost methods can
  # now update multiple parameters at once
  x_new, y_new, data = opt.step(cost, x, y, data, scale=0.5)
  (x_new, y_new, data), value = opt.step_and_cost(cost, x, y, data, scale=0.5)

  # list and tuple unpacking is also supported
  params = (x, y, data)
  params = opt.step(cost, *params)
  ```

* The circuit drawer has been updated to support the inclusion of unused or inactive
  wires, by passing the `show_all_wires` argument.
  [(#1033)](https://github.com/PennyLaneAI/pennylane/pull/1033)

  ```python
  dev = qml.device('default.qubit', wires=[-1, "a", "q2", 0])

  @qml.qnode(dev)
  def circuit():
      qml.Hadamard(wires=-1)
      qml.CNOT(wires=[-1, "q2"])
      return qml.expval(qml.PauliX(wires="q2"))
  ```

  ```pycon
  >>> print(qml.draw(circuit, show_all_wires=True)())
  >>>
   -1: ──H──╭C──┤
    a: ─────│───┤
   q2: ─────╰X──┤ ⟨X⟩
    0: ─────────┤
  ```

* The logic for choosing the 'best' differentiation method has been altered
  to improve performance.
  [(#1008)](https://github.com/PennyLaneAI/pennylane/pull/1008)

  - If the device provides its own gradient, this is now the preferred
    differentiation method.

  - If a device provides additional interface-specific versions that natively support classical
    backpropagation, this is now preferred over the parameter-shift rule.

    Devices define additional interface-specific devices via their `capabilities()` dictionary. For
    example, `default.qubit` supports supplementary devices for TensorFlow, Autograd, and JAX:

    ```python
    {
      "passthru_devices": {
          "tf": "default.qubit.tf",
          "autograd": "default.qubit.autograd",
          "jax": "default.qubit.jax",
      },
    }
    ```

  As a result of this change, if the QNode `diff_method` is not explicitly provided,
  it is possible that the QNode will run on a *supplementary device* of the device that was
  specifically provided:

  ```python
  dev = qml.device("default.qubit", wires=2)
  qml.QNode(dev) # will default to backprop on default.qubit.autograd
  qml.QNode(dev, interface="tf") # will default to backprop on default.qubit.tf
  qml.QNode(dev, interface="jax") # will default to backprop on default.qubit.jax
  ```

* The `default.qubit` device has been updated so that internally it applies operations in a more
  functional style, i.e., by accepting an input state and returning an evolved state.
  [(#1025)](https://github.com/PennyLaneAI/pennylane/pull/1025)

* A new test series, `pennylane/devices/tests/test_compare_default_qubit.py`, has been added, allowing to test if
  a chosen device gives the same result as `default.qubit`.
  [(#897)](https://github.com/PennyLaneAI/pennylane/pull/897)

  Three tests are added:

  - `test_hermitian_expectation`,
  - `test_pauliz_expectation_analytic`, and
  - `test_random_circuit`.

* Adds the following agnostic tensor manipulation functions to the `qml.math` module: `abs`,
  `angle`, `arcsin`, `concatenate`, `dot`, `squeeze`, `sqrt`, `sum`, `take`, `where`. These functions are
  required to fully support end-to-end differentiable Mottonen and Amplitude embedding.
  [(#922)](https://github.com/PennyLaneAI/pennylane/pull/922)
  [(#1011)](https://github.com/PennyLaneAI/pennylane/pull/1011)

* The `qml.math` module now supports JAX.
  [(#985)](https://github.com/XanaduAI/software-docs/pull/274)

* Several improvements have been made to the `Wires` class to reduce overhead and simplify the logic
  of how wire labels are interpreted:
  [(#1019)](https://github.com/PennyLaneAI/pennylane/pull/1019)
  [(#1010)](https://github.com/PennyLaneAI/pennylane/pull/1010)
  [(#1005)](https://github.com/PennyLaneAI/pennylane/pull/1005)
  [(#983)](https://github.com/PennyLaneAI/pennylane/pull/983)
  [(#967)](https://github.com/PennyLaneAI/pennylane/pull/967)

  - If the input `wires` to a wires class instantiation `Wires(wires)` can be iterated over,
    its elements are interpreted as wire labels. Otherwise, `wires` is interpreted as a single wire label.
    The only exception to this are strings, which are always interpreted as a single
    wire label, so users can address wires with labels such as `"ancilla"`.

  - Any type can now be a wire label as long as it is hashable. The hash is used to establish
    the uniqueness of two labels.

  - Indexing wires objects now returns a label, instead of a new `Wires` object. For example:

    ```pycon
    >>> w = Wires([0, 1, 2])
    >>> w[1]
    >>> 1
    ```

  - The check for uniqueness of wires moved from `Wires` instantiation to
    the `qml.wires._process` function in order to reduce overhead from repeated
    creation of `Wires` instances.

  - Calls to the `Wires` class are substantially reduced, for example by avoiding to call
    Wires on Wires instances on `Operation` instantiation, and by using labels instead of
    `Wires` objects inside the default qubit device.

* Adds the `PauliRot` generator to the `qml.operation` module. This
  generator is required to construct the metric tensor.
  [(#963)](https://github.com/PennyLaneAI/pennylane/pull/963)

* The templates are modified to make use of the new `qml.math` module, for framework-agnostic
  tensor manipulation. This allows the template library to be differentiable
  in backpropagation mode (`diff_method="backprop"`).
  [(#873)](https://github.com/PennyLaneAI/pennylane/pull/873)

* The circuit drawer now allows for the wire order to be (optionally) modified:
  [(#992)](https://github.com/PennyLaneAI/pennylane/pull/992)

  ```pycon
  >>> dev = qml.device('default.qubit', wires=["a", -1, "q2"])
  >>> @qml.qnode(dev)
  ... def circuit():
  ...     qml.Hadamard(wires=-1)
  ...     qml.CNOT(wires=["a", "q2"])
  ...     qml.RX(0.2, wires="a")
  ...     return qml.expval(qml.PauliX(wires="q2"))
  ```

  Printing with default wire order of the device:

  ```pycon
  >>> print(circuit.draw())
    a: ─────╭C──RX(0.2)──┤
   -1: ──H──│────────────┤
   q2: ─────╰X───────────┤ ⟨X⟩
  ```

  Changing the wire order:

  ```pycon
  >>> print(circuit.draw(wire_order=["q2", "a", -1]))
   q2: ──╭X───────────┤ ⟨X⟩
    a: ──╰C──RX(0.2)──┤
   -1: ───H───────────┤
  ```

<h3>Breaking changes</h3>

* QNodes using the new PennyLane core will no longer accept ragged arrays as inputs.

* When using the new PennyLane core and the Autograd interface, non-differentiable data passed
  as a QNode argument or a gate must have the `requires_grad` property set to `False`:

  ```python
  @qml.qnode(dev)
  def circuit(weights, data):
      basis_state = np.array([1, 0, 1, 1], requires_grad=False)
      qml.BasisState(basis_state, wires=[0, 1, 2, 3])
      qml.templates.AmplitudeEmbedding(data, wires=[0, 1, 2, 3])
      qml.templates.BasicEntanglerLayers(weights, wires=[0, 1, 2, 3])
      return qml.probs(wires=0)

  data = np.array(data, requires_grad=False)
  weights = np.array(weights, requires_grad=True)
  circuit(weights, data)
  ```

<h3>Bug fixes</h3>

* Fixes an issue where if the constituent observables of a tensor product do not exist in the queue,
  an error is raised. With this fix, they are first queued before annotation occurs.
  [(#1038)](https://github.com/PennyLaneAI/pennylane/pull/1038)

* Fixes an issue with tape expansions where information about sampling
  (specifically the `is_sampled` tape attribute) was not preserved.
  [(#1027)](https://github.com/PennyLaneAI/pennylane/pull/1027)

* Tape expansion was not properly taking into devices that supported inverse operations,
  causing inverse operations to be unnecessarily decomposed. The QNode tape expansion logic, as well
  as the `Operation.expand()` method, has been modified to fix this.
  [(#956)](https://github.com/PennyLaneAI/pennylane/pull/956)

* Fixes an issue where the Autograd interface was not unwrapping non-differentiable
  PennyLane tensors, which can cause issues on some devices.
  [(#941)](https://github.com/PennyLaneAI/pennylane/pull/941)

* `qml.vqe.Hamiltonian` prints any observable with any number of strings.
  [(#987)](https://github.com/PennyLaneAI/pennylane/pull/987)

* Fixes a bug where parameter-shift differentiation would fail if the QNode
  contained a single probability output.
  [(#1007)](https://github.com/PennyLaneAI/pennylane/pull/1007)

* Fixes an issue when using trainable parameters that are lists/arrays with `tape.vjp`.
  [(#1042)](https://github.com/PennyLaneAI/pennylane/pull/1042)

* The `TensorN` observable is updated to support being copied without any parameters or wires passed.
  [(#1047)](https://github.com/PennyLaneAI/pennylane/pull/1047)

* Fixed deprecation warning when importing `Sequence` from `collections` instead of `collections.abc` in `vqe/vqe.py`.
  [(#1051)](https://github.com/PennyLaneAI/pennylane/pull/1051)

<h3>Contributors</h3>

This release contains contributions from (in alphabetical order):

Juan Miguel Arrazola, Thomas Bromley, Olivia Di Matteo, Theodor Isacsson, Josh Izaac, Christina Lee,
Alejandro Montanez, Steven Oud, Chase Roberts, Sankalp Sanand, Maria Schuld, Antal
Száva, David Wierichs, Jiahao Yao.

# Release 0.13.0

<h3>New features since last release</h3>

<h4>Automatically optimize the number of measurements</h4>

* QNodes in tape mode now support returning observables on the same wire whenever the observables are
  qubit-wise commuting Pauli words. Qubit-wise commuting observables can be evaluated with a
  *single* device run as they are diagonal in the same basis, via a shared set of single-qubit rotations.
  [(#882)](https://github.com/PennyLaneAI/pennylane/pull/882)

  The following example shows a single QNode returning the expectation values of
  the qubit-wise commuting Pauli words `XX` and `XI`:

  ```python
  qml.enable_tape()

  @qml.qnode(dev)
  def f(x):
      qml.Hadamard(wires=0)
      qml.Hadamard(wires=1)
      qml.CRot(0.1, 0.2, 0.3, wires=[1, 0])
      qml.RZ(x, wires=1)
      return qml.expval(qml.PauliX(0) @ qml.PauliX(1)), qml.expval(qml.PauliX(0))
  ```

  ```pycon
  >>> f(0.4)
  tensor([0.89431013, 0.9510565 ], requires_grad=True)
  ```

* The `ExpvalCost` class (previously `VQECost`) now provides observable optimization using the
  `optimize` argument, resulting in potentially fewer device executions.
  [(#902)](https://github.com/PennyLaneAI/pennylane/pull/902)

  This is achieved by separating the observables composing the Hamiltonian into qubit-wise
  commuting groups and evaluating those groups on a single QNode using functionality from the
  `qml.grouping` module:

  ```python
  qml.enable_tape()
  commuting_obs = [qml.PauliX(0), qml.PauliX(0) @ qml.PauliZ(1)]
  H = qml.vqe.Hamiltonian([1, 1], commuting_obs)

  dev = qml.device("default.qubit", wires=2)
  ansatz = qml.templates.StronglyEntanglingLayers

  cost_opt = qml.ExpvalCost(ansatz, H, dev, optimize=True)
  cost_no_opt = qml.ExpvalCost(ansatz, H, dev, optimize=False)

  params = qml.init.strong_ent_layers_uniform(3, 2)
  ```

  Grouping these commuting observables leads to fewer device executions:

  ```pycon
  >>> cost_opt(params)
  >>> ex_opt = dev.num_executions
  >>> cost_no_opt(params)
  >>> ex_no_opt = dev.num_executions - ex_opt
  >>> print("Number of executions:", ex_no_opt)
  Number of executions: 2
  >>> print("Number of executions (optimized):", ex_opt)
  Number of executions (optimized): 1
  ```

<h4>New quantum gradient features</h4>

* Compute the analytic gradient of quantum circuits in parallel on supported devices.
  [(#840)](https://github.com/PennyLaneAI/pennylane/pull/840)

  This release introduces support for batch execution of circuits, via a new device API method
  `Device.batch_execute()`. Devices that implement this new API support submitting a batch of
  circuits for *parallel* evaluation simultaneously, which can significantly reduce the computation time.

  Furthermore, if using tape mode and a compatible device, gradient computations will
  automatically make use of the new batch API---providing a speedup during optimization.

* Gradient recipes are now much more powerful, allowing for operations to define their gradient
  via an arbitrary linear combination of circuit evaluations.
  [(#909)](https://github.com/PennyLaneAI/pennylane/pull/909)
  [(#915)](https://github.com/PennyLaneAI/pennylane/pull/915)

  With this change, gradient recipes can now be of the form
  :math:`\frac{\partial}{\partial\phi_k}f(\phi_k) = \sum_{i} c_i f(a_i \phi_k + s_i )`,
  and are no longer restricted to two-term shifts with identical (but opposite in sign) shift values.

  As a result, PennyLane now supports native analytic quantum gradients for the
  controlled rotation operations `CRX`, `CRY`, `CRZ`, and `CRot`. This allows for parameter-shift
  analytic gradients on hardware, without decomposition.

  Note that this is a breaking change for developers; please see the *Breaking Changes* section
  for more details.

* The `qnn.KerasLayer` class now supports differentiating the QNode through classical
  backpropagation in tape mode.
  [(#869)](https://github.com/PennyLaneAI/pennylane/pull/869)

  ```python
  qml.enable_tape()

  dev = qml.device("default.qubit.tf", wires=2)

  @qml.qnode(dev, interface="tf", diff_method="backprop")
  def f(inputs, weights):
      qml.templates.AngleEmbedding(inputs, wires=range(2))
      qml.templates.StronglyEntanglingLayers(weights, wires=range(2))
      return [qml.expval(qml.PauliZ(i)) for i in range(2)]

  weight_shapes = {"weights": (3, 2, 3)}

  qlayer = qml.qnn.KerasLayer(f, weight_shapes, output_dim=2)

  inputs = tf.constant(np.random.random((4, 2)), dtype=tf.float32)

  with tf.GradientTape() as tape:
      out = qlayer(inputs)

  tape.jacobian(out, qlayer.trainable_weights)
  ```

<h4>New operations, templates, and measurements</h4>

* Adds the `qml.density_matrix` QNode return with partial trace capabilities.
  [(#878)](https://github.com/PennyLaneAI/pennylane/pull/878)

  The density matrix over the provided wires is returned, with all other subsystems traced out.
  `qml.density_matrix` currently works for both the `default.qubit` and `default.mixed` devices.

  ```python
  qml.enable_tape()
  dev = qml.device("default.qubit", wires=2)

  def circuit(x):
      qml.PauliY(wires=0)
      qml.Hadamard(wires=1)
      return qml.density_matrix(wires=[1])  # wire 0 is traced out
  ```

* Adds the square-root X gate `SX`. [(#871)](https://github.com/PennyLaneAI/pennylane/pull/871)

  ```python
  dev = qml.device("default.qubit", wires=1)

  @qml.qnode(dev)
  def circuit():
      qml.SX(wires=[0])
      return qml.expval(qml.PauliZ(wires=[0]))
  ```

* Two new hardware-efficient particle-conserving templates have been implemented
  to perform VQE-based quantum chemistry simulations. The new templates apply
  several layers of the particle-conserving entanglers proposed in Figs. 2a and 2b
  of Barkoutsos *et al*., [arXiv:1805.04340](https://arxiv.org/abs/1805.04340)
  [(#875)](https://github.com/PennyLaneAI/pennylane/pull/875)
  [(#876)](https://github.com/PennyLaneAI/pennylane/pull/876)

<h4>Estimate and track resources</h4>

* The `QuantumTape` class now contains basic resource estimation functionality. The method
  `tape.get_resources()` returns a dictionary with a list of the constituent operations and the
  number of times they appear in the circuit. Similarly, `tape.get_depth()` computes the circuit depth.
  [(#862)](https://github.com/PennyLaneAI/pennylane/pull/862)

  ```pycon
  >>> with qml.tape.QuantumTape() as tape:
  ...    qml.Hadamard(wires=0)
  ...    qml.RZ(0.26, wires=1)
  ...    qml.CNOT(wires=[1, 0])
  ...    qml.Rot(1.8, -2.7, 0.2, wires=0)
  ...    qml.Hadamard(wires=1)
  ...    qml.CNOT(wires=[0, 1])
  ...    qml.expval(qml.PauliZ(0) @ qml.PauliZ(1))
  >>> tape.get_resources()
  {'Hadamard': 2, 'RZ': 1, 'CNOT': 2, 'Rot': 1}
  >>> tape.get_depth()
  4
  ```

* The number of device executions over a QNode's lifetime can now be returned using `num_executions`.
  [(#853)](https://github.com/PennyLaneAI/pennylane/pull/853)

  ```pycon
  >>> dev = qml.device("default.qubit", wires=2)
  >>> @qml.qnode(dev)
  ... def circuit(x, y):
  ...    qml.RX(x, wires=[0])
  ...    qml.RY(y, wires=[1])
  ...    qml.CNOT(wires=[0, 1])
  ...    return qml.expval(qml.PauliZ(0) @ qml.PauliX(1))
  >>> for _ in range(10):
  ...    circuit(0.432, 0.12)
  >>> print(dev.num_executions)
  10
  ```

<h3>Improvements</h3>

* Support for tape mode has improved across PennyLane. The following features now work in tape mode:

  - QNode collections [(#863)](https://github.com/PennyLaneAI/pennylane/pull/863)

  - `qnn.ExpvalCost` [(#863)](https://github.com/PennyLaneAI/pennylane/pull/863)
    [(#911)](https://github.com/PennyLaneAI/pennylane/pull/911)

  - `qml.qnn.KerasLayer` [(#869)](https://github.com/PennyLaneAI/pennylane/pull/869)

  - `qml.qnn.TorchLayer` [(#865)](https://github.com/PennyLaneAI/pennylane/pull/865)

  - The `qml.qaoa` module [(#905)](https://github.com/PennyLaneAI/pennylane/pull/905)

* A new function, `qml.refresh_devices()`, has been added, allowing PennyLane to
  rescan installed PennyLane plugins and refresh the device list. In addition, the `qml.device`
  loader will attempt to refresh devices if the required plugin device cannot be found.
  This will result in an improved experience if installing PennyLane and plugins within
  a running Python session (for example, on Google Colab), and avoid the need to
  restart the kernel/runtime.
  [(#907)](https://github.com/PennyLaneAI/pennylane/pull/907)

* When using `grad_fn = qml.grad(cost)` to compute the gradient of a cost function with the Autograd
  interface, the value of the intermediate forward pass is now available via the `grad_fn.forward`
  property
  [(#914)](https://github.com/PennyLaneAI/pennylane/pull/914):

  ```python
  def cost_fn(x, y):
      return 2 * np.sin(x[0]) * np.exp(-x[1]) + x[0] ** 3 + np.cos(y)

  params = np.array([0.1, 0.5], requires_grad=True)
  data = np.array(0.65, requires_grad=False)
  grad_fn = qml.grad(cost_fn)

  grad_fn(params, data)  # perform backprop and evaluate the gradient
  grad_fn.forward  # the cost function value
  ```

* Gradient-based optimizers now have a `step_and_cost` method that returns
  both the next step as well as the objective (cost) function output.
  [(#916)](https://github.com/PennyLaneAI/pennylane/pull/916)

  ```pycon
  >>> opt = qml.GradientDescentOptimizer()
  >>> params, cost = opt.step_and_cost(cost_fn, params)
  ```

* PennyLane provides a new experimental module `qml.proc` which provides framework-agnostic processing
  functions for array and tensor manipulations.
  [(#886)](https://github.com/PennyLaneAI/pennylane/pull/886)

  Given the input tensor-like object, the call is
  dispatched to the corresponding array manipulation framework, allowing for end-to-end
  differentiation to be preserved.

  ```pycon
  >>> x = torch.tensor([1., 2.])
  >>> qml.proc.ones_like(x)
  tensor([1, 1])
  >>> y = tf.Variable([[0], [5]])
  >>> qml.proc.ones_like(y, dtype=np.complex128)
  <tf.Tensor: shape=(2, 1), dtype=complex128, numpy=
  array([[1.+0.j],
         [1.+0.j]])>
  ```

  Note that these functions are experimental, and only a subset of common functionality is
  supported. Furthermore, the names and behaviour of these functions may differ from similar
  functions in common frameworks; please refer to the function docstrings for more details.

* The gradient methods in tape mode now fully separate the quantum and classical processing. Rather
  than returning the evaluated gradients directly, they now return a tuple containing the required
  quantum and classical processing steps.
  [(#840)](https://github.com/PennyLaneAI/pennylane/pull/840)

  ```python
  def gradient_method(idx, param, **options):
      # generate the quantum tapes that must be computed
      # to determine the quantum gradient
      tapes = quantum_gradient_tapes(self)

      def processing_fn(results):
          # perform classical processing on the evaluated tapes
          # returning the evaluated quantum gradient
          return classical_processing(results)

      return tapes, processing_fn
  ```

  The `JacobianTape.jacobian()` method has been similarly modified to accumulate all gradient
  quantum tapes and classical processing functions, evaluate all quantum tapes simultaneously,
  and then apply the post-processing functions to the evaluated tape results.

* The MultiRZ gate now has a defined generator, allowing it to be used in quantum natural gradient
  optimization.
  [(#912)](https://github.com/PennyLaneAI/pennylane/pull/912)

* The CRot gate now has a `decomposition` method, which breaks the gate down into rotations
  and CNOT gates. This allows `CRot` to be used on devices that do not natively support it.
  [(#908)](https://github.com/PennyLaneAI/pennylane/pull/908)

* The classical processing in the `MottonenStatePreparation` template has been largely
  rewritten to use dense matrices and tensor manipulations wherever possible.
  This is in preparation to support differentiation through the template in the future.
  [(#864)](https://github.com/PennyLaneAI/pennylane/pull/864)

* Device-based caching has replaced QNode caching. Caching is now accessed by passing a
  `cache` argument to the device.
  [(#851)](https://github.com/PennyLaneAI/pennylane/pull/851)

  The `cache` argument should be an integer specifying the size of the cache. For example, a
  cache of size 10 is created using:

  ```pycon
  >>> dev = qml.device("default.qubit", wires=2, cache=10)
  ```

* The `Operation`, `Tensor`, and `MeasurementProcess` classes now have the `__copy__` special method
  defined.
  [(#840)](https://github.com/PennyLaneAI/pennylane/pull/840)

  This allows us to ensure that, when a shallow copy is performed of an operation, the
  mutable list storing the operation parameters is *also* shallow copied. Both the old operation and
  the copied operation will continue to share the same parameter data,
  ```pycon
  >>> import copy
  >>> op = qml.RX(0.2, wires=0)
  >>> op2 = copy.copy(op)
  >>> op.data[0] is op2.data[0]
  True
  ```

  however the *list container* is not a reference:

  ```pycon
  >>> op.data is op2.data
  False
  ```

  This allows the parameters of the copied operation to be modified, without mutating
  the parameters of the original operation.

* The `QuantumTape.copy` method has been tweaked so that
  [(#840)](https://github.com/PennyLaneAI/pennylane/pull/840):

  - Optionally, the tape's operations are shallow copied in addition to the tape by passing the
    `copy_operations=True` boolean flag. This allows the copied tape's parameters to be mutated
    without affecting the original tape's parameters. (Note: the two tapes will share parameter data
    *until* one of the tapes has their parameter list modified.)

  - Copied tapes can be cast to another `QuantumTape` subclass by passing the `tape_cls` keyword
    argument.

<h3>Breaking changes</h3>

* Updated how parameter-shift gradient recipes are defined for operations, allowing for
  gradient recipes that are specified as an arbitrary number of terms.
  [(#909)](https://github.com/PennyLaneAI/pennylane/pull/909)

  Previously, `Operation.grad_recipe` was restricted to two-term parameter-shift formulas.
  With this change, the gradient recipe now contains elements of the form
  :math:`[c_i, a_i, s_i]`, resulting in a gradient recipe of
  :math:`\frac{\partial}{\partial\phi_k}f(\phi_k) = \sum_{i} c_i f(a_i \phi_k + s_i )`.

  As this is a breaking change, all custom operations with defined gradient recipes must be
  updated to continue working with PennyLane 0.13. Note though that if `grad_recipe = None`, the
  default gradient recipe remains unchanged, and corresponds to the two terms :math:`[c_0, a_0, s_0]=[1/2, 1, \pi/2]`
  and :math:`[c_1, a_1, s_1]=[-1/2, 1, -\pi/2]` for every parameter.

- The `VQECost` class has been renamed to `ExpvalCost` to reflect its general applicability
  beyond VQE. Use of `VQECost` is still possible but will result in a deprecation warning.
  [(#913)](https://github.com/PennyLaneAI/pennylane/pull/913)

<h3>Bug fixes</h3>

* The `default.qubit.tf` device is updated to handle TensorFlow objects (e.g.,
  `tf.Variable`) as gate parameters correctly when using the `MultiRZ` and
  `CRot` operations.
  [(#921)](https://github.com/PennyLaneAI/pennylane/pull/921)

* PennyLane tensor objects are now unwrapped in BaseQNode when passed as a
  keyword argument to the quantum function.
  [(#903)](https://github.com/PennyLaneAI/pennylane/pull/903)
  [(#893)](https://github.com/PennyLaneAI/pennylane/pull/893)

* The new tape mode now prevents multiple observables from being evaluated on the same wire
  if the observables are not qubit-wise commuting Pauli words.
  [(#882)](https://github.com/PennyLaneAI/pennylane/pull/882)

* Fixes a bug in `default.qubit` whereby inverses of common gates were not being applied
  via efficient gate-specific methods, instead falling back to matrix-vector multiplication.
  The following gates were affected: `PauliX`, `PauliY`, `PauliZ`, `Hadamard`, `SWAP`, `S`,
  `T`, `CNOT`, `CZ`.
  [(#872)](https://github.com/PennyLaneAI/pennylane/pull/872)

* The `PauliRot` operation now gracefully handles single-qubit Paulis, and all-identity Paulis
  [(#860)](https://github.com/PennyLaneAI/pennylane/pull/860).

* Fixes a bug whereby binary Python operators were not properly propagating the `requires_grad`
  attribute to the output tensor.
  [(#889)](https://github.com/PennyLaneAI/pennylane/pull/889)

* Fixes a bug which prevents `TorchLayer` from doing `backward` when CUDA is enabled.
  [(#899)](https://github.com/PennyLaneAI/pennylane/pull/899)

* Fixes a bug where multi-threaded execution of `QNodeCollection` sometimes fails
  because of simultaneous queuing. This is fixed by adding thread locking during queuing.
  [(#910)](https://github.com/PennyLaneAI/pennylane/pull/918)

* Fixes a bug in `QuantumTape.set_parameters()`. The previous implementation assumed
  that the `self.trainable_parms` set would always be iterated over in increasing integer
  order. However, this is not guaranteed behaviour, and can lead to the incorrect tape parameters
  being set if this is not the case.
  [(#923)](https://github.com/PennyLaneAI/pennylane/pull/923)

* Fixes broken error message if a QNode is instantiated with an unknown exception.
  [(#930)](https://github.com/PennyLaneAI/pennylane/pull/930)

<h3>Contributors</h3>

This release contains contributions from (in alphabetical order):

Juan Miguel Arrazola, Thomas Bromley, Christina Lee, Alain Delgado Gran, Olivia Di Matteo, Anthony
Hayes, Theodor Isacsson, Josh Izaac, Soran Jahangiri, Nathan Killoran, Shumpei Kobayashi, Romain
Moyard, Zeyue Niu, Maria Schuld, Antal Száva.

# Release 0.12.0

<h3>New features since last release</h3>

<h4>New and improved simulators</h4>

* PennyLane now supports a new device, `default.mixed`, designed for
  simulating mixed-state quantum computations. This enables native
  support for implementing noisy channels in a circuit, which generally
  map pure states to mixed states.
  [(#794)](https://github.com/PennyLaneAI/pennylane/pull/794)
  [(#807)](https://github.com/PennyLaneAI/pennylane/pull/807)
  [(#819)](https://github.com/PennyLaneAI/pennylane/pull/819)

  The device can be initialized as
  ```pycon
  >>> dev = qml.device("default.mixed", wires=1)
  ```

  This allows the construction of QNodes that include non-unitary operations,
  such as noisy channels:

  ```pycon
  >>> @qml.qnode(dev)
  ... def circuit(params):
  ...     qml.RX(params[0], wires=0)
  ...     qml.RY(params[1], wires=0)
  ...     qml.AmplitudeDamping(0.5, wires=0)
  ...     return qml.expval(qml.PauliZ(0))
  >>> print(circuit([0.54, 0.12]))
  0.9257702929524184
  >>> print(circuit([0, np.pi]))
  0.0
  ```

<h4>New tools for optimizing measurements</h4>

* The new `grouping` module provides functionality for grouping simultaneously measurable Pauli word
  observables.
  [(#761)](https://github.com/PennyLaneAI/pennylane/pull/761)
  [(#850)](https://github.com/PennyLaneAI/pennylane/pull/850)
  [(#852)](https://github.com/PennyLaneAI/pennylane/pull/852)

  - The `optimize_measurements` function will take as input a list of Pauli word observables and
    their corresponding coefficients (if any), and will return the partitioned Pauli terms
    diagonalized in the measurement basis and the corresponding diagonalizing circuits.

    ```python
    from pennylane.grouping import optimize_measurements
    h, nr_qubits = qml.qchem.molecular_hamiltonian("h2", "h2.xyz")
    rotations, grouped_ops, grouped_coeffs = optimize_measurements(h.ops, h.coeffs, grouping="qwc")
    ```

    The diagonalizing circuits of `rotations` correspond to the diagonalized Pauli word groupings of
    `grouped_ops`.

  - Pauli word partitioning utilities are performed by the `PauliGroupingStrategy`
    class. An input list of Pauli words can be partitioned into mutually commuting,
    qubit-wise-commuting, or anticommuting groupings.

    For example, partitioning Pauli words into anticommutative groupings by the Recursive Largest
    First (RLF) graph colouring heuristic:

    ```python
    from pennylane import PauliX, PauliY, PauliZ, Identity
    from pennylane.grouping import group_observables
    pauli_words = [
        Identity('a') @ Identity('b'),
        Identity('a') @ PauliX('b'),
        Identity('a') @ PauliY('b'),
        PauliZ('a') @ PauliX('b'),
        PauliZ('a') @ PauliY('b'),
        PauliZ('a') @ PauliZ('b')
    ]
    groupings = group_observables(pauli_words, grouping_type='anticommuting', method='rlf')
    ```

  - Various utility functions are included for obtaining and manipulating Pauli
    words in the binary symplectic vector space representation.

    For instance, two Pauli words may be converted to their binary vector representation:

    ```pycon
    >>> from pennylane.grouping import pauli_to_binary
    >>> from pennylane.wires import Wires
    >>> wire_map = {Wires('a'): 0, Wires('b'): 1}
    >>> pauli_vec_1 = pauli_to_binary(qml.PauliX('a') @ qml.PauliY('b'))
    >>> pauli_vec_2 = pauli_to_binary(qml.PauliZ('a') @ qml.PauliZ('b'))
    >>> pauli_vec_1
    [1. 1. 0. 1.]
    >>> pauli_vec_2
    [0. 0. 1. 1.]
    ```

    Their product up to a phase may be computed by taking the sum of their binary vector
    representations, and returned in the operator representation.

    ```pycon
    >>> from pennylane.grouping import binary_to_pauli
    >>> binary_to_pauli((pauli_vec_1 + pauli_vec_2) % 2, wire_map)
    Tensor product ['PauliY', 'PauliX']: 0 params, wires ['a', 'b']
    ```

    For more details on the grouping module, see the
    [grouping module documentation](https://pennylane.readthedocs.io/en/stable/code/qml_grouping.html)


<h4>Returning the quantum state from simulators</h4>

* The quantum state of a QNode can now be returned using the `qml.state()` return function.
  [(#818)](https://github.com/XanaduAI/pennylane/pull/818)

  ```python
  import pennylane as qml

  dev = qml.device("default.qubit", wires=3)
  qml.enable_tape()

  @qml.qnode(dev)
  def qfunc(x, y):
      qml.RZ(x, wires=0)
      qml.CNOT(wires=[0, 1])
      qml.RY(y, wires=1)
      qml.CNOT(wires=[0, 2])
      return qml.state()

  >>> qfunc(0.56, 0.1)
  array([0.95985437-0.27601028j, 0.        +0.j        ,
         0.04803275-0.01381203j, 0.        +0.j        ,
         0.        +0.j        , 0.        +0.j        ,
         0.        +0.j        , 0.        +0.j        ])
  ```

  Differentiating the state is currently available when using the
  classical backpropagation differentiation method (`diff_method="backprop"`) with a compatible device,
  and when using the new tape mode.

<h4>New operations and channels</h4>

* PennyLane now includes standard channels such as the Amplitude-damping,
  Phase-damping, and Depolarizing channels, as well as the ability
  to make custom qubit channels.
  [(#760)](https://github.com/PennyLaneAI/pennylane/pull/760)
  [(#766)](https://github.com/PennyLaneAI/pennylane/pull/766)
  [(#778)](https://github.com/PennyLaneAI/pennylane/pull/778)

* The controlled-Y operation is now available via `qml.CY`. For devices that do
  not natively support the controlled-Y operation, it will be decomposed
  into `qml.RY`, `qml.CNOT`, and `qml.S` operations.
  [(#806)](https://github.com/PennyLaneAI/pennylane/pull/806)

<h4>Preview the next-generation PennyLane QNode</h4>

* The new PennyLane `tape` module provides a re-formulated QNode class, rewritten from the ground-up,
  that uses a new `QuantumTape` object to represent the QNode's quantum circuit. Tape mode
  provides several advantages over the standard PennyLane QNode.
  [(#785)](https://github.com/PennyLaneAI/pennylane/pull/785)
  [(#792)](https://github.com/PennyLaneAI/pennylane/pull/792)
  [(#796)](https://github.com/PennyLaneAI/pennylane/pull/796)
  [(#800)](https://github.com/PennyLaneAI/pennylane/pull/800)
  [(#803)](https://github.com/PennyLaneAI/pennylane/pull/803)
  [(#804)](https://github.com/PennyLaneAI/pennylane/pull/804)
  [(#805)](https://github.com/PennyLaneAI/pennylane/pull/805)
  [(#808)](https://github.com/PennyLaneAI/pennylane/pull/808)
  [(#810)](https://github.com/PennyLaneAI/pennylane/pull/810)
  [(#811)](https://github.com/PennyLaneAI/pennylane/pull/811)
  [(#815)](https://github.com/PennyLaneAI/pennylane/pull/815)
  [(#820)](https://github.com/PennyLaneAI/pennylane/pull/820)
  [(#823)](https://github.com/PennyLaneAI/pennylane/pull/823)
  [(#824)](https://github.com/PennyLaneAI/pennylane/pull/824)
  [(#829)](https://github.com/PennyLaneAI/pennylane/pull/829)

  - Support for in-QNode classical processing: Tape mode allows for differentiable classical
    processing within the QNode.

  - No more Variable wrapping: In tape mode, QNode arguments no longer become `Variable`
    objects within the QNode.

  - Less restrictive QNode signatures: There is no longer any restriction on the QNode signature;
    the QNode can be defined and called following the same rules as standard Python functions.

  - Unifying all QNodes: The tape-mode QNode merges all QNodes (including the
    `JacobianQNode` and the `PassthruQNode`) into a single unified QNode, with
    identical behaviour regardless of the differentiation type.

  - Optimizations: Tape mode provides various performance optimizations, reducing pre- and
    post-processing overhead, and reduces the number of quantum evaluations in certain cases.

  Note that tape mode is **experimental**, and does not currently have feature-parity with the
  existing QNode. [Feedback and bug reports](https://github.com/PennyLaneAI/pennylane/issues) are
  encouraged and will help improve the new tape mode.

  Tape mode can be enabled globally via the `qml.enable_tape` function, without changing your
  PennyLane code:

  ```python
  qml.enable_tape()
  dev = qml.device("default.qubit", wires=1)

  @qml.qnode(dev, interface="tf")
  def circuit(p):
      print("Parameter value:", p)
      qml.RX(tf.sin(p[0])**2 + p[1], wires=0)
      return qml.expval(qml.PauliZ(0))
  ```

  For more details, please see the [tape mode
  documentation](https://pennylane.readthedocs.io/en/stable/code/qml_tape.html).

<h3>Improvements</h3>

* QNode caching has been introduced, allowing the QNode to keep track of the results of previous
  device executions and reuse those results in subsequent calls.
  Note that QNode caching is only supported in the new and experimental tape-mode.
  [(#817)](https://github.com/PennyLaneAI/pennylane/pull/817)

  Caching is available by passing a `caching` argument to the QNode:

  ```python
  dev = qml.device("default.qubit", wires=2)
  qml.enable_tape()

  @qml.qnode(dev, caching=10)  # cache up to 10 evaluations
  def qfunc(x):
      qml.RX(x, wires=0)
      qml.RX(0.3, wires=1)
      qml.CNOT(wires=[0, 1])
      return qml.expval(qml.PauliZ(1))

  qfunc(0.1)  # first evaluation executes on the device
  qfunc(0.1)  # second evaluation accesses the cached result
  ```

* Sped up the application of certain gates in `default.qubit` by using array/tensor
  manipulation tricks. The following gates are affected: `PauliX`, `PauliY`, `PauliZ`,
  `Hadamard`, `SWAP`, `S`, `T`, `CNOT`, `CZ`.
  [(#772)](https://github.com/PennyLaneAI/pennylane/pull/772)

* The computation of marginal probabilities has been made more efficient for devices
  with a large number of wires, achieving in some cases a 5x speedup.
  [(#799)](https://github.com/PennyLaneAI/pennylane/pull/799)

* Adds arithmetic operations (addition, tensor product,
  subtraction, and scalar multiplication) between `Hamiltonian`,
  `Tensor`, and `Observable` objects, and inline arithmetic
  operations between Hamiltonians and other observables.
  [(#765)](https://github.com/PennyLaneAI/pennylane/pull/765)

  Hamiltonians can now easily be defined as sums of observables:

  ```pycon3
  >>> H = 3 * qml.PauliZ(0) - (qml.PauliX(0) @ qml.PauliX(1)) + qml.Hamiltonian([4], [qml.PauliZ(0)])
  >>> print(H)
  (7.0) [Z0] + (-1.0) [X0 X1]
  ```

* Adds `compare()` method to `Observable` and `Hamiltonian` classes, which allows
  for comparison between observable quantities.
  [(#765)](https://github.com/PennyLaneAI/pennylane/pull/765)

  ```pycon3
  >>> H = qml.Hamiltonian([1], [qml.PauliZ(0)])
  >>> obs = qml.PauliZ(0) @ qml.Identity(1)
  >>> print(H.compare(obs))
  True
  ```

  ```pycon3
  >>> H = qml.Hamiltonian([2], [qml.PauliZ(0)])
  >>> obs = qml.PauliZ(1) @ qml.Identity(0)
  >>> print(H.compare(obs))
  False
  ```

* Adds `simplify()` method to the `Hamiltonian` class.
  [(#765)](https://github.com/PennyLaneAI/pennylane/pull/765)

  ```pycon3
  >>> H = qml.Hamiltonian([1, 2], [qml.PauliZ(0), qml.PauliZ(0) @ qml.Identity(1)])
  >>> H.simplify()
  >>> print(H)
  (3.0) [Z0]
  ```

* Added a new bit-flip mixer to the `qml.qaoa` module.
  [(#774)](https://github.com/PennyLaneAI/pennylane/pull/774)

* Summation of two `Wires` objects is now supported and will return
  a `Wires` object containing the set of all wires defined by the
  terms in the summation.
  [(#812)](https://github.com/PennyLaneAI/pennylane/pull/812)

<h3>Breaking changes</h3>

* The PennyLane NumPy module now returns scalar (zero-dimensional) arrays where
  Python scalars were previously returned.
  [(#820)](https://github.com/PennyLaneAI/pennylane/pull/820)
  [(#833)](https://github.com/PennyLaneAI/pennylane/pull/833)

  For example, this affects array element indexing, and summation:

  ```pycon
  >>> x = np.array([1, 2, 3], requires_grad=False)
  >>> x[0]
  tensor(1, requires_grad=False)
  >>> np.sum(x)
  tensor(6, requires_grad=True)
  ```

  This may require small updates to user code. A convenience method, `np.tensor.unwrap()`,
  has been added to help ease the transition. This converts PennyLane NumPy tensors
  to standard NumPy arrays and Python scalars:

  ```pycon
  >>> x = np.array(1.543, requires_grad=False)
  >>> x.unwrap()
  1.543
  ```

  Note, however, that information regarding array differentiability will be
  lost.

* The device capabilities dictionary has been redesigned, for clarity and robustness. In particular,
  the capabilities dictionary is now inherited from the parent class, various keys have more
  expressive names, and all keys are now defined in the base device class. For more details, please
  [refer to the developer
  documentation](https://pennylane.readthedocs.io/en/stable/development/plugins.html#device-capabilities).
  [(#781)](https://github.com/PennyLaneAI/pennylane/pull/781/files)

<h3>Bug fixes</h3>

* Changed to use lists for storing variable values inside `BaseQNode`
  allowing complex matrices to be passed to `QubitUnitary`.
  [(#773)](https://github.com/PennyLaneAI/pennylane/pull/773)

* Fixed a bug within `default.qubit`, resulting in greater efficiency
  when applying a state vector to all wires on the device.
  [(#849)](https://github.com/PennyLaneAI/pennylane/pull/849)

<h3>Documentation</h3>

* Equations have been added to the `qml.sample` and `qml.probs` docstrings
  to clarify the mathematical foundation of the performed measurements.
  [(#843)](https://github.com/PennyLaneAI/pennylane/pull/843)

<h3>Contributors</h3>

This release contains contributions from (in alphabetical order):

Aroosa Ijaz, Juan Miguel Arrazola, Thomas Bromley, Jack Ceroni, Alain Delgado Gran, Josh Izaac,
Soran Jahangiri, Nathan Killoran, Robert Lang, Cedric Lin, Olivia Di Matteo, Nicolás Quesada, Maria
Schuld, Antal Száva.

# Release 0.11.0

<h3>New features since last release</h3>

<h4>New and improved simulators</h4>

* Added a new device, `default.qubit.autograd`, a pure-state qubit simulator written using Autograd.
  This device supports classical backpropagation (`diff_method="backprop"`); this can
  be faster than the parameter-shift rule for computing quantum gradients
  when the number of parameters to be optimized is large.
  [(#721)](https://github.com/XanaduAI/pennylane/pull/721)

  ```pycon
  >>> dev = qml.device("default.qubit.autograd", wires=1)
  >>> @qml.qnode(dev, diff_method="backprop")
  ... def circuit(x):
  ...     qml.RX(x[1], wires=0)
  ...     qml.Rot(x[0], x[1], x[2], wires=0)
  ...     return qml.expval(qml.PauliZ(0))
  >>> weights = np.array([0.2, 0.5, 0.1])
  >>> grad_fn = qml.grad(circuit)
  >>> print(grad_fn(weights))
  array([-2.25267173e-01, -1.00864546e+00,  6.93889390e-18])
  ```

  See the [device documentation](https://pennylane.readthedocs.io/en/stable/code/api/pennylane.devices.default_qubit_autograd.DefaultQubitAutograd.html) for more details.

* A new experimental C++ state-vector simulator device is now available, `lightning.qubit`. It
  uses the C++ Eigen library to perform fast linear algebra calculations for simulating quantum
  state-vector evolution.

  `lightning.qubit` is currently in beta; it can be installed via `pip`:

  ```console
  $ pip install pennylane-lightning
  ```

  Once installed, it can be used as a PennyLane device:

  ```pycon
  >>> dev = qml.device("lightning.qubit", wires=2)
  ```

  For more details, please see the [lightning qubit documentation](https://pennylane-lightning.readthedocs.io).

<h4>New algorithms and templates</h4>

* Added built-in QAOA functionality via the new `qml.qaoa` module.
  [(#712)](https://github.com/PennyLaneAI/pennylane/pull/712)
  [(#718)](https://github.com/PennyLaneAI/pennylane/pull/718)
  [(#741)](https://github.com/PennyLaneAI/pennylane/pull/741)
  [(#720)](https://github.com/PennyLaneAI/pennylane/pull/720)

  This includes the following features:

  * New `qml.qaoa.x_mixer` and `qml.qaoa.xy_mixer` functions for defining Pauli-X and XY
    mixer Hamiltonians.

  * MaxCut: The `qml.qaoa.maxcut` function allows easy construction of the cost Hamiltonian
    and recommended mixer Hamiltonian for solving the MaxCut problem for a supplied graph.

  * Layers: `qml.qaoa.cost_layer` and `qml.qaoa.mixer_layer` take cost and mixer
    Hamiltonians, respectively, and apply the corresponding QAOA cost and mixer layers
    to the quantum circuit

  For example, using PennyLane to construct and solve a MaxCut problem with QAOA:

  ```python
  wires = range(3)
  graph = Graph([(0, 1), (1, 2), (2, 0)])
  cost_h, mixer_h = qaoa.maxcut(graph)

  def qaoa_layer(gamma, alpha):
      qaoa.cost_layer(gamma, cost_h)
      qaoa.mixer_layer(alpha, mixer_h)

  def antatz(params, **kwargs):

      for w in wires:
          qml.Hadamard(wires=w)

      # repeat the QAOA layer two times
      qml.layer(qaoa_layer, 2, params[0], params[1])

  dev = qml.device('default.qubit', wires=len(wires))
  cost_function = qml.VQECost(ansatz, cost_h, dev)
  ```

* Added an `ApproxTimeEvolution` template to the PennyLane templates module, which
  can be used to implement Trotterized time-evolution under a Hamiltonian.
  [(#710)](https://github.com/XanaduAI/pennylane/pull/710)

  <img src="https://pennylane.readthedocs.io/en/latest/_static/templates/subroutines/approx_time_evolution.png" width=50%/>

* Added a `qml.layer` template-constructing function, which takes a unitary, and
  repeatedly applies it on a set of wires to a given depth.
  [(#723)](https://github.com/PennyLaneAI/pennylane/pull/723)

  ```python
  def subroutine():
      qml.Hadamard(wires=[0])
      qml.CNOT(wires=[0, 1])
      qml.PauliX(wires=[1])

  dev = qml.device('default.qubit', wires=3)

  @qml.qnode(dev)
  def circuit():
      qml.layer(subroutine, 3)
      return [qml.expval(qml.PauliZ(0)), qml.expval(qml.PauliZ(1))]
  ```

  This creates the following circuit:
  ```pycon
  >>> circuit()
  >>> print(circuit.draw())
  0: ──H──╭C──X──H──╭C──X──H──╭C──X──┤ ⟨Z⟩
  1: ─────╰X────────╰X────────╰X─────┤ ⟨Z⟩
  ```

* Added the `qml.utils.decompose_hamiltonian` function. This function can be used to
  decompose a Hamiltonian into a linear combination of Pauli operators.
  [(#671)](https://github.com/XanaduAI/pennylane/pull/671)

  ```pycon
  >>> A = np.array(
  ... [[-2, -2+1j, -2, -2],
  ... [-2-1j,  0,  0, -1],
  ... [-2,  0, -2, -1],
  ... [-2, -1, -1,  0]])
  >>> coeffs, obs_list = decompose_hamiltonian(A)
  ```

<h4>New device features</h4>

* It is now possible to specify custom wire labels, such as `['anc1', 'anc2', 0, 1, 3]`, where the labels
  can be strings or numbers.
  [(#666)](https://github.com/XanaduAI/pennylane/pull/666)

  Custom wire labels are defined by passing a list to the `wires` argument when creating the device:

  ```pycon
  >>> dev = qml.device("default.qubit", wires=['anc1', 'anc2', 0, 1, 3])
  ```

  Quantum operations should then be invoked with these custom wire labels:

  ``` pycon
  >>> @qml.qnode(dev)
  >>> def circuit():
  ...    qml.Hadamard(wires='anc2')
  ...    qml.CNOT(wires=['anc1', 3])
  ...    ...
  ```

  The existing behaviour, in which the number of wires is specified on device initialization,
  continues to work as usual. This gives a default behaviour where wires are labelled
  by consecutive integers.

  ```pycon
  >>> dev = qml.device("default.qubit", wires=5)
  ```

* An integrated device test suite has been added, which can be used
  to run basic integration tests on core or external devices.
  [(#695)](https://github.com/PennyLaneAI/pennylane/pull/695)
  [(#724)](https://github.com/PennyLaneAI/pennylane/pull/724)
  [(#733)](https://github.com/PennyLaneAI/pennylane/pull/733)

  The test can be invoked against a particular device by calling the `pl-device-test`
  command line program:

  ```console
  $ pl-device-test --device=default.qubit --shots=1234 --analytic=False
  ```

  If the tests are run on external devices, the device and its dependencies must be
  installed locally. For more details, please see the
  [plugin test documentation](http://pennylane.readthedocs.io/en/latest/code/api/pennylane.devices.tests.html).

<h3>Improvements</h3>

* The functions implementing the quantum circuits building the Unitary Coupled-Cluster
  (UCCSD) VQE ansatz have been improved, with a more consistent naming convention and
  improved docstrings.
  [(#748)](https://github.com/PennyLaneAI/pennylane/pull/748)

  The changes include:

  - The terms *1particle-1hole (ph)* and *2particle-2hole (pphh)* excitations
    were replaced with the names *single* and *double* excitations, respectively.

  - The non-differentiable arguments in the `UCCSD` template were renamed accordingly:
    `ph` → `s_wires`, `pphh` → `d_wires`

  - The term *virtual*, previously used to refer the *unoccupied* orbitals, was discarded.

  - The Usage Details sections were updated and improved.

* Added support for TensorFlow 2.3 and PyTorch 1.6.
  [(#725)](https://github.com/PennyLaneAI/pennylane/pull/725)

* Returning probabilities is now supported from photonic QNodes.
  As with qubit QNodes, photonic QNodes returning probabilities are
  end-to-end differentiable.
  [(#699)](https://github.com/XanaduAI/pennylane/pull/699/)

  ```pycon
  >>> dev = qml.device("strawberryfields.fock", wires=2, cutoff_dim=5)
  >>> @qml.qnode(dev)
  ... def circuit(a):
  ...     qml.Displacement(a, 0, wires=0)
  ...     return qml.probs(wires=0)
  >>> print(circuit(0.5))
  [7.78800783e-01 1.94700196e-01 2.43375245e-02 2.02812704e-03 1.26757940e-04]
  ```

<h3>Breaking changes</h3>

* The `pennylane.plugins` and `pennylane.beta.plugins` folders have been renamed to
  `pennylane.devices` and `pennylane.beta.devices`, to reflect their content better.
  [(#726)](https://github.com/XanaduAI/pennylane/pull/726)

<h3>Bug fixes</h3>

* The PennyLane interface conversion functions can now convert QNodes with
  pre-existing interfaces.
  [(#707)](https://github.com/XanaduAI/pennylane/pull/707)

<h3>Documentation</h3>

* The interfaces section of the documentation has been renamed to 'Interfaces and training',
  and updated with the latest variable handling details.
  [(#753)](https://github.com/PennyLaneAI/pennylane/pull/753)

<h3>Contributors</h3>

This release contains contributions from (in alphabetical order):

Juan Miguel Arrazola, Thomas Bromley, Jack Ceroni, Alain Delgado Gran, Shadab Hussain, Theodor
Isacsson, Josh Izaac, Nathan Killoran, Maria Schuld, Antal Száva, Nicola Vitucci.

# Release 0.10.0

<h3>New features since last release</h3>

<h4>New and improved simulators</h4>

* Added a new device, `default.qubit.tf`, a pure-state qubit simulator written using TensorFlow.
  As a result, it supports classical backpropagation as a means to compute the Jacobian. This can
  be faster than the parameter-shift rule for computing quantum gradients
  when the number of parameters to be optimized is large.

  `default.qubit.tf` is designed to be used with end-to-end classical backpropagation
  (`diff_method="backprop"`) with the TensorFlow interface. This is the default method
  of differentiation when creating a QNode with this device.

  Using this method, the created QNode is a 'white-box' that is
  tightly integrated with your TensorFlow computation, including
  [AutoGraph](https://www.tensorflow.org/guide/function) support:

  ```pycon
  >>> dev = qml.device("default.qubit.tf", wires=1)
  >>> @tf.function
  ... @qml.qnode(dev, interface="tf", diff_method="backprop")
  ... def circuit(x):
  ...     qml.RX(x[1], wires=0)
  ...     qml.Rot(x[0], x[1], x[2], wires=0)
  ...     return qml.expval(qml.PauliZ(0))
  >>> weights = tf.Variable([0.2, 0.5, 0.1])
  >>> with tf.GradientTape() as tape:
  ...     res = circuit(weights)
  >>> print(tape.gradient(res, weights))
  tf.Tensor([-2.2526717e-01 -1.0086454e+00  1.3877788e-17], shape=(3,), dtype=float32)
  ```

  See the `default.qubit.tf`
  [documentation](https://pennylane.ai/en/stable/code/api/pennylane.beta.plugins.DefaultQubitTF.html)
  for more details.

* The [default.tensor plugin](https://github.com/XanaduAI/pennylane/blob/master/pennylane/beta/plugins/default_tensor.py)
  has been significantly upgraded. It now allows two different
  tensor network representations to be used: `"exact"` and `"mps"`. The former uses a
  exact factorized representation of quantum states, while the latter uses a matrix product state
  representation.
  ([#572](https://github.com/XanaduAI/pennylane/pull/572))
  ([#599](https://github.com/XanaduAI/pennylane/pull/599))

<h4>New machine learning functionality and integrations</h4>

* PennyLane QNodes can now be converted into Torch layers, allowing for creation of quantum and
  hybrid models using the `torch.nn` API.
  [(#588)](https://github.com/XanaduAI/pennylane/pull/588)

  A PennyLane QNode can be converted into a `torch.nn` layer using the `qml.qnn.TorchLayer` class:

  ```pycon
  >>> @qml.qnode(dev)
  ... def qnode(inputs, weights_0, weight_1):
  ...    # define the circuit
  ...    # ...

  >>> weight_shapes = {"weights_0": 3, "weight_1": 1}
  >>> qlayer = qml.qnn.TorchLayer(qnode, weight_shapes)
  ```

  A hybrid model can then be easily constructed:

  ```pycon
  >>> model = torch.nn.Sequential(qlayer, torch.nn.Linear(2, 2))
  ```

* Added a new "reversible" differentiation method which can be used in simulators, but not hardware.

  The reversible approach is similar to backpropagation, but trades off extra computation for
  enhanced memory efficiency. Where backpropagation caches the state tensors at each step during
  a simulated evolution, the reversible method only caches the final pre-measurement state.

  Compared to the parameter-shift method, the reversible method can be faster or slower,
  depending on the density and location of parametrized gates in a circuit
  (circuits with higher density of parametrized gates near the end of the circuit will see a benefit).
  [(#670)](https://github.com/XanaduAI/pennylane/pull/670)

  ```pycon
  >>> dev = qml.device("default.qubit", wires=2)
  ... @qml.qnode(dev, diff_method="reversible")
  ... def circuit(x):
  ...     qml.RX(x, wires=0)
  ...     qml.RX(x, wires=0)
  ...     qml.CNOT(wires=[0,1])
  ...     return qml.expval(qml.PauliZ(0))
  >>> qml.grad(circuit)(0.5)
  (array(-0.47942554),)
  ```

<h4>New templates and cost functions</h4>

* Added the new templates `UCCSD`, `SingleExcitationUnitary`, and`DoubleExcitationUnitary`,
  which together implement the Unitary Coupled-Cluster Singles and Doubles (UCCSD) ansatz
  to perform VQE-based quantum chemistry simulations using PennyLane-QChem.
  [(#622)](https://github.com/XanaduAI/pennylane/pull/622)
  [(#638)](https://github.com/XanaduAI/pennylane/pull/638)
  [(#654)](https://github.com/XanaduAI/pennylane/pull/654)
  [(#659)](https://github.com/XanaduAI/pennylane/pull/659)
  [(#622)](https://github.com/XanaduAI/pennylane/pull/622)

* Added module `pennylane.qnn.cost` with class `SquaredErrorLoss`. The module contains classes
  to calculate losses and cost functions on circuits with trainable parameters.
  [(#642)](https://github.com/XanaduAI/pennylane/pull/642)

<h3>Improvements</h3>

* Improves the wire management by making the `Operator.wires` attribute a `wires` object.
  [(#666)](https://github.com/XanaduAI/pennylane/pull/666)

* A significant improvement with respect to how QNodes and interfaces mark quantum function
  arguments as differentiable when using Autograd, designed to improve performance and make
  QNodes more intuitive.
  [(#648)](https://github.com/XanaduAI/pennylane/pull/648)
  [(#650)](https://github.com/XanaduAI/pennylane/pull/650)

  In particular, the following changes have been made:

  - A new `ndarray` subclass `pennylane.numpy.tensor`, which extends NumPy arrays with
    the keyword argument and attribute `requires_grad`. Tensors which have `requires_grad=False`
    are treated as non-differentiable by the Autograd interface.

  - A new subpackage `pennylane.numpy`, which wraps `autograd.numpy` such that NumPy functions
    accept the `requires_grad` keyword argument, and allows Autograd to differentiate
    `pennylane.numpy.tensor` objects.

  - The `argnum` argument to `qml.grad` is now optional; if not provided, arguments explicitly
    marked as `requires_grad=False` are excluded for the list of differentiable arguments.
    The ability to pass `argnum` has been retained for backwards compatibility, and
    if present the old behaviour persists.

* The QNode Torch interface now inspects QNode positional arguments.
  If any argument does not have the attribute `requires_grad=True`, it
  is automatically excluded from quantum gradient computations.
  [(#652)](https://github.com/XanaduAI/pennylane/pull/652)
  [(#660)](https://github.com/XanaduAI/pennylane/pull/660)

* The QNode TF interface now inspects QNode positional arguments.
  If any argument is not being watched by a `tf.GradientTape()`,
  it is automatically excluded from quantum gradient computations.
  [(#655)](https://github.com/XanaduAI/pennylane/pull/655)
  [(#660)](https://github.com/XanaduAI/pennylane/pull/660)

* QNodes have two new public methods: `QNode.set_trainable_args()` and `QNode.get_trainable_args()`.
  These are designed to be called by interfaces, to specify to the QNode which of its
  input arguments are differentiable. Arguments which are non-differentiable will not be converted
  to PennyLane Variable objects within the QNode.
  [(#660)](https://github.com/XanaduAI/pennylane/pull/660)

* Added `decomposition` method to PauliX, PauliY, PauliZ, S, T, Hadamard, and PhaseShift gates, which
  decomposes each of these gates into rotation gates.
  [(#668)](https://github.com/XanaduAI/pennylane/pull/668)

* The `CircuitGraph` class now supports serializing contained circuit operations
  and measurement basis rotations to an OpenQASM2.0 script via the new
  `CircuitGraph.to_openqasm()` method.
  [(#623)](https://github.com/XanaduAI/pennylane/pull/623)

<h3>Breaking changes</h3>

* Removes support for Python 3.5.
  [(#639)](https://github.com/XanaduAI/pennylane/pull/639)

<h3>Documentation</h3>

* Various small typos were fixed.

<h3>Contributors</h3>

This release contains contributions from (in alphabetical order):

Thomas Bromley, Jack Ceroni, Alain Delgado Gran, Theodor Isacsson, Josh Izaac,
Nathan Killoran, Maria Schuld, Antal Száva, Nicola Vitucci.


# Release 0.9.0

<h3>New features since last release</h3>

<h4>New machine learning integrations</h4>

* PennyLane QNodes can now be converted into Keras layers, allowing for creation of quantum and
  hybrid models using the Keras API.
  [(#529)](https://github.com/XanaduAI/pennylane/pull/529)

  A PennyLane QNode can be converted into a Keras layer using the `KerasLayer` class:

  ```python
  from pennylane.qnn import KerasLayer

  @qml.qnode(dev)
  def circuit(inputs, weights_0, weight_1):
     # define the circuit
     # ...

  weight_shapes = {"weights_0": 3, "weight_1": 1}
  qlayer = qml.qnn.KerasLayer(circuit, weight_shapes, output_dim=2)
  ```

  A hybrid model can then be easily constructed:

  ```python
  model = tf.keras.models.Sequential([qlayer, tf.keras.layers.Dense(2)])
  ```

* Added a new type of QNode, `qml.qnodes.PassthruQNode`. For simulators which are coded in an
  external library which supports automatic differentiation, PennyLane will treat a PassthruQNode as
  a "white box", and rely on the external library to directly provide gradients via backpropagation.
  This can be more efficient than the using parameter-shift rule for a large number of parameters.
  [(#488)](https://github.com/XanaduAI/pennylane/pull/488)

  Currently this behaviour is supported by PennyLane's `default.tensor.tf` device backend,
  compatible with the `'tf'` interface using TensorFlow 2:

  ```python
  dev = qml.device('default.tensor.tf', wires=2)

  @qml.qnode(dev, diff_method="backprop")
  def circuit(params):
      qml.RX(params[0], wires=0)
      qml.RX(params[1], wires=1)
      qml.CNOT(wires=[0, 1])
      return qml.expval(qml.PauliZ(0))

  qnode = PassthruQNode(circuit, dev)
  params = tf.Variable([0.3, 0.1])

  with tf.GradientTape() as tape:
      tape.watch(params)
      res = qnode(params)

  grad = tape.gradient(res, params)
  ```

<h4>New optimizers</h4>

* Added the `qml.RotosolveOptimizer`, a gradient-free optimizer
  that minimizes the quantum function by updating each parameter,
  one-by-one, via a closed-form expression while keeping other parameters
  fixed.
  [(#636)](https://github.com/XanaduAI/pennylane/pull/636)
  [(#539)](https://github.com/XanaduAI/pennylane/pull/539)

* Added the `qml.RotoselectOptimizer`, which uses Rotosolve to
  minimizes a quantum function with respect to both the
  rotation operations applied and the rotation parameters.
  [(#636)](https://github.com/XanaduAI/pennylane/pull/636)
  [(#539)](https://github.com/XanaduAI/pennylane/pull/539)

  For example, given a quantum function `f` that accepts parameters `x`
  and a list of corresponding rotation operations `generators`,
  the Rotoselect optimizer will, at each step, update both the parameter
  values and the list of rotation gates to minimize the loss:

  ```pycon
  >>> opt = qml.optimize.RotoselectOptimizer()
  >>> x = [0.3, 0.7]
  >>> generators = [qml.RX, qml.RY]
  >>> for _ in range(100):
  ...     x, generators = opt.step(f, x, generators)
  ```


<h4>New operations</h4>

* Added the `PauliRot` gate, which performs an arbitrary
  Pauli rotation on multiple qubits, and the `MultiRZ` gate,
  which performs a rotation generated by a tensor product
  of Pauli Z operators.
  [(#559)](https://github.com/XanaduAI/pennylane/pull/559)

  ```python
  dev = qml.device('default.qubit', wires=4)

  @qml.qnode(dev)
  def circuit(angle):
      qml.PauliRot(angle, "IXYZ", wires=[0, 1, 2, 3])
      return [qml.expval(qml.PauliZ(wire)) for wire in [0, 1, 2, 3]]
  ```

  ```pycon
  >>> circuit(0.4)
  [1.         0.92106099 0.92106099 1.        ]
  >>> print(circuit.draw())
   0: ──╭RI(0.4)──┤ ⟨Z⟩
   1: ──├RX(0.4)──┤ ⟨Z⟩
   2: ──├RY(0.4)──┤ ⟨Z⟩
   3: ──╰RZ(0.4)──┤ ⟨Z⟩
  ```

  If the `PauliRot` gate is not supported on the target device, it will
  be decomposed into `Hadamard`, `RX` and `MultiRZ` gates. Note that
  identity gates in the Pauli word result in untouched wires:

  ```pycon
  >>> print(circuit.draw())
   0: ───────────────────────────────────┤ ⟨Z⟩
   1: ──H──────────╭RZ(0.4)──H───────────┤ ⟨Z⟩
   2: ──RX(1.571)──├RZ(0.4)──RX(-1.571)──┤ ⟨Z⟩
   3: ─────────────╰RZ(0.4)──────────────┤ ⟨Z⟩
  ```

  If the `MultiRZ` gate is not supported, it will be decomposed into
  `CNOT` and `RZ` gates:

  ```pycon
  >>> print(circuit.draw())
   0: ──────────────────────────────────────────────────┤ ⟨Z⟩
   1: ──H──────────────╭X──RZ(0.4)──╭X──────H───────────┤ ⟨Z⟩
   2: ──RX(1.571)──╭X──╰C───────────╰C──╭X──RX(-1.571)──┤ ⟨Z⟩
   3: ─────────────╰C───────────────────╰C──────────────┤ ⟨Z⟩
  ```

* PennyLane now provides `DiagonalQubitUnitary` for diagonal gates, that are e.g.,
  encountered in IQP circuits. These kinds of gates can be evaluated much faster on
  a simulator device.
  [(#567)](https://github.com/XanaduAI/pennylane/pull/567)

  The gate can be used, for example, to efficiently simulate oracles:

  ```python
  dev = qml.device('default.qubit', wires=3)

  # Function as a bitstring
  f = np.array([1, 0, 0, 1, 1, 0, 1, 0])

  @qml.qnode(dev)
  def circuit(weights1, weights2):
      qml.templates.StronglyEntanglingLayers(weights1, wires=[0, 1, 2])

      # Implements the function as a phase-kickback oracle
      qml.DiagonalQubitUnitary((-1)**f, wires=[0, 1, 2])

      qml.templates.StronglyEntanglingLayers(weights2, wires=[0, 1, 2])
      return [qml.expval(qml.PauliZ(w)) for w in range(3)]
  ```

* Added the `TensorN` CVObservable that can represent the tensor product of the
  `NumberOperator` on photonic backends.
  [(#608)](https://github.com/XanaduAI/pennylane/pull/608)

<h4>New templates</h4>

* Added the `ArbitraryUnitary` and `ArbitraryStatePreparation` templates, which use
  `PauliRot` gates to perform an arbitrary unitary and prepare an arbitrary basis
  state with the minimal number of parameters.
  [(#590)](https://github.com/XanaduAI/pennylane/pull/590)

  ```python
  dev = qml.device('default.qubit', wires=3)

  @qml.qnode(dev)
  def circuit(weights1, weights2):
        qml.templates.ArbitraryStatePreparation(weights1, wires=[0, 1, 2])
        qml.templates.ArbitraryUnitary(weights2, wires=[0, 1, 2])
        return qml.probs(wires=[0, 1, 2])
  ```

* Added the `IQPEmbedding` template, which encodes inputs into the diagonal gates of an
  IQP circuit.
  [(#605)](https://github.com/XanaduAI/pennylane/pull/605)

  <img src="https://pennylane.readthedocs.io/en/latest/_images/iqp.png"
  width=50%></img>

* Added the `SimplifiedTwoDesign` template, which implements the circuit
  design of [Cerezo et al. (2020)](<https://arxiv.org/abs/2001.00550>).
  [(#556)](https://github.com/XanaduAI/pennylane/pull/556)

  <img src="https://pennylane.readthedocs.io/en/latest/_images/simplified_two_design.png"
  width=50%></img>

* Added the `BasicEntanglerLayers` template, which is a simple layer architecture
  of rotations and CNOT nearest-neighbour entanglers.
  [(#555)](https://github.com/XanaduAI/pennylane/pull/555)

  <img src="https://pennylane.readthedocs.io/en/latest/_images/basic_entangler.png"
  width=50%></img>

* PennyLane now offers a broadcasting function to easily construct templates:
  `qml.broadcast()` takes single quantum operations or other templates and applies
  them to wires in a specific pattern.
  [(#515)](https://github.com/XanaduAI/pennylane/pull/515)
  [(#522)](https://github.com/XanaduAI/pennylane/pull/522)
  [(#526)](https://github.com/XanaduAI/pennylane/pull/526)
  [(#603)](https://github.com/XanaduAI/pennylane/pull/603)

  For example, we can use broadcast to repeat a custom template
  across multiple wires:

  ```python
  from pennylane.templates import template

  @template
  def mytemplate(pars, wires):
      qml.Hadamard(wires=wires)
      qml.RY(pars, wires=wires)

  dev = qml.device('default.qubit', wires=3)

  @qml.qnode(dev)
  def circuit(pars):
      qml.broadcast(mytemplate, pattern="single", wires=[0,1,2], parameters=pars)
      return qml.expval(qml.PauliZ(0))
  ```

  ```pycon
  >>> circuit([1, 1, 0.1])
  -0.841470984807896
  >>> print(circuit.draw())
   0: ──H──RY(1.0)──┤ ⟨Z⟩
   1: ──H──RY(1.0)──┤
   2: ──H──RY(0.1)──┤
  ```

  For other available patterns, see the
  [broadcast function documentation](https://pennylane.readthedocs.io/en/latest/code/api/pennylane.broadcast.html).

<h3>Breaking changes</h3>

* The `QAOAEmbedding` now uses the new `MultiRZ` gate as a `ZZ` entangler,
  which changes the convention. While
  previously, the `ZZ` gate in the embedding was implemented as

  ```python
  CNOT(wires=[wires[0], wires[1]])
  RZ(2 * parameter, wires=wires[0])
  CNOT(wires=[wires[0], wires[1]])
  ```

  the `MultiRZ` corresponds to

  ```python
  CNOT(wires=[wires[1], wires[0]])
  RZ(parameter, wires=wires[0])
  CNOT(wires=[wires[1], wires[0]])
  ```

  which differs in the factor of `2`, and fixes a bug in the
  wires that the `CNOT` was applied to.
  [(#609)](https://github.com/XanaduAI/pennylane/pull/609)

* Probability methods are handled by `QubitDevice` and device method
  requirements are modified to simplify plugin development.
  [(#573)](https://github.com/XanaduAI/pennylane/pull/573)

* The internal variables `All` and `Any` to mark an `Operation` as acting on all or any
  wires have been renamed to `AllWires` and `AnyWires`.
  [(#614)](https://github.com/XanaduAI/pennylane/pull/614)

<h3>Improvements</h3>

* A new `Wires` class was introduced for the internal
  bookkeeping of wire indices.
  [(#615)](https://github.com/XanaduAI/pennylane/pull/615)

* Improvements to the speed/performance of the `default.qubit` device.
  [(#567)](https://github.com/XanaduAI/pennylane/pull/567)
  [(#559)](https://github.com/XanaduAI/pennylane/pull/559)

* Added the `"backprop"` and `"device"` differentiation methods to the `qnode`
  decorator.
  [(#552)](https://github.com/XanaduAI/pennylane/pull/552)

  - `"backprop"`: Use classical backpropagation. Default on simulator
    devices that are classically end-to-end differentiable.
    The returned QNode can only be used with the same machine learning
    framework (e.g., `default.tensor.tf` simulator with the `tensorflow` interface).

  - `"device"`: Queries the device directly for the gradient.

  Using the `"backprop"` differentiation method with the `default.tensor.tf`
  device, the created QNode is a 'white-box', and is tightly integrated with
  the overall TensorFlow computation:

  ```python
  >>> dev = qml.device("default.tensor.tf", wires=1)
  >>> @qml.qnode(dev, interface="tf", diff_method="backprop")
  >>> def circuit(x):
  ...     qml.RX(x[1], wires=0)
  ...     qml.Rot(x[0], x[1], x[2], wires=0)
  ...     return qml.expval(qml.PauliZ(0))
  >>> vars = tf.Variable([0.2, 0.5, 0.1])
  >>> with tf.GradientTape() as tape:
  ...     res = circuit(vars)
  >>> tape.gradient(res, vars)
  <tf.Tensor: shape=(3,), dtype=float32, numpy=array([-2.2526717e-01, -1.0086454e+00,  1.3877788e-17], dtype=float32)>
  ```

* The circuit drawer now displays inverted operations, as well as wires
  where probabilities are returned from the device:
  [(#540)](https://github.com/XanaduAI/pennylane/pull/540)

  ```python
  >>> @qml.qnode(dev)
  ... def circuit(theta):
  ...     qml.RX(theta, wires=0)
  ...     qml.CNOT(wires=[0, 1])
  ...     qml.S(wires=1).inv()
  ...     return qml.probs(wires=[0, 1])
  >>> circuit(0.2)
  array([0.99003329, 0.        , 0.        , 0.00996671])
  >>> print(circuit.draw())
  0: ──RX(0.2)──╭C───────╭┤ Probs
  1: ───────────╰X──S⁻¹──╰┤ Probs
  ```

* You can now evaluate the metric tensor of a VQE Hamiltonian via the new
  `VQECost.metric_tensor` method. This allows `VQECost` objects to be directly
  optimized by the quantum natural gradient optimizer (`qml.QNGOptimizer`).
  [(#618)](https://github.com/XanaduAI/pennylane/pull/618)

* The input check functions in `pennylane.templates.utils` are now public
  and visible in the API documentation.
  [(#566)](https://github.com/XanaduAI/pennylane/pull/566)

* Added keyword arguments for step size and order to the `qnode` decorator, as well as
  the `QNode` and `JacobianQNode` classes. This enables the user to set the step size
  and order when using finite difference methods. These options are also exposed when
  creating QNode collections.
  [(#530)](https://github.com/XanaduAI/pennylane/pull/530)
  [(#585)](https://github.com/XanaduAI/pennylane/pull/585)
  [(#587)](https://github.com/XanaduAI/pennylane/pull/587)

* The decomposition for the `CRY` gate now uses the simpler form `RY @ CNOT @ RY @ CNOT`
  [(#547)](https://github.com/XanaduAI/pennylane/pull/547)

* The underlying queuing system was refactored, removing the `qml._current_context`
  property that held the currently active `QNode` or `OperationRecorder`. Now, all
  objects that expose a queue for operations inherit from `QueuingContext` and
  register their queue globally.
  [(#548)](https://github.com/XanaduAI/pennylane/pull/548)

* The PennyLane repository has a new benchmarking tool which supports the comparison of different git revisions.
  [(#568)](https://github.com/XanaduAI/pennylane/pull/568)
  [(#560)](https://github.com/XanaduAI/pennylane/pull/560)
  [(#516)](https://github.com/XanaduAI/pennylane/pull/516)

<h3>Documentation</h3>

* Updated the development section by creating a landing page with links to sub-pages
  containing specific guides.
  [(#596)](https://github.com/XanaduAI/pennylane/pull/596)

* Extended the developer's guide by a section explaining how to add new templates.
  [(#564)](https://github.com/XanaduAI/pennylane/pull/564)

<h3>Bug fixes</h3>

* `tf.GradientTape().jacobian()` can now be evaluated on QNodes using the TensorFlow interface.
  [(#626)](https://github.com/XanaduAI/pennylane/pull/626)

* `RandomLayers()` is now compatible with the qiskit devices.
  [(#597)](https://github.com/XanaduAI/pennylane/pull/597)

* `DefaultQubit.probability()` now returns the correct probability when called with
  `device.analytic=False`.
  [(#563)](https://github.com/XanaduAI/pennylane/pull/563)

* Fixed a bug in the `StronglyEntanglingLayers` template, allowing it to
  work correctly when applied to a single wire.
  [(544)](https://github.com/XanaduAI/pennylane/pull/544)

* Fixed a bug when inverting operations with decompositions; operations marked as inverted
  are now correctly inverted when the fallback decomposition is called.
  [(#543)](https://github.com/XanaduAI/pennylane/pull/543)

* The `QNode.print_applied()` method now correctly displays wires where
  `qml.prob()` is being returned.
  [#542](https://github.com/XanaduAI/pennylane/pull/542)

<h3>Contributors</h3>

This release contains contributions from (in alphabetical order):

Ville Bergholm, Lana Bozanic, Thomas Bromley, Theodor Isacsson, Josh Izaac, Nathan Killoran,
Maggie Li, Johannes Jakob Meyer, Maria Schuld, Sukin Sim, Antal Száva.

# Release 0.8.1

<h3>Improvements</h3>

* Beginning of support for Python 3.8, with the test suite
  now being run in a Python 3.8 environment.
  [(#501)](https://github.com/XanaduAI/pennylane/pull/501)

<h3>Documentation</h3>

* Present templates as a gallery of thumbnails showing the
  basic circuit architecture.
  [(#499)](https://github.com/XanaduAI/pennylane/pull/499)

<h3>Bug fixes</h3>

* Fixed a bug where multiplying a QNode parameter by 0 caused a divide
  by zero error when calculating the parameter shift formula.
  [(#512)](https://github.com/XanaduAI/pennylane/pull/512)

* Fixed a bug where the shape of differentiable QNode arguments
  was being cached on the first construction, leading to indexing
  errors if the QNode was re-evaluated if the argument changed shape.
  [(#505)](https://github.com/XanaduAI/pennylane/pull/505)

<h3>Contributors</h3>

This release contains contributions from (in alphabetical order):

Ville Bergholm, Josh Izaac, Johannes Jakob Meyer, Maria Schuld, Antal Száva.

# Release 0.8.0

<h3>New features since last release</h3>

* Added a quantum chemistry package, `pennylane.qchem`, which supports
  integration with OpenFermion, Psi4, PySCF, and OpenBabel.
  [(#453)](https://github.com/XanaduAI/pennylane/pull/453)

  Features include:

  - Generate the qubit Hamiltonians directly starting with the atomic structure of the molecule.
  - Calculate the mean-field (Hartree-Fock) electronic structure of molecules.
  - Allow to define an active space based on the number of active electrons and active orbitals.
  - Perform the fermionic-to-qubit transformation of the electronic Hamiltonian by
    using different functions implemented in OpenFermion.
  - Convert OpenFermion's QubitOperator to a Pennylane `Hamiltonian` class.
  - Perform a Variational Quantum Eigensolver (VQE) computation with this Hamiltonian in PennyLane.

  Check out the [quantum chemistry quickstart](https://pennylane.readthedocs.io/en/latest/introduction/chemistry.html), as well the quantum chemistry and VQE tutorials.

* PennyLane now has some functions and classes for creating and solving VQE
  problems. [(#467)](https://github.com/XanaduAI/pennylane/pull/467)

  - `qml.Hamiltonian`: a lightweight class for representing qubit Hamiltonians
  - `qml.VQECost`: a class for quickly constructing a differentiable cost function
    given a circuit ansatz, Hamiltonian, and one or more devices

    ```python
    >>> H = qml.vqe.Hamiltonian(coeffs, obs)
    >>> cost = qml.VQECost(ansatz, hamiltonian, dev, interface="torch")
    >>> params = torch.rand([4, 3])
    >>> cost(params)
    tensor(0.0245, dtype=torch.float64)
    ```

* Added a circuit drawing feature that provides a text-based representation
  of a QNode instance. It can be invoked via `qnode.draw()`. The user can specify
  to display variable names instead of variable values and choose either an ASCII
  or Unicode charset.
  [(#446)](https://github.com/XanaduAI/pennylane/pull/446)

  Consider the following circuit as an example:
  ```python3
  @qml.qnode(dev)
  def qfunc(a, w):
      qml.Hadamard(0)
      qml.CRX(a, wires=[0, 1])
      qml.Rot(w[0], w[1], w[2], wires=[1])
      qml.CRX(-a, wires=[0, 1])

      return qml.expval(qml.PauliZ(0) @ qml.PauliZ(1))
  ```

  We can draw the circuit after it has been executed:

  ```python
  >>> result = qfunc(2.3, [1.2, 3.2, 0.7])
  >>> print(qfunc.draw())
   0: ──H──╭C────────────────────────────╭C─────────╭┤ ⟨Z ⊗ Z⟩
   1: ─────╰RX(2.3)──Rot(1.2, 3.2, 0.7)──╰RX(-2.3)──╰┤ ⟨Z ⊗ Z⟩
  >>> print(qfunc.draw(charset="ascii"))
   0: --H--+C----------------------------+C---------+| <Z @ Z>
   1: -----+RX(2.3)--Rot(1.2, 3.2, 0.7)--+RX(-2.3)--+| <Z @ Z>
  >>> print(qfunc.draw(show_variable_names=True))
   0: ──H──╭C─────────────────────────────╭C─────────╭┤ ⟨Z ⊗ Z⟩
   1: ─────╰RX(a)──Rot(w[0], w[1], w[2])──╰RX(-1*a)──╰┤ ⟨Z ⊗ Z⟩
  ```

* Added `QAOAEmbedding` and its parameter initialization
  as a new trainable template.
  [(#442)](https://github.com/XanaduAI/pennylane/pull/442)

  <img src="https://pennylane.readthedocs.io/en/latest/_images/qaoa_layers.png"
  width=70%></img>

* Added the `qml.probs()` measurement function, allowing QNodes
  to differentiate variational circuit probabilities
  on simulators and hardware.
  [(#432)](https://github.com/XanaduAI/pennylane/pull/432)

  ```python
  @qml.qnode(dev)
  def circuit(x):
      qml.Hadamard(wires=0)
      qml.RY(x, wires=0)
      qml.RX(x, wires=1)
      qml.CNOT(wires=[0, 1])
      return qml.probs(wires=[0])
  ```
  Executing this circuit gives the marginal probability of wire 1:
  ```python
  >>> circuit(0.2)
  [0.40066533 0.59933467]
  ```
  QNodes that return probabilities fully support autodifferentiation.

* Added the convenience load functions `qml.from_pyquil`, `qml.from_quil` and
  `qml.from_quil_file` that convert pyQuil objects and Quil code to PennyLane
  templates. This feature requires version 0.8 or above of the PennyLane-Forest
  plugin.
  [(#459)](https://github.com/XanaduAI/pennylane/pull/459)

* Added a `qml.inv` method that inverts templates and sequences of Operations.
  Added a `@qml.template` decorator that makes templates return the queued Operations.
  [(#462)](https://github.com/XanaduAI/pennylane/pull/462)

  For example, using this function to invert a template inside a QNode:

  ```python3
      @qml.template
      def ansatz(weights, wires):
          for idx, wire in enumerate(wires):
              qml.RX(weights[idx], wires=[wire])

          for idx in range(len(wires) - 1):
              qml.CNOT(wires=[wires[idx], wires[idx + 1]])

      dev = qml.device('default.qubit', wires=2)

      @qml.qnode(dev)
      def circuit(weights):
          qml.inv(ansatz(weights, wires=[0, 1]))
          return qml.expval(qml.PauliZ(0) @ qml.PauliZ(1))
    ```

* Added the `QNodeCollection` container class, that allows independent
  QNodes to be stored and evaluated simultaneously. Experimental support
  for asynchronous evaluation of contained QNodes is provided with the
  `parallel=True` keyword argument.
  [(#466)](https://github.com/XanaduAI/pennylane/pull/466)

* Added a high level `qml.map` function, that maps a quantum
  circuit template over a list of observables or devices, returning
  a `QNodeCollection`.
  [(#466)](https://github.com/XanaduAI/pennylane/pull/466)

  For example:

  ```python3
  >>> def my_template(params, wires, **kwargs):
  >>>    qml.RX(params[0], wires=wires[0])
  >>>    qml.RX(params[1], wires=wires[1])
  >>>    qml.CNOT(wires=wires)

  >>> obs_list = [qml.PauliX(0) @ qml.PauliZ(1), qml.PauliZ(0) @ qml.PauliX(1)]
  >>> dev = qml.device("default.qubit", wires=2)
  >>> qnodes = qml.map(my_template, obs_list, dev, measure="expval")
  >>> qnodes([0.54, 0.12])
  array([-0.06154835  0.99280864])
  ```

* Added high level `qml.sum`, `qml.dot`, `qml.apply` functions
  that act on QNode collections.
  [(#466)](https://github.com/XanaduAI/pennylane/pull/466)

  `qml.apply` allows vectorized functions to act over the entire QNode
  collection:
  ```python
  >>> qnodes = qml.map(my_template, obs_list, dev, measure="expval")
  >>> cost = qml.apply(np.sin, qnodes)
  >>> cost([0.54, 0.12])
  array([-0.0615095  0.83756375])
  ```

  `qml.sum` and `qml.dot` take the sum of a QNode collection, and a
  dot product of tensors/arrays/QNode collections, respectively.

<h3>Breaking changes</h3>

* Deprecated the old-style `QNode` such that only the new-style `QNode` and its syntax can be used,
  moved all related files from the `pennylane/beta` folder to `pennylane`.
  [(#440)](https://github.com/XanaduAI/pennylane/pull/440)

<h3>Improvements</h3>

* Added the `Tensor.prune()` method and the `Tensor.non_identity_obs` property for extracting
  non-identity instances from the observables making up a `Tensor` instance.
  [(#498)](https://github.com/XanaduAI/pennylane/pull/498)

* Renamed the `expt.tensornet` and `expt.tensornet.tf` devices to `default.tensor` and
  `default.tensor.tf`.
  [(#495)](https://github.com/XanaduAI/pennylane/pull/495)

* Added a serialization method to the `CircuitGraph` class that is used to create a unique
  hash for each quantum circuit graph.
  [(#470)](https://github.com/XanaduAI/pennylane/pull/470)

* Added the `Observable.eigvals` method to return the eigenvalues of observables.
  [(#449)](https://github.com/XanaduAI/pennylane/pull/449)

* Added the `Observable.diagonalizing_gates` method to return the gates
  that diagonalize an observable in the computational basis.
  [(#454)](https://github.com/XanaduAI/pennylane/pull/454)

* Added the `Operator.matrix` method to return the matrix representation
  of an operator in the computational basis.
  [(#454)](https://github.com/XanaduAI/pennylane/pull/454)

* Added a `QubitDevice` class which implements common functionalities of plugin devices such that
  plugin devices can rely on these implementations. The new `QubitDevice` also includes
  a new `execute` method, which allows for more convenient plugin design. In addition, `QubitDevice`
  also unifies the way samples are generated on qubit-based devices.
  [(#452)](https://github.com/XanaduAI/pennylane/pull/452)
  [(#473)](https://github.com/XanaduAI/pennylane/pull/473)

* Improved documentation of `AmplitudeEmbedding` and `BasisEmbedding` templates.
  [(#441)](https://github.com/XanaduAI/pennylane/pull/441)
  [(#439)](https://github.com/XanaduAI/pennylane/pull/439)

* Codeblocks in the documentation now have a 'copy' button for easily
  copying examples.
  [(#437)](https://github.com/XanaduAI/pennylane/pull/437)

<h3>Documentation</h3>

* Update the developers plugin guide to use QubitDevice.
  [(#483)](https://github.com/XanaduAI/pennylane/pull/483)

<h3>Bug fixes</h3>

* Fixed a bug in `CVQNode._pd_analytic`, where non-descendant observables were not
  Heisenberg-transformed before evaluating the partial derivatives when using the
  order-2 parameter-shift method, resulting in an erroneous Jacobian for some circuits.
  [(#433)](https://github.com/XanaduAI/pennylane/pull/433)

<h3>Contributors</h3>

This release contains contributions from (in alphabetical order):

Juan Miguel Arrazola, Ville Bergholm, Alain Delgado Gran, Olivia Di Matteo,
Theodor Isacsson, Josh Izaac, Soran Jahangiri, Nathan Killoran, Johannes Jakob Meyer,
Zeyue Niu, Maria Schuld, Antal Száva.

# Release 0.7.0

<h3>New features since last release</h3>

* Custom padding constant in `AmplitudeEmbedding` is supported (see 'Breaking changes'.)
  [(#419)](https://github.com/XanaduAI/pennylane/pull/419)

* `StronglyEntanglingLayer` and `RandomLayer` now work with a single wire.
  [(#409)](https://github.com/XanaduAI/pennylane/pull/409)
  [(#413)](https://github.com/XanaduAI/pennylane/pull/413)

* Added support for applying the inverse of an `Operation` within a circuit.
  [(#377)](https://github.com/XanaduAI/pennylane/pull/377)

* Added an `OperationRecorder()` context manager, that allows templates
  and quantum functions to be executed while recording events. The
  recorder can be used with and without QNodes as a debugging utility.
  [(#388)](https://github.com/XanaduAI/pennylane/pull/388)

* Operations can now specify a decomposition that is used when the desired operation
  is not supported on the target device.
  [(#396)](https://github.com/XanaduAI/pennylane/pull/396)

* The ability to load circuits from external frameworks as templates
  has been added via the new `qml.load()` function. This feature
  requires plugin support --- this initial release provides support
  for Qiskit circuits and QASM files when `pennylane-qiskit` is installed,
  via the functions `qml.from_qiskit` and `qml.from_qasm`.
  [(#418)](https://github.com/XanaduAI/pennylane/pull/418)

* An experimental tensor network device has been added
  [(#416)](https://github.com/XanaduAI/pennylane/pull/416)
  [(#395)](https://github.com/XanaduAI/pennylane/pull/395)
  [(#394)](https://github.com/XanaduAI/pennylane/pull/394)
  [(#380)](https://github.com/XanaduAI/pennylane/pull/380)

* An experimental tensor network device which uses TensorFlow for
  backpropagation has been added
  [(#427)](https://github.com/XanaduAI/pennylane/pull/427)

* Custom padding constant in `AmplitudeEmbedding` is supported (see 'Breaking changes'.)
  [(#419)](https://github.com/XanaduAI/pennylane/pull/419)

<h3>Breaking changes</h3>

* The `pad` parameter in `AmplitudeEmbedding()` is now either `None` (no automatic padding), or a
  number that is used as the padding constant.
  [(#419)](https://github.com/XanaduAI/pennylane/pull/419)

* Initialization functions now return a single array of weights per function. Utilities for multi-weight templates
  `Interferometer()` and `CVNeuralNetLayers()` are provided.
  [(#412)](https://github.com/XanaduAI/pennylane/pull/412)

* The single layer templates `RandomLayer()`, `CVNeuralNetLayer()` and `StronglyEntanglingLayer()`
  have been turned into private functions `_random_layer()`, `_cv_neural_net_layer()` and
  `_strongly_entangling_layer()`. Recommended use is now via the corresponding `Layers()` templates.
  [(#413)](https://github.com/XanaduAI/pennylane/pull/413)

<h3>Improvements</h3>

* Added extensive input checks in templates.
  [(#419)](https://github.com/XanaduAI/pennylane/pull/419)

* Templates integration tests are rewritten - now cover keyword/positional argument passing,
  interfaces and combinations of templates.
  [(#409)](https://github.com/XanaduAI/pennylane/pull/409)
  [(#419)](https://github.com/XanaduAI/pennylane/pull/419)

* State vector preparation operations in the `default.qubit` plugin can now be
  applied to subsets of wires, and are restricted to being the first operation
  in a circuit.
  [(#346)](https://github.com/XanaduAI/pennylane/pull/346)

* The `QNode` class is split into a hierarchy of simpler classes.
  [(#354)](https://github.com/XanaduAI/pennylane/pull/354)
  [(#398)](https://github.com/XanaduAI/pennylane/pull/398)
  [(#415)](https://github.com/XanaduAI/pennylane/pull/415)
  [(#417)](https://github.com/XanaduAI/pennylane/pull/417)
  [(#425)](https://github.com/XanaduAI/pennylane/pull/425)

* Added the gates U1, U2 and U3 parametrizing arbitrary unitaries on 1, 2 and 3
  qubits and the Toffoli gate to the set of qubit operations.
  [(#396)](https://github.com/XanaduAI/pennylane/pull/396)

* Changes have been made to accomodate the movement of the main function
  in `pytest._internal` to `pytest._internal.main` in pip 19.3.
  [(#404)](https://github.com/XanaduAI/pennylane/pull/404)

* Added the templates `BasisStatePreparation` and `MottonenStatePreparation` that use
  gates to prepare a basis state and an arbitrary state respectively.
  [(#336)](https://github.com/XanaduAI/pennylane/pull/336)

* Added decompositions for `BasisState` and `QubitStateVector` based on state
  preparation templates.
  [(#414)](https://github.com/XanaduAI/pennylane/pull/414)

* Replaces the pseudo-inverse in the quantum natural gradient optimizer
  (which can be numerically unstable) with `np.linalg.solve`.
  [(#428)](https://github.com/XanaduAI/pennylane/pull/428)

<h3>Contributors</h3>

This release contains contributions from (in alphabetical order):

Ville Bergholm, Josh Izaac, Nathan Killoran, Angus Lowe, Johannes Jakob Meyer,
Oluwatobi Ogunbayo, Maria Schuld, Antal Száva.

# Release 0.6.1

<h3>New features since last release</h3>

* Added a `print_applied` method to QNodes, allowing the operation
  and observable queue to be printed as last constructed.
  [(#378)](https://github.com/XanaduAI/pennylane/pull/378)

<h3>Improvements</h3>

* A new `Operator` base class is introduced, which is inherited by both the
  `Observable` class and the `Operation` class.
  [(#355)](https://github.com/XanaduAI/pennylane/pull/355)

* Removed deprecated `@abstractproperty` decorators
  in `_device.py`.
  [(#374)](https://github.com/XanaduAI/pennylane/pull/374)

* The `CircuitGraph` class is updated to deal with `Operation` instances directly.
  [(#344)](https://github.com/XanaduAI/pennylane/pull/344)

* Comprehensive gradient tests have been added for the interfaces.
  [(#381)](https://github.com/XanaduAI/pennylane/pull/381)

<h3>Documentation</h3>

* The new restructured documentation has been polished and updated.
  [(#387)](https://github.com/XanaduAI/pennylane/pull/387)
  [(#375)](https://github.com/XanaduAI/pennylane/pull/375)
  [(#372)](https://github.com/XanaduAI/pennylane/pull/372)
  [(#370)](https://github.com/XanaduAI/pennylane/pull/370)
  [(#369)](https://github.com/XanaduAI/pennylane/pull/369)
  [(#367)](https://github.com/XanaduAI/pennylane/pull/367)
  [(#364)](https://github.com/XanaduAI/pennylane/pull/364)

* Updated the development guides.
  [(#382)](https://github.com/XanaduAI/pennylane/pull/382)
  [(#379)](https://github.com/XanaduAI/pennylane/pull/379)

* Added all modules, classes, and functions to the API section
  in the documentation.
  [(#373)](https://github.com/XanaduAI/pennylane/pull/373)

<h3>Bug fixes</h3>

* Replaces the existing `np.linalg.norm` normalization with hand-coded
  normalization, allowing `AmplitudeEmbedding` to be used with differentiable
  parameters. AmplitudeEmbedding tests have been added and improved.
  [(#376)](https://github.com/XanaduAI/pennylane/pull/376)

<h3>Contributors</h3>

This release contains contributions from (in alphabetical order):

Ville Bergholm, Josh Izaac, Nathan Killoran, Maria Schuld, Antal Száva

# Release 0.6.0

<h3>New features since last release</h3>

* The devices `default.qubit` and `default.gaussian` have a new initialization parameter
  `analytic` that indicates if expectation values and variances should be calculated
  analytically and not be estimated from data.
  [(#317)](https://github.com/XanaduAI/pennylane/pull/317)

* Added C-SWAP gate to the set of qubit operations
  [(#330)](https://github.com/XanaduAI/pennylane/pull/330)

* The TensorFlow interface has been renamed from `"tfe"` to `"tf"`, and
  now supports TensorFlow 2.0.
  [(#337)](https://github.com/XanaduAI/pennylane/pull/337)

* Added the S and T gates to the set of qubit operations.
  [(#343)](https://github.com/XanaduAI/pennylane/pull/343)

* Tensor observables are now supported within the `expval`,
  `var`, and `sample` functions, by using the `@` operator.
  [(#267)](https://github.com/XanaduAI/pennylane/pull/267)


<h3>Breaking changes</h3>

* The argument `n` specifying the number of samples in the method `Device.sample` was removed.
  Instead, the method will always return `Device.shots` many samples.
  [(#317)](https://github.com/XanaduAI/pennylane/pull/317)

<h3>Improvements</h3>

* The number of shots / random samples used to estimate expectation values and variances, `Device.shots`,
  can now be changed after device creation.
  [(#317)](https://github.com/XanaduAI/pennylane/pull/317)

* Unified import shortcuts to be under qml in qnode.py
  and test_operation.py
  [(#329)](https://github.com/XanaduAI/pennylane/pull/329)

* The quantum natural gradient now uses `scipy.linalg.pinvh` which is more efficient for symmetric matrices
  than the previously used `scipy.linalg.pinv`.
  [(#331)](https://github.com/XanaduAI/pennylane/pull/331)

* The deprecated `qml.expval.Observable` syntax has been removed.
  [(#267)](https://github.com/XanaduAI/pennylane/pull/267)

* Remainder of the unittest-style tests were ported to pytest.
  [(#310)](https://github.com/XanaduAI/pennylane/pull/310)

* The `do_queue` argument for operations now only takes effect
  within QNodes. Outside of QNodes, operations can now be instantiated
  without needing to specify `do_queue`.
  [(#359)](https://github.com/XanaduAI/pennylane/pull/359)

<h3>Documentation</h3>

* The docs are rewritten and restructured to contain a code introduction section as well as an API section.
  [(#314)](https://github.com/XanaduAI/pennylane/pull/275)

* Added Ising model example to the tutorials
  [(#319)](https://github.com/XanaduAI/pennylane/pull/319)

* Added tutorial for QAOA on MaxCut problem
  [(#328)](https://github.com/XanaduAI/pennylane/pull/328)

* Added QGAN flow chart figure to its tutorial
  [(#333)](https://github.com/XanaduAI/pennylane/pull/333)

* Added missing figures for gallery thumbnails of state-preparation
  and QGAN tutorials
  [(#326)](https://github.com/XanaduAI/pennylane/pull/326)

* Fixed typos in the state preparation tutorial
  [(#321)](https://github.com/XanaduAI/pennylane/pull/321)

* Fixed bug in VQE tutorial 3D plots
  [(#327)](https://github.com/XanaduAI/pennylane/pull/327)

<h3>Bug fixes</h3>

* Fixed typo in measurement type error message in qnode.py
  [(#341)](https://github.com/XanaduAI/pennylane/pull/341)

<h3>Contributors</h3>

This release contains contributions from (in alphabetical order):

Shahnawaz Ahmed, Ville Bergholm, Aroosa Ijaz, Josh Izaac, Nathan Killoran, Angus Lowe,
Johannes Jakob Meyer, Maria Schuld, Antal Száva, Roeland Wiersema.

# Release 0.5.0

<h3>New features since last release</h3>

* Adds a new optimizer, `qml.QNGOptimizer`, which optimizes QNodes using
  quantum natural gradient descent. See https://arxiv.org/abs/1909.02108
  for more details.
  [(#295)](https://github.com/XanaduAI/pennylane/pull/295)
  [(#311)](https://github.com/XanaduAI/pennylane/pull/311)

* Adds a new QNode method, `QNode.metric_tensor()`,
  which returns the block-diagonal approximation to the Fubini-Study
  metric tensor evaluated on the attached device.
  [(#295)](https://github.com/XanaduAI/pennylane/pull/295)

* Sampling support: QNodes can now return a specified number of samples
  from a given observable via the top-level `pennylane.sample()` function.
  To support this on plugin devices, there is a new `Device.sample` method.

  Calculating gradients of QNodes that involve sampling is not possible.
  [(#256)](https://github.com/XanaduAI/pennylane/pull/256)

* `default.qubit` has been updated to provide support for sampling.
  [(#256)](https://github.com/XanaduAI/pennylane/pull/256)

* Added controlled rotation gates to PennyLane operations and `default.qubit` plugin.
  [(#251)](https://github.com/XanaduAI/pennylane/pull/251)

<h3>Breaking changes</h3>

* The method `Device.supported` was removed, and replaced with the methods
  `Device.supports_observable` and `Device.supports_operation`.
  Both methods can be called with string arguments (`dev.supports_observable('PauliX')`) and
  class arguments (`dev.supports_observable(qml.PauliX)`).
  [(#276)](https://github.com/XanaduAI/pennylane/pull/276)

* The following CV observables were renamed to comply with the new Operation/Observable
  scheme: `MeanPhoton` to `NumberOperator`, `Homodyne` to `QuadOperator` and `NumberState` to `FockStateProjector`.
  [(#254)](https://github.com/XanaduAI/pennylane/pull/254)

<h3>Improvements</h3>

* The `AmplitudeEmbedding` function now provides options to normalize and
  pad features to ensure a valid state vector is prepared.
  [(#275)](https://github.com/XanaduAI/pennylane/pull/275)

* Operations can now optionally specify generators, either as existing PennyLane
  operations, or by providing a NumPy array.
  [(#295)](https://github.com/XanaduAI/pennylane/pull/295)
  [(#313)](https://github.com/XanaduAI/pennylane/pull/313)

* Adds a `Device.parameters` property, so that devices can view a dictionary mapping free
  parameters to operation parameters. This will allow plugin devices to take advantage
  of parametric compilation.
  [(#283)](https://github.com/XanaduAI/pennylane/pull/283)

* Introduces two enumerations: `Any` and `All`, representing any number of wires
  and all wires in the system respectively. They can be imported from
  `pennylane.operation`, and can be used when defining the `Operation.num_wires`
  class attribute of operations.
  [(#277)](https://github.com/XanaduAI/pennylane/pull/277)

  As part of this change:

  - `All` is equivalent to the integer 0, for backwards compatibility with the
    existing test suite

  - `Any` is equivalent to the integer -1 to allow numeric comparison
    operators to continue working

  - An additional validation is now added to the `Operation` class,
    which will alert the user that an operation with `num_wires = All`
    is being incorrectly.

* The one-qubit rotations in `pennylane.plugins.default_qubit` no longer depend on Scipy's `expm`. Instead
  they are calculated with Euler's formula.
  [(#292)](https://github.com/XanaduAI/pennylane/pull/292)

* Creates an `ObservableReturnTypes` enumeration class containing `Sample`,
  `Variance` and `Expectation`. These new values can be assigned to the `return_type`
  attribute of an `Observable`.
  [(#290)](https://github.com/XanaduAI/pennylane/pull/290)

* Changed the signature of the `RandomLayer` and `RandomLayers` templates to have a fixed seed by default.
  [(#258)](https://github.com/XanaduAI/pennylane/pull/258)

* `setup.py` has been cleaned up, removing the non-working shebang,
  and removing unused imports.
  [(#262)](https://github.com/XanaduAI/pennylane/pull/262)

<h3>Documentation</h3>

* A documentation refactor to simplify the tutorials and
  include Sphinx-Gallery.
  [(#291)](https://github.com/XanaduAI/pennylane/pull/291)

  - Examples and tutorials previously split across the `examples/`
    and `doc/tutorials/` directories, in a mixture of ReST and Jupyter notebooks,
    have been rewritten as Python scripts with ReST comments in a single location,
    the `examples/` folder.

  - Sphinx-Gallery is used to automatically build and run the tutorials.
    Rendered output is displayed in the Sphinx documentation.

  - Links are provided at the top of every tutorial page for downloading the
    tutorial as an executable python script, downloading the tutorial
    as a Jupyter notebook, or viewing the notebook on GitHub.

  - The tutorials table of contents have been moved to a single quick start page.

* Fixed a typo in `QubitStateVector`.
  [(#296)](https://github.com/XanaduAI/pennylane/pull/296)

* Fixed a typo in the `default_gaussian.gaussian_state` function.
  [(#293)](https://github.com/XanaduAI/pennylane/pull/293)

* Fixed a typo in the gradient recipe within the `RX`, `RY`, `RZ`
  operation docstrings.
  [(#248)](https://github.com/XanaduAI/pennylane/pull/248)

* Fixed a broken link in the tutorial documentation, as a
  result of the `qml.expval.Observable` deprecation.
  [(#246)](https://github.com/XanaduAI/pennylane/pull/246)

<h3>Bug fixes</h3>

* Fixed a bug where a `PolyXP` observable would fail if applied to subsets
  of wires on `default.gaussian`.
  [(#277)](https://github.com/XanaduAI/pennylane/pull/277)

<h3>Contributors</h3>

This release contains contributions from (in alphabetical order):

Simon Cross, Aroosa Ijaz, Josh Izaac, Nathan Killoran, Johannes Jakob Meyer,
Rohit Midha, Nicolás Quesada, Maria Schuld, Antal Száva, Roeland Wiersema.

# Release 0.4.0

<h3>New features since last release</h3>

* `pennylane.expval()` is now a top-level *function*, and is no longer
  a package of classes. For now, the existing `pennylane.expval.Observable`
  interface continues to work, but will raise a deprecation warning.
  [(#232)](https://github.com/XanaduAI/pennylane/pull/232)

* Variance support: QNodes can now return the variance of observables,
  via the top-level `pennylane.var()` function. To support this on
  plugin devices, there is a new `Device.var` method.

  The following observables support analytic gradients of variances:

  - All qubit observables (requiring 3 circuit evaluations for involutory
    observables such as `Identity`, `X`, `Y`, `Z`; and 5 circuit evals for
    non-involutary observables, currently only `qml.Hermitian`)

  - First-order CV observables (requiring 5 circuit evaluations)

  Second-order CV observables support numerical variance gradients.

* `pennylane.about()` function added, providing details
  on current PennyLane version, installed plugins, Python,
  platform, and NumPy versions [(#186)](https://github.com/XanaduAI/pennylane/pull/186)

* Removed the logic that allowed `wires` to be passed as a positional
  argument in quantum operations. This allows us to raise more useful
  error messages for the user if incorrect syntax is used.
  [(#188)](https://github.com/XanaduAI/pennylane/pull/188)

* Adds support for multi-qubit expectation values of the `pennylane.Hermitian()`
  observable [(#192)](https://github.com/XanaduAI/pennylane/pull/192)

* Adds support for multi-qubit expectation values in `default.qubit`.
  [(#202)](https://github.com/XanaduAI/pennylane/pull/202)

* Organize templates into submodules [(#195)](https://github.com/XanaduAI/pennylane/pull/195).
  This included the following improvements:

  - Distinguish embedding templates from layer templates.

  - New random initialization functions supporting the templates available
    in the new submodule `pennylane.init`.

  - Added a random circuit template (`RandomLayers()`), in which rotations and 2-qubit gates are randomly
    distributed over the wires

  - Add various embedding strategies

<h3>Breaking changes</h3>

* The `Device` methods `expectations`, `pre_expval`, and `post_expval` have been
  renamed to `observables`, `pre_measure`, and `post_measure` respectively.
  [(#232)](https://github.com/XanaduAI/pennylane/pull/232)

<h3>Improvements</h3>

* `default.qubit` plugin now uses `np.tensordot` when applying quantum operations
  and evaluating expectations, resulting in significant speedup
  [(#239)](https://github.com/XanaduAI/pennylane/pull/239),
  [(#241)](https://github.com/XanaduAI/pennylane/pull/241)

* PennyLane now allows division of quantum operation parameters by a constant
  [(#179)](https://github.com/XanaduAI/pennylane/pull/179)

* Portions of the test suite are in the process of being ported to pytest.
  Note: this is still a work in progress.

  Ported tests include:

  - `test_ops.py`
  - `test_about.py`
  - `test_classical_gradients.py`
  - `test_observables.py`
  - `test_measure.py`
  - `test_init.py`
  - `test_templates*.py`
  - `test_ops.py`
  - `test_variable.py`
  - `test_qnode.py` (partial)

<h3>Bug fixes</h3>

* Fixed a bug in `Device.supported`, which would incorrectly
  mark an operation as supported if it shared a name with an
  observable [(#203)](https://github.com/XanaduAI/pennylane/pull/203)

* Fixed a bug in `Operation.wires`, by explicitly casting the
  type of each wire to an integer [(#206)](https://github.com/XanaduAI/pennylane/pull/206)

* Removed code in PennyLane which configured the logger,
  as this would clash with users' configurations
  [(#208)](https://github.com/XanaduAI/pennylane/pull/208)

* Fixed a bug in `default.qubit`, in which `QubitStateVector` operations
  were accidentally being cast to `np.float` instead of `np.complex`.
  [(#211)](https://github.com/XanaduAI/pennylane/pull/211)


<h3>Contributors</h3>

This release contains contributions from:

Shahnawaz Ahmed, riveSunder, Aroosa Ijaz, Josh Izaac, Nathan Killoran, Maria Schuld.

# Release 0.3.1

<h3>Bug fixes</h3>

* Fixed a bug where the interfaces submodule was not correctly being packaged via setup.py

# Release 0.3.0

<h3>New features since last release</h3>

* PennyLane now includes a new `interfaces` submodule, which enables QNode integration with additional machine learning libraries.
* Adds support for an experimental PyTorch interface for QNodes
* Adds support for an experimental TensorFlow eager execution interface for QNodes
* Adds a PyTorch+GPU+QPU tutorial to the documentation
* Documentation now includes links and tutorials including the new [PennyLane-Forest](https://github.com/rigetti/pennylane-forest) plugin.

<h3>Improvements</h3>

* Printing a QNode object, via `print(qnode)` or in an interactive terminal, now displays more useful information regarding the QNode,
  including the device it runs on, the number of wires, it's interface, and the quantum function it uses:

  ```python
  >>> print(qnode)
  <QNode: device='default.qubit', func=circuit, wires=2, interface=PyTorch>
  ```

<h3>Contributors</h3>

This release contains contributions from:

Josh Izaac and Nathan Killoran.


# Release 0.2.0

<h3>New features since last release</h3>

* Added the `Identity` expectation value for both CV and qubit models [(#135)](https://github.com/XanaduAI/pennylane/pull/135)
* Added the `templates.py` submodule, containing some commonly used QML models to be used as ansatz in QNodes [(#133)](https://github.com/XanaduAI/pennylane/pull/133)
* Added the `qml.Interferometer` CV operation [(#152)](https://github.com/XanaduAI/pennylane/pull/152)
* Wires are now supported as free QNode parameters [(#151)](https://github.com/XanaduAI/pennylane/pull/151)
* Added ability to update stepsizes of the optimizers [(#159)](https://github.com/XanaduAI/pennylane/pull/159)

<h3>Improvements</h3>

* Removed use of hardcoded values in the optimizers, made them parameters (see [#131](https://github.com/XanaduAI/pennylane/pull/131) and [#132](https://github.com/XanaduAI/pennylane/pull/132))
* Created the new `PlaceholderExpectation`, to be used when both CV and qubit expval modules contain expectations with the same name
* Provide a way for plugins to view the operation queue _before_ applying operations. This allows for on-the-fly modifications of
  the queue, allowing hardware-based plugins to support the full range of qubit expectation values. [(#143)](https://github.com/XanaduAI/pennylane/pull/143)
* QNode return values now support _any_ form of sequence, such as lists, sets, etc. [(#144)](https://github.com/XanaduAI/pennylane/pull/144)
* CV analytic gradient calculation is now more robust, allowing for operations which may not themselves be differentiated, but have a
  well defined `_heisenberg_rep` method, and so may succeed operations that are analytically differentiable [(#152)](https://github.com/XanaduAI/pennylane/pull/152)

<h3>Bug fixes</h3>

* Fixed a bug where the variational classifier example was not batching when learning parity (see [#128](https://github.com/XanaduAI/pennylane/pull/128) and [#129](https://github.com/XanaduAI/pennylane/pull/129))
* Fixed an inconsistency where some initial state operations were documented as accepting complex parameters - all operations
  now accept real values [(#146)](https://github.com/XanaduAI/pennylane/pull/146)

<h3>Contributors</h3>

This release contains contributions from:

Christian Gogolin, Josh Izaac, Nathan Killoran, and Maria Schuld.


# Release 0.1.0

Initial public release.

<h3>Contributors</h3>
This release contains contributions from:

Ville Bergholm, Josh Izaac, Maria Schuld, Christian Gogolin, and Nathan Killoran.<|MERGE_RESOLUTION|>--- conflicted
+++ resolved
@@ -658,15 +658,13 @@
 
 <h3>Breaking changes</h3>
 
-<<<<<<< HEAD
 * Adds an informative error message for removal of the `analytic` keyword in devices. Users are directed to use `shots=None` instead.
   [(#1196)](https://github.com/PennyLaneAI/pennylane/pull/1196)
-=======
+
 * A deprecation warning is now raised when loading content from the `qnn` module. In release 
   `0.16.0`, the `qnn` module will no-longer be automatically loaded due to its dependency on
   TensorFlow and Torch. Instead, users will need to do `from pennylane import qnn`.
   [(#1170)](https://github.com/PennyLaneAI/pennylane/pull/1170)
->>>>>>> 816885aa
 
 * Devices do not have an `analytic` argument or attribute anymore. 
   Instead, `shots` is the source of truth for whether a simulator 
