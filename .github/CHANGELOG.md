# Release 0.18.0-dev (development release)

<h3>New features since last release</h3>

<<<<<<< HEAD
=======
* Vector-Jacobian product transforms have been added to the `qml.gradients` package.
  [(#1494)](https://github.com/PennyLaneAI/pennylane/pull/1494)

  The new transforms include:

  - `qml.gradients.vjp`
  - `qml.gradients.batch_vjp`
  
<h3>Improvements</h3>

* The tape does not verify any more that all Observables have owners in the annotated queue.
  [(#1505)](https://github.com/PennyLaneAI/pennylane/pull/1505)

  This allows manipulation of Observables inside a tape context. An example is
  `expval(Tensor(qml.PauliX(0), qml.Identity(1)).prune())` which makes the expval
  an owner of the pruned tensor and its constituent observables, but leaves the
  original tensor in the queue without an owner.

<h3>Breaking changes</h3>

<h3>Bug fixes</h3>

<h3>Documentation</h3>

<h3>Contributors</h3>

This release contains contributions from (in alphabetical order):

Josh Izaac, Maria Schuld.

# Release 0.17.0 (current release)

<h3>New features since last release</h3>

>>>>>>> 378bcd41
* Docker support for building PennyLane with support for all interfaces (TensorFlow, 
  Torch, and Jax), as well as device plugins and QChem, for GPUs and CPUs, has been added. 
  [(#1372)](https://github.com/PennyLaneAI/pennylane/issues/1372)

  The build process using Docker and Makefile works as follows:

  Building a core PennyLane image:
  ```
  make -f docker/Makefile build-base
  ```

  Building a PennyLane image with the TensorFlow interface (change `interface-name` for other interfaces):
  ```
  make -f docker/Makefile build-interface interface-name=tensorflow
  ```

  Building a PennyLane image with the Qiskit plugin (change `plugin-name` for other plugins):
  ```
  make -f docker/Makefile build-plugin plugin-name=qiskit
  ```

  Building the PennyLane-QChem image:
  ```
  make -f docker/Makefile build-qchem
  ```

* PennyLane can now perform quantum circuit optimization using the
  top-level transform `qml.compile`. The `compile` transform allows you
  to chain together sequences of tape and quantum function transforms
  into custom circuit optimization pipelines.
  [(#1475)](https://github.com/PennyLaneAI/pennylane/pull/1475)

  For example, take the following quantum function:

  ```python
  def qfunc(x, y, z):
      qml.Hadamard(wires=0)
      qml.Hadamard(wires=1)
      qml.Hadamard(wires=2)
      qml.RZ(z, wires=2)
      qml.CNOT(wires=[2, 1])
      qml.RX(z, wires=0)
      qml.CNOT(wires=[1, 0])
      qml.RX(x, wires=0)
      qml.CNOT(wires=[1, 0])
      qml.RZ(-z, wires=2)
      qml.RX(y, wires=2)
      qml.PauliY(wires=2)
      qml.CY(wires=[1, 2])
      return qml.expval(qml.PauliZ(wires=0))
  ```

  The default behaviour of `qml.compile` is to apply a sequence of three
  transforms: `commute_controlled`, `cancel_inverses`, and then `merge_rotations`.

  ```pycon
  >>> dev = qml.device('default.qubit', wires=[0, 1, 2])
  >>> compiled_qfunc = qml.compile()(qfunc)
  >>> compiled_qnode = qml.QNode(compiled_qfunc, dev)
  >>> print(qml.draw(compiled_qnode)(0.2, 0.3, 0.4))
   0: ──H───RX(0.6)───────────────────┤ ⟨Z⟩
   1: ──H──╭X─────────────────╭CY─────┤
   2: ──H──╰C────────RX(0.3)──╰CY──Y──┤
  ```

  The ``qml.compile`` transform is flexible and accepts a custom pipeline
  of tape and quantum function transforms (you can even write your own!).
  For example, if we wanted to only push single-qubit gates through
  controlled gates and cancel adjacent inverses, we could do:

  ```pycon
  >>> from qml.transforms import commute_controlled, cancel_inverses
  >>> pipeline = [commute_controlled, cancel_inverses]
  >>> compiled_qfunc = qml.compile(pipeline=pipeline)(qfunc)
  >>> compiled_qnode = qml.QNode(compiled_qfunc, dev)
  >>> print(qml.draw(compiled_qnode)(0.2, 0.3, 0.4))
   0: ──H───RX(0.4)──RX(0.2)─────────────────────────────┤ ⟨Z⟩
   1: ──H──╭X────────────────────────────────────╭CY─────┤
   2: ──H──╰C────────RZ(0.4)──RZ(-0.4)──RX(0.3)──╰CY──Y──┤
  ```

* The new Device Tracker capabilities allows for flexible and versatile tracking of executions,
  even inside parameter-shift gradients. This functionality will improve the ease of monitoring
  large batches and remote jobs.
  [(#1355)](https://github.com/PennyLaneAI/pennylane/pull/1355)

  ```python
  dev = qml.device('default.qubit', wires=1, shots=100)

  @qml.qnode(dev, diff_method="parameter-shift")
  def circuit(x):
      qml.RX(x, wires=0)
      return qml.expval(qml.PauliZ(0))

  x = np.array(0.1)

  with qml.Tracker(circuit.device) as tracker:
      qml.grad(circuit)(x)
  ```

  ```pycon
  >>> tracker.totals
 {'executions': 3, 'shots': 300, 'batches': 1, 'batch_len': 2}
  >>> tracker.history
  {'executions': [1, 1, 1],
   'shots': [100, 100, 100],
   'batches': [1],
   'batch_len': [2]}
  >>> tracker.latest
  {'batches': 1, 'batch_len': 2}
  ```

  Users can also provide a custom function to the `callback` keyword that gets called each time
  the information is updated.  This functionality allows users to monitor remote jobs or large
  parameter-shift batches.

  ```pycon
  >>> def shots_info(totals, history, latest):
  ...     print("Total shots: ", totals['shots'])
  >>> with qml.Tracker(circuit.device, callback=shots_info) as tracker:
  ...     qml.grad(circuit)(0.1)
  Total shots:  100
  Total shots:  200
  Total shots:  300
  ```

* VQE problems can now intuitively been set up by passing the Hamiltonian 
  as an observable. [(#1474)](https://github.com/PennyLaneAI/pennylane/pull/1474)

  ``` python
  dev = qml.device("default.qubit", wires=2)
  H = qml.Hamiltonian([1., 2., 3.],  [qml.PauliZ(0), qml.PauliY(0), qml.PauliZ(1)])
  w = qml.init.strong_ent_layers_uniform(1, 2, seed=1967)
  
  @qml.qnode(dev)
  def circuit(w):
      qml.templates.StronglyEntanglingLayers(w, wires=range(2))
      return qml.expval(H)
  ```
  
  ```pycon
  >>> print(circuit(w))
  -1.5133943637878295
  >>> print(qml.grad(circuit)(w))
  [[[-8.32667268e-17  1.39122955e+00 -9.12462052e-02]
  [ 1.02348685e-16 -7.77143238e-01 -1.74708049e-01]]]
  ```
  
  Note that other measurement types like `var(H)` or `sample(H)`, as well 
  as multiple expectations like `expval(H1), expval(H2)` are not supported. 

* A new gradients module `qml.gradients` has been added, which provides
  differentiable quantum gradient transforms.
  [(#1476)](https://github.com/PennyLaneAI/pennylane/pull/1476)
<<<<<<< HEAD
  [(#1494)](https://github.com/PennyLaneAI/pennylane/pull/1494)
=======
>>>>>>> 378bcd41
  [(#1479)](https://github.com/PennyLaneAI/pennylane/pull/1479)
  [(#1486)](https://github.com/PennyLaneAI/pennylane/pull/1486)

  Available quantum gradient transforms include:

  - `qml.gradients.finite_diff`
  - `qml.gradients.param_shift`
  - `qml.gradients.param_shift_cv`
<<<<<<< HEAD
  - `qml.gradients.vjp`
  - `qml.gradients.batch_vjp`
=======
>>>>>>> 378bcd41

  For example,

  ```pycon
  >>> with qml.tape.JacobianTape() as tape:
  ...     qml.RX(params[0], wires=0)
  ...     qml.RY(params[1], wires=0)
  ...     qml.RX(params[2], wires=0)
  ...     qml.expval(qml.PauliZ(0))
  ...     qml.var(qml.PauliZ(0))
  >>> tape.trainable_params = {0, 1, 2}
  >>> gradient_tapes, fn = qml.gradients.finite_diff(tape)
  >>> res = dev.batch_execute(gradient_tapes)
  >>> fn(res)
  [[-0.38751721 -0.18884787 -0.38355704]
   [ 0.69916862  0.34072424  0.69202359]]
  ```

* A new quantum function transform has been added to push commuting
  single-qubit gates through controlled operations.
  [(#1464)](https://github.com/PennyLaneAI/pennylane/pull/1464)

  The `commute_controlled` transform works as follows:

  ```python
  def circuit(theta):
      qml.PauliX(wires=2)
      qml.S(wires=0)
      qml.CNOT(wires=[0, 1])
      qml.PhaseShift(theta/2, wires=0)
      qml.T(wires=0)
      qml.Toffoli(wires=[0, 1, 2])
      return qml.expval(qml.PauliZ(0))
  ```

  ```pycon
  >>> optimized_circuit = qml.transforms.commute_controlled(direction="right")(circuit)
  >>> dev = qml.device('default.qubit', wires=3)
  >>> qnode = qml.QNode(optimized_circuit, dev)
  >>> print(qml.draw(qnode)(0.5))
   0: ──╭C──╭C──S──Rϕ(0.25)──T──┤ ⟨Z⟩
   1: ──╰X──├C──────────────────┤
   2: ──────╰X──X───────────────┤
  ```

* Grover Diffusion Operator template added.
  [(#1442)](https://github.com/PennyLaneAI/pennylane/pull/1442)

  For example, if we have an oracle that marks the "all ones" state with a
  negative sign:

  ```python
  n_wires = 3
  wires = list(range(n_wires))

  def oracle():
      qml.Hadamard(wires[-1])
      qml.Toffoli(wires=wires)
      qml.Hadamard(wires[-1])
  ```

  We can perform [Grover's Search Algorithm](https://en.wikipedia.org/wiki/Grover%27s_algorithm):

  ```python
  dev = qml.device('default.qubit', wires=wires)

  @qml.qnode(dev)
  def GroverSearch(num_iterations=1):
      for wire in wires:
          qml.Hadamard(wire)

      for _ in range(num_iterations):
          oracle()
          qml.templates.GroverOperator(wires=wires)

      return qml.probs(wires)
  ```

  We can see this circuit yields the marked state with high probability:

  ```pycon
  >>> GroverSearch(num_iterations=1)
  tensor([0.03125, 0.03125, 0.03125, 0.03125, 0.03125, 0.03125, 0.03125,
          0.78125], requires_grad=True)
  >>> GroverSearch(num_iterations=2)
  tensor([0.0078125, 0.0078125, 0.0078125, 0.0078125, 0.0078125, 0.0078125,
      0.0078125, 0.9453125], requires_grad=True)
  ```

* A new quantum function transform has been added to perform full fusion of
  arbitrary-length sequences of single-qubit gates.
  [(#1458)](https://github.com/PennyLaneAI/pennylane/pull/1458)

  The `single_qubit_fusion` transform acts on all sequences of
  single-qubit operations in a quantum function, and converts each
  sequence to a single `Rot` gate. For example given the circuit:

  ```python
  def circuit(x, y, z):
      qml.Hadamard(wires=0)
      qml.PauliZ(wires=1)
      qml.RX(x, wires=0)
      qml.RY(y, wires=1)
      qml.CZ(wires=[1, 0])
      qml.T(wires=0)
      qml.SX(wires=0)
      qml.Rot(x, y, z, wires=1)
      qml.Rot(z, y, x, wires=1)
      return qml.expval(qml.PauliX(wires=0))
  ```

  ```pycon
  >>> optimized_circuit = qml.transforms.single_qubit_fusion()(circuit)
  >>> dev = qml.device('default.qubit', wires=2)
  >>> qnode = qml.QNode(optimized_circuit, dev)
  >>> print(qml.draw(qnode)(0.1, 0.2, 0.3))
   0: ──Rot(3.24, 1.57, 0)──╭Z──Rot(2.36, 1.57, -1.57)────┤ ⟨X⟩
   1: ──Rot(3.14, 0.2, 0)───╰C──Rot(0.406, 0.382, 0.406)──┤
  ```

* Two new quantum function transforms have been added to enable the
  removal of redundant gates in quantum circuits.
  [(#1455)](https://github.com/PennyLaneAI/pennylane/pull/1455)

  The `cancel_inverses` transform loops through a list of operations,
  and removes adjacent pairs of operations that cancel out. For example,

  ```python
  def circuit():
      qml.Hadamard(wires=0)
      qml.PauliZ(wires=1)
      qml.Hadamard(wires=0)
      qml.T(wires=0)
      qml.CZ(wires=[0, 1])
      qml.CZ(wires=[1, 0])
      return qml.expval(qml.PauliX(wires=0))
  ```

  ```pycon
  >>> dev = qml.device('default.qubit', wires=2)
  >>> qnode = qml.QNode(circuit, dev)
  >>> print(qml.draw(qnode)())
   0: ──H──H──T──╭C──╭Z──┤ ⟨X⟩
   1: ──Z────────╰Z──╰C──┤
  >>> optimized_circuit = qml.transforms.cancel_inverses(circuit)
  >>> optimized_qnode = qml.QNode(optimized_circuit, dev)
  >>> print(qml.draw(optimized_qnode)())
   0: ──T──┤ ⟨X⟩
   1: ──Z──┤
  ```

  The `merge_rotations` transform combines adjacent rotation gates of
  the same type into a single gate, including controlled rotations.

  ```python
  def circuit(x, y, z):
      qml.RX(x, wires=0)
      qml.RX(x, wires=0)
      qml.Rot(x, y, z, wires=1)
      qml.Rot(y, z, x, wires=1)
      qml.CRY(y, wires=[0, 1])
      qml.CRY(y + z, wires=[0, 1])
      return qml.expval(qml.PauliX(wires=0))
  ```

  ```pycon
  >>> qnode = qml.QNode(circuit, dev)
  >>> print(qml.draw(qnode)(0.1, 0.2, 0.3))
   0: ──RX(0.1)─────────────RX(0.1)─────────────╭C────────╭C────────┤ ⟨X⟩
   1: ──Rot(0.1, 0.2, 0.3)──Rot(0.2, 0.3, 0.1)──╰RY(0.2)──╰RY(0.5)──┤
  >>> optimized_circuit = qml.transforms.merge_rotations()(circuit)
  >>> optimized_qnode = qml.QNode(optimized_circuit, dev)
  >>> print(qml.draw(optimized_qnode)(0.1, 0.2, 0.3))
   0: ──RX(0.2)───────────────────╭C────────┤ ⟨X⟩
   1: ──Rot(0.409, 0.485, 0.306)──╰RY(0.7)──┤
  ```

* A decomposition has been added to ``QubitUnitary`` that makes the
  single-qubit case fully differentiable in all interfaces. Furthermore,
  a quantum function transform, ``unitary_to_rot()``, has been added to decompose all
  single-qubit instances of ``QubitUnitary`` in a quantum circuit.
  [(#1427)](https://github.com/PennyLaneAI/pennylane/pull/1427)

  Instances of ``QubitUnitary`` may now be decomposed directly to ``Rot``
  operations, or ``RZ`` operations if the input matrix is diagonal. For
  example, let

  ```python
  >>> U = np.array([
      [-0.28829348-0.78829734j,  0.30364367+0.45085995j],
      [ 0.53396245-0.10177564j,  0.76279558-0.35024096j]
  ])
  ```

  Then, we can compute the decomposition as:

  ```pycon
  >>> qml.QubitUnitary.decomposition(U, wires=0)
  [Rot(-0.24209530281458358, 1.1493817777199102, 1.733058145303424, wires=[0])]
  ```

  We can also apply the transform directly to a quantum function, and compute the
  gradients of parameters used to construct the unitary matrices.

  ```python
  def qfunc_with_qubit_unitary(angles):
      z, x = angles[0], angles[1]

      Z_mat = np.array([[np.exp(-1j * z / 2), 0.0], [0.0, np.exp(1j * z / 2)]])

      c = np.cos(x / 2)
      s = np.sin(x / 2) * 1j
      X_mat = np.array([[c, -s], [-s, c]])

      qml.Hadamard(wires="a")
      qml.QubitUnitary(Z_mat, wires="a")
      qml.QubitUnitary(X_mat, wires="b")
      qml.CNOT(wires=["b", "a"])
      return qml.expval(qml.PauliX(wires="a"))
  ```

  ```pycon
  >>> dev = qml.device("default.qubit", wires=["a", "b"])
  >>> transformed_qfunc = qml.transforms.unitary_to_rot(qfunc_with_qubit_unitary)
  >>> transformed_qnode = qml.QNode(transformed_qfunc, dev)
  >>> input = np.array([0.3, 0.4], requires_grad=True)
  >>> transformed_qnode(input)
  tensor(0.95533649, requires_grad=True)
  >>> qml.grad(transformed_qnode)(input)
  array([-0.29552021,  0.        ])
  ```

* The new ``qml.apply`` function can be used to add operations that might have
  already been instantiated elsewhere to the QNode and other queuing contexts:
  [(#1433)](https://github.com/PennyLaneAI/pennylane/pull/1433)

  ```python
  op = qml.RX(0.4, wires=0)
  dev = qml.device("default.qubit", wires=2)

  @qml.qnode(dev)
  def circuit(x):
      qml.RY(x, wires=0)
      qml.apply(op)
      return qml.expval(qml.PauliZ(0))
  ```

  ```pycon
  >>> print(qml.draw(circuit)(0.6))
  0: ──RY(0.6)──RX(0.4)──┤ ⟨Z⟩
  ```

  Previously instantiated measurements can also be applied to QNodes.

* Ising YY gate functionality added.
  [(#1358)](https://github.com/PennyLaneAI/pennylane/pull/1358)
  
* Added functionality to `qml.sample()` to extract samples from the basis states of
  the device (currently only for qubit devices). Additionally, `wires` can be
  specified to only return samples from those wires. 
  [(#1441)](https://github.com/PennyLaneAI/pennylane/pull/1441)

  ```python
  dev = qml.device("default.qubit", wires=3, shots=5)

  @qml.qnode(dev)
  def circuit_1():
      qml.Hadamard(wires=0)
      qml.Hadamard(wires=1)
      return qml.sample()

  @qml.qnode(dev)
  def circuit_2():
      qml.Hadamard(wires=0)
      qml.Hadamard(wires=1)
      return qml.sample(wires=[0,2])    # no observable provided and wires specified 
  ``` 

  ```pycon
  >>> print(circuit_1())
  [[1, 0, 0],
   [1, 1, 0],
   [1, 0, 0],
   [0, 0, 0],
   [0, 1, 0]]

  >>> print(circuit_2())
  [[1, 0],
   [1, 0],
   [1, 0],
   [0, 0],
   [0, 0]]

  >>> print(qml.draw(circuit_2))
   0: ──H──╭┤ Sample[basis]
   1: ──H──│┤
   2: ──H──╰┤ Sample[basis]
  ```

<h3>Improvements</h3>

* The `step` and `step_and_cost` methods of `QNGOptimizer` now accept a custom `grad_fn`
  keyword argument to use for gradient computations.
  [(#1487)](https://github.com/PennyLaneAI/pennylane/pull/1487)

* The precision used by `default.qubit.jax` now matches the float precision
  indicated by 
  ```python
  from jax.config import config
  config.read('jax_enable_x64')
  ```
  where `True` means `float64`/`complex128` and `False` means `float32`/`complex64`.
  [(#1485)](https://github.com/PennyLaneAI/pennylane/pull/1485)

* The `./pennylane/ops/qubit.py` file is broken up into a folder of six separate files.
  [(#1467)](https://github.com/PennyLaneAI/pennylane/pull/1467)

* Changed to using commas as the separator of wires in the string
  representation of `qml.Hamiltonian` objects for multi-qubit terms.
  [(#1465)](https://github.com/PennyLaneAI/pennylane/pull/1465)

* Changed to using `np.object_` instead of `np.object` as per the NumPy
  deprecations starting version 1.20.
  [(#1466)](https://github.com/PennyLaneAI/pennylane/pull/1466)

* Change the order of the covariance matrix and the vector of means internally
  in `default.gaussian`. [(#1331)](https://github.com/PennyLaneAI/pennylane/pull/1331)

* Added the `id` attribute to templates, which was missing from 
  PR [(#1377)](https://github.com/PennyLaneAI/pennylane/pull/1377).
  [(#1438)](https://github.com/PennyLaneAI/pennylane/pull/1438)

* The `qml.math` module, for framework-agnostic tensor manipulation,
  has two new functions available:
  [(#1490)](https://github.com/PennyLaneAI/pennylane/pull/1490)

  - `qml.math.get_trainable_indices(sequence_of_tensors)`: returns the indices corresponding to
    trainable tensors in the input sequence.

  - `qml.math.unwrap(sequence_of_tensors)`: unwraps a sequence of tensor-like objects to NumPy
    arrays.

  In addition, the behaviour of `qml.math.requires_grad` has been improved in order to
  correctly determine trainability during Autograd and JAX backwards passes.

* A new tape method, `tape.unwrap()` is added. This method is a context manager; inside the
  context, the tapes parameters are unwrapped to NumPy arrays and floats, and the trainable
  parameter indices are set.
  [(#1491)](https://github.com/PennyLaneAI/pennylane/pull/1491)

  These changes are temporary, and reverted on exiting the context.

  ```pycon
  >>> with tf.GradientTape():
  ...     with qml.tape.QuantumTape() as tape:
  ...         qml.RX(tf.Variable(0.1), wires=0)
  ...         qml.RY(tf.constant(0.2), wires=0)
  ...         qml.RZ(tf.Variable(0.3), wires=0)
  ...     with tape.unwrap():
  ...         print("Trainable params:", tape.trainable_params)
  ...         print("Unwrapped params:", tape.get_parameters())
  Trainable params: {0, 2}
  Unwrapped params: [0.1, 0.3]
  >>> print("Original parameters:", tape.get_parameters())
  Original parameters: [<tf.Variable 'Variable:0' shape=() dtype=float32, numpy=0.1>,
    <tf.Variable 'Variable:0' shape=() dtype=float32, numpy=0.3>]
  ```

  In addition, ``qml.tape.Unwrap`` is a context manager that unwraps multiple tapes:

  ```pycon
  >>> with qml.tape.Unwrap(tape1, tape2):
  ```
  
<h3>Breaking changes</h3>

* The existing `pennylane.collections.apply` function is no longer accessible
  via `qml.apply`, and needs to be imported directly from the ``collections``
  package.
  [(#1358)](https://github.com/PennyLaneAI/pennylane/pull/1358)

<h3>Bug fixes</h3>

* Fixes a bug in `GradientDescentOptimizer` and `NesterovMomentumOptimizer`
  where a cost function with one trainable parameter and non-trainable
  parameters raised an error.
  [(#1495)](https://github.com/PennyLaneAI/pennylane/pull/1495)

* Fixed an example in the documentation's 
  [introduction to numpy gradients](https://pennylane.readthedocs.io/en/stable/introduction/interfaces/numpy.html), where 
  the wires were a non-differentiable argument to the QNode. 
  [(#1499)](https://github.com/PennyLaneAI/pennylane/pull/1499)

* Fixed a bug where the adjoint of `qml.QFT` when using the `qml.adjoint` function
  was not correctly computed.
  [(#1451)](https://github.com/PennyLaneAI/pennylane/pull/1451)

* Fixed the differentiability of the operation`IsingYY` for Autograd, Jax and Tensorflow.
  [(#1425)](https://github.com/PennyLaneAI/pennylane/pull/1425)
  
* Fixed a bug in the `torch` interface that prevented gradients from being
  computed on a GPU. [(#1426)](https://github.com/PennyLaneAI/pennylane/pull/1426)

* Quantum function transforms now preserve the format of the measurement
  results, so that a single measurement returns a single value rather than
  an array with a single element. [(#1434)](https://github.com/PennyLaneAI/pennylane/pull/1434)

* Fixed a bug in the parameter-shift Hessian implementation, which resulted
  in the incorrect Hessian being returned for a cost function
  that performed post-processing on a vector-valued QNode.
  [(#)](https://github.com/PennyLaneAI/pennylane/pull/)

* Fixed a bug in the initialization of `QubitUnitary` where the size of
  the matrix was not checked against the number of wires.
  [(#1439)](https://github.com/PennyLaneAI/pennylane/pull/1439)

<h3>Documentation</h3>

* Improved Contribution Guide and Pull Requests Guide.
  [(#1461)](https://github.com/PennyLaneAI/pennylane/pull/1461)

* Examples have been added to clarify use of the continuous-variable
  `FockStateVector` operation in the multi-mode case.
  [(#1472)](https://github.com/PennyLaneAI/pennylane/pull/1472)

<h3>Contributors</h3>

This release contains contributions from (in alphabetical order):

Olivia Di Matteo, Josh Izaac, Leonhard Kunczik, Christina Lee, Romain Moyard,
Arshpreet Singh Khangura, Ashish Panigrahi,
Maria Schuld, Jay Soni, Antal Száva, David Wierichs.


# Release 0.16.0

<h3>New features since last release</h3>

* Added a sparse Hamiltonian observable and the functionality to support computing its expectation
  value. [(#1398)](https://github.com/PennyLaneAI/pennylane/pull/1398)

  For example, the following QNode returns the expectation value of a sparse Hamiltonian:

  ```python
  dev = qml.device("default.qubit", wires=2)

  @qml.qnode(dev, diff_method="parameter-shift")
  def circuit(param, H):
      qml.PauliX(0)
      qml.SingleExcitation(param, wires=[0, 1])
      return qml.expval(qml.SparseHamiltonian(H, [0, 1]))
  ```
  
  We can execute this QNode, passing in a sparse identity matrix:

  ```pycon
  >>> print(circuit([0.5], scipy.sparse.eye(4).tocoo()))
  0.9999999999999999
  ```

  The expectation value of the sparse Hamiltonian is computed directly, which leads to executions
  that are faster by orders of magnitude. Note that "parameter-shift" is the only differentiation
  method that is currently supported when the observable is a sparse Hamiltonian.

* Added functionality to compute the sparse matrix representation of a `qml.Hamiltonian` object.
  [(#1394)](https://github.com/PennyLaneAI/pennylane/pull/1394)

<h4>First class support for quantum kernels</h4>

* The new `qml.kernels` module provides basic functionalities for [working with quantum
  kernels](https://pennylane.readthedocs.io/en/stable/code/qml_kernels.html) as
  well as post-processing methods to mitigate sampling errors and device noise:
  [(#1102)](https://github.com/PennyLaneAI/pennylane/pull/1102)

  ```python

  num_wires = 6
  wires = range(num_wires)
  dev = qml.device('default.qubit', wires=wires)

  @qml.qnode(dev)
  def kernel_circuit(x1, x2):
      qml.templates.AngleEmbedding(x1, wires=wires)
      qml.adjoint(qml.templates.AngleEmbedding)(x2, wires=wires)
      return qml.probs(wires)

  kernel = lambda x1, x2: kernel_circuit(x1, x2)[0]
  X_train = np.random.random((10, 6))
  X_test = np.random.random((5, 6))

  # Create symmetric square kernel matrix (for training)
  K = qml.kernels.square_kernel_matrix(X_train, kernel)

  # Compute kernel between test and training data.
  K_test = qml.kernels.kernel_matrix(X_train, X_test, kernel)
  K1 = qml.kernels.mitigate_depolarizing_noise(K, num_wires, method='single')
  ```

<h4>Extract the fourier representation of quantum circuits</h4>

* PennyLane now has a `fourier` module, which hosts a [growing library
  of methods](https://pennylane.readthedocs.io/en/stable/code/qml_fourier.html)
  that help with investigating the Fourier representation of functions
  implemented by quantum circuits. The Fourier representation can be used
  to examine and characterize the expressivity of the quantum circuit.
  [(#1160)](https://github.com/PennyLaneAI/pennylane/pull/1160)
  [(#1378)](https://github.com/PennyLaneAI/pennylane/pull/1378)

  For example, one can plot distributions over Fourier series coefficients like
  this one:

  <img src="https://pennylane.readthedocs.io/en/latest/_static/fourier.png" width=70%/>

<h4>Seamless support for working with the Pauli group</h4>

* Added functionality for constructing and manipulating the Pauli group
  [(#1181)](https://github.com/PennyLaneAI/pennylane/pull/1181).

  The function `qml.grouping.pauli_group` provides a generator to
  easily loop over the group, or construct and store it in its entirety.
  For example, we can construct the single-qubit Pauli group like so:

  ```pycon
  >>> from pennylane.grouping import pauli_group
  >>> pauli_group_1_qubit = list(pauli_group(1))
  >>> pauli_group_1_qubit
  [Identity(wires=[0]), PauliZ(wires=[0]), PauliX(wires=[0]), PauliY(wires=[0])]
  ```

  We can multiply together its members at the level of Pauli words
  using the `pauli_mult` and `pauli_multi_with_phase` functions.
  This can be done on arbitrarily-labeled wires as well, by defining a wire map.

  ```pycon
  >>> from pennylane.grouping import pauli_group, pauli_mult
  >>> wire_map = {'a' : 0, 'b' : 1, 'c' : 2}
  >>> pg = list(pauli_group(3, wire_map=wire_map))
  >>> pg[3]
  PauliZ(wires=['b']) @ PauliZ(wires=['c'])
  >>> pg[55]
  PauliY(wires=['a']) @ PauliY(wires=['b']) @ PauliZ(wires=['c'])
  >>> pauli_mult(pg[3], pg[55], wire_map=wire_map)
  PauliY(wires=['a']) @ PauliX(wires=['b'])
  ```

  Functions for conversion of Pauli observables to strings (and back),
  are included.

  ```pycon
  >>> from pennylane.grouping import pauli_word_to_string, string_to_pauli_word
  >>> pauli_word_to_string(pg[55], wire_map=wire_map)
  'YYZ'
  >>> string_to_pauli_word('ZXY', wire_map=wire_map)
  PauliZ(wires=['a']) @ PauliX(wires=['b']) @ PauliY(wires=['c'])
  ```

  Calculation of the matrix representation for arbitrary Paulis and wire maps is now
  also supported.

  ```pycon
  >>> from pennylane.grouping import pauli_word_to_matrix
  >>> wire_map = {'a' : 0, 'b' : 1}
  >>> pauli_word = qml.PauliZ('b')  # corresponds to Pauli 'IZ'
  >>> pauli_word_to_matrix(pauli_word, wire_map=wire_map)
  array([[ 1.,  0.,  0.,  0.],
         [ 0., -1.,  0., -0.],
         [ 0.,  0.,  1.,  0.],
         [ 0., -0.,  0., -1.]])
  ```

<h4>New transforms</h4>

* The `qml.specs` QNode transform creates a function that returns specifications or
  details about the QNode, including depth, number of gates, and number of
  gradient executions required.
  [(#1245)](https://github.com/PennyLaneAI/pennylane/pull/1245)

  For example:

  ```python
  dev = qml.device('default.qubit', wires=4)

  @qml.qnode(dev, diff_method='parameter-shift')
  def circuit(x, y):
      qml.RX(x[0], wires=0)
      qml.Toffoli(wires=(0, 1, 2))
      qml.CRY(x[1], wires=(0, 1))
      qml.Rot(x[2], x[3], y, wires=0)
      return qml.expval(qml.PauliZ(0)), qml.expval(qml.PauliX(1))
  ```

  We can now use the `qml.specs` transform to generate a function that returns
  details and resource information:

  ```pycon
  >>> x = np.array([0.05, 0.1, 0.2, 0.3], requires_grad=True)
  >>> y = np.array(0.4, requires_grad=False)
  >>> specs_func = qml.specs(circuit)
  >>> specs_func(x, y)
  {'gate_sizes': defaultdict(int, {1: 2, 3: 1, 2: 1}),
   'gate_types': defaultdict(int, {'RX': 1, 'Toffoli': 1, 'CRY': 1, 'Rot': 1}),
   'num_operations': 4,
   'num_observables': 2,
   'num_diagonalizing_gates': 1,
   'num_used_wires': 3,
   'depth': 4,
   'num_trainable_params': 4,
   'num_parameter_shift_executions': 11,
   'num_device_wires': 4,
   'device_name': 'default.qubit',
   'diff_method': 'parameter-shift'}
  ```

  The tape methods `get_resources` and `get_depth` are superseded by `specs` and will be
  deprecated after one release cycle.

* Adds a decorator `@qml.qfunc_transform` to easily create a transformation
  that modifies the behaviour of a quantum function.
  [(#1315)](https://github.com/PennyLaneAI/pennylane/pull/1315)

  For example, consider the following transform, which scales the parameter of
  all `RX` gates by :math:`x \rightarrow \sin(a) \sqrt{x}`, and the parameters
  of all `RY` gates by :math:`y \rightarrow \cos(a * b) y`:

  ```python
  @qml.qfunc_transform
  def my_transform(tape, a, b):
      for op in tape.operations + tape.measurements:
          if op.name == "RX":
              x = op.parameters[0]
              qml.RX(qml.math.sin(a) * qml.math.sqrt(x), wires=op.wires)
          elif op.name == "RY":
              y = op.parameters[0]
              qml.RX(qml.math.cos(a * b) * y, wires=op.wires)
          else:
              op.queue()
  ```

  We can now apply this transform to any quantum function:

  ```python
  dev = qml.device("default.qubit", wires=2)

  def ansatz(x):
      qml.Hadamard(wires=0)
      qml.RX(x[0], wires=0)
      qml.RY(x[1], wires=1)
      qml.CNOT(wires=[0, 1])

  @qml.qnode(dev)
  def circuit(params, transform_weights):
      qml.RX(0.1, wires=0)

      # apply the transform to the ansatz
      my_transform(*transform_weights)(ansatz)(params)

      return qml.expval(qml.PauliZ(1))
  ```

  We can print this QNode to show that the qfunc transform is taking place:

  ```pycon
  >>> x = np.array([0.5, 0.3], requires_grad=True)
  >>> transform_weights = np.array([0.1, 0.6], requires_grad=True)
  >>> print(qml.draw(circuit)(x, transform_weights))
   0: ──RX(0.1)────H──RX(0.0706)──╭C──┤
   1: ──RX(0.299)─────────────────╰X──┤ ⟨Z⟩
  ```

  Evaluating the QNode, as well as the derivative, with respect to the gate
  parameter *and* the transform weights:

  ```pycon
  >>> circuit(x, transform_weights)
  tensor(0.00672829, requires_grad=True)
  >>> qml.grad(circuit)(x, transform_weights)
  (array([ 0.00671711, -0.00207359]), array([6.69695008e-02, 3.73694364e-06]))
  ```

* Adds a `hamiltonian_expand` tape transform. This takes a tape ending in
  `qml.expval(H)`, where `H` is a Hamiltonian, and maps it to a collection
  of tapes which can be executed and passed into a post-processing function yielding
  the expectation value.
  [(#1142)](https://github.com/PennyLaneAI/pennylane/pull/1142)

  Example use:

  ```python
  H = qml.PauliZ(0) + 3 * qml.PauliZ(0) @ qml.PauliX(1)

  with qml.tape.QuantumTape() as tape:
      qml.Hadamard(wires=1)
      qml.expval(H)

  tapes, fn = qml.transforms.hamiltonian_expand(tape)
  ```

  We can now evaluate the transformed tapes, and apply the post-processing
  function:

  ```pycon
  >>> dev = qml.device("default.qubit", wires=3)
  >>> res = dev.batch_execute(tapes)
  >>> fn(res)
  3.999999999999999
  ```

* The `quantum_monte_carlo` transform has been added, allowing an input circuit to be transformed
  into the full quantum Monte Carlo algorithm.
  [(#1316)](https://github.com/PennyLaneAI/pennylane/pull/1316)

  Suppose we want to measure the expectation value of the sine squared function according to
  a standard normal distribution. We can calculate the expectation value analytically as
  `0.432332`, but we can also estimate using the quantum Monte Carlo algorithm. The first step is to
  discretize the problem:

  ```python
  from scipy.stats import norm

  m = 5
  M = 2 ** m

  xmax = np.pi  # bound to region [-pi, pi]
  xs = np.linspace(-xmax, xmax, M)

  probs = np.array([norm().pdf(x) for x in xs])
  probs /= np.sum(probs)

  func = lambda i: np.sin(xs[i]) ** 2
  r_rotations = np.array([2 * np.arcsin(np.sqrt(func(i))) for i in range(M)])
  ```

  The `quantum_monte_carlo` transform can then be used:

  ```python
  from pennylane.templates.state_preparations.mottonen import (
      _uniform_rotation_dagger as r_unitary,
  )

  n = 6
  N = 2 ** n

  a_wires = range(m)
  wires = range(m + 1)
  target_wire = m
  estimation_wires = range(m + 1, n + m + 1)

  dev = qml.device("default.qubit", wires=(n + m + 1))

  def fn():
      qml.templates.MottonenStatePreparation(np.sqrt(probs), wires=a_wires)
      r_unitary(qml.RY, r_rotations, control_wires=a_wires[::-1], target_wire=target_wire)

  @qml.qnode(dev)
  def qmc():
      qml.quantum_monte_carlo(fn, wires, target_wire, estimation_wires)()
      return qml.probs(estimation_wires)

  phase_estimated = np.argmax(qmc()[:int(N / 2)]) / N
  ```

  The estimated value can be retrieved using:

  ```pycon
  >>> (1 - np.cos(np.pi * phase_estimated)) / 2
  0.42663476277231915
  ```

  The resources required to perform the quantum Monte Carlo algorithm can also be inspected using
  the `specs` transform.

<h4>Extended QAOA module</h4>

* Functionality to support solving the maximum-weighted cycle problem has been added to the `qaoa`
  module.
  [(#1207)](https://github.com/PennyLaneAI/pennylane/pull/1207)
  [(#1209)](https://github.com/PennyLaneAI/pennylane/pull/1209)
  [(#1251)](https://github.com/PennyLaneAI/pennylane/pull/1251)
  [(#1213)](https://github.com/PennyLaneAI/pennylane/pull/1213)
  [(#1220)](https://github.com/PennyLaneAI/pennylane/pull/1220)
  [(#1214)](https://github.com/PennyLaneAI/pennylane/pull/1214)
  [(#1283)](https://github.com/PennyLaneAI/pennylane/pull/1283)
  [(#1297)](https://github.com/PennyLaneAI/pennylane/pull/1297)
  [(#1396)](https://github.com/PennyLaneAI/pennylane/pull/1396)
  [(#1403)](https://github.com/PennyLaneAI/pennylane/pull/1403)

  The `max_weight_cycle` function returns the appropriate cost and mixer Hamiltonians:

  ```pycon
  >>> a = np.random.random((3, 3))
  >>> np.fill_diagonal(a, 0)
  >>> g = nx.DiGraph(a)  # create a random directed graph
  >>> cost, mixer, mapping = qml.qaoa.max_weight_cycle(g)
  >>> print(cost)
    (-0.9775906842165344) [Z2]
  + (-0.9027248603361988) [Z3]
  + (-0.8722207409852838) [Z0]
  + (-0.6426184210832898) [Z5]
  + (-0.2832594164291379) [Z1]
  + (-0.0778133996933755) [Z4]
  >>> print(mapping)
  {0: (0, 1), 1: (0, 2), 2: (1, 0), 3: (1, 2), 4: (2, 0), 5: (2, 1)}
  ```
  Additional functionality can be found in the
  [qml.qaoa.cycle](https://pennylane.readthedocs.io/en/latest/code/api/pennylane.qaoa.cycle.html)
  module.


<h4>Extended operations and templates</h4>

* Added functionality to compute the sparse matrix representation of a `qml.Hamiltonian` object.
  [(#1394)](https://github.com/PennyLaneAI/pennylane/pull/1394)

  ```python
  coeffs = [1, -0.45]
  obs = [qml.PauliZ(0) @ qml.PauliZ(1), qml.PauliY(0) @ qml.PauliZ(1)]
  H = qml.Hamiltonian(coeffs, obs)
  H_sparse = qml.utils.sparse_hamiltonian(H)
  ```

  The resulting matrix is a sparse matrix in scipy coordinate list (COO) format:

  ```python
  >>> H_sparse
  <4x4 sparse matrix of type '<class 'numpy.complex128'>'
      with 8 stored elements in COOrdinate format>
  ```

  The sparse matrix can be converted to an array as:

  ```python
  >>> H_sparse.toarray()
  array([[ 1.+0.j  ,  0.+0.j  ,  0.+0.45j,  0.+0.j  ],
         [ 0.+0.j  , -1.+0.j  ,  0.+0.j  ,  0.-0.45j],
         [ 0.-0.45j,  0.+0.j  , -1.+0.j  ,  0.+0.j  ],
         [ 0.+0.j  ,  0.+0.45j,  0.+0.j  ,  1.+0.j  ]])
  ```

* Adds the new template `AllSinglesDoubles` to prepare quantum states of molecules
  using the `SingleExcitation` and `DoubleExcitation` operations.
  The new template reduces significantly the number of operations
  and the depth of the quantum circuit with respect to the traditional UCCSD
  unitary.
  [(#1383)](https://github.com/PennyLaneAI/pennylane/pull/1383)

  For example, consider the case of two particles and four qubits.
  First, we define the Hartree-Fock initial state and generate all
  possible single and double excitations.

  ```python
  import pennylane as qml
  from pennylane import numpy as np

  electrons = 2
  qubits = 4

  hf_state = qml.qchem.hf_state(electrons, qubits)
  singles, doubles = qml.qchem.excitations(electrons, qubits)
  ```

  Now we can use the template ``AllSinglesDoubles`` to define the
  quantum circuit,

  ```python
  from pennylane.templates import AllSinglesDoubles

  wires = range(qubits)

  dev = qml.device('default.qubit', wires=wires)

  @qml.qnode(dev)
  def circuit(weights, hf_state, singles, doubles):
      AllSinglesDoubles(weights, wires, hf_state, singles, doubles)
      return qml.expval(qml.PauliZ(0))

  params = np.random.normal(0, np.pi, len(singles) + len(doubles))
  ```
  and execute it:
  ```pycon
  >>> circuit(params, hf_state, singles=singles, doubles=doubles)
  tensor(-0.73772194, requires_grad=True)
  ```

* Adds `QubitCarry` and `QubitSum` operations for basic arithmetic.
  [(#1169)](https://github.com/PennyLaneAI/pennylane/pull/1169)

  The following example adds two 1-bit numbers, returning a 2-bit answer:

  ```python
  dev = qml.device('default.qubit', wires = 4)
  a = 0
  b = 1

  @qml.qnode(dev)
  def circuit():
      qml.BasisState(np.array([a, b]), wires=[1, 2])
      qml.QubitCarry(wires=[0, 1, 2, 3])
      qml.CNOT(wires=[1, 2])
      qml.QubitSum(wires=[0, 1, 2])
      return qml.probs(wires=[3, 2])

  probs = circuit()
  bitstrings = tuple(itertools.product([0, 1], repeat = 2))
  indx = np.argwhere(probs == 1).flatten()[0]
  output = bitstrings[indx]
  ```

  ```pycon
  >>> print(output)
  (0, 1)
  ```

* Added the `qml.Projector` observable, which is available on all devices
  inheriting from the `QubitDevice` class.
  [(#1356)](https://github.com/PennyLaneAI/pennylane/pull/1356)
  [(#1368)](https://github.com/PennyLaneAI/pennylane/pull/1368)

  Using `qml.Projector`, we can define the basis state projectors to use when
  computing expectation values. Let us take for example a circuit that prepares
  Bell states:

  ```python
  dev = qml.device("default.qubit", wires=2)

  @qml.qnode(dev)
  def circuit(basis_state):
      qml.Hadamard(wires=[0])
      qml.CNOT(wires=[0, 1])
      return qml.expval(qml.Projector(basis_state, wires=[0, 1]))
  ```

  We can then specify the `|00>` basis state to construct the `|00><00|`
  projector and compute the expectation value:

  ```pycon
  >>> basis_state = [0, 0]
  >>> circuit(basis_state)
  tensor(0.5, requires_grad=True)
  ```

  As expected, we get similar results when specifying the `|11>` basis state:

  ```pycon
  >>> basis_state = [1, 1]
  >>> circuit(basis_state)
  tensor(0.5, requires_grad=True)
  ```

* The following new operations have been added:

  - The IsingXX gate `qml.IsingXX` [(#1194)](https://github.com/PennyLaneAI/pennylane/pull/1194)
  - The IsingZZ gate `qml.IsingZZ` [(#1199)](https://github.com/PennyLaneAI/pennylane/pull/1199)
  - The ISWAP gate `qml.ISWAP` [(#1298)](https://github.com/PennyLaneAI/pennylane/pull/1298)
  - The reset error noise channel `qml.ResetError` [(#1321)](https://github.com/PennyLaneAI/pennylane/pull/1321)


<h3>Improvements</h3>

* The ``argnum`` keyword argument can now be specified for a QNode to define a
  subset of trainable parameters used to estimate the Jacobian.
  [(#1371)](https://github.com/PennyLaneAI/pennylane/pull/1371)

  For example, consider two trainable parameters and a quantum function:

  ```python
  dev = qml.device("default.qubit", wires=2)

  x = np.array(0.543, requires_grad=True)
  y = np.array(-0.654, requires_grad=True)

  def circuit(x,y):
      qml.RX(x, wires=[0])
      qml.RY(y, wires=[1])
      qml.CNOT(wires=[0, 1])
      return qml.expval(qml.PauliZ(0) @ qml.PauliX(1))
  ```

  When computing the gradient of the QNode, we can specify the trainable
  parameters to consider by passing the ``argnum`` keyword argument:

  ```pycon
  >>> qnode1 = qml.QNode(circuit, dev, diff_method="parameter-shift", argnum=[0,1])
  >>> print(qml.grad(qnode1)(x,y))
  (array(0.31434679), array(0.67949903))
  ```

  Specifying a proper subset of the trainable parameters will estimate the
  Jacobian:

  ```pycon
  >>> qnode2 = qml.QNode(circuit, dev, diff_method="parameter-shift", argnum=[0])
  >>> print(qml.grad(qnode2)(x,y))
  (array(0.31434679), array(0.))
  ```

* Allows creating differentiable observables that return custom objects such
  that the observable is supported by devices.
  [(1291)](https://github.com/PennyLaneAI/pennylane/pull/1291)

  As an example, first we define `NewObservable` class:

  ```python
  from pennylane.devices import DefaultQubit

  class NewObservable(qml.operation.Observable):
      """NewObservable"""

      num_wires = qml.operation.AnyWires
      num_params = 0
      par_domain = None

      def diagonalizing_gates(self):
          """Diagonalizing gates"""
          return []
  ```

  Once we have this new observable class, we define a `SpecialObject` class
  that can be used to encode data in an observable and a new device that supports
  our new observable and returns a `SpecialObject` as the expectation value
  (the code is shortened for brevity, the extended example can be found as a
  test in the previously referenced pull request):

  ```python
  class SpecialObject:

      def __init__(self, val):
          self.val = val

      def __mul__(self, other):
          new = SpecialObject(self.val)
          new *= other
          return new

      ...

  class DeviceSupportingNewObservable(DefaultQubit):
      name = "Device supporting NewObservable"
      short_name = "default.qubit.newobservable"
      observables = DefaultQubit.observables.union({"NewObservable"})

      def expval(self, observable, **kwargs):
          if self.shots is None and isinstance(observable, NewObservable):
              val = super().expval(qml.PauliZ(wires=0), **kwargs)
              return SpecialObject(val)

          return super().expval(observable, **kwargs)
  ```

  At this point, we can create a device that will support the differentiation
  of a `NewObservable` object:

  ```python
  dev = DeviceSupportingNewObservable(wires=1, shots=None)

  @qml.qnode(dev, diff_method="parameter-shift")
  def qnode(x):
      qml.RY(x, wires=0)
      return qml.expval(NewObservable(wires=0))
  ```

  We can then compute the jacobian of this object:

  ```pycon
  >>> result = qml.jacobian(qnode)(0.2)
  >>> print(result)
  <__main__.SpecialObject object at 0x7fd2c54721f0>
  >>> print(result.item().val)
  -0.19866933079506116
  ```

* PennyLane NumPy now includes the
  [random module's](https://numpy.org/doc/stable/reference/random/index.html#module-numpy.random)
  `Generator` objects, the recommended way of random number generation. This allows for
  random number generation using a local, rather than global seed.
  [(#1267)](https://github.com/PennyLaneAI/pennylane/pull/1267)

  ```python
  from pennylane import numpy as np

  rng = np.random.default_rng()
  random_mat1 = rng.random((3,2))
  random_mat2 = rng.standard_normal(3, requires_grad=False)
  ```

* The performance of adjoint jacobian differentiation was significantly
  improved as the method now reuses the state computed on the forward pass.
  This can be turned off to save memory with the Torch and TensorFlow
  interfaces by passing `adjoint_cache=False` during QNode creation.
  [(#1341)](https://github.com/PennyLaneAI/pennylane/pull/1341)

* The `Operator` (and by inheritance, the `Operation` and `Observable` class and their children)
  now have an `id` attribute, which can mark an operator in a circuit, for example to
  identify it on the tape by a tape transform.
  [(#1377)](https://github.com/PennyLaneAI/pennylane/pull/1377)

* The `benchmark` module was deleted, since it was outdated and is superseded by
  the new separate [benchmark repository](https://github.com/PennyLaneAI/benchmark).
  [(#1343)](https://github.com/PennyLaneAI/pennylane/pull/1343)

* Decompositions in terms of elementary gates has been added for:

  - `qml.CSWAP` [(#1306)](https://github.com/PennyLaneAI/pennylane/issues/1306)
  - `qml.SWAP` [(#1329)](https://github.com/PennyLaneAI/pennylane/pull/1329)
  - `qml.SingleExcitation` [(#1303)](https://github.com/PennyLaneAI/pennylane/pull/1303)
  - `qml.SingleExcitationPlus` and `qml.SingleExcitationMinus` [(#1278)](https://github.com/PennyLaneAI/pennylane/pull/1278)
  - `qml.DoubleExcitation` [(#1303)](https://github.com/PennyLaneAI/pennylane/pull/1303)
  - `qml.Toffoli` [(#1320)](https://github.com/PennyLaneAI/pennylane/pull/1320)
  - `qml.MultiControlledX`. [(#1287)](https://github.com/PennyLaneAI/pennylane/pull/1287)
    When controlling on three or more wires, an ancilla
    register of worker wires is required to support the decomposition.

    ```python
    ctrl_wires = [f"c{i}" for i in range(5)]
    work_wires = [f"w{i}" for i in range(3)]
    target_wires = ["t0"]
    all_wires = ctrl_wires + work_wires + target_wires

    dev = qml.device("default.qubit", wires=all_wires)

    with qml.tape.QuantumTape() as tape:
        qml.MultiControlledX(control_wires=ctrl_wires, wires=target_wires, work_wires=work_wires)
    ```

    ```pycon
    >>> tape = tape.expand(depth=1)
    >>> print(tape.draw(wire_order=qml.wires.Wires(all_wires)))

     c0: ──────────────╭C──────────────────────╭C──────────┤
     c1: ──────────────├C──────────────────────├C──────────┤
     c2: ──────────╭C──│───╭C──────────────╭C──│───╭C──────┤
     c3: ──────╭C──│───│───│───╭C──────╭C──│───│───│───╭C──┤
     c4: ──╭C──│───│───│───│───│───╭C──│───│───│───│───│───┤
     w0: ──│───│───├C──╰X──├C──│───│───│───├C──╰X──├C──│───┤
     w1: ──│───├C──╰X──────╰X──├C──│───├C──╰X──────╰X──├C──┤
     w2: ──├C──╰X──────────────╰X──├C──╰X──────────────╰X──┤
     t0: ──╰X──────────────────────╰X──────────────────────┤
    ```

* Added `qml.CPhase` as an alias for the existing `qml.ControlledPhaseShift` operation.
  [(#1319)](https://github.com/PennyLaneAI/pennylane/pull/1319).

* The `Device` class now uses caching when mapping wires.
  [(#1270)](https://github.com/PennyLaneAI/pennylane/pull/1270)

* The `Wires` class now uses caching for computing its `hash`.
  [(#1270)](https://github.com/PennyLaneAI/pennylane/pull/1270)

* Added custom gate application for Toffoli in `default.qubit`.
  [(#1249)](https://github.com/PennyLaneAI/pennylane/pull/1249)

* Added validation for noise channel parameters. Invalid noise parameters now
  raise a `ValueError`.
  [(#1357)](https://github.com/PennyLaneAI/pennylane/pull/1357)

* The device test suite now provides test cases for checking gates by comparing
  expectation values.
  [(#1212)](https://github.com/PennyLaneAI/pennylane/pull/1212)

* PennyLane's test suite is now code-formatted using `black -l 100`.
  [(#1222)](https://github.com/PennyLaneAI/pennylane/pull/1222)

* PennyLane's `qchem` package and tests are now code-formatted using `black -l 100`.
  [(#1311)](https://github.com/PennyLaneAI/pennylane/pull/1311)

<h3>Breaking changes</h3>

* The `qml.inv()` function is now deprecated with a warning to use the more general `qml.adjoint()`.
  [(#1325)](https://github.com/PennyLaneAI/pennylane/pull/1325)

* Removes support for Python 3.6 and adds support for Python 3.9.
  [(#1228)](https://github.com/XanaduAI/pennylane/pull/1228)

* The tape methods `get_resources` and `get_depth` are superseded by `specs` and will be
  deprecated after one release cycle.
  [(#1245)](https://github.com/PennyLaneAI/pennylane/pull/1245)

* Using the `qml.sample()` measurement on devices with `shots=None` continue to
  raise a warning with this functionality being fully deprecated and raising an
  error after one release cycle.
  [(#1079)](https://github.com/PennyLaneAI/pennylane/pull/1079)
  [(#1196)](https://github.com/PennyLaneAI/pennylane/pull/1196)

<h3>Bug fixes</h3>

* QNodes now display readable information when in interactive environments or when printed.
  [(#1359)](https://github.com/PennyLaneAI/pennylane/pull/1359).

* Fixes a bug with `qml.math.cast` where the `MottonenStatePreparation` operation expected
  a float type instead of double.
  [(#1400)](https://github.com/XanaduAI/pennylane/pull/1400)

* Fixes a bug where a copy of `qml.ControlledQubitUnitary` was non-functional as it did not have all the necessary information.
  [(#1411)](https://github.com/PennyLaneAI/pennylane/pull/1411)

* Warns when adjoint or reversible differentiation specified or called on a device with finite shots.
  [(#1406)](https://github.com/PennyLaneAI/pennylane/pull/1406)

* Fixes the differentiability of the operations `IsingXX` and `IsingZZ` for Autograd, Jax and Tensorflow.
  [(#1390)](https://github.com/PennyLaneAI/pennylane/pull/1390)

* Fixes a bug where multiple identical Hamiltonian terms will produce a
  different result with ``optimize=True`` using ``ExpvalCost``.
  [(#1405)](https://github.com/XanaduAI/pennylane/pull/1405)

* Fixes bug where `shots=None` was not reset when changing shots temporarily in a QNode call
  like `circuit(0.1, shots=3)`.
  [(#1392)](https://github.com/XanaduAI/pennylane/pull/1392)

* Fixes floating point errors with `diff_method="finite-diff"` and `order=1` when parameters are `float32`.
  [(#1381)](https://github.com/PennyLaneAI/pennylane/pull/1381)

* Fixes a bug where `qml.ctrl` would fail to transform gates that had no
  control defined and no decomposition defined.
  [(#1376)](https://github.com/PennyLaneAI/pennylane/pull/1376)

* Copying the `JacobianTape` now correctly also copies the `jacobian_options` attribute. This fixes a bug
  allowing the JAX interface to support adjoint differentiation.
  [(#1349)](https://github.com/PennyLaneAI/pennylane/pull/1349)

* Fixes drawing QNodes that contain multiple measurements on a single wire.
  [(#1353)](https://github.com/PennyLaneAI/pennylane/pull/1353)

* Fixes drawing QNodes with no operations.
  [(#1354)](https://github.com/PennyLaneAI/pennylane/pull/1354)

* Fixes incorrect wires in the decomposition of the `ControlledPhaseShift` operation.
  [(#1338)](https://github.com/PennyLaneAI/pennylane/pull/1338)

* Fixed tests for the `Permute` operation that used a QNode and hence expanded
  tapes twice instead of once due to QNode tape expansion and an explicit tape
  expansion call.
  [(#1318)](https://github.com/PennyLaneAI/pennylane/pull/1318).

* Prevent Hamiltonians that share wires from being multiplied together.
  [(#1273)](https://github.com/PennyLaneAI/pennylane/pull/1273)

* Fixed a bug where the custom range sequences could not be passed
  to the `StronglyEntanglingLayers` template.
  [(#1332)](https://github.com/PennyLaneAI/pennylane/pull/1332)

* Fixed a bug where `qml.sum()` and `qml.dot()` do not support the JAX interface.
  [(#1380)](https://github.com/PennyLaneAI/pennylane/pull/1380)

<h3>Documentation</h3>

* Math present in the `QubitParamShiftTape` class docstring now renders correctly.
  [(#1402)](https://github.com/PennyLaneAI/pennylane/pull/1402)

* Fix typo in the documentation of `qml.StronglyEntanglingLayers`.
  [(#1367)](https://github.com/PennyLaneAI/pennylane/pull/1367)

* Fixed typo in TensorFlow interface documentation
  [(#1312)](https://github.com/PennyLaneAI/pennylane/pull/1312)

* Fixed typos in the mathematical expressions in documentation of `qml.DoubleExcitation`.
  [(#1278)](https://github.com/PennyLaneAI/pennylane/pull/1278)

* Remove unsupported `None` option from the `qml.QNode` docstrings.
  [(#1271)](https://github.com/PennyLaneAI/pennylane/pull/1271)

* Updated the docstring of `qml.PolyXP` to reference the new location of internal
  usage.
  [(#1262)](https://github.com/PennyLaneAI/pennylane/pull/1262)

* Removes occurrences of the deprecated device argument ``analytic`` from the documentation.
  [(#1261)](https://github.com/PennyLaneAI/pennylane/pull/1261)

* Updated PyTorch and TensorFlow interface introductions.
  [(#1333)](https://github.com/PennyLaneAI/pennylane/pull/1333)

* Updates the quantum chemistry quickstart to reflect recent changes to the `qchem` module.
  [(#1227)](https://github.com/PennyLaneAI/pennylane/pull/1227)

<h3>Contributors</h3>

This release contains contributions from (in alphabetical order):

Marius Aglitoiu, Vishnu Ajith, Juan Miguel Arrazola, Thomas Bromley, Jack Ceroni, Alaric Cheng, Miruna Daian,
Olivia Di Matteo, Tanya Garg, Christian Gogolin, Alain Delgado Gran, Diego Guala, Anthony Hayes, Ryan Hill,
Theodor Isacsson, Josh Izaac, Soran Jahangiri, Pavan Jayasinha, Nathan Killoran, Christina Lee, Ryan Levy,
Alberto Maldonado, Johannes Jakob Meyer, Romain Moyard, Ashish Panigrahi, Nahum Sá, Maria Schuld, Brian Shi,
Antal Száva, David Wierichs, Vincent Wong.


# Release 0.15.1

<h3>Bug fixes</h3>

* Fixes two bugs in the parameter-shift Hessian.
  [(#1260)](https://github.com/PennyLaneAI/pennylane/pull/1260)

  - Fixes a bug where having an unused parameter in the Autograd interface
    would result in an indexing error during backpropagation.

  - The parameter-shift Hessian only supports the two-term parameter-shift
    rule currently, so raises an error if asked to differentiate
    any unsupported gates (such as the controlled rotation gates).

* A bug which resulted in `qml.adjoint()` and `qml.inv()` failing to work with
  templates has been fixed.
  [(#1243)](https://github.com/PennyLaneAI/pennylane/pull/1243)

* Deprecation warning instances in PennyLane have been changed to `UserWarning`,
  to account for recent changes to how Python warnings are filtered in
  [PEP565](https://www.python.org/dev/peps/pep-0565/).
  [(#1211)](https://github.com/PennyLaneAI/pennylane/pull/1211)

<h3>Documentation</h3>

* Updated the order of the parameters to the `GaussianState` operation to match
  the way that the PennyLane-SF plugin uses them.
  [(#1255)](https://github.com/PennyLaneAI/pennylane/pull/1255)

<h3>Contributors</h3>

This release contains contributions from (in alphabetical order):

Thomas Bromley, Olivia Di Matteo, Diego Guala, Anthony Hayes, Ryan Hill,
Josh Izaac, Christina Lee, Maria Schuld, Antal Száva.

# Release 0.15.0

<h3>New features since last release</h3>

<h4>Better and more flexible shot control</h4>

* Adds a new optimizer `qml.ShotAdaptiveOptimizer`, a gradient-descent optimizer where
  the shot rate is adaptively calculated using the variances of the parameter-shift gradient.
  [(#1139)](https://github.com/PennyLaneAI/pennylane/pull/1139)

  By keeping a running average of the parameter-shift gradient and the *variance* of the
  parameter-shift gradient, this optimizer frugally distributes a shot budget across the partial
  derivatives of each parameter.

  In addition, if computing the expectation value of a Hamiltonian, weighted random sampling can be
  used to further distribute the shot budget across the local terms from which the Hamiltonian is
  constructed.

  This optimizer is based on both the [iCANS1](https://quantum-journal.org/papers/q-2020-05-11-263)
  and [Rosalin](https://arxiv.org/abs/2004.06252) shot-adaptive optimizers.

  Once constructed, the cost function can be passed directly to the optimizer's `step` method.  The
  attribute `opt.total_shots_used` can be used to track the number of shots per iteration.

  ```pycon
  >>> coeffs = [2, 4, -1, 5, 2]
  >>> obs = [
  ...   qml.PauliX(1),
  ...   qml.PauliZ(1),
  ...   qml.PauliX(0) @ qml.PauliX(1),
  ...   qml.PauliY(0) @ qml.PauliY(1),
  ...   qml.PauliZ(0) @ qml.PauliZ(1)
  ... ]
  >>> H = qml.Hamiltonian(coeffs, obs)
  >>> dev = qml.device("default.qubit", wires=2, shots=100)
  >>> cost = qml.ExpvalCost(qml.templates.StronglyEntanglingLayers, H, dev)
  >>> params = qml.init.strong_ent_layers_uniform(n_layers=2, n_wires=2)
  >>> opt = qml.ShotAdaptiveOptimizer(min_shots=10)
  >>> for i in range(5):
  ...    params = opt.step(cost, params)
  ...    print(f"Step {i}: cost = {cost(params):.2f}, shots_used = {opt.total_shots_used}")
  Step 0: cost = -5.68, shots_used = 240
  Step 1: cost = -2.98, shots_used = 336
  Step 2: cost = -4.97, shots_used = 624
  Step 3: cost = -5.53, shots_used = 1054
  Step 4: cost = -6.50, shots_used = 1798
  ```

* Batches of shots can now be specified as a list, allowing measurement statistics
  to be course-grained with a single QNode evaluation.
  [(#1103)](https://github.com/PennyLaneAI/pennylane/pull/1103)

  ```pycon
  >>> shots_list = [5, 10, 1000]
  >>> dev = qml.device("default.qubit", wires=2, shots=shots_list)
  ```

  When QNodes are executed on this device, a single execution of 1015 shots will be submitted.
  However, three sets of measurement statistics will be returned; using the first 5 shots,
  second set of 10 shots, and final 1000 shots, separately.

  For example, executing a circuit with two outputs will lead to a result of shape `(3, 2)`:

  ```pycon
  >>> @qml.qnode(dev)
  ... def circuit(x):
  ...     qml.RX(x, wires=0)
  ...     qml.CNOT(wires=[0, 1])
  ...     return qml.expval(qml.PauliZ(0) @ qml.PauliX(1)), qml.expval(qml.PauliZ(0))
  >>> circuit(0.5)
  [[0.33333333 1.        ]
   [0.2        1.        ]
   [0.012      0.868     ]]
  ```

  This output remains fully differentiable.

- The number of shots can now be specified on a per-call basis when evaluating a QNode.
  [(#1075)](https://github.com/PennyLaneAI/pennylane/pull/1075).

  For this, the qnode should be called with an additional `shots` keyword argument:

  ```pycon
  >>> dev = qml.device('default.qubit', wires=1, shots=10) # default is 10
  >>> @qml.qnode(dev)
  ... def circuit(a):
  ...     qml.RX(a, wires=0)
  ...     return qml.sample(qml.PauliZ(wires=0))
  >>> circuit(0.8)
  [ 1  1  1 -1 -1  1  1  1  1  1]
  >>> circuit(0.8, shots=3)
  [ 1  1  1]
  >>> circuit(0.8)
  [ 1  1  1 -1 -1  1  1  1  1  1]
  ```

<h4>New differentiable quantum transforms</h4>

A new module is available,
[qml.transforms](https://pennylane.rtfd.io/en/stable/code/qml_transforms.html),
which contains *differentiable quantum transforms*. These are functions that act
on QNodes, quantum functions, devices, and tapes, transforming them while remaining
fully differentiable.

* A new adjoint transform has been added.
  [(#1111)](https://github.com/PennyLaneAI/pennylane/pull/1111)
  [(#1135)](https://github.com/PennyLaneAI/pennylane/pull/1135)

  This new method allows users to apply the adjoint of an arbitrary sequence of operations.

  ```python
  def subroutine(wire):
      qml.RX(0.123, wires=wire)
      qml.RY(0.456, wires=wire)

  dev = qml.device('default.qubit', wires=1)
  @qml.qnode(dev)
  def circuit():
      subroutine(0)
      qml.adjoint(subroutine)(0)
      return qml.expval(qml.PauliZ(0))
  ```

  This creates the following circuit:

  ```pycon
  >>> print(qml.draw(circuit)())
  0: --RX(0.123)--RY(0.456)--RY(-0.456)--RX(-0.123)--| <Z>
  ```

  Directly applying to a gate also works as expected.

  ```python
  qml.adjoint(qml.RX)(0.123, wires=0) # applies RX(-0.123)
  ```

* A new transform `qml.ctrl` is now available that adds control wires to subroutines.
  [(#1157)](https://github.com/PennyLaneAI/pennylane/pull/1157)

  ```python
  def my_ansatz(params):
     qml.RX(params[0], wires=0)
     qml.RZ(params[1], wires=1)

  # Create a new operation that applies `my_ansatz`
  # controlled by the "2" wire.
  my_ansatz2 = qml.ctrl(my_ansatz, control=2)

  @qml.qnode(dev)
  def circuit(params):
      my_ansatz2(params)
      return qml.state()
  ```

  This is equivalent to:

  ```python
  @qml.qnode(...)
  def circuit(params):
      qml.CRX(params[0], wires=[2, 0])
      qml.CRZ(params[1], wires=[2, 1])
      return qml.state()
  ```

* The `qml.transforms.classical_jacobian` transform has been added.
  [(#1186)](https://github.com/PennyLaneAI/pennylane/pull/1186)

  This transform returns a function to extract the Jacobian matrix of the classical part of a
  QNode, allowing the classical dependence between the QNode arguments and the quantum gate
  arguments to be extracted.

  For example, given the following QNode:

  ```pycon
  >>> @qml.qnode(dev)
  ... def circuit(weights):
  ...     qml.RX(weights[0], wires=0)
  ...     qml.RY(weights[0], wires=1)
  ...     qml.RZ(weights[2] ** 2, wires=1)
  ...     return qml.expval(qml.PauliZ(0))
  ```

  We can use this transform to extract the relationship
  :math:`f: \mathbb{R}^n \rightarrow\mathbb{R}^m` between the input QNode
  arguments :math:`w` and the gate arguments :math:`g`, for
  a given value of the QNode arguments:

  ```pycon
  >>> cjac_fn = qml.transforms.classical_jacobian(circuit)
  >>> weights = np.array([1., 1., 1.], requires_grad=True)
  >>> cjac = cjac_fn(weights)
  >>> print(cjac)
  [[1. 0. 0.]
   [1. 0. 0.]
   [0. 0. 2.]]
  ```

  The returned Jacobian has rows corresponding to gate arguments, and columns corresponding to
  QNode arguments; that is, :math:`J_{ij} = \frac{\partial}{\partial g_i} f(w_j)`.

<h4>More operations and templates</h4>

* Added the `SingleExcitation` two-qubit operation, which is useful for quantum
  chemistry applications.
  [(#1121)](https://github.com/PennyLaneAI/pennylane/pull/1121)

  It can be used to perform an SO(2) rotation in the subspace
  spanned by the states :math:`|01\rangle` and :math:`|10\rangle`.
  For example, the following circuit performs the transformation
  :math:`|10\rangle \rightarrow \cos(\phi/2)|10\rangle - \sin(\phi/2)|01\rangle`:

  ```python
  dev = qml.device('default.qubit', wires=2)

  @qml.qnode(dev)
  def circuit(phi):
      qml.PauliX(wires=0)
      qml.SingleExcitation(phi, wires=[0, 1])
  ```

  The `SingleExcitation` operation supports analytic gradients on hardware
  using only four expectation value calculations, following results from
  [Kottmann et al.](https://arxiv.org/abs/2011.05938)

* Added the `DoubleExcitation` four-qubit operation, which is useful for quantum
  chemistry applications.
  [(#1123)](https://github.com/PennyLaneAI/pennylane/pull/1123)

  It can be used to perform an SO(2) rotation in the subspace
  spanned by the states :math:`|1100\rangle` and :math:`|0011\rangle`.
  For example, the following circuit performs the transformation
  :math:`|1100\rangle\rightarrow \cos(\phi/2)|1100\rangle - \sin(\phi/2)|0011\rangle`:

  ```python
  dev = qml.device('default.qubit', wires=2)

  @qml.qnode(dev)
  def circuit(phi):
      qml.PauliX(wires=0)
      qml.PauliX(wires=1)
      qml.DoubleExcitation(phi, wires=[0, 1, 2, 3])
  ```

  The `DoubleExcitation` operation supports analytic gradients on hardware using only
  four expectation value calculations, following results from
  [Kottmann et al.](https://arxiv.org/abs/2011.05938).

* Added the `QuantumMonteCarlo` template for performing quantum Monte Carlo estimation of an
  expectation value on simulator.
  [(#1130)](https://github.com/PennyLaneAI/pennylane/pull/1130)

  The following example shows how the expectation value of sine squared over a standard normal
  distribution can be approximated:

  ```python
  from scipy.stats import norm

  m = 5
  M = 2 ** m
  n = 10
  N = 2 ** n
  target_wires = range(m + 1)
  estimation_wires = range(m + 1, n + m + 1)

  xmax = np.pi  # bound to region [-pi, pi]
  xs = np.linspace(-xmax, xmax, M)

  probs = np.array([norm().pdf(x) for x in xs])
  probs /= np.sum(probs)

  func = lambda i: np.sin(xs[i]) ** 2

  dev = qml.device("default.qubit", wires=(n + m + 1))

  @qml.qnode(dev)
  def circuit():
      qml.templates.QuantumMonteCarlo(
          probs,
          func,
          target_wires=target_wires,
          estimation_wires=estimation_wires,
      )
      return qml.probs(estimation_wires)

  phase_estimated = np.argmax(circuit()[:int(N / 2)]) / N
  expectation_estimated = (1 - np.cos(np.pi * phase_estimated)) / 2
  ```

* Added the `QuantumPhaseEstimation` template for performing quantum phase estimation for an input
  unitary matrix.
  [(#1095)](https://github.com/PennyLaneAI/pennylane/pull/1095)

  Consider the matrix corresponding to a rotation from an `RX` gate:

  ```pycon
  >>> phase = 5
  >>> target_wires = [0]
  >>> unitary = qml.RX(phase, wires=0).matrix
  ```

  The ``phase`` parameter can be estimated using ``QuantumPhaseEstimation``. For example, using five
  phase-estimation qubits:

  ```python
  n_estimation_wires = 5
  estimation_wires = range(1, n_estimation_wires + 1)

  dev = qml.device("default.qubit", wires=n_estimation_wires + 1)

  @qml.qnode(dev)
  def circuit():
      # Start in the |+> eigenstate of the unitary
      qml.Hadamard(wires=target_wires)

      QuantumPhaseEstimation(
          unitary,
          target_wires=target_wires,
          estimation_wires=estimation_wires,
      )

      return qml.probs(estimation_wires)

  phase_estimated = np.argmax(circuit()) / 2 ** n_estimation_wires

  # Need to rescale phase due to convention of RX gate
  phase_estimated = 4 * np.pi * (1 - phase)
  ```

- Added the `ControlledPhaseShift` gate as well as the `QFT` operation for applying quantum Fourier
  transforms.
  [(#1064)](https://github.com/PennyLaneAI/pennylane/pull/1064)

  ```python
  @qml.qnode(dev)
  def circuit_qft(basis_state):
      qml.BasisState(basis_state, wires=range(3))
      qml.QFT(wires=range(3))
      return qml.state()
  ```

- Added the `ControlledQubitUnitary` operation. This
  enables implementation of multi-qubit gates with a variable number of
  control qubits. It is also possible to specify a different state for the
  control qubits using the `control_values` argument (also known as a
  mixed-polarity multi-controlled operation).
  [(#1069)](https://github.com/PennyLaneAI/pennylane/pull/1069)
  [(#1104)](https://github.com/PennyLaneAI/pennylane/pull/1104)

  For example, we can  create a multi-controlled T gate using:

  ```python
  T = qml.T._matrix()
  qml.ControlledQubitUnitary(T, control_wires=[0, 1, 3], wires=2, control_values="110")
  ```

  Here, the T gate will be applied to wire `2` if control wires `0` and `1` are in
  state `1`, and control wire `3` is in state `0`. If no value is passed to
  `control_values`, the gate will be applied if all control wires are in
  the `1` state.

- Added `MultiControlledX` for multi-controlled `NOT` gates.
  This is a special case of `ControlledQubitUnitary` that applies a
  Pauli X gate conditioned on the state of an arbitrary number of
  control qubits.
  [(#1104)](https://github.com/PennyLaneAI/pennylane/pull/1104)

<h4>Support for higher-order derivatives on hardware</h4>

* Computing second derivatives and Hessians of QNodes is now supported with
  the parameter-shift differentiation method, on all machine learning interfaces.
  [(#1130)](https://github.com/PennyLaneAI/pennylane/pull/1130)
  [(#1129)](https://github.com/PennyLaneAI/pennylane/pull/1129)
  [(#1110)](https://github.com/PennyLaneAI/pennylane/pull/1110)

  Hessians are computed using the parameter-shift rule, and can be
  evaluated on both hardware and simulator devices.

  ```python
  dev = qml.device('default.qubit', wires=1)

  @qml.qnode(dev, diff_method="parameter-shift")
  def circuit(p):
      qml.RY(p[0], wires=0)
      qml.RX(p[1], wires=0)
      return qml.expval(qml.PauliZ(0))

  x = np.array([1.0, 2.0], requires_grad=True)
  ```

  ```python
  >>> hessian_fn = qml.jacobian(qml.grad(circuit))
  >>> hessian_fn(x)
  [[0.2248451 0.7651474]
   [0.7651474 0.2248451]]
  ```

* Added the function `finite_diff()` to compute finite-difference
  approximations to the gradient and the second-order derivatives of
  arbitrary callable functions.
  [(#1090)](https://github.com/PennyLaneAI/pennylane/pull/1090)

  This is useful to compute the derivative of parametrized
  `pennylane.Hamiltonian` observables with respect to their parameters.

  For example, in quantum chemistry simulations it can be used to evaluate
  the derivatives of the electronic Hamiltonian with respect to the nuclear
  coordinates:

  ```pycon
  >>> def H(x):
  ...    return qml.qchem.molecular_hamiltonian(['H', 'H'], x)[0]
  >>> x = np.array([0., 0., -0.66140414, 0., 0., 0.66140414])
  >>> grad_fn = qml.finite_diff(H, N=1)
  >>> grad = grad_fn(x)
  >>> deriv2_fn = qml.finite_diff(H, N=2, idx=[0, 1])
  >>> deriv2_fn(x)
  ```

* The JAX interface now supports all devices, including hardware devices,
  via the parameter-shift differentiation method.
  [(#1076)](https://github.com/PennyLaneAI/pennylane/pull/1076)

  For example, using the JAX interface with Cirq:

  ```python
  dev = qml.device('cirq.simulator', wires=1)
  @qml.qnode(dev, interface="jax", diff_method="parameter-shift")
  def circuit(x):
      qml.RX(x[1], wires=0)
      qml.Rot(x[0], x[1], x[2], wires=0)
      return qml.expval(qml.PauliZ(0))
  weights = jnp.array([0.2, 0.5, 0.1])
  print(circuit(weights))
  ```

  Currently, when used with the parameter-shift differentiation method,
  only a single returned expectation value or variance is supported.
  Multiple expectations/variances, as well as probability and state returns,
  are not currently allowed.

<h3>Improvements</h3>

  ```python
  dev = qml.device("default.qubit", wires=2)

  inputstate = [np.sqrt(0.2), np.sqrt(0.3), np.sqrt(0.4), np.sqrt(0.1)]

  @qml.qnode(dev)
  def circuit():
      mottonen.MottonenStatePreparation(inputstate,wires=[0, 1])
      return qml.expval(qml.PauliZ(0))
  ```

  Previously returned:

  ```pycon
  >>> print(qml.draw(circuit)())
  0: ──RY(1.57)──╭C─────────────╭C──╭C──╭C──┤ ⟨Z⟩
  1: ──RY(1.35)──╰X──RY(0.422)──╰X──╰X──╰X──┤
  ```

  In this release, it now returns:

  ```pycon
  >>> print(qml.draw(circuit)())
  0: ──RY(1.57)──╭C─────────────╭C──┤ ⟨Z⟩
  1: ──RY(1.35)──╰X──RY(0.422)──╰X──┤
  ```

- The templates are now classes inheriting
  from `Operation`, and define the ansatz in their `expand()` method. This
  change does not affect the user interface.
  [(#1138)](https://github.com/PennyLaneAI/pennylane/pull/1138)
  [(#1156)](https://github.com/PennyLaneAI/pennylane/pull/1156)
  [(#1163)](https://github.com/PennyLaneAI/pennylane/pull/1163)
  [(#1192)](https://github.com/PennyLaneAI/pennylane/pull/1192)

  For convenience, some templates have a new method that returns the expected
  shape of the trainable parameter tensor, which can be used to create
  random tensors.

  ```python
  shape = qml.templates.BasicEntanglerLayers.shape(n_layers=2, n_wires=4)
  weights = np.random.random(shape)
  qml.templates.BasicEntanglerLayers(weights, wires=range(4))
  ```

- `QubitUnitary` now validates to ensure the input matrix is two dimensional.
  [(#1128)](https://github.com/PennyLaneAI/pennylane/pull/1128)

* Most layers in Pytorch or Keras accept arbitrary dimension inputs, where each dimension barring
  the last (in the case where the actual weight function of the layer operates on one-dimensional
  vectors) is broadcast over. This is now also supported by KerasLayer and TorchLayer.
  [(#1062)](https://github.com/PennyLaneAI/pennylane/pull/1062).

  Example use:

  ```python
  dev = qml.device("default.qubit", wires=4)
  x = tf.ones((5, 4, 4))

  @qml.qnode(dev)
  def layer(weights, inputs):
      qml.templates.AngleEmbedding(inputs, wires=range(4))
      qml.templates.StronglyEntanglingLayers(weights, wires=range(4))
      return [qml.expval(qml.PauliZ(i)) for i in range(4)]

  qlayer = qml.qnn.KerasLayer(layer, {"weights": (4, 4, 3)}, output_dim=4)
  out = qlayer(x)
  ```

  The output tensor has the following shape:
  ```pycon
  >>> out.shape
  (5, 4, 4)
  ```

* If only one argument to the function `qml.grad` has the `requires_grad` attribute
  set to True, then the returned gradient will be a NumPy array, rather than a
  tuple of length 1.
  [(#1067)](https://github.com/PennyLaneAI/pennylane/pull/1067)
  [(#1081)](https://github.com/PennyLaneAI/pennylane/pull/1081)

* An improvement has been made to how `QubitDevice` generates and post-processess samples,
  allowing QNode measurement statistics to work on devices with more than 32 qubits.
  [(#1088)](https://github.com/PennyLaneAI/pennylane/pull/1088)

* Due to the addition of `density_matrix()` as a return type from a QNode, tuples are now supported
  by the `output_dim` parameter in `qnn.KerasLayer`.
  [(#1070)](https://github.com/PennyLaneAI/pennylane/pull/1070)

* Two new utility methods are provided for working with quantum tapes.
  [(#1175)](https://github.com/PennyLaneAI/pennylane/pull/1175)

  - `qml.tape.get_active_tape()` gets the currently recording tape.

  - `tape.stop_recording()` is a context manager that temporarily
    stops the currently recording tape from recording additional
    tapes or quantum operations.

  For example:

  ```pycon
  >>> with qml.tape.QuantumTape():
  ...     qml.RX(0, wires=0)
  ...     current_tape = qml.tape.get_active_tape()
  ...     with current_tape.stop_recording():
  ...         qml.RY(1.0, wires=1)
  ...     qml.RZ(2, wires=1)
  >>> current_tape.operations
  [RX(0, wires=[0]), RZ(2, wires=[1])]
  ```

* When printing `qml.Hamiltonian` objects, the terms are sorted by number of wires followed by coefficients.
  [(#981)](https://github.com/PennyLaneAI/pennylane/pull/981)

* Adds `qml.math.conj` to the PennyLane math module.
  [(#1143)](https://github.com/PennyLaneAI/pennylane/pull/1143)

  This new method will do elementwise conjugation to the given tensor-like object,
  correctly dispatching to the required tensor-manipulation framework
  to preserve differentiability.

  ```python
  >>> a = np.array([1.0 + 2.0j])
  >>> qml.math.conj(a)
  array([1.0 - 2.0j])
  ```

* The four-term parameter-shift rule, as used by the controlled rotation operations,
  has been updated to use coefficients that minimize the variance as per
  https://arxiv.org/abs/2104.05695.
  [(#1206)](https://github.com/PennyLaneAI/pennylane/pull/1206)

* A new transform `qml.transforms.invisible` has been added, to make it easier
  to transform QNodes.
  [(#1175)](https://github.com/PennyLaneAI/pennylane/pull/1175)

<h3>Breaking changes</h3>

* Devices do not have an `analytic` argument or attribute anymore.
  Instead, `shots` is the source of truth for whether a simulator
  estimates return values from a finite number of shots, or whether
  it returns analytic results (`shots=None`).
  [(#1079)](https://github.com/PennyLaneAI/pennylane/pull/1079)
  [(#1196)](https://github.com/PennyLaneAI/pennylane/pull/1196)

  ```python
  dev_analytic = qml.device('default.qubit', wires=1, shots=None)
  dev_finite_shots = qml.device('default.qubit', wires=1, shots=1000)

  def circuit():
      qml.Hadamard(wires=0)
      return qml.expval(qml.PauliZ(wires=0))

  circuit_analytic = qml.QNode(circuit, dev_analytic)
  circuit_finite_shots = qml.QNode(circuit, dev_finite_shots)
  ```

  Devices with `shots=None` return deterministic, exact results:

  ```pycon
  >>> circuit_analytic()
  0.0
  >>> circuit_analytic()
  0.0
  ```
  Devices with `shots > 0` return stochastic results estimated from
  samples in each run:

  ```pycon
  >>> circuit_finite_shots()
  -0.062
  >>> circuit_finite_shots()
  0.034
  ```

  The `qml.sample()` measurement can only be used on devices on which the number
  of shots is set explicitly.

* If creating a QNode from a quantum function with an argument named `shots`,
  a `UserWarning` is raised, warning the user that this is a reserved
  argument to change the number of shots on a per-call basis.
  [(#1075)](https://github.com/PennyLaneAI/pennylane/pull/1075)

* For devices inheriting from `QubitDevice`, the methods `expval`, `var`, `sample`
  accept two new keyword arguments --- `shot_range` and `bin_size`.
  [(#1103)](https://github.com/PennyLaneAI/pennylane/pull/1103)

  These new arguments allow for the statistics to be performed on only a subset of device samples.
  This finer level of control is accessible from the main UI by instantiating a device with a batch
  of shots.

  For example, consider the following device:

  ```pycon
  >>> dev = qml.device("my_device", shots=[5, (10, 3), 100])
  ```

  This device will execute QNodes using 135 shots, however
  measurement statistics will be **course grained** across these 135
  shots:

  * All measurement statistics will first be computed using the
    first 5 shots --- that is, `shots_range=[0, 5]`, `bin_size=5`.

  * Next, the tuple `(10, 3)` indicates 10 shots, repeated 3 times. This will use
    `shot_range=[5, 35]`, performing the expectation value in bins of size 10
    (`bin_size=10`).

  * Finally, we repeat the measurement statistics for the final 100 shots,
    `shot_range=[35, 135]`, `bin_size=100`.


* The old PennyLane core has been removed, including the following modules:
  [(#1100)](https://github.com/PennyLaneAI/pennylane/pull/1100)

  - `pennylane.variables`
  - `pennylane.qnodes`

  As part of this change, the location of the new core within the Python
  module has been moved:

  - Moves `pennylane.tape.interfaces` → `pennylane.interfaces`
  - Merges `pennylane.CircuitGraph` and `pennylane.TapeCircuitGraph`  → `pennylane.CircuitGraph`
  - Merges `pennylane.OperationRecorder` and `pennylane.TapeOperationRecorder`  →
  - `pennylane.tape.operation_recorder`
  - Merges `pennylane.measure` and `pennylane.tape.measure` → `pennylane.measure`
  - Merges `pennylane.operation` and `pennylane.tape.operation` → `pennylane.operation`
  - Merges `pennylane._queuing` and `pennylane.tape.queuing` → `pennylane.queuing`

  This has no affect on import location.

  In addition,

  - All tape-mode functions have been removed (`qml.enable_tape()`, `qml.tape_mode_active()`),
  - All tape fixtures have been deleted,
  - Tests specifically for non-tape mode have been deleted.

* The device test suite no longer accepts the `analytic` keyword.
  [(#1216)](https://github.com/PennyLaneAI/pennylane/pull/1216)

<h3>Bug fixes</h3>

* Fixes a bug where using the circuit drawer with a `ControlledQubitUnitary`
  operation raised an error.
  [(#1174)](https://github.com/PennyLaneAI/pennylane/pull/1174)

* Fixes a bug and a test where the ``QuantumTape.is_sampled`` attribute was not
  being updated.
  [(#1126)](https://github.com/PennyLaneAI/pennylane/pull/1126)

* Fixes a bug where `BasisEmbedding` would not accept inputs whose bits are all ones
  or all zeros.
  [(#1114)](https://github.com/PennyLaneAI/pennylane/pull/1114)

* The `ExpvalCost` class raises an error if instantiated
  with non-expectation measurement statistics.
  [(#1106)](https://github.com/PennyLaneAI/pennylane/pull/1106)

* Fixes a bug where decompositions would reset the differentiation method
  of a QNode.
  [(#1117)](https://github.com/PennyLaneAI/pennylane/pull/1117)

* Fixes a bug where the second-order CV parameter-shift rule would error
  if attempting to compute the gradient of a QNode with more than one
  second-order observable.
  [(#1197)](https://github.com/PennyLaneAI/pennylane/pull/1197)

* Fixes a bug where repeated Torch interface applications after expansion caused an error.
  [(#1223)](https://github.com/PennyLaneAI/pennylane/pull/1223)

* Sampling works correctly with batches of shots specified as a list.
  [(#1232)](https://github.com/PennyLaneAI/pennylane/pull/1232)

<h3>Documentation</h3>

- Updated the diagram used in the Architectural overview page of the
  Development guide such that it doesn't mention Variables.
  [(#1235)](https://github.com/PennyLaneAI/pennylane/pull/1235)

- Typos addressed in templates documentation.
  [(#1094)](https://github.com/PennyLaneAI/pennylane/pull/1094)

- Upgraded the documentation to use Sphinx 3.5.3 and the new m2r2 package.
  [(#1186)](https://github.com/PennyLaneAI/pennylane/pull/1186)

- Added `flaky` as dependency for running tests in the documentation.
  [(#1113)](https://github.com/PennyLaneAI/pennylane/pull/1113)

<h3>Contributors</h3>

This release contains contributions from (in alphabetical order):

Shahnawaz Ahmed, Juan Miguel Arrazola, Thomas Bromley, Olivia Di Matteo, Alain Delgado Gran, Kyle
Godbey, Diego Guala, Theodor Isacsson, Josh Izaac, Soran Jahangiri, Nathan Killoran, Christina Lee,
Daniel Polatajko, Chase Roberts, Sankalp Sanand, Pritish Sehzpaul, Maria Schuld, Antal Száva, David Wierichs.


# Release 0.14.1

<h3>Bug fixes</h3>

* Fixes a testing bug where tests that required JAX would fail if JAX was not installed.
  The tests will now instead be skipped if JAX can not be imported.
  [(#1066)](https://github.com/PennyLaneAI/pennylane/pull/1066)

* Fixes a bug where inverse operations could not be differentiated
  using backpropagation on `default.qubit`.
  [(#1072)](https://github.com/PennyLaneAI/pennylane/pull/1072)

* The QNode has a new keyword argument, `max_expansion`, that determines the maximum number of times
  the internal circuit should be expanded when executed on a device. In addition, the default number
  of max expansions has been increased from 2 to 10, allowing devices that require more than two
  operator decompositions to be supported.
  [(#1074)](https://github.com/PennyLaneAI/pennylane/pull/1074)

* Fixes a bug where `Hamiltonian` objects created with non-list arguments raised an error for
  arithmetic operations. [(#1082)](https://github.com/PennyLaneAI/pennylane/pull/1082)

* Fixes a bug where `Hamiltonian` objects with no coefficients or operations would return a faulty
  result when used with `ExpvalCost`. [(#1082)](https://github.com/PennyLaneAI/pennylane/pull/1082)

<h3>Documentation</h3>

* Updates mentions of `generate_hamiltonian` to `molecular_hamiltonian` in the
  docstrings of the `ExpvalCost` and `Hamiltonian` classes.
  [(#1077)](https://github.com/PennyLaneAI/pennylane/pull/1077)

<h3>Contributors</h3>

This release contains contributions from (in alphabetical order):

Thomas Bromley, Josh Izaac, Antal Száva.



# Release 0.14.0

<h3>New features since last release</h3>

<h4>Perform quantum machine learning with JAX</h4>

* QNodes created with `default.qubit` now support a JAX interface, allowing JAX to be used
  to create, differentiate, and optimize hybrid quantum-classical models.
  [(#947)](https://github.com/PennyLaneAI/pennylane/pull/947)

  This is supported internally via a new `default.qubit.jax` device. This device runs end to end in
  JAX, meaning that it supports all of the awesome JAX transformations (`jax.vmap`, `jax.jit`,
  `jax.hessian`, etc).

  Here is an example of how to use the new JAX interface:

  ```python
  dev = qml.device("default.qubit", wires=1)
  @qml.qnode(dev, interface="jax", diff_method="backprop")
  def circuit(x):
      qml.RX(x[1], wires=0)
      qml.Rot(x[0], x[1], x[2], wires=0)
      return qml.expval(qml.PauliZ(0))

  weights = jnp.array([0.2, 0.5, 0.1])
  grad_fn = jax.grad(circuit)
  print(grad_fn(weights))
  ```

  Currently, only `diff_method="backprop"` is supported, with plans to support more in the future.

<h4>New, faster, quantum gradient methods</h4>

* A new differentiation method has been added for use with simulators. The `"adjoint"`
  method operates after a forward pass by iteratively applying inverse gates to scan backwards
  through the circuit.
  [(#1032)](https://github.com/PennyLaneAI/pennylane/pull/1032)

  This method is similar to the reversible method, but has a lower time
  overhead and a similar memory overhead. It follows the approach provided by
  [Jones and Gacon](https://arxiv.org/abs/2009.02823). This method is only compatible with certain
  statevector-based devices such as `default.qubit`.

  Example use:

  ```python
  import pennylane as qml

  wires = 1
  device = qml.device("default.qubit", wires=wires)

  @qml.qnode(device, diff_method="adjoint")
  def f(params):
      qml.RX(0.1, wires=0)
      qml.Rot(*params, wires=0)
      qml.RX(-0.3, wires=0)
      return qml.expval(qml.PauliZ(0))

  params = [0.1, 0.2, 0.3]
  qml.grad(f)(params)
  ```

* The default logic for choosing the 'best' differentiation method has been altered
  to improve performance.
  [(#1008)](https://github.com/PennyLaneAI/pennylane/pull/1008)

  - If the quantum device provides its own gradient, this is now the preferred
    differentiation method.

  - If the quantum device natively supports classical
    backpropagation, this is now preferred over the parameter-shift rule.

    This will lead to marked speed improvement during optimization when using
    `default.qubit`, with a sight penalty on the forward-pass evaluation.

  More details are available below in the 'Improvements' section for plugin developers.

* PennyLane now supports analytical quantum gradients for noisy channels, in addition to its
  existing support for unitary operations. The noisy channels `BitFlip`, `PhaseFlip`, and
  `DepolarizingChannel` all support analytic gradients out of the box.
  [(#968)](https://github.com/PennyLaneAI/pennylane/pull/968)

* A method has been added for calculating the Hessian of quantum circuits using the second-order
  parameter shift formula.
  [(#961)](https://github.com/PennyLaneAI/pennylane/pull/961)

  The following example shows the calculation of the Hessian:

  ```python
  n_wires = 5
  weights = [2.73943676, 0.16289932, 3.4536312, 2.73521126, 2.6412488]

  dev = qml.device("default.qubit", wires=n_wires)

  with qml.tape.QubitParamShiftTape() as tape:
      for i in range(n_wires):
          qml.RX(weights[i], wires=i)

      qml.CNOT(wires=[0, 1])
      qml.CNOT(wires=[2, 1])
      qml.CNOT(wires=[3, 1])
      qml.CNOT(wires=[4, 3])

      qml.expval(qml.PauliZ(1))

  print(tape.hessian(dev))
  ```

  The Hessian is not yet supported via classical machine learning interfaces, but will
  be added in a future release.

<h4>More operations and templates</h4>

* Two new error channels, `BitFlip` and `PhaseFlip` have been added.
  [(#954)](https://github.com/PennyLaneAI/pennylane/pull/954)

  They can be used in the same manner as existing error channels:

  ```python
  dev = qml.device("default.mixed", wires=2)

  @qml.qnode(dev)
  def circuit():
      qml.RX(0.3, wires=0)
      qml.RY(0.5, wires=1)
      qml.BitFlip(0.01, wires=0)
      qml.PhaseFlip(0.01, wires=1)
      return qml.expval(qml.PauliZ(0))
  ```

* Apply permutations to wires using the `Permute` subroutine.
  [(#952)](https://github.com/PennyLaneAI/pennylane/pull/952)

  ```python
  import pennylane as qml
  dev = qml.device('default.qubit', wires=5)

  @qml.qnode(dev)
  def apply_perm():
      # Send contents of wire 4 to wire 0, of wire 2 to wire 1, etc.
      qml.templates.Permute([4, 2, 0, 1, 3], wires=dev.wires)
      return qml.expval(qml.PauliZ(0))
  ```

<h4>QNode transformations</h4>

* The `qml.metric_tensor` function transforms a QNode to produce the Fubini-Study
  metric tensor with full autodifferentiation support---even on hardware.
  [(#1014)](https://github.com/PennyLaneAI/pennylane/pull/1014)

  Consider the following QNode:

  ```python
  dev = qml.device("default.qubit", wires=3)

  @qml.qnode(dev, interface="autograd")
  def circuit(weights):
      # layer 1
      qml.RX(weights[0, 0], wires=0)
      qml.RX(weights[0, 1], wires=1)

      qml.CNOT(wires=[0, 1])
      qml.CNOT(wires=[1, 2])

      # layer 2
      qml.RZ(weights[1, 0], wires=0)
      qml.RZ(weights[1, 1], wires=2)

      qml.CNOT(wires=[0, 1])
      qml.CNOT(wires=[1, 2])
      return qml.expval(qml.PauliZ(0) @ qml.PauliZ(1)), qml.expval(qml.PauliY(2))
  ```

  We can use the `metric_tensor` function to generate a new function, that returns the
  metric tensor of this QNode:

  ```pycon
  >>> met_fn = qml.metric_tensor(circuit)
  >>> weights = np.array([[0.1, 0.2, 0.3], [0.4, 0.5, 0.6]], requires_grad=True)
  >>> met_fn(weights)
  tensor([[0.25  , 0.    , 0.    , 0.    ],
          [0.    , 0.25  , 0.    , 0.    ],
          [0.    , 0.    , 0.0025, 0.0024],
          [0.    , 0.    , 0.0024, 0.0123]], requires_grad=True)
  ```

  The returned metric tensor is also fully differentiable, in all interfaces.
  For example, differentiating the `(3, 2)` element:

  ```pycon
  >>> grad_fn = qml.grad(lambda x: met_fn(x)[3, 2])
  >>> grad_fn(weights)
  array([[ 0.04867729, -0.00049502,  0.        ],
         [ 0.        ,  0.        ,  0.        ]])
  ```

  Differentiation is also supported using Torch, Jax, and TensorFlow.

* Adds the new function `qml.math.cov_matrix()`. This function accepts a list of commuting
  observables, and the probability distribution in the shared observable eigenbasis after the
  application of an ansatz. It uses these to construct the covariance matrix in a *framework
  independent* manner, such that the output covariance matrix is autodifferentiable.
  [(#1012)](https://github.com/PennyLaneAI/pennylane/pull/1012)

  For example, consider the following ansatz and observable list:

  ```python3
  obs_list = [qml.PauliX(0) @ qml.PauliZ(1), qml.PauliY(2)]
  ansatz = qml.templates.StronglyEntanglingLayers
  ```

  We can construct a QNode to output the probability distribution in the shared eigenbasis of the
  observables:

  ```python
  dev = qml.device("default.qubit", wires=3)

  @qml.qnode(dev, interface="autograd")
  def circuit(weights):
      ansatz(weights, wires=[0, 1, 2])
      # rotate into the basis of the observables
      for o in obs_list:
          o.diagonalizing_gates()
      return qml.probs(wires=[0, 1, 2])
  ```

  We can now compute the covariance matrix:

  ```pycon
  >>> weights = qml.init.strong_ent_layers_normal(n_layers=2, n_wires=3)
  >>> cov = qml.math.cov_matrix(circuit(weights), obs_list)
  >>> cov
  array([[0.98707611, 0.03665537],
         [0.03665537, 0.99998377]])
  ```

  Autodifferentiation is fully supported using all interfaces:

  ```pycon
  >>> cost_fn = lambda weights: qml.math.cov_matrix(circuit(weights), obs_list)[0, 1]
  >>> qml.grad(cost_fn)(weights)[0]
  array([[[ 4.94240914e-17, -2.33786398e-01, -1.54193959e-01],
          [-3.05414996e-17,  8.40072236e-04,  5.57884080e-04],
          [ 3.01859411e-17,  8.60411436e-03,  6.15745204e-04]],

         [[ 6.80309533e-04, -1.23162742e-03,  1.08729813e-03],
          [-1.53863193e-01, -1.38700657e-02, -1.36243323e-01],
          [-1.54665054e-01, -1.89018172e-02, -1.56415558e-01]]])
  ```

* A new  `qml.draw` function is available, allowing QNodes to be easily
  drawn without execution by providing example input.
  [(#962)](https://github.com/PennyLaneAI/pennylane/pull/962)

  ```python
  @qml.qnode(dev)
  def circuit(a, w):
      qml.Hadamard(0)
      qml.CRX(a, wires=[0, 1])
      qml.Rot(*w, wires=[1])
      qml.CRX(-a, wires=[0, 1])
      return qml.expval(qml.PauliZ(0) @ qml.PauliZ(1))
  ```

  The QNode circuit structure may depend on the input arguments;
  this is taken into account by passing example QNode arguments
  to the `qml.draw()` drawing function:

  ```pycon
  >>> drawer = qml.draw(circuit)
  >>> result = drawer(a=2.3, w=[1.2, 3.2, 0.7])
  >>> print(result)
  0: ──H──╭C────────────────────────────╭C─────────╭┤ ⟨Z ⊗ Z⟩
  1: ─────╰RX(2.3)──Rot(1.2, 3.2, 0.7)──╰RX(-2.3)──╰┤ ⟨Z ⊗ Z⟩
  ```

<h4>A faster, leaner, and more flexible core</h4>

* The new core of PennyLane, rewritten from the ground up and developed over the last few release
  cycles, has achieved feature parity and has been made the new default in PennyLane v0.14. The old
  core has been marked as deprecated, and will be removed in an upcoming release.
  [(#1046)](https://github.com/PennyLaneAI/pennylane/pull/1046)
  [(#1040)](https://github.com/PennyLaneAI/pennylane/pull/1040)
  [(#1034)](https://github.com/PennyLaneAI/pennylane/pull/1034)
  [(#1035)](https://github.com/PennyLaneAI/pennylane/pull/1035)
  [(#1027)](https://github.com/PennyLaneAI/pennylane/pull/1027)
  [(#1026)](https://github.com/PennyLaneAI/pennylane/pull/1026)
  [(#1021)](https://github.com/PennyLaneAI/pennylane/pull/1021)
  [(#1054)](https://github.com/PennyLaneAI/pennylane/pull/1054)
  [(#1049)](https://github.com/PennyLaneAI/pennylane/pull/1049)

  While high-level PennyLane code and tutorials remain unchanged, the new core
  provides several advantages and improvements:

  - **Faster and more optimized**: The new core provides various performance optimizations, reducing
    pre- and post-processing overhead, and reduces the number of quantum evaluations in certain
    cases.

  - **Support for in-QNode classical processing**: this allows for differentiable classical
    processing within the QNode.

    ```python
    dev = qml.device("default.qubit", wires=1)

    @qml.qnode(dev, interface="tf")
    def circuit(p):
        qml.RX(tf.sin(p[0])**2 + p[1], wires=0)
        return qml.expval(qml.PauliZ(0))
    ```

    The classical processing functions used within the QNode must match
    the QNode interface. Here, we use TensorFlow:

    ```pycon
    >>> params = tf.Variable([0.5, 0.1], dtype=tf.float64)
    >>> with tf.GradientTape() as tape:
    ...     res = circuit(params)
    >>> grad = tape.gradient(res, params)
    >>> print(res)
    tf.Tensor(0.9460913127754935, shape=(), dtype=float64)
    >>> print(grad)
    tf.Tensor([-0.27255248 -0.32390003], shape=(2,), dtype=float64)
    ```

    As a result of this change, quantum decompositions that require classical processing
    are fully supported and end-to-end differentiable in tape mode.

  - **No more Variable wrapping**: QNode arguments no longer become `Variable`
    objects within the QNode.

    ```python
    dev = qml.device("default.qubit", wires=1)

    @qml.qnode(dev)
    def circuit(x):
        print("Parameter value:", x)
        qml.RX(x, wires=0)
        return qml.expval(qml.PauliZ(0))
    ```

    Internal QNode parameters can be easily inspected, printed, and manipulated:

    ```pycon
    >>> circuit(0.5)
    Parameter value: 0.5
    tensor(0.87758256, requires_grad=True)
    ```

  - **Less restrictive QNode signatures**: There is no longer any restriction on the QNode signature; the QNode can be
    defined and called following the same rules as standard Python functions.

    For example, the following QNode uses positional, named, and variable
    keyword arguments:

    ```python
    x = torch.tensor(0.1, requires_grad=True)
    y = torch.tensor([0.2, 0.3], requires_grad=True)
    z = torch.tensor(0.4, requires_grad=True)

    @qml.qnode(dev, interface="torch")
    def circuit(p1, p2=y, **kwargs):
        qml.RX(p1, wires=0)
        qml.RY(p2[0] * p2[1], wires=0)
        qml.RX(kwargs["p3"], wires=0)
        return qml.var(qml.PauliZ(0))
    ```

    When we call the QNode, we may pass the arguments by name
    even if defined positionally; any argument not provided will
    use the default value.

    ```pycon
    >>> res = circuit(p1=x, p3=z)
    >>> print(res)
    tensor(0.2327, dtype=torch.float64, grad_fn=<SelectBackward>)
    >>> res.backward()
    >>> print(x.grad, y.grad, z.grad)
    tensor(0.8396) tensor([0.0289, 0.0193]) tensor(0.8387)
    ```

    This extends to the `qnn` module, where `KerasLayer` and `TorchLayer` modules
    can be created from QNodes with unrestricted signatures.

  - **Smarter measurements:** QNodes can now measure wires more than once, as
    long as all observables are commuting:

    ```python
    @qml.qnode(dev)
    def circuit(x):
        qml.RX(x, wires=0)
        return [
            qml.expval(qml.PauliZ(0)),
            qml.expval(qml.PauliZ(0) @ qml.PauliZ(1))
        ]
    ```

    Further, the `qml.ExpvalCost()` function allows for optimizing
    measurements to reduce the number of quantum evaluations required.

  With the new PennyLane core, there are a few small breaking changes, detailed
  below in the 'Breaking Changes' section.

<h3>Improvements</h3>

* The built-in PennyLane optimizers allow more flexible cost functions. The cost function passed to most optimizers
  may accept any combination of trainable arguments, non-trainable arguments, and keyword arguments.
  [(#959)](https://github.com/PennyLaneAI/pennylane/pull/959)
  [(#1053)](https://github.com/PennyLaneAI/pennylane/pull/1053)

  The full changes apply to:

  * `AdagradOptimizer`
  * `AdamOptimizer`
  * `GradientDescentOptimizer`
  * `MomentumOptimizer`
  * `NesterovMomentumOptimizer`
  * `RMSPropOptimizer`
  * `RotosolveOptimizer`

  The `requires_grad=False` property must mark any non-trainable constant argument.
  The `RotoselectOptimizer` allows passing only keyword arguments.

  Example use:

  ```python
  def cost(x, y, data, scale=1.0):
      return scale * (x[0]-data)**2 + scale * (y-data)**2

  x = np.array([1.], requires_grad=True)
  y = np.array([1.0])
  data = np.array([2.], requires_grad=False)

  opt = qml.GradientDescentOptimizer()

  # the optimizer step and step_and_cost methods can
  # now update multiple parameters at once
  x_new, y_new, data = opt.step(cost, x, y, data, scale=0.5)
  (x_new, y_new, data), value = opt.step_and_cost(cost, x, y, data, scale=0.5)

  # list and tuple unpacking is also supported
  params = (x, y, data)
  params = opt.step(cost, *params)
  ```

* The circuit drawer has been updated to support the inclusion of unused or inactive
  wires, by passing the `show_all_wires` argument.
  [(#1033)](https://github.com/PennyLaneAI/pennylane/pull/1033)

  ```python
  dev = qml.device('default.qubit', wires=[-1, "a", "q2", 0])

  @qml.qnode(dev)
  def circuit():
      qml.Hadamard(wires=-1)
      qml.CNOT(wires=[-1, "q2"])
      return qml.expval(qml.PauliX(wires="q2"))
  ```

  ```pycon
  >>> print(qml.draw(circuit, show_all_wires=True)())
  >>>
   -1: ──H──╭C──┤
    a: ─────│───┤
   q2: ─────╰X──┤ ⟨X⟩
    0: ─────────┤
  ```

* The logic for choosing the 'best' differentiation method has been altered
  to improve performance.
  [(#1008)](https://github.com/PennyLaneAI/pennylane/pull/1008)

  - If the device provides its own gradient, this is now the preferred
    differentiation method.

  - If a device provides additional interface-specific versions that natively support classical
    backpropagation, this is now preferred over the parameter-shift rule.

    Devices define additional interface-specific devices via their `capabilities()` dictionary. For
    example, `default.qubit` supports supplementary devices for TensorFlow, Autograd, and JAX:

    ```python
    {
      "passthru_devices": {
          "tf": "default.qubit.tf",
          "autograd": "default.qubit.autograd",
          "jax": "default.qubit.jax",
      },
    }
    ```

  As a result of this change, if the QNode `diff_method` is not explicitly provided,
  it is possible that the QNode will run on a *supplementary device* of the device that was
  specifically provided:

  ```python
  dev = qml.device("default.qubit", wires=2)
  qml.QNode(dev) # will default to backprop on default.qubit.autograd
  qml.QNode(dev, interface="tf") # will default to backprop on default.qubit.tf
  qml.QNode(dev, interface="jax") # will default to backprop on default.qubit.jax
  ```

* The `default.qubit` device has been updated so that internally it applies operations in a more
  functional style, i.e., by accepting an input state and returning an evolved state.
  [(#1025)](https://github.com/PennyLaneAI/pennylane/pull/1025)

* A new test series, `pennylane/devices/tests/test_compare_default_qubit.py`, has been added, allowing to test if
  a chosen device gives the same result as `default.qubit`.
  [(#897)](https://github.com/PennyLaneAI/pennylane/pull/897)

  Three tests are added:

  - `test_hermitian_expectation`,
  - `test_pauliz_expectation_analytic`, and
  - `test_random_circuit`.

* Adds the following agnostic tensor manipulation functions to the `qml.math` module: `abs`,
  `angle`, `arcsin`, `concatenate`, `dot`, `squeeze`, `sqrt`, `sum`, `take`, `where`. These functions are
  required to fully support end-to-end differentiable Mottonen and Amplitude embedding.
  [(#922)](https://github.com/PennyLaneAI/pennylane/pull/922)
  [(#1011)](https://github.com/PennyLaneAI/pennylane/pull/1011)

* The `qml.math` module now supports JAX.
  [(#985)](https://github.com/XanaduAI/software-docs/pull/274)

* Several improvements have been made to the `Wires` class to reduce overhead and simplify the logic
  of how wire labels are interpreted:
  [(#1019)](https://github.com/PennyLaneAI/pennylane/pull/1019)
  [(#1010)](https://github.com/PennyLaneAI/pennylane/pull/1010)
  [(#1005)](https://github.com/PennyLaneAI/pennylane/pull/1005)
  [(#983)](https://github.com/PennyLaneAI/pennylane/pull/983)
  [(#967)](https://github.com/PennyLaneAI/pennylane/pull/967)

  - If the input `wires` to a wires class instantiation `Wires(wires)` can be iterated over,
    its elements are interpreted as wire labels. Otherwise, `wires` is interpreted as a single wire label.
    The only exception to this are strings, which are always interpreted as a single
    wire label, so users can address wires with labels such as `"ancilla"`.

  - Any type can now be a wire label as long as it is hashable. The hash is used to establish
    the uniqueness of two labels.

  - Indexing wires objects now returns a label, instead of a new `Wires` object. For example:

    ```pycon
    >>> w = Wires([0, 1, 2])
    >>> w[1]
    >>> 1
    ```

  - The check for uniqueness of wires moved from `Wires` instantiation to
    the `qml.wires._process` function in order to reduce overhead from repeated
    creation of `Wires` instances.

  - Calls to the `Wires` class are substantially reduced, for example by avoiding to call
    Wires on Wires instances on `Operation` instantiation, and by using labels instead of
    `Wires` objects inside the default qubit device.

* Adds the `PauliRot` generator to the `qml.operation` module. This
  generator is required to construct the metric tensor.
  [(#963)](https://github.com/PennyLaneAI/pennylane/pull/963)

* The templates are modified to make use of the new `qml.math` module, for framework-agnostic
  tensor manipulation. This allows the template library to be differentiable
  in backpropagation mode (`diff_method="backprop"`).
  [(#873)](https://github.com/PennyLaneAI/pennylane/pull/873)

* The circuit drawer now allows for the wire order to be (optionally) modified:
  [(#992)](https://github.com/PennyLaneAI/pennylane/pull/992)

  ```pycon
  >>> dev = qml.device('default.qubit', wires=["a", -1, "q2"])
  >>> @qml.qnode(dev)
  ... def circuit():
  ...     qml.Hadamard(wires=-1)
  ...     qml.CNOT(wires=["a", "q2"])
  ...     qml.RX(0.2, wires="a")
  ...     return qml.expval(qml.PauliX(wires="q2"))
  ```

  Printing with default wire order of the device:

  ```pycon
  >>> print(circuit.draw())
    a: ─────╭C──RX(0.2)──┤
   -1: ──H──│────────────┤
   q2: ─────╰X───────────┤ ⟨X⟩
  ```

  Changing the wire order:

  ```pycon
  >>> print(circuit.draw(wire_order=["q2", "a", -1]))
   q2: ──╭X───────────┤ ⟨X⟩
    a: ──╰C──RX(0.2)──┤
   -1: ───H───────────┤
  ```

<h3>Breaking changes</h3>

* QNodes using the new PennyLane core will no longer accept ragged arrays as inputs.

* When using the new PennyLane core and the Autograd interface, non-differentiable data passed
  as a QNode argument or a gate must have the `requires_grad` property set to `False`:

  ```python
  @qml.qnode(dev)
  def circuit(weights, data):
      basis_state = np.array([1, 0, 1, 1], requires_grad=False)
      qml.BasisState(basis_state, wires=[0, 1, 2, 3])
      qml.templates.AmplitudeEmbedding(data, wires=[0, 1, 2, 3])
      qml.templates.BasicEntanglerLayers(weights, wires=[0, 1, 2, 3])
      return qml.probs(wires=0)

  data = np.array(data, requires_grad=False)
  weights = np.array(weights, requires_grad=True)
  circuit(weights, data)
  ```

<h3>Bug fixes</h3>

* Fixes an issue where if the constituent observables of a tensor product do not exist in the queue,
  an error is raised. With this fix, they are first queued before annotation occurs.
  [(#1038)](https://github.com/PennyLaneAI/pennylane/pull/1038)

* Fixes an issue with tape expansions where information about sampling
  (specifically the `is_sampled` tape attribute) was not preserved.
  [(#1027)](https://github.com/PennyLaneAI/pennylane/pull/1027)

* Tape expansion was not properly taking into devices that supported inverse operations,
  causing inverse operations to be unnecessarily decomposed. The QNode tape expansion logic, as well
  as the `Operation.expand()` method, has been modified to fix this.
  [(#956)](https://github.com/PennyLaneAI/pennylane/pull/956)

* Fixes an issue where the Autograd interface was not unwrapping non-differentiable
  PennyLane tensors, which can cause issues on some devices.
  [(#941)](https://github.com/PennyLaneAI/pennylane/pull/941)

* `qml.vqe.Hamiltonian` prints any observable with any number of strings.
  [(#987)](https://github.com/PennyLaneAI/pennylane/pull/987)

* Fixes a bug where parameter-shift differentiation would fail if the QNode
  contained a single probability output.
  [(#1007)](https://github.com/PennyLaneAI/pennylane/pull/1007)

* Fixes an issue when using trainable parameters that are lists/arrays with `tape.vjp`.
  [(#1042)](https://github.com/PennyLaneAI/pennylane/pull/1042)

* The `TensorN` observable is updated to support being copied without any parameters or wires passed.
  [(#1047)](https://github.com/PennyLaneAI/pennylane/pull/1047)

* Fixed deprecation warning when importing `Sequence` from `collections` instead of `collections.abc` in `vqe/vqe.py`.
  [(#1051)](https://github.com/PennyLaneAI/pennylane/pull/1051)

<h3>Contributors</h3>

This release contains contributions from (in alphabetical order):

Juan Miguel Arrazola, Thomas Bromley, Olivia Di Matteo, Theodor Isacsson, Josh Izaac, Christina Lee,
Alejandro Montanez, Steven Oud, Chase Roberts, Sankalp Sanand, Maria Schuld, Antal
Száva, David Wierichs, Jiahao Yao.

# Release 0.13.0

<h3>New features since last release</h3>

<h4>Automatically optimize the number of measurements</h4>

* QNodes in tape mode now support returning observables on the same wire whenever the observables are
  qubit-wise commuting Pauli words. Qubit-wise commuting observables can be evaluated with a
  *single* device run as they are diagonal in the same basis, via a shared set of single-qubit rotations.
  [(#882)](https://github.com/PennyLaneAI/pennylane/pull/882)

  The following example shows a single QNode returning the expectation values of
  the qubit-wise commuting Pauli words `XX` and `XI`:

  ```python
  qml.enable_tape()

  @qml.qnode(dev)
  def f(x):
      qml.Hadamard(wires=0)
      qml.Hadamard(wires=1)
      qml.CRot(0.1, 0.2, 0.3, wires=[1, 0])
      qml.RZ(x, wires=1)
      return qml.expval(qml.PauliX(0) @ qml.PauliX(1)), qml.expval(qml.PauliX(0))
  ```

  ```pycon
  >>> f(0.4)
  tensor([0.89431013, 0.9510565 ], requires_grad=True)
  ```

* The `ExpvalCost` class (previously `VQECost`) now provides observable optimization using the
  `optimize` argument, resulting in potentially fewer device executions.
  [(#902)](https://github.com/PennyLaneAI/pennylane/pull/902)

  This is achieved by separating the observables composing the Hamiltonian into qubit-wise
  commuting groups and evaluating those groups on a single QNode using functionality from the
  `qml.grouping` module:

  ```python
  qml.enable_tape()
  commuting_obs = [qml.PauliX(0), qml.PauliX(0) @ qml.PauliZ(1)]
  H = qml.vqe.Hamiltonian([1, 1], commuting_obs)

  dev = qml.device("default.qubit", wires=2)
  ansatz = qml.templates.StronglyEntanglingLayers

  cost_opt = qml.ExpvalCost(ansatz, H, dev, optimize=True)
  cost_no_opt = qml.ExpvalCost(ansatz, H, dev, optimize=False)

  params = qml.init.strong_ent_layers_uniform(3, 2)
  ```

  Grouping these commuting observables leads to fewer device executions:

  ```pycon
  >>> cost_opt(params)
  >>> ex_opt = dev.num_executions
  >>> cost_no_opt(params)
  >>> ex_no_opt = dev.num_executions - ex_opt
  >>> print("Number of executions:", ex_no_opt)
  Number of executions: 2
  >>> print("Number of executions (optimized):", ex_opt)
  Number of executions (optimized): 1
  ```

<h4>New quantum gradient features</h4>

* Compute the analytic gradient of quantum circuits in parallel on supported devices.
  [(#840)](https://github.com/PennyLaneAI/pennylane/pull/840)

  This release introduces support for batch execution of circuits, via a new device API method
  `Device.batch_execute()`. Devices that implement this new API support submitting a batch of
  circuits for *parallel* evaluation simultaneously, which can significantly reduce the computation time.

  Furthermore, if using tape mode and a compatible device, gradient computations will
  automatically make use of the new batch API---providing a speedup during optimization.

* Gradient recipes are now much more powerful, allowing for operations to define their gradient
  via an arbitrary linear combination of circuit evaluations.
  [(#909)](https://github.com/PennyLaneAI/pennylane/pull/909)
  [(#915)](https://github.com/PennyLaneAI/pennylane/pull/915)

  With this change, gradient recipes can now be of the form
  :math:`\frac{\partial}{\partial\phi_k}f(\phi_k) = \sum_{i} c_i f(a_i \phi_k + s_i )`,
  and are no longer restricted to two-term shifts with identical (but opposite in sign) shift values.

  As a result, PennyLane now supports native analytic quantum gradients for the
  controlled rotation operations `CRX`, `CRY`, `CRZ`, and `CRot`. This allows for parameter-shift
  analytic gradients on hardware, without decomposition.

  Note that this is a breaking change for developers; please see the *Breaking Changes* section
  for more details.

* The `qnn.KerasLayer` class now supports differentiating the QNode through classical
  backpropagation in tape mode.
  [(#869)](https://github.com/PennyLaneAI/pennylane/pull/869)

  ```python
  qml.enable_tape()

  dev = qml.device("default.qubit.tf", wires=2)

  @qml.qnode(dev, interface="tf", diff_method="backprop")
  def f(inputs, weights):
      qml.templates.AngleEmbedding(inputs, wires=range(2))
      qml.templates.StronglyEntanglingLayers(weights, wires=range(2))
      return [qml.expval(qml.PauliZ(i)) for i in range(2)]

  weight_shapes = {"weights": (3, 2, 3)}

  qlayer = qml.qnn.KerasLayer(f, weight_shapes, output_dim=2)

  inputs = tf.constant(np.random.random((4, 2)), dtype=tf.float32)

  with tf.GradientTape() as tape:
      out = qlayer(inputs)

  tape.jacobian(out, qlayer.trainable_weights)
  ```

<h4>New operations, templates, and measurements</h4>

* Adds the `qml.density_matrix` QNode return with partial trace capabilities.
  [(#878)](https://github.com/PennyLaneAI/pennylane/pull/878)

  The density matrix over the provided wires is returned, with all other subsystems traced out.
  `qml.density_matrix` currently works for both the `default.qubit` and `default.mixed` devices.

  ```python
  qml.enable_tape()
  dev = qml.device("default.qubit", wires=2)

  def circuit(x):
      qml.PauliY(wires=0)
      qml.Hadamard(wires=1)
      return qml.density_matrix(wires=[1])  # wire 0 is traced out
  ```

* Adds the square-root X gate `SX`. [(#871)](https://github.com/PennyLaneAI/pennylane/pull/871)

  ```python
  dev = qml.device("default.qubit", wires=1)

  @qml.qnode(dev)
  def circuit():
      qml.SX(wires=[0])
      return qml.expval(qml.PauliZ(wires=[0]))
  ```

* Two new hardware-efficient particle-conserving templates have been implemented
  to perform VQE-based quantum chemistry simulations. The new templates apply
  several layers of the particle-conserving entanglers proposed in Figs. 2a and 2b
  of Barkoutsos *et al*., [arXiv:1805.04340](https://arxiv.org/abs/1805.04340)
  [(#875)](https://github.com/PennyLaneAI/pennylane/pull/875)
  [(#876)](https://github.com/PennyLaneAI/pennylane/pull/876)

<h4>Estimate and track resources</h4>

* The `QuantumTape` class now contains basic resource estimation functionality. The method
  `tape.get_resources()` returns a dictionary with a list of the constituent operations and the
  number of times they appear in the circuit. Similarly, `tape.get_depth()` computes the circuit depth.
  [(#862)](https://github.com/PennyLaneAI/pennylane/pull/862)

  ```pycon
  >>> with qml.tape.QuantumTape() as tape:
  ...    qml.Hadamard(wires=0)
  ...    qml.RZ(0.26, wires=1)
  ...    qml.CNOT(wires=[1, 0])
  ...    qml.Rot(1.8, -2.7, 0.2, wires=0)
  ...    qml.Hadamard(wires=1)
  ...    qml.CNOT(wires=[0, 1])
  ...    qml.expval(qml.PauliZ(0) @ qml.PauliZ(1))
  >>> tape.get_resources()
  {'Hadamard': 2, 'RZ': 1, 'CNOT': 2, 'Rot': 1}
  >>> tape.get_depth()
  4
  ```

* The number of device executions over a QNode's lifetime can now be returned using `num_executions`.
  [(#853)](https://github.com/PennyLaneAI/pennylane/pull/853)

  ```pycon
  >>> dev = qml.device("default.qubit", wires=2)
  >>> @qml.qnode(dev)
  ... def circuit(x, y):
  ...    qml.RX(x, wires=[0])
  ...    qml.RY(y, wires=[1])
  ...    qml.CNOT(wires=[0, 1])
  ...    return qml.expval(qml.PauliZ(0) @ qml.PauliX(1))
  >>> for _ in range(10):
  ...    circuit(0.432, 0.12)
  >>> print(dev.num_executions)
  10
  ```

<h3>Improvements</h3>

* Support for tape mode has improved across PennyLane. The following features now work in tape mode:

  - QNode collections [(#863)](https://github.com/PennyLaneAI/pennylane/pull/863)

  - `qnn.ExpvalCost` [(#863)](https://github.com/PennyLaneAI/pennylane/pull/863)
    [(#911)](https://github.com/PennyLaneAI/pennylane/pull/911)

  - `qml.qnn.KerasLayer` [(#869)](https://github.com/PennyLaneAI/pennylane/pull/869)

  - `qml.qnn.TorchLayer` [(#865)](https://github.com/PennyLaneAI/pennylane/pull/865)

  - The `qml.qaoa` module [(#905)](https://github.com/PennyLaneAI/pennylane/pull/905)

* A new function, `qml.refresh_devices()`, has been added, allowing PennyLane to
  rescan installed PennyLane plugins and refresh the device list. In addition, the `qml.device`
  loader will attempt to refresh devices if the required plugin device cannot be found.
  This will result in an improved experience if installing PennyLane and plugins within
  a running Python session (for example, on Google Colab), and avoid the need to
  restart the kernel/runtime.
  [(#907)](https://github.com/PennyLaneAI/pennylane/pull/907)

* When using `grad_fn = qml.grad(cost)` to compute the gradient of a cost function with the Autograd
  interface, the value of the intermediate forward pass is now available via the `grad_fn.forward`
  property
  [(#914)](https://github.com/PennyLaneAI/pennylane/pull/914):

  ```python
  def cost_fn(x, y):
      return 2 * np.sin(x[0]) * np.exp(-x[1]) + x[0] ** 3 + np.cos(y)

  params = np.array([0.1, 0.5], requires_grad=True)
  data = np.array(0.65, requires_grad=False)
  grad_fn = qml.grad(cost_fn)

  grad_fn(params, data)  # perform backprop and evaluate the gradient
  grad_fn.forward  # the cost function value
  ```

* Gradient-based optimizers now have a `step_and_cost` method that returns
  both the next step as well as the objective (cost) function output.
  [(#916)](https://github.com/PennyLaneAI/pennylane/pull/916)

  ```pycon
  >>> opt = qml.GradientDescentOptimizer()
  >>> params, cost = opt.step_and_cost(cost_fn, params)
  ```

* PennyLane provides a new experimental module `qml.proc` which provides framework-agnostic processing
  functions for array and tensor manipulations.
  [(#886)](https://github.com/PennyLaneAI/pennylane/pull/886)

  Given the input tensor-like object, the call is
  dispatched to the corresponding array manipulation framework, allowing for end-to-end
  differentiation to be preserved.

  ```pycon
  >>> x = torch.tensor([1., 2.])
  >>> qml.proc.ones_like(x)
  tensor([1, 1])
  >>> y = tf.Variable([[0], [5]])
  >>> qml.proc.ones_like(y, dtype=np.complex128)
  <tf.Tensor: shape=(2, 1), dtype=complex128, numpy=
  array([[1.+0.j],
         [1.+0.j]])>
  ```

  Note that these functions are experimental, and only a subset of common functionality is
  supported. Furthermore, the names and behaviour of these functions may differ from similar
  functions in common frameworks; please refer to the function docstrings for more details.

* The gradient methods in tape mode now fully separate the quantum and classical processing. Rather
  than returning the evaluated gradients directly, they now return a tuple containing the required
  quantum and classical processing steps.
  [(#840)](https://github.com/PennyLaneAI/pennylane/pull/840)

  ```python
  def gradient_method(idx, param, **options):
      # generate the quantum tapes that must be computed
      # to determine the quantum gradient
      tapes = quantum_gradient_tapes(self)

      def processing_fn(results):
          # perform classical processing on the evaluated tapes
          # returning the evaluated quantum gradient
          return classical_processing(results)

      return tapes, processing_fn
  ```

  The `JacobianTape.jacobian()` method has been similarly modified to accumulate all gradient
  quantum tapes and classical processing functions, evaluate all quantum tapes simultaneously,
  and then apply the post-processing functions to the evaluated tape results.

* The MultiRZ gate now has a defined generator, allowing it to be used in quantum natural gradient
  optimization.
  [(#912)](https://github.com/PennyLaneAI/pennylane/pull/912)

* The CRot gate now has a `decomposition` method, which breaks the gate down into rotations
  and CNOT gates. This allows `CRot` to be used on devices that do not natively support it.
  [(#908)](https://github.com/PennyLaneAI/pennylane/pull/908)

* The classical processing in the `MottonenStatePreparation` template has been largely
  rewritten to use dense matrices and tensor manipulations wherever possible.
  This is in preparation to support differentiation through the template in the future.
  [(#864)](https://github.com/PennyLaneAI/pennylane/pull/864)

* Device-based caching has replaced QNode caching. Caching is now accessed by passing a
  `cache` argument to the device.
  [(#851)](https://github.com/PennyLaneAI/pennylane/pull/851)

  The `cache` argument should be an integer specifying the size of the cache. For example, a
  cache of size 10 is created using:

  ```pycon
  >>> dev = qml.device("default.qubit", wires=2, cache=10)
  ```

* The `Operation`, `Tensor`, and `MeasurementProcess` classes now have the `__copy__` special method
  defined.
  [(#840)](https://github.com/PennyLaneAI/pennylane/pull/840)

  This allows us to ensure that, when a shallow copy is performed of an operation, the
  mutable list storing the operation parameters is *also* shallow copied. Both the old operation and
  the copied operation will continue to share the same parameter data,
  ```pycon
  >>> import copy
  >>> op = qml.RX(0.2, wires=0)
  >>> op2 = copy.copy(op)
  >>> op.data[0] is op2.data[0]
  True
  ```

  however the *list container* is not a reference:

  ```pycon
  >>> op.data is op2.data
  False
  ```

  This allows the parameters of the copied operation to be modified, without mutating
  the parameters of the original operation.

* The `QuantumTape.copy` method has been tweaked so that
  [(#840)](https://github.com/PennyLaneAI/pennylane/pull/840):

  - Optionally, the tape's operations are shallow copied in addition to the tape by passing the
    `copy_operations=True` boolean flag. This allows the copied tape's parameters to be mutated
    without affecting the original tape's parameters. (Note: the two tapes will share parameter data
    *until* one of the tapes has their parameter list modified.)

  - Copied tapes can be cast to another `QuantumTape` subclass by passing the `tape_cls` keyword
    argument.

<h3>Breaking changes</h3>

* Updated how parameter-shift gradient recipes are defined for operations, allowing for
  gradient recipes that are specified as an arbitrary number of terms.
  [(#909)](https://github.com/PennyLaneAI/pennylane/pull/909)

  Previously, `Operation.grad_recipe` was restricted to two-term parameter-shift formulas.
  With this change, the gradient recipe now contains elements of the form
  :math:`[c_i, a_i, s_i]`, resulting in a gradient recipe of
  :math:`\frac{\partial}{\partial\phi_k}f(\phi_k) = \sum_{i} c_i f(a_i \phi_k + s_i )`.

  As this is a breaking change, all custom operations with defined gradient recipes must be
  updated to continue working with PennyLane 0.13. Note though that if `grad_recipe = None`, the
  default gradient recipe remains unchanged, and corresponds to the two terms :math:`[c_0, a_0, s_0]=[1/2, 1, \pi/2]`
  and :math:`[c_1, a_1, s_1]=[-1/2, 1, -\pi/2]` for every parameter.

- The `VQECost` class has been renamed to `ExpvalCost` to reflect its general applicability
  beyond VQE. Use of `VQECost` is still possible but will result in a deprecation warning.
  [(#913)](https://github.com/PennyLaneAI/pennylane/pull/913)

<h3>Bug fixes</h3>

* The `default.qubit.tf` device is updated to handle TensorFlow objects (e.g.,
  `tf.Variable`) as gate parameters correctly when using the `MultiRZ` and
  `CRot` operations.
  [(#921)](https://github.com/PennyLaneAI/pennylane/pull/921)

* PennyLane tensor objects are now unwrapped in BaseQNode when passed as a
  keyword argument to the quantum function.
  [(#903)](https://github.com/PennyLaneAI/pennylane/pull/903)
  [(#893)](https://github.com/PennyLaneAI/pennylane/pull/893)

* The new tape mode now prevents multiple observables from being evaluated on the same wire
  if the observables are not qubit-wise commuting Pauli words.
  [(#882)](https://github.com/PennyLaneAI/pennylane/pull/882)

* Fixes a bug in `default.qubit` whereby inverses of common gates were not being applied
  via efficient gate-specific methods, instead falling back to matrix-vector multiplication.
  The following gates were affected: `PauliX`, `PauliY`, `PauliZ`, `Hadamard`, `SWAP`, `S`,
  `T`, `CNOT`, `CZ`.
  [(#872)](https://github.com/PennyLaneAI/pennylane/pull/872)

* The `PauliRot` operation now gracefully handles single-qubit Paulis, and all-identity Paulis
  [(#860)](https://github.com/PennyLaneAI/pennylane/pull/860).

* Fixes a bug whereby binary Python operators were not properly propagating the `requires_grad`
  attribute to the output tensor.
  [(#889)](https://github.com/PennyLaneAI/pennylane/pull/889)

* Fixes a bug which prevents `TorchLayer` from doing `backward` when CUDA is enabled.
  [(#899)](https://github.com/PennyLaneAI/pennylane/pull/899)

* Fixes a bug where multi-threaded execution of `QNodeCollection` sometimes fails
  because of simultaneous queuing. This is fixed by adding thread locking during queuing.
  [(#910)](https://github.com/PennyLaneAI/pennylane/pull/918)

* Fixes a bug in `QuantumTape.set_parameters()`. The previous implementation assumed
  that the `self.trainable_parms` set would always be iterated over in increasing integer
  order. However, this is not guaranteed behaviour, and can lead to the incorrect tape parameters
  being set if this is not the case.
  [(#923)](https://github.com/PennyLaneAI/pennylane/pull/923)

* Fixes broken error message if a QNode is instantiated with an unknown exception.
  [(#930)](https://github.com/PennyLaneAI/pennylane/pull/930)

<h3>Contributors</h3>

This release contains contributions from (in alphabetical order):

Juan Miguel Arrazola, Thomas Bromley, Christina Lee, Alain Delgado Gran, Olivia Di Matteo, Anthony
Hayes, Theodor Isacsson, Josh Izaac, Soran Jahangiri, Nathan Killoran, Shumpei Kobayashi, Romain
Moyard, Zeyue Niu, Maria Schuld, Antal Száva.

# Release 0.12.0

<h3>New features since last release</h3>

<h4>New and improved simulators</h4>

* PennyLane now supports a new device, `default.mixed`, designed for
  simulating mixed-state quantum computations. This enables native
  support for implementing noisy channels in a circuit, which generally
  map pure states to mixed states.
  [(#794)](https://github.com/PennyLaneAI/pennylane/pull/794)
  [(#807)](https://github.com/PennyLaneAI/pennylane/pull/807)
  [(#819)](https://github.com/PennyLaneAI/pennylane/pull/819)

  The device can be initialized as
  ```pycon
  >>> dev = qml.device("default.mixed", wires=1)
  ```

  This allows the construction of QNodes that include non-unitary operations,
  such as noisy channels:

  ```pycon
  >>> @qml.qnode(dev)
  ... def circuit(params):
  ...     qml.RX(params[0], wires=0)
  ...     qml.RY(params[1], wires=0)
  ...     qml.AmplitudeDamping(0.5, wires=0)
  ...     return qml.expval(qml.PauliZ(0))
  >>> print(circuit([0.54, 0.12]))
  0.9257702929524184
  >>> print(circuit([0, np.pi]))
  0.0
  ```

<h4>New tools for optimizing measurements</h4>

* The new `grouping` module provides functionality for grouping simultaneously measurable Pauli word
  observables.
  [(#761)](https://github.com/PennyLaneAI/pennylane/pull/761)
  [(#850)](https://github.com/PennyLaneAI/pennylane/pull/850)
  [(#852)](https://github.com/PennyLaneAI/pennylane/pull/852)

  - The `optimize_measurements` function will take as input a list of Pauli word observables and
    their corresponding coefficients (if any), and will return the partitioned Pauli terms
    diagonalized in the measurement basis and the corresponding diagonalizing circuits.

    ```python
    from pennylane.grouping import optimize_measurements
    h, nr_qubits = qml.qchem.molecular_hamiltonian("h2", "h2.xyz")
    rotations, grouped_ops, grouped_coeffs = optimize_measurements(h.ops, h.coeffs, grouping="qwc")
    ```

    The diagonalizing circuits of `rotations` correspond to the diagonalized Pauli word groupings of
    `grouped_ops`.

  - Pauli word partitioning utilities are performed by the `PauliGroupingStrategy`
    class. An input list of Pauli words can be partitioned into mutually commuting,
    qubit-wise-commuting, or anticommuting groupings.

    For example, partitioning Pauli words into anticommutative groupings by the Recursive Largest
    First (RLF) graph colouring heuristic:

    ```python
    from pennylane import PauliX, PauliY, PauliZ, Identity
    from pennylane.grouping import group_observables
    pauli_words = [
        Identity('a') @ Identity('b'),
        Identity('a') @ PauliX('b'),
        Identity('a') @ PauliY('b'),
        PauliZ('a') @ PauliX('b'),
        PauliZ('a') @ PauliY('b'),
        PauliZ('a') @ PauliZ('b')
    ]
    groupings = group_observables(pauli_words, grouping_type='anticommuting', method='rlf')
    ```

  - Various utility functions are included for obtaining and manipulating Pauli
    words in the binary symplectic vector space representation.

    For instance, two Pauli words may be converted to their binary vector representation:

    ```pycon
    >>> from pennylane.grouping import pauli_to_binary
    >>> from pennylane.wires import Wires
    >>> wire_map = {Wires('a'): 0, Wires('b'): 1}
    >>> pauli_vec_1 = pauli_to_binary(qml.PauliX('a') @ qml.PauliY('b'))
    >>> pauli_vec_2 = pauli_to_binary(qml.PauliZ('a') @ qml.PauliZ('b'))
    >>> pauli_vec_1
    [1. 1. 0. 1.]
    >>> pauli_vec_2
    [0. 0. 1. 1.]
    ```

    Their product up to a phase may be computed by taking the sum of their binary vector
    representations, and returned in the operator representation.

    ```pycon
    >>> from pennylane.grouping import binary_to_pauli
    >>> binary_to_pauli((pauli_vec_1 + pauli_vec_2) % 2, wire_map)
    Tensor product ['PauliY', 'PauliX']: 0 params, wires ['a', 'b']
    ```

    For more details on the grouping module, see the
    [grouping module documentation](https://pennylane.readthedocs.io/en/stable/code/qml_grouping.html)


<h4>Returning the quantum state from simulators</h4>

* The quantum state of a QNode can now be returned using the `qml.state()` return function.
  [(#818)](https://github.com/XanaduAI/pennylane/pull/818)

  ```python
  import pennylane as qml

  dev = qml.device("default.qubit", wires=3)
  qml.enable_tape()

  @qml.qnode(dev)
  def qfunc(x, y):
      qml.RZ(x, wires=0)
      qml.CNOT(wires=[0, 1])
      qml.RY(y, wires=1)
      qml.CNOT(wires=[0, 2])
      return qml.state()

  >>> qfunc(0.56, 0.1)
  array([0.95985437-0.27601028j, 0.        +0.j        ,
         0.04803275-0.01381203j, 0.        +0.j        ,
         0.        +0.j        , 0.        +0.j        ,
         0.        +0.j        , 0.        +0.j        ])
  ```

  Differentiating the state is currently available when using the
  classical backpropagation differentiation method (`diff_method="backprop"`) with a compatible device,
  and when using the new tape mode.

<h4>New operations and channels</h4>

* PennyLane now includes standard channels such as the Amplitude-damping,
  Phase-damping, and Depolarizing channels, as well as the ability
  to make custom qubit channels.
  [(#760)](https://github.com/PennyLaneAI/pennylane/pull/760)
  [(#766)](https://github.com/PennyLaneAI/pennylane/pull/766)
  [(#778)](https://github.com/PennyLaneAI/pennylane/pull/778)

* The controlled-Y operation is now available via `qml.CY`. For devices that do
  not natively support the controlled-Y operation, it will be decomposed
  into `qml.RY`, `qml.CNOT`, and `qml.S` operations.
  [(#806)](https://github.com/PennyLaneAI/pennylane/pull/806)

<h4>Preview the next-generation PennyLane QNode</h4>

* The new PennyLane `tape` module provides a re-formulated QNode class, rewritten from the ground-up,
  that uses a new `QuantumTape` object to represent the QNode's quantum circuit. Tape mode
  provides several advantages over the standard PennyLane QNode.
  [(#785)](https://github.com/PennyLaneAI/pennylane/pull/785)
  [(#792)](https://github.com/PennyLaneAI/pennylane/pull/792)
  [(#796)](https://github.com/PennyLaneAI/pennylane/pull/796)
  [(#800)](https://github.com/PennyLaneAI/pennylane/pull/800)
  [(#803)](https://github.com/PennyLaneAI/pennylane/pull/803)
  [(#804)](https://github.com/PennyLaneAI/pennylane/pull/804)
  [(#805)](https://github.com/PennyLaneAI/pennylane/pull/805)
  [(#808)](https://github.com/PennyLaneAI/pennylane/pull/808)
  [(#810)](https://github.com/PennyLaneAI/pennylane/pull/810)
  [(#811)](https://github.com/PennyLaneAI/pennylane/pull/811)
  [(#815)](https://github.com/PennyLaneAI/pennylane/pull/815)
  [(#820)](https://github.com/PennyLaneAI/pennylane/pull/820)
  [(#823)](https://github.com/PennyLaneAI/pennylane/pull/823)
  [(#824)](https://github.com/PennyLaneAI/pennylane/pull/824)
  [(#829)](https://github.com/PennyLaneAI/pennylane/pull/829)

  - Support for in-QNode classical processing: Tape mode allows for differentiable classical
    processing within the QNode.

  - No more Variable wrapping: In tape mode, QNode arguments no longer become `Variable`
    objects within the QNode.

  - Less restrictive QNode signatures: There is no longer any restriction on the QNode signature;
    the QNode can be defined and called following the same rules as standard Python functions.

  - Unifying all QNodes: The tape-mode QNode merges all QNodes (including the
    `JacobianQNode` and the `PassthruQNode`) into a single unified QNode, with
    identical behaviour regardless of the differentiation type.

  - Optimizations: Tape mode provides various performance optimizations, reducing pre- and
    post-processing overhead, and reduces the number of quantum evaluations in certain cases.

  Note that tape mode is **experimental**, and does not currently have feature-parity with the
  existing QNode. [Feedback and bug reports](https://github.com/PennyLaneAI/pennylane/issues) are
  encouraged and will help improve the new tape mode.

  Tape mode can be enabled globally via the `qml.enable_tape` function, without changing your
  PennyLane code:

  ```python
  qml.enable_tape()
  dev = qml.device("default.qubit", wires=1)

  @qml.qnode(dev, interface="tf")
  def circuit(p):
      print("Parameter value:", p)
      qml.RX(tf.sin(p[0])**2 + p[1], wires=0)
      return qml.expval(qml.PauliZ(0))
  ```

  For more details, please see the [tape mode
  documentation](https://pennylane.readthedocs.io/en/stable/code/qml_tape.html).

<h3>Improvements</h3>

* QNode caching has been introduced, allowing the QNode to keep track of the results of previous
  device executions and reuse those results in subsequent calls.
  Note that QNode caching is only supported in the new and experimental tape-mode.
  [(#817)](https://github.com/PennyLaneAI/pennylane/pull/817)

  Caching is available by passing a `caching` argument to the QNode:

  ```python
  dev = qml.device("default.qubit", wires=2)
  qml.enable_tape()

  @qml.qnode(dev, caching=10)  # cache up to 10 evaluations
  def qfunc(x):
      qml.RX(x, wires=0)
      qml.RX(0.3, wires=1)
      qml.CNOT(wires=[0, 1])
      return qml.expval(qml.PauliZ(1))

  qfunc(0.1)  # first evaluation executes on the device
  qfunc(0.1)  # second evaluation accesses the cached result
  ```

* Sped up the application of certain gates in `default.qubit` by using array/tensor
  manipulation tricks. The following gates are affected: `PauliX`, `PauliY`, `PauliZ`,
  `Hadamard`, `SWAP`, `S`, `T`, `CNOT`, `CZ`.
  [(#772)](https://github.com/PennyLaneAI/pennylane/pull/772)

* The computation of marginal probabilities has been made more efficient for devices
  with a large number of wires, achieving in some cases a 5x speedup.
  [(#799)](https://github.com/PennyLaneAI/pennylane/pull/799)

* Adds arithmetic operations (addition, tensor product,
  subtraction, and scalar multiplication) between `Hamiltonian`,
  `Tensor`, and `Observable` objects, and inline arithmetic
  operations between Hamiltonians and other observables.
  [(#765)](https://github.com/PennyLaneAI/pennylane/pull/765)

  Hamiltonians can now easily be defined as sums of observables:

  ```pycon3
  >>> H = 3 * qml.PauliZ(0) - (qml.PauliX(0) @ qml.PauliX(1)) + qml.Hamiltonian([4], [qml.PauliZ(0)])
  >>> print(H)
  (7.0) [Z0] + (-1.0) [X0 X1]
  ```

* Adds `compare()` method to `Observable` and `Hamiltonian` classes, which allows
  for comparison between observable quantities.
  [(#765)](https://github.com/PennyLaneAI/pennylane/pull/765)

  ```pycon3
  >>> H = qml.Hamiltonian([1], [qml.PauliZ(0)])
  >>> obs = qml.PauliZ(0) @ qml.Identity(1)
  >>> print(H.compare(obs))
  True
  ```

  ```pycon3
  >>> H = qml.Hamiltonian([2], [qml.PauliZ(0)])
  >>> obs = qml.PauliZ(1) @ qml.Identity(0)
  >>> print(H.compare(obs))
  False
  ```

* Adds `simplify()` method to the `Hamiltonian` class.
  [(#765)](https://github.com/PennyLaneAI/pennylane/pull/765)

  ```pycon3
  >>> H = qml.Hamiltonian([1, 2], [qml.PauliZ(0), qml.PauliZ(0) @ qml.Identity(1)])
  >>> H.simplify()
  >>> print(H)
  (3.0) [Z0]
  ```

* Added a new bit-flip mixer to the `qml.qaoa` module.
  [(#774)](https://github.com/PennyLaneAI/pennylane/pull/774)

* Summation of two `Wires` objects is now supported and will return
  a `Wires` object containing the set of all wires defined by the
  terms in the summation.
  [(#812)](https://github.com/PennyLaneAI/pennylane/pull/812)

<h3>Breaking changes</h3>

* The PennyLane NumPy module now returns scalar (zero-dimensional) arrays where
  Python scalars were previously returned.
  [(#820)](https://github.com/PennyLaneAI/pennylane/pull/820)
  [(#833)](https://github.com/PennyLaneAI/pennylane/pull/833)

  For example, this affects array element indexing, and summation:

  ```pycon
  >>> x = np.array([1, 2, 3], requires_grad=False)
  >>> x[0]
  tensor(1, requires_grad=False)
  >>> np.sum(x)
  tensor(6, requires_grad=True)
  ```

  This may require small updates to user code. A convenience method, `np.tensor.unwrap()`,
  has been added to help ease the transition. This converts PennyLane NumPy tensors
  to standard NumPy arrays and Python scalars:

  ```pycon
  >>> x = np.array(1.543, requires_grad=False)
  >>> x.unwrap()
  1.543
  ```

  Note, however, that information regarding array differentiability will be
  lost.

* The device capabilities dictionary has been redesigned, for clarity and robustness. In particular,
  the capabilities dictionary is now inherited from the parent class, various keys have more
  expressive names, and all keys are now defined in the base device class. For more details, please
  [refer to the developer
  documentation](https://pennylane.readthedocs.io/en/stable/development/plugins.html#device-capabilities).
  [(#781)](https://github.com/PennyLaneAI/pennylane/pull/781/files)

<h3>Bug fixes</h3>

* Changed to use lists for storing variable values inside `BaseQNode`
  allowing complex matrices to be passed to `QubitUnitary`.
  [(#773)](https://github.com/PennyLaneAI/pennylane/pull/773)

* Fixed a bug within `default.qubit`, resulting in greater efficiency
  when applying a state vector to all wires on the device.
  [(#849)](https://github.com/PennyLaneAI/pennylane/pull/849)

<h3>Documentation</h3>

* Equations have been added to the `qml.sample` and `qml.probs` docstrings
  to clarify the mathematical foundation of the performed measurements.
  [(#843)](https://github.com/PennyLaneAI/pennylane/pull/843)

<h3>Contributors</h3>

This release contains contributions from (in alphabetical order):

Aroosa Ijaz, Juan Miguel Arrazola, Thomas Bromley, Jack Ceroni, Alain Delgado Gran, Josh Izaac,
Soran Jahangiri, Nathan Killoran, Robert Lang, Cedric Lin, Olivia Di Matteo, Nicolás Quesada, Maria
Schuld, Antal Száva.

# Release 0.11.0

<h3>New features since last release</h3>

<h4>New and improved simulators</h4>

* Added a new device, `default.qubit.autograd`, a pure-state qubit simulator written using Autograd.
  This device supports classical backpropagation (`diff_method="backprop"`); this can
  be faster than the parameter-shift rule for computing quantum gradients
  when the number of parameters to be optimized is large.
  [(#721)](https://github.com/XanaduAI/pennylane/pull/721)

  ```pycon
  >>> dev = qml.device("default.qubit.autograd", wires=1)
  >>> @qml.qnode(dev, diff_method="backprop")
  ... def circuit(x):
  ...     qml.RX(x[1], wires=0)
  ...     qml.Rot(x[0], x[1], x[2], wires=0)
  ...     return qml.expval(qml.PauliZ(0))
  >>> weights = np.array([0.2, 0.5, 0.1])
  >>> grad_fn = qml.grad(circuit)
  >>> print(grad_fn(weights))
  array([-2.25267173e-01, -1.00864546e+00,  6.93889390e-18])
  ```

  See the [device documentation](https://pennylane.readthedocs.io/en/stable/code/api/pennylane.devices.default_qubit_autograd.DefaultQubitAutograd.html) for more details.

* A new experimental C++ state-vector simulator device is now available, `lightning.qubit`. It
  uses the C++ Eigen library to perform fast linear algebra calculations for simulating quantum
  state-vector evolution.

  `lightning.qubit` is currently in beta; it can be installed via `pip`:

  ```console
  $ pip install pennylane-lightning
  ```

  Once installed, it can be used as a PennyLane device:

  ```pycon
  >>> dev = qml.device("lightning.qubit", wires=2)
  ```

  For more details, please see the [lightning qubit documentation](https://pennylane-lightning.readthedocs.io).

<h4>New algorithms and templates</h4>

* Added built-in QAOA functionality via the new `qml.qaoa` module.
  [(#712)](https://github.com/PennyLaneAI/pennylane/pull/712)
  [(#718)](https://github.com/PennyLaneAI/pennylane/pull/718)
  [(#741)](https://github.com/PennyLaneAI/pennylane/pull/741)
  [(#720)](https://github.com/PennyLaneAI/pennylane/pull/720)

  This includes the following features:

  * New `qml.qaoa.x_mixer` and `qml.qaoa.xy_mixer` functions for defining Pauli-X and XY
    mixer Hamiltonians.

  * MaxCut: The `qml.qaoa.maxcut` function allows easy construction of the cost Hamiltonian
    and recommended mixer Hamiltonian for solving the MaxCut problem for a supplied graph.

  * Layers: `qml.qaoa.cost_layer` and `qml.qaoa.mixer_layer` take cost and mixer
    Hamiltonians, respectively, and apply the corresponding QAOA cost and mixer layers
    to the quantum circuit

  For example, using PennyLane to construct and solve a MaxCut problem with QAOA:

  ```python
  wires = range(3)
  graph = Graph([(0, 1), (1, 2), (2, 0)])
  cost_h, mixer_h = qaoa.maxcut(graph)

  def qaoa_layer(gamma, alpha):
      qaoa.cost_layer(gamma, cost_h)
      qaoa.mixer_layer(alpha, mixer_h)

  def antatz(params, **kwargs):

      for w in wires:
          qml.Hadamard(wires=w)

      # repeat the QAOA layer two times
      qml.layer(qaoa_layer, 2, params[0], params[1])

  dev = qml.device('default.qubit', wires=len(wires))
  cost_function = qml.VQECost(ansatz, cost_h, dev)
  ```

* Added an `ApproxTimeEvolution` template to the PennyLane templates module, which
  can be used to implement Trotterized time-evolution under a Hamiltonian.
  [(#710)](https://github.com/XanaduAI/pennylane/pull/710)

  <img src="https://pennylane.readthedocs.io/en/latest/_static/templates/subroutines/approx_time_evolution.png" width=50%/>

* Added a `qml.layer` template-constructing function, which takes a unitary, and
  repeatedly applies it on a set of wires to a given depth.
  [(#723)](https://github.com/PennyLaneAI/pennylane/pull/723)

  ```python
  def subroutine():
      qml.Hadamard(wires=[0])
      qml.CNOT(wires=[0, 1])
      qml.PauliX(wires=[1])

  dev = qml.device('default.qubit', wires=3)

  @qml.qnode(dev)
  def circuit():
      qml.layer(subroutine, 3)
      return [qml.expval(qml.PauliZ(0)), qml.expval(qml.PauliZ(1))]
  ```

  This creates the following circuit:
  ```pycon
  >>> circuit()
  >>> print(circuit.draw())
  0: ──H──╭C──X──H──╭C──X──H──╭C──X──┤ ⟨Z⟩
  1: ─────╰X────────╰X────────╰X─────┤ ⟨Z⟩
  ```

* Added the `qml.utils.decompose_hamiltonian` function. This function can be used to
  decompose a Hamiltonian into a linear combination of Pauli operators.
  [(#671)](https://github.com/XanaduAI/pennylane/pull/671)

  ```pycon
  >>> A = np.array(
  ... [[-2, -2+1j, -2, -2],
  ... [-2-1j,  0,  0, -1],
  ... [-2,  0, -2, -1],
  ... [-2, -1, -1,  0]])
  >>> coeffs, obs_list = decompose_hamiltonian(A)
  ```

<h4>New device features</h4>

* It is now possible to specify custom wire labels, such as `['anc1', 'anc2', 0, 1, 3]`, where the labels
  can be strings or numbers.
  [(#666)](https://github.com/XanaduAI/pennylane/pull/666)

  Custom wire labels are defined by passing a list to the `wires` argument when creating the device:

  ```pycon
  >>> dev = qml.device("default.qubit", wires=['anc1', 'anc2', 0, 1, 3])
  ```

  Quantum operations should then be invoked with these custom wire labels:

  ``` pycon
  >>> @qml.qnode(dev)
  >>> def circuit():
  ...    qml.Hadamard(wires='anc2')
  ...    qml.CNOT(wires=['anc1', 3])
  ...    ...
  ```

  The existing behaviour, in which the number of wires is specified on device initialization,
  continues to work as usual. This gives a default behaviour where wires are labelled
  by consecutive integers.

  ```pycon
  >>> dev = qml.device("default.qubit", wires=5)
  ```

* An integrated device test suite has been added, which can be used
  to run basic integration tests on core or external devices.
  [(#695)](https://github.com/PennyLaneAI/pennylane/pull/695)
  [(#724)](https://github.com/PennyLaneAI/pennylane/pull/724)
  [(#733)](https://github.com/PennyLaneAI/pennylane/pull/733)

  The test can be invoked against a particular device by calling the `pl-device-test`
  command line program:

  ```console
  $ pl-device-test --device=default.qubit --shots=1234 --analytic=False
  ```

  If the tests are run on external devices, the device and its dependencies must be
  installed locally. For more details, please see the
  [plugin test documentation](http://pennylane.readthedocs.io/en/latest/code/api/pennylane.devices.tests.html).

<h3>Improvements</h3>

* The functions implementing the quantum circuits building the Unitary Coupled-Cluster
  (UCCSD) VQE ansatz have been improved, with a more consistent naming convention and
  improved docstrings.
  [(#748)](https://github.com/PennyLaneAI/pennylane/pull/748)

  The changes include:

  - The terms *1particle-1hole (ph)* and *2particle-2hole (pphh)* excitations
    were replaced with the names *single* and *double* excitations, respectively.

  - The non-differentiable arguments in the `UCCSD` template were renamed accordingly:
    `ph` → `s_wires`, `pphh` → `d_wires`

  - The term *virtual*, previously used to refer the *unoccupied* orbitals, was discarded.

  - The Usage Details sections were updated and improved.

* Added support for TensorFlow 2.3 and PyTorch 1.6.
  [(#725)](https://github.com/PennyLaneAI/pennylane/pull/725)

* Returning probabilities is now supported from photonic QNodes.
  As with qubit QNodes, photonic QNodes returning probabilities are
  end-to-end differentiable.
  [(#699)](https://github.com/XanaduAI/pennylane/pull/699/)

  ```pycon
  >>> dev = qml.device("strawberryfields.fock", wires=2, cutoff_dim=5)
  >>> @qml.qnode(dev)
  ... def circuit(a):
  ...     qml.Displacement(a, 0, wires=0)
  ...     return qml.probs(wires=0)
  >>> print(circuit(0.5))
  [7.78800783e-01 1.94700196e-01 2.43375245e-02 2.02812704e-03 1.26757940e-04]
  ```

<h3>Breaking changes</h3>

* The `pennylane.plugins` and `pennylane.beta.plugins` folders have been renamed to
  `pennylane.devices` and `pennylane.beta.devices`, to reflect their content better.
  [(#726)](https://github.com/XanaduAI/pennylane/pull/726)

<h3>Bug fixes</h3>

* The PennyLane interface conversion functions can now convert QNodes with
  pre-existing interfaces.
  [(#707)](https://github.com/XanaduAI/pennylane/pull/707)

<h3>Documentation</h3>

* The interfaces section of the documentation has been renamed to 'Interfaces and training',
  and updated with the latest variable handling details.
  [(#753)](https://github.com/PennyLaneAI/pennylane/pull/753)

<h3>Contributors</h3>

This release contains contributions from (in alphabetical order):

Juan Miguel Arrazola, Thomas Bromley, Jack Ceroni, Alain Delgado Gran, Shadab Hussain, Theodor
Isacsson, Josh Izaac, Nathan Killoran, Maria Schuld, Antal Száva, Nicola Vitucci.

# Release 0.10.0

<h3>New features since last release</h3>

<h4>New and improved simulators</h4>

* Added a new device, `default.qubit.tf`, a pure-state qubit simulator written using TensorFlow.
  As a result, it supports classical backpropagation as a means to compute the Jacobian. This can
  be faster than the parameter-shift rule for computing quantum gradients
  when the number of parameters to be optimized is large.

  `default.qubit.tf` is designed to be used with end-to-end classical backpropagation
  (`diff_method="backprop"`) with the TensorFlow interface. This is the default method
  of differentiation when creating a QNode with this device.

  Using this method, the created QNode is a 'white-box' that is
  tightly integrated with your TensorFlow computation, including
  [AutoGraph](https://www.tensorflow.org/guide/function) support:

  ```pycon
  >>> dev = qml.device("default.qubit.tf", wires=1)
  >>> @tf.function
  ... @qml.qnode(dev, interface="tf", diff_method="backprop")
  ... def circuit(x):
  ...     qml.RX(x[1], wires=0)
  ...     qml.Rot(x[0], x[1], x[2], wires=0)
  ...     return qml.expval(qml.PauliZ(0))
  >>> weights = tf.Variable([0.2, 0.5, 0.1])
  >>> with tf.GradientTape() as tape:
  ...     res = circuit(weights)
  >>> print(tape.gradient(res, weights))
  tf.Tensor([-2.2526717e-01 -1.0086454e+00  1.3877788e-17], shape=(3,), dtype=float32)
  ```

  See the `default.qubit.tf`
  [documentation](https://pennylane.ai/en/stable/code/api/pennylane.beta.plugins.DefaultQubitTF.html)
  for more details.

* The [default.tensor plugin](https://github.com/XanaduAI/pennylane/blob/master/pennylane/beta/plugins/default_tensor.py)
  has been significantly upgraded. It now allows two different
  tensor network representations to be used: `"exact"` and `"mps"`. The former uses a
  exact factorized representation of quantum states, while the latter uses a matrix product state
  representation.
  ([#572](https://github.com/XanaduAI/pennylane/pull/572))
  ([#599](https://github.com/XanaduAI/pennylane/pull/599))

<h4>New machine learning functionality and integrations</h4>

* PennyLane QNodes can now be converted into Torch layers, allowing for creation of quantum and
  hybrid models using the `torch.nn` API.
  [(#588)](https://github.com/XanaduAI/pennylane/pull/588)

  A PennyLane QNode can be converted into a `torch.nn` layer using the `qml.qnn.TorchLayer` class:

  ```pycon
  >>> @qml.qnode(dev)
  ... def qnode(inputs, weights_0, weight_1):
  ...    # define the circuit
  ...    # ...

  >>> weight_shapes = {"weights_0": 3, "weight_1": 1}
  >>> qlayer = qml.qnn.TorchLayer(qnode, weight_shapes)
  ```

  A hybrid model can then be easily constructed:

  ```pycon
  >>> model = torch.nn.Sequential(qlayer, torch.nn.Linear(2, 2))
  ```

* Added a new "reversible" differentiation method which can be used in simulators, but not hardware.

  The reversible approach is similar to backpropagation, but trades off extra computation for
  enhanced memory efficiency. Where backpropagation caches the state tensors at each step during
  a simulated evolution, the reversible method only caches the final pre-measurement state.

  Compared to the parameter-shift method, the reversible method can be faster or slower,
  depending on the density and location of parametrized gates in a circuit
  (circuits with higher density of parametrized gates near the end of the circuit will see a benefit).
  [(#670)](https://github.com/XanaduAI/pennylane/pull/670)

  ```pycon
  >>> dev = qml.device("default.qubit", wires=2)
  ... @qml.qnode(dev, diff_method="reversible")
  ... def circuit(x):
  ...     qml.RX(x, wires=0)
  ...     qml.RX(x, wires=0)
  ...     qml.CNOT(wires=[0,1])
  ...     return qml.expval(qml.PauliZ(0))
  >>> qml.grad(circuit)(0.5)
  (array(-0.47942554),)
  ```

<h4>New templates and cost functions</h4>

* Added the new templates `UCCSD`, `SingleExcitationUnitary`, and`DoubleExcitationUnitary`,
  which together implement the Unitary Coupled-Cluster Singles and Doubles (UCCSD) ansatz
  to perform VQE-based quantum chemistry simulations using PennyLane-QChem.
  [(#622)](https://github.com/XanaduAI/pennylane/pull/622)
  [(#638)](https://github.com/XanaduAI/pennylane/pull/638)
  [(#654)](https://github.com/XanaduAI/pennylane/pull/654)
  [(#659)](https://github.com/XanaduAI/pennylane/pull/659)
  [(#622)](https://github.com/XanaduAI/pennylane/pull/622)

* Added module `pennylane.qnn.cost` with class `SquaredErrorLoss`. The module contains classes
  to calculate losses and cost functions on circuits with trainable parameters.
  [(#642)](https://github.com/XanaduAI/pennylane/pull/642)

<h3>Improvements</h3>

* Improves the wire management by making the `Operator.wires` attribute a `wires` object.
  [(#666)](https://github.com/XanaduAI/pennylane/pull/666)

* A significant improvement with respect to how QNodes and interfaces mark quantum function
  arguments as differentiable when using Autograd, designed to improve performance and make
  QNodes more intuitive.
  [(#648)](https://github.com/XanaduAI/pennylane/pull/648)
  [(#650)](https://github.com/XanaduAI/pennylane/pull/650)

  In particular, the following changes have been made:

  - A new `ndarray` subclass `pennylane.numpy.tensor`, which extends NumPy arrays with
    the keyword argument and attribute `requires_grad`. Tensors which have `requires_grad=False`
    are treated as non-differentiable by the Autograd interface.

  - A new subpackage `pennylane.numpy`, which wraps `autograd.numpy` such that NumPy functions
    accept the `requires_grad` keyword argument, and allows Autograd to differentiate
    `pennylane.numpy.tensor` objects.

  - The `argnum` argument to `qml.grad` is now optional; if not provided, arguments explicitly
    marked as `requires_grad=False` are excluded for the list of differentiable arguments.
    The ability to pass `argnum` has been retained for backwards compatibility, and
    if present the old behaviour persists.

* The QNode Torch interface now inspects QNode positional arguments.
  If any argument does not have the attribute `requires_grad=True`, it
  is automatically excluded from quantum gradient computations.
  [(#652)](https://github.com/XanaduAI/pennylane/pull/652)
  [(#660)](https://github.com/XanaduAI/pennylane/pull/660)

* The QNode TF interface now inspects QNode positional arguments.
  If any argument is not being watched by a `tf.GradientTape()`,
  it is automatically excluded from quantum gradient computations.
  [(#655)](https://github.com/XanaduAI/pennylane/pull/655)
  [(#660)](https://github.com/XanaduAI/pennylane/pull/660)

* QNodes have two new public methods: `QNode.set_trainable_args()` and `QNode.get_trainable_args()`.
  These are designed to be called by interfaces, to specify to the QNode which of its
  input arguments are differentiable. Arguments which are non-differentiable will not be converted
  to PennyLane Variable objects within the QNode.
  [(#660)](https://github.com/XanaduAI/pennylane/pull/660)

* Added `decomposition` method to PauliX, PauliY, PauliZ, S, T, Hadamard, and PhaseShift gates, which
  decomposes each of these gates into rotation gates.
  [(#668)](https://github.com/XanaduAI/pennylane/pull/668)

* The `CircuitGraph` class now supports serializing contained circuit operations
  and measurement basis rotations to an OpenQASM2.0 script via the new
  `CircuitGraph.to_openqasm()` method.
  [(#623)](https://github.com/XanaduAI/pennylane/pull/623)

<h3>Breaking changes</h3>

* Removes support for Python 3.5.
  [(#639)](https://github.com/XanaduAI/pennylane/pull/639)

<h3>Documentation</h3>

* Various small typos were fixed.

<h3>Contributors</h3>

This release contains contributions from (in alphabetical order):

Thomas Bromley, Jack Ceroni, Alain Delgado Gran, Theodor Isacsson, Josh Izaac,
Nathan Killoran, Maria Schuld, Antal Száva, Nicola Vitucci.


# Release 0.9.0

<h3>New features since last release</h3>

<h4>New machine learning integrations</h4>

* PennyLane QNodes can now be converted into Keras layers, allowing for creation of quantum and
  hybrid models using the Keras API.
  [(#529)](https://github.com/XanaduAI/pennylane/pull/529)

  A PennyLane QNode can be converted into a Keras layer using the `KerasLayer` class:

  ```python
  from pennylane.qnn import KerasLayer

  @qml.qnode(dev)
  def circuit(inputs, weights_0, weight_1):
     # define the circuit
     # ...

  weight_shapes = {"weights_0": 3, "weight_1": 1}
  qlayer = qml.qnn.KerasLayer(circuit, weight_shapes, output_dim=2)
  ```

  A hybrid model can then be easily constructed:

  ```python
  model = tf.keras.models.Sequential([qlayer, tf.keras.layers.Dense(2)])
  ```

* Added a new type of QNode, `qml.qnodes.PassthruQNode`. For simulators which are coded in an
  external library which supports automatic differentiation, PennyLane will treat a PassthruQNode as
  a "white box", and rely on the external library to directly provide gradients via backpropagation.
  This can be more efficient than the using parameter-shift rule for a large number of parameters.
  [(#488)](https://github.com/XanaduAI/pennylane/pull/488)

  Currently this behaviour is supported by PennyLane's `default.tensor.tf` device backend,
  compatible with the `'tf'` interface using TensorFlow 2:

  ```python
  dev = qml.device('default.tensor.tf', wires=2)

  @qml.qnode(dev, diff_method="backprop")
  def circuit(params):
      qml.RX(params[0], wires=0)
      qml.RX(params[1], wires=1)
      qml.CNOT(wires=[0, 1])
      return qml.expval(qml.PauliZ(0))

  qnode = PassthruQNode(circuit, dev)
  params = tf.Variable([0.3, 0.1])

  with tf.GradientTape() as tape:
      tape.watch(params)
      res = qnode(params)

  grad = tape.gradient(res, params)
  ```

<h4>New optimizers</h4>

* Added the `qml.RotosolveOptimizer`, a gradient-free optimizer
  that minimizes the quantum function by updating each parameter,
  one-by-one, via a closed-form expression while keeping other parameters
  fixed.
  [(#636)](https://github.com/XanaduAI/pennylane/pull/636)
  [(#539)](https://github.com/XanaduAI/pennylane/pull/539)

* Added the `qml.RotoselectOptimizer`, which uses Rotosolve to
  minimizes a quantum function with respect to both the
  rotation operations applied and the rotation parameters.
  [(#636)](https://github.com/XanaduAI/pennylane/pull/636)
  [(#539)](https://github.com/XanaduAI/pennylane/pull/539)

  For example, given a quantum function `f` that accepts parameters `x`
  and a list of corresponding rotation operations `generators`,
  the Rotoselect optimizer will, at each step, update both the parameter
  values and the list of rotation gates to minimize the loss:

  ```pycon
  >>> opt = qml.optimize.RotoselectOptimizer()
  >>> x = [0.3, 0.7]
  >>> generators = [qml.RX, qml.RY]
  >>> for _ in range(100):
  ...     x, generators = opt.step(f, x, generators)
  ```


<h4>New operations</h4>

* Added the `PauliRot` gate, which performs an arbitrary
  Pauli rotation on multiple qubits, and the `MultiRZ` gate,
  which performs a rotation generated by a tensor product
  of Pauli Z operators.
  [(#559)](https://github.com/XanaduAI/pennylane/pull/559)

  ```python
  dev = qml.device('default.qubit', wires=4)

  @qml.qnode(dev)
  def circuit(angle):
      qml.PauliRot(angle, "IXYZ", wires=[0, 1, 2, 3])
      return [qml.expval(qml.PauliZ(wire)) for wire in [0, 1, 2, 3]]
  ```

  ```pycon
  >>> circuit(0.4)
  [1.         0.92106099 0.92106099 1.        ]
  >>> print(circuit.draw())
   0: ──╭RI(0.4)──┤ ⟨Z⟩
   1: ──├RX(0.4)──┤ ⟨Z⟩
   2: ──├RY(0.4)──┤ ⟨Z⟩
   3: ──╰RZ(0.4)──┤ ⟨Z⟩
  ```

  If the `PauliRot` gate is not supported on the target device, it will
  be decomposed into `Hadamard`, `RX` and `MultiRZ` gates. Note that
  identity gates in the Pauli word result in untouched wires:

  ```pycon
  >>> print(circuit.draw())
   0: ───────────────────────────────────┤ ⟨Z⟩
   1: ──H──────────╭RZ(0.4)──H───────────┤ ⟨Z⟩
   2: ──RX(1.571)──├RZ(0.4)──RX(-1.571)──┤ ⟨Z⟩
   3: ─────────────╰RZ(0.4)──────────────┤ ⟨Z⟩
  ```

  If the `MultiRZ` gate is not supported, it will be decomposed into
  `CNOT` and `RZ` gates:

  ```pycon
  >>> print(circuit.draw())
   0: ──────────────────────────────────────────────────┤ ⟨Z⟩
   1: ──H──────────────╭X──RZ(0.4)──╭X──────H───────────┤ ⟨Z⟩
   2: ──RX(1.571)──╭X──╰C───────────╰C──╭X──RX(-1.571)──┤ ⟨Z⟩
   3: ─────────────╰C───────────────────╰C──────────────┤ ⟨Z⟩
  ```

* PennyLane now provides `DiagonalQubitUnitary` for diagonal gates, that are e.g.,
  encountered in IQP circuits. These kinds of gates can be evaluated much faster on
  a simulator device.
  [(#567)](https://github.com/XanaduAI/pennylane/pull/567)

  The gate can be used, for example, to efficiently simulate oracles:

  ```python
  dev = qml.device('default.qubit', wires=3)

  # Function as a bitstring
  f = np.array([1, 0, 0, 1, 1, 0, 1, 0])

  @qml.qnode(dev)
  def circuit(weights1, weights2):
      qml.templates.StronglyEntanglingLayers(weights1, wires=[0, 1, 2])

      # Implements the function as a phase-kickback oracle
      qml.DiagonalQubitUnitary((-1)**f, wires=[0, 1, 2])

      qml.templates.StronglyEntanglingLayers(weights2, wires=[0, 1, 2])
      return [qml.expval(qml.PauliZ(w)) for w in range(3)]
  ```

* Added the `TensorN` CVObservable that can represent the tensor product of the
  `NumberOperator` on photonic backends.
  [(#608)](https://github.com/XanaduAI/pennylane/pull/608)

<h4>New templates</h4>

* Added the `ArbitraryUnitary` and `ArbitraryStatePreparation` templates, which use
  `PauliRot` gates to perform an arbitrary unitary and prepare an arbitrary basis
  state with the minimal number of parameters.
  [(#590)](https://github.com/XanaduAI/pennylane/pull/590)

  ```python
  dev = qml.device('default.qubit', wires=3)

  @qml.qnode(dev)
  def circuit(weights1, weights2):
        qml.templates.ArbitraryStatePreparation(weights1, wires=[0, 1, 2])
        qml.templates.ArbitraryUnitary(weights2, wires=[0, 1, 2])
        return qml.probs(wires=[0, 1, 2])
  ```

* Added the `IQPEmbedding` template, which encodes inputs into the diagonal gates of an
  IQP circuit.
  [(#605)](https://github.com/XanaduAI/pennylane/pull/605)

  <img src="https://pennylane.readthedocs.io/en/latest/_images/iqp.png"
  width=50%></img>

* Added the `SimplifiedTwoDesign` template, which implements the circuit
  design of [Cerezo et al. (2020)](<https://arxiv.org/abs/2001.00550>).
  [(#556)](https://github.com/XanaduAI/pennylane/pull/556)

  <img src="https://pennylane.readthedocs.io/en/latest/_images/simplified_two_design.png"
  width=50%></img>

* Added the `BasicEntanglerLayers` template, which is a simple layer architecture
  of rotations and CNOT nearest-neighbour entanglers.
  [(#555)](https://github.com/XanaduAI/pennylane/pull/555)

  <img src="https://pennylane.readthedocs.io/en/latest/_images/basic_entangler.png"
  width=50%></img>

* PennyLane now offers a broadcasting function to easily construct templates:
  `qml.broadcast()` takes single quantum operations or other templates and applies
  them to wires in a specific pattern.
  [(#515)](https://github.com/XanaduAI/pennylane/pull/515)
  [(#522)](https://github.com/XanaduAI/pennylane/pull/522)
  [(#526)](https://github.com/XanaduAI/pennylane/pull/526)
  [(#603)](https://github.com/XanaduAI/pennylane/pull/603)

  For example, we can use broadcast to repeat a custom template
  across multiple wires:

  ```python
  from pennylane.templates import template

  @template
  def mytemplate(pars, wires):
      qml.Hadamard(wires=wires)
      qml.RY(pars, wires=wires)

  dev = qml.device('default.qubit', wires=3)

  @qml.qnode(dev)
  def circuit(pars):
      qml.broadcast(mytemplate, pattern="single", wires=[0,1,2], parameters=pars)
      return qml.expval(qml.PauliZ(0))
  ```

  ```pycon
  >>> circuit([1, 1, 0.1])
  -0.841470984807896
  >>> print(circuit.draw())
   0: ──H──RY(1.0)──┤ ⟨Z⟩
   1: ──H──RY(1.0)──┤
   2: ──H──RY(0.1)──┤
  ```

  For other available patterns, see the
  [broadcast function documentation](https://pennylane.readthedocs.io/en/latest/code/api/pennylane.broadcast.html).

<h3>Breaking changes</h3>

* The `QAOAEmbedding` now uses the new `MultiRZ` gate as a `ZZ` entangler,
  which changes the convention. While
  previously, the `ZZ` gate in the embedding was implemented as

  ```python
  CNOT(wires=[wires[0], wires[1]])
  RZ(2 * parameter, wires=wires[0])
  CNOT(wires=[wires[0], wires[1]])
  ```

  the `MultiRZ` corresponds to

  ```python
  CNOT(wires=[wires[1], wires[0]])
  RZ(parameter, wires=wires[0])
  CNOT(wires=[wires[1], wires[0]])
  ```

  which differs in the factor of `2`, and fixes a bug in the
  wires that the `CNOT` was applied to.
  [(#609)](https://github.com/XanaduAI/pennylane/pull/609)

* Probability methods are handled by `QubitDevice` and device method
  requirements are modified to simplify plugin development.
  [(#573)](https://github.com/XanaduAI/pennylane/pull/573)

* The internal variables `All` and `Any` to mark an `Operation` as acting on all or any
  wires have been renamed to `AllWires` and `AnyWires`.
  [(#614)](https://github.com/XanaduAI/pennylane/pull/614)

<h3>Improvements</h3>

* A new `Wires` class was introduced for the internal
  bookkeeping of wire indices.
  [(#615)](https://github.com/XanaduAI/pennylane/pull/615)

* Improvements to the speed/performance of the `default.qubit` device.
  [(#567)](https://github.com/XanaduAI/pennylane/pull/567)
  [(#559)](https://github.com/XanaduAI/pennylane/pull/559)

* Added the `"backprop"` and `"device"` differentiation methods to the `qnode`
  decorator.
  [(#552)](https://github.com/XanaduAI/pennylane/pull/552)

  - `"backprop"`: Use classical backpropagation. Default on simulator
    devices that are classically end-to-end differentiable.
    The returned QNode can only be used with the same machine learning
    framework (e.g., `default.tensor.tf` simulator with the `tensorflow` interface).

  - `"device"`: Queries the device directly for the gradient.

  Using the `"backprop"` differentiation method with the `default.tensor.tf`
  device, the created QNode is a 'white-box', and is tightly integrated with
  the overall TensorFlow computation:

  ```python
  >>> dev = qml.device("default.tensor.tf", wires=1)
  >>> @qml.qnode(dev, interface="tf", diff_method="backprop")
  >>> def circuit(x):
  ...     qml.RX(x[1], wires=0)
  ...     qml.Rot(x[0], x[1], x[2], wires=0)
  ...     return qml.expval(qml.PauliZ(0))
  >>> vars = tf.Variable([0.2, 0.5, 0.1])
  >>> with tf.GradientTape() as tape:
  ...     res = circuit(vars)
  >>> tape.gradient(res, vars)
  <tf.Tensor: shape=(3,), dtype=float32, numpy=array([-2.2526717e-01, -1.0086454e+00,  1.3877788e-17], dtype=float32)>
  ```

* The circuit drawer now displays inverted operations, as well as wires
  where probabilities are returned from the device:
  [(#540)](https://github.com/XanaduAI/pennylane/pull/540)

  ```python
  >>> @qml.qnode(dev)
  ... def circuit(theta):
  ...     qml.RX(theta, wires=0)
  ...     qml.CNOT(wires=[0, 1])
  ...     qml.S(wires=1).inv()
  ...     return qml.probs(wires=[0, 1])
  >>> circuit(0.2)
  array([0.99003329, 0.        , 0.        , 0.00996671])
  >>> print(circuit.draw())
  0: ──RX(0.2)──╭C───────╭┤ Probs
  1: ───────────╰X──S⁻¹──╰┤ Probs
  ```

* You can now evaluate the metric tensor of a VQE Hamiltonian via the new
  `VQECost.metric_tensor` method. This allows `VQECost` objects to be directly
  optimized by the quantum natural gradient optimizer (`qml.QNGOptimizer`).
  [(#618)](https://github.com/XanaduAI/pennylane/pull/618)

* The input check functions in `pennylane.templates.utils` are now public
  and visible in the API documentation.
  [(#566)](https://github.com/XanaduAI/pennylane/pull/566)

* Added keyword arguments for step size and order to the `qnode` decorator, as well as
  the `QNode` and `JacobianQNode` classes. This enables the user to set the step size
  and order when using finite difference methods. These options are also exposed when
  creating QNode collections.
  [(#530)](https://github.com/XanaduAI/pennylane/pull/530)
  [(#585)](https://github.com/XanaduAI/pennylane/pull/585)
  [(#587)](https://github.com/XanaduAI/pennylane/pull/587)

* The decomposition for the `CRY` gate now uses the simpler form `RY @ CNOT @ RY @ CNOT`
  [(#547)](https://github.com/XanaduAI/pennylane/pull/547)

* The underlying queuing system was refactored, removing the `qml._current_context`
  property that held the currently active `QNode` or `OperationRecorder`. Now, all
  objects that expose a queue for operations inherit from `QueuingContext` and
  register their queue globally.
  [(#548)](https://github.com/XanaduAI/pennylane/pull/548)

* The PennyLane repository has a new benchmarking tool which supports the comparison of different git revisions.
  [(#568)](https://github.com/XanaduAI/pennylane/pull/568)
  [(#560)](https://github.com/XanaduAI/pennylane/pull/560)
  [(#516)](https://github.com/XanaduAI/pennylane/pull/516)

<h3>Documentation</h3>

* Updated the development section by creating a landing page with links to sub-pages
  containing specific guides.
  [(#596)](https://github.com/XanaduAI/pennylane/pull/596)

* Extended the developer's guide by a section explaining how to add new templates.
  [(#564)](https://github.com/XanaduAI/pennylane/pull/564)

<h3>Bug fixes</h3>

* `tf.GradientTape().jacobian()` can now be evaluated on QNodes using the TensorFlow interface.
  [(#626)](https://github.com/XanaduAI/pennylane/pull/626)

* `RandomLayers()` is now compatible with the qiskit devices.
  [(#597)](https://github.com/XanaduAI/pennylane/pull/597)

* `DefaultQubit.probability()` now returns the correct probability when called with
  `device.analytic=False`.
  [(#563)](https://github.com/XanaduAI/pennylane/pull/563)

* Fixed a bug in the `StronglyEntanglingLayers` template, allowing it to
  work correctly when applied to a single wire.
  [(544)](https://github.com/XanaduAI/pennylane/pull/544)

* Fixed a bug when inverting operations with decompositions; operations marked as inverted
  are now correctly inverted when the fallback decomposition is called.
  [(#543)](https://github.com/XanaduAI/pennylane/pull/543)

* The `QNode.print_applied()` method now correctly displays wires where
  `qml.prob()` is being returned.
  [#542](https://github.com/XanaduAI/pennylane/pull/542)

<h3>Contributors</h3>

This release contains contributions from (in alphabetical order):

Ville Bergholm, Lana Bozanic, Thomas Bromley, Theodor Isacsson, Josh Izaac, Nathan Killoran,
Maggie Li, Johannes Jakob Meyer, Maria Schuld, Sukin Sim, Antal Száva.

# Release 0.8.1

<h3>Improvements</h3>

* Beginning of support for Python 3.8, with the test suite
  now being run in a Python 3.8 environment.
  [(#501)](https://github.com/XanaduAI/pennylane/pull/501)

<h3>Documentation</h3>

* Present templates as a gallery of thumbnails showing the
  basic circuit architecture.
  [(#499)](https://github.com/XanaduAI/pennylane/pull/499)

<h3>Bug fixes</h3>

* Fixed a bug where multiplying a QNode parameter by 0 caused a divide
  by zero error when calculating the parameter shift formula.
  [(#512)](https://github.com/XanaduAI/pennylane/pull/512)

* Fixed a bug where the shape of differentiable QNode arguments
  was being cached on the first construction, leading to indexing
  errors if the QNode was re-evaluated if the argument changed shape.
  [(#505)](https://github.com/XanaduAI/pennylane/pull/505)

<h3>Contributors</h3>

This release contains contributions from (in alphabetical order):

Ville Bergholm, Josh Izaac, Johannes Jakob Meyer, Maria Schuld, Antal Száva.

# Release 0.8.0

<h3>New features since last release</h3>

* Added a quantum chemistry package, `pennylane.qchem`, which supports
  integration with OpenFermion, Psi4, PySCF, and OpenBabel.
  [(#453)](https://github.com/XanaduAI/pennylane/pull/453)

  Features include:

  - Generate the qubit Hamiltonians directly starting with the atomic structure of the molecule.
  - Calculate the mean-field (Hartree-Fock) electronic structure of molecules.
  - Allow to define an active space based on the number of active electrons and active orbitals.
  - Perform the fermionic-to-qubit transformation of the electronic Hamiltonian by
    using different functions implemented in OpenFermion.
  - Convert OpenFermion's QubitOperator to a Pennylane `Hamiltonian` class.
  - Perform a Variational Quantum Eigensolver (VQE) computation with this Hamiltonian in PennyLane.

  Check out the [quantum chemistry quickstart](https://pennylane.readthedocs.io/en/latest/introduction/chemistry.html), as well the quantum chemistry and VQE tutorials.

* PennyLane now has some functions and classes for creating and solving VQE
  problems. [(#467)](https://github.com/XanaduAI/pennylane/pull/467)

  - `qml.Hamiltonian`: a lightweight class for representing qubit Hamiltonians
  - `qml.VQECost`: a class for quickly constructing a differentiable cost function
    given a circuit ansatz, Hamiltonian, and one or more devices

    ```python
    >>> H = qml.vqe.Hamiltonian(coeffs, obs)
    >>> cost = qml.VQECost(ansatz, hamiltonian, dev, interface="torch")
    >>> params = torch.rand([4, 3])
    >>> cost(params)
    tensor(0.0245, dtype=torch.float64)
    ```

* Added a circuit drawing feature that provides a text-based representation
  of a QNode instance. It can be invoked via `qnode.draw()`. The user can specify
  to display variable names instead of variable values and choose either an ASCII
  or Unicode charset.
  [(#446)](https://github.com/XanaduAI/pennylane/pull/446)

  Consider the following circuit as an example:
  ```python3
  @qml.qnode(dev)
  def qfunc(a, w):
      qml.Hadamard(0)
      qml.CRX(a, wires=[0, 1])
      qml.Rot(w[0], w[1], w[2], wires=[1])
      qml.CRX(-a, wires=[0, 1])

      return qml.expval(qml.PauliZ(0) @ qml.PauliZ(1))
  ```

  We can draw the circuit after it has been executed:

  ```python
  >>> result = qfunc(2.3, [1.2, 3.2, 0.7])
  >>> print(qfunc.draw())
   0: ──H──╭C────────────────────────────╭C─────────╭┤ ⟨Z ⊗ Z⟩
   1: ─────╰RX(2.3)──Rot(1.2, 3.2, 0.7)──╰RX(-2.3)──╰┤ ⟨Z ⊗ Z⟩
  >>> print(qfunc.draw(charset="ascii"))
   0: --H--+C----------------------------+C---------+| <Z @ Z>
   1: -----+RX(2.3)--Rot(1.2, 3.2, 0.7)--+RX(-2.3)--+| <Z @ Z>
  >>> print(qfunc.draw(show_variable_names=True))
   0: ──H──╭C─────────────────────────────╭C─────────╭┤ ⟨Z ⊗ Z⟩
   1: ─────╰RX(a)──Rot(w[0], w[1], w[2])──╰RX(-1*a)──╰┤ ⟨Z ⊗ Z⟩
  ```

* Added `QAOAEmbedding` and its parameter initialization
  as a new trainable template.
  [(#442)](https://github.com/XanaduAI/pennylane/pull/442)

  <img src="https://pennylane.readthedocs.io/en/latest/_images/qaoa_layers.png"
  width=70%></img>

* Added the `qml.probs()` measurement function, allowing QNodes
  to differentiate variational circuit probabilities
  on simulators and hardware.
  [(#432)](https://github.com/XanaduAI/pennylane/pull/432)

  ```python
  @qml.qnode(dev)
  def circuit(x):
      qml.Hadamard(wires=0)
      qml.RY(x, wires=0)
      qml.RX(x, wires=1)
      qml.CNOT(wires=[0, 1])
      return qml.probs(wires=[0])
  ```
  Executing this circuit gives the marginal probability of wire 1:
  ```python
  >>> circuit(0.2)
  [0.40066533 0.59933467]
  ```
  QNodes that return probabilities fully support autodifferentiation.

* Added the convenience load functions `qml.from_pyquil`, `qml.from_quil` and
  `qml.from_quil_file` that convert pyQuil objects and Quil code to PennyLane
  templates. This feature requires version 0.8 or above of the PennyLane-Forest
  plugin.
  [(#459)](https://github.com/XanaduAI/pennylane/pull/459)

* Added a `qml.inv` method that inverts templates and sequences of Operations.
  Added a `@qml.template` decorator that makes templates return the queued Operations.
  [(#462)](https://github.com/XanaduAI/pennylane/pull/462)

  For example, using this function to invert a template inside a QNode:

  ```python3
      @qml.template
      def ansatz(weights, wires):
          for idx, wire in enumerate(wires):
              qml.RX(weights[idx], wires=[wire])

          for idx in range(len(wires) - 1):
              qml.CNOT(wires=[wires[idx], wires[idx + 1]])

      dev = qml.device('default.qubit', wires=2)

      @qml.qnode(dev)
      def circuit(weights):
          qml.inv(ansatz(weights, wires=[0, 1]))
          return qml.expval(qml.PauliZ(0) @ qml.PauliZ(1))
    ```

* Added the `QNodeCollection` container class, that allows independent
  QNodes to be stored and evaluated simultaneously. Experimental support
  for asynchronous evaluation of contained QNodes is provided with the
  `parallel=True` keyword argument.
  [(#466)](https://github.com/XanaduAI/pennylane/pull/466)

* Added a high level `qml.map` function, that maps a quantum
  circuit template over a list of observables or devices, returning
  a `QNodeCollection`.
  [(#466)](https://github.com/XanaduAI/pennylane/pull/466)

  For example:

  ```python3
  >>> def my_template(params, wires, **kwargs):
  >>>    qml.RX(params[0], wires=wires[0])
  >>>    qml.RX(params[1], wires=wires[1])
  >>>    qml.CNOT(wires=wires)

  >>> obs_list = [qml.PauliX(0) @ qml.PauliZ(1), qml.PauliZ(0) @ qml.PauliX(1)]
  >>> dev = qml.device("default.qubit", wires=2)
  >>> qnodes = qml.map(my_template, obs_list, dev, measure="expval")
  >>> qnodes([0.54, 0.12])
  array([-0.06154835  0.99280864])
  ```

* Added high level `qml.sum`, `qml.dot`, `qml.apply` functions
  that act on QNode collections.
  [(#466)](https://github.com/XanaduAI/pennylane/pull/466)

  `qml.apply` allows vectorized functions to act over the entire QNode
  collection:
  ```python
  >>> qnodes = qml.map(my_template, obs_list, dev, measure="expval")
  >>> cost = qml.apply(np.sin, qnodes)
  >>> cost([0.54, 0.12])
  array([-0.0615095  0.83756375])
  ```

  `qml.sum` and `qml.dot` take the sum of a QNode collection, and a
  dot product of tensors/arrays/QNode collections, respectively.

<h3>Breaking changes</h3>

* Deprecated the old-style `QNode` such that only the new-style `QNode` and its syntax can be used,
  moved all related files from the `pennylane/beta` folder to `pennylane`.
  [(#440)](https://github.com/XanaduAI/pennylane/pull/440)

<h3>Improvements</h3>

* Added the `Tensor.prune()` method and the `Tensor.non_identity_obs` property for extracting
  non-identity instances from the observables making up a `Tensor` instance.
  [(#498)](https://github.com/XanaduAI/pennylane/pull/498)

* Renamed the `expt.tensornet` and `expt.tensornet.tf` devices to `default.tensor` and
  `default.tensor.tf`.
  [(#495)](https://github.com/XanaduAI/pennylane/pull/495)

* Added a serialization method to the `CircuitGraph` class that is used to create a unique
  hash for each quantum circuit graph.
  [(#470)](https://github.com/XanaduAI/pennylane/pull/470)

* Added the `Observable.eigvals` method to return the eigenvalues of observables.
  [(#449)](https://github.com/XanaduAI/pennylane/pull/449)

* Added the `Observable.diagonalizing_gates` method to return the gates
  that diagonalize an observable in the computational basis.
  [(#454)](https://github.com/XanaduAI/pennylane/pull/454)

* Added the `Operator.matrix` method to return the matrix representation
  of an operator in the computational basis.
  [(#454)](https://github.com/XanaduAI/pennylane/pull/454)

* Added a `QubitDevice` class which implements common functionalities of plugin devices such that
  plugin devices can rely on these implementations. The new `QubitDevice` also includes
  a new `execute` method, which allows for more convenient plugin design. In addition, `QubitDevice`
  also unifies the way samples are generated on qubit-based devices.
  [(#452)](https://github.com/XanaduAI/pennylane/pull/452)
  [(#473)](https://github.com/XanaduAI/pennylane/pull/473)

* Improved documentation of `AmplitudeEmbedding` and `BasisEmbedding` templates.
  [(#441)](https://github.com/XanaduAI/pennylane/pull/441)
  [(#439)](https://github.com/XanaduAI/pennylane/pull/439)

* Codeblocks in the documentation now have a 'copy' button for easily
  copying examples.
  [(#437)](https://github.com/XanaduAI/pennylane/pull/437)

<h3>Documentation</h3>

* Update the developers plugin guide to use QubitDevice.
  [(#483)](https://github.com/XanaduAI/pennylane/pull/483)

<h3>Bug fixes</h3>

* Fixed a bug in `CVQNode._pd_analytic`, where non-descendant observables were not
  Heisenberg-transformed before evaluating the partial derivatives when using the
  order-2 parameter-shift method, resulting in an erroneous Jacobian for some circuits.
  [(#433)](https://github.com/XanaduAI/pennylane/pull/433)

<h3>Contributors</h3>

This release contains contributions from (in alphabetical order):

Juan Miguel Arrazola, Ville Bergholm, Alain Delgado Gran, Olivia Di Matteo,
Theodor Isacsson, Josh Izaac, Soran Jahangiri, Nathan Killoran, Johannes Jakob Meyer,
Zeyue Niu, Maria Schuld, Antal Száva.

# Release 0.7.0

<h3>New features since last release</h3>

* Custom padding constant in `AmplitudeEmbedding` is supported (see 'Breaking changes'.)
  [(#419)](https://github.com/XanaduAI/pennylane/pull/419)

* `StronglyEntanglingLayer` and `RandomLayer` now work with a single wire.
  [(#409)](https://github.com/XanaduAI/pennylane/pull/409)
  [(#413)](https://github.com/XanaduAI/pennylane/pull/413)

* Added support for applying the inverse of an `Operation` within a circuit.
  [(#377)](https://github.com/XanaduAI/pennylane/pull/377)

* Added an `OperationRecorder()` context manager, that allows templates
  and quantum functions to be executed while recording events. The
  recorder can be used with and without QNodes as a debugging utility.
  [(#388)](https://github.com/XanaduAI/pennylane/pull/388)

* Operations can now specify a decomposition that is used when the desired operation
  is not supported on the target device.
  [(#396)](https://github.com/XanaduAI/pennylane/pull/396)

* The ability to load circuits from external frameworks as templates
  has been added via the new `qml.load()` function. This feature
  requires plugin support --- this initial release provides support
  for Qiskit circuits and QASM files when `pennylane-qiskit` is installed,
  via the functions `qml.from_qiskit` and `qml.from_qasm`.
  [(#418)](https://github.com/XanaduAI/pennylane/pull/418)

* An experimental tensor network device has been added
  [(#416)](https://github.com/XanaduAI/pennylane/pull/416)
  [(#395)](https://github.com/XanaduAI/pennylane/pull/395)
  [(#394)](https://github.com/XanaduAI/pennylane/pull/394)
  [(#380)](https://github.com/XanaduAI/pennylane/pull/380)

* An experimental tensor network device which uses TensorFlow for
  backpropagation has been added
  [(#427)](https://github.com/XanaduAI/pennylane/pull/427)

* Custom padding constant in `AmplitudeEmbedding` is supported (see 'Breaking changes'.)
  [(#419)](https://github.com/XanaduAI/pennylane/pull/419)

<h3>Breaking changes</h3>

* The `pad` parameter in `AmplitudeEmbedding()` is now either `None` (no automatic padding), or a
  number that is used as the padding constant.
  [(#419)](https://github.com/XanaduAI/pennylane/pull/419)

* Initialization functions now return a single array of weights per function. Utilities for multi-weight templates
  `Interferometer()` and `CVNeuralNetLayers()` are provided.
  [(#412)](https://github.com/XanaduAI/pennylane/pull/412)

* The single layer templates `RandomLayer()`, `CVNeuralNetLayer()` and `StronglyEntanglingLayer()`
  have been turned into private functions `_random_layer()`, `_cv_neural_net_layer()` and
  `_strongly_entangling_layer()`. Recommended use is now via the corresponding `Layers()` templates.
  [(#413)](https://github.com/XanaduAI/pennylane/pull/413)

<h3>Improvements</h3>

* Added extensive input checks in templates.
  [(#419)](https://github.com/XanaduAI/pennylane/pull/419)

* Templates integration tests are rewritten - now cover keyword/positional argument passing,
  interfaces and combinations of templates.
  [(#409)](https://github.com/XanaduAI/pennylane/pull/409)
  [(#419)](https://github.com/XanaduAI/pennylane/pull/419)

* State vector preparation operations in the `default.qubit` plugin can now be
  applied to subsets of wires, and are restricted to being the first operation
  in a circuit.
  [(#346)](https://github.com/XanaduAI/pennylane/pull/346)

* The `QNode` class is split into a hierarchy of simpler classes.
  [(#354)](https://github.com/XanaduAI/pennylane/pull/354)
  [(#398)](https://github.com/XanaduAI/pennylane/pull/398)
  [(#415)](https://github.com/XanaduAI/pennylane/pull/415)
  [(#417)](https://github.com/XanaduAI/pennylane/pull/417)
  [(#425)](https://github.com/XanaduAI/pennylane/pull/425)

* Added the gates U1, U2 and U3 parametrizing arbitrary unitaries on 1, 2 and 3
  qubits and the Toffoli gate to the set of qubit operations.
  [(#396)](https://github.com/XanaduAI/pennylane/pull/396)

* Changes have been made to accomodate the movement of the main function
  in `pytest._internal` to `pytest._internal.main` in pip 19.3.
  [(#404)](https://github.com/XanaduAI/pennylane/pull/404)

* Added the templates `BasisStatePreparation` and `MottonenStatePreparation` that use
  gates to prepare a basis state and an arbitrary state respectively.
  [(#336)](https://github.com/XanaduAI/pennylane/pull/336)

* Added decompositions for `BasisState` and `QubitStateVector` based on state
  preparation templates.
  [(#414)](https://github.com/XanaduAI/pennylane/pull/414)

* Replaces the pseudo-inverse in the quantum natural gradient optimizer
  (which can be numerically unstable) with `np.linalg.solve`.
  [(#428)](https://github.com/XanaduAI/pennylane/pull/428)

<h3>Contributors</h3>

This release contains contributions from (in alphabetical order):

Ville Bergholm, Josh Izaac, Nathan Killoran, Angus Lowe, Johannes Jakob Meyer,
Oluwatobi Ogunbayo, Maria Schuld, Antal Száva.

# Release 0.6.1

<h3>New features since last release</h3>

* Added a `print_applied` method to QNodes, allowing the operation
  and observable queue to be printed as last constructed.
  [(#378)](https://github.com/XanaduAI/pennylane/pull/378)

<h3>Improvements</h3>

* A new `Operator` base class is introduced, which is inherited by both the
  `Observable` class and the `Operation` class.
  [(#355)](https://github.com/XanaduAI/pennylane/pull/355)

* Removed deprecated `@abstractproperty` decorators
  in `_device.py`.
  [(#374)](https://github.com/XanaduAI/pennylane/pull/374)

* The `CircuitGraph` class is updated to deal with `Operation` instances directly.
  [(#344)](https://github.com/XanaduAI/pennylane/pull/344)

* Comprehensive gradient tests have been added for the interfaces.
  [(#381)](https://github.com/XanaduAI/pennylane/pull/381)

<h3>Documentation</h3>

* The new restructured documentation has been polished and updated.
  [(#387)](https://github.com/XanaduAI/pennylane/pull/387)
  [(#375)](https://github.com/XanaduAI/pennylane/pull/375)
  [(#372)](https://github.com/XanaduAI/pennylane/pull/372)
  [(#370)](https://github.com/XanaduAI/pennylane/pull/370)
  [(#369)](https://github.com/XanaduAI/pennylane/pull/369)
  [(#367)](https://github.com/XanaduAI/pennylane/pull/367)
  [(#364)](https://github.com/XanaduAI/pennylane/pull/364)

* Updated the development guides.
  [(#382)](https://github.com/XanaduAI/pennylane/pull/382)
  [(#379)](https://github.com/XanaduAI/pennylane/pull/379)

* Added all modules, classes, and functions to the API section
  in the documentation.
  [(#373)](https://github.com/XanaduAI/pennylane/pull/373)

<h3>Bug fixes</h3>

* Replaces the existing `np.linalg.norm` normalization with hand-coded
  normalization, allowing `AmplitudeEmbedding` to be used with differentiable
  parameters. AmplitudeEmbedding tests have been added and improved.
  [(#376)](https://github.com/XanaduAI/pennylane/pull/376)

<h3>Contributors</h3>

This release contains contributions from (in alphabetical order):

Ville Bergholm, Josh Izaac, Nathan Killoran, Maria Schuld, Antal Száva

# Release 0.6.0

<h3>New features since last release</h3>

* The devices `default.qubit` and `default.gaussian` have a new initialization parameter
  `analytic` that indicates if expectation values and variances should be calculated
  analytically and not be estimated from data.
  [(#317)](https://github.com/XanaduAI/pennylane/pull/317)

* Added C-SWAP gate to the set of qubit operations
  [(#330)](https://github.com/XanaduAI/pennylane/pull/330)

* The TensorFlow interface has been renamed from `"tfe"` to `"tf"`, and
  now supports TensorFlow 2.0.
  [(#337)](https://github.com/XanaduAI/pennylane/pull/337)

* Added the S and T gates to the set of qubit operations.
  [(#343)](https://github.com/XanaduAI/pennylane/pull/343)

* Tensor observables are now supported within the `expval`,
  `var`, and `sample` functions, by using the `@` operator.
  [(#267)](https://github.com/XanaduAI/pennylane/pull/267)


<h3>Breaking changes</h3>

* The argument `n` specifying the number of samples in the method `Device.sample` was removed.
  Instead, the method will always return `Device.shots` many samples.
  [(#317)](https://github.com/XanaduAI/pennylane/pull/317)

<h3>Improvements</h3>

* The number of shots / random samples used to estimate expectation values and variances, `Device.shots`,
  can now be changed after device creation.
  [(#317)](https://github.com/XanaduAI/pennylane/pull/317)

* Unified import shortcuts to be under qml in qnode.py
  and test_operation.py
  [(#329)](https://github.com/XanaduAI/pennylane/pull/329)

* The quantum natural gradient now uses `scipy.linalg.pinvh` which is more efficient for symmetric matrices
  than the previously used `scipy.linalg.pinv`.
  [(#331)](https://github.com/XanaduAI/pennylane/pull/331)

* The deprecated `qml.expval.Observable` syntax has been removed.
  [(#267)](https://github.com/XanaduAI/pennylane/pull/267)

* Remainder of the unittest-style tests were ported to pytest.
  [(#310)](https://github.com/XanaduAI/pennylane/pull/310)

* The `do_queue` argument for operations now only takes effect
  within QNodes. Outside of QNodes, operations can now be instantiated
  without needing to specify `do_queue`.
  [(#359)](https://github.com/XanaduAI/pennylane/pull/359)

<h3>Documentation</h3>

* The docs are rewritten and restructured to contain a code introduction section as well as an API section.
  [(#314)](https://github.com/XanaduAI/pennylane/pull/275)

* Added Ising model example to the tutorials
  [(#319)](https://github.com/XanaduAI/pennylane/pull/319)

* Added tutorial for QAOA on MaxCut problem
  [(#328)](https://github.com/XanaduAI/pennylane/pull/328)

* Added QGAN flow chart figure to its tutorial
  [(#333)](https://github.com/XanaduAI/pennylane/pull/333)

* Added missing figures for gallery thumbnails of state-preparation
  and QGAN tutorials
  [(#326)](https://github.com/XanaduAI/pennylane/pull/326)

* Fixed typos in the state preparation tutorial
  [(#321)](https://github.com/XanaduAI/pennylane/pull/321)

* Fixed bug in VQE tutorial 3D plots
  [(#327)](https://github.com/XanaduAI/pennylane/pull/327)

<h3>Bug fixes</h3>

* Fixed typo in measurement type error message in qnode.py
  [(#341)](https://github.com/XanaduAI/pennylane/pull/341)

<h3>Contributors</h3>

This release contains contributions from (in alphabetical order):

Shahnawaz Ahmed, Ville Bergholm, Aroosa Ijaz, Josh Izaac, Nathan Killoran, Angus Lowe,
Johannes Jakob Meyer, Maria Schuld, Antal Száva, Roeland Wiersema.

# Release 0.5.0

<h3>New features since last release</h3>

* Adds a new optimizer, `qml.QNGOptimizer`, which optimizes QNodes using
  quantum natural gradient descent. See https://arxiv.org/abs/1909.02108
  for more details.
  [(#295)](https://github.com/XanaduAI/pennylane/pull/295)
  [(#311)](https://github.com/XanaduAI/pennylane/pull/311)

* Adds a new QNode method, `QNode.metric_tensor()`,
  which returns the block-diagonal approximation to the Fubini-Study
  metric tensor evaluated on the attached device.
  [(#295)](https://github.com/XanaduAI/pennylane/pull/295)

* Sampling support: QNodes can now return a specified number of samples
  from a given observable via the top-level `pennylane.sample()` function.
  To support this on plugin devices, there is a new `Device.sample` method.

  Calculating gradients of QNodes that involve sampling is not possible.
  [(#256)](https://github.com/XanaduAI/pennylane/pull/256)

* `default.qubit` has been updated to provide support for sampling.
  [(#256)](https://github.com/XanaduAI/pennylane/pull/256)

* Added controlled rotation gates to PennyLane operations and `default.qubit` plugin.
  [(#251)](https://github.com/XanaduAI/pennylane/pull/251)

<h3>Breaking changes</h3>

* The method `Device.supported` was removed, and replaced with the methods
  `Device.supports_observable` and `Device.supports_operation`.
  Both methods can be called with string arguments (`dev.supports_observable('PauliX')`) and
  class arguments (`dev.supports_observable(qml.PauliX)`).
  [(#276)](https://github.com/XanaduAI/pennylane/pull/276)

* The following CV observables were renamed to comply with the new Operation/Observable
  scheme: `MeanPhoton` to `NumberOperator`, `Homodyne` to `QuadOperator` and `NumberState` to `FockStateProjector`.
  [(#254)](https://github.com/XanaduAI/pennylane/pull/254)

<h3>Improvements</h3>

* The `AmplitudeEmbedding` function now provides options to normalize and
  pad features to ensure a valid state vector is prepared.
  [(#275)](https://github.com/XanaduAI/pennylane/pull/275)

* Operations can now optionally specify generators, either as existing PennyLane
  operations, or by providing a NumPy array.
  [(#295)](https://github.com/XanaduAI/pennylane/pull/295)
  [(#313)](https://github.com/XanaduAI/pennylane/pull/313)

* Adds a `Device.parameters` property, so that devices can view a dictionary mapping free
  parameters to operation parameters. This will allow plugin devices to take advantage
  of parametric compilation.
  [(#283)](https://github.com/XanaduAI/pennylane/pull/283)

* Introduces two enumerations: `Any` and `All`, representing any number of wires
  and all wires in the system respectively. They can be imported from
  `pennylane.operation`, and can be used when defining the `Operation.num_wires`
  class attribute of operations.
  [(#277)](https://github.com/XanaduAI/pennylane/pull/277)

  As part of this change:

  - `All` is equivalent to the integer 0, for backwards compatibility with the
    existing test suite

  - `Any` is equivalent to the integer -1 to allow numeric comparison
    operators to continue working

  - An additional validation is now added to the `Operation` class,
    which will alert the user that an operation with `num_wires = All`
    is being incorrectly.

* The one-qubit rotations in `pennylane.plugins.default_qubit` no longer depend on Scipy's `expm`. Instead
  they are calculated with Euler's formula.
  [(#292)](https://github.com/XanaduAI/pennylane/pull/292)

* Creates an `ObservableReturnTypes` enumeration class containing `Sample`,
  `Variance` and `Expectation`. These new values can be assigned to the `return_type`
  attribute of an `Observable`.
  [(#290)](https://github.com/XanaduAI/pennylane/pull/290)

* Changed the signature of the `RandomLayer` and `RandomLayers` templates to have a fixed seed by default.
  [(#258)](https://github.com/XanaduAI/pennylane/pull/258)

* `setup.py` has been cleaned up, removing the non-working shebang,
  and removing unused imports.
  [(#262)](https://github.com/XanaduAI/pennylane/pull/262)

<h3>Documentation</h3>

* A documentation refactor to simplify the tutorials and
  include Sphinx-Gallery.
  [(#291)](https://github.com/XanaduAI/pennylane/pull/291)

  - Examples and tutorials previously split across the `examples/`
    and `doc/tutorials/` directories, in a mixture of ReST and Jupyter notebooks,
    have been rewritten as Python scripts with ReST comments in a single location,
    the `examples/` folder.

  - Sphinx-Gallery is used to automatically build and run the tutorials.
    Rendered output is displayed in the Sphinx documentation.

  - Links are provided at the top of every tutorial page for downloading the
    tutorial as an executable python script, downloading the tutorial
    as a Jupyter notebook, or viewing the notebook on GitHub.

  - The tutorials table of contents have been moved to a single quick start page.

* Fixed a typo in `QubitStateVector`.
  [(#296)](https://github.com/XanaduAI/pennylane/pull/296)

* Fixed a typo in the `default_gaussian.gaussian_state` function.
  [(#293)](https://github.com/XanaduAI/pennylane/pull/293)

* Fixed a typo in the gradient recipe within the `RX`, `RY`, `RZ`
  operation docstrings.
  [(#248)](https://github.com/XanaduAI/pennylane/pull/248)

* Fixed a broken link in the tutorial documentation, as a
  result of the `qml.expval.Observable` deprecation.
  [(#246)](https://github.com/XanaduAI/pennylane/pull/246)

<h3>Bug fixes</h3>

* Fixed a bug where a `PolyXP` observable would fail if applied to subsets
  of wires on `default.gaussian`.
  [(#277)](https://github.com/XanaduAI/pennylane/pull/277)

<h3>Contributors</h3>

This release contains contributions from (in alphabetical order):

Simon Cross, Aroosa Ijaz, Josh Izaac, Nathan Killoran, Johannes Jakob Meyer,
Rohit Midha, Nicolás Quesada, Maria Schuld, Antal Száva, Roeland Wiersema.

# Release 0.4.0

<h3>New features since last release</h3>

* `pennylane.expval()` is now a top-level *function*, and is no longer
  a package of classes. For now, the existing `pennylane.expval.Observable`
  interface continues to work, but will raise a deprecation warning.
  [(#232)](https://github.com/XanaduAI/pennylane/pull/232)

* Variance support: QNodes can now return the variance of observables,
  via the top-level `pennylane.var()` function. To support this on
  plugin devices, there is a new `Device.var` method.

  The following observables support analytic gradients of variances:

  - All qubit observables (requiring 3 circuit evaluations for involutory
    observables such as `Identity`, `X`, `Y`, `Z`; and 5 circuit evals for
    non-involutary observables, currently only `qml.Hermitian`)

  - First-order CV observables (requiring 5 circuit evaluations)

  Second-order CV observables support numerical variance gradients.

* `pennylane.about()` function added, providing details
  on current PennyLane version, installed plugins, Python,
  platform, and NumPy versions [(#186)](https://github.com/XanaduAI/pennylane/pull/186)

* Removed the logic that allowed `wires` to be passed as a positional
  argument in quantum operations. This allows us to raise more useful
  error messages for the user if incorrect syntax is used.
  [(#188)](https://github.com/XanaduAI/pennylane/pull/188)

* Adds support for multi-qubit expectation values of the `pennylane.Hermitian()`
  observable [(#192)](https://github.com/XanaduAI/pennylane/pull/192)

* Adds support for multi-qubit expectation values in `default.qubit`.
  [(#202)](https://github.com/XanaduAI/pennylane/pull/202)

* Organize templates into submodules [(#195)](https://github.com/XanaduAI/pennylane/pull/195).
  This included the following improvements:

  - Distinguish embedding templates from layer templates.

  - New random initialization functions supporting the templates available
    in the new submodule `pennylane.init`.

  - Added a random circuit template (`RandomLayers()`), in which rotations and 2-qubit gates are randomly
    distributed over the wires

  - Add various embedding strategies

<h3>Breaking changes</h3>

* The `Device` methods `expectations`, `pre_expval`, and `post_expval` have been
  renamed to `observables`, `pre_measure`, and `post_measure` respectively.
  [(#232)](https://github.com/XanaduAI/pennylane/pull/232)

<h3>Improvements</h3>

* `default.qubit` plugin now uses `np.tensordot` when applying quantum operations
  and evaluating expectations, resulting in significant speedup
  [(#239)](https://github.com/XanaduAI/pennylane/pull/239),
  [(#241)](https://github.com/XanaduAI/pennylane/pull/241)

* PennyLane now allows division of quantum operation parameters by a constant
  [(#179)](https://github.com/XanaduAI/pennylane/pull/179)

* Portions of the test suite are in the process of being ported to pytest.
  Note: this is still a work in progress.

  Ported tests include:

  - `test_ops.py`
  - `test_about.py`
  - `test_classical_gradients.py`
  - `test_observables.py`
  - `test_measure.py`
  - `test_init.py`
  - `test_templates*.py`
  - `test_ops.py`
  - `test_variable.py`
  - `test_qnode.py` (partial)

<h3>Bug fixes</h3>

* Fixed a bug in `Device.supported`, which would incorrectly
  mark an operation as supported if it shared a name with an
  observable [(#203)](https://github.com/XanaduAI/pennylane/pull/203)

* Fixed a bug in `Operation.wires`, by explicitly casting the
  type of each wire to an integer [(#206)](https://github.com/XanaduAI/pennylane/pull/206)

* Removed code in PennyLane which configured the logger,
  as this would clash with users' configurations
  [(#208)](https://github.com/XanaduAI/pennylane/pull/208)

* Fixed a bug in `default.qubit`, in which `QubitStateVector` operations
  were accidentally being cast to `np.float` instead of `np.complex`.
  [(#211)](https://github.com/XanaduAI/pennylane/pull/211)


<h3>Contributors</h3>

This release contains contributions from:

Shahnawaz Ahmed, riveSunder, Aroosa Ijaz, Josh Izaac, Nathan Killoran, Maria Schuld.

# Release 0.3.1

<h3>Bug fixes</h3>

* Fixed a bug where the interfaces submodule was not correctly being packaged via setup.py

# Release 0.3.0

<h3>New features since last release</h3>

* PennyLane now includes a new `interfaces` submodule, which enables QNode integration with additional machine learning libraries.
* Adds support for an experimental PyTorch interface for QNodes
* Adds support for an experimental TensorFlow eager execution interface for QNodes
* Adds a PyTorch+GPU+QPU tutorial to the documentation
* Documentation now includes links and tutorials including the new [PennyLane-Forest](https://github.com/rigetti/pennylane-forest) plugin.

<h3>Improvements</h3>

* Printing a QNode object, via `print(qnode)` or in an interactive terminal, now displays more useful information regarding the QNode,
  including the device it runs on, the number of wires, it's interface, and the quantum function it uses:

  ```python
  >>> print(qnode)
  <QNode: device='default.qubit', func=circuit, wires=2, interface=PyTorch>
  ```

<h3>Contributors</h3>

This release contains contributions from:

Josh Izaac and Nathan Killoran.


# Release 0.2.0

<h3>New features since last release</h3>

* Added the `Identity` expectation value for both CV and qubit models [(#135)](https://github.com/XanaduAI/pennylane/pull/135)
* Added the `templates.py` submodule, containing some commonly used QML models to be used as ansatz in QNodes [(#133)](https://github.com/XanaduAI/pennylane/pull/133)
* Added the `qml.Interferometer` CV operation [(#152)](https://github.com/XanaduAI/pennylane/pull/152)
* Wires are now supported as free QNode parameters [(#151)](https://github.com/XanaduAI/pennylane/pull/151)
* Added ability to update stepsizes of the optimizers [(#159)](https://github.com/XanaduAI/pennylane/pull/159)

<h3>Improvements</h3>

* Removed use of hardcoded values in the optimizers, made them parameters (see [#131](https://github.com/XanaduAI/pennylane/pull/131) and [#132](https://github.com/XanaduAI/pennylane/pull/132))
* Created the new `PlaceholderExpectation`, to be used when both CV and qubit expval modules contain expectations with the same name
* Provide a way for plugins to view the operation queue _before_ applying operations. This allows for on-the-fly modifications of
  the queue, allowing hardware-based plugins to support the full range of qubit expectation values. [(#143)](https://github.com/XanaduAI/pennylane/pull/143)
* QNode return values now support _any_ form of sequence, such as lists, sets, etc. [(#144)](https://github.com/XanaduAI/pennylane/pull/144)
* CV analytic gradient calculation is now more robust, allowing for operations which may not themselves be differentiated, but have a
  well defined `_heisenberg_rep` method, and so may succeed operations that are analytically differentiable [(#152)](https://github.com/XanaduAI/pennylane/pull/152)

<h3>Bug fixes</h3>

* Fixed a bug where the variational classifier example was not batching when learning parity (see [#128](https://github.com/XanaduAI/pennylane/pull/128) and [#129](https://github.com/XanaduAI/pennylane/pull/129))
* Fixed an inconsistency where some initial state operations were documented as accepting complex parameters - all operations
  now accept real values [(#146)](https://github.com/XanaduAI/pennylane/pull/146)

<h3>Contributors</h3>

This release contains contributions from:

Christian Gogolin, Josh Izaac, Nathan Killoran, and Maria Schuld.


# Release 0.1.0

Initial public release.

<h3>Contributors</h3>
This release contains contributions from:

Ville Bergholm, Josh Izaac, Maria Schuld, Christian Gogolin, and Nathan Killoran.<|MERGE_RESOLUTION|>--- conflicted
+++ resolved
@@ -2,8 +2,6 @@
 
 <h3>New features since last release</h3>
 
-<<<<<<< HEAD
-=======
 * Vector-Jacobian product transforms have been added to the `qml.gradients` package.
   [(#1494)](https://github.com/PennyLaneAI/pennylane/pull/1494)
 
@@ -38,7 +36,6 @@
 
 <h3>New features since last release</h3>
 
->>>>>>> 378bcd41
 * Docker support for building PennyLane with support for all interfaces (TensorFlow, 
   Torch, and Jax), as well as device plugins and QChem, for GPUs and CPUs, has been added. 
   [(#1372)](https://github.com/PennyLaneAI/pennylane/issues/1372)
@@ -193,10 +190,6 @@
 * A new gradients module `qml.gradients` has been added, which provides
   differentiable quantum gradient transforms.
   [(#1476)](https://github.com/PennyLaneAI/pennylane/pull/1476)
-<<<<<<< HEAD
-  [(#1494)](https://github.com/PennyLaneAI/pennylane/pull/1494)
-=======
->>>>>>> 378bcd41
   [(#1479)](https://github.com/PennyLaneAI/pennylane/pull/1479)
   [(#1486)](https://github.com/PennyLaneAI/pennylane/pull/1486)
 
@@ -205,11 +198,6 @@
   - `qml.gradients.finite_diff`
   - `qml.gradients.param_shift`
   - `qml.gradients.param_shift_cv`
-<<<<<<< HEAD
-  - `qml.gradients.vjp`
-  - `qml.gradients.batch_vjp`
-=======
->>>>>>> 378bcd41
 
   For example,
 
