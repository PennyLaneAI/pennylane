# Release 0.18.0-dev (development release)

<h3>New features since last release</h3>

* The `frobenius_inner_product` function has been moved to the `qml.math`
  module, and is now differentiable using all autodiff frameworks.
  [(#1388)](https://github.com/PennyLaneAI/pennylane/pull/1388)

* Vector-Jacobian product transforms have been added to the `qml.gradients` package.
  [(#1494)](https://github.com/PennyLaneAI/pennylane/pull/1494)

  The new transforms include:

  - `qml.gradients.vjp`
  - `qml.gradients.batch_vjp`

* The Hamiltonian can now store grouping information, which can be accessed by a device to
  speed up computations of the expectation value of a Hamiltonian.
  [(#1515)](https://github.com/PennyLaneAI/pennylane/pull/1515)

  ```python
  obs = [qml.PauliX(0), qml.PauliX(1), qml.PauliZ(0)]
  coeffs = np.array([1., 2., 3.])
  H = qml.Hamiltonian(coeffs, obs, grouping_type='qwc')
  ```

  Initialization with a ``grouping_type`` other than ``None`` stores the indices
  required to make groups of commuting observables and their coefficients.

  ``` pycon
  >>> H.grouping_indices
  [[0, 1], [2]]
  ```

* Hamiltonians are now trainable with respect to their coefficients.
  [(#1483)](https://github.com/PennyLaneAI/pennylane/pull/1483)

  ``` python
  from pennylane import numpy as np

  dev = qml.device("default.qubit", wires=2)
  @qml.qnode(dev)
  def circuit(coeffs, param):
      qml.RX(param, wires=0)
      qml.RY(param, wires=0)
      return qml.expval(
          qml.Hamiltonian(coeffs, [qml.PauliX(0), qml.PauliZ(0)], simplify=True)
      )

  coeffs = np.array([-0.05, 0.17])
  param = np.array(1.7)
  grad_fn = qml.grad(circuit)
  ```
  ``` pycon
  >>> grad_fn(coeffs, param)
  (array([-0.12777055,  0.0166009 ]), array(0.0917819))
  ```

* Support for differentiable execution of batches of circuits has been
  added, via the beta `pennylane.batch` module.
  [(#1501)](https://github.com/PennyLaneAI/pennylane/pull/1501)

  For example:

  ```python
  def cost_fn(x):
      with qml.tape.JacobianTape() as tape1:
          qml.RX(x[0], wires=[0])
          qml.RY(x[1], wires=[1])
          qml.CNOT(wires=[0, 1])
          qml.var(qml.PauliZ(0) @ qml.PauliX(1))

      with qml.tape.JacobianTape() as tape2:
          qml.RX(x[0], wires=0)
          qml.RY(x[0], wires=1)
          qml.CNOT(wires=[0, 1])
          qml.probs(wires=1)

      result = execute([tape1, tape2], dev, gradient_fn=param_shift)
      return result[0] + result[1][0, 0]

  res = qml.grad(cost_fn)(params)
  ```

<h3>Improvements</h3>

<<<<<<< HEAD
* The `utils.sparse_hamiltonian` function can now deal with non-integer 
  wire labels, and it throws an error for the edge case of observables that are 
  created from multi-qubit operations.
  [(#1550)](https://github.com/PennyLaneAI/pennylane/pull/1550)
=======
* The `tape.to_openqasm()` method now has a `measure_all` argument that specifies whether the
  serialized OpenQASM script includes computational basis measurements on all of the qubits or
  just those specified by the tape.
  [(#1559)](https://github.com/PennyLaneAI/pennylane/pull/1559)

* An error is raised when no arguments are passed to a `qml.operation.Observable` to inform the user about specifying wires.
  [(#1547)](https://github.com/PennyLaneAI/pennylane/pull/1547)

* The Hamiltonian class was moved to the `ops/qubit` folder from the `vqe` module, since it is now an observable.
  [(#1534)](https://github.com/PennyLaneAI/pennylane/pull/1534)
>>>>>>> a9a7311f

* The `group_observables` transform is now differentiable.
  [(#1483)](https://github.com/PennyLaneAI/pennylane/pull/1483)

  For example:

  ``` python
  import jax
  from jax import numpy as jnp

  coeffs = jnp.array([1., 2., 3.])
  obs = [PauliX(wires=0), PauliX(wires=1), PauliZ(wires=1)]

  def group(coeffs, select=None):
    _, grouped_coeffs = qml.grouping.group_observables(obs, coeffs)
    # in this example, grouped_coeffs is a list of two jax tensors
    # [DeviceArray([1., 2.], dtype=float32), DeviceArray([3.], dtype=float32)]
    return grouped_coeffs[select]

  jac_fn = jax.jacobian(group)
  ```
  ```pycon
  >>> jac_fn(coeffs, select=0)
  [[1. 0. 0.]
  [0. 1. 0.]]

  >>> jac_fn(coeffs, select=1)
  [[0., 0., 1.]]
  ```

* The tape does not verify any more that all Observables have owners in the annotated queue.
  [(#1505)](https://github.com/PennyLaneAI/pennylane/pull/1505)

  This allows manipulation of Observables inside a tape context. An example is
  `expval(Tensor(qml.PauliX(0), qml.Identity(1)).prune())` which makes the expval
  an owner of the pruned tensor and its constituent observables, but leaves the
  original tensor in the queue without an owner.

* Create a separate requirements file for the CI issue , to have a separate requirements.txt (pinned)
and requirements-ci.txt (unpinned). This latter would be used by the CI.
  [(#1535)](https://github.com/PennyLaneAI/pennylane/pull/1535)


<h3>Breaking changes</h3>

* The class `qml.Interferometer` is deprecated and will be renamed `qml.InterferometerUnitary`
  after one release cycle.
  [(#1546)](https://github.com/PennyLaneAI/pennylane/pull/1546)


<h3>Bug fixes</h3>

* Fix bug when computing the specs of a circuit with a Hamiltonian observable.
  [(#1533)](https://github.com/PennyLaneAI/pennylane/pull/1533)

<h3>Documentation</h3>

<h3>Contributors</h3>

This release contains contributions from (in alphabetical order):

Thomas Bromley, Josh Izaac, Prateek Jain, Johannes Jakob Meyer, Akash Narayanan, Maria Schuld, Ingrid Strandberg.

# Release 0.17.0 (current release)

<h3>New features since the last release</h3>

<h4>Circuit optimization</h4>

* PennyLane can now perform quantum circuit optimization using the
  top-level transform `qml.compile`. The `compile` transform allows you
  to chain together sequences of tape and quantum function transforms
  into custom circuit optimization pipelines.
  [(#1475)](https://github.com/PennyLaneAI/pennylane/pull/1475)

  For example, take the following decorated quantum function:

  ```python
  dev = qml.device('default.qubit', wires=[0, 1, 2])

  @qml.qnode(dev)
  @qml.compile()
  def qfunc(x, y, z):
      qml.Hadamard(wires=0)
      qml.Hadamard(wires=1)
      qml.Hadamard(wires=2)
      qml.RZ(z, wires=2)
      qml.CNOT(wires=[2, 1])
      qml.RX(z, wires=0)
      qml.CNOT(wires=[1, 0])
      qml.RX(x, wires=0)
      qml.CNOT(wires=[1, 0])
      qml.RZ(-z, wires=2)
      qml.RX(y, wires=2)
      qml.PauliY(wires=2)
      qml.CZ(wires=[1, 2])
      return qml.expval(qml.PauliZ(wires=0))
  ```

  The default behaviour of `qml.compile` is to apply a sequence of three
  transforms: `commute_controlled`, `cancel_inverses`, and then `merge_rotations`.

  ```pycon
  >>> print(qml.draw(qfunc)(0.2, 0.3, 0.4))
   0: ──H───RX(0.6)──────────────────┤ ⟨Z⟩
   1: ──H──╭X────────────────────╭C──┤
   2: ──H──╰C────────RX(0.3)──Y──╰Z──┤
  ```

  The `qml.compile` transform is flexible and accepts a custom pipeline
  of tape and quantum function transforms (you can even write your own!).
  For example, if we wanted to only push single-qubit gates through
  controlled gates and cancel adjacent inverses, we could do:

  ```python
  from pennylane.transforms import commute_controlled, cancel_inverses
  pipeline = [commute_controlled, cancel_inverses]

  @qml.qnode(dev)
  @qml.compile(pipeline=pipeline)
  def qfunc(x, y, z):
      qml.Hadamard(wires=0)
      qml.Hadamard(wires=1)
      qml.Hadamard(wires=2)
      qml.RZ(z, wires=2)
      qml.CNOT(wires=[2, 1])
      qml.RX(z, wires=0)
      qml.CNOT(wires=[1, 0])
      qml.RX(x, wires=0)
      qml.CNOT(wires=[1, 0])
      qml.RZ(-z, wires=2)
      qml.RX(y, wires=2)
      qml.PauliY(wires=2)
      qml.CZ(wires=[1, 2])
      return qml.expval(qml.PauliZ(wires=0))
  ```

  ```pycon
  >>> print(qml.draw(qfunc)(0.2, 0.3, 0.4))
   0: ──H───RX(0.4)──RX(0.2)────────────────────────────┤ ⟨Z⟩
   1: ──H──╭X───────────────────────────────────────╭C──┤
   2: ──H──╰C────────RZ(0.4)──RZ(-0.4)──RX(0.3)──Y──╰Z──┤
  ```

  The following compilation transforms have been added and are also available
  to use, either independently, or within a `qml.compile` pipeline:

  * `commute_controlled`: push commuting single-qubit gates through controlled operations.
    [(#1464)](https://github.com/PennyLaneAI/pennylane/pull/1464)

  * `cancel_inverses`: removes adjacent pairs of operations that cancel out.
    [(#1455)](https://github.com/PennyLaneAI/pennylane/pull/1455)

  * `merge_rotations`: combines adjacent rotation gates of
    the same type into a single gate, including controlled rotations.
    [(#1455)](https://github.com/PennyLaneAI/pennylane/pull/1455)

  * `single_qubit_fusion`: acts on all sequences of
    single-qubit operations in a quantum function, and converts each
    sequence to a single `Rot` gate.
    [(#1458)](https://github.com/PennyLaneAI/pennylane/pull/1458)

  For more details on `qml.compile` and the available compilation transforms, see
  [the compilation documentation](https://pennylane.readthedocs.io/en/stable/code/qml_transforms.html#transforms-for-circuit-compilation).

<h4>QNodes are even more powerful</h4>

* Computational basis samples directly from the underlying device can
  now be returned directly from QNodes via `qml.sample()`.
  [(#1441)](https://github.com/PennyLaneAI/pennylane/pull/1441)

  ```python
  dev = qml.device("default.qubit", wires=3, shots=5)

  @qml.qnode(dev)
  def circuit_1():
      qml.Hadamard(wires=0)
      qml.Hadamard(wires=1)
      return qml.sample()

  @qml.qnode(dev)
  def circuit_2():
      qml.Hadamard(wires=0)
      qml.Hadamard(wires=1)
      return qml.sample(wires=[0,2])    # no observable provided and wires specified
  ```

  ```pycon
  >>> print(circuit_1())
  [[1, 0, 0],
   [1, 1, 0],
   [1, 0, 0],
   [0, 0, 0],
   [0, 1, 0]]

  >>> print(circuit_2())
  [[1, 0],
   [1, 0],
   [1, 0],
   [0, 0],
   [0, 0]]

  >>> print(qml.draw(circuit_2)())
   0: ──H──╭┤ Sample[basis]
   1: ──H──│┤
   2: ─────╰┤ Sample[basis]
  ```

* The new `qml.apply` function can be used to add operations that might have
  already been instantiated elsewhere to the QNode and other queuing contexts:
  [(#1433)](https://github.com/PennyLaneAI/pennylane/pull/1433)

  ```python
  op = qml.RX(0.4, wires=0)
  dev = qml.device("default.qubit", wires=2)

  @qml.qnode(dev)
  def circuit(x):
      qml.RY(x, wires=0)
      qml.apply(op)
      return qml.expval(qml.PauliZ(0))
  ```

  ```pycon
  >>> print(qml.draw(circuit)(0.6))
  0: ──RY(0.6)──RX(0.4)──┤ ⟨Z⟩
  ```

  Previously instantiated measurements can also be applied to QNodes.

<h4>Device Resource Tracker</h4>

* The new Device Tracker capabilities allows for flexible and versatile tracking of executions,
  even inside parameter-shift gradients. This functionality will improve the ease of monitoring
  large batches and remote jobs.
  [(#1355)](https://github.com/PennyLaneAI/pennylane/pull/1355)

  ```python
  dev = qml.device('default.qubit', wires=1, shots=100)

  @qml.qnode(dev, diff_method="parameter-shift")
  def circuit(x):
      qml.RX(x, wires=0)
      return qml.expval(qml.PauliZ(0))

  x = np.array(0.1)

  with qml.Tracker(circuit.device) as tracker:
      qml.grad(circuit)(x)
  ```

  ```pycon
  >>> tracker.totals
  {'executions': 3, 'shots': 300, 'batches': 1, 'batch_len': 2}
  >>> tracker.history
  {'executions': [1, 1, 1],
   'shots': [100, 100, 100],
   'batches': [1],
   'batch_len': [2]}
  >>> tracker.latest
  {'batches': 1, 'batch_len': 2}
  ```

  Users can also provide a custom function to the `callback` keyword that gets called each time
  the information is updated.  This functionality allows users to monitor remote jobs or large
  parameter-shift batches.

  ```pycon
  >>> def shots_info(totals, history, latest):
  ...     print("Total shots: ", totals['shots'])
  >>> with qml.Tracker(circuit.device, callback=shots_info) as tracker:
  ...     qml.grad(circuit)(0.1)
  Total shots:  100
  Total shots:  200
  Total shots:  300
  Total shots:  300
  ```

<h4>Containerization support</h4>

* Docker support for building PennyLane with support for all interfaces (TensorFlow,
  Torch, and Jax), as well as device plugins and QChem, for GPUs and CPUs, has been added.
  [(#1391)](https://github.com/PennyLaneAI/pennylane/pull/1391)

  The build process using Docker and `make` requires that the repository source
  code is cloned or downloaded from GitHub. Visit the the detailed description
  for an [extended list of
  options](https://pennylane.readthedocs.io/en/stable/development/guide/installation.html#installation).

<h4>Improved Hamiltonian simulations</h4>

* Added a sparse Hamiltonian observable and the functionality to support computing its expectation
  value with `default.qubit`. [(#1398)](https://github.com/PennyLaneAI/pennylane/pull/1398)

  For example, the following QNode returns the expectation value of a sparse Hamiltonian:

  ```python
  dev = qml.device("default.qubit", wires=2)

  @qml.qnode(dev, diff_method="parameter-shift")
  def circuit(param, H):
      qml.PauliX(0)
      qml.SingleExcitation(param, wires=[0, 1])
      return qml.expval(qml.SparseHamiltonian(H, [0, 1]))
  ```

  We can execute this QNode, passing in a sparse identity matrix:

  ```pycon
  >>> print(circuit([0.5], scipy.sparse.eye(4).tocoo()))
  0.9999999999999999
  ```

  The expectation value of the sparse Hamiltonian is computed directly, which leads to executions
  that are faster by orders of magnitude. Note that "parameter-shift" is the only differentiation
  method that is currently supported when the observable is a sparse Hamiltonian.

* VQE problems can now be intuitively set up by passing the Hamiltonian
  as an observable. [(#1474)](https://github.com/PennyLaneAI/pennylane/pull/1474)

  ``` python
  dev = qml.device("default.qubit", wires=2)
  H = qml.Hamiltonian([1., 2., 3.],  [qml.PauliZ(0), qml.PauliY(0), qml.PauliZ(1)])
  w = qml.init.strong_ent_layers_uniform(1, 2, seed=1967)

  @qml.qnode(dev)
  def circuit(w):
      qml.templates.StronglyEntanglingLayers(w, wires=range(2))
      return qml.expval(H)
  ```

  ```pycon
  >>> print(circuit(w))
  -1.5133943637878295
  >>> print(qml.grad(circuit)(w))
  [[[-8.32667268e-17  1.39122955e+00 -9.12462052e-02]
  [ 1.02348685e-16 -7.77143238e-01 -1.74708049e-01]]]
  ```

  Note that other measurement types like `var(H)` or `sample(H)`, as well
  as multiple expectations like `expval(H1), expval(H2)` are not supported.

* Added functionality to compute the sparse matrix representation of a `qml.Hamiltonian` object.
  [(#1394)](https://github.com/PennyLaneAI/pennylane/pull/1394)

<h4>New gradients module</h4>

* A new gradients module `qml.gradients` has been added, which provides
  differentiable quantum gradient transforms.
  [(#1476)](https://github.com/PennyLaneAI/pennylane/pull/1476)
  [(#1479)](https://github.com/PennyLaneAI/pennylane/pull/1479)
  [(#1486)](https://github.com/PennyLaneAI/pennylane/pull/1486)

  Available quantum gradient transforms include:

  - `qml.gradients.finite_diff`
  - `qml.gradients.param_shift`
  - `qml.gradients.param_shift_cv`

  For example,

  ```pycon
  >>> params = np.array([0.3,0.4,0.5], requires_grad=True)
  >>> with qml.tape.JacobianTape() as tape:
  ...     qml.RX(params[0], wires=0)
  ...     qml.RY(params[1], wires=0)
  ...     qml.RX(params[2], wires=0)
  ...     qml.expval(qml.PauliZ(0))
  ...     qml.var(qml.PauliZ(0))
  >>> tape.trainable_params = {0, 1, 2}
  >>> gradient_tapes, fn = qml.gradients.finite_diff(tape)
  >>> res = dev.batch_execute(gradient_tapes)
  >>> fn(res)
  array([[-0.69688381, -0.32648317, -0.68120105],
         [ 0.8788057 ,  0.41171179,  0.85902895]])
  ```

<h4>Even more new operations and templates</h4>

* Grover Diffusion Operator template added.
  [(#1442)](https://github.com/PennyLaneAI/pennylane/pull/1442)

  For example, if we have an oracle that marks the "all ones" state with a
  negative sign:

  ```python
  n_wires = 3
  wires = list(range(n_wires))

  def oracle():
      qml.Hadamard(wires[-1])
      qml.Toffoli(wires=wires)
      qml.Hadamard(wires[-1])
  ```

  We can perform [Grover's Search Algorithm](https://en.wikipedia.org/wiki/Grover%27s_algorithm):

  ```python
  dev = qml.device('default.qubit', wires=wires)

  @qml.qnode(dev)
  def GroverSearch(num_iterations=1):
      for wire in wires:
          qml.Hadamard(wire)

      for _ in range(num_iterations):
          oracle()
          qml.templates.GroverOperator(wires=wires)

      return qml.probs(wires)
  ```

  We can see this circuit yields the marked state with high probability:

  ```pycon
  >>> GroverSearch(num_iterations=1)
  tensor([0.03125, 0.03125, 0.03125, 0.03125, 0.03125, 0.03125, 0.03125,
          0.78125], requires_grad=True)
  >>> GroverSearch(num_iterations=2)
  tensor([0.0078125, 0.0078125, 0.0078125, 0.0078125, 0.0078125, 0.0078125,
      0.0078125, 0.9453125], requires_grad=True)
  ```

* A decomposition has been added to `QubitUnitary` that makes the
  single-qubit case fully differentiable in all interfaces. Furthermore,
  a quantum function transform, `unitary_to_rot()`, has been added to decompose all
  single-qubit instances of `QubitUnitary` in a quantum circuit.
  [(#1427)](https://github.com/PennyLaneAI/pennylane/pull/1427)

  Instances of `QubitUnitary` may now be decomposed directly to `Rot`
  operations, or `RZ` operations if the input matrix is diagonal. For
  example, let

  ```python
  >>> U = np.array([
      [-0.28829348-0.78829734j,  0.30364367+0.45085995j],
      [ 0.53396245-0.10177564j,  0.76279558-0.35024096j]
  ])
  ```

  Then, we can compute the decomposition as:

  ```pycon
  >>> qml.QubitUnitary.decomposition(U, wires=0)
  [Rot(-0.24209530281458358, 1.1493817777199102, 1.733058145303424, wires=[0])]
  ```

  We can also apply the transform directly to a quantum function, and compute the
  gradients of parameters used to construct the unitary matrices.

  ```python
  def qfunc_with_qubit_unitary(angles):
      z, x = angles[0], angles[1]

      Z_mat = np.array([[np.exp(-1j * z / 2), 0.0], [0.0, np.exp(1j * z / 2)]])

      c = np.cos(x / 2)
      s = np.sin(x / 2) * 1j
      X_mat = np.array([[c, -s], [-s, c]])

      qml.Hadamard(wires="a")
      qml.QubitUnitary(Z_mat, wires="a")
      qml.QubitUnitary(X_mat, wires="b")
      qml.CNOT(wires=["b", "a"])
      return qml.expval(qml.PauliX(wires="a"))
  ```

  ```pycon
  >>> dev = qml.device("default.qubit", wires=["a", "b"])
  >>> transformed_qfunc = qml.transforms.unitary_to_rot(qfunc_with_qubit_unitary)
  >>> transformed_qnode = qml.QNode(transformed_qfunc, dev)
  >>> input = np.array([0.3, 0.4], requires_grad=True)
  >>> transformed_qnode(input)
  tensor(0.95533649, requires_grad=True)
  >>> qml.grad(transformed_qnode)(input)
  array([-0.29552021,  0.        ])
  ```

* Ising YY gate functionality added.
  [(#1358)](https://github.com/PennyLaneAI/pennylane/pull/1358)


<h3>Improvements</h3>

* The tape does not verify any more that all Observables have owners in the annotated queue.
  [(#1505)](https://github.com/PennyLaneAI/pennylane/pull/1505)

  This allows manipulation of Observables inside a tape context. An example is
  `expval(Tensor(qml.PauliX(0), qml.Identity(1)).prune())` which makes the expval an owner
  of the pruned tensor and its constituent observables, but leaves the original tensor in
  the queue without an owner.

* The `step` and `step_and_cost` methods of `QNGOptimizer` now accept a custom `grad_fn`
  keyword argument to use for gradient computations.
  [(#1487)](https://github.com/PennyLaneAI/pennylane/pull/1487)

* The precision used by `default.qubit.jax` now matches the float precision
  indicated by
  ```python
  from jax.config import config
  config.read('jax_enable_x64')
  ```
  where `True` means `float64`/`complex128` and `False` means `float32`/`complex64`.
  [(#1485)](https://github.com/PennyLaneAI/pennylane/pull/1485)

* The `./pennylane/ops/qubit.py` file is broken up into a folder of six separate files.
  [(#1467)](https://github.com/PennyLaneAI/pennylane/pull/1467)

* Changed to using commas as the separator of wires in the string
  representation of `qml.Hamiltonian` objects for multi-qubit terms.
  [(#1465)](https://github.com/PennyLaneAI/pennylane/pull/1465)

* Changed to using `np.object_` instead of `np.object` as per the NumPy
  deprecations starting version 1.20.
  [(#1466)](https://github.com/PennyLaneAI/pennylane/pull/1466)

* Change the order of the covariance matrix and the vector of means internally
  in `default.gaussian`. [(#1331)](https://github.com/PennyLaneAI/pennylane/pull/1331)

* Added the `id` attribute to templates. [(#1438)](https://github.com/PennyLaneAI/pennylane/pull/1438)

* The `qml.math` module, for framework-agnostic tensor manipulation,
  has two new functions available:
  [(#1490)](https://github.com/PennyLaneAI/pennylane/pull/1490)

  - `qml.math.get_trainable_indices(sequence_of_tensors)`: returns the indices corresponding to
    trainable tensors in the input sequence.

  - `qml.math.unwrap(sequence_of_tensors)`: unwraps a sequence of tensor-like objects to NumPy
    arrays.

  In addition, the behaviour of `qml.math.requires_grad` has been improved in order to
  correctly determine trainability during Autograd and JAX backwards passes.

* A new tape method, `tape.unwrap()` is added. This method is a context manager; inside the
  context, the tape's parameters are unwrapped to NumPy arrays and floats, and the trainable
  parameter indices are set.
  [(#1491)](https://github.com/PennyLaneAI/pennylane/pull/1491)

  These changes are temporary, and reverted on exiting the context.

  ```pycon
  >>> with tf.GradientTape():
  ...     with qml.tape.QuantumTape() as tape:
  ...         qml.RX(tf.Variable(0.1), wires=0)
  ...         qml.RY(tf.constant(0.2), wires=0)
  ...         qml.RZ(tf.Variable(0.3), wires=0)
  ...     with tape.unwrap():
  ...         print("Trainable params:", tape.trainable_params)
  ...         print("Unwrapped params:", tape.get_parameters())
  Trainable params: {0, 2}
  Unwrapped params: [0.1, 0.3]
  >>> print("Original parameters:", tape.get_parameters())
  Original parameters: [<tf.Variable 'Variable:0' shape=() dtype=float32, numpy=0.1>,
    <tf.Variable 'Variable:0' shape=() dtype=float32, numpy=0.3>]
  ```

  In addition, `qml.tape.Unwrap` is a context manager that unwraps multiple tapes:

  ```pycon
  >>> with qml.tape.Unwrap(tape1, tape2):
  ```

<h3>Breaking changes</h3>

* Removed the deprecated tape methods `get_resources` and `get_depth` as they are
  superseded by the `specs` tape attribute.
  [(#1522)](https://github.com/PennyLaneAI/pennylane/pull/1522)

* Specifying `shots=None` with `qml.sample` was previously deprecated.
  From this release onwards, setting `shots=None` when sampling will
  raise an error.
  [(#1522)](https://github.com/PennyLaneAI/pennylane/pull/1522)

* The existing `pennylane.collections.apply` function is no longer accessible
  via `qml.apply`, and needs to be imported directly from the `collections`
  package.
  [(#1358)](https://github.com/PennyLaneAI/pennylane/pull/1358)

<h3>Bug fixes</h3>

* Fixes a bug in `qml.adjoint` and `qml.ctrl`
  where the adjoint of operations outside of a `QNode` or a `QuantumTape` could
  not be obtained.
  [(#1532)](https://github.com/PennyLaneAI/pennylane/pull/1532)

* Fixes a bug in `GradientDescentOptimizer` and `NesterovMomentumOptimizer`
  where a cost function with one trainable parameter and non-trainable
  parameters raised an error.
  [(#1495)](https://github.com/PennyLaneAI/pennylane/pull/1495)

* Fixed an example in the documentation's
  [introduction to numpy gradients](https://pennylane.readthedocs.io/en/stable/introduction/interfaces/numpy.html), where
  the wires were a non-differentiable argument to the QNode.
  [(#1499)](https://github.com/PennyLaneAI/pennylane/pull/1499)

* Fixed a bug where the adjoint of `qml.QFT` when using the `qml.adjoint` function
  was not correctly computed.
  [(#1451)](https://github.com/PennyLaneAI/pennylane/pull/1451)

* Fixed the differentiability of the operation`IsingYY` for Autograd, Jax and Tensorflow.
  [(#1425)](https://github.com/PennyLaneAI/pennylane/pull/1425)

* Fixed a bug in the `torch` interface that prevented gradients from being
  computed on a GPU. [(#1426)](https://github.com/PennyLaneAI/pennylane/pull/1426)

* Quantum function transforms now preserve the format of the measurement
  results, so that a single measurement returns a single value rather than
  an array with a single element. [(#1434)](https://github.com/PennyLaneAI/pennylane/pull/1434)

* Fixed a bug in the parameter-shift Hessian implementation, which resulted
  in the incorrect Hessian being returned for a cost function
  that performed post-processing on a vector-valued QNode.
  [(#1436)](https://github.com/PennyLaneAI/pennylane/pull/1436)

* Fixed a bug in the initialization of `QubitUnitary` where the size of
  the matrix was not checked against the number of wires.
  [(#1439)](https://github.com/PennyLaneAI/pennylane/pull/1439)

<h3>Documentation</h3>

* Improved Contribution Guide and Pull Requests Guide.
  [(#1461)](https://github.com/PennyLaneAI/pennylane/pull/1461)

* Examples have been added to clarify use of the continuous-variable
  `FockStateVector` operation in the multi-mode case.
  [(#1472)](https://github.com/PennyLaneAI/pennylane/pull/1472)

<h3>Contributors</h3>

This release contains contributions from (in alphabetical order):

Juan Miguel Arrazola, Olivia Di Matteo, Anthony Hayes, Theodor Isacsson, Josh
Izaac, Soran Jahangiri, Nathan Killoran, Arshpreet Singh Khangura, Leonhard
Kunczik, Christina Lee, Romain Moyard, Lee James O'Riordan, Ashish Panigrahi,
Nahum Sá, Maria Schuld, Jay Soni, Antal Száva, David Wierichs.

# Release 0.16.0

<h4>First class support for quantum kernels</h4>

* The new `qml.kernels` module provides basic functionalities for [working with quantum
  kernels](https://pennylane.readthedocs.io/en/stable/code/qml_kernels.html) as
  well as post-processing methods to mitigate sampling errors and device noise:
  [(#1102)](https://github.com/PennyLaneAI/pennylane/pull/1102)

  ```python

  num_wires = 6
  wires = range(num_wires)
  dev = qml.device('default.qubit', wires=wires)

  @qml.qnode(dev)
  def kernel_circuit(x1, x2):
      qml.templates.AngleEmbedding(x1, wires=wires)
      qml.adjoint(qml.templates.AngleEmbedding)(x2, wires=wires)
      return qml.probs(wires)

  kernel = lambda x1, x2: kernel_circuit(x1, x2)[0]
  X_train = np.random.random((10, 6))
  X_test = np.random.random((5, 6))

  # Create symmetric square kernel matrix (for training)
  K = qml.kernels.square_kernel_matrix(X_train, kernel)

  # Compute kernel between test and training data.
  K_test = qml.kernels.kernel_matrix(X_train, X_test, kernel)
  K1 = qml.kernels.mitigate_depolarizing_noise(K, num_wires, method='single')
  ```

<h4>Extract the fourier representation of quantum circuits</h4>

* PennyLane now has a `fourier` module, which hosts a [growing library
  of methods](https://pennylane.readthedocs.io/en/stable/code/qml_fourier.html)
  that help with investigating the Fourier representation of functions
  implemented by quantum circuits. The Fourier representation can be used
  to examine and characterize the expressivity of the quantum circuit.
  [(#1160)](https://github.com/PennyLaneAI/pennylane/pull/1160)
  [(#1378)](https://github.com/PennyLaneAI/pennylane/pull/1378)

  For example, one can plot distributions over Fourier series coefficients like
  this one:

  <img src="https://pennylane.readthedocs.io/en/latest/_static/fourier.png" width=70%/>

<h4>Seamless support for working with the Pauli group</h4>

* Added functionality for constructing and manipulating the Pauli group
  [(#1181)](https://github.com/PennyLaneAI/pennylane/pull/1181).

  The function `qml.grouping.pauli_group` provides a generator to
  easily loop over the group, or construct and store it in its entirety.
  For example, we can construct the single-qubit Pauli group like so:

  ```pycon
  >>> from pennylane.grouping import pauli_group
  >>> pauli_group_1_qubit = list(pauli_group(1))
  >>> pauli_group_1_qubit
  [Identity(wires=[0]), PauliZ(wires=[0]), PauliX(wires=[0]), PauliY(wires=[0])]
  ```

  We can multiply together its members at the level of Pauli words
  using the `pauli_mult` and `pauli_multi_with_phase` functions.
  This can be done on arbitrarily-labeled wires as well, by defining a wire map.

  ```pycon
  >>> from pennylane.grouping import pauli_group, pauli_mult
  >>> wire_map = {'a' : 0, 'b' : 1, 'c' : 2}
  >>> pg = list(pauli_group(3, wire_map=wire_map))
  >>> pg[3]
  PauliZ(wires=['b']) @ PauliZ(wires=['c'])
  >>> pg[55]
  PauliY(wires=['a']) @ PauliY(wires=['b']) @ PauliZ(wires=['c'])
  >>> pauli_mult(pg[3], pg[55], wire_map=wire_map)
  PauliY(wires=['a']) @ PauliX(wires=['b'])
  ```

  Functions for conversion of Pauli observables to strings (and back),
  are included.

  ```pycon
  >>> from pennylane.grouping import pauli_word_to_string, string_to_pauli_word
  >>> pauli_word_to_string(pg[55], wire_map=wire_map)
  'YYZ'
  >>> string_to_pauli_word('ZXY', wire_map=wire_map)
  PauliZ(wires=['a']) @ PauliX(wires=['b']) @ PauliY(wires=['c'])
  ```

  Calculation of the matrix representation for arbitrary Paulis and wire maps is now
  also supported.

  ```pycon
  >>> from pennylane.grouping import pauli_word_to_matrix
  >>> wire_map = {'a' : 0, 'b' : 1}
  >>> pauli_word = qml.PauliZ('b')  # corresponds to Pauli 'IZ'
  >>> pauli_word_to_matrix(pauli_word, wire_map=wire_map)
  array([[ 1.,  0.,  0.,  0.],
         [ 0., -1.,  0., -0.],
         [ 0.,  0.,  1.,  0.],
         [ 0., -0.,  0., -1.]])
  ```

<h4>New transforms</h4>

* The `qml.specs` QNode transform creates a function that returns specifications or
  details about the QNode, including depth, number of gates, and number of
  gradient executions required.
  [(#1245)](https://github.com/PennyLaneAI/pennylane/pull/1245)

  For example:

  ```python
  dev = qml.device('default.qubit', wires=4)

  @qml.qnode(dev, diff_method='parameter-shift')
  def circuit(x, y):
      qml.RX(x[0], wires=0)
      qml.Toffoli(wires=(0, 1, 2))
      qml.CRY(x[1], wires=(0, 1))
      qml.Rot(x[2], x[3], y, wires=0)
      return qml.expval(qml.PauliZ(0)), qml.expval(qml.PauliX(1))
  ```

  We can now use the `qml.specs` transform to generate a function that returns
  details and resource information:

  ```pycon
  >>> x = np.array([0.05, 0.1, 0.2, 0.3], requires_grad=True)
  >>> y = np.array(0.4, requires_grad=False)
  >>> specs_func = qml.specs(circuit)
  >>> specs_func(x, y)
  {'gate_sizes': defaultdict(int, {1: 2, 3: 1, 2: 1}),
   'gate_types': defaultdict(int, {'RX': 1, 'Toffoli': 1, 'CRY': 1, 'Rot': 1}),
   'num_operations': 4,
   'num_observables': 2,
   'num_diagonalizing_gates': 1,
   'num_used_wires': 3,
   'depth': 4,
   'num_trainable_params': 4,
   'num_parameter_shift_executions': 11,
   'num_device_wires': 4,
   'device_name': 'default.qubit',
   'diff_method': 'parameter-shift'}
  ```

  The tape methods `get_resources` and `get_depth` are superseded by `specs` and will be
  deprecated after one release cycle.

* Adds a decorator `@qml.qfunc_transform` to easily create a transformation
  that modifies the behaviour of a quantum function.
  [(#1315)](https://github.com/PennyLaneAI/pennylane/pull/1315)

  For example, consider the following transform, which scales the parameter of
  all `RX` gates by :math:`x \rightarrow \sin(a) \sqrt{x}`, and the parameters
  of all `RY` gates by :math:`y \rightarrow \cos(a * b) y`:

  ```python
  @qml.qfunc_transform
  def my_transform(tape, a, b):
      for op in tape.operations + tape.measurements:
          if op.name == "RX":
              x = op.parameters[0]
              qml.RX(qml.math.sin(a) * qml.math.sqrt(x), wires=op.wires)
          elif op.name == "RY":
              y = op.parameters[0]
              qml.RX(qml.math.cos(a * b) * y, wires=op.wires)
          else:
              op.queue()
  ```

  We can now apply this transform to any quantum function:

  ```python
  dev = qml.device("default.qubit", wires=2)

  def ansatz(x):
      qml.Hadamard(wires=0)
      qml.RX(x[0], wires=0)
      qml.RY(x[1], wires=1)
      qml.CNOT(wires=[0, 1])

  @qml.qnode(dev)
  def circuit(params, transform_weights):
      qml.RX(0.1, wires=0)

      # apply the transform to the ansatz
      my_transform(*transform_weights)(ansatz)(params)

      return qml.expval(qml.PauliZ(1))
  ```

  We can print this QNode to show that the qfunc transform is taking place:

  ```pycon
  >>> x = np.array([0.5, 0.3], requires_grad=True)
  >>> transform_weights = np.array([0.1, 0.6], requires_grad=True)
  >>> print(qml.draw(circuit)(x, transform_weights))
   0: ──RX(0.1)────H──RX(0.0706)──╭C──┤
   1: ──RX(0.299)─────────────────╰X──┤ ⟨Z⟩
  ```

  Evaluating the QNode, as well as the derivative, with respect to the gate
  parameter *and* the transform weights:

  ```pycon
  >>> circuit(x, transform_weights)
  tensor(0.00672829, requires_grad=True)
  >>> qml.grad(circuit)(x, transform_weights)
  (array([ 0.00671711, -0.00207359]), array([6.69695008e-02, 3.73694364e-06]))
  ```

* Adds a `hamiltonian_expand` tape transform. This takes a tape ending in
  `qml.expval(H)`, where `H` is a Hamiltonian, and maps it to a collection
  of tapes which can be executed and passed into a post-processing function yielding
  the expectation value.
  [(#1142)](https://github.com/PennyLaneAI/pennylane/pull/1142)

  Example use:

  ```python
  H = qml.PauliZ(0) + 3 * qml.PauliZ(0) @ qml.PauliX(1)

  with qml.tape.QuantumTape() as tape:
      qml.Hadamard(wires=1)
      qml.expval(H)

  tapes, fn = qml.transforms.hamiltonian_expand(tape)
  ```

  We can now evaluate the transformed tapes, and apply the post-processing
  function:

  ```pycon
  >>> dev = qml.device("default.qubit", wires=3)
  >>> res = dev.batch_execute(tapes)
  >>> fn(res)
  3.999999999999999
  ```

* The `quantum_monte_carlo` transform has been added, allowing an input circuit to be transformed
  into the full quantum Monte Carlo algorithm.
  [(#1316)](https://github.com/PennyLaneAI/pennylane/pull/1316)

  Suppose we want to measure the expectation value of the sine squared function according to
  a standard normal distribution. We can calculate the expectation value analytically as
  `0.432332`, but we can also estimate using the quantum Monte Carlo algorithm. The first step is to
  discretize the problem:

  ```python
  from scipy.stats import norm

  m = 5
  M = 2 ** m

  xmax = np.pi  # bound to region [-pi, pi]
  xs = np.linspace(-xmax, xmax, M)

  probs = np.array([norm().pdf(x) for x in xs])
  probs /= np.sum(probs)

  func = lambda i: np.sin(xs[i]) ** 2
  r_rotations = np.array([2 * np.arcsin(np.sqrt(func(i))) for i in range(M)])
  ```

  The `quantum_monte_carlo` transform can then be used:

  ```python
  from pennylane.templates.state_preparations.mottonen import (
      _uniform_rotation_dagger as r_unitary,
  )

  n = 6
  N = 2 ** n

  a_wires = range(m)
  wires = range(m + 1)
  target_wire = m
  estimation_wires = range(m + 1, n + m + 1)

  dev = qml.device("default.qubit", wires=(n + m + 1))

  def fn():
      qml.templates.MottonenStatePreparation(np.sqrt(probs), wires=a_wires)
      r_unitary(qml.RY, r_rotations, control_wires=a_wires[::-1], target_wire=target_wire)

  @qml.qnode(dev)
  def qmc():
      qml.quantum_monte_carlo(fn, wires, target_wire, estimation_wires)()
      return qml.probs(estimation_wires)

  phase_estimated = np.argmax(qmc()[:int(N / 2)]) / N
  ```

  The estimated value can be retrieved using:

  ```pycon
  >>> (1 - np.cos(np.pi * phase_estimated)) / 2
  0.42663476277231915
  ```

  The resources required to perform the quantum Monte Carlo algorithm can also be inspected using
  the `specs` transform.

<h4>Extended QAOA module</h4>

* Functionality to support solving the maximum-weighted cycle problem has been added to the `qaoa`
  module.
  [(#1207)](https://github.com/PennyLaneAI/pennylane/pull/1207)
  [(#1209)](https://github.com/PennyLaneAI/pennylane/pull/1209)
  [(#1251)](https://github.com/PennyLaneAI/pennylane/pull/1251)
  [(#1213)](https://github.com/PennyLaneAI/pennylane/pull/1213)
  [(#1220)](https://github.com/PennyLaneAI/pennylane/pull/1220)
  [(#1214)](https://github.com/PennyLaneAI/pennylane/pull/1214)
  [(#1283)](https://github.com/PennyLaneAI/pennylane/pull/1283)
  [(#1297)](https://github.com/PennyLaneAI/pennylane/pull/1297)
  [(#1396)](https://github.com/PennyLaneAI/pennylane/pull/1396)
  [(#1403)](https://github.com/PennyLaneAI/pennylane/pull/1403)

  The `max_weight_cycle` function returns the appropriate cost and mixer Hamiltonians:

  ```pycon
  >>> a = np.random.random((3, 3))
  >>> np.fill_diagonal(a, 0)
  >>> g = nx.DiGraph(a)  # create a random directed graph
  >>> cost, mixer, mapping = qml.qaoa.max_weight_cycle(g)
  >>> print(cost)
    (-0.9775906842165344) [Z2]
  + (-0.9027248603361988) [Z3]
  + (-0.8722207409852838) [Z0]
  + (-0.6426184210832898) [Z5]
  + (-0.2832594164291379) [Z1]
  + (-0.0778133996933755) [Z4]
  >>> print(mapping)
  {0: (0, 1), 1: (0, 2), 2: (1, 0), 3: (1, 2), 4: (2, 0), 5: (2, 1)}
  ```
  Additional functionality can be found in the
  [qml.qaoa.cycle](https://pennylane.readthedocs.io/en/latest/code/api/pennylane.qaoa.cycle.html)
  module.


<h4>Extended operations and templates</h4>

* Added functionality to compute the sparse matrix representation of a `qml.Hamiltonian` object.
  [(#1394)](https://github.com/PennyLaneAI/pennylane/pull/1394)

  ```python
  coeffs = [1, -0.45]
  obs = [qml.PauliZ(0) @ qml.PauliZ(1), qml.PauliY(0) @ qml.PauliZ(1)]
  H = qml.Hamiltonian(coeffs, obs)
  H_sparse = qml.utils.sparse_hamiltonian(H)
  ```

  The resulting matrix is a sparse matrix in scipy coordinate list (COO) format:

  ```python
  >>> H_sparse
  <4x4 sparse matrix of type '<class 'numpy.complex128'>'
      with 8 stored elements in COOrdinate format>
  ```

  The sparse matrix can be converted to an array as:

  ```python
  >>> H_sparse.toarray()
  array([[ 1.+0.j  ,  0.+0.j  ,  0.+0.45j,  0.+0.j  ],
         [ 0.+0.j  , -1.+0.j  ,  0.+0.j  ,  0.-0.45j],
         [ 0.-0.45j,  0.+0.j  , -1.+0.j  ,  0.+0.j  ],
         [ 0.+0.j  ,  0.+0.45j,  0.+0.j  ,  1.+0.j  ]])
  ```

* Adds the new template `AllSinglesDoubles` to prepare quantum states of molecules
  using the `SingleExcitation` and `DoubleExcitation` operations.
  The new template reduces significantly the number of operations
  and the depth of the quantum circuit with respect to the traditional UCCSD
  unitary.
  [(#1383)](https://github.com/PennyLaneAI/pennylane/pull/1383)

  For example, consider the case of two particles and four qubits.
  First, we define the Hartree-Fock initial state and generate all
  possible single and double excitations.

  ```python
  import pennylane as qml
  from pennylane import numpy as np

  electrons = 2
  qubits = 4

  hf_state = qml.qchem.hf_state(electrons, qubits)
  singles, doubles = qml.qchem.excitations(electrons, qubits)
  ```

  Now we can use the template ``AllSinglesDoubles`` to define the
  quantum circuit,

  ```python
  from pennylane.templates import AllSinglesDoubles

  wires = range(qubits)

  dev = qml.device('default.qubit', wires=wires)

  @qml.qnode(dev)
  def circuit(weights, hf_state, singles, doubles):
      AllSinglesDoubles(weights, wires, hf_state, singles, doubles)
      return qml.expval(qml.PauliZ(0))

  params = np.random.normal(0, np.pi, len(singles) + len(doubles))
  ```
  and execute it:
  ```pycon
  >>> circuit(params, hf_state, singles=singles, doubles=doubles)
  tensor(-0.73772194, requires_grad=True)
  ```

* Adds `QubitCarry` and `QubitSum` operations for basic arithmetic.
  [(#1169)](https://github.com/PennyLaneAI/pennylane/pull/1169)

  The following example adds two 1-bit numbers, returning a 2-bit answer:

  ```python
  dev = qml.device('default.qubit', wires = 4)
  a = 0
  b = 1

  @qml.qnode(dev)
  def circuit():
      qml.BasisState(np.array([a, b]), wires=[1, 2])
      qml.QubitCarry(wires=[0, 1, 2, 3])
      qml.CNOT(wires=[1, 2])
      qml.QubitSum(wires=[0, 1, 2])
      return qml.probs(wires=[3, 2])

  probs = circuit()
  bitstrings = tuple(itertools.product([0, 1], repeat = 2))
  indx = np.argwhere(probs == 1).flatten()[0]
  output = bitstrings[indx]
  ```

  ```pycon
  >>> print(output)
  (0, 1)
  ```

* Added the `qml.Projector` observable, which is available on all devices
  inheriting from the `QubitDevice` class.
  [(#1356)](https://github.com/PennyLaneAI/pennylane/pull/1356)
  [(#1368)](https://github.com/PennyLaneAI/pennylane/pull/1368)

  Using `qml.Projector`, we can define the basis state projectors to use when
  computing expectation values. Let us take for example a circuit that prepares
  Bell states:

  ```python
  dev = qml.device("default.qubit", wires=2)

  @qml.qnode(dev)
  def circuit(basis_state):
      qml.Hadamard(wires=[0])
      qml.CNOT(wires=[0, 1])
      return qml.expval(qml.Projector(basis_state, wires=[0, 1]))
  ```

  We can then specify the `|00>` basis state to construct the `|00><00|`
  projector and compute the expectation value:

  ```pycon
  >>> basis_state = [0, 0]
  >>> circuit(basis_state)
  tensor(0.5, requires_grad=True)
  ```

  As expected, we get similar results when specifying the `|11>` basis state:

  ```pycon
  >>> basis_state = [1, 1]
  >>> circuit(basis_state)
  tensor(0.5, requires_grad=True)
  ```

* The following new operations have been added:

  - The IsingXX gate `qml.IsingXX` [(#1194)](https://github.com/PennyLaneAI/pennylane/pull/1194)
  - The IsingZZ gate `qml.IsingZZ` [(#1199)](https://github.com/PennyLaneAI/pennylane/pull/1199)
  - The ISWAP gate `qml.ISWAP` [(#1298)](https://github.com/PennyLaneAI/pennylane/pull/1298)
  - The reset error noise channel `qml.ResetError` [(#1321)](https://github.com/PennyLaneAI/pennylane/pull/1321)


<h3>Improvements</h3>

* The ``argnum`` keyword argument can now be specified for a QNode to define a
  subset of trainable parameters used to estimate the Jacobian.
  [(#1371)](https://github.com/PennyLaneAI/pennylane/pull/1371)

  For example, consider two trainable parameters and a quantum function:

  ```python
  dev = qml.device("default.qubit", wires=2)

  x = np.array(0.543, requires_grad=True)
  y = np.array(-0.654, requires_grad=True)

  def circuit(x,y):
      qml.RX(x, wires=[0])
      qml.RY(y, wires=[1])
      qml.CNOT(wires=[0, 1])
      return qml.expval(qml.PauliZ(0) @ qml.PauliX(1))
  ```

  When computing the gradient of the QNode, we can specify the trainable
  parameters to consider by passing the ``argnum`` keyword argument:

  ```pycon
  >>> qnode1 = qml.QNode(circuit, dev, diff_method="parameter-shift", argnum=[0,1])
  >>> print(qml.grad(qnode1)(x,y))
  (array(0.31434679), array(0.67949903))
  ```

  Specifying a proper subset of the trainable parameters will estimate the
  Jacobian:

  ```pycon
  >>> qnode2 = qml.QNode(circuit, dev, diff_method="parameter-shift", argnum=[0])
  >>> print(qml.grad(qnode2)(x,y))
  (array(0.31434679), array(0.))
  ```

* Allows creating differentiable observables that return custom objects such
  that the observable is supported by devices.
  [(1291)](https://github.com/PennyLaneAI/pennylane/pull/1291)

  As an example, first we define `NewObservable` class:

  ```python
  from pennylane.devices import DefaultQubit

  class NewObservable(qml.operation.Observable):
      """NewObservable"""

      num_wires = qml.operation.AnyWires
      num_params = 0
      par_domain = None

      def diagonalizing_gates(self):
          """Diagonalizing gates"""
          return []
  ```

  Once we have this new observable class, we define a `SpecialObject` class
  that can be used to encode data in an observable and a new device that supports
  our new observable and returns a `SpecialObject` as the expectation value
  (the code is shortened for brevity, the extended example can be found as a
  test in the previously referenced pull request):

  ```python
  class SpecialObject:

      def __init__(self, val):
          self.val = val

      def __mul__(self, other):
          new = SpecialObject(self.val)
          new *= other
          return new

      ...

  class DeviceSupportingNewObservable(DefaultQubit):
      name = "Device supporting NewObservable"
      short_name = "default.qubit.newobservable"
      observables = DefaultQubit.observables.union({"NewObservable"})

      def expval(self, observable, **kwargs):
          if self.shots is None and isinstance(observable, NewObservable):
              val = super().expval(qml.PauliZ(wires=0), **kwargs)
              return SpecialObject(val)

          return super().expval(observable, **kwargs)
  ```

  At this point, we can create a device that will support the differentiation
  of a `NewObservable` object:

  ```python
  dev = DeviceSupportingNewObservable(wires=1, shots=None)

  @qml.qnode(dev, diff_method="parameter-shift")
  def qnode(x):
      qml.RY(x, wires=0)
      return qml.expval(NewObservable(wires=0))
  ```

  We can then compute the jacobian of this object:

  ```pycon
  >>> result = qml.jacobian(qnode)(0.2)
  >>> print(result)
  <__main__.SpecialObject object at 0x7fd2c54721f0>
  >>> print(result.item().val)
  -0.19866933079506116
  ```

* PennyLane NumPy now includes the
  [random module's](https://numpy.org/doc/stable/reference/random/index.html#module-numpy.random)
  `Generator` objects, the recommended way of random number generation. This allows for
  random number generation using a local, rather than global seed.
  [(#1267)](https://github.com/PennyLaneAI/pennylane/pull/1267)

  ```python
  from pennylane import numpy as np

  rng = np.random.default_rng()
  random_mat1 = rng.random((3,2))
  random_mat2 = rng.standard_normal(3, requires_grad=False)
  ```

* The performance of adjoint jacobian differentiation was significantly
  improved as the method now reuses the state computed on the forward pass.
  This can be turned off to save memory with the Torch and TensorFlow
  interfaces by passing `adjoint_cache=False` during QNode creation.
  [(#1341)](https://github.com/PennyLaneAI/pennylane/pull/1341)

* The `Operator` (and by inheritance, the `Operation` and `Observable` class and their children)
  now have an `id` attribute, which can mark an operator in a circuit, for example to
  identify it on the tape by a tape transform.
  [(#1377)](https://github.com/PennyLaneAI/pennylane/pull/1377)

* The `benchmark` module was deleted, since it was outdated and is superseded by
  the new separate [benchmark repository](https://github.com/PennyLaneAI/benchmark).
  [(#1343)](https://github.com/PennyLaneAI/pennylane/pull/1343)

* Decompositions in terms of elementary gates has been added for:

  - `qml.CSWAP` [(#1306)](https://github.com/PennyLaneAI/pennylane/issues/1306)
  - `qml.SWAP` [(#1329)](https://github.com/PennyLaneAI/pennylane/pull/1329)
  - `qml.SingleExcitation` [(#1303)](https://github.com/PennyLaneAI/pennylane/pull/1303)
  - `qml.SingleExcitationPlus` and `qml.SingleExcitationMinus` [(#1278)](https://github.com/PennyLaneAI/pennylane/pull/1278)
  - `qml.DoubleExcitation` [(#1303)](https://github.com/PennyLaneAI/pennylane/pull/1303)
  - `qml.Toffoli` [(#1320)](https://github.com/PennyLaneAI/pennylane/pull/1320)
  - `qml.MultiControlledX`. [(#1287)](https://github.com/PennyLaneAI/pennylane/pull/1287)
    When controlling on three or more wires, an ancilla
    register of worker wires is required to support the decomposition.

    ```python
    ctrl_wires = [f"c{i}" for i in range(5)]
    work_wires = [f"w{i}" for i in range(3)]
    target_wires = ["t0"]
    all_wires = ctrl_wires + work_wires + target_wires

    dev = qml.device("default.qubit", wires=all_wires)

    with qml.tape.QuantumTape() as tape:
        qml.MultiControlledX(control_wires=ctrl_wires, wires=target_wires, work_wires=work_wires)
    ```

    ```pycon
    >>> tape = tape.expand(depth=1)
    >>> print(tape.draw(wire_order=qml.wires.Wires(all_wires)))

     c0: ──────────────╭C──────────────────────╭C──────────┤
     c1: ──────────────├C──────────────────────├C──────────┤
     c2: ──────────╭C──│───╭C──────────────╭C──│───╭C──────┤
     c3: ──────╭C──│───│───│───╭C──────╭C──│───│───│───╭C──┤
     c4: ──╭C──│───│───│───│───│───╭C──│───│───│───│───│───┤
     w0: ──│───│───├C──╰X──├C──│───│───│───├C──╰X──├C──│───┤
     w1: ──│───├C──╰X──────╰X──├C──│───├C──╰X──────╰X──├C──┤
     w2: ──├C──╰X──────────────╰X──├C──╰X──────────────╰X──┤
     t0: ──╰X──────────────────────╰X──────────────────────┤
    ```

* Added `qml.CPhase` as an alias for the existing `qml.ControlledPhaseShift` operation.
  [(#1319)](https://github.com/PennyLaneAI/pennylane/pull/1319).

* The `Device` class now uses caching when mapping wires.
  [(#1270)](https://github.com/PennyLaneAI/pennylane/pull/1270)

* The `Wires` class now uses caching for computing its `hash`.
  [(#1270)](https://github.com/PennyLaneAI/pennylane/pull/1270)

* Added custom gate application for Toffoli in `default.qubit`.
  [(#1249)](https://github.com/PennyLaneAI/pennylane/pull/1249)

* Added validation for noise channel parameters. Invalid noise parameters now
  raise a `ValueError`.
  [(#1357)](https://github.com/PennyLaneAI/pennylane/pull/1357)

* The device test suite now provides test cases for checking gates by comparing
  expectation values.
  [(#1212)](https://github.com/PennyLaneAI/pennylane/pull/1212)

* PennyLane's test suite is now code-formatted using `black -l 100`.
  [(#1222)](https://github.com/PennyLaneAI/pennylane/pull/1222)

* PennyLane's `qchem` package and tests are now code-formatted using `black -l 100`.
  [(#1311)](https://github.com/PennyLaneAI/pennylane/pull/1311)

<h3>Breaking changes</h3>

* The `qml.inv()` function is now deprecated with a warning to use the more general `qml.adjoint()`.
  [(#1325)](https://github.com/PennyLaneAI/pennylane/pull/1325)

* Removes support for Python 3.6 and adds support for Python 3.9.
  [(#1228)](https://github.com/XanaduAI/pennylane/pull/1228)

* The tape methods `get_resources` and `get_depth` are superseded by `specs` and will be
  deprecated after one release cycle.
  [(#1245)](https://github.com/PennyLaneAI/pennylane/pull/1245)

* Using the `qml.sample()` measurement on devices with `shots=None` continue to
  raise a warning with this functionality being fully deprecated and raising an
  error after one release cycle.
  [(#1079)](https://github.com/PennyLaneAI/pennylane/pull/1079)
  [(#1196)](https://github.com/PennyLaneAI/pennylane/pull/1196)

<h3>Bug fixes</h3>

* QNodes now display readable information when in interactive environments or when printed.
  [(#1359)](https://github.com/PennyLaneAI/pennylane/pull/1359).

* Fixes a bug with `qml.math.cast` where the `MottonenStatePreparation` operation expected
  a float type instead of double.
  [(#1400)](https://github.com/XanaduAI/pennylane/pull/1400)

* Fixes a bug where a copy of `qml.ControlledQubitUnitary` was non-functional as it did not have all the necessary information.
  [(#1411)](https://github.com/PennyLaneAI/pennylane/pull/1411)

* Warns when adjoint or reversible differentiation specified or called on a device with finite shots.
  [(#1406)](https://github.com/PennyLaneAI/pennylane/pull/1406)

* Fixes the differentiability of the operations `IsingXX` and `IsingZZ` for Autograd, Jax and Tensorflow.
  [(#1390)](https://github.com/PennyLaneAI/pennylane/pull/1390)

* Fixes a bug where multiple identical Hamiltonian terms will produce a
  different result with ``optimize=True`` using ``ExpvalCost``.
  [(#1405)](https://github.com/XanaduAI/pennylane/pull/1405)

* Fixes bug where `shots=None` was not reset when changing shots temporarily in a QNode call
  like `circuit(0.1, shots=3)`.
  [(#1392)](https://github.com/XanaduAI/pennylane/pull/1392)

* Fixes floating point errors with `diff_method="finite-diff"` and `order=1` when parameters are `float32`.
  [(#1381)](https://github.com/PennyLaneAI/pennylane/pull/1381)

* Fixes a bug where `qml.ctrl` would fail to transform gates that had no
  control defined and no decomposition defined.
  [(#1376)](https://github.com/PennyLaneAI/pennylane/pull/1376)

* Copying the `JacobianTape` now correctly also copies the `jacobian_options` attribute. This fixes a bug
  allowing the JAX interface to support adjoint differentiation.
  [(#1349)](https://github.com/PennyLaneAI/pennylane/pull/1349)

* Fixes drawing QNodes that contain multiple measurements on a single wire.
  [(#1353)](https://github.com/PennyLaneAI/pennylane/pull/1353)

* Fixes drawing QNodes with no operations.
  [(#1354)](https://github.com/PennyLaneAI/pennylane/pull/1354)

* Fixes incorrect wires in the decomposition of the `ControlledPhaseShift` operation.
  [(#1338)](https://github.com/PennyLaneAI/pennylane/pull/1338)

* Fixed tests for the `Permute` operation that used a QNode and hence expanded
  tapes twice instead of once due to QNode tape expansion and an explicit tape
  expansion call.
  [(#1318)](https://github.com/PennyLaneAI/pennylane/pull/1318).

* Prevent Hamiltonians that share wires from being multiplied together.
  [(#1273)](https://github.com/PennyLaneAI/pennylane/pull/1273)

* Fixed a bug where the custom range sequences could not be passed
  to the `StronglyEntanglingLayers` template.
  [(#1332)](https://github.com/PennyLaneAI/pennylane/pull/1332)

* Fixed a bug where `qml.sum()` and `qml.dot()` do not support the JAX interface.
  [(#1380)](https://github.com/PennyLaneAI/pennylane/pull/1380)

<h3>Documentation</h3>

* Math present in the `QubitParamShiftTape` class docstring now renders correctly.
  [(#1402)](https://github.com/PennyLaneAI/pennylane/pull/1402)

* Fix typo in the documentation of `qml.StronglyEntanglingLayers`.
  [(#1367)](https://github.com/PennyLaneAI/pennylane/pull/1367)

* Fixed typo in TensorFlow interface documentation
  [(#1312)](https://github.com/PennyLaneAI/pennylane/pull/1312)

* Fixed typos in the mathematical expressions in documentation of `qml.DoubleExcitation`.
  [(#1278)](https://github.com/PennyLaneAI/pennylane/pull/1278)

* Remove unsupported `None` option from the `qml.QNode` docstrings.
  [(#1271)](https://github.com/PennyLaneAI/pennylane/pull/1271)

* Updated the docstring of `qml.PolyXP` to reference the new location of internal
  usage.
  [(#1262)](https://github.com/PennyLaneAI/pennylane/pull/1262)

* Removes occurrences of the deprecated device argument ``analytic`` from the documentation.
  [(#1261)](https://github.com/PennyLaneAI/pennylane/pull/1261)

* Updated PyTorch and TensorFlow interface introductions.
  [(#1333)](https://github.com/PennyLaneAI/pennylane/pull/1333)

* Updates the quantum chemistry quickstart to reflect recent changes to the `qchem` module.
  [(#1227)](https://github.com/PennyLaneAI/pennylane/pull/1227)

<h3>Contributors</h3>

This release contains contributions from (in alphabetical order):

Marius Aglitoiu, Vishnu Ajith, Juan Miguel Arrazola, Thomas Bromley, Jack Ceroni, Alaric Cheng, Miruna Daian,
Olivia Di Matteo, Tanya Garg, Christian Gogolin, Alain Delgado Gran, Diego Guala, Anthony Hayes, Ryan Hill,
Theodor Isacsson, Josh Izaac, Soran Jahangiri, Pavan Jayasinha, Nathan Killoran, Christina Lee, Ryan Levy,
Alberto Maldonado, Johannes Jakob Meyer, Romain Moyard, Ashish Panigrahi, Nahum Sá, Maria Schuld, Brian Shi,
Antal Száva, David Wierichs, Vincent Wong.


# Release 0.15.1

<h3>Bug fixes</h3>

* Fixes two bugs in the parameter-shift Hessian.
  [(#1260)](https://github.com/PennyLaneAI/pennylane/pull/1260)

  - Fixes a bug where having an unused parameter in the Autograd interface
    would result in an indexing error during backpropagation.

  - The parameter-shift Hessian only supports the two-term parameter-shift
    rule currently, so raises an error if asked to differentiate
    any unsupported gates (such as the controlled rotation gates).

* A bug which resulted in `qml.adjoint()` and `qml.inv()` failing to work with
  templates has been fixed.
  [(#1243)](https://github.com/PennyLaneAI/pennylane/pull/1243)

* Deprecation warning instances in PennyLane have been changed to `UserWarning`,
  to account for recent changes to how Python warnings are filtered in
  [PEP565](https://www.python.org/dev/peps/pep-0565/).
  [(#1211)](https://github.com/PennyLaneAI/pennylane/pull/1211)

<h3>Documentation</h3>

* Updated the order of the parameters to the `GaussianState` operation to match
  the way that the PennyLane-SF plugin uses them.
  [(#1255)](https://github.com/PennyLaneAI/pennylane/pull/1255)

<h3>Contributors</h3>

This release contains contributions from (in alphabetical order):

Thomas Bromley, Olivia Di Matteo, Diego Guala, Anthony Hayes, Ryan Hill,
Josh Izaac, Christina Lee, Maria Schuld, Antal Száva.

# Release 0.15.0

<h3>New features since last release</h3>

<h4>Better and more flexible shot control</h4>

* Adds a new optimizer `qml.ShotAdaptiveOptimizer`, a gradient-descent optimizer where
  the shot rate is adaptively calculated using the variances of the parameter-shift gradient.
  [(#1139)](https://github.com/PennyLaneAI/pennylane/pull/1139)

  By keeping a running average of the parameter-shift gradient and the *variance* of the
  parameter-shift gradient, this optimizer frugally distributes a shot budget across the partial
  derivatives of each parameter.

  In addition, if computing the expectation value of a Hamiltonian, weighted random sampling can be
  used to further distribute the shot budget across the local terms from which the Hamiltonian is
  constructed.

  This optimizer is based on both the [iCANS1](https://quantum-journal.org/papers/q-2020-05-11-263)
  and [Rosalin](https://arxiv.org/abs/2004.06252) shot-adaptive optimizers.

  Once constructed, the cost function can be passed directly to the optimizer's `step` method.  The
  attribute `opt.total_shots_used` can be used to track the number of shots per iteration.

  ```pycon
  >>> coeffs = [2, 4, -1, 5, 2]
  >>> obs = [
  ...   qml.PauliX(1),
  ...   qml.PauliZ(1),
  ...   qml.PauliX(0) @ qml.PauliX(1),
  ...   qml.PauliY(0) @ qml.PauliY(1),
  ...   qml.PauliZ(0) @ qml.PauliZ(1)
  ... ]
  >>> H = qml.Hamiltonian(coeffs, obs)
  >>> dev = qml.device("default.qubit", wires=2, shots=100)
  >>> cost = qml.ExpvalCost(qml.templates.StronglyEntanglingLayers, H, dev)
  >>> params = qml.init.strong_ent_layers_uniform(n_layers=2, n_wires=2)
  >>> opt = qml.ShotAdaptiveOptimizer(min_shots=10)
  >>> for i in range(5):
  ...    params = opt.step(cost, params)
  ...    print(f"Step {i}: cost = {cost(params):.2f}, shots_used = {opt.total_shots_used}")
  Step 0: cost = -5.68, shots_used = 240
  Step 1: cost = -2.98, shots_used = 336
  Step 2: cost = -4.97, shots_used = 624
  Step 3: cost = -5.53, shots_used = 1054
  Step 4: cost = -6.50, shots_used = 1798
  ```

* Batches of shots can now be specified as a list, allowing measurement statistics
  to be course-grained with a single QNode evaluation.
  [(#1103)](https://github.com/PennyLaneAI/pennylane/pull/1103)

  ```pycon
  >>> shots_list = [5, 10, 1000]
  >>> dev = qml.device("default.qubit", wires=2, shots=shots_list)
  ```

  When QNodes are executed on this device, a single execution of 1015 shots will be submitted.
  However, three sets of measurement statistics will be returned; using the first 5 shots,
  second set of 10 shots, and final 1000 shots, separately.

  For example, executing a circuit with two outputs will lead to a result of shape `(3, 2)`:

  ```pycon
  >>> @qml.qnode(dev)
  ... def circuit(x):
  ...     qml.RX(x, wires=0)
  ...     qml.CNOT(wires=[0, 1])
  ...     return qml.expval(qml.PauliZ(0) @ qml.PauliX(1)), qml.expval(qml.PauliZ(0))
  >>> circuit(0.5)
  [[0.33333333 1.        ]
   [0.2        1.        ]
   [0.012      0.868     ]]
  ```

  This output remains fully differentiable.

- The number of shots can now be specified on a per-call basis when evaluating a QNode.
  [(#1075)](https://github.com/PennyLaneAI/pennylane/pull/1075).

  For this, the qnode should be called with an additional `shots` keyword argument:

  ```pycon
  >>> dev = qml.device('default.qubit', wires=1, shots=10) # default is 10
  >>> @qml.qnode(dev)
  ... def circuit(a):
  ...     qml.RX(a, wires=0)
  ...     return qml.sample(qml.PauliZ(wires=0))
  >>> circuit(0.8)
  [ 1  1  1 -1 -1  1  1  1  1  1]
  >>> circuit(0.8, shots=3)
  [ 1  1  1]
  >>> circuit(0.8)
  [ 1  1  1 -1 -1  1  1  1  1  1]
  ```

<h4>New differentiable quantum transforms</h4>

A new module is available,
[qml.transforms](https://pennylane.rtfd.io/en/stable/code/qml_transforms.html),
which contains *differentiable quantum transforms*. These are functions that act
on QNodes, quantum functions, devices, and tapes, transforming them while remaining
fully differentiable.

* A new adjoint transform has been added.
  [(#1111)](https://github.com/PennyLaneAI/pennylane/pull/1111)
  [(#1135)](https://github.com/PennyLaneAI/pennylane/pull/1135)

  This new method allows users to apply the adjoint of an arbitrary sequence of operations.

  ```python
  def subroutine(wire):
      qml.RX(0.123, wires=wire)
      qml.RY(0.456, wires=wire)

  dev = qml.device('default.qubit', wires=1)
  @qml.qnode(dev)
  def circuit():
      subroutine(0)
      qml.adjoint(subroutine)(0)
      return qml.expval(qml.PauliZ(0))
  ```

  This creates the following circuit:

  ```pycon
  >>> print(qml.draw(circuit)())
  0: --RX(0.123)--RY(0.456)--RY(-0.456)--RX(-0.123)--| <Z>
  ```

  Directly applying to a gate also works as expected.

  ```python
  qml.adjoint(qml.RX)(0.123, wires=0) # applies RX(-0.123)
  ```

* A new transform `qml.ctrl` is now available that adds control wires to subroutines.
  [(#1157)](https://github.com/PennyLaneAI/pennylane/pull/1157)

  ```python
  def my_ansatz(params):
     qml.RX(params[0], wires=0)
     qml.RZ(params[1], wires=1)

  # Create a new operation that applies `my_ansatz`
  # controlled by the "2" wire.
  my_ansatz2 = qml.ctrl(my_ansatz, control=2)

  @qml.qnode(dev)
  def circuit(params):
      my_ansatz2(params)
      return qml.state()
  ```

  This is equivalent to:

  ```python
  @qml.qnode(...)
  def circuit(params):
      qml.CRX(params[0], wires=[2, 0])
      qml.CRZ(params[1], wires=[2, 1])
      return qml.state()
  ```

* The `qml.transforms.classical_jacobian` transform has been added.
  [(#1186)](https://github.com/PennyLaneAI/pennylane/pull/1186)

  This transform returns a function to extract the Jacobian matrix of the classical part of a
  QNode, allowing the classical dependence between the QNode arguments and the quantum gate
  arguments to be extracted.

  For example, given the following QNode:

  ```pycon
  >>> @qml.qnode(dev)
  ... def circuit(weights):
  ...     qml.RX(weights[0], wires=0)
  ...     qml.RY(weights[0], wires=1)
  ...     qml.RZ(weights[2] ** 2, wires=1)
  ...     return qml.expval(qml.PauliZ(0))
  ```

  We can use this transform to extract the relationship
  :math:`f: \mathbb{R}^n \rightarrow\mathbb{R}^m` between the input QNode
  arguments :math:`w` and the gate arguments :math:`g`, for
  a given value of the QNode arguments:

  ```pycon
  >>> cjac_fn = qml.transforms.classical_jacobian(circuit)
  >>> weights = np.array([1., 1., 1.], requires_grad=True)
  >>> cjac = cjac_fn(weights)
  >>> print(cjac)
  [[1. 0. 0.]
   [1. 0. 0.]
   [0. 0. 2.]]
  ```

  The returned Jacobian has rows corresponding to gate arguments, and columns corresponding to
  QNode arguments; that is, :math:`J_{ij} = \frac{\partial}{\partial g_i} f(w_j)`.

<h4>More operations and templates</h4>

* Added the `SingleExcitation` two-qubit operation, which is useful for quantum
  chemistry applications.
  [(#1121)](https://github.com/PennyLaneAI/pennylane/pull/1121)

  It can be used to perform an SO(2) rotation in the subspace
  spanned by the states :math:`|01\rangle` and :math:`|10\rangle`.
  For example, the following circuit performs the transformation
  :math:`|10\rangle \rightarrow \cos(\phi/2)|10\rangle - \sin(\phi/2)|01\rangle`:

  ```python
  dev = qml.device('default.qubit', wires=2)

  @qml.qnode(dev)
  def circuit(phi):
      qml.PauliX(wires=0)
      qml.SingleExcitation(phi, wires=[0, 1])
  ```

  The `SingleExcitation` operation supports analytic gradients on hardware
  using only four expectation value calculations, following results from
  [Kottmann et al.](https://arxiv.org/abs/2011.05938)

* Added the `DoubleExcitation` four-qubit operation, which is useful for quantum
  chemistry applications.
  [(#1123)](https://github.com/PennyLaneAI/pennylane/pull/1123)

  It can be used to perform an SO(2) rotation in the subspace
  spanned by the states :math:`|1100\rangle` and :math:`|0011\rangle`.
  For example, the following circuit performs the transformation
  :math:`|1100\rangle\rightarrow \cos(\phi/2)|1100\rangle - \sin(\phi/2)|0011\rangle`:

  ```python
  dev = qml.device('default.qubit', wires=2)

  @qml.qnode(dev)
  def circuit(phi):
      qml.PauliX(wires=0)
      qml.PauliX(wires=1)
      qml.DoubleExcitation(phi, wires=[0, 1, 2, 3])
  ```

  The `DoubleExcitation` operation supports analytic gradients on hardware using only
  four expectation value calculations, following results from
  [Kottmann et al.](https://arxiv.org/abs/2011.05938).

* Added the `QuantumMonteCarlo` template for performing quantum Monte Carlo estimation of an
  expectation value on simulator.
  [(#1130)](https://github.com/PennyLaneAI/pennylane/pull/1130)

  The following example shows how the expectation value of sine squared over a standard normal
  distribution can be approximated:

  ```python
  from scipy.stats import norm

  m = 5
  M = 2 ** m
  n = 10
  N = 2 ** n
  target_wires = range(m + 1)
  estimation_wires = range(m + 1, n + m + 1)

  xmax = np.pi  # bound to region [-pi, pi]
  xs = np.linspace(-xmax, xmax, M)

  probs = np.array([norm().pdf(x) for x in xs])
  probs /= np.sum(probs)

  func = lambda i: np.sin(xs[i]) ** 2

  dev = qml.device("default.qubit", wires=(n + m + 1))

  @qml.qnode(dev)
  def circuit():
      qml.templates.QuantumMonteCarlo(
          probs,
          func,
          target_wires=target_wires,
          estimation_wires=estimation_wires,
      )
      return qml.probs(estimation_wires)

  phase_estimated = np.argmax(circuit()[:int(N / 2)]) / N
  expectation_estimated = (1 - np.cos(np.pi * phase_estimated)) / 2
  ```

* Added the `QuantumPhaseEstimation` template for performing quantum phase estimation for an input
  unitary matrix.
  [(#1095)](https://github.com/PennyLaneAI/pennylane/pull/1095)

  Consider the matrix corresponding to a rotation from an `RX` gate:

  ```pycon
  >>> phase = 5
  >>> target_wires = [0]
  >>> unitary = qml.RX(phase, wires=0).matrix
  ```

  The ``phase`` parameter can be estimated using ``QuantumPhaseEstimation``. For example, using five
  phase-estimation qubits:

  ```python
  n_estimation_wires = 5
  estimation_wires = range(1, n_estimation_wires + 1)

  dev = qml.device("default.qubit", wires=n_estimation_wires + 1)

  @qml.qnode(dev)
  def circuit():
      # Start in the |+> eigenstate of the unitary
      qml.Hadamard(wires=target_wires)

      QuantumPhaseEstimation(
          unitary,
          target_wires=target_wires,
          estimation_wires=estimation_wires,
      )

      return qml.probs(estimation_wires)

  phase_estimated = np.argmax(circuit()) / 2 ** n_estimation_wires

  # Need to rescale phase due to convention of RX gate
  phase_estimated = 4 * np.pi * (1 - phase)
  ```

- Added the `ControlledPhaseShift` gate as well as the `QFT` operation for applying quantum Fourier
  transforms.
  [(#1064)](https://github.com/PennyLaneAI/pennylane/pull/1064)

  ```python
  @qml.qnode(dev)
  def circuit_qft(basis_state):
      qml.BasisState(basis_state, wires=range(3))
      qml.QFT(wires=range(3))
      return qml.state()
  ```

- Added the `ControlledQubitUnitary` operation. This
  enables implementation of multi-qubit gates with a variable number of
  control qubits. It is also possible to specify a different state for the
  control qubits using the `control_values` argument (also known as a
  mixed-polarity multi-controlled operation).
  [(#1069)](https://github.com/PennyLaneAI/pennylane/pull/1069)
  [(#1104)](https://github.com/PennyLaneAI/pennylane/pull/1104)

  For example, we can  create a multi-controlled T gate using:

  ```python
  T = qml.T._matrix()
  qml.ControlledQubitUnitary(T, control_wires=[0, 1, 3], wires=2, control_values="110")
  ```

  Here, the T gate will be applied to wire `2` if control wires `0` and `1` are in
  state `1`, and control wire `3` is in state `0`. If no value is passed to
  `control_values`, the gate will be applied if all control wires are in
  the `1` state.

- Added `MultiControlledX` for multi-controlled `NOT` gates.
  This is a special case of `ControlledQubitUnitary` that applies a
  Pauli X gate conditioned on the state of an arbitrary number of
  control qubits.
  [(#1104)](https://github.com/PennyLaneAI/pennylane/pull/1104)

<h4>Support for higher-order derivatives on hardware</h4>

* Computing second derivatives and Hessians of QNodes is now supported with
  the parameter-shift differentiation method, on all machine learning interfaces.
  [(#1130)](https://github.com/PennyLaneAI/pennylane/pull/1130)
  [(#1129)](https://github.com/PennyLaneAI/pennylane/pull/1129)
  [(#1110)](https://github.com/PennyLaneAI/pennylane/pull/1110)

  Hessians are computed using the parameter-shift rule, and can be
  evaluated on both hardware and simulator devices.

  ```python
  dev = qml.device('default.qubit', wires=1)

  @qml.qnode(dev, diff_method="parameter-shift")
  def circuit(p):
      qml.RY(p[0], wires=0)
      qml.RX(p[1], wires=0)
      return qml.expval(qml.PauliZ(0))

  x = np.array([1.0, 2.0], requires_grad=True)
  ```

  ```python
  >>> hessian_fn = qml.jacobian(qml.grad(circuit))
  >>> hessian_fn(x)
  [[0.2248451 0.7651474]
   [0.7651474 0.2248451]]
  ```

* Added the function `finite_diff()` to compute finite-difference
  approximations to the gradient and the second-order derivatives of
  arbitrary callable functions.
  [(#1090)](https://github.com/PennyLaneAI/pennylane/pull/1090)

  This is useful to compute the derivative of parametrized
  `pennylane.Hamiltonian` observables with respect to their parameters.

  For example, in quantum chemistry simulations it can be used to evaluate
  the derivatives of the electronic Hamiltonian with respect to the nuclear
  coordinates:

  ```pycon
  >>> def H(x):
  ...    return qml.qchem.molecular_hamiltonian(['H', 'H'], x)[0]
  >>> x = np.array([0., 0., -0.66140414, 0., 0., 0.66140414])
  >>> grad_fn = qml.finite_diff(H, N=1)
  >>> grad = grad_fn(x)
  >>> deriv2_fn = qml.finite_diff(H, N=2, idx=[0, 1])
  >>> deriv2_fn(x)
  ```

* The JAX interface now supports all devices, including hardware devices,
  via the parameter-shift differentiation method.
  [(#1076)](https://github.com/PennyLaneAI/pennylane/pull/1076)

  For example, using the JAX interface with Cirq:

  ```python
  dev = qml.device('cirq.simulator', wires=1)
  @qml.qnode(dev, interface="jax", diff_method="parameter-shift")
  def circuit(x):
      qml.RX(x[1], wires=0)
      qml.Rot(x[0], x[1], x[2], wires=0)
      return qml.expval(qml.PauliZ(0))
  weights = jnp.array([0.2, 0.5, 0.1])
  print(circuit(weights))
  ```

  Currently, when used with the parameter-shift differentiation method,
  only a single returned expectation value or variance is supported.
  Multiple expectations/variances, as well as probability and state returns,
  are not currently allowed.

<h3>Improvements</h3>

  ```python
  dev = qml.device("default.qubit", wires=2)

  inputstate = [np.sqrt(0.2), np.sqrt(0.3), np.sqrt(0.4), np.sqrt(0.1)]

  @qml.qnode(dev)
  def circuit():
      mottonen.MottonenStatePreparation(inputstate,wires=[0, 1])
      return qml.expval(qml.PauliZ(0))
  ```

  Previously returned:

  ```pycon
  >>> print(qml.draw(circuit)())
  0: ──RY(1.57)──╭C─────────────╭C──╭C──╭C──┤ ⟨Z⟩
  1: ──RY(1.35)──╰X──RY(0.422)──╰X──╰X──╰X──┤
  ```

  In this release, it now returns:

  ```pycon
  >>> print(qml.draw(circuit)())
  0: ──RY(1.57)──╭C─────────────╭C──┤ ⟨Z⟩
  1: ──RY(1.35)──╰X──RY(0.422)──╰X──┤
  ```

- The templates are now classes inheriting
  from `Operation`, and define the ansatz in their `expand()` method. This
  change does not affect the user interface.
  [(#1138)](https://github.com/PennyLaneAI/pennylane/pull/1138)
  [(#1156)](https://github.com/PennyLaneAI/pennylane/pull/1156)
  [(#1163)](https://github.com/PennyLaneAI/pennylane/pull/1163)
  [(#1192)](https://github.com/PennyLaneAI/pennylane/pull/1192)

  For convenience, some templates have a new method that returns the expected
  shape of the trainable parameter tensor, which can be used to create
  random tensors.

  ```python
  shape = qml.templates.BasicEntanglerLayers.shape(n_layers=2, n_wires=4)
  weights = np.random.random(shape)
  qml.templates.BasicEntanglerLayers(weights, wires=range(4))
  ```

- `QubitUnitary` now validates to ensure the input matrix is two dimensional.
  [(#1128)](https://github.com/PennyLaneAI/pennylane/pull/1128)

* Most layers in Pytorch or Keras accept arbitrary dimension inputs, where each dimension barring
  the last (in the case where the actual weight function of the layer operates on one-dimensional
  vectors) is broadcast over. This is now also supported by KerasLayer and TorchLayer.
  [(#1062)](https://github.com/PennyLaneAI/pennylane/pull/1062).

  Example use:

  ```python
  dev = qml.device("default.qubit", wires=4)
  x = tf.ones((5, 4, 4))

  @qml.qnode(dev)
  def layer(weights, inputs):
      qml.templates.AngleEmbedding(inputs, wires=range(4))
      qml.templates.StronglyEntanglingLayers(weights, wires=range(4))
      return [qml.expval(qml.PauliZ(i)) for i in range(4)]

  qlayer = qml.qnn.KerasLayer(layer, {"weights": (4, 4, 3)}, output_dim=4)
  out = qlayer(x)
  ```

  The output tensor has the following shape:
  ```pycon
  >>> out.shape
  (5, 4, 4)
  ```

* If only one argument to the function `qml.grad` has the `requires_grad` attribute
  set to True, then the returned gradient will be a NumPy array, rather than a
  tuple of length 1.
  [(#1067)](https://github.com/PennyLaneAI/pennylane/pull/1067)
  [(#1081)](https://github.com/PennyLaneAI/pennylane/pull/1081)

* An improvement has been made to how `QubitDevice` generates and post-processess samples,
  allowing QNode measurement statistics to work on devices with more than 32 qubits.
  [(#1088)](https://github.com/PennyLaneAI/pennylane/pull/1088)

* Due to the addition of `density_matrix()` as a return type from a QNode, tuples are now supported
  by the `output_dim` parameter in `qnn.KerasLayer`.
  [(#1070)](https://github.com/PennyLaneAI/pennylane/pull/1070)

* Two new utility methods are provided for working with quantum tapes.
  [(#1175)](https://github.com/PennyLaneAI/pennylane/pull/1175)

  - `qml.tape.get_active_tape()` gets the currently recording tape.

  - `tape.stop_recording()` is a context manager that temporarily
    stops the currently recording tape from recording additional
    tapes or quantum operations.

  For example:

  ```pycon
  >>> with qml.tape.QuantumTape():
  ...     qml.RX(0, wires=0)
  ...     current_tape = qml.tape.get_active_tape()
  ...     with current_tape.stop_recording():
  ...         qml.RY(1.0, wires=1)
  ...     qml.RZ(2, wires=1)
  >>> current_tape.operations
  [RX(0, wires=[0]), RZ(2, wires=[1])]
  ```

* When printing `qml.Hamiltonian` objects, the terms are sorted by number of wires followed by coefficients.
  [(#981)](https://github.com/PennyLaneAI/pennylane/pull/981)

* Adds `qml.math.conj` to the PennyLane math module.
  [(#1143)](https://github.com/PennyLaneAI/pennylane/pull/1143)

  This new method will do elementwise conjugation to the given tensor-like object,
  correctly dispatching to the required tensor-manipulation framework
  to preserve differentiability.

  ```python
  >>> a = np.array([1.0 + 2.0j])
  >>> qml.math.conj(a)
  array([1.0 - 2.0j])
  ```

* The four-term parameter-shift rule, as used by the controlled rotation operations,
  has been updated to use coefficients that minimize the variance as per
  https://arxiv.org/abs/2104.05695.
  [(#1206)](https://github.com/PennyLaneAI/pennylane/pull/1206)

* A new transform `qml.transforms.invisible` has been added, to make it easier
  to transform QNodes.
  [(#1175)](https://github.com/PennyLaneAI/pennylane/pull/1175)

<h3>Breaking changes</h3>

* Devices do not have an `analytic` argument or attribute anymore.
  Instead, `shots` is the source of truth for whether a simulator
  estimates return values from a finite number of shots, or whether
  it returns analytic results (`shots=None`).
  [(#1079)](https://github.com/PennyLaneAI/pennylane/pull/1079)
  [(#1196)](https://github.com/PennyLaneAI/pennylane/pull/1196)

  ```python
  dev_analytic = qml.device('default.qubit', wires=1, shots=None)
  dev_finite_shots = qml.device('default.qubit', wires=1, shots=1000)

  def circuit():
      qml.Hadamard(wires=0)
      return qml.expval(qml.PauliZ(wires=0))

  circuit_analytic = qml.QNode(circuit, dev_analytic)
  circuit_finite_shots = qml.QNode(circuit, dev_finite_shots)
  ```

  Devices with `shots=None` return deterministic, exact results:

  ```pycon
  >>> circuit_analytic()
  0.0
  >>> circuit_analytic()
  0.0
  ```
  Devices with `shots > 0` return stochastic results estimated from
  samples in each run:

  ```pycon
  >>> circuit_finite_shots()
  -0.062
  >>> circuit_finite_shots()
  0.034
  ```

  The `qml.sample()` measurement can only be used on devices on which the number
  of shots is set explicitly.

* If creating a QNode from a quantum function with an argument named `shots`,
  a `UserWarning` is raised, warning the user that this is a reserved
  argument to change the number of shots on a per-call basis.
  [(#1075)](https://github.com/PennyLaneAI/pennylane/pull/1075)

* For devices inheriting from `QubitDevice`, the methods `expval`, `var`, `sample`
  accept two new keyword arguments --- `shot_range` and `bin_size`.
  [(#1103)](https://github.com/PennyLaneAI/pennylane/pull/1103)

  These new arguments allow for the statistics to be performed on only a subset of device samples.
  This finer level of control is accessible from the main UI by instantiating a device with a batch
  of shots.

  For example, consider the following device:

  ```pycon
  >>> dev = qml.device("my_device", shots=[5, (10, 3), 100])
  ```

  This device will execute QNodes using 135 shots, however
  measurement statistics will be **course grained** across these 135
  shots:

  * All measurement statistics will first be computed using the
    first 5 shots --- that is, `shots_range=[0, 5]`, `bin_size=5`.

  * Next, the tuple `(10, 3)` indicates 10 shots, repeated 3 times. This will use
    `shot_range=[5, 35]`, performing the expectation value in bins of size 10
    (`bin_size=10`).

  * Finally, we repeat the measurement statistics for the final 100 shots,
    `shot_range=[35, 135]`, `bin_size=100`.


* The old PennyLane core has been removed, including the following modules:
  [(#1100)](https://github.com/PennyLaneAI/pennylane/pull/1100)

  - `pennylane.variables`
  - `pennylane.qnodes`

  As part of this change, the location of the new core within the Python
  module has been moved:

  - Moves `pennylane.tape.interfaces` → `pennylane.interfaces`
  - Merges `pennylane.CircuitGraph` and `pennylane.TapeCircuitGraph`  → `pennylane.CircuitGraph`
  - Merges `pennylane.OperationRecorder` and `pennylane.TapeOperationRecorder`  →
  - `pennylane.tape.operation_recorder`
  - Merges `pennylane.measure` and `pennylane.tape.measure` → `pennylane.measure`
  - Merges `pennylane.operation` and `pennylane.tape.operation` → `pennylane.operation`
  - Merges `pennylane._queuing` and `pennylane.tape.queuing` → `pennylane.queuing`

  This has no affect on import location.

  In addition,

  - All tape-mode functions have been removed (`qml.enable_tape()`, `qml.tape_mode_active()`),
  - All tape fixtures have been deleted,
  - Tests specifically for non-tape mode have been deleted.

* The device test suite no longer accepts the `analytic` keyword.
  [(#1216)](https://github.com/PennyLaneAI/pennylane/pull/1216)

<h3>Bug fixes</h3>

* Fixes a bug where using the circuit drawer with a `ControlledQubitUnitary`
  operation raised an error.
  [(#1174)](https://github.com/PennyLaneAI/pennylane/pull/1174)

* Fixes a bug and a test where the ``QuantumTape.is_sampled`` attribute was not
  being updated.
  [(#1126)](https://github.com/PennyLaneAI/pennylane/pull/1126)

* Fixes a bug where `BasisEmbedding` would not accept inputs whose bits are all ones
  or all zeros.
  [(#1114)](https://github.com/PennyLaneAI/pennylane/pull/1114)

* The `ExpvalCost` class raises an error if instantiated
  with non-expectation measurement statistics.
  [(#1106)](https://github.com/PennyLaneAI/pennylane/pull/1106)

* Fixes a bug where decompositions would reset the differentiation method
  of a QNode.
  [(#1117)](https://github.com/PennyLaneAI/pennylane/pull/1117)

* Fixes a bug where the second-order CV parameter-shift rule would error
  if attempting to compute the gradient of a QNode with more than one
  second-order observable.
  [(#1197)](https://github.com/PennyLaneAI/pennylane/pull/1197)

* Fixes a bug where repeated Torch interface applications after expansion caused an error.
  [(#1223)](https://github.com/PennyLaneAI/pennylane/pull/1223)

* Sampling works correctly with batches of shots specified as a list.
  [(#1232)](https://github.com/PennyLaneAI/pennylane/pull/1232)

<h3>Documentation</h3>

- Updated the diagram used in the Architectural overview page of the
  Development guide such that it doesn't mention Variables.
  [(#1235)](https://github.com/PennyLaneAI/pennylane/pull/1235)

- Typos addressed in templates documentation.
  [(#1094)](https://github.com/PennyLaneAI/pennylane/pull/1094)

- Upgraded the documentation to use Sphinx 3.5.3 and the new m2r2 package.
  [(#1186)](https://github.com/PennyLaneAI/pennylane/pull/1186)

- Added `flaky` as dependency for running tests in the documentation.
  [(#1113)](https://github.com/PennyLaneAI/pennylane/pull/1113)

<h3>Contributors</h3>

This release contains contributions from (in alphabetical order):

Shahnawaz Ahmed, Juan Miguel Arrazola, Thomas Bromley, Olivia Di Matteo, Alain Delgado Gran, Kyle
Godbey, Diego Guala, Theodor Isacsson, Josh Izaac, Soran Jahangiri, Nathan Killoran, Christina Lee,
Daniel Polatajko, Chase Roberts, Sankalp Sanand, Pritish Sehzpaul, Maria Schuld, Antal Száva, David Wierichs.


# Release 0.14.1

<h3>Bug fixes</h3>

* Fixes a testing bug where tests that required JAX would fail if JAX was not installed.
  The tests will now instead be skipped if JAX can not be imported.
  [(#1066)](https://github.com/PennyLaneAI/pennylane/pull/1066)

* Fixes a bug where inverse operations could not be differentiated
  using backpropagation on `default.qubit`.
  [(#1072)](https://github.com/PennyLaneAI/pennylane/pull/1072)

* The QNode has a new keyword argument, `max_expansion`, that determines the maximum number of times
  the internal circuit should be expanded when executed on a device. In addition, the default number
  of max expansions has been increased from 2 to 10, allowing devices that require more than two
  operator decompositions to be supported.
  [(#1074)](https://github.com/PennyLaneAI/pennylane/pull/1074)

* Fixes a bug where `Hamiltonian` objects created with non-list arguments raised an error for
  arithmetic operations. [(#1082)](https://github.com/PennyLaneAI/pennylane/pull/1082)

* Fixes a bug where `Hamiltonian` objects with no coefficients or operations would return a faulty
  result when used with `ExpvalCost`. [(#1082)](https://github.com/PennyLaneAI/pennylane/pull/1082)

<h3>Documentation</h3>

* Updates mentions of `generate_hamiltonian` to `molecular_hamiltonian` in the
  docstrings of the `ExpvalCost` and `Hamiltonian` classes.
  [(#1077)](https://github.com/PennyLaneAI/pennylane/pull/1077)

<h3>Contributors</h3>

This release contains contributions from (in alphabetical order):

Thomas Bromley, Josh Izaac, Antal Száva.



# Release 0.14.0

<h3>New features since last release</h3>

<h4>Perform quantum machine learning with JAX</h4>

* QNodes created with `default.qubit` now support a JAX interface, allowing JAX to be used
  to create, differentiate, and optimize hybrid quantum-classical models.
  [(#947)](https://github.com/PennyLaneAI/pennylane/pull/947)

  This is supported internally via a new `default.qubit.jax` device. This device runs end to end in
  JAX, meaning that it supports all of the awesome JAX transformations (`jax.vmap`, `jax.jit`,
  `jax.hessian`, etc).

  Here is an example of how to use the new JAX interface:

  ```python
  dev = qml.device("default.qubit", wires=1)
  @qml.qnode(dev, interface="jax", diff_method="backprop")
  def circuit(x):
      qml.RX(x[1], wires=0)
      qml.Rot(x[0], x[1], x[2], wires=0)
      return qml.expval(qml.PauliZ(0))

  weights = jnp.array([0.2, 0.5, 0.1])
  grad_fn = jax.grad(circuit)
  print(grad_fn(weights))
  ```

  Currently, only `diff_method="backprop"` is supported, with plans to support more in the future.

<h4>New, faster, quantum gradient methods</h4>

* A new differentiation method has been added for use with simulators. The `"adjoint"`
  method operates after a forward pass by iteratively applying inverse gates to scan backwards
  through the circuit.
  [(#1032)](https://github.com/PennyLaneAI/pennylane/pull/1032)

  This method is similar to the reversible method, but has a lower time
  overhead and a similar memory overhead. It follows the approach provided by
  [Jones and Gacon](https://arxiv.org/abs/2009.02823). This method is only compatible with certain
  statevector-based devices such as `default.qubit`.

  Example use:

  ```python
  import pennylane as qml

  wires = 1
  device = qml.device("default.qubit", wires=wires)

  @qml.qnode(device, diff_method="adjoint")
  def f(params):
      qml.RX(0.1, wires=0)
      qml.Rot(*params, wires=0)
      qml.RX(-0.3, wires=0)
      return qml.expval(qml.PauliZ(0))

  params = [0.1, 0.2, 0.3]
  qml.grad(f)(params)
  ```

* The default logic for choosing the 'best' differentiation method has been altered
  to improve performance.
  [(#1008)](https://github.com/PennyLaneAI/pennylane/pull/1008)

  - If the quantum device provides its own gradient, this is now the preferred
    differentiation method.

  - If the quantum device natively supports classical
    backpropagation, this is now preferred over the parameter-shift rule.

    This will lead to marked speed improvement during optimization when using
    `default.qubit`, with a sight penalty on the forward-pass evaluation.

  More details are available below in the 'Improvements' section for plugin developers.

* PennyLane now supports analytical quantum gradients for noisy channels, in addition to its
  existing support for unitary operations. The noisy channels `BitFlip`, `PhaseFlip`, and
  `DepolarizingChannel` all support analytic gradients out of the box.
  [(#968)](https://github.com/PennyLaneAI/pennylane/pull/968)

* A method has been added for calculating the Hessian of quantum circuits using the second-order
  parameter shift formula.
  [(#961)](https://github.com/PennyLaneAI/pennylane/pull/961)

  The following example shows the calculation of the Hessian:

  ```python
  n_wires = 5
  weights = [2.73943676, 0.16289932, 3.4536312, 2.73521126, 2.6412488]

  dev = qml.device("default.qubit", wires=n_wires)

  with qml.tape.QubitParamShiftTape() as tape:
      for i in range(n_wires):
          qml.RX(weights[i], wires=i)

      qml.CNOT(wires=[0, 1])
      qml.CNOT(wires=[2, 1])
      qml.CNOT(wires=[3, 1])
      qml.CNOT(wires=[4, 3])

      qml.expval(qml.PauliZ(1))

  print(tape.hessian(dev))
  ```

  The Hessian is not yet supported via classical machine learning interfaces, but will
  be added in a future release.

<h4>More operations and templates</h4>

* Two new error channels, `BitFlip` and `PhaseFlip` have been added.
  [(#954)](https://github.com/PennyLaneAI/pennylane/pull/954)

  They can be used in the same manner as existing error channels:

  ```python
  dev = qml.device("default.mixed", wires=2)

  @qml.qnode(dev)
  def circuit():
      qml.RX(0.3, wires=0)
      qml.RY(0.5, wires=1)
      qml.BitFlip(0.01, wires=0)
      qml.PhaseFlip(0.01, wires=1)
      return qml.expval(qml.PauliZ(0))
  ```

* Apply permutations to wires using the `Permute` subroutine.
  [(#952)](https://github.com/PennyLaneAI/pennylane/pull/952)

  ```python
  import pennylane as qml
  dev = qml.device('default.qubit', wires=5)

  @qml.qnode(dev)
  def apply_perm():
      # Send contents of wire 4 to wire 0, of wire 2 to wire 1, etc.
      qml.templates.Permute([4, 2, 0, 1, 3], wires=dev.wires)
      return qml.expval(qml.PauliZ(0))
  ```

<h4>QNode transformations</h4>

* The `qml.metric_tensor` function transforms a QNode to produce the Fubini-Study
  metric tensor with full autodifferentiation support---even on hardware.
  [(#1014)](https://github.com/PennyLaneAI/pennylane/pull/1014)

  Consider the following QNode:

  ```python
  dev = qml.device("default.qubit", wires=3)

  @qml.qnode(dev, interface="autograd")
  def circuit(weights):
      # layer 1
      qml.RX(weights[0, 0], wires=0)
      qml.RX(weights[0, 1], wires=1)

      qml.CNOT(wires=[0, 1])
      qml.CNOT(wires=[1, 2])

      # layer 2
      qml.RZ(weights[1, 0], wires=0)
      qml.RZ(weights[1, 1], wires=2)

      qml.CNOT(wires=[0, 1])
      qml.CNOT(wires=[1, 2])
      return qml.expval(qml.PauliZ(0) @ qml.PauliZ(1)), qml.expval(qml.PauliY(2))
  ```

  We can use the `metric_tensor` function to generate a new function, that returns the
  metric tensor of this QNode:

  ```pycon
  >>> met_fn = qml.metric_tensor(circuit)
  >>> weights = np.array([[0.1, 0.2, 0.3], [0.4, 0.5, 0.6]], requires_grad=True)
  >>> met_fn(weights)
  tensor([[0.25  , 0.    , 0.    , 0.    ],
          [0.    , 0.25  , 0.    , 0.    ],
          [0.    , 0.    , 0.0025, 0.0024],
          [0.    , 0.    , 0.0024, 0.0123]], requires_grad=True)
  ```

  The returned metric tensor is also fully differentiable, in all interfaces.
  For example, differentiating the `(3, 2)` element:

  ```pycon
  >>> grad_fn = qml.grad(lambda x: met_fn(x)[3, 2])
  >>> grad_fn(weights)
  array([[ 0.04867729, -0.00049502,  0.        ],
         [ 0.        ,  0.        ,  0.        ]])
  ```

  Differentiation is also supported using Torch, Jax, and TensorFlow.

* Adds the new function `qml.math.cov_matrix()`. This function accepts a list of commuting
  observables, and the probability distribution in the shared observable eigenbasis after the
  application of an ansatz. It uses these to construct the covariance matrix in a *framework
  independent* manner, such that the output covariance matrix is autodifferentiable.
  [(#1012)](https://github.com/PennyLaneAI/pennylane/pull/1012)

  For example, consider the following ansatz and observable list:

  ```python3
  obs_list = [qml.PauliX(0) @ qml.PauliZ(1), qml.PauliY(2)]
  ansatz = qml.templates.StronglyEntanglingLayers
  ```

  We can construct a QNode to output the probability distribution in the shared eigenbasis of the
  observables:

  ```python
  dev = qml.device("default.qubit", wires=3)

  @qml.qnode(dev, interface="autograd")
  def circuit(weights):
      ansatz(weights, wires=[0, 1, 2])
      # rotate into the basis of the observables
      for o in obs_list:
          o.diagonalizing_gates()
      return qml.probs(wires=[0, 1, 2])
  ```

  We can now compute the covariance matrix:

  ```pycon
  >>> weights = qml.init.strong_ent_layers_normal(n_layers=2, n_wires=3)
  >>> cov = qml.math.cov_matrix(circuit(weights), obs_list)
  >>> cov
  array([[0.98707611, 0.03665537],
         [0.03665537, 0.99998377]])
  ```

  Autodifferentiation is fully supported using all interfaces:

  ```pycon
  >>> cost_fn = lambda weights: qml.math.cov_matrix(circuit(weights), obs_list)[0, 1]
  >>> qml.grad(cost_fn)(weights)[0]
  array([[[ 4.94240914e-17, -2.33786398e-01, -1.54193959e-01],
          [-3.05414996e-17,  8.40072236e-04,  5.57884080e-04],
          [ 3.01859411e-17,  8.60411436e-03,  6.15745204e-04]],

         [[ 6.80309533e-04, -1.23162742e-03,  1.08729813e-03],
          [-1.53863193e-01, -1.38700657e-02, -1.36243323e-01],
          [-1.54665054e-01, -1.89018172e-02, -1.56415558e-01]]])
  ```

* A new  `qml.draw` function is available, allowing QNodes to be easily
  drawn without execution by providing example input.
  [(#962)](https://github.com/PennyLaneAI/pennylane/pull/962)

  ```python
  @qml.qnode(dev)
  def circuit(a, w):
      qml.Hadamard(0)
      qml.CRX(a, wires=[0, 1])
      qml.Rot(*w, wires=[1])
      qml.CRX(-a, wires=[0, 1])
      return qml.expval(qml.PauliZ(0) @ qml.PauliZ(1))
  ```

  The QNode circuit structure may depend on the input arguments;
  this is taken into account by passing example QNode arguments
  to the `qml.draw()` drawing function:

  ```pycon
  >>> drawer = qml.draw(circuit)
  >>> result = drawer(a=2.3, w=[1.2, 3.2, 0.7])
  >>> print(result)
  0: ──H──╭C────────────────────────────╭C─────────╭┤ ⟨Z ⊗ Z⟩
  1: ─────╰RX(2.3)──Rot(1.2, 3.2, 0.7)──╰RX(-2.3)──╰┤ ⟨Z ⊗ Z⟩
  ```

<h4>A faster, leaner, and more flexible core</h4>

* The new core of PennyLane, rewritten from the ground up and developed over the last few release
  cycles, has achieved feature parity and has been made the new default in PennyLane v0.14. The old
  core has been marked as deprecated, and will be removed in an upcoming release.
  [(#1046)](https://github.com/PennyLaneAI/pennylane/pull/1046)
  [(#1040)](https://github.com/PennyLaneAI/pennylane/pull/1040)
  [(#1034)](https://github.com/PennyLaneAI/pennylane/pull/1034)
  [(#1035)](https://github.com/PennyLaneAI/pennylane/pull/1035)
  [(#1027)](https://github.com/PennyLaneAI/pennylane/pull/1027)
  [(#1026)](https://github.com/PennyLaneAI/pennylane/pull/1026)
  [(#1021)](https://github.com/PennyLaneAI/pennylane/pull/1021)
  [(#1054)](https://github.com/PennyLaneAI/pennylane/pull/1054)
  [(#1049)](https://github.com/PennyLaneAI/pennylane/pull/1049)

  While high-level PennyLane code and tutorials remain unchanged, the new core
  provides several advantages and improvements:

  - **Faster and more optimized**: The new core provides various performance optimizations, reducing
    pre- and post-processing overhead, and reduces the number of quantum evaluations in certain
    cases.

  - **Support for in-QNode classical processing**: this allows for differentiable classical
    processing within the QNode.

    ```python
    dev = qml.device("default.qubit", wires=1)

    @qml.qnode(dev, interface="tf")
    def circuit(p):
        qml.RX(tf.sin(p[0])**2 + p[1], wires=0)
        return qml.expval(qml.PauliZ(0))
    ```

    The classical processing functions used within the QNode must match
    the QNode interface. Here, we use TensorFlow:

    ```pycon
    >>> params = tf.Variable([0.5, 0.1], dtype=tf.float64)
    >>> with tf.GradientTape() as tape:
    ...     res = circuit(params)
    >>> grad = tape.gradient(res, params)
    >>> print(res)
    tf.Tensor(0.9460913127754935, shape=(), dtype=float64)
    >>> print(grad)
    tf.Tensor([-0.27255248 -0.32390003], shape=(2,), dtype=float64)
    ```

    As a result of this change, quantum decompositions that require classical processing
    are fully supported and end-to-end differentiable in tape mode.

  - **No more Variable wrapping**: QNode arguments no longer become `Variable`
    objects within the QNode.

    ```python
    dev = qml.device("default.qubit", wires=1)

    @qml.qnode(dev)
    def circuit(x):
        print("Parameter value:", x)
        qml.RX(x, wires=0)
        return qml.expval(qml.PauliZ(0))
    ```

    Internal QNode parameters can be easily inspected, printed, and manipulated:

    ```pycon
    >>> circuit(0.5)
    Parameter value: 0.5
    tensor(0.87758256, requires_grad=True)
    ```

  - **Less restrictive QNode signatures**: There is no longer any restriction on the QNode signature; the QNode can be
    defined and called following the same rules as standard Python functions.

    For example, the following QNode uses positional, named, and variable
    keyword arguments:

    ```python
    x = torch.tensor(0.1, requires_grad=True)
    y = torch.tensor([0.2, 0.3], requires_grad=True)
    z = torch.tensor(0.4, requires_grad=True)

    @qml.qnode(dev, interface="torch")
    def circuit(p1, p2=y, **kwargs):
        qml.RX(p1, wires=0)
        qml.RY(p2[0] * p2[1], wires=0)
        qml.RX(kwargs["p3"], wires=0)
        return qml.var(qml.PauliZ(0))
    ```

    When we call the QNode, we may pass the arguments by name
    even if defined positionally; any argument not provided will
    use the default value.

    ```pycon
    >>> res = circuit(p1=x, p3=z)
    >>> print(res)
    tensor(0.2327, dtype=torch.float64, grad_fn=<SelectBackward>)
    >>> res.backward()
    >>> print(x.grad, y.grad, z.grad)
    tensor(0.8396) tensor([0.0289, 0.0193]) tensor(0.8387)
    ```

    This extends to the `qnn` module, where `KerasLayer` and `TorchLayer` modules
    can be created from QNodes with unrestricted signatures.

  - **Smarter measurements:** QNodes can now measure wires more than once, as
    long as all observables are commuting:

    ```python
    @qml.qnode(dev)
    def circuit(x):
        qml.RX(x, wires=0)
        return [
            qml.expval(qml.PauliZ(0)),
            qml.expval(qml.PauliZ(0) @ qml.PauliZ(1))
        ]
    ```

    Further, the `qml.ExpvalCost()` function allows for optimizing
    measurements to reduce the number of quantum evaluations required.

  With the new PennyLane core, there are a few small breaking changes, detailed
  below in the 'Breaking Changes' section.

<h3>Improvements</h3>

* The built-in PennyLane optimizers allow more flexible cost functions. The cost function passed to most optimizers
  may accept any combination of trainable arguments, non-trainable arguments, and keyword arguments.
  [(#959)](https://github.com/PennyLaneAI/pennylane/pull/959)
  [(#1053)](https://github.com/PennyLaneAI/pennylane/pull/1053)

  The full changes apply to:

  * `AdagradOptimizer`
  * `AdamOptimizer`
  * `GradientDescentOptimizer`
  * `MomentumOptimizer`
  * `NesterovMomentumOptimizer`
  * `RMSPropOptimizer`
  * `RotosolveOptimizer`

  The `requires_grad=False` property must mark any non-trainable constant argument.
  The `RotoselectOptimizer` allows passing only keyword arguments.

  Example use:

  ```python
  def cost(x, y, data, scale=1.0):
      return scale * (x[0]-data)**2 + scale * (y-data)**2

  x = np.array([1.], requires_grad=True)
  y = np.array([1.0])
  data = np.array([2.], requires_grad=False)

  opt = qml.GradientDescentOptimizer()

  # the optimizer step and step_and_cost methods can
  # now update multiple parameters at once
  x_new, y_new, data = opt.step(cost, x, y, data, scale=0.5)
  (x_new, y_new, data), value = opt.step_and_cost(cost, x, y, data, scale=0.5)

  # list and tuple unpacking is also supported
  params = (x, y, data)
  params = opt.step(cost, *params)
  ```

* The circuit drawer has been updated to support the inclusion of unused or inactive
  wires, by passing the `show_all_wires` argument.
  [(#1033)](https://github.com/PennyLaneAI/pennylane/pull/1033)

  ```python
  dev = qml.device('default.qubit', wires=[-1, "a", "q2", 0])

  @qml.qnode(dev)
  def circuit():
      qml.Hadamard(wires=-1)
      qml.CNOT(wires=[-1, "q2"])
      return qml.expval(qml.PauliX(wires="q2"))
  ```

  ```pycon
  >>> print(qml.draw(circuit, show_all_wires=True)())
  >>>
   -1: ──H──╭C──┤
    a: ─────│───┤
   q2: ─────╰X──┤ ⟨X⟩
    0: ─────────┤
  ```

* The logic for choosing the 'best' differentiation method has been altered
  to improve performance.
  [(#1008)](https://github.com/PennyLaneAI/pennylane/pull/1008)

  - If the device provides its own gradient, this is now the preferred
    differentiation method.

  - If a device provides additional interface-specific versions that natively support classical
    backpropagation, this is now preferred over the parameter-shift rule.

    Devices define additional interface-specific devices via their `capabilities()` dictionary. For
    example, `default.qubit` supports supplementary devices for TensorFlow, Autograd, and JAX:

    ```python
    {
      "passthru_devices": {
          "tf": "default.qubit.tf",
          "autograd": "default.qubit.autograd",
          "jax": "default.qubit.jax",
      },
    }
    ```

  As a result of this change, if the QNode `diff_method` is not explicitly provided,
  it is possible that the QNode will run on a *supplementary device* of the device that was
  specifically provided:

  ```python
  dev = qml.device("default.qubit", wires=2)
  qml.QNode(dev) # will default to backprop on default.qubit.autograd
  qml.QNode(dev, interface="tf") # will default to backprop on default.qubit.tf
  qml.QNode(dev, interface="jax") # will default to backprop on default.qubit.jax
  ```

* The `default.qubit` device has been updated so that internally it applies operations in a more
  functional style, i.e., by accepting an input state and returning an evolved state.
  [(#1025)](https://github.com/PennyLaneAI/pennylane/pull/1025)

* A new test series, `pennylane/devices/tests/test_compare_default_qubit.py`, has been added, allowing to test if
  a chosen device gives the same result as `default.qubit`.
  [(#897)](https://github.com/PennyLaneAI/pennylane/pull/897)

  Three tests are added:

  - `test_hermitian_expectation`,
  - `test_pauliz_expectation_analytic`, and
  - `test_random_circuit`.

* Adds the following agnostic tensor manipulation functions to the `qml.math` module: `abs`,
  `angle`, `arcsin`, `concatenate`, `dot`, `squeeze`, `sqrt`, `sum`, `take`, `where`. These functions are
  required to fully support end-to-end differentiable Mottonen and Amplitude embedding.
  [(#922)](https://github.com/PennyLaneAI/pennylane/pull/922)
  [(#1011)](https://github.com/PennyLaneAI/pennylane/pull/1011)

* The `qml.math` module now supports JAX.
  [(#985)](https://github.com/XanaduAI/software-docs/pull/274)

* Several improvements have been made to the `Wires` class to reduce overhead and simplify the logic
  of how wire labels are interpreted:
  [(#1019)](https://github.com/PennyLaneAI/pennylane/pull/1019)
  [(#1010)](https://github.com/PennyLaneAI/pennylane/pull/1010)
  [(#1005)](https://github.com/PennyLaneAI/pennylane/pull/1005)
  [(#983)](https://github.com/PennyLaneAI/pennylane/pull/983)
  [(#967)](https://github.com/PennyLaneAI/pennylane/pull/967)

  - If the input `wires` to a wires class instantiation `Wires(wires)` can be iterated over,
    its elements are interpreted as wire labels. Otherwise, `wires` is interpreted as a single wire label.
    The only exception to this are strings, which are always interpreted as a single
    wire label, so users can address wires with labels such as `"ancilla"`.

  - Any type can now be a wire label as long as it is hashable. The hash is used to establish
    the uniqueness of two labels.

  - Indexing wires objects now returns a label, instead of a new `Wires` object. For example:

    ```pycon
    >>> w = Wires([0, 1, 2])
    >>> w[1]
    >>> 1
    ```

  - The check for uniqueness of wires moved from `Wires` instantiation to
    the `qml.wires._process` function in order to reduce overhead from repeated
    creation of `Wires` instances.

  - Calls to the `Wires` class are substantially reduced, for example by avoiding to call
    Wires on Wires instances on `Operation` instantiation, and by using labels instead of
    `Wires` objects inside the default qubit device.

* Adds the `PauliRot` generator to the `qml.operation` module. This
  generator is required to construct the metric tensor.
  [(#963)](https://github.com/PennyLaneAI/pennylane/pull/963)

* The templates are modified to make use of the new `qml.math` module, for framework-agnostic
  tensor manipulation. This allows the template library to be differentiable
  in backpropagation mode (`diff_method="backprop"`).
  [(#873)](https://github.com/PennyLaneAI/pennylane/pull/873)

* The circuit drawer now allows for the wire order to be (optionally) modified:
  [(#992)](https://github.com/PennyLaneAI/pennylane/pull/992)

  ```pycon
  >>> dev = qml.device('default.qubit', wires=["a", -1, "q2"])
  >>> @qml.qnode(dev)
  ... def circuit():
  ...     qml.Hadamard(wires=-1)
  ...     qml.CNOT(wires=["a", "q2"])
  ...     qml.RX(0.2, wires="a")
  ...     return qml.expval(qml.PauliX(wires="q2"))
  ```

  Printing with default wire order of the device:

  ```pycon
  >>> print(circuit.draw())
    a: ─────╭C──RX(0.2)──┤
   -1: ──H──│────────────┤
   q2: ─────╰X───────────┤ ⟨X⟩
  ```

  Changing the wire order:

  ```pycon
  >>> print(circuit.draw(wire_order=["q2", "a", -1]))
   q2: ──╭X───────────┤ ⟨X⟩
    a: ──╰C──RX(0.2)──┤
   -1: ───H───────────┤
  ```

<h3>Breaking changes</h3>

* QNodes using the new PennyLane core will no longer accept ragged arrays as inputs.

* When using the new PennyLane core and the Autograd interface, non-differentiable data passed
  as a QNode argument or a gate must have the `requires_grad` property set to `False`:

  ```python
  @qml.qnode(dev)
  def circuit(weights, data):
      basis_state = np.array([1, 0, 1, 1], requires_grad=False)
      qml.BasisState(basis_state, wires=[0, 1, 2, 3])
      qml.templates.AmplitudeEmbedding(data, wires=[0, 1, 2, 3])
      qml.templates.BasicEntanglerLayers(weights, wires=[0, 1, 2, 3])
      return qml.probs(wires=0)

  data = np.array(data, requires_grad=False)
  weights = np.array(weights, requires_grad=True)
  circuit(weights, data)
  ```

<h3>Bug fixes</h3>

* Fixes an issue where if the constituent observables of a tensor product do not exist in the queue,
  an error is raised. With this fix, they are first queued before annotation occurs.
  [(#1038)](https://github.com/PennyLaneAI/pennylane/pull/1038)

* Fixes an issue with tape expansions where information about sampling
  (specifically the `is_sampled` tape attribute) was not preserved.
  [(#1027)](https://github.com/PennyLaneAI/pennylane/pull/1027)

* Tape expansion was not properly taking into devices that supported inverse operations,
  causing inverse operations to be unnecessarily decomposed. The QNode tape expansion logic, as well
  as the `Operation.expand()` method, has been modified to fix this.
  [(#956)](https://github.com/PennyLaneAI/pennylane/pull/956)

* Fixes an issue where the Autograd interface was not unwrapping non-differentiable
  PennyLane tensors, which can cause issues on some devices.
  [(#941)](https://github.com/PennyLaneAI/pennylane/pull/941)

* `qml.vqe.Hamiltonian` prints any observable with any number of strings.
  [(#987)](https://github.com/PennyLaneAI/pennylane/pull/987)

* Fixes a bug where parameter-shift differentiation would fail if the QNode
  contained a single probability output.
  [(#1007)](https://github.com/PennyLaneAI/pennylane/pull/1007)

* Fixes an issue when using trainable parameters that are lists/arrays with `tape.vjp`.
  [(#1042)](https://github.com/PennyLaneAI/pennylane/pull/1042)

* The `TensorN` observable is updated to support being copied without any parameters or wires passed.
  [(#1047)](https://github.com/PennyLaneAI/pennylane/pull/1047)

* Fixed deprecation warning when importing `Sequence` from `collections` instead of `collections.abc` in `vqe/vqe.py`.
  [(#1051)](https://github.com/PennyLaneAI/pennylane/pull/1051)

<h3>Contributors</h3>

This release contains contributions from (in alphabetical order):

Juan Miguel Arrazola, Thomas Bromley, Olivia Di Matteo, Theodor Isacsson, Josh Izaac, Christina Lee,
Alejandro Montanez, Steven Oud, Chase Roberts, Sankalp Sanand, Maria Schuld, Antal
Száva, David Wierichs, Jiahao Yao.

# Release 0.13.0

<h3>New features since last release</h3>

<h4>Automatically optimize the number of measurements</h4>

* QNodes in tape mode now support returning observables on the same wire whenever the observables are
  qubit-wise commuting Pauli words. Qubit-wise commuting observables can be evaluated with a
  *single* device run as they are diagonal in the same basis, via a shared set of single-qubit rotations.
  [(#882)](https://github.com/PennyLaneAI/pennylane/pull/882)

  The following example shows a single QNode returning the expectation values of
  the qubit-wise commuting Pauli words `XX` and `XI`:

  ```python
  qml.enable_tape()

  @qml.qnode(dev)
  def f(x):
      qml.Hadamard(wires=0)
      qml.Hadamard(wires=1)
      qml.CRot(0.1, 0.2, 0.3, wires=[1, 0])
      qml.RZ(x, wires=1)
      return qml.expval(qml.PauliX(0) @ qml.PauliX(1)), qml.expval(qml.PauliX(0))
  ```

  ```pycon
  >>> f(0.4)
  tensor([0.89431013, 0.9510565 ], requires_grad=True)
  ```

* The `ExpvalCost` class (previously `VQECost`) now provides observable optimization using the
  `optimize` argument, resulting in potentially fewer device executions.
  [(#902)](https://github.com/PennyLaneAI/pennylane/pull/902)

  This is achieved by separating the observables composing the Hamiltonian into qubit-wise
  commuting groups and evaluating those groups on a single QNode using functionality from the
  `qml.grouping` module:

  ```python
  qml.enable_tape()
  commuting_obs = [qml.PauliX(0), qml.PauliX(0) @ qml.PauliZ(1)]
  H = qml.vqe.Hamiltonian([1, 1], commuting_obs)

  dev = qml.device("default.qubit", wires=2)
  ansatz = qml.templates.StronglyEntanglingLayers

  cost_opt = qml.ExpvalCost(ansatz, H, dev, optimize=True)
  cost_no_opt = qml.ExpvalCost(ansatz, H, dev, optimize=False)

  params = qml.init.strong_ent_layers_uniform(3, 2)
  ```

  Grouping these commuting observables leads to fewer device executions:

  ```pycon
  >>> cost_opt(params)
  >>> ex_opt = dev.num_executions
  >>> cost_no_opt(params)
  >>> ex_no_opt = dev.num_executions - ex_opt
  >>> print("Number of executions:", ex_no_opt)
  Number of executions: 2
  >>> print("Number of executions (optimized):", ex_opt)
  Number of executions (optimized): 1
  ```

<h4>New quantum gradient features</h4>

* Compute the analytic gradient of quantum circuits in parallel on supported devices.
  [(#840)](https://github.com/PennyLaneAI/pennylane/pull/840)

  This release introduces support for batch execution of circuits, via a new device API method
  `Device.batch_execute()`. Devices that implement this new API support submitting a batch of
  circuits for *parallel* evaluation simultaneously, which can significantly reduce the computation time.

  Furthermore, if using tape mode and a compatible device, gradient computations will
  automatically make use of the new batch API---providing a speedup during optimization.

* Gradient recipes are now much more powerful, allowing for operations to define their gradient
  via an arbitrary linear combination of circuit evaluations.
  [(#909)](https://github.com/PennyLaneAI/pennylane/pull/909)
  [(#915)](https://github.com/PennyLaneAI/pennylane/pull/915)

  With this change, gradient recipes can now be of the form
  :math:`\frac{\partial}{\partial\phi_k}f(\phi_k) = \sum_{i} c_i f(a_i \phi_k + s_i )`,
  and are no longer restricted to two-term shifts with identical (but opposite in sign) shift values.

  As a result, PennyLane now supports native analytic quantum gradients for the
  controlled rotation operations `CRX`, `CRY`, `CRZ`, and `CRot`. This allows for parameter-shift
  analytic gradients on hardware, without decomposition.

  Note that this is a breaking change for developers; please see the *Breaking Changes* section
  for more details.

* The `qnn.KerasLayer` class now supports differentiating the QNode through classical
  backpropagation in tape mode.
  [(#869)](https://github.com/PennyLaneAI/pennylane/pull/869)

  ```python
  qml.enable_tape()

  dev = qml.device("default.qubit.tf", wires=2)

  @qml.qnode(dev, interface="tf", diff_method="backprop")
  def f(inputs, weights):
      qml.templates.AngleEmbedding(inputs, wires=range(2))
      qml.templates.StronglyEntanglingLayers(weights, wires=range(2))
      return [qml.expval(qml.PauliZ(i)) for i in range(2)]

  weight_shapes = {"weights": (3, 2, 3)}

  qlayer = qml.qnn.KerasLayer(f, weight_shapes, output_dim=2)

  inputs = tf.constant(np.random.random((4, 2)), dtype=tf.float32)

  with tf.GradientTape() as tape:
      out = qlayer(inputs)

  tape.jacobian(out, qlayer.trainable_weights)
  ```

<h4>New operations, templates, and measurements</h4>

* Adds the `qml.density_matrix` QNode return with partial trace capabilities.
  [(#878)](https://github.com/PennyLaneAI/pennylane/pull/878)

  The density matrix over the provided wires is returned, with all other subsystems traced out.
  `qml.density_matrix` currently works for both the `default.qubit` and `default.mixed` devices.

  ```python
  qml.enable_tape()
  dev = qml.device("default.qubit", wires=2)

  def circuit(x):
      qml.PauliY(wires=0)
      qml.Hadamard(wires=1)
      return qml.density_matrix(wires=[1])  # wire 0 is traced out
  ```

* Adds the square-root X gate `SX`. [(#871)](https://github.com/PennyLaneAI/pennylane/pull/871)

  ```python
  dev = qml.device("default.qubit", wires=1)

  @qml.qnode(dev)
  def circuit():
      qml.SX(wires=[0])
      return qml.expval(qml.PauliZ(wires=[0]))
  ```

* Two new hardware-efficient particle-conserving templates have been implemented
  to perform VQE-based quantum chemistry simulations. The new templates apply
  several layers of the particle-conserving entanglers proposed in Figs. 2a and 2b
  of Barkoutsos *et al*., [arXiv:1805.04340](https://arxiv.org/abs/1805.04340)
  [(#875)](https://github.com/PennyLaneAI/pennylane/pull/875)
  [(#876)](https://github.com/PennyLaneAI/pennylane/pull/876)

<h4>Estimate and track resources</h4>

* The `QuantumTape` class now contains basic resource estimation functionality. The method
  `tape.get_resources()` returns a dictionary with a list of the constituent operations and the
  number of times they appear in the circuit. Similarly, `tape.get_depth()` computes the circuit depth.
  [(#862)](https://github.com/PennyLaneAI/pennylane/pull/862)

  ```pycon
  >>> with qml.tape.QuantumTape() as tape:
  ...    qml.Hadamard(wires=0)
  ...    qml.RZ(0.26, wires=1)
  ...    qml.CNOT(wires=[1, 0])
  ...    qml.Rot(1.8, -2.7, 0.2, wires=0)
  ...    qml.Hadamard(wires=1)
  ...    qml.CNOT(wires=[0, 1])
  ...    qml.expval(qml.PauliZ(0) @ qml.PauliZ(1))
  >>> tape.get_resources()
  {'Hadamard': 2, 'RZ': 1, 'CNOT': 2, 'Rot': 1}
  >>> tape.get_depth()
  4
  ```

* The number of device executions over a QNode's lifetime can now be returned using `num_executions`.
  [(#853)](https://github.com/PennyLaneAI/pennylane/pull/853)

  ```pycon
  >>> dev = qml.device("default.qubit", wires=2)
  >>> @qml.qnode(dev)
  ... def circuit(x, y):
  ...    qml.RX(x, wires=[0])
  ...    qml.RY(y, wires=[1])
  ...    qml.CNOT(wires=[0, 1])
  ...    return qml.expval(qml.PauliZ(0) @ qml.PauliX(1))
  >>> for _ in range(10):
  ...    circuit(0.432, 0.12)
  >>> print(dev.num_executions)
  10
  ```

<h3>Improvements</h3>

* Support for tape mode has improved across PennyLane. The following features now work in tape mode:

  - QNode collections [(#863)](https://github.com/PennyLaneAI/pennylane/pull/863)

  - `qnn.ExpvalCost` [(#863)](https://github.com/PennyLaneAI/pennylane/pull/863)
    [(#911)](https://github.com/PennyLaneAI/pennylane/pull/911)

  - `qml.qnn.KerasLayer` [(#869)](https://github.com/PennyLaneAI/pennylane/pull/869)

  - `qml.qnn.TorchLayer` [(#865)](https://github.com/PennyLaneAI/pennylane/pull/865)

  - The `qml.qaoa` module [(#905)](https://github.com/PennyLaneAI/pennylane/pull/905)

* A new function, `qml.refresh_devices()`, has been added, allowing PennyLane to
  rescan installed PennyLane plugins and refresh the device list. In addition, the `qml.device`
  loader will attempt to refresh devices if the required plugin device cannot be found.
  This will result in an improved experience if installing PennyLane and plugins within
  a running Python session (for example, on Google Colab), and avoid the need to
  restart the kernel/runtime.
  [(#907)](https://github.com/PennyLaneAI/pennylane/pull/907)

* When using `grad_fn = qml.grad(cost)` to compute the gradient of a cost function with the Autograd
  interface, the value of the intermediate forward pass is now available via the `grad_fn.forward`
  property
  [(#914)](https://github.com/PennyLaneAI/pennylane/pull/914):

  ```python
  def cost_fn(x, y):
      return 2 * np.sin(x[0]) * np.exp(-x[1]) + x[0] ** 3 + np.cos(y)

  params = np.array([0.1, 0.5], requires_grad=True)
  data = np.array(0.65, requires_grad=False)
  grad_fn = qml.grad(cost_fn)

  grad_fn(params, data)  # perform backprop and evaluate the gradient
  grad_fn.forward  # the cost function value
  ```

* Gradient-based optimizers now have a `step_and_cost` method that returns
  both the next step as well as the objective (cost) function output.
  [(#916)](https://github.com/PennyLaneAI/pennylane/pull/916)

  ```pycon
  >>> opt = qml.GradientDescentOptimizer()
  >>> params, cost = opt.step_and_cost(cost_fn, params)
  ```

* PennyLane provides a new experimental module `qml.proc` which provides framework-agnostic processing
  functions for array and tensor manipulations.
  [(#886)](https://github.com/PennyLaneAI/pennylane/pull/886)

  Given the input tensor-like object, the call is
  dispatched to the corresponding array manipulation framework, allowing for end-to-end
  differentiation to be preserved.

  ```pycon
  >>> x = torch.tensor([1., 2.])
  >>> qml.proc.ones_like(x)
  tensor([1, 1])
  >>> y = tf.Variable([[0], [5]])
  >>> qml.proc.ones_like(y, dtype=np.complex128)
  <tf.Tensor: shape=(2, 1), dtype=complex128, numpy=
  array([[1.+0.j],
         [1.+0.j]])>
  ```

  Note that these functions are experimental, and only a subset of common functionality is
  supported. Furthermore, the names and behaviour of these functions may differ from similar
  functions in common frameworks; please refer to the function docstrings for more details.

* The gradient methods in tape mode now fully separate the quantum and classical processing. Rather
  than returning the evaluated gradients directly, they now return a tuple containing the required
  quantum and classical processing steps.
  [(#840)](https://github.com/PennyLaneAI/pennylane/pull/840)

  ```python
  def gradient_method(idx, param, **options):
      # generate the quantum tapes that must be computed
      # to determine the quantum gradient
      tapes = quantum_gradient_tapes(self)

      def processing_fn(results):
          # perform classical processing on the evaluated tapes
          # returning the evaluated quantum gradient
          return classical_processing(results)

      return tapes, processing_fn
  ```

  The `JacobianTape.jacobian()` method has been similarly modified to accumulate all gradient
  quantum tapes and classical processing functions, evaluate all quantum tapes simultaneously,
  and then apply the post-processing functions to the evaluated tape results.

* The MultiRZ gate now has a defined generator, allowing it to be used in quantum natural gradient
  optimization.
  [(#912)](https://github.com/PennyLaneAI/pennylane/pull/912)

* The CRot gate now has a `decomposition` method, which breaks the gate down into rotations
  and CNOT gates. This allows `CRot` to be used on devices that do not natively support it.
  [(#908)](https://github.com/PennyLaneAI/pennylane/pull/908)

* The classical processing in the `MottonenStatePreparation` template has been largely
  rewritten to use dense matrices and tensor manipulations wherever possible.
  This is in preparation to support differentiation through the template in the future.
  [(#864)](https://github.com/PennyLaneAI/pennylane/pull/864)

* Device-based caching has replaced QNode caching. Caching is now accessed by passing a
  `cache` argument to the device.
  [(#851)](https://github.com/PennyLaneAI/pennylane/pull/851)

  The `cache` argument should be an integer specifying the size of the cache. For example, a
  cache of size 10 is created using:

  ```pycon
  >>> dev = qml.device("default.qubit", wires=2, cache=10)
  ```

* The `Operation`, `Tensor`, and `MeasurementProcess` classes now have the `__copy__` special method
  defined.
  [(#840)](https://github.com/PennyLaneAI/pennylane/pull/840)

  This allows us to ensure that, when a shallow copy is performed of an operation, the
  mutable list storing the operation parameters is *also* shallow copied. Both the old operation and
  the copied operation will continue to share the same parameter data,
  ```pycon
  >>> import copy
  >>> op = qml.RX(0.2, wires=0)
  >>> op2 = copy.copy(op)
  >>> op.data[0] is op2.data[0]
  True
  ```

  however the *list container* is not a reference:

  ```pycon
  >>> op.data is op2.data
  False
  ```

  This allows the parameters of the copied operation to be modified, without mutating
  the parameters of the original operation.

* The `QuantumTape.copy` method has been tweaked so that
  [(#840)](https://github.com/PennyLaneAI/pennylane/pull/840):

  - Optionally, the tape's operations are shallow copied in addition to the tape by passing the
    `copy_operations=True` boolean flag. This allows the copied tape's parameters to be mutated
    without affecting the original tape's parameters. (Note: the two tapes will share parameter data
    *until* one of the tapes has their parameter list modified.)

  - Copied tapes can be cast to another `QuantumTape` subclass by passing the `tape_cls` keyword
    argument.

<h3>Breaking changes</h3>

* Updated how parameter-shift gradient recipes are defined for operations, allowing for
  gradient recipes that are specified as an arbitrary number of terms.
  [(#909)](https://github.com/PennyLaneAI/pennylane/pull/909)

  Previously, `Operation.grad_recipe` was restricted to two-term parameter-shift formulas.
  With this change, the gradient recipe now contains elements of the form
  :math:`[c_i, a_i, s_i]`, resulting in a gradient recipe of
  :math:`\frac{\partial}{\partial\phi_k}f(\phi_k) = \sum_{i} c_i f(a_i \phi_k + s_i )`.

  As this is a breaking change, all custom operations with defined gradient recipes must be
  updated to continue working with PennyLane 0.13. Note though that if `grad_recipe = None`, the
  default gradient recipe remains unchanged, and corresponds to the two terms :math:`[c_0, a_0, s_0]=[1/2, 1, \pi/2]`
  and :math:`[c_1, a_1, s_1]=[-1/2, 1, -\pi/2]` for every parameter.

- The `VQECost` class has been renamed to `ExpvalCost` to reflect its general applicability
  beyond VQE. Use of `VQECost` is still possible but will result in a deprecation warning.
  [(#913)](https://github.com/PennyLaneAI/pennylane/pull/913)

<h3>Bug fixes</h3>

* The `default.qubit.tf` device is updated to handle TensorFlow objects (e.g.,
  `tf.Variable`) as gate parameters correctly when using the `MultiRZ` and
  `CRot` operations.
  [(#921)](https://github.com/PennyLaneAI/pennylane/pull/921)

* PennyLane tensor objects are now unwrapped in BaseQNode when passed as a
  keyword argument to the quantum function.
  [(#903)](https://github.com/PennyLaneAI/pennylane/pull/903)
  [(#893)](https://github.com/PennyLaneAI/pennylane/pull/893)

* The new tape mode now prevents multiple observables from being evaluated on the same wire
  if the observables are not qubit-wise commuting Pauli words.
  [(#882)](https://github.com/PennyLaneAI/pennylane/pull/882)

* Fixes a bug in `default.qubit` whereby inverses of common gates were not being applied
  via efficient gate-specific methods, instead falling back to matrix-vector multiplication.
  The following gates were affected: `PauliX`, `PauliY`, `PauliZ`, `Hadamard`, `SWAP`, `S`,
  `T`, `CNOT`, `CZ`.
  [(#872)](https://github.com/PennyLaneAI/pennylane/pull/872)

* The `PauliRot` operation now gracefully handles single-qubit Paulis, and all-identity Paulis
  [(#860)](https://github.com/PennyLaneAI/pennylane/pull/860).

* Fixes a bug whereby binary Python operators were not properly propagating the `requires_grad`
  attribute to the output tensor.
  [(#889)](https://github.com/PennyLaneAI/pennylane/pull/889)

* Fixes a bug which prevents `TorchLayer` from doing `backward` when CUDA is enabled.
  [(#899)](https://github.com/PennyLaneAI/pennylane/pull/899)

* Fixes a bug where multi-threaded execution of `QNodeCollection` sometimes fails
  because of simultaneous queuing. This is fixed by adding thread locking during queuing.
  [(#910)](https://github.com/PennyLaneAI/pennylane/pull/918)

* Fixes a bug in `QuantumTape.set_parameters()`. The previous implementation assumed
  that the `self.trainable_parms` set would always be iterated over in increasing integer
  order. However, this is not guaranteed behaviour, and can lead to the incorrect tape parameters
  being set if this is not the case.
  [(#923)](https://github.com/PennyLaneAI/pennylane/pull/923)

* Fixes broken error message if a QNode is instantiated with an unknown exception.
  [(#930)](https://github.com/PennyLaneAI/pennylane/pull/930)

<h3>Contributors</h3>

This release contains contributions from (in alphabetical order):

Juan Miguel Arrazola, Thomas Bromley, Christina Lee, Alain Delgado Gran, Olivia Di Matteo, Anthony
Hayes, Theodor Isacsson, Josh Izaac, Soran Jahangiri, Nathan Killoran, Shumpei Kobayashi, Romain
Moyard, Zeyue Niu, Maria Schuld, Antal Száva.

# Release 0.12.0

<h3>New features since last release</h3>

<h4>New and improved simulators</h4>

* PennyLane now supports a new device, `default.mixed`, designed for
  simulating mixed-state quantum computations. This enables native
  support for implementing noisy channels in a circuit, which generally
  map pure states to mixed states.
  [(#794)](https://github.com/PennyLaneAI/pennylane/pull/794)
  [(#807)](https://github.com/PennyLaneAI/pennylane/pull/807)
  [(#819)](https://github.com/PennyLaneAI/pennylane/pull/819)

  The device can be initialized as
  ```pycon
  >>> dev = qml.device("default.mixed", wires=1)
  ```

  This allows the construction of QNodes that include non-unitary operations,
  such as noisy channels:

  ```pycon
  >>> @qml.qnode(dev)
  ... def circuit(params):
  ...     qml.RX(params[0], wires=0)
  ...     qml.RY(params[1], wires=0)
  ...     qml.AmplitudeDamping(0.5, wires=0)
  ...     return qml.expval(qml.PauliZ(0))
  >>> print(circuit([0.54, 0.12]))
  0.9257702929524184
  >>> print(circuit([0, np.pi]))
  0.0
  ```

<h4>New tools for optimizing measurements</h4>

* The new `grouping` module provides functionality for grouping simultaneously measurable Pauli word
  observables.
  [(#761)](https://github.com/PennyLaneAI/pennylane/pull/761)
  [(#850)](https://github.com/PennyLaneAI/pennylane/pull/850)
  [(#852)](https://github.com/PennyLaneAI/pennylane/pull/852)

  - The `optimize_measurements` function will take as input a list of Pauli word observables and
    their corresponding coefficients (if any), and will return the partitioned Pauli terms
    diagonalized in the measurement basis and the corresponding diagonalizing circuits.

    ```python
    from pennylane.grouping import optimize_measurements
    h, nr_qubits = qml.qchem.molecular_hamiltonian("h2", "h2.xyz")
    rotations, grouped_ops, grouped_coeffs = optimize_measurements(h.ops, h.coeffs, grouping="qwc")
    ```

    The diagonalizing circuits of `rotations` correspond to the diagonalized Pauli word groupings of
    `grouped_ops`.

  - Pauli word partitioning utilities are performed by the `PauliGroupingStrategy`
    class. An input list of Pauli words can be partitioned into mutually commuting,
    qubit-wise-commuting, or anticommuting groupings.

    For example, partitioning Pauli words into anticommutative groupings by the Recursive Largest
    First (RLF) graph colouring heuristic:

    ```python
    from pennylane import PauliX, PauliY, PauliZ, Identity
    from pennylane.grouping import group_observables
    pauli_words = [
        Identity('a') @ Identity('b'),
        Identity('a') @ PauliX('b'),
        Identity('a') @ PauliY('b'),
        PauliZ('a') @ PauliX('b'),
        PauliZ('a') @ PauliY('b'),
        PauliZ('a') @ PauliZ('b')
    ]
    groupings = group_observables(pauli_words, grouping_type='anticommuting', method='rlf')
    ```

  - Various utility functions are included for obtaining and manipulating Pauli
    words in the binary symplectic vector space representation.

    For instance, two Pauli words may be converted to their binary vector representation:

    ```pycon
    >>> from pennylane.grouping import pauli_to_binary
    >>> from pennylane.wires import Wires
    >>> wire_map = {Wires('a'): 0, Wires('b'): 1}
    >>> pauli_vec_1 = pauli_to_binary(qml.PauliX('a') @ qml.PauliY('b'))
    >>> pauli_vec_2 = pauli_to_binary(qml.PauliZ('a') @ qml.PauliZ('b'))
    >>> pauli_vec_1
    [1. 1. 0. 1.]
    >>> pauli_vec_2
    [0. 0. 1. 1.]
    ```

    Their product up to a phase may be computed by taking the sum of their binary vector
    representations, and returned in the operator representation.

    ```pycon
    >>> from pennylane.grouping import binary_to_pauli
    >>> binary_to_pauli((pauli_vec_1 + pauli_vec_2) % 2, wire_map)
    Tensor product ['PauliY', 'PauliX']: 0 params, wires ['a', 'b']
    ```

    For more details on the grouping module, see the
    [grouping module documentation](https://pennylane.readthedocs.io/en/stable/code/qml_grouping.html)


<h4>Returning the quantum state from simulators</h4>

* The quantum state of a QNode can now be returned using the `qml.state()` return function.
  [(#818)](https://github.com/XanaduAI/pennylane/pull/818)

  ```python
  import pennylane as qml

  dev = qml.device("default.qubit", wires=3)
  qml.enable_tape()

  @qml.qnode(dev)
  def qfunc(x, y):
      qml.RZ(x, wires=0)
      qml.CNOT(wires=[0, 1])
      qml.RY(y, wires=1)
      qml.CNOT(wires=[0, 2])
      return qml.state()

  >>> qfunc(0.56, 0.1)
  array([0.95985437-0.27601028j, 0.        +0.j        ,
         0.04803275-0.01381203j, 0.        +0.j        ,
         0.        +0.j        , 0.        +0.j        ,
         0.        +0.j        , 0.        +0.j        ])
  ```

  Differentiating the state is currently available when using the
  classical backpropagation differentiation method (`diff_method="backprop"`) with a compatible device,
  and when using the new tape mode.

<h4>New operations and channels</h4>

* PennyLane now includes standard channels such as the Amplitude-damping,
  Phase-damping, and Depolarizing channels, as well as the ability
  to make custom qubit channels.
  [(#760)](https://github.com/PennyLaneAI/pennylane/pull/760)
  [(#766)](https://github.com/PennyLaneAI/pennylane/pull/766)
  [(#778)](https://github.com/PennyLaneAI/pennylane/pull/778)

* The controlled-Y operation is now available via `qml.CY`. For devices that do
  not natively support the controlled-Y operation, it will be decomposed
  into `qml.RY`, `qml.CNOT`, and `qml.S` operations.
  [(#806)](https://github.com/PennyLaneAI/pennylane/pull/806)

<h4>Preview the next-generation PennyLane QNode</h4>

* The new PennyLane `tape` module provides a re-formulated QNode class, rewritten from the ground-up,
  that uses a new `QuantumTape` object to represent the QNode's quantum circuit. Tape mode
  provides several advantages over the standard PennyLane QNode.
  [(#785)](https://github.com/PennyLaneAI/pennylane/pull/785)
  [(#792)](https://github.com/PennyLaneAI/pennylane/pull/792)
  [(#796)](https://github.com/PennyLaneAI/pennylane/pull/796)
  [(#800)](https://github.com/PennyLaneAI/pennylane/pull/800)
  [(#803)](https://github.com/PennyLaneAI/pennylane/pull/803)
  [(#804)](https://github.com/PennyLaneAI/pennylane/pull/804)
  [(#805)](https://github.com/PennyLaneAI/pennylane/pull/805)
  [(#808)](https://github.com/PennyLaneAI/pennylane/pull/808)
  [(#810)](https://github.com/PennyLaneAI/pennylane/pull/810)
  [(#811)](https://github.com/PennyLaneAI/pennylane/pull/811)
  [(#815)](https://github.com/PennyLaneAI/pennylane/pull/815)
  [(#820)](https://github.com/PennyLaneAI/pennylane/pull/820)
  [(#823)](https://github.com/PennyLaneAI/pennylane/pull/823)
  [(#824)](https://github.com/PennyLaneAI/pennylane/pull/824)
  [(#829)](https://github.com/PennyLaneAI/pennylane/pull/829)

  - Support for in-QNode classical processing: Tape mode allows for differentiable classical
    processing within the QNode.

  - No more Variable wrapping: In tape mode, QNode arguments no longer become `Variable`
    objects within the QNode.

  - Less restrictive QNode signatures: There is no longer any restriction on the QNode signature;
    the QNode can be defined and called following the same rules as standard Python functions.

  - Unifying all QNodes: The tape-mode QNode merges all QNodes (including the
    `JacobianQNode` and the `PassthruQNode`) into a single unified QNode, with
    identical behaviour regardless of the differentiation type.

  - Optimizations: Tape mode provides various performance optimizations, reducing pre- and
    post-processing overhead, and reduces the number of quantum evaluations in certain cases.

  Note that tape mode is **experimental**, and does not currently have feature-parity with the
  existing QNode. [Feedback and bug reports](https://github.com/PennyLaneAI/pennylane/issues) are
  encouraged and will help improve the new tape mode.

  Tape mode can be enabled globally via the `qml.enable_tape` function, without changing your
  PennyLane code:

  ```python
  qml.enable_tape()
  dev = qml.device("default.qubit", wires=1)

  @qml.qnode(dev, interface="tf")
  def circuit(p):
      print("Parameter value:", p)
      qml.RX(tf.sin(p[0])**2 + p[1], wires=0)
      return qml.expval(qml.PauliZ(0))
  ```

  For more details, please see the [tape mode
  documentation](https://pennylane.readthedocs.io/en/stable/code/qml_tape.html).

<h3>Improvements</h3>

* QNode caching has been introduced, allowing the QNode to keep track of the results of previous
  device executions and reuse those results in subsequent calls.
  Note that QNode caching is only supported in the new and experimental tape-mode.
  [(#817)](https://github.com/PennyLaneAI/pennylane/pull/817)

  Caching is available by passing a `caching` argument to the QNode:

  ```python
  dev = qml.device("default.qubit", wires=2)
  qml.enable_tape()

  @qml.qnode(dev, caching=10)  # cache up to 10 evaluations
  def qfunc(x):
      qml.RX(x, wires=0)
      qml.RX(0.3, wires=1)
      qml.CNOT(wires=[0, 1])
      return qml.expval(qml.PauliZ(1))

  qfunc(0.1)  # first evaluation executes on the device
  qfunc(0.1)  # second evaluation accesses the cached result
  ```

* Sped up the application of certain gates in `default.qubit` by using array/tensor
  manipulation tricks. The following gates are affected: `PauliX`, `PauliY`, `PauliZ`,
  `Hadamard`, `SWAP`, `S`, `T`, `CNOT`, `CZ`.
  [(#772)](https://github.com/PennyLaneAI/pennylane/pull/772)

* The computation of marginal probabilities has been made more efficient for devices
  with a large number of wires, achieving in some cases a 5x speedup.
  [(#799)](https://github.com/PennyLaneAI/pennylane/pull/799)

* Adds arithmetic operations (addition, tensor product,
  subtraction, and scalar multiplication) between `Hamiltonian`,
  `Tensor`, and `Observable` objects, and inline arithmetic
  operations between Hamiltonians and other observables.
  [(#765)](https://github.com/PennyLaneAI/pennylane/pull/765)

  Hamiltonians can now easily be defined as sums of observables:

  ```pycon3
  >>> H = 3 * qml.PauliZ(0) - (qml.PauliX(0) @ qml.PauliX(1)) + qml.Hamiltonian([4], [qml.PauliZ(0)])
  >>> print(H)
  (7.0) [Z0] + (-1.0) [X0 X1]
  ```

* Adds `compare()` method to `Observable` and `Hamiltonian` classes, which allows
  for comparison between observable quantities.
  [(#765)](https://github.com/PennyLaneAI/pennylane/pull/765)

  ```pycon3
  >>> H = qml.Hamiltonian([1], [qml.PauliZ(0)])
  >>> obs = qml.PauliZ(0) @ qml.Identity(1)
  >>> print(H.compare(obs))
  True
  ```

  ```pycon3
  >>> H = qml.Hamiltonian([2], [qml.PauliZ(0)])
  >>> obs = qml.PauliZ(1) @ qml.Identity(0)
  >>> print(H.compare(obs))
  False
  ```

* Adds `simplify()` method to the `Hamiltonian` class.
  [(#765)](https://github.com/PennyLaneAI/pennylane/pull/765)

  ```pycon3
  >>> H = qml.Hamiltonian([1, 2], [qml.PauliZ(0), qml.PauliZ(0) @ qml.Identity(1)])
  >>> H.simplify()
  >>> print(H)
  (3.0) [Z0]
  ```

* Added a new bit-flip mixer to the `qml.qaoa` module.
  [(#774)](https://github.com/PennyLaneAI/pennylane/pull/774)

* Summation of two `Wires` objects is now supported and will return
  a `Wires` object containing the set of all wires defined by the
  terms in the summation.
  [(#812)](https://github.com/PennyLaneAI/pennylane/pull/812)

<h3>Breaking changes</h3>

* The PennyLane NumPy module now returns scalar (zero-dimensional) arrays where
  Python scalars were previously returned.
  [(#820)](https://github.com/PennyLaneAI/pennylane/pull/820)
  [(#833)](https://github.com/PennyLaneAI/pennylane/pull/833)

  For example, this affects array element indexing, and summation:

  ```pycon
  >>> x = np.array([1, 2, 3], requires_grad=False)
  >>> x[0]
  tensor(1, requires_grad=False)
  >>> np.sum(x)
  tensor(6, requires_grad=True)
  ```

  This may require small updates to user code. A convenience method, `np.tensor.unwrap()`,
  has been added to help ease the transition. This converts PennyLane NumPy tensors
  to standard NumPy arrays and Python scalars:

  ```pycon
  >>> x = np.array(1.543, requires_grad=False)
  >>> x.unwrap()
  1.543
  ```

  Note, however, that information regarding array differentiability will be
  lost.

* The device capabilities dictionary has been redesigned, for clarity and robustness. In particular,
  the capabilities dictionary is now inherited from the parent class, various keys have more
  expressive names, and all keys are now defined in the base device class. For more details, please
  [refer to the developer
  documentation](https://pennylane.readthedocs.io/en/stable/development/plugins.html#device-capabilities).
  [(#781)](https://github.com/PennyLaneAI/pennylane/pull/781/files)

<h3>Bug fixes</h3>

* Changed to use lists for storing variable values inside `BaseQNode`
  allowing complex matrices to be passed to `QubitUnitary`.
  [(#773)](https://github.com/PennyLaneAI/pennylane/pull/773)

* Fixed a bug within `default.qubit`, resulting in greater efficiency
  when applying a state vector to all wires on the device.
  [(#849)](https://github.com/PennyLaneAI/pennylane/pull/849)

<h3>Documentation</h3>

* Equations have been added to the `qml.sample` and `qml.probs` docstrings
  to clarify the mathematical foundation of the performed measurements.
  [(#843)](https://github.com/PennyLaneAI/pennylane/pull/843)

<h3>Contributors</h3>

This release contains contributions from (in alphabetical order):

Aroosa Ijaz, Juan Miguel Arrazola, Thomas Bromley, Jack Ceroni, Alain Delgado Gran, Josh Izaac,
Soran Jahangiri, Nathan Killoran, Robert Lang, Cedric Lin, Olivia Di Matteo, Nicolás Quesada, Maria
Schuld, Antal Száva.

# Release 0.11.0

<h3>New features since last release</h3>

<h4>New and improved simulators</h4>

* Added a new device, `default.qubit.autograd`, a pure-state qubit simulator written using Autograd.
  This device supports classical backpropagation (`diff_method="backprop"`); this can
  be faster than the parameter-shift rule for computing quantum gradients
  when the number of parameters to be optimized is large.
  [(#721)](https://github.com/XanaduAI/pennylane/pull/721)

  ```pycon
  >>> dev = qml.device("default.qubit.autograd", wires=1)
  >>> @qml.qnode(dev, diff_method="backprop")
  ... def circuit(x):
  ...     qml.RX(x[1], wires=0)
  ...     qml.Rot(x[0], x[1], x[2], wires=0)
  ...     return qml.expval(qml.PauliZ(0))
  >>> weights = np.array([0.2, 0.5, 0.1])
  >>> grad_fn = qml.grad(circuit)
  >>> print(grad_fn(weights))
  array([-2.25267173e-01, -1.00864546e+00,  6.93889390e-18])
  ```

  See the [device documentation](https://pennylane.readthedocs.io/en/stable/code/api/pennylane.devices.default_qubit_autograd.DefaultQubitAutograd.html) for more details.

* A new experimental C++ state-vector simulator device is now available, `lightning.qubit`. It
  uses the C++ Eigen library to perform fast linear algebra calculations for simulating quantum
  state-vector evolution.

  `lightning.qubit` is currently in beta; it can be installed via `pip`:

  ```console
  $ pip install pennylane-lightning
  ```

  Once installed, it can be used as a PennyLane device:

  ```pycon
  >>> dev = qml.device("lightning.qubit", wires=2)
  ```

  For more details, please see the [lightning qubit documentation](https://pennylane-lightning.readthedocs.io).

<h4>New algorithms and templates</h4>

* Added built-in QAOA functionality via the new `qml.qaoa` module.
  [(#712)](https://github.com/PennyLaneAI/pennylane/pull/712)
  [(#718)](https://github.com/PennyLaneAI/pennylane/pull/718)
  [(#741)](https://github.com/PennyLaneAI/pennylane/pull/741)
  [(#720)](https://github.com/PennyLaneAI/pennylane/pull/720)

  This includes the following features:

  * New `qml.qaoa.x_mixer` and `qml.qaoa.xy_mixer` functions for defining Pauli-X and XY
    mixer Hamiltonians.

  * MaxCut: The `qml.qaoa.maxcut` function allows easy construction of the cost Hamiltonian
    and recommended mixer Hamiltonian for solving the MaxCut problem for a supplied graph.

  * Layers: `qml.qaoa.cost_layer` and `qml.qaoa.mixer_layer` take cost and mixer
    Hamiltonians, respectively, and apply the corresponding QAOA cost and mixer layers
    to the quantum circuit

  For example, using PennyLane to construct and solve a MaxCut problem with QAOA:

  ```python
  wires = range(3)
  graph = Graph([(0, 1), (1, 2), (2, 0)])
  cost_h, mixer_h = qaoa.maxcut(graph)

  def qaoa_layer(gamma, alpha):
      qaoa.cost_layer(gamma, cost_h)
      qaoa.mixer_layer(alpha, mixer_h)

  def antatz(params, **kwargs):

      for w in wires:
          qml.Hadamard(wires=w)

      # repeat the QAOA layer two times
      qml.layer(qaoa_layer, 2, params[0], params[1])

  dev = qml.device('default.qubit', wires=len(wires))
  cost_function = qml.VQECost(ansatz, cost_h, dev)
  ```

* Added an `ApproxTimeEvolution` template to the PennyLane templates module, which
  can be used to implement Trotterized time-evolution under a Hamiltonian.
  [(#710)](https://github.com/XanaduAI/pennylane/pull/710)

  <img src="https://pennylane.readthedocs.io/en/latest/_static/templates/subroutines/approx_time_evolution.png" width=50%/>

* Added a `qml.layer` template-constructing function, which takes a unitary, and
  repeatedly applies it on a set of wires to a given depth.
  [(#723)](https://github.com/PennyLaneAI/pennylane/pull/723)

  ```python
  def subroutine():
      qml.Hadamard(wires=[0])
      qml.CNOT(wires=[0, 1])
      qml.PauliX(wires=[1])

  dev = qml.device('default.qubit', wires=3)

  @qml.qnode(dev)
  def circuit():
      qml.layer(subroutine, 3)
      return [qml.expval(qml.PauliZ(0)), qml.expval(qml.PauliZ(1))]
  ```

  This creates the following circuit:
  ```pycon
  >>> circuit()
  >>> print(circuit.draw())
  0: ──H──╭C──X──H──╭C──X──H──╭C──X──┤ ⟨Z⟩
  1: ─────╰X────────╰X────────╰X─────┤ ⟨Z⟩
  ```

* Added the `qml.utils.decompose_hamiltonian` function. This function can be used to
  decompose a Hamiltonian into a linear combination of Pauli operators.
  [(#671)](https://github.com/XanaduAI/pennylane/pull/671)

  ```pycon
  >>> A = np.array(
  ... [[-2, -2+1j, -2, -2],
  ... [-2-1j,  0,  0, -1],
  ... [-2,  0, -2, -1],
  ... [-2, -1, -1,  0]])
  >>> coeffs, obs_list = decompose_hamiltonian(A)
  ```

<h4>New device features</h4>

* It is now possible to specify custom wire labels, such as `['anc1', 'anc2', 0, 1, 3]`, where the labels
  can be strings or numbers.
  [(#666)](https://github.com/XanaduAI/pennylane/pull/666)

  Custom wire labels are defined by passing a list to the `wires` argument when creating the device:

  ```pycon
  >>> dev = qml.device("default.qubit", wires=['anc1', 'anc2', 0, 1, 3])
  ```

  Quantum operations should then be invoked with these custom wire labels:

  ``` pycon
  >>> @qml.qnode(dev)
  >>> def circuit():
  ...    qml.Hadamard(wires='anc2')
  ...    qml.CNOT(wires=['anc1', 3])
  ...    ...
  ```

  The existing behaviour, in which the number of wires is specified on device initialization,
  continues to work as usual. This gives a default behaviour where wires are labelled
  by consecutive integers.

  ```pycon
  >>> dev = qml.device("default.qubit", wires=5)
  ```

* An integrated device test suite has been added, which can be used
  to run basic integration tests on core or external devices.
  [(#695)](https://github.com/PennyLaneAI/pennylane/pull/695)
  [(#724)](https://github.com/PennyLaneAI/pennylane/pull/724)
  [(#733)](https://github.com/PennyLaneAI/pennylane/pull/733)

  The test can be invoked against a particular device by calling the `pl-device-test`
  command line program:

  ```console
  $ pl-device-test --device=default.qubit --shots=1234 --analytic=False
  ```

  If the tests are run on external devices, the device and its dependencies must be
  installed locally. For more details, please see the
  [plugin test documentation](http://pennylane.readthedocs.io/en/latest/code/api/pennylane.devices.tests.html).

<h3>Improvements</h3>

* The functions implementing the quantum circuits building the Unitary Coupled-Cluster
  (UCCSD) VQE ansatz have been improved, with a more consistent naming convention and
  improved docstrings.
  [(#748)](https://github.com/PennyLaneAI/pennylane/pull/748)

  The changes include:

  - The terms *1particle-1hole (ph)* and *2particle-2hole (pphh)* excitations
    were replaced with the names *single* and *double* excitations, respectively.

  - The non-differentiable arguments in the `UCCSD` template were renamed accordingly:
    `ph` → `s_wires`, `pphh` → `d_wires`

  - The term *virtual*, previously used to refer the *unoccupied* orbitals, was discarded.

  - The Usage Details sections were updated and improved.

* Added support for TensorFlow 2.3 and PyTorch 1.6.
  [(#725)](https://github.com/PennyLaneAI/pennylane/pull/725)

* Returning probabilities is now supported from photonic QNodes.
  As with qubit QNodes, photonic QNodes returning probabilities are
  end-to-end differentiable.
  [(#699)](https://github.com/XanaduAI/pennylane/pull/699/)

  ```pycon
  >>> dev = qml.device("strawberryfields.fock", wires=2, cutoff_dim=5)
  >>> @qml.qnode(dev)
  ... def circuit(a):
  ...     qml.Displacement(a, 0, wires=0)
  ...     return qml.probs(wires=0)
  >>> print(circuit(0.5))
  [7.78800783e-01 1.94700196e-01 2.43375245e-02 2.02812704e-03 1.26757940e-04]
  ```

<h3>Breaking changes</h3>

* The `pennylane.plugins` and `pennylane.beta.plugins` folders have been renamed to
  `pennylane.devices` and `pennylane.beta.devices`, to reflect their content better.
  [(#726)](https://github.com/XanaduAI/pennylane/pull/726)

<h3>Bug fixes</h3>

* The PennyLane interface conversion functions can now convert QNodes with
  pre-existing interfaces.
  [(#707)](https://github.com/XanaduAI/pennylane/pull/707)

<h3>Documentation</h3>

* The interfaces section of the documentation has been renamed to 'Interfaces and training',
  and updated with the latest variable handling details.
  [(#753)](https://github.com/PennyLaneAI/pennylane/pull/753)

<h3>Contributors</h3>

This release contains contributions from (in alphabetical order):

Juan Miguel Arrazola, Thomas Bromley, Jack Ceroni, Alain Delgado Gran, Shadab Hussain, Theodor
Isacsson, Josh Izaac, Nathan Killoran, Maria Schuld, Antal Száva, Nicola Vitucci.

# Release 0.10.0

<h3>New features since last release</h3>

<h4>New and improved simulators</h4>

* Added a new device, `default.qubit.tf`, a pure-state qubit simulator written using TensorFlow.
  As a result, it supports classical backpropagation as a means to compute the Jacobian. This can
  be faster than the parameter-shift rule for computing quantum gradients
  when the number of parameters to be optimized is large.

  `default.qubit.tf` is designed to be used with end-to-end classical backpropagation
  (`diff_method="backprop"`) with the TensorFlow interface. This is the default method
  of differentiation when creating a QNode with this device.

  Using this method, the created QNode is a 'white-box' that is
  tightly integrated with your TensorFlow computation, including
  [AutoGraph](https://www.tensorflow.org/guide/function) support:

  ```pycon
  >>> dev = qml.device("default.qubit.tf", wires=1)
  >>> @tf.function
  ... @qml.qnode(dev, interface="tf", diff_method="backprop")
  ... def circuit(x):
  ...     qml.RX(x[1], wires=0)
  ...     qml.Rot(x[0], x[1], x[2], wires=0)
  ...     return qml.expval(qml.PauliZ(0))
  >>> weights = tf.Variable([0.2, 0.5, 0.1])
  >>> with tf.GradientTape() as tape:
  ...     res = circuit(weights)
  >>> print(tape.gradient(res, weights))
  tf.Tensor([-2.2526717e-01 -1.0086454e+00  1.3877788e-17], shape=(3,), dtype=float32)
  ```

  See the `default.qubit.tf`
  [documentation](https://pennylane.ai/en/stable/code/api/pennylane.beta.plugins.DefaultQubitTF.html)
  for more details.

* The [default.tensor plugin](https://github.com/XanaduAI/pennylane/blob/master/pennylane/beta/plugins/default_tensor.py)
  has been significantly upgraded. It now allows two different
  tensor network representations to be used: `"exact"` and `"mps"`. The former uses a
  exact factorized representation of quantum states, while the latter uses a matrix product state
  representation.
  ([#572](https://github.com/XanaduAI/pennylane/pull/572))
  ([#599](https://github.com/XanaduAI/pennylane/pull/599))

<h4>New machine learning functionality and integrations</h4>

* PennyLane QNodes can now be converted into Torch layers, allowing for creation of quantum and
  hybrid models using the `torch.nn` API.
  [(#588)](https://github.com/XanaduAI/pennylane/pull/588)

  A PennyLane QNode can be converted into a `torch.nn` layer using the `qml.qnn.TorchLayer` class:

  ```pycon
  >>> @qml.qnode(dev)
  ... def qnode(inputs, weights_0, weight_1):
  ...    # define the circuit
  ...    # ...

  >>> weight_shapes = {"weights_0": 3, "weight_1": 1}
  >>> qlayer = qml.qnn.TorchLayer(qnode, weight_shapes)
  ```

  A hybrid model can then be easily constructed:

  ```pycon
  >>> model = torch.nn.Sequential(qlayer, torch.nn.Linear(2, 2))
  ```

* Added a new "reversible" differentiation method which can be used in simulators, but not hardware.

  The reversible approach is similar to backpropagation, but trades off extra computation for
  enhanced memory efficiency. Where backpropagation caches the state tensors at each step during
  a simulated evolution, the reversible method only caches the final pre-measurement state.

  Compared to the parameter-shift method, the reversible method can be faster or slower,
  depending on the density and location of parametrized gates in a circuit
  (circuits with higher density of parametrized gates near the end of the circuit will see a benefit).
  [(#670)](https://github.com/XanaduAI/pennylane/pull/670)

  ```pycon
  >>> dev = qml.device("default.qubit", wires=2)
  ... @qml.qnode(dev, diff_method="reversible")
  ... def circuit(x):
  ...     qml.RX(x, wires=0)
  ...     qml.RX(x, wires=0)
  ...     qml.CNOT(wires=[0,1])
  ...     return qml.expval(qml.PauliZ(0))
  >>> qml.grad(circuit)(0.5)
  (array(-0.47942554),)
  ```

<h4>New templates and cost functions</h4>

* Added the new templates `UCCSD`, `SingleExcitationUnitary`, and`DoubleExcitationUnitary`,
  which together implement the Unitary Coupled-Cluster Singles and Doubles (UCCSD) ansatz
  to perform VQE-based quantum chemistry simulations using PennyLane-QChem.
  [(#622)](https://github.com/XanaduAI/pennylane/pull/622)
  [(#638)](https://github.com/XanaduAI/pennylane/pull/638)
  [(#654)](https://github.com/XanaduAI/pennylane/pull/654)
  [(#659)](https://github.com/XanaduAI/pennylane/pull/659)
  [(#622)](https://github.com/XanaduAI/pennylane/pull/622)

* Added module `pennylane.qnn.cost` with class `SquaredErrorLoss`. The module contains classes
  to calculate losses and cost functions on circuits with trainable parameters.
  [(#642)](https://github.com/XanaduAI/pennylane/pull/642)

<h3>Improvements</h3>

* Improves the wire management by making the `Operator.wires` attribute a `wires` object.
  [(#666)](https://github.com/XanaduAI/pennylane/pull/666)

* A significant improvement with respect to how QNodes and interfaces mark quantum function
  arguments as differentiable when using Autograd, designed to improve performance and make
  QNodes more intuitive.
  [(#648)](https://github.com/XanaduAI/pennylane/pull/648)
  [(#650)](https://github.com/XanaduAI/pennylane/pull/650)

  In particular, the following changes have been made:

  - A new `ndarray` subclass `pennylane.numpy.tensor`, which extends NumPy arrays with
    the keyword argument and attribute `requires_grad`. Tensors which have `requires_grad=False`
    are treated as non-differentiable by the Autograd interface.

  - A new subpackage `pennylane.numpy`, which wraps `autograd.numpy` such that NumPy functions
    accept the `requires_grad` keyword argument, and allows Autograd to differentiate
    `pennylane.numpy.tensor` objects.

  - The `argnum` argument to `qml.grad` is now optional; if not provided, arguments explicitly
    marked as `requires_grad=False` are excluded for the list of differentiable arguments.
    The ability to pass `argnum` has been retained for backwards compatibility, and
    if present the old behaviour persists.

* The QNode Torch interface now inspects QNode positional arguments.
  If any argument does not have the attribute `requires_grad=True`, it
  is automatically excluded from quantum gradient computations.
  [(#652)](https://github.com/XanaduAI/pennylane/pull/652)
  [(#660)](https://github.com/XanaduAI/pennylane/pull/660)

* The QNode TF interface now inspects QNode positional arguments.
  If any argument is not being watched by a `tf.GradientTape()`,
  it is automatically excluded from quantum gradient computations.
  [(#655)](https://github.com/XanaduAI/pennylane/pull/655)
  [(#660)](https://github.com/XanaduAI/pennylane/pull/660)

* QNodes have two new public methods: `QNode.set_trainable_args()` and `QNode.get_trainable_args()`.
  These are designed to be called by interfaces, to specify to the QNode which of its
  input arguments are differentiable. Arguments which are non-differentiable will not be converted
  to PennyLane Variable objects within the QNode.
  [(#660)](https://github.com/XanaduAI/pennylane/pull/660)

* Added `decomposition` method to PauliX, PauliY, PauliZ, S, T, Hadamard, and PhaseShift gates, which
  decomposes each of these gates into rotation gates.
  [(#668)](https://github.com/XanaduAI/pennylane/pull/668)

* The `CircuitGraph` class now supports serializing contained circuit operations
  and measurement basis rotations to an OpenQASM2.0 script via the new
  `CircuitGraph.to_openqasm()` method.
  [(#623)](https://github.com/XanaduAI/pennylane/pull/623)

<h3>Breaking changes</h3>

* Removes support for Python 3.5.
  [(#639)](https://github.com/XanaduAI/pennylane/pull/639)

<h3>Documentation</h3>

* Various small typos were fixed.

<h3>Contributors</h3>

This release contains contributions from (in alphabetical order):

Thomas Bromley, Jack Ceroni, Alain Delgado Gran, Theodor Isacsson, Josh Izaac,
Nathan Killoran, Maria Schuld, Antal Száva, Nicola Vitucci.


# Release 0.9.0

<h3>New features since last release</h3>

<h4>New machine learning integrations</h4>

* PennyLane QNodes can now be converted into Keras layers, allowing for creation of quantum and
  hybrid models using the Keras API.
  [(#529)](https://github.com/XanaduAI/pennylane/pull/529)

  A PennyLane QNode can be converted into a Keras layer using the `KerasLayer` class:

  ```python
  from pennylane.qnn import KerasLayer

  @qml.qnode(dev)
  def circuit(inputs, weights_0, weight_1):
     # define the circuit
     # ...

  weight_shapes = {"weights_0": 3, "weight_1": 1}
  qlayer = qml.qnn.KerasLayer(circuit, weight_shapes, output_dim=2)
  ```

  A hybrid model can then be easily constructed:

  ```python
  model = tf.keras.models.Sequential([qlayer, tf.keras.layers.Dense(2)])
  ```

* Added a new type of QNode, `qml.qnodes.PassthruQNode`. For simulators which are coded in an
  external library which supports automatic differentiation, PennyLane will treat a PassthruQNode as
  a "white box", and rely on the external library to directly provide gradients via backpropagation.
  This can be more efficient than the using parameter-shift rule for a large number of parameters.
  [(#488)](https://github.com/XanaduAI/pennylane/pull/488)

  Currently this behaviour is supported by PennyLane's `default.tensor.tf` device backend,
  compatible with the `'tf'` interface using TensorFlow 2:

  ```python
  dev = qml.device('default.tensor.tf', wires=2)

  @qml.qnode(dev, diff_method="backprop")
  def circuit(params):
      qml.RX(params[0], wires=0)
      qml.RX(params[1], wires=1)
      qml.CNOT(wires=[0, 1])
      return qml.expval(qml.PauliZ(0))

  qnode = PassthruQNode(circuit, dev)
  params = tf.Variable([0.3, 0.1])

  with tf.GradientTape() as tape:
      tape.watch(params)
      res = qnode(params)

  grad = tape.gradient(res, params)
  ```

<h4>New optimizers</h4>

* Added the `qml.RotosolveOptimizer`, a gradient-free optimizer
  that minimizes the quantum function by updating each parameter,
  one-by-one, via a closed-form expression while keeping other parameters
  fixed.
  [(#636)](https://github.com/XanaduAI/pennylane/pull/636)
  [(#539)](https://github.com/XanaduAI/pennylane/pull/539)

* Added the `qml.RotoselectOptimizer`, which uses Rotosolve to
  minimizes a quantum function with respect to both the
  rotation operations applied and the rotation parameters.
  [(#636)](https://github.com/XanaduAI/pennylane/pull/636)
  [(#539)](https://github.com/XanaduAI/pennylane/pull/539)

  For example, given a quantum function `f` that accepts parameters `x`
  and a list of corresponding rotation operations `generators`,
  the Rotoselect optimizer will, at each step, update both the parameter
  values and the list of rotation gates to minimize the loss:

  ```pycon
  >>> opt = qml.optimize.RotoselectOptimizer()
  >>> x = [0.3, 0.7]
  >>> generators = [qml.RX, qml.RY]
  >>> for _ in range(100):
  ...     x, generators = opt.step(f, x, generators)
  ```


<h4>New operations</h4>

* Added the `PauliRot` gate, which performs an arbitrary
  Pauli rotation on multiple qubits, and the `MultiRZ` gate,
  which performs a rotation generated by a tensor product
  of Pauli Z operators.
  [(#559)](https://github.com/XanaduAI/pennylane/pull/559)

  ```python
  dev = qml.device('default.qubit', wires=4)

  @qml.qnode(dev)
  def circuit(angle):
      qml.PauliRot(angle, "IXYZ", wires=[0, 1, 2, 3])
      return [qml.expval(qml.PauliZ(wire)) for wire in [0, 1, 2, 3]]
  ```

  ```pycon
  >>> circuit(0.4)
  [1.         0.92106099 0.92106099 1.        ]
  >>> print(circuit.draw())
   0: ──╭RI(0.4)──┤ ⟨Z⟩
   1: ──├RX(0.4)──┤ ⟨Z⟩
   2: ──├RY(0.4)──┤ ⟨Z⟩
   3: ──╰RZ(0.4)──┤ ⟨Z⟩
  ```

  If the `PauliRot` gate is not supported on the target device, it will
  be decomposed into `Hadamard`, `RX` and `MultiRZ` gates. Note that
  identity gates in the Pauli word result in untouched wires:

  ```pycon
  >>> print(circuit.draw())
   0: ───────────────────────────────────┤ ⟨Z⟩
   1: ──H──────────╭RZ(0.4)──H───────────┤ ⟨Z⟩
   2: ──RX(1.571)──├RZ(0.4)──RX(-1.571)──┤ ⟨Z⟩
   3: ─────────────╰RZ(0.4)──────────────┤ ⟨Z⟩
  ```

  If the `MultiRZ` gate is not supported, it will be decomposed into
  `CNOT` and `RZ` gates:

  ```pycon
  >>> print(circuit.draw())
   0: ──────────────────────────────────────────────────┤ ⟨Z⟩
   1: ──H──────────────╭X──RZ(0.4)──╭X──────H───────────┤ ⟨Z⟩
   2: ──RX(1.571)──╭X──╰C───────────╰C──╭X──RX(-1.571)──┤ ⟨Z⟩
   3: ─────────────╰C───────────────────╰C──────────────┤ ⟨Z⟩
  ```

* PennyLane now provides `DiagonalQubitUnitary` for diagonal gates, that are e.g.,
  encountered in IQP circuits. These kinds of gates can be evaluated much faster on
  a simulator device.
  [(#567)](https://github.com/XanaduAI/pennylane/pull/567)

  The gate can be used, for example, to efficiently simulate oracles:

  ```python
  dev = qml.device('default.qubit', wires=3)

  # Function as a bitstring
  f = np.array([1, 0, 0, 1, 1, 0, 1, 0])

  @qml.qnode(dev)
  def circuit(weights1, weights2):
      qml.templates.StronglyEntanglingLayers(weights1, wires=[0, 1, 2])

      # Implements the function as a phase-kickback oracle
      qml.DiagonalQubitUnitary((-1)**f, wires=[0, 1, 2])

      qml.templates.StronglyEntanglingLayers(weights2, wires=[0, 1, 2])
      return [qml.expval(qml.PauliZ(w)) for w in range(3)]
  ```

* Added the `TensorN` CVObservable that can represent the tensor product of the
  `NumberOperator` on photonic backends.
  [(#608)](https://github.com/XanaduAI/pennylane/pull/608)

<h4>New templates</h4>

* Added the `ArbitraryUnitary` and `ArbitraryStatePreparation` templates, which use
  `PauliRot` gates to perform an arbitrary unitary and prepare an arbitrary basis
  state with the minimal number of parameters.
  [(#590)](https://github.com/XanaduAI/pennylane/pull/590)

  ```python
  dev = qml.device('default.qubit', wires=3)

  @qml.qnode(dev)
  def circuit(weights1, weights2):
        qml.templates.ArbitraryStatePreparation(weights1, wires=[0, 1, 2])
        qml.templates.ArbitraryUnitary(weights2, wires=[0, 1, 2])
        return qml.probs(wires=[0, 1, 2])
  ```

* Added the `IQPEmbedding` template, which encodes inputs into the diagonal gates of an
  IQP circuit.
  [(#605)](https://github.com/XanaduAI/pennylane/pull/605)

  <img src="https://pennylane.readthedocs.io/en/latest/_images/iqp.png"
  width=50%></img>

* Added the `SimplifiedTwoDesign` template, which implements the circuit
  design of [Cerezo et al. (2020)](<https://arxiv.org/abs/2001.00550>).
  [(#556)](https://github.com/XanaduAI/pennylane/pull/556)

  <img src="https://pennylane.readthedocs.io/en/latest/_images/simplified_two_design.png"
  width=50%></img>

* Added the `BasicEntanglerLayers` template, which is a simple layer architecture
  of rotations and CNOT nearest-neighbour entanglers.
  [(#555)](https://github.com/XanaduAI/pennylane/pull/555)

  <img src="https://pennylane.readthedocs.io/en/latest/_images/basic_entangler.png"
  width=50%></img>

* PennyLane now offers a broadcasting function to easily construct templates:
  `qml.broadcast()` takes single quantum operations or other templates and applies
  them to wires in a specific pattern.
  [(#515)](https://github.com/XanaduAI/pennylane/pull/515)
  [(#522)](https://github.com/XanaduAI/pennylane/pull/522)
  [(#526)](https://github.com/XanaduAI/pennylane/pull/526)
  [(#603)](https://github.com/XanaduAI/pennylane/pull/603)

  For example, we can use broadcast to repeat a custom template
  across multiple wires:

  ```python
  from pennylane.templates import template

  @template
  def mytemplate(pars, wires):
      qml.Hadamard(wires=wires)
      qml.RY(pars, wires=wires)

  dev = qml.device('default.qubit', wires=3)

  @qml.qnode(dev)
  def circuit(pars):
      qml.broadcast(mytemplate, pattern="single", wires=[0,1,2], parameters=pars)
      return qml.expval(qml.PauliZ(0))
  ```

  ```pycon
  >>> circuit([1, 1, 0.1])
  -0.841470984807896
  >>> print(circuit.draw())
   0: ──H──RY(1.0)──┤ ⟨Z⟩
   1: ──H──RY(1.0)──┤
   2: ──H──RY(0.1)──┤
  ```

  For other available patterns, see the
  [broadcast function documentation](https://pennylane.readthedocs.io/en/latest/code/api/pennylane.broadcast.html).

<h3>Breaking changes</h3>

* The `QAOAEmbedding` now uses the new `MultiRZ` gate as a `ZZ` entangler,
  which changes the convention. While
  previously, the `ZZ` gate in the embedding was implemented as

  ```python
  CNOT(wires=[wires[0], wires[1]])
  RZ(2 * parameter, wires=wires[0])
  CNOT(wires=[wires[0], wires[1]])
  ```

  the `MultiRZ` corresponds to

  ```python
  CNOT(wires=[wires[1], wires[0]])
  RZ(parameter, wires=wires[0])
  CNOT(wires=[wires[1], wires[0]])
  ```

  which differs in the factor of `2`, and fixes a bug in the
  wires that the `CNOT` was applied to.
  [(#609)](https://github.com/XanaduAI/pennylane/pull/609)

* Probability methods are handled by `QubitDevice` and device method
  requirements are modified to simplify plugin development.
  [(#573)](https://github.com/XanaduAI/pennylane/pull/573)

* The internal variables `All` and `Any` to mark an `Operation` as acting on all or any
  wires have been renamed to `AllWires` and `AnyWires`.
  [(#614)](https://github.com/XanaduAI/pennylane/pull/614)

<h3>Improvements</h3>

* A new `Wires` class was introduced for the internal
  bookkeeping of wire indices.
  [(#615)](https://github.com/XanaduAI/pennylane/pull/615)

* Improvements to the speed/performance of the `default.qubit` device.
  [(#567)](https://github.com/XanaduAI/pennylane/pull/567)
  [(#559)](https://github.com/XanaduAI/pennylane/pull/559)

* Added the `"backprop"` and `"device"` differentiation methods to the `qnode`
  decorator.
  [(#552)](https://github.com/XanaduAI/pennylane/pull/552)

  - `"backprop"`: Use classical backpropagation. Default on simulator
    devices that are classically end-to-end differentiable.
    The returned QNode can only be used with the same machine learning
    framework (e.g., `default.tensor.tf` simulator with the `tensorflow` interface).

  - `"device"`: Queries the device directly for the gradient.

  Using the `"backprop"` differentiation method with the `default.tensor.tf`
  device, the created QNode is a 'white-box', and is tightly integrated with
  the overall TensorFlow computation:

  ```python
  >>> dev = qml.device("default.tensor.tf", wires=1)
  >>> @qml.qnode(dev, interface="tf", diff_method="backprop")
  >>> def circuit(x):
  ...     qml.RX(x[1], wires=0)
  ...     qml.Rot(x[0], x[1], x[2], wires=0)
  ...     return qml.expval(qml.PauliZ(0))
  >>> vars = tf.Variable([0.2, 0.5, 0.1])
  >>> with tf.GradientTape() as tape:
  ...     res = circuit(vars)
  >>> tape.gradient(res, vars)
  <tf.Tensor: shape=(3,), dtype=float32, numpy=array([-2.2526717e-01, -1.0086454e+00,  1.3877788e-17], dtype=float32)>
  ```

* The circuit drawer now displays inverted operations, as well as wires
  where probabilities are returned from the device:
  [(#540)](https://github.com/XanaduAI/pennylane/pull/540)

  ```python
  >>> @qml.qnode(dev)
  ... def circuit(theta):
  ...     qml.RX(theta, wires=0)
  ...     qml.CNOT(wires=[0, 1])
  ...     qml.S(wires=1).inv()
  ...     return qml.probs(wires=[0, 1])
  >>> circuit(0.2)
  array([0.99003329, 0.        , 0.        , 0.00996671])
  >>> print(circuit.draw())
  0: ──RX(0.2)──╭C───────╭┤ Probs
  1: ───────────╰X──S⁻¹──╰┤ Probs
  ```

* You can now evaluate the metric tensor of a VQE Hamiltonian via the new
  `VQECost.metric_tensor` method. This allows `VQECost` objects to be directly
  optimized by the quantum natural gradient optimizer (`qml.QNGOptimizer`).
  [(#618)](https://github.com/XanaduAI/pennylane/pull/618)

* The input check functions in `pennylane.templates.utils` are now public
  and visible in the API documentation.
  [(#566)](https://github.com/XanaduAI/pennylane/pull/566)

* Added keyword arguments for step size and order to the `qnode` decorator, as well as
  the `QNode` and `JacobianQNode` classes. This enables the user to set the step size
  and order when using finite difference methods. These options are also exposed when
  creating QNode collections.
  [(#530)](https://github.com/XanaduAI/pennylane/pull/530)
  [(#585)](https://github.com/XanaduAI/pennylane/pull/585)
  [(#587)](https://github.com/XanaduAI/pennylane/pull/587)

* The decomposition for the `CRY` gate now uses the simpler form `RY @ CNOT @ RY @ CNOT`
  [(#547)](https://github.com/XanaduAI/pennylane/pull/547)

* The underlying queuing system was refactored, removing the `qml._current_context`
  property that held the currently active `QNode` or `OperationRecorder`. Now, all
  objects that expose a queue for operations inherit from `QueuingContext` and
  register their queue globally.
  [(#548)](https://github.com/XanaduAI/pennylane/pull/548)

* The PennyLane repository has a new benchmarking tool which supports the comparison of different git revisions.
  [(#568)](https://github.com/XanaduAI/pennylane/pull/568)
  [(#560)](https://github.com/XanaduAI/pennylane/pull/560)
  [(#516)](https://github.com/XanaduAI/pennylane/pull/516)

<h3>Documentation</h3>

* Updated the development section by creating a landing page with links to sub-pages
  containing specific guides.
  [(#596)](https://github.com/XanaduAI/pennylane/pull/596)

* Extended the developer's guide by a section explaining how to add new templates.
  [(#564)](https://github.com/XanaduAI/pennylane/pull/564)

<h3>Bug fixes</h3>

* `tf.GradientTape().jacobian()` can now be evaluated on QNodes using the TensorFlow interface.
  [(#626)](https://github.com/XanaduAI/pennylane/pull/626)

* `RandomLayers()` is now compatible with the qiskit devices.
  [(#597)](https://github.com/XanaduAI/pennylane/pull/597)

* `DefaultQubit.probability()` now returns the correct probability when called with
  `device.analytic=False`.
  [(#563)](https://github.com/XanaduAI/pennylane/pull/563)

* Fixed a bug in the `StronglyEntanglingLayers` template, allowing it to
  work correctly when applied to a single wire.
  [(544)](https://github.com/XanaduAI/pennylane/pull/544)

* Fixed a bug when inverting operations with decompositions; operations marked as inverted
  are now correctly inverted when the fallback decomposition is called.
  [(#543)](https://github.com/XanaduAI/pennylane/pull/543)

* The `QNode.print_applied()` method now correctly displays wires where
  `qml.prob()` is being returned.
  [#542](https://github.com/XanaduAI/pennylane/pull/542)

<h3>Contributors</h3>

This release contains contributions from (in alphabetical order):

Ville Bergholm, Lana Bozanic, Thomas Bromley, Theodor Isacsson, Josh Izaac, Nathan Killoran,
Maggie Li, Johannes Jakob Meyer, Maria Schuld, Sukin Sim, Antal Száva.

# Release 0.8.1

<h3>Improvements</h3>

* Beginning of support for Python 3.8, with the test suite
  now being run in a Python 3.8 environment.
  [(#501)](https://github.com/XanaduAI/pennylane/pull/501)

<h3>Documentation</h3>

* Present templates as a gallery of thumbnails showing the
  basic circuit architecture.
  [(#499)](https://github.com/XanaduAI/pennylane/pull/499)

<h3>Bug fixes</h3>

* Fixed a bug where multiplying a QNode parameter by 0 caused a divide
  by zero error when calculating the parameter shift formula.
  [(#512)](https://github.com/XanaduAI/pennylane/pull/512)

* Fixed a bug where the shape of differentiable QNode arguments
  was being cached on the first construction, leading to indexing
  errors if the QNode was re-evaluated if the argument changed shape.
  [(#505)](https://github.com/XanaduAI/pennylane/pull/505)

<h3>Contributors</h3>

This release contains contributions from (in alphabetical order):

Ville Bergholm, Josh Izaac, Johannes Jakob Meyer, Maria Schuld, Antal Száva.

# Release 0.8.0

<h3>New features since last release</h3>

* Added a quantum chemistry package, `pennylane.qchem`, which supports
  integration with OpenFermion, Psi4, PySCF, and OpenBabel.
  [(#453)](https://github.com/XanaduAI/pennylane/pull/453)

  Features include:

  - Generate the qubit Hamiltonians directly starting with the atomic structure of the molecule.
  - Calculate the mean-field (Hartree-Fock) electronic structure of molecules.
  - Allow to define an active space based on the number of active electrons and active orbitals.
  - Perform the fermionic-to-qubit transformation of the electronic Hamiltonian by
    using different functions implemented in OpenFermion.
  - Convert OpenFermion's QubitOperator to a Pennylane `Hamiltonian` class.
  - Perform a Variational Quantum Eigensolver (VQE) computation with this Hamiltonian in PennyLane.

  Check out the [quantum chemistry quickstart](https://pennylane.readthedocs.io/en/latest/introduction/chemistry.html), as well the quantum chemistry and VQE tutorials.

* PennyLane now has some functions and classes for creating and solving VQE
  problems. [(#467)](https://github.com/XanaduAI/pennylane/pull/467)

  - `qml.Hamiltonian`: a lightweight class for representing qubit Hamiltonians
  - `qml.VQECost`: a class for quickly constructing a differentiable cost function
    given a circuit ansatz, Hamiltonian, and one or more devices

    ```python
    >>> H = qml.vqe.Hamiltonian(coeffs, obs)
    >>> cost = qml.VQECost(ansatz, hamiltonian, dev, interface="torch")
    >>> params = torch.rand([4, 3])
    >>> cost(params)
    tensor(0.0245, dtype=torch.float64)
    ```

* Added a circuit drawing feature that provides a text-based representation
  of a QNode instance. It can be invoked via `qnode.draw()`. The user can specify
  to display variable names instead of variable values and choose either an ASCII
  or Unicode charset.
  [(#446)](https://github.com/XanaduAI/pennylane/pull/446)

  Consider the following circuit as an example:
  ```python3
  @qml.qnode(dev)
  def qfunc(a, w):
      qml.Hadamard(0)
      qml.CRX(a, wires=[0, 1])
      qml.Rot(w[0], w[1], w[2], wires=[1])
      qml.CRX(-a, wires=[0, 1])

      return qml.expval(qml.PauliZ(0) @ qml.PauliZ(1))
  ```

  We can draw the circuit after it has been executed:

  ```python
  >>> result = qfunc(2.3, [1.2, 3.2, 0.7])
  >>> print(qfunc.draw())
   0: ──H──╭C────────────────────────────╭C─────────╭┤ ⟨Z ⊗ Z⟩
   1: ─────╰RX(2.3)──Rot(1.2, 3.2, 0.7)──╰RX(-2.3)──╰┤ ⟨Z ⊗ Z⟩
  >>> print(qfunc.draw(charset="ascii"))
   0: --H--+C----------------------------+C---------+| <Z @ Z>
   1: -----+RX(2.3)--Rot(1.2, 3.2, 0.7)--+RX(-2.3)--+| <Z @ Z>
  >>> print(qfunc.draw(show_variable_names=True))
   0: ──H──╭C─────────────────────────────╭C─────────╭┤ ⟨Z ⊗ Z⟩
   1: ─────╰RX(a)──Rot(w[0], w[1], w[2])──╰RX(-1*a)──╰┤ ⟨Z ⊗ Z⟩
  ```

* Added `QAOAEmbedding` and its parameter initialization
  as a new trainable template.
  [(#442)](https://github.com/XanaduAI/pennylane/pull/442)

  <img src="https://pennylane.readthedocs.io/en/latest/_images/qaoa_layers.png"
  width=70%></img>

* Added the `qml.probs()` measurement function, allowing QNodes
  to differentiate variational circuit probabilities
  on simulators and hardware.
  [(#432)](https://github.com/XanaduAI/pennylane/pull/432)

  ```python
  @qml.qnode(dev)
  def circuit(x):
      qml.Hadamard(wires=0)
      qml.RY(x, wires=0)
      qml.RX(x, wires=1)
      qml.CNOT(wires=[0, 1])
      return qml.probs(wires=[0])
  ```
  Executing this circuit gives the marginal probability of wire 1:
  ```python
  >>> circuit(0.2)
  [0.40066533 0.59933467]
  ```
  QNodes that return probabilities fully support autodifferentiation.

* Added the convenience load functions `qml.from_pyquil`, `qml.from_quil` and
  `qml.from_quil_file` that convert pyQuil objects and Quil code to PennyLane
  templates. This feature requires version 0.8 or above of the PennyLane-Forest
  plugin.
  [(#459)](https://github.com/XanaduAI/pennylane/pull/459)

* Added a `qml.inv` method that inverts templates and sequences of Operations.
  Added a `@qml.template` decorator that makes templates return the queued Operations.
  [(#462)](https://github.com/XanaduAI/pennylane/pull/462)

  For example, using this function to invert a template inside a QNode:

  ```python3
      @qml.template
      def ansatz(weights, wires):
          for idx, wire in enumerate(wires):
              qml.RX(weights[idx], wires=[wire])

          for idx in range(len(wires) - 1):
              qml.CNOT(wires=[wires[idx], wires[idx + 1]])

      dev = qml.device('default.qubit', wires=2)

      @qml.qnode(dev)
      def circuit(weights):
          qml.inv(ansatz(weights, wires=[0, 1]))
          return qml.expval(qml.PauliZ(0) @ qml.PauliZ(1))
    ```

* Added the `QNodeCollection` container class, that allows independent
  QNodes to be stored and evaluated simultaneously. Experimental support
  for asynchronous evaluation of contained QNodes is provided with the
  `parallel=True` keyword argument.
  [(#466)](https://github.com/XanaduAI/pennylane/pull/466)

* Added a high level `qml.map` function, that maps a quantum
  circuit template over a list of observables or devices, returning
  a `QNodeCollection`.
  [(#466)](https://github.com/XanaduAI/pennylane/pull/466)

  For example:

  ```python3
  >>> def my_template(params, wires, **kwargs):
  >>>    qml.RX(params[0], wires=wires[0])
  >>>    qml.RX(params[1], wires=wires[1])
  >>>    qml.CNOT(wires=wires)

  >>> obs_list = [qml.PauliX(0) @ qml.PauliZ(1), qml.PauliZ(0) @ qml.PauliX(1)]
  >>> dev = qml.device("default.qubit", wires=2)
  >>> qnodes = qml.map(my_template, obs_list, dev, measure="expval")
  >>> qnodes([0.54, 0.12])
  array([-0.06154835  0.99280864])
  ```

* Added high level `qml.sum`, `qml.dot`, `qml.apply` functions
  that act on QNode collections.
  [(#466)](https://github.com/XanaduAI/pennylane/pull/466)

  `qml.apply` allows vectorized functions to act over the entire QNode
  collection:
  ```python
  >>> qnodes = qml.map(my_template, obs_list, dev, measure="expval")
  >>> cost = qml.apply(np.sin, qnodes)
  >>> cost([0.54, 0.12])
  array([-0.0615095  0.83756375])
  ```

  `qml.sum` and `qml.dot` take the sum of a QNode collection, and a
  dot product of tensors/arrays/QNode collections, respectively.

<h3>Breaking changes</h3>

* Deprecated the old-style `QNode` such that only the new-style `QNode` and its syntax can be used,
  moved all related files from the `pennylane/beta` folder to `pennylane`.
  [(#440)](https://github.com/XanaduAI/pennylane/pull/440)

<h3>Improvements</h3>

* Added the `Tensor.prune()` method and the `Tensor.non_identity_obs` property for extracting
  non-identity instances from the observables making up a `Tensor` instance.
  [(#498)](https://github.com/XanaduAI/pennylane/pull/498)

* Renamed the `expt.tensornet` and `expt.tensornet.tf` devices to `default.tensor` and
  `default.tensor.tf`.
  [(#495)](https://github.com/XanaduAI/pennylane/pull/495)

* Added a serialization method to the `CircuitGraph` class that is used to create a unique
  hash for each quantum circuit graph.
  [(#470)](https://github.com/XanaduAI/pennylane/pull/470)

* Added the `Observable.eigvals` method to return the eigenvalues of observables.
  [(#449)](https://github.com/XanaduAI/pennylane/pull/449)

* Added the `Observable.diagonalizing_gates` method to return the gates
  that diagonalize an observable in the computational basis.
  [(#454)](https://github.com/XanaduAI/pennylane/pull/454)

* Added the `Operator.matrix` method to return the matrix representation
  of an operator in the computational basis.
  [(#454)](https://github.com/XanaduAI/pennylane/pull/454)

* Added a `QubitDevice` class which implements common functionalities of plugin devices such that
  plugin devices can rely on these implementations. The new `QubitDevice` also includes
  a new `execute` method, which allows for more convenient plugin design. In addition, `QubitDevice`
  also unifies the way samples are generated on qubit-based devices.
  [(#452)](https://github.com/XanaduAI/pennylane/pull/452)
  [(#473)](https://github.com/XanaduAI/pennylane/pull/473)

* Improved documentation of `AmplitudeEmbedding` and `BasisEmbedding` templates.
  [(#441)](https://github.com/XanaduAI/pennylane/pull/441)
  [(#439)](https://github.com/XanaduAI/pennylane/pull/439)

* Codeblocks in the documentation now have a 'copy' button for easily
  copying examples.
  [(#437)](https://github.com/XanaduAI/pennylane/pull/437)

<h3>Documentation</h3>

* Update the developers plugin guide to use QubitDevice.
  [(#483)](https://github.com/XanaduAI/pennylane/pull/483)

<h3>Bug fixes</h3>

* Fixed a bug in `CVQNode._pd_analytic`, where non-descendant observables were not
  Heisenberg-transformed before evaluating the partial derivatives when using the
  order-2 parameter-shift method, resulting in an erroneous Jacobian for some circuits.
  [(#433)](https://github.com/XanaduAI/pennylane/pull/433)

<h3>Contributors</h3>

This release contains contributions from (in alphabetical order):

Juan Miguel Arrazola, Ville Bergholm, Alain Delgado Gran, Olivia Di Matteo,
Theodor Isacsson, Josh Izaac, Soran Jahangiri, Nathan Killoran, Johannes Jakob Meyer,
Zeyue Niu, Maria Schuld, Antal Száva.

# Release 0.7.0

<h3>New features since last release</h3>

* Custom padding constant in `AmplitudeEmbedding` is supported (see 'Breaking changes'.)
  [(#419)](https://github.com/XanaduAI/pennylane/pull/419)

* `StronglyEntanglingLayer` and `RandomLayer` now work with a single wire.
  [(#409)](https://github.com/XanaduAI/pennylane/pull/409)
  [(#413)](https://github.com/XanaduAI/pennylane/pull/413)

* Added support for applying the inverse of an `Operation` within a circuit.
  [(#377)](https://github.com/XanaduAI/pennylane/pull/377)

* Added an `OperationRecorder()` context manager, that allows templates
  and quantum functions to be executed while recording events. The
  recorder can be used with and without QNodes as a debugging utility.
  [(#388)](https://github.com/XanaduAI/pennylane/pull/388)

* Operations can now specify a decomposition that is used when the desired operation
  is not supported on the target device.
  [(#396)](https://github.com/XanaduAI/pennylane/pull/396)

* The ability to load circuits from external frameworks as templates
  has been added via the new `qml.load()` function. This feature
  requires plugin support --- this initial release provides support
  for Qiskit circuits and QASM files when `pennylane-qiskit` is installed,
  via the functions `qml.from_qiskit` and `qml.from_qasm`.
  [(#418)](https://github.com/XanaduAI/pennylane/pull/418)

* An experimental tensor network device has been added
  [(#416)](https://github.com/XanaduAI/pennylane/pull/416)
  [(#395)](https://github.com/XanaduAI/pennylane/pull/395)
  [(#394)](https://github.com/XanaduAI/pennylane/pull/394)
  [(#380)](https://github.com/XanaduAI/pennylane/pull/380)

* An experimental tensor network device which uses TensorFlow for
  backpropagation has been added
  [(#427)](https://github.com/XanaduAI/pennylane/pull/427)

* Custom padding constant in `AmplitudeEmbedding` is supported (see 'Breaking changes'.)
  [(#419)](https://github.com/XanaduAI/pennylane/pull/419)

<h3>Breaking changes</h3>

* The `pad` parameter in `AmplitudeEmbedding()` is now either `None` (no automatic padding), or a
  number that is used as the padding constant.
  [(#419)](https://github.com/XanaduAI/pennylane/pull/419)

* Initialization functions now return a single array of weights per function. Utilities for multi-weight templates
  `Interferometer()` and `CVNeuralNetLayers()` are provided.
  [(#412)](https://github.com/XanaduAI/pennylane/pull/412)

* The single layer templates `RandomLayer()`, `CVNeuralNetLayer()` and `StronglyEntanglingLayer()`
  have been turned into private functions `_random_layer()`, `_cv_neural_net_layer()` and
  `_strongly_entangling_layer()`. Recommended use is now via the corresponding `Layers()` templates.
  [(#413)](https://github.com/XanaduAI/pennylane/pull/413)

<h3>Improvements</h3>

* Added extensive input checks in templates.
  [(#419)](https://github.com/XanaduAI/pennylane/pull/419)

* Templates integration tests are rewritten - now cover keyword/positional argument passing,
  interfaces and combinations of templates.
  [(#409)](https://github.com/XanaduAI/pennylane/pull/409)
  [(#419)](https://github.com/XanaduAI/pennylane/pull/419)

* State vector preparation operations in the `default.qubit` plugin can now be
  applied to subsets of wires, and are restricted to being the first operation
  in a circuit.
  [(#346)](https://github.com/XanaduAI/pennylane/pull/346)

* The `QNode` class is split into a hierarchy of simpler classes.
  [(#354)](https://github.com/XanaduAI/pennylane/pull/354)
  [(#398)](https://github.com/XanaduAI/pennylane/pull/398)
  [(#415)](https://github.com/XanaduAI/pennylane/pull/415)
  [(#417)](https://github.com/XanaduAI/pennylane/pull/417)
  [(#425)](https://github.com/XanaduAI/pennylane/pull/425)

* Added the gates U1, U2 and U3 parametrizing arbitrary unitaries on 1, 2 and 3
  qubits and the Toffoli gate to the set of qubit operations.
  [(#396)](https://github.com/XanaduAI/pennylane/pull/396)

* Changes have been made to accomodate the movement of the main function
  in `pytest._internal` to `pytest._internal.main` in pip 19.3.
  [(#404)](https://github.com/XanaduAI/pennylane/pull/404)

* Added the templates `BasisStatePreparation` and `MottonenStatePreparation` that use
  gates to prepare a basis state and an arbitrary state respectively.
  [(#336)](https://github.com/XanaduAI/pennylane/pull/336)

* Added decompositions for `BasisState` and `QubitStateVector` based on state
  preparation templates.
  [(#414)](https://github.com/XanaduAI/pennylane/pull/414)

* Replaces the pseudo-inverse in the quantum natural gradient optimizer
  (which can be numerically unstable) with `np.linalg.solve`.
  [(#428)](https://github.com/XanaduAI/pennylane/pull/428)

<h3>Contributors</h3>

This release contains contributions from (in alphabetical order):

Ville Bergholm, Josh Izaac, Nathan Killoran, Angus Lowe, Johannes Jakob Meyer,
Oluwatobi Ogunbayo, Maria Schuld, Antal Száva.

# Release 0.6.1

<h3>New features since last release</h3>

* Added a `print_applied` method to QNodes, allowing the operation
  and observable queue to be printed as last constructed.
  [(#378)](https://github.com/XanaduAI/pennylane/pull/378)

<h3>Improvements</h3>

* A new `Operator` base class is introduced, which is inherited by both the
  `Observable` class and the `Operation` class.
  [(#355)](https://github.com/XanaduAI/pennylane/pull/355)

* Removed deprecated `@abstractproperty` decorators
  in `_device.py`.
  [(#374)](https://github.com/XanaduAI/pennylane/pull/374)

* The `CircuitGraph` class is updated to deal with `Operation` instances directly.
  [(#344)](https://github.com/XanaduAI/pennylane/pull/344)

* Comprehensive gradient tests have been added for the interfaces.
  [(#381)](https://github.com/XanaduAI/pennylane/pull/381)

<h3>Documentation</h3>

* The new restructured documentation has been polished and updated.
  [(#387)](https://github.com/XanaduAI/pennylane/pull/387)
  [(#375)](https://github.com/XanaduAI/pennylane/pull/375)
  [(#372)](https://github.com/XanaduAI/pennylane/pull/372)
  [(#370)](https://github.com/XanaduAI/pennylane/pull/370)
  [(#369)](https://github.com/XanaduAI/pennylane/pull/369)
  [(#367)](https://github.com/XanaduAI/pennylane/pull/367)
  [(#364)](https://github.com/XanaduAI/pennylane/pull/364)

* Updated the development guides.
  [(#382)](https://github.com/XanaduAI/pennylane/pull/382)
  [(#379)](https://github.com/XanaduAI/pennylane/pull/379)

* Added all modules, classes, and functions to the API section
  in the documentation.
  [(#373)](https://github.com/XanaduAI/pennylane/pull/373)

<h3>Bug fixes</h3>

* Replaces the existing `np.linalg.norm` normalization with hand-coded
  normalization, allowing `AmplitudeEmbedding` to be used with differentiable
  parameters. AmplitudeEmbedding tests have been added and improved.
  [(#376)](https://github.com/XanaduAI/pennylane/pull/376)

<h3>Contributors</h3>

This release contains contributions from (in alphabetical order):

Ville Bergholm, Josh Izaac, Nathan Killoran, Maria Schuld, Antal Száva

# Release 0.6.0

<h3>New features since last release</h3>

* The devices `default.qubit` and `default.gaussian` have a new initialization parameter
  `analytic` that indicates if expectation values and variances should be calculated
  analytically and not be estimated from data.
  [(#317)](https://github.com/XanaduAI/pennylane/pull/317)

* Added C-SWAP gate to the set of qubit operations
  [(#330)](https://github.com/XanaduAI/pennylane/pull/330)

* The TensorFlow interface has been renamed from `"tfe"` to `"tf"`, and
  now supports TensorFlow 2.0.
  [(#337)](https://github.com/XanaduAI/pennylane/pull/337)

* Added the S and T gates to the set of qubit operations.
  [(#343)](https://github.com/XanaduAI/pennylane/pull/343)

* Tensor observables are now supported within the `expval`,
  `var`, and `sample` functions, by using the `@` operator.
  [(#267)](https://github.com/XanaduAI/pennylane/pull/267)


<h3>Breaking changes</h3>

* The argument `n` specifying the number of samples in the method `Device.sample` was removed.
  Instead, the method will always return `Device.shots` many samples.
  [(#317)](https://github.com/XanaduAI/pennylane/pull/317)

<h3>Improvements</h3>

* The number of shots / random samples used to estimate expectation values and variances, `Device.shots`,
  can now be changed after device creation.
  [(#317)](https://github.com/XanaduAI/pennylane/pull/317)

* Unified import shortcuts to be under qml in qnode.py
  and test_operation.py
  [(#329)](https://github.com/XanaduAI/pennylane/pull/329)

* The quantum natural gradient now uses `scipy.linalg.pinvh` which is more efficient for symmetric matrices
  than the previously used `scipy.linalg.pinv`.
  [(#331)](https://github.com/XanaduAI/pennylane/pull/331)

* The deprecated `qml.expval.Observable` syntax has been removed.
  [(#267)](https://github.com/XanaduAI/pennylane/pull/267)

* Remainder of the unittest-style tests were ported to pytest.
  [(#310)](https://github.com/XanaduAI/pennylane/pull/310)

* The `do_queue` argument for operations now only takes effect
  within QNodes. Outside of QNodes, operations can now be instantiated
  without needing to specify `do_queue`.
  [(#359)](https://github.com/XanaduAI/pennylane/pull/359)

<h3>Documentation</h3>

* The docs are rewritten and restructured to contain a code introduction section as well as an API section.
  [(#314)](https://github.com/XanaduAI/pennylane/pull/275)

* Added Ising model example to the tutorials
  [(#319)](https://github.com/XanaduAI/pennylane/pull/319)

* Added tutorial for QAOA on MaxCut problem
  [(#328)](https://github.com/XanaduAI/pennylane/pull/328)

* Added QGAN flow chart figure to its tutorial
  [(#333)](https://github.com/XanaduAI/pennylane/pull/333)

* Added missing figures for gallery thumbnails of state-preparation
  and QGAN tutorials
  [(#326)](https://github.com/XanaduAI/pennylane/pull/326)

* Fixed typos in the state preparation tutorial
  [(#321)](https://github.com/XanaduAI/pennylane/pull/321)

* Fixed bug in VQE tutorial 3D plots
  [(#327)](https://github.com/XanaduAI/pennylane/pull/327)

<h3>Bug fixes</h3>

* Fixed typo in measurement type error message in qnode.py
  [(#341)](https://github.com/XanaduAI/pennylane/pull/341)

<h3>Contributors</h3>

This release contains contributions from (in alphabetical order):

Shahnawaz Ahmed, Ville Bergholm, Aroosa Ijaz, Josh Izaac, Nathan Killoran, Angus Lowe,
Johannes Jakob Meyer, Maria Schuld, Antal Száva, Roeland Wiersema.

# Release 0.5.0

<h3>New features since last release</h3>

* Adds a new optimizer, `qml.QNGOptimizer`, which optimizes QNodes using
  quantum natural gradient descent. See https://arxiv.org/abs/1909.02108
  for more details.
  [(#295)](https://github.com/XanaduAI/pennylane/pull/295)
  [(#311)](https://github.com/XanaduAI/pennylane/pull/311)

* Adds a new QNode method, `QNode.metric_tensor()`,
  which returns the block-diagonal approximation to the Fubini-Study
  metric tensor evaluated on the attached device.
  [(#295)](https://github.com/XanaduAI/pennylane/pull/295)

* Sampling support: QNodes can now return a specified number of samples
  from a given observable via the top-level `pennylane.sample()` function.
  To support this on plugin devices, there is a new `Device.sample` method.

  Calculating gradients of QNodes that involve sampling is not possible.
  [(#256)](https://github.com/XanaduAI/pennylane/pull/256)

* `default.qubit` has been updated to provide support for sampling.
  [(#256)](https://github.com/XanaduAI/pennylane/pull/256)

* Added controlled rotation gates to PennyLane operations and `default.qubit` plugin.
  [(#251)](https://github.com/XanaduAI/pennylane/pull/251)

<h3>Breaking changes</h3>

* The method `Device.supported` was removed, and replaced with the methods
  `Device.supports_observable` and `Device.supports_operation`.
  Both methods can be called with string arguments (`dev.supports_observable('PauliX')`) and
  class arguments (`dev.supports_observable(qml.PauliX)`).
  [(#276)](https://github.com/XanaduAI/pennylane/pull/276)

* The following CV observables were renamed to comply with the new Operation/Observable
  scheme: `MeanPhoton` to `NumberOperator`, `Homodyne` to `QuadOperator` and `NumberState` to `FockStateProjector`.
  [(#254)](https://github.com/XanaduAI/pennylane/pull/254)

<h3>Improvements</h3>

* The `AmplitudeEmbedding` function now provides options to normalize and
  pad features to ensure a valid state vector is prepared.
  [(#275)](https://github.com/XanaduAI/pennylane/pull/275)

* Operations can now optionally specify generators, either as existing PennyLane
  operations, or by providing a NumPy array.
  [(#295)](https://github.com/XanaduAI/pennylane/pull/295)
  [(#313)](https://github.com/XanaduAI/pennylane/pull/313)

* Adds a `Device.parameters` property, so that devices can view a dictionary mapping free
  parameters to operation parameters. This will allow plugin devices to take advantage
  of parametric compilation.
  [(#283)](https://github.com/XanaduAI/pennylane/pull/283)

* Introduces two enumerations: `Any` and `All`, representing any number of wires
  and all wires in the system respectively. They can be imported from
  `pennylane.operation`, and can be used when defining the `Operation.num_wires`
  class attribute of operations.
  [(#277)](https://github.com/XanaduAI/pennylane/pull/277)

  As part of this change:

  - `All` is equivalent to the integer 0, for backwards compatibility with the
    existing test suite

  - `Any` is equivalent to the integer -1 to allow numeric comparison
    operators to continue working

  - An additional validation is now added to the `Operation` class,
    which will alert the user that an operation with `num_wires = All`
    is being incorrectly.

* The one-qubit rotations in `pennylane.plugins.default_qubit` no longer depend on Scipy's `expm`. Instead
  they are calculated with Euler's formula.
  [(#292)](https://github.com/XanaduAI/pennylane/pull/292)

* Creates an `ObservableReturnTypes` enumeration class containing `Sample`,
  `Variance` and `Expectation`. These new values can be assigned to the `return_type`
  attribute of an `Observable`.
  [(#290)](https://github.com/XanaduAI/pennylane/pull/290)

* Changed the signature of the `RandomLayer` and `RandomLayers` templates to have a fixed seed by default.
  [(#258)](https://github.com/XanaduAI/pennylane/pull/258)

* `setup.py` has been cleaned up, removing the non-working shebang,
  and removing unused imports.
  [(#262)](https://github.com/XanaduAI/pennylane/pull/262)

<h3>Documentation</h3>

* A documentation refactor to simplify the tutorials and
  include Sphinx-Gallery.
  [(#291)](https://github.com/XanaduAI/pennylane/pull/291)

  - Examples and tutorials previously split across the `examples/`
    and `doc/tutorials/` directories, in a mixture of ReST and Jupyter notebooks,
    have been rewritten as Python scripts with ReST comments in a single location,
    the `examples/` folder.

  - Sphinx-Gallery is used to automatically build and run the tutorials.
    Rendered output is displayed in the Sphinx documentation.

  - Links are provided at the top of every tutorial page for downloading the
    tutorial as an executable python script, downloading the tutorial
    as a Jupyter notebook, or viewing the notebook on GitHub.

  - The tutorials table of contents have been moved to a single quick start page.

* Fixed a typo in `QubitStateVector`.
  [(#296)](https://github.com/XanaduAI/pennylane/pull/296)

* Fixed a typo in the `default_gaussian.gaussian_state` function.
  [(#293)](https://github.com/XanaduAI/pennylane/pull/293)

* Fixed a typo in the gradient recipe within the `RX`, `RY`, `RZ`
  operation docstrings.
  [(#248)](https://github.com/XanaduAI/pennylane/pull/248)

* Fixed a broken link in the tutorial documentation, as a
  result of the `qml.expval.Observable` deprecation.
  [(#246)](https://github.com/XanaduAI/pennylane/pull/246)

<h3>Bug fixes</h3>

* Fixed a bug where a `PolyXP` observable would fail if applied to subsets
  of wires on `default.gaussian`.
  [(#277)](https://github.com/XanaduAI/pennylane/pull/277)

<h3>Contributors</h3>

This release contains contributions from (in alphabetical order):

Simon Cross, Aroosa Ijaz, Josh Izaac, Nathan Killoran, Johannes Jakob Meyer,
Rohit Midha, Nicolás Quesada, Maria Schuld, Antal Száva, Roeland Wiersema.

# Release 0.4.0

<h3>New features since last release</h3>

* `pennylane.expval()` is now a top-level *function*, and is no longer
  a package of classes. For now, the existing `pennylane.expval.Observable`
  interface continues to work, but will raise a deprecation warning.
  [(#232)](https://github.com/XanaduAI/pennylane/pull/232)

* Variance support: QNodes can now return the variance of observables,
  via the top-level `pennylane.var()` function. To support this on
  plugin devices, there is a new `Device.var` method.

  The following observables support analytic gradients of variances:

  - All qubit observables (requiring 3 circuit evaluations for involutory
    observables such as `Identity`, `X`, `Y`, `Z`; and 5 circuit evals for
    non-involutary observables, currently only `qml.Hermitian`)

  - First-order CV observables (requiring 5 circuit evaluations)

  Second-order CV observables support numerical variance gradients.

* `pennylane.about()` function added, providing details
  on current PennyLane version, installed plugins, Python,
  platform, and NumPy versions [(#186)](https://github.com/XanaduAI/pennylane/pull/186)

* Removed the logic that allowed `wires` to be passed as a positional
  argument in quantum operations. This allows us to raise more useful
  error messages for the user if incorrect syntax is used.
  [(#188)](https://github.com/XanaduAI/pennylane/pull/188)

* Adds support for multi-qubit expectation values of the `pennylane.Hermitian()`
  observable [(#192)](https://github.com/XanaduAI/pennylane/pull/192)

* Adds support for multi-qubit expectation values in `default.qubit`.
  [(#202)](https://github.com/XanaduAI/pennylane/pull/202)

* Organize templates into submodules [(#195)](https://github.com/XanaduAI/pennylane/pull/195).
  This included the following improvements:

  - Distinguish embedding templates from layer templates.

  - New random initialization functions supporting the templates available
    in the new submodule `pennylane.init`.

  - Added a random circuit template (`RandomLayers()`), in which rotations and 2-qubit gates are randomly
    distributed over the wires

  - Add various embedding strategies

<h3>Breaking changes</h3>

* The `Device` methods `expectations`, `pre_expval`, and `post_expval` have been
  renamed to `observables`, `pre_measure`, and `post_measure` respectively.
  [(#232)](https://github.com/XanaduAI/pennylane/pull/232)

<h3>Improvements</h3>

* `default.qubit` plugin now uses `np.tensordot` when applying quantum operations
  and evaluating expectations, resulting in significant speedup
  [(#239)](https://github.com/XanaduAI/pennylane/pull/239),
  [(#241)](https://github.com/XanaduAI/pennylane/pull/241)

* PennyLane now allows division of quantum operation parameters by a constant
  [(#179)](https://github.com/XanaduAI/pennylane/pull/179)

* Portions of the test suite are in the process of being ported to pytest.
  Note: this is still a work in progress.

  Ported tests include:

  - `test_ops.py`
  - `test_about.py`
  - `test_classical_gradients.py`
  - `test_observables.py`
  - `test_measure.py`
  - `test_init.py`
  - `test_templates*.py`
  - `test_ops.py`
  - `test_variable.py`
  - `test_qnode.py` (partial)

<h3>Bug fixes</h3>

* Fixed a bug in `Device.supported`, which would incorrectly
  mark an operation as supported if it shared a name with an
  observable [(#203)](https://github.com/XanaduAI/pennylane/pull/203)

* Fixed a bug in `Operation.wires`, by explicitly casting the
  type of each wire to an integer [(#206)](https://github.com/XanaduAI/pennylane/pull/206)

* Removed code in PennyLane which configured the logger,
  as this would clash with users' configurations
  [(#208)](https://github.com/XanaduAI/pennylane/pull/208)

* Fixed a bug in `default.qubit`, in which `QubitStateVector` operations
  were accidentally being cast to `np.float` instead of `np.complex`.
  [(#211)](https://github.com/XanaduAI/pennylane/pull/211)


<h3>Contributors</h3>

This release contains contributions from:

Shahnawaz Ahmed, riveSunder, Aroosa Ijaz, Josh Izaac, Nathan Killoran, Maria Schuld.

# Release 0.3.1

<h3>Bug fixes</h3>

* Fixed a bug where the interfaces submodule was not correctly being packaged via setup.py

# Release 0.3.0

<h3>New features since last release</h3>

* PennyLane now includes a new `interfaces` submodule, which enables QNode integration with additional machine learning libraries.
* Adds support for an experimental PyTorch interface for QNodes
* Adds support for an experimental TensorFlow eager execution interface for QNodes
* Adds a PyTorch+GPU+QPU tutorial to the documentation
* Documentation now includes links and tutorials including the new [PennyLane-Forest](https://github.com/rigetti/pennylane-forest) plugin.

<h3>Improvements</h3>

* Printing a QNode object, via `print(qnode)` or in an interactive terminal, now displays more useful information regarding the QNode,
  including the device it runs on, the number of wires, it's interface, and the quantum function it uses:

  ```python
  >>> print(qnode)
  <QNode: device='default.qubit', func=circuit, wires=2, interface=PyTorch>
  ```

<h3>Contributors</h3>

This release contains contributions from:

Josh Izaac and Nathan Killoran.


# Release 0.2.0

<h3>New features since last release</h3>

* Added the `Identity` expectation value for both CV and qubit models [(#135)](https://github.com/XanaduAI/pennylane/pull/135)
* Added the `templates.py` submodule, containing some commonly used QML models to be used as ansatz in QNodes [(#133)](https://github.com/XanaduAI/pennylane/pull/133)
* Added the `qml.Interferometer` CV operation [(#152)](https://github.com/XanaduAI/pennylane/pull/152)
* Wires are now supported as free QNode parameters [(#151)](https://github.com/XanaduAI/pennylane/pull/151)
* Added ability to update stepsizes of the optimizers [(#159)](https://github.com/XanaduAI/pennylane/pull/159)

<h3>Improvements</h3>

* Removed use of hardcoded values in the optimizers, made them parameters (see [#131](https://github.com/XanaduAI/pennylane/pull/131) and [#132](https://github.com/XanaduAI/pennylane/pull/132))
* Created the new `PlaceholderExpectation`, to be used when both CV and qubit expval modules contain expectations with the same name
* Provide a way for plugins to view the operation queue _before_ applying operations. This allows for on-the-fly modifications of
  the queue, allowing hardware-based plugins to support the full range of qubit expectation values. [(#143)](https://github.com/XanaduAI/pennylane/pull/143)
* QNode return values now support _any_ form of sequence, such as lists, sets, etc. [(#144)](https://github.com/XanaduAI/pennylane/pull/144)
* CV analytic gradient calculation is now more robust, allowing for operations which may not themselves be differentiated, but have a
  well defined `_heisenberg_rep` method, and so may succeed operations that are analytically differentiable [(#152)](https://github.com/XanaduAI/pennylane/pull/152)

<h3>Bug fixes</h3>

* Fixed a bug where the variational classifier example was not batching when learning parity (see [#128](https://github.com/XanaduAI/pennylane/pull/128) and [#129](https://github.com/XanaduAI/pennylane/pull/129))
* Fixed an inconsistency where some initial state operations were documented as accepting complex parameters - all operations
  now accept real values [(#146)](https://github.com/XanaduAI/pennylane/pull/146)

<h3>Contributors</h3>

This release contains contributions from:

Christian Gogolin, Josh Izaac, Nathan Killoran, and Maria Schuld.


# Release 0.1.0

Initial public release.

<h3>Contributors</h3>
This release contains contributions from:

Ville Bergholm, Josh Izaac, Maria Schuld, Christian Gogolin, and Nathan Killoran.<|MERGE_RESOLUTION|>--- conflicted
+++ resolved
@@ -84,12 +84,12 @@
 
 <h3>Improvements</h3>
 
-<<<<<<< HEAD
+
 * The `utils.sparse_hamiltonian` function can now deal with non-integer 
   wire labels, and it throws an error for the edge case of observables that are 
   created from multi-qubit operations.
   [(#1550)](https://github.com/PennyLaneAI/pennylane/pull/1550)
-=======
+
 * The `tape.to_openqasm()` method now has a `measure_all` argument that specifies whether the
   serialized OpenQASM script includes computational basis measurements on all of the qubits or
   just those specified by the tape.
@@ -100,7 +100,6 @@
 
 * The Hamiltonian class was moved to the `ops/qubit` folder from the `vqe` module, since it is now an observable.
   [(#1534)](https://github.com/PennyLaneAI/pennylane/pull/1534)
->>>>>>> a9a7311f
 
 * The `group_observables` transform is now differentiable.
   [(#1483)](https://github.com/PennyLaneAI/pennylane/pull/1483)
