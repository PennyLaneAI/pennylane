# Release 0.16.0-dev (development release)

<h3>New features since last release</h3>

* TBD: Add `qml.qaoa.cycle` (when structure is finalised)
  [(#1207)](https://github.com/PennyLaneAI/pennylane/pull/1207)
  [(#1209)](https://github.com/PennyLaneAI/pennylane/pull/1209)

* Adds `QubitCarry` and `QubitSum` operations for basic arithmetic.
  [(#1169)](https://github.com/PennyLaneAI/pennylane/pull/1169)

  The following example adds two 1-bit numbers, returning a 2-bit answer:

  ```python
  dev = qml.device('default.qubit', wires = 4)
  a = 0
  b = 1

  @qml.qnode(dev)
  def circuit():
      qml.BasisState(np.array([a, b]), wires=[1, 2])
      qml.QubitCarry(wires=[0, 1, 2, 3])
      qml.CNOT(wires=[1, 2])
      qml.QubitSum(wires=[0, 1, 2])
      return qml.probs(wires=[3, 2])

  probs = circuit()
  bitstrings = tuple(itertools.product([0, 1], repeat = 2))
  indx = np.argwhere(probs == 1).flatten()[0]
  output = bitstrings[indx]
  ```

  ```pycon
  >>> print(output)
  (0, 1)
  ```

<h3>Improvements</h3>

<<<<<<< HEAD
* The device test suite now provides test cases for checking gates by comparing
  expectation values.
  [(#1212)](https://github.com/PennyLaneAI/pennylane/pull/1212)
=======
* PennyLane's test suite is now code-formatted using `black -l 100`.
  [(#1222)](https://github.com/PennyLaneAI/pennylane/pull/1222)
>>>>>>> 35ab1379

<h3>Breaking changes</h3>

<h3>Bug fixes</h3>

<h3>Documentation</h3>

<h3>Contributors</h3>

This release contains contributions from:

<<<<<<< HEAD
Antal Száva
=======
Thomas Bromley, Diego Guala, Anthony Hayes

>>>>>>> 35ab1379

# Release 0.15.0 (current release)

<h3>New features since last release</h3>

<h4>Better and more flexible shot control</h4>

* Adds a new optimizer `qml.ShotAdaptiveOptimizer`, a gradient-descent optimizer where
  the shot rate is adaptively calculated using the variances of the parameter-shift gradient.
  [(#1139)](https://github.com/PennyLaneAI/pennylane/pull/1139)

  By keeping a running average of the parameter-shift gradient and the *variance* of the
  parameter-shift gradient, this optimizer frugally distributes a shot budget across the partial
  derivatives of each parameter.

  In addition, if computing the expectation value of a Hamiltonian, weighted random sampling can be
  used to further distribute the shot budget across the local terms from which the Hamiltonian is
  constructed.

  This optimizer is based on both the [iCANS1](https://quantum-journal.org/papers/q-2020-05-11-263)
  and [Rosalin](https://arxiv.org/abs/2004.06252) shot-adaptive optimizers.

  Once constructed, the cost function can be passed directly to the optimizer's `step` method.  The
  attribute `opt.total_shots_used` can be used to track the number of shots per iteration.

  ```pycon
  >>> coeffs = [2, 4, -1, 5, 2]
  >>> obs = [
  ...   qml.PauliX(1),
  ...   qml.PauliZ(1),
  ...   qml.PauliX(0) @ qml.PauliX(1),
  ...   qml.PauliY(0) @ qml.PauliY(1),
  ...   qml.PauliZ(0) @ qml.PauliZ(1)
  ... ]
  >>> H = qml.Hamiltonian(coeffs, obs)
  >>> dev = qml.device("default.qubit", wires=2, shots=100)
  >>> cost = qml.ExpvalCost(qml.templates.StronglyEntanglingLayers, H, dev)
  >>> params = qml.init.strong_ent_layers_uniform(n_layers=2, n_wires=2)
  >>> opt = qml.ShotAdaptiveOptimizer(min_shots=10)
  >>> for i in range(5):
  ...    params = opt.step(cost, params)
  ...    print(f"Step {i}: cost = {cost(params):.2f}, shots_used = {opt.total_shots_used}")
  Step 0: cost = -5.68, shots_used = 240
  Step 1: cost = -2.98, shots_used = 336
  Step 2: cost = -4.97, shots_used = 624
  Step 3: cost = -5.53, shots_used = 1054
  Step 4: cost = -6.50, shots_used = 1798
  ```

* Batches of shots can now be specified as a list, allowing measurement statistics
  to be course-grained with a single QNode evaluation.
  [(#1103)](https://github.com/PennyLaneAI/pennylane/pull/1103)

  ```pycon
  >>> shots_list = [5, 10, 1000]
  >>> dev = qml.device("default.qubit", wires=2, shots=shots_list)
  ```

  When QNodes are executed on this device, a single execution of 1015 shots will be submitted.
  However, three sets of measurement statistics will be returned; using the first 5 shots,
  second set of 10 shots, and final 1000 shots, separately.

  For example, executing a circuit with two outputs will lead to a result of shape `(3, 2)`:

  ```pycon
  >>> @qml.qnode(dev)
  ... def circuit(x):
  ...     qml.RX(x, wires=0)
  ...     qml.CNOT(wires=[0, 1])
  ...     return qml.expval(qml.PauliZ(0) @ qml.PauliX(1)), qml.expval(qml.PauliZ(0))
  >>> circuit(0.5)
  [[0.33333333 1.        ]
   [0.2        1.        ]
   [0.012      0.868     ]]
  ```

  This output remains fully differentiable.

- The number of shots can now be specified on a per-call basis when evaluating a QNode.
  [(#1075)](https://github.com/PennyLaneAI/pennylane/pull/1075).

  For this, the qnode should be called with an additional `shots` keyword argument:

  ```pycon
  >>> dev = qml.device('default.qubit', wires=1, shots=10) # default is 10
  >>> @qml.qnode(dev)
  ... def circuit(a):
  ...     qml.RX(a, wires=0)
  ...     return qml.sample(qml.PauliZ(wires=0))
  >>> circuit(0.8)
  [ 1  1  1 -1 -1  1  1  1  1  1]
  >>> circuit(0.8, shots=3)
  [ 1  1  1]
  >>> circuit(0.8)
  [ 1  1  1 -1 -1  1  1  1  1  1]
  ```

<h4>New differentiable quantum transforms</h4>

A new module is available,
[qml.transforms](https://pennylane.rtfd.io/en/stable/code/qml_transforms.html),
which contains *differentiable quantum transforms*. These are functions that act
on QNodes, quantum functions, devices, and tapes, transforming them while remaining
fully differentiable.

* A new adjoint transform has been added.
  [(#1111)](https://github.com/PennyLaneAI/pennylane/pull/1111)
  [(#1135)](https://github.com/PennyLaneAI/pennylane/pull/1135)

  This new method allows users to apply the adjoint of an arbitrary sequence of operations.

  ```python
  def subroutine(wire):
      qml.RX(0.123, wires=wire)
      qml.RY(0.456, wires=wire)

  dev = qml.device('default.qubit', wires=1)
  @qml.qnode(dev)
  def circuit():
      subroutine(0)
      qml.adjoint(subroutine)(0)
      return qml.expval(qml.PauliZ(0))
  ```

  This creates the following circuit:

  ```pycon
  >>> print(qml.draw(circuit)())
  0: --RX(0.123)--RY(0.456)--RY(-0.456)--RX(-0.123)--| <Z>
  ```

  Directly applying to a gate also works as expected.

  ```python
  qml.adjoint(qml.RX)(0.123, wires=0) # applies RX(-0.123)
  ```

* A new transform `qml.ctrl` is now available that adds control wires to subroutines.
  [(#1157)](https://github.com/PennyLaneAI/pennylane/pull/1157)

  ```python
  def my_ansatz(params):
     qml.RX(params[0], wires=0)
     qml.RZ(params[1], wires=1)

  # Create a new operation that applies `my_ansatz`
  # controlled by the "2" wire.
  my_ansatz2 = qml.ctrl(my_ansatz, control=2)

  @qml.qnode(dev)
  def circuit(params):
      my_ansatz2(params)
      return qml.state()
  ```

  This is equivalent to:

  ```python
  @qml.qnode(...)
  def circuit(params):
      qml.CRX(params[0], wires=[2, 0])
      qml.CRZ(params[1], wires=[2, 1])
      return qml.state()
  ```

* The `qml.transforms.classical_jacobian` transform has been added.
  [(#1186)](https://github.com/PennyLaneAI/pennylane/pull/1186)

  This transform returns a function to extract the Jacobian matrix of the classical part of a
  QNode, allowing the classical dependence between the QNode arguments and the quantum gate
  arguments to be extracted.

  For example, given the following QNode:

  ```pycon
  >>> @qml.qnode(dev)
  ... def circuit(weights):
  ...     qml.RX(weights[0], wires=0)
  ...     qml.RY(weights[0], wires=1)
  ...     qml.RZ(weights[2] ** 2, wires=1)
  ...     return qml.expval(qml.PauliZ(0))
  ```

  We can use this transform to extract the relationship
  :math:`f: \mathbb{R}^n \rightarrow\mathbb{R}^m` between the input QNode
  arguments :math:`w` and the gate arguments :math:`g`, for
  a given value of the QNode arguments:

  ```pycon
  >>> cjac_fn = qml.transforms.classical_jacobian(circuit)
  >>> weights = np.array([1., 1., 1.], requires_grad=True)
  >>> cjac = cjac_fn(weights)
  >>> print(cjac)
  [[1. 0. 0.]
   [1. 0. 0.]
   [0. 0. 2.]]
  ```

  The returned Jacobian has rows corresponding to gate arguments, and columns corresponding to
  QNode arguments; that is, :math:`J_{ij} = \frac{\partial}{\partial g_i} f(w_j)`.

<h4>More operations and templates</h4>

* Added the `SingleExcitation` two-qubit operation, which is useful for quantum
  chemistry applications.
  [(#1121)](https://github.com/PennyLaneAI/pennylane/pull/1121)

  It can be used to perform an SO(2) rotation in the subspace
  spanned by the states :math:`|01\rangle` and :math:`|10\rangle`.
  For example, the following circuit performs the transformation
  :math:`|10\rangle \rightarrow \cos(\phi/2)|10\rangle - \sin(\phi/2)|01\rangle`:    

  ```python
  dev = qml.device('default.qubit', wires=2)

  @qml.qnode(dev)
  def circuit(phi):
      qml.PauliX(wires=0)
      qml.SingleExcitation(phi, wires=[0, 1])
  ```

  The `SingleExcitation` operation supports analytic gradients on hardware
  using only four expectation value calculations, following results from
  [Kottmann et al.](https://arxiv.org/abs/2011.05938)

* Added the `DoubleExcitation` four-qubit operation, which is useful for quantum
  chemistry applications.
  [(#1123)](https://github.com/PennyLaneAI/pennylane/pull/1123)

  It can be used to perform an SO(2) rotation in the subspace
  spanned by the states :math:`|1100\rangle` and :math:`|0011\rangle`.
  For example, the following circuit performs the transformation
  :math:`|1100\rangle\rightarrow \cos(\phi/2)|1100\rangle - \sin(\phi/2)|0011\rangle`:   

  ```python
  dev = qml.device('default.qubit', wires=2)

  @qml.qnode(dev)
  def circuit(phi):
      qml.PauliX(wires=0)
      qml.PauliX(wires=1)
      qml.DoubleExcitation(phi, wires=[0, 1, 2, 3])
  ```

  The `DoubleExcitation` operation supports analytic gradients on hardware using only
  four expectation value calculations, following results from
  [Kottmann et al.](https://arxiv.org/abs/2011.05938).

* Added the `QuantumMonteCarlo` template for performing quantum Monte Carlo estimation of an
  expectation value on simulator.
  [(#1130)](https://github.com/PennyLaneAI/pennylane/pull/1130)

  The following example shows how the expectation value of sine squared over a standard normal
  distribution can be approximated:

  ```python
  from scipy.stats import norm

  m = 5
  M = 2 ** m
  n = 10
  N = 2 ** n
  target_wires = range(m + 1)
  estimation_wires = range(m + 1, n + m + 1)

  xmax = np.pi  # bound to region [-pi, pi]
  xs = np.linspace(-xmax, xmax, M)

  probs = np.array([norm().pdf(x) for x in xs])
  probs /= np.sum(probs)

  func = lambda i: np.sin(xs[i]) ** 2

  dev = qml.device("default.qubit", wires=(n + m + 1))

  @qml.qnode(dev)
  def circuit():
      qml.templates.QuantumMonteCarlo(
          probs,
          func,
          target_wires=target_wires,
          estimation_wires=estimation_wires,
      )
      return qml.probs(estimation_wires)

  phase_estimated = np.argmax(circuit()[:int(N / 2)]) / N
  expectation_estimated = (1 - np.cos(np.pi * phase_estimated)) / 2
  ```

* Added the `QuantumPhaseEstimation` template for performing quantum phase estimation for an input
  unitary matrix.
  [(#1095)](https://github.com/PennyLaneAI/pennylane/pull/1095)

  Consider the matrix corresponding to a rotation from an `RX` gate:

  ```pycon
  >>> phase = 5
  >>> target_wires = [0]
  >>> unitary = qml.RX(phase, wires=0).matrix
  ```

  The ``phase`` parameter can be estimated using ``QuantumPhaseEstimation``. For example, using five
  phase-estimation qubits:

  ```python
  n_estimation_wires = 5
  estimation_wires = range(1, n_estimation_wires + 1)

  dev = qml.device("default.qubit", wires=n_estimation_wires + 1)

  @qml.qnode(dev)
  def circuit():
      # Start in the |+> eigenstate of the unitary
      qml.Hadamard(wires=target_wires)

      QuantumPhaseEstimation(
          unitary,
          target_wires=target_wires,
          estimation_wires=estimation_wires,
      )

      return qml.probs(estimation_wires)

  phase_estimated = np.argmax(circuit()) / 2 ** n_estimation_wires

  # Need to rescale phase due to convention of RX gate
  phase_estimated = 4 * np.pi * (1 - phase)
  ```

- Added the `ControlledPhaseShift` gate as well as the `QFT` operation for applying quantum Fourier
  transforms.
  [(#1064)](https://github.com/PennyLaneAI/pennylane/pull/1064)

  ```python
  @qml.qnode(dev)
  def circuit_qft(basis_state):
      qml.BasisState(basis_state, wires=range(3))
      qml.QFT(wires=range(3))
      return qml.state()
  ```

- Added the `ControlledQubitUnitary` operation. This
  enables implementation of multi-qubit gates with a variable number of
  control qubits. It is also possible to specify a different state for the
  control qubits using the `control_values` argument (also known as a
  mixed-polarity multi-controlled operation).
  [(#1069)](https://github.com/PennyLaneAI/pennylane/pull/1069)
  [(#1104)](https://github.com/PennyLaneAI/pennylane/pull/1104)

  For example, we can  create a multi-controlled T gate using:

  ```python
  T = qml.T._matrix()
  qml.ControlledQubitUnitary(T, control_wires=[0, 1, 3], wires=2, control_values="110")
  ```

  Here, the T gate will be applied to wire `2` if control wires `0` and `1` are in
  state `1`, and control wire `3` is in state `0`. If no value is passed to
  `control_values`, the gate will be applied if all control wires are in
  the `1` state.

- Added `MultiControlledX` for multi-controlled `NOT` gates.
  This is a special case of `ControlledQubitUnitary` that applies a
  Pauli X gate conditioned on the state of an arbitrary number of
  control qubits.
  [(#1104)](https://github.com/PennyLaneAI/pennylane/pull/1104)

<h4>Support for higher-order derivatives on hardware</h4>

* Computing second derivatives and Hessians of QNodes is now supported with
  the parameter-shift differentiation method, on all machine learning interfaces.
  [(#1130)](https://github.com/PennyLaneAI/pennylane/pull/1130)
  [(#1129)](https://github.com/PennyLaneAI/pennylane/pull/1129)
  [(#1110)](https://github.com/PennyLaneAI/pennylane/pull/1110)

  Hessians are computed using the parameter-shift rule, and can be
  evaluated on both hardware and simulator devices.

  ```python
  dev = qml.device('default.qubit', wires=1)

  @qml.qnode(dev, diff_method="parameter-shift")
  def circuit(p):
      qml.RY(p[0], wires=0)
      qml.RX(p[1], wires=0)
      return qml.expval(qml.PauliZ(0))

  x = np.array([1.0, 2.0], requires_grad=True)
  ```

  ```python
  >>> hessian_fn = qml.jacobian(qml.grad(circuit))
  >>> hessian_fn(x)
  [[0.2248451 0.7651474]
   [0.7651474 0.2248451]]
  ```

* Added the function `finite_diff()` to compute finite-difference
  approximations to the gradient and the second-order derivatives of
  arbitrary callable functions.
  [(#1090)](https://github.com/PennyLaneAI/pennylane/pull/1090)

  This is useful to compute the derivative of parametrized
  `pennylane.Hamiltonian` observables with respect to their parameters.

  For example, in quantum chemistry simulations it can be used to evaluate
  the derivatives of the electronic Hamiltonian with respect to the nuclear
  coordinates:

  ```pycon
  >>> def H(x):
  ...    return qml.qchem.molecular_hamiltonian(['H', 'H'], x)[0]
  >>> x = np.array([0., 0., -0.66140414, 0., 0., 0.66140414])
  >>> grad_fn = qml.finite_diff(H, N=1)
  >>> grad = grad_fn(x)
  >>> deriv2_fn = qml.finite_diff(H, N=2, idx=[0, 1])
  >>> deriv2_fn(x)
  ```

* The JAX interface now supports all devices, including hardware devices,
  via the parameter-shift differentiation method.
  [(#1076)](https://github.com/PennyLaneAI/pennylane/pull/1076)

  For example, using the JAX interface with Cirq:

  ```python
  dev = qml.device('cirq.simulator', wires=1)
  @qml.qnode(dev, interface="jax", diff_method="parameter-shift")
  def circuit(x):
      qml.RX(x[1], wires=0)
      qml.Rot(x[0], x[1], x[2], wires=0)
      return qml.expval(qml.PauliZ(0))
  weights = jnp.array([0.2, 0.5, 0.1])
  print(circuit(weights))
  ```

  Currently, when used with the parameter-shift differentiation method,
  only a single returned expectation value or variance is supported.
  Multiple expectations/variances, as well as probability and state returns,
  are not currently allowed.

<h3>Improvements</h3>

  ```python
  dev = qml.device("default.qubit", wires=2)

  inputstate = [np.sqrt(0.2), np.sqrt(0.3), np.sqrt(0.4), np.sqrt(0.1)]

  @qml.qnode(dev)
  def circuit():
      mottonen.MottonenStatePreparation(inputstate,wires=[0, 1])
      return qml.expval(qml.PauliZ(0))
  ```

  Previously returned:

  ```pycon
  >>> print(qml.draw(circuit)())
  0: ──RY(1.57)──╭C─────────────╭C──╭C──╭C──┤ ⟨Z⟩
  1: ──RY(1.35)──╰X──RY(0.422)──╰X──╰X──╰X──┤   
  ```

  In this release, it now returns:

  ```pycon
  >>> print(qml.draw(circuit)())
  0: ──RY(1.57)──╭C─────────────╭C──┤ ⟨Z⟩
  1: ──RY(1.35)──╰X──RY(0.422)──╰X──┤   
  ```

- The templates are now classes inheriting
  from `Operation`, and define the ansatz in their `expand()` method. This
  change does not affect the user interface.
  [(#1138)](https://github.com/PennyLaneAI/pennylane/pull/1138)
  [(#1156)](https://github.com/PennyLaneAI/pennylane/pull/1156)
  [(#1163)](https://github.com/PennyLaneAI/pennylane/pull/1163)
  [(#1192)](https://github.com/PennyLaneAI/pennylane/pull/1192)

  For convenience, some templates have a new method that returns the expected
  shape of the trainable parameter tensor, which can be used to create
  random tensors.

  ```python
  shape = qml.templates.BasicEntanglerLayers.shape(n_layers=2, n_wires=4)
  weights = np.random.random(shape)
  qml.templates.BasicEntanglerLayers(weights, wires=range(4))
  ```

- `QubitUnitary` now validates to ensure the input matrix is two dimensional.
  [(#1128)](https://github.com/PennyLaneAI/pennylane/pull/1128)

* Most layers in Pytorch or Keras accept arbitrary dimension inputs, where each dimension barring
  the last (in the case where the actual weight function of the layer operates on one-dimensional
  vectors) is broadcast over. This is now also supported by KerasLayer and TorchLayer.
  [(#1062)](https://github.com/PennyLaneAI/pennylane/pull/1062).

  Example use:

  ```python
  dev = qml.device("default.qubit", wires=4)
  x = tf.ones((5, 4, 4))

  @qml.qnode(dev)
  def layer(weights, inputs):
      qml.templates.AngleEmbedding(inputs, wires=range(4))
      qml.templates.StronglyEntanglingLayers(weights, wires=range(4))
      return [qml.expval(qml.PauliZ(i)) for i in range(4)]

  qlayer = qml.qnn.KerasLayer(layer, {"weights": (4, 4, 3)}, output_dim=4)
  out = qlayer(x)
  ```

  The output tensor has the following shape:
  ```pycon
  >>> out.shape
  (5, 4, 4)
  ```

* If only one argument to the function `qml.grad` has the `requires_grad` attribute
  set to True, then the returned gradient will be a NumPy array, rather than a
  tuple of length 1.
  [(#1067)](https://github.com/PennyLaneAI/pennylane/pull/1067)
  [(#1081)](https://github.com/PennyLaneAI/pennylane/pull/1081)

* An improvement has been made to how `QubitDevice` generates and post-processess samples,
  allowing QNode measurement statistics to work on devices with more than 32 qubits.
  [(#1088)](https://github.com/PennyLaneAI/pennylane/pull/1088)

* Due to the addition of `density_matrix()` as a return type from a QNode, tuples are now supported
  by the `output_dim` parameter in `qnn.KerasLayer`.
  [(#1070)](https://github.com/PennyLaneAI/pennylane/pull/1070)

* Two new utility methods are provided for working with quantum tapes.
  [(#1175)](https://github.com/PennyLaneAI/pennylane/pull/1175)

  - `qml.tape.get_active_tape()` gets the currently recording tape.

  - `tape.stop_recording()` is a context manager that temporarily
    stops the currently recording tape from recording additional
    tapes or quantum operations.

  For example:

  ```pycon
  >>> with qml.tape.QuantumTape():
  ...     qml.RX(0, wires=0)
  ...     current_tape = qml.tape.get_active_tape()
  ...     with current_tape.stop_recording():
  ...         qml.RY(1.0, wires=1)
  ...     qml.RZ(2, wires=1)
  >>> current_tape.operations
  [RX(0, wires=[0]), RZ(2, wires=[1])]
  ```

* When printing `qml.Hamiltonian` objects, the terms are sorted by number of wires followed by coefficients.
  [(#981)](https://github.com/PennyLaneAI/pennylane/pull/981)

* Adds `qml.math.conj` to the PennyLane math module.
  [(#1143)](https://github.com/PennyLaneAI/pennylane/pull/1143)

  This new method will do elementwise conjugation to the given tensor-like object,
  correctly dispatching to the required tensor-manipulation framework
  to preserve differentiability.

  ```python
  >>> a = np.array([1.0 + 2.0j])
  >>> qml.math.conj(a)
  array([1.0 - 2.0j])
  ```

* The four-term parameter-shift rule, as used by the controlled rotation operations,
  has been updated to use coefficients that minimize the variance as per
  https://arxiv.org/abs/2104.05695.
  [(#1206)](https://github.com/PennyLaneAI/pennylane/pull/1206)

* A new transform `qml.transforms.invisible` has been added, to make it easier
  to transform QNodes.
  [(#1175)](https://github.com/PennyLaneAI/pennylane/pull/1175)

<h3>Breaking changes</h3>

* Devices do not have an `analytic` argument or attribute anymore.
  Instead, `shots` is the source of truth for whether a simulator
  estimates return values from a finite number of shots, or whether
  it returns analytic results (`shots=None`).
  [(#1079)](https://github.com/PennyLaneAI/pennylane/pull/1079)
  [(#1196)](https://github.com/PennyLaneAI/pennylane/pull/1196)

  ```python  
  dev_analytic = qml.device('default.qubit', wires=1, shots=None)
  dev_finite_shots = qml.device('default.qubit', wires=1, shots=1000)

  def circuit():
      qml.Hadamard(wires=0)
      return qml.expval(qml.PauliZ(wires=0))

  circuit_analytic = qml.QNode(circuit, dev_analytic)
  circuit_finite_shots = qml.QNode(circuit, dev_finite_shots)
  ```

  Devices with `shots=None` return deterministic, exact results:

  ```pycon
  >>> circuit_analytic()
  0.0
  >>> circuit_analytic()
  0.0
  ```
  Devices with `shots > 0` return stochastic results estimated from
  samples in each run:

  ```pycon
  >>> circuit_finite_shots()
  -0.062
  >>> circuit_finite_shots()
  0.034
  ```

  The `qml.sample()` measurement can only be used on devices on which the number
  of shots is set explicitly.

* If creating a QNode from a quantum function with an argument named `shots`,
  a `DeprecationWarning` is raised, warning the user that this is a reserved
  argument to change the number of shots on a per-call basis.
  [(#1075)](https://github.com/PennyLaneAI/pennylane/pull/1075)

* For devices inheriting from `QubitDevice`, the methods `expval`, `var`, `sample`
  accept two new keyword arguments --- `shot_range` and `bin_size`.
  [(#1103)](https://github.com/PennyLaneAI/pennylane/pull/1103)

  These new arguments allow for the statistics to be performed on only a subset of device samples.
  This finer level of control is accessible from the main UI by instantiating a device with a batch
  of shots.

  For example, consider the following device:

  ```pycon
  >>> dev = qml.device("my_device", shots=[5, (10, 3), 100])
  ```

  This device will execute QNodes using 135 shots, however
  measurement statistics will be **course grained** across these 135
  shots:

  * All measurement statistics will first be computed using the
    first 5 shots --- that is, `shots_range=[0, 5]`, `bin_size=5`.

  * Next, the tuple `(10, 3)` indicates 10 shots, repeated 3 times. This will use
    `shot_range=[5, 35]`, performing the expectation value in bins of size 10
    (`bin_size=10`).

  * Finally, we repeat the measurement statistics for the final 100 shots,
    `shot_range=[35, 135]`, `bin_size=100`.


* The old PennyLane core has been removed, including the following modules:
  [(#1100)](https://github.com/PennyLaneAI/pennylane/pull/1100)

  - `pennylane.variables`
  - `pennylane.qnodes`

  As part of this change, the location of the new core within the Python
  module has been moved:

  - Moves `pennylane.tape.interfaces` → `pennylane.interfaces`
  - Merges `pennylane.CircuitGraph` and `pennylane.TapeCircuitGraph`  → `pennylane.CircuitGraph`
  - Merges `pennylane.OperationRecorder` and `pennylane.TapeOperationRecorder`  →
  - `pennylane.tape.operation_recorder`
  - Merges `pennylane.measure` and `pennylane.tape.measure` → `pennylane.measure`
  - Merges `pennylane.operation` and `pennylane.tape.operation` → `pennylane.operation`
  - Merges `pennylane._queuing` and `pennylane.tape.queuing` → `pennylane.queuing`

  This has no affect on import location.

  In addition,

  - All tape-mode functions have been removed (`qml.enable_tape()`, `qml.tape_mode_active()`),
  - All tape fixtures have been deleted,
  - Tests specifically for non-tape mode have been deleted.

* The device test suite no longer accepts the `analytic` keyword.
  [(#1216)](https://github.com/PennyLaneAI/pennylane/pull/1216)

<h3>Bug fixes</h3>

* Fixes a bug where using the circuit drawer with a `ControlledQubitUnitary`
  operation raised an error.
  [(#1174)](https://github.com/PennyLaneAI/pennylane/pull/1174)

* Fixes a bug and a test where the ``QuantumTape.is_sampled`` attribute was not
  being updated.
  [(#1126)](https://github.com/PennyLaneAI/pennylane/pull/1126)

* Fixes a bug where `BasisEmbedding` would not accept inputs whose bits are all ones
  or all zeros.
  [(#1114)](https://github.com/PennyLaneAI/pennylane/pull/1114)

* The `ExpvalCost` class raises an error if instantiated
  with non-expectation measurement statistics.
  [(#1106)](https://github.com/PennyLaneAI/pennylane/pull/1106)

* Fixes a bug where decompositions would reset the differentiation method
  of a QNode.
  [(#1117)](https://github.com/PennyLaneAI/pennylane/pull/1117)

* Fixes a bug where the second-order CV parameter-shift rule would error
  if attempting to compute the gradient of a QNode with more than one
  second-order observable.
  [(#1197)](https://github.com/PennyLaneAI/pennylane/pull/1197)

* Fixes a bug where repeated Torch interface applications after expansion caused an error.
  [(#1223)](https://github.com/PennyLaneAI/pennylane/pull/1223)

* Sampling works correctly with batches of shots specified as a list.
  [(#1232)](https://github.com/PennyLaneAI/pennylane/pull/1232)

<h3>Documentation</h3>

- Updated the diagram used in the Architectural overview page of the
  Development guide such that it doesn't mention Variables.
  [(#1235)](https://github.com/PennyLaneAI/pennylane/pull/1235)

- Typos addressed in templates documentation.
  [(#1094)](https://github.com/PennyLaneAI/pennylane/pull/1094)

- Upgraded the documentation to use Sphinx 3.5.3 and the new m2r2 package.
  [(#1186)](https://github.com/PennyLaneAI/pennylane/pull/1186)

- Added `flaky` as dependency for running tests in the documentation.
  [(#1113)](https://github.com/PennyLaneAI/pennylane/pull/1113)

<h3>Contributors</h3>

This release contains contributions from (in alphabetical order):

Shahnawaz Ahmed, Juan Miguel Arrazola, Thomas Bromley, Olivia Di Matteo, Alain Delgado Gran, Kyle
Godbey, Diego Guala, Theodor Isacsson, Josh Izaac, Soran Jahangiri, Nathan Killoran, Christina Lee,
Daniel Polatajko, Chase Roberts, Sankalp Sanand, Pritish Sehzpaul, Maria Schuld, Antal Száva, David Wierichs.


# Release 0.14.1

<h3>Bug fixes</h3>

* Fixes a testing bug where tests that required JAX would fail if JAX was not installed.
  The tests will now instead be skipped if JAX can not be imported.
  [(#1066)](https://github.com/PennyLaneAI/pennylane/pull/1066)

* Fixes a bug where inverse operations could not be differentiated
  using backpropagation on `default.qubit`.
  [(#1072)](https://github.com/PennyLaneAI/pennylane/pull/1072)

* The QNode has a new keyword argument, `max_expansion`, that determines the maximum number of times
  the internal circuit should be expanded when executed on a device. In addition, the default number
  of max expansions has been increased from 2 to 10, allowing devices that require more than two
  operator decompositions to be supported.
  [(#1074)](https://github.com/PennyLaneAI/pennylane/pull/1074)

* Fixes a bug where `Hamiltonian` objects created with non-list arguments raised an error for
  arithmetic operations. [(#1082)](https://github.com/PennyLaneAI/pennylane/pull/1082)

* Fixes a bug where `Hamiltonian` objects with no coefficients or operations would return a faulty
  result when used with `ExpvalCost`. [(#1082)](https://github.com/PennyLaneAI/pennylane/pull/1082)

<h3>Documentation</h3>

* Updates mentions of `generate_hamiltonian` to `molecular_hamiltonian` in the
  docstrings of the `ExpvalCost` and `Hamiltonian` classes.
  [(#1077)](https://github.com/PennyLaneAI/pennylane/pull/1077)

<h3>Contributors</h3>

This release contains contributions from (in alphabetical order):

Thomas Bromley, Josh Izaac, Antal Száva.



# Release 0.14.0

<h3>New features since last release</h3>

<h4>Perform quantum machine learning with JAX</h4>

* QNodes created with `default.qubit` now support a JAX interface, allowing JAX to be used
  to create, differentiate, and optimize hybrid quantum-classical models.
  [(#947)](https://github.com/PennyLaneAI/pennylane/pull/947)

  This is supported internally via a new `default.qubit.jax` device. This device runs end to end in
  JAX, meaning that it supports all of the awesome JAX transformations (`jax.vmap`, `jax.jit`,
  `jax.hessian`, etc).

  Here is an example of how to use the new JAX interface:

  ```python
  dev = qml.device("default.qubit", wires=1)
  @qml.qnode(dev, interface="jax", diff_method="backprop")
  def circuit(x):
      qml.RX(x[1], wires=0)
      qml.Rot(x[0], x[1], x[2], wires=0)
      return qml.expval(qml.PauliZ(0))

  weights = jnp.array([0.2, 0.5, 0.1])
  grad_fn = jax.grad(circuit)
  print(grad_fn(weights))
  ```

  Currently, only `diff_method="backprop"` is supported, with plans to support more in the future.

<h4>New, faster, quantum gradient methods</h4>

* A new differentiation method has been added for use with simulators. The `"adjoint"`
  method operates after a forward pass by iteratively applying inverse gates to scan backwards
  through the circuit.
  [(#1032)](https://github.com/PennyLaneAI/pennylane/pull/1032)

  This method is similar to the reversible method, but has a lower time
  overhead and a similar memory overhead. It follows the approach provided by
  [Jones and Gacon](https://arxiv.org/abs/2009.02823). This method is only compatible with certain
  statevector-based devices such as `default.qubit`.

  Example use:

  ```python
  import pennylane as qml

  wires = 1
  device = qml.device("default.qubit", wires=wires)

  @qml.qnode(device, diff_method="adjoint")
  def f(params):
      qml.RX(0.1, wires=0)
      qml.Rot(*params, wires=0)
      qml.RX(-0.3, wires=0)
      return qml.expval(qml.PauliZ(0))

  params = [0.1, 0.2, 0.3]
  qml.grad(f)(params)
  ```

* The default logic for choosing the 'best' differentiation method has been altered
  to improve performance.
  [(#1008)](https://github.com/PennyLaneAI/pennylane/pull/1008)

  - If the quantum device provides its own gradient, this is now the preferred
    differentiation method.

  - If the quantum device natively supports classical
    backpropagation, this is now preferred over the parameter-shift rule.

    This will lead to marked speed improvement during optimization when using
    `default.qubit`, with a sight penalty on the forward-pass evaluation.

  More details are available below in the 'Improvements' section for plugin developers.

* PennyLane now supports analytical quantum gradients for noisy channels, in addition to its
  existing support for unitary operations. The noisy channels `BitFlip`, `PhaseFlip`, and
  `DepolarizingChannel` all support analytic gradients out of the box.
  [(#968)](https://github.com/PennyLaneAI/pennylane/pull/968)

* A method has been added for calculating the Hessian of quantum circuits using the second-order
  parameter shift formula.
  [(#961)](https://github.com/PennyLaneAI/pennylane/pull/961)

  The following example shows the calculation of the Hessian:

  ```python
  n_wires = 5
  weights = [2.73943676, 0.16289932, 3.4536312, 2.73521126, 2.6412488]

  dev = qml.device("default.qubit", wires=n_wires)

  with qml.tape.QubitParamShiftTape() as tape:
      for i in range(n_wires):
          qml.RX(weights[i], wires=i)

      qml.CNOT(wires=[0, 1])
      qml.CNOT(wires=[2, 1])
      qml.CNOT(wires=[3, 1])
      qml.CNOT(wires=[4, 3])

      qml.expval(qml.PauliZ(1))

  print(tape.hessian(dev))
  ```

  The Hessian is not yet supported via classical machine learning interfaces, but will
  be added in a future release.

<h4>More operations and templates</h4>

* Two new error channels, `BitFlip` and `PhaseFlip` have been added.
  [(#954)](https://github.com/PennyLaneAI/pennylane/pull/954)

  They can be used in the same manner as existing error channels:

  ```python
  dev = qml.device("default.mixed", wires=2)

  @qml.qnode(dev)
  def circuit():
      qml.RX(0.3, wires=0)
      qml.RY(0.5, wires=1)
      qml.BitFlip(0.01, wires=0)
      qml.PhaseFlip(0.01, wires=1)
      return qml.expval(qml.PauliZ(0))
  ```

* Apply permutations to wires using the `Permute` subroutine.
  [(#952)](https://github.com/PennyLaneAI/pennylane/pull/952)

  ```python
  import pennylane as qml
  dev = qml.device('default.qubit', wires=5)

  @qml.qnode(dev)
  def apply_perm():
      # Send contents of wire 4 to wire 0, of wire 2 to wire 1, etc.
      qml.templates.Permute([4, 2, 0, 1, 3], wires=dev.wires)
      return qml.expval(qml.PauliZ(0))
  ```

<h4>QNode transformations</h4>

* The `qml.metric_tensor` function transforms a QNode to produce the Fubini-Study
  metric tensor with full autodifferentiation support---even on hardware.
  [(#1014)](https://github.com/PennyLaneAI/pennylane/pull/1014)

  Consider the following QNode:

  ```python
  dev = qml.device("default.qubit", wires=3)

  @qml.qnode(dev, interface="autograd")
  def circuit(weights):
      # layer 1
      qml.RX(weights[0, 0], wires=0)
      qml.RX(weights[0, 1], wires=1)

      qml.CNOT(wires=[0, 1])
      qml.CNOT(wires=[1, 2])

      # layer 2
      qml.RZ(weights[1, 0], wires=0)
      qml.RZ(weights[1, 1], wires=2)

      qml.CNOT(wires=[0, 1])
      qml.CNOT(wires=[1, 2])
      return qml.expval(qml.PauliZ(0) @ qml.PauliZ(1)), qml.expval(qml.PauliY(2))
  ```

  We can use the `metric_tensor` function to generate a new function, that returns the
  metric tensor of this QNode:

  ```pycon
  >>> met_fn = qml.metric_tensor(circuit)
  >>> weights = np.array([[0.1, 0.2, 0.3], [0.4, 0.5, 0.6]], requires_grad=True)
  >>> met_fn(weights)
  tensor([[0.25  , 0.    , 0.    , 0.    ],
          [0.    , 0.25  , 0.    , 0.    ],
          [0.    , 0.    , 0.0025, 0.0024],
          [0.    , 0.    , 0.0024, 0.0123]], requires_grad=True)
  ```

  The returned metric tensor is also fully differentiable, in all interfaces.
  For example, differentiating the `(3, 2)` element:

  ```pycon
  >>> grad_fn = qml.grad(lambda x: met_fn(x)[3, 2])
  >>> grad_fn(weights)
  array([[ 0.04867729, -0.00049502,  0.        ],
         [ 0.        ,  0.        ,  0.        ]])
  ```

  Differentiation is also supported using Torch, Jax, and TensorFlow.

* Adds the new function `qml.math.cov_matrix()`. This function accepts a list of commuting
  observables, and the probability distribution in the shared observable eigenbasis after the
  application of an ansatz. It uses these to construct the covariance matrix in a *framework
  independent* manner, such that the output covariance matrix is autodifferentiable.
  [(#1012)](https://github.com/PennyLaneAI/pennylane/pull/1012)

  For example, consider the following ansatz and observable list:

  ```python3
  obs_list = [qml.PauliX(0) @ qml.PauliZ(1), qml.PauliY(2)]
  ansatz = qml.templates.StronglyEntanglingLayers
  ```

  We can construct a QNode to output the probability distribution in the shared eigenbasis of the
  observables:

  ```python
  dev = qml.device("default.qubit", wires=3)

  @qml.qnode(dev, interface="autograd")
  def circuit(weights):
      ansatz(weights, wires=[0, 1, 2])
      # rotate into the basis of the observables
      for o in obs_list:
          o.diagonalizing_gates()
      return qml.probs(wires=[0, 1, 2])
  ```

  We can now compute the covariance matrix:

  ```pycon
  >>> weights = qml.init.strong_ent_layers_normal(n_layers=2, n_wires=3)
  >>> cov = qml.math.cov_matrix(circuit(weights), obs_list)
  >>> cov
  array([[0.98707611, 0.03665537],
         [0.03665537, 0.99998377]])
  ```

  Autodifferentiation is fully supported using all interfaces:

  ```pycon
  >>> cost_fn = lambda weights: qml.math.cov_matrix(circuit(weights), obs_list)[0, 1]
  >>> qml.grad(cost_fn)(weights)[0]
  array([[[ 4.94240914e-17, -2.33786398e-01, -1.54193959e-01],
          [-3.05414996e-17,  8.40072236e-04,  5.57884080e-04],
          [ 3.01859411e-17,  8.60411436e-03,  6.15745204e-04]],

         [[ 6.80309533e-04, -1.23162742e-03,  1.08729813e-03],
          [-1.53863193e-01, -1.38700657e-02, -1.36243323e-01],
          [-1.54665054e-01, -1.89018172e-02, -1.56415558e-01]]])
  ```

* A new  `qml.draw` function is available, allowing QNodes to be easily
  drawn without execution by providing example input.
  [(#962)](https://github.com/PennyLaneAI/pennylane/pull/962)

  ```python
  @qml.qnode(dev)
  def circuit(a, w):
      qml.Hadamard(0)
      qml.CRX(a, wires=[0, 1])
      qml.Rot(*w, wires=[1])
      qml.CRX(-a, wires=[0, 1])
      return qml.expval(qml.PauliZ(0) @ qml.PauliZ(1))
  ```

  The QNode circuit structure may depend on the input arguments;
  this is taken into account by passing example QNode arguments
  to the `qml.draw()` drawing function:

  ```pycon
  >>> drawer = qml.draw(circuit)
  >>> result = drawer(a=2.3, w=[1.2, 3.2, 0.7])
  >>> print(result)
  0: ──H──╭C────────────────────────────╭C─────────╭┤ ⟨Z ⊗ Z⟩
  1: ─────╰RX(2.3)──Rot(1.2, 3.2, 0.7)──╰RX(-2.3)──╰┤ ⟨Z ⊗ Z⟩
  ```

<h4>A faster, leaner, and more flexible core</h4>

* The new core of PennyLane, rewritten from the ground up and developed over the last few release
  cycles, has achieved feature parity and has been made the new default in PennyLane v0.14. The old
  core has been marked as deprecated, and will be removed in an upcoming release.
  [(#1046)](https://github.com/PennyLaneAI/pennylane/pull/1046)
  [(#1040)](https://github.com/PennyLaneAI/pennylane/pull/1040)
  [(#1034)](https://github.com/PennyLaneAI/pennylane/pull/1034)
  [(#1035)](https://github.com/PennyLaneAI/pennylane/pull/1035)
  [(#1027)](https://github.com/PennyLaneAI/pennylane/pull/1027)
  [(#1026)](https://github.com/PennyLaneAI/pennylane/pull/1026)
  [(#1021)](https://github.com/PennyLaneAI/pennylane/pull/1021)
  [(#1054)](https://github.com/PennyLaneAI/pennylane/pull/1054)
  [(#1049)](https://github.com/PennyLaneAI/pennylane/pull/1049)

  While high-level PennyLane code and tutorials remain unchanged, the new core
  provides several advantages and improvements:

  - **Faster and more optimized**: The new core provides various performance optimizations, reducing
    pre- and post-processing overhead, and reduces the number of quantum evaluations in certain
    cases.

  - **Support for in-QNode classical processing**: this allows for differentiable classical
    processing within the QNode.

    ```python
    dev = qml.device("default.qubit", wires=1)

    @qml.qnode(dev, interface="tf")
    def circuit(p):
        qml.RX(tf.sin(p[0])**2 + p[1], wires=0)
        return qml.expval(qml.PauliZ(0))
    ```

    The classical processing functions used within the QNode must match
    the QNode interface. Here, we use TensorFlow:

    ```pycon
    >>> params = tf.Variable([0.5, 0.1], dtype=tf.float64)
    >>> with tf.GradientTape() as tape:
    ...     res = circuit(params)
    >>> grad = tape.gradient(res, params)
    >>> print(res)
    tf.Tensor(0.9460913127754935, shape=(), dtype=float64)
    >>> print(grad)
    tf.Tensor([-0.27255248 -0.32390003], shape=(2,), dtype=float64)
    ```

    As a result of this change, quantum decompositions that require classical processing
    are fully supported and end-to-end differentiable in tape mode.

  - **No more Variable wrapping**: QNode arguments no longer become `Variable`
    objects within the QNode.

    ```python
    dev = qml.device("default.qubit", wires=1)

    @qml.qnode(dev)
    def circuit(x):
        print("Parameter value:", x)
        qml.RX(x, wires=0)
        return qml.expval(qml.PauliZ(0))
    ```

    Internal QNode parameters can be easily inspected, printed, and manipulated:

    ```pycon
    >>> circuit(0.5)
    Parameter value: 0.5
    tensor(0.87758256, requires_grad=True)
    ```

  - **Less restrictive QNode signatures**: There is no longer any restriction on the QNode signature; the QNode can be
    defined and called following the same rules as standard Python functions.

    For example, the following QNode uses positional, named, and variable
    keyword arguments:

    ```python
    x = torch.tensor(0.1, requires_grad=True)
    y = torch.tensor([0.2, 0.3], requires_grad=True)
    z = torch.tensor(0.4, requires_grad=True)

    @qml.qnode(dev, interface="torch")
    def circuit(p1, p2=y, **kwargs):
        qml.RX(p1, wires=0)
        qml.RY(p2[0] * p2[1], wires=0)
        qml.RX(kwargs["p3"], wires=0)
        return qml.var(qml.PauliZ(0))
    ```

    When we call the QNode, we may pass the arguments by name
    even if defined positionally; any argument not provided will
    use the default value.

    ```pycon
    >>> res = circuit(p1=x, p3=z)
    >>> print(res)
    tensor(0.2327, dtype=torch.float64, grad_fn=<SelectBackward>)
    >>> res.backward()
    >>> print(x.grad, y.grad, z.grad)
    tensor(0.8396) tensor([0.0289, 0.0193]) tensor(0.8387)
    ```

    This extends to the `qnn` module, where `KerasLayer` and `TorchLayer` modules
    can be created from QNodes with unrestricted signatures.

  - **Smarter measurements:** QNodes can now measure wires more than once, as
    long as all observables are commuting:

    ```python
    @qml.qnode(dev)
    def circuit(x):
        qml.RX(x, wires=0)
        return [
            qml.expval(qml.PauliZ(0)),
            qml.expval(qml.PauliZ(0) @ qml.PauliZ(1))
        ]
    ```

    Further, the `qml.ExpvalCost()` function allows for optimizing
    measurements to reduce the number of quantum evaluations required.

  With the new PennyLane core, there are a few small breaking changes, detailed
  below in the 'Breaking Changes' section.

<h3>Improvements</h3>

* The built-in PennyLane optimizers allow more flexible cost functions. The cost function passed to most optimizers
  may accept any combination of trainable arguments, non-trainable arguments, and keyword arguments.
  [(#959)](https://github.com/PennyLaneAI/pennylane/pull/959)
  [(#1053)](https://github.com/PennyLaneAI/pennylane/pull/1053)

  The full changes apply to:

  * `AdagradOptimizer`
  * `AdamOptimizer`
  * `GradientDescentOptimizer`
  * `MomentumOptimizer`
  * `NesterovMomentumOptimizer`
  * `RMSPropOptimizer`
  * `RotosolveOptimizer`

  The `requires_grad=False` property must mark any non-trainable constant argument.
  The `RotoselectOptimizer` allows passing only keyword arguments.

  Example use:

  ```python
  def cost(x, y, data, scale=1.0):
      return scale * (x[0]-data)**2 + scale * (y-data)**2

  x = np.array([1.], requires_grad=True)
  y = np.array([1.0])
  data = np.array([2.], requires_grad=False)

  opt = qml.GradientDescentOptimizer()

  # the optimizer step and step_and_cost methods can
  # now update multiple parameters at once
  x_new, y_new, data = opt.step(cost, x, y, data, scale=0.5)
  (x_new, y_new, data), value = opt.step_and_cost(cost, x, y, data, scale=0.5)

  # list and tuple unpacking is also supported
  params = (x, y, data)
  params = opt.step(cost, *params)
  ```

* The circuit drawer has been updated to support the inclusion of unused or inactive
  wires, by passing the `show_all_wires` argument.
  [(#1033)](https://github.com/PennyLaneAI/pennylane/pull/1033)

  ```python
  dev = qml.device('default.qubit', wires=[-1, "a", "q2", 0])

  @qml.qnode(dev)
  def circuit():
      qml.Hadamard(wires=-1)
      qml.CNOT(wires=[-1, "q2"])
      return qml.expval(qml.PauliX(wires="q2"))
  ```

  ```pycon
  >>> print(qml.draw(circuit, show_all_wires=True)())
  >>>
   -1: ──H──╭C──┤
    a: ─────│───┤
   q2: ─────╰X──┤ ⟨X⟩
    0: ─────────┤
  ```

* The logic for choosing the 'best' differentiation method has been altered
  to improve performance.
  [(#1008)](https://github.com/PennyLaneAI/pennylane/pull/1008)

  - If the device provides its own gradient, this is now the preferred
    differentiation method.

  - If a device provides additional interface-specific versions that natively support classical
    backpropagation, this is now preferred over the parameter-shift rule.

    Devices define additional interface-specific devices via their `capabilities()` dictionary. For
    example, `default.qubit` supports supplementary devices for TensorFlow, Autograd, and JAX:

    ```python
    {
      "passthru_devices": {
          "tf": "default.qubit.tf",
          "autograd": "default.qubit.autograd",
          "jax": "default.qubit.jax",
      },
    }
    ```

  As a result of this change, if the QNode `diff_method` is not explicitly provided,
  it is possible that the QNode will run on a *supplementary device* of the device that was
  specifically provided:

  ```python
  dev = qml.device("default.qubit", wires=2)
  qml.QNode(dev) # will default to backprop on default.qubit.autograd
  qml.QNode(dev, interface="tf") # will default to backprop on default.qubit.tf
  qml.QNode(dev, interface="jax") # will default to backprop on default.qubit.jax
  ```

* The `default.qubit` device has been updated so that internally it applies operations in a more
  functional style, i.e., by accepting an input state and returning an evolved state.
  [(#1025)](https://github.com/PennyLaneAI/pennylane/pull/1025)

* A new test series, `pennylane/devices/tests/test_compare_default_qubit.py`, has been added, allowing to test if
  a chosen device gives the same result as `default.qubit`.
  [(#897)](https://github.com/PennyLaneAI/pennylane/pull/897)

  Three tests are added:

  - `test_hermitian_expectation`,
  - `test_pauliz_expectation_analytic`, and
  - `test_random_circuit`.

* Adds the following agnostic tensor manipulation functions to the `qml.math` module: `abs`,
  `angle`, `arcsin`, `concatenate`, `dot`, `squeeze`, `sqrt`, `sum`, `take`, `where`. These functions are
  required to fully support end-to-end differentiable Mottonen and Amplitude embedding.
  [(#922)](https://github.com/PennyLaneAI/pennylane/pull/922)
  [(#1011)](https://github.com/PennyLaneAI/pennylane/pull/1011)

* The `qml.math` module now supports JAX.
  [(#985)](https://github.com/XanaduAI/software-docs/pull/274)

* Several improvements have been made to the `Wires` class to reduce overhead and simplify the logic
  of how wire labels are interpreted:
  [(#1019)](https://github.com/PennyLaneAI/pennylane/pull/1019)
  [(#1010)](https://github.com/PennyLaneAI/pennylane/pull/1010)
  [(#1005)](https://github.com/PennyLaneAI/pennylane/pull/1005)
  [(#983)](https://github.com/PennyLaneAI/pennylane/pull/983)
  [(#967)](https://github.com/PennyLaneAI/pennylane/pull/967)

  - If the input `wires` to a wires class instantiation `Wires(wires)` can be iterated over,
    its elements are interpreted as wire labels. Otherwise, `wires` is interpreted as a single wire label.
    The only exception to this are strings, which are always interpreted as a single
    wire label, so users can address wires with labels such as `"ancilla"`.

  - Any type can now be a wire label as long as it is hashable. The hash is used to establish
    the uniqueness of two labels.

  - Indexing wires objects now returns a label, instead of a new `Wires` object. For example:

    ```pycon
    >>> w = Wires([0, 1, 2])
    >>> w[1]
    >>> 1
    ```

  - The check for uniqueness of wires moved from `Wires` instantiation to
    the `qml.wires._process` function in order to reduce overhead from repeated
    creation of `Wires` instances.

  - Calls to the `Wires` class are substantially reduced, for example by avoiding to call
    Wires on Wires instances on `Operation` instantiation, and by using labels instead of
    `Wires` objects inside the default qubit device.

* Adds the `PauliRot` generator to the `qml.operation` module. This
  generator is required to construct the metric tensor.
  [(#963)](https://github.com/PennyLaneAI/pennylane/pull/963)

* The templates are modified to make use of the new `qml.math` module, for framework-agnostic
  tensor manipulation. This allows the template library to be differentiable
  in backpropagation mode (`diff_method="backprop"`).
  [(#873)](https://github.com/PennyLaneAI/pennylane/pull/873)

* The circuit drawer now allows for the wire order to be (optionally) modified:
  [(#992)](https://github.com/PennyLaneAI/pennylane/pull/992)

  ```pycon
  >>> dev = qml.device('default.qubit', wires=["a", -1, "q2"])
  >>> @qml.qnode(dev)
  ... def circuit():
  ...     qml.Hadamard(wires=-1)
  ...     qml.CNOT(wires=["a", "q2"])
  ...     qml.RX(0.2, wires="a")
  ...     return qml.expval(qml.PauliX(wires="q2"))
  ```

  Printing with default wire order of the device:

  ```pycon
  >>> print(circuit.draw())
    a: ─────╭C──RX(0.2)──┤
   -1: ──H──│────────────┤
   q2: ─────╰X───────────┤ ⟨X⟩
  ```

  Changing the wire order:

  ```pycon
  >>> print(circuit.draw(wire_order=["q2", "a", -1]))
   q2: ──╭X───────────┤ ⟨X⟩
    a: ──╰C──RX(0.2)──┤
   -1: ───H───────────┤
  ```

<h3>Breaking changes</h3>

* QNodes using the new PennyLane core will no longer accept ragged arrays as inputs.

* When using the new PennyLane core and the Autograd interface, non-differentiable data passed
  as a QNode argument or a gate must have the `requires_grad` property set to `False`:

  ```python
  @qml.qnode(dev)
  def circuit(weights, data):
      basis_state = np.array([1, 0, 1, 1], requires_grad=False)
      qml.BasisState(basis_state, wires=[0, 1, 2, 3])
      qml.templates.AmplitudeEmbedding(data, wires=[0, 1, 2, 3])
      qml.templates.BasicEntanglerLayers(weights, wires=[0, 1, 2, 3])
      return qml.probs(wires=0)

  data = np.array(data, requires_grad=False)
  weights = np.array(weights, requires_grad=True)
  circuit(weights, data)
  ```

<h3>Bug fixes</h3>

* Fixes an issue where if the constituent observables of a tensor product do not exist in the queue,
  an error is raised. With this fix, they are first queued before annotation occurs.
  [(#1038)](https://github.com/PennyLaneAI/pennylane/pull/1038)

* Fixes an issue with tape expansions where information about sampling
  (specifically the `is_sampled` tape attribute) was not preserved.
  [(#1027)](https://github.com/PennyLaneAI/pennylane/pull/1027)

* Tape expansion was not properly taking into devices that supported inverse operations,
  causing inverse operations to be unnecessarily decomposed. The QNode tape expansion logic, as well
  as the `Operation.expand()` method, has been modified to fix this.
  [(#956)](https://github.com/PennyLaneAI/pennylane/pull/956)

* Fixes an issue where the Autograd interface was not unwrapping non-differentiable
  PennyLane tensors, which can cause issues on some devices.
  [(#941)](https://github.com/PennyLaneAI/pennylane/pull/941)

* `qml.vqe.Hamiltonian` prints any observable with any number of strings.
  [(#987)](https://github.com/PennyLaneAI/pennylane/pull/987)

* Fixes a bug where parameter-shift differentiation would fail if the QNode
  contained a single probability output.
  [(#1007)](https://github.com/PennyLaneAI/pennylane/pull/1007)

* Fixes an issue when using trainable parameters that are lists/arrays with `tape.vjp`.
  [(#1042)](https://github.com/PennyLaneAI/pennylane/pull/1042)

* The `TensorN` observable is updated to support being copied without any parameters or wires passed.
  [(#1047)](https://github.com/PennyLaneAI/pennylane/pull/1047)

* Fixed deprecation warning when importing `Sequence` from `collections` instead of `collections.abc` in `vqe/vqe.py`.
  [(#1051)](https://github.com/PennyLaneAI/pennylane/pull/1051)

<h3>Contributors</h3>

This release contains contributions from (in alphabetical order):

Juan Miguel Arrazola, Thomas Bromley, Olivia Di Matteo, Theodor Isacsson, Josh Izaac, Christina Lee,
Alejandro Montanez, Steven Oud, Chase Roberts, Sankalp Sanand, Maria Schuld, Antal
Száva, David Wierichs, Jiahao Yao.

# Release 0.13.0

<h3>New features since last release</h3>

<h4>Automatically optimize the number of measurements</h4>

* QNodes in tape mode now support returning observables on the same wire whenever the observables are
  qubit-wise commuting Pauli words. Qubit-wise commuting observables can be evaluated with a
  *single* device run as they are diagonal in the same basis, via a shared set of single-qubit rotations.
  [(#882)](https://github.com/PennyLaneAI/pennylane/pull/882)

  The following example shows a single QNode returning the expectation values of
  the qubit-wise commuting Pauli words `XX` and `XI`:

  ```python
  qml.enable_tape()

  @qml.qnode(dev)
  def f(x):
      qml.Hadamard(wires=0)
      qml.Hadamard(wires=1)
      qml.CRot(0.1, 0.2, 0.3, wires=[1, 0])
      qml.RZ(x, wires=1)
      return qml.expval(qml.PauliX(0) @ qml.PauliX(1)), qml.expval(qml.PauliX(0))
  ```

  ```pycon
  >>> f(0.4)
  tensor([0.89431013, 0.9510565 ], requires_grad=True)
  ```

* The `ExpvalCost` class (previously `VQECost`) now provides observable optimization using the
  `optimize` argument, resulting in potentially fewer device executions.
  [(#902)](https://github.com/PennyLaneAI/pennylane/pull/902)

  This is achieved by separating the observables composing the Hamiltonian into qubit-wise
  commuting groups and evaluating those groups on a single QNode using functionality from the
  `qml.grouping` module:

  ```python
  qml.enable_tape()
  commuting_obs = [qml.PauliX(0), qml.PauliX(0) @ qml.PauliZ(1)]
  H = qml.vqe.Hamiltonian([1, 1], commuting_obs)

  dev = qml.device("default.qubit", wires=2)
  ansatz = qml.templates.StronglyEntanglingLayers

  cost_opt = qml.ExpvalCost(ansatz, H, dev, optimize=True)
  cost_no_opt = qml.ExpvalCost(ansatz, H, dev, optimize=False)

  params = qml.init.strong_ent_layers_uniform(3, 2)
  ```

  Grouping these commuting observables leads to fewer device executions:

  ```pycon
  >>> cost_opt(params)
  >>> ex_opt = dev.num_executions
  >>> cost_no_opt(params)
  >>> ex_no_opt = dev.num_executions - ex_opt
  >>> print("Number of executions:", ex_no_opt)
  Number of executions: 2
  >>> print("Number of executions (optimized):", ex_opt)
  Number of executions (optimized): 1
  ```

<h4>New quantum gradient features</h4>

* Compute the analytic gradient of quantum circuits in parallel on supported devices.
  [(#840)](https://github.com/PennyLaneAI/pennylane/pull/840)

  This release introduces support for batch execution of circuits, via a new device API method
  `Device.batch_execute()`. Devices that implement this new API support submitting a batch of
  circuits for *parallel* evaluation simultaneously, which can significantly reduce the computation time.

  Furthermore, if using tape mode and a compatible device, gradient computations will
  automatically make use of the new batch API---providing a speedup during optimization.

* Gradient recipes are now much more powerful, allowing for operations to define their gradient
  via an arbitrary linear combination of circuit evaluations.
  [(#909)](https://github.com/PennyLaneAI/pennylane/pull/909)
  [(#915)](https://github.com/PennyLaneAI/pennylane/pull/915)

  With this change, gradient recipes can now be of the form
  :math:`\frac{\partial}{\partial\phi_k}f(\phi_k) = \sum_{i} c_i f(a_i \phi_k + s_i )`,
  and are no longer restricted to two-term shifts with identical (but opposite in sign) shift values.

  As a result, PennyLane now supports native analytic quantum gradients for the
  controlled rotation operations `CRX`, `CRY`, `CRZ`, and `CRot`. This allows for parameter-shift
  analytic gradients on hardware, without decomposition.

  Note that this is a breaking change for developers; please see the *Breaking Changes* section
  for more details.

* The `qnn.KerasLayer` class now supports differentiating the QNode through classical
  backpropagation in tape mode.
  [(#869)](https://github.com/PennyLaneAI/pennylane/pull/869)

  ```python
  qml.enable_tape()

  dev = qml.device("default.qubit.tf", wires=2)

  @qml.qnode(dev, interface="tf", diff_method="backprop")
  def f(inputs, weights):
      qml.templates.AngleEmbedding(inputs, wires=range(2))
      qml.templates.StronglyEntanglingLayers(weights, wires=range(2))
      return [qml.expval(qml.PauliZ(i)) for i in range(2)]

  weight_shapes = {"weights": (3, 2, 3)}

  qlayer = qml.qnn.KerasLayer(f, weight_shapes, output_dim=2)

  inputs = tf.constant(np.random.random((4, 2)), dtype=tf.float32)

  with tf.GradientTape() as tape:
      out = qlayer(inputs)

  tape.jacobian(out, qlayer.trainable_weights)
  ```

<h4>New operations, templates, and measurements</h4>

* Adds the `qml.density_matrix` QNode return with partial trace capabilities.
  [(#878)](https://github.com/PennyLaneAI/pennylane/pull/878)

  The density matrix over the provided wires is returned, with all other subsystems traced out.
  `qml.density_matrix` currently works for both the `default.qubit` and `default.mixed` devices.

  ```python
  qml.enable_tape()
  dev = qml.device("default.qubit", wires=2)

  def circuit(x):
      qml.PauliY(wires=0)
      qml.Hadamard(wires=1)
      return qml.density_matrix(wires=[1])  # wire 0 is traced out
  ```

* Adds the square-root X gate `SX`. [(#871)](https://github.com/PennyLaneAI/pennylane/pull/871)

  ```python
  dev = qml.device("default.qubit", wires=1)

  @qml.qnode(dev)
  def circuit():
      qml.SX(wires=[0])
      return qml.expval(qml.PauliZ(wires=[0]))
  ```

* Two new hardware-efficient particle-conserving templates have been implemented
  to perform VQE-based quantum chemistry simulations. The new templates apply
  several layers of the particle-conserving entanglers proposed in Figs. 2a and 2b
  of Barkoutsos *et al*., [arXiv:1805.04340](https://arxiv.org/abs/1805.04340)
  [(#875)](https://github.com/PennyLaneAI/pennylane/pull/875)
  [(#876)](https://github.com/PennyLaneAI/pennylane/pull/876)

<h4>Estimate and track resources</h4>

* The `QuantumTape` class now contains basic resource estimation functionality. The method
  `tape.get_resources()` returns a dictionary with a list of the constituent operations and the
  number of times they appear in the circuit. Similarly, `tape.get_depth()` computes the circuit depth.
  [(#862)](https://github.com/PennyLaneAI/pennylane/pull/862)

  ```pycon
  >>> with qml.tape.QuantumTape() as tape:
  ...    qml.Hadamard(wires=0)
  ...    qml.RZ(0.26, wires=1)
  ...    qml.CNOT(wires=[1, 0])
  ...    qml.Rot(1.8, -2.7, 0.2, wires=0)
  ...    qml.Hadamard(wires=1)
  ...    qml.CNOT(wires=[0, 1])
  ...    qml.expval(qml.PauliZ(0) @ qml.PauliZ(1))
  >>> tape.get_resources()
  {'Hadamard': 2, 'RZ': 1, 'CNOT': 2, 'Rot': 1}
  >>> tape.get_depth()
  4
  ```

* The number of device executions over a QNode's lifetime can now be returned using `num_executions`.
  [(#853)](https://github.com/PennyLaneAI/pennylane/pull/853)

  ```pycon
  >>> dev = qml.device("default.qubit", wires=2)
  >>> @qml.qnode(dev)
  ... def circuit(x, y):
  ...    qml.RX(x, wires=[0])
  ...    qml.RY(y, wires=[1])
  ...    qml.CNOT(wires=[0, 1])
  ...    return qml.expval(qml.PauliZ(0) @ qml.PauliX(1))
  >>> for _ in range(10):
  ...    circuit(0.432, 0.12)
  >>> print(dev.num_executions)
  10
  ```

<h3>Improvements</h3>

* Support for tape mode has improved across PennyLane. The following features now work in tape mode:

  - QNode collections [(#863)](https://github.com/PennyLaneAI/pennylane/pull/863)

  - `qnn.ExpvalCost` [(#863)](https://github.com/PennyLaneAI/pennylane/pull/863)
    [(#911)](https://github.com/PennyLaneAI/pennylane/pull/911)

  - `qml.qnn.KerasLayer` [(#869)](https://github.com/PennyLaneAI/pennylane/pull/869)

  - `qml.qnn.TorchLayer` [(#865)](https://github.com/PennyLaneAI/pennylane/pull/865)

  - The `qml.qaoa` module [(#905)](https://github.com/PennyLaneAI/pennylane/pull/905)

* A new function, `qml.refresh_devices()`, has been added, allowing PennyLane to
  rescan installed PennyLane plugins and refresh the device list. In addition, the `qml.device`
  loader will attempt to refresh devices if the required plugin device cannot be found.
  This will result in an improved experience if installing PennyLane and plugins within
  a running Python session (for example, on Google Colab), and avoid the need to
  restart the kernel/runtime.
  [(#907)](https://github.com/PennyLaneAI/pennylane/pull/907)

* When using `grad_fn = qml.grad(cost)` to compute the gradient of a cost function with the Autograd
  interface, the value of the intermediate forward pass is now available via the `grad_fn.forward`
  property
  [(#914)](https://github.com/PennyLaneAI/pennylane/pull/914):

  ```python
  def cost_fn(x, y):
      return 2 * np.sin(x[0]) * np.exp(-x[1]) + x[0] ** 3 + np.cos(y)

  params = np.array([0.1, 0.5], requires_grad=True)
  data = np.array(0.65, requires_grad=False)
  grad_fn = qml.grad(cost_fn)

  grad_fn(params, data)  # perform backprop and evaluate the gradient
  grad_fn.forward  # the cost function value
  ```

* Gradient-based optimizers now have a `step_and_cost` method that returns
  both the next step as well as the objective (cost) function output.
  [(#916)](https://github.com/PennyLaneAI/pennylane/pull/916)

  ```pycon
  >>> opt = qml.GradientDescentOptimizer()
  >>> params, cost = opt.step_and_cost(cost_fn, params)
  ```

* PennyLane provides a new experimental module `qml.proc` which provides framework-agnostic processing
  functions for array and tensor manipulations.
  [(#886)](https://github.com/PennyLaneAI/pennylane/pull/886)

  Given the input tensor-like object, the call is
  dispatched to the corresponding array manipulation framework, allowing for end-to-end
  differentiation to be preserved.

  ```pycon
  >>> x = torch.tensor([1., 2.])
  >>> qml.proc.ones_like(x)
  tensor([1, 1])
  >>> y = tf.Variable([[0], [5]])
  >>> qml.proc.ones_like(y, dtype=np.complex128)
  <tf.Tensor: shape=(2, 1), dtype=complex128, numpy=
  array([[1.+0.j],
         [1.+0.j]])>
  ```

  Note that these functions are experimental, and only a subset of common functionality is
  supported. Furthermore, the names and behaviour of these functions may differ from similar
  functions in common frameworks; please refer to the function docstrings for more details.

* The gradient methods in tape mode now fully separate the quantum and classical processing. Rather
  than returning the evaluated gradients directly, they now return a tuple containing the required
  quantum and classical processing steps.
  [(#840)](https://github.com/PennyLaneAI/pennylane/pull/840)

  ```python
  def gradient_method(idx, param, **options):
      # generate the quantum tapes that must be computed
      # to determine the quantum gradient
      tapes = quantum_gradient_tapes(self)

      def processing_fn(results):
          # perform classical processing on the evaluated tapes
          # returning the evaluated quantum gradient
          return classical_processing(results)

      return tapes, processing_fn
  ```

  The `JacobianTape.jacobian()` method has been similarly modified to accumulate all gradient
  quantum tapes and classical processing functions, evaluate all quantum tapes simultaneously,
  and then apply the post-processing functions to the evaluated tape results.

* The MultiRZ gate now has a defined generator, allowing it to be used in quantum natural gradient
  optimization.
  [(#912)](https://github.com/PennyLaneAI/pennylane/pull/912)

* The CRot gate now has a `decomposition` method, which breaks the gate down into rotations
  and CNOT gates. This allows `CRot` to be used on devices that do not natively support it.
  [(#908)](https://github.com/PennyLaneAI/pennylane/pull/908)

* The classical processing in the `MottonenStatePreparation` template has been largely
  rewritten to use dense matrices and tensor manipulations wherever possible.
  This is in preparation to support differentiation through the template in the future.
  [(#864)](https://github.com/PennyLaneAI/pennylane/pull/864)

* Device-based caching has replaced QNode caching. Caching is now accessed by passing a
  `cache` argument to the device.
  [(#851)](https://github.com/PennyLaneAI/pennylane/pull/851)

  The `cache` argument should be an integer specifying the size of the cache. For example, a
  cache of size 10 is created using:

  ```pycon
  >>> dev = qml.device("default.qubit", wires=2, cache=10)
  ```

* The `Operation`, `Tensor`, and `MeasurementProcess` classes now have the `__copy__` special method
  defined.
  [(#840)](https://github.com/PennyLaneAI/pennylane/pull/840)

  This allows us to ensure that, when a shallow copy is performed of an operation, the
  mutable list storing the operation parameters is *also* shallow copied. Both the old operation and
  the copied operation will continue to share the same parameter data,
  ```pycon
  >>> import copy
  >>> op = qml.RX(0.2, wires=0)
  >>> op2 = copy.copy(op)
  >>> op.data[0] is op2.data[0]
  True
  ```

  however the *list container* is not a reference:

  ```pycon
  >>> op.data is op2.data
  False
  ```

  This allows the parameters of the copied operation to be modified, without mutating
  the parameters of the original operation.

* The `QuantumTape.copy` method has been tweaked so that
  [(#840)](https://github.com/PennyLaneAI/pennylane/pull/840):

  - Optionally, the tape's operations are shallow copied in addition to the tape by passing the
    `copy_operations=True` boolean flag. This allows the copied tape's parameters to be mutated
    without affecting the original tape's parameters. (Note: the two tapes will share parameter data
    *until* one of the tapes has their parameter list modified.)

  - Copied tapes can be cast to another `QuantumTape` subclass by passing the `tape_cls` keyword
    argument.

<h3>Breaking changes</h3>

* Updated how parameter-shift gradient recipes are defined for operations, allowing for
  gradient recipes that are specified as an arbitrary number of terms.
  [(#909)](https://github.com/PennyLaneAI/pennylane/pull/909)

  Previously, `Operation.grad_recipe` was restricted to two-term parameter-shift formulas.
  With this change, the gradient recipe now contains elements of the form
  :math:`[c_i, a_i, s_i]`, resulting in a gradient recipe of
  :math:`\frac{\partial}{\partial\phi_k}f(\phi_k) = \sum_{i} c_i f(a_i \phi_k + s_i )`.

  As this is a breaking change, all custom operations with defined gradient recipes must be
  updated to continue working with PennyLane 0.13. Note though that if `grad_recipe = None`, the
  default gradient recipe remains unchanged, and corresponds to the two terms :math:`[c_0, a_0, s_0]=[1/2, 1, \pi/2]`
  and :math:`[c_1, a_1, s_1]=[-1/2, 1, -\pi/2]` for every parameter.

- The `VQECost` class has been renamed to `ExpvalCost` to reflect its general applicability
  beyond VQE. Use of `VQECost` is still possible but will result in a deprecation warning.
  [(#913)](https://github.com/PennyLaneAI/pennylane/pull/913)

<h3>Bug fixes</h3>

* The `default.qubit.tf` device is updated to handle TensorFlow objects (e.g.,
  `tf.Variable`) as gate parameters correctly when using the `MultiRZ` and
  `CRot` operations.
  [(#921)](https://github.com/PennyLaneAI/pennylane/pull/921)

* PennyLane tensor objects are now unwrapped in BaseQNode when passed as a
  keyword argument to the quantum function.
  [(#903)](https://github.com/PennyLaneAI/pennylane/pull/903)
  [(#893)](https://github.com/PennyLaneAI/pennylane/pull/893)

* The new tape mode now prevents multiple observables from being evaluated on the same wire
  if the observables are not qubit-wise commuting Pauli words.
  [(#882)](https://github.com/PennyLaneAI/pennylane/pull/882)

* Fixes a bug in `default.qubit` whereby inverses of common gates were not being applied
  via efficient gate-specific methods, instead falling back to matrix-vector multiplication.
  The following gates were affected: `PauliX`, `PauliY`, `PauliZ`, `Hadamard`, `SWAP`, `S`,
  `T`, `CNOT`, `CZ`.
  [(#872)](https://github.com/PennyLaneAI/pennylane/pull/872)

* The `PauliRot` operation now gracefully handles single-qubit Paulis, and all-identity Paulis
  [(#860)](https://github.com/PennyLaneAI/pennylane/pull/860).

* Fixes a bug whereby binary Python operators were not properly propagating the `requires_grad`
  attribute to the output tensor.
  [(#889)](https://github.com/PennyLaneAI/pennylane/pull/889)

* Fixes a bug which prevents `TorchLayer` from doing `backward` when CUDA is enabled.
  [(#899)](https://github.com/PennyLaneAI/pennylane/pull/899)

* Fixes a bug where multi-threaded execution of `QNodeCollection` sometimes fails
  because of simultaneous queuing. This is fixed by adding thread locking during queuing.
  [(#910)](https://github.com/PennyLaneAI/pennylane/pull/918)

* Fixes a bug in `QuantumTape.set_parameters()`. The previous implementation assumed
  that the `self.trainable_parms` set would always be iterated over in increasing integer
  order. However, this is not guaranteed behaviour, and can lead to the incorrect tape parameters
  being set if this is not the case.
  [(#923)](https://github.com/PennyLaneAI/pennylane/pull/923)

* Fixes broken error message if a QNode is instantiated with an unknown exception.
  [(#930)](https://github.com/PennyLaneAI/pennylane/pull/930)

<h3>Contributors</h3>

This release contains contributions from (in alphabetical order):

Juan Miguel Arrazola, Thomas Bromley, Christina Lee, Alain Delgado Gran, Olivia Di Matteo, Anthony
Hayes, Theodor Isacsson, Josh Izaac, Soran Jahangiri, Nathan Killoran, Shumpei Kobayashi, Romain
Moyard, Zeyue Niu, Maria Schuld, Antal Száva.

# Release 0.12.0

<h3>New features since last release</h3>

<h4>New and improved simulators</h4>

* PennyLane now supports a new device, `default.mixed`, designed for
  simulating mixed-state quantum computations. This enables native
  support for implementing noisy channels in a circuit, which generally
  map pure states to mixed states.
  [(#794)](https://github.com/PennyLaneAI/pennylane/pull/794)
  [(#807)](https://github.com/PennyLaneAI/pennylane/pull/807)
  [(#819)](https://github.com/PennyLaneAI/pennylane/pull/819)

  The device can be initialized as
  ```pycon
  >>> dev = qml.device("default.mixed", wires=1)
  ```

  This allows the construction of QNodes that include non-unitary operations,
  such as noisy channels:

  ```pycon
  >>> @qml.qnode(dev)
  ... def circuit(params):
  ...     qml.RX(params[0], wires=0)
  ...     qml.RY(params[1], wires=0)
  ...     qml.AmplitudeDamping(0.5, wires=0)
  ...     return qml.expval(qml.PauliZ(0))
  >>> print(circuit([0.54, 0.12]))
  0.9257702929524184
  >>> print(circuit([0, np.pi]))
  0.0
  ```

<h4>New tools for optimizing measurements</h4>

* The new `grouping` module provides functionality for grouping simultaneously measurable Pauli word
  observables.
  [(#761)](https://github.com/PennyLaneAI/pennylane/pull/761)
  [(#850)](https://github.com/PennyLaneAI/pennylane/pull/850)
  [(#852)](https://github.com/PennyLaneAI/pennylane/pull/852)

  - The `optimize_measurements` function will take as input a list of Pauli word observables and
    their corresponding coefficients (if any), and will return the partitioned Pauli terms
    diagonalized in the measurement basis and the corresponding diagonalizing circuits.

    ```python
    from pennylane.grouping import optimize_measurements
    h, nr_qubits = qml.qchem.molecular_hamiltonian("h2", "h2.xyz")
    rotations, grouped_ops, grouped_coeffs = optimize_measurements(h.ops, h.coeffs, grouping="qwc")
    ```

    The diagonalizing circuits of `rotations` correspond to the diagonalized Pauli word groupings of
    `grouped_ops`.

  - Pauli word partitioning utilities are performed by the `PauliGroupingStrategy`
    class. An input list of Pauli words can be partitioned into mutually commuting,
    qubit-wise-commuting, or anticommuting groupings.

    For example, partitioning Pauli words into anticommutative groupings by the Recursive Largest
    First (RLF) graph colouring heuristic:

    ```python
    from pennylane import PauliX, PauliY, PauliZ, Identity
    from pennylane.grouping import group_observables
    pauli_words = [
        Identity('a') @ Identity('b'),
        Identity('a') @ PauliX('b'),
        Identity('a') @ PauliY('b'),
        PauliZ('a') @ PauliX('b'),
        PauliZ('a') @ PauliY('b'),
        PauliZ('a') @ PauliZ('b')
    ]
    groupings = group_observables(pauli_words, grouping_type='anticommuting', method='rlf')
    ```

  - Various utility functions are included for obtaining and manipulating Pauli
    words in the binary symplectic vector space representation.

    For instance, two Pauli words may be converted to their binary vector representation:

    ```pycon
    >>> from pennylane.grouping import pauli_to_binary
    >>> from pennylane.wires import Wires
    >>> wire_map = {Wires('a'): 0, Wires('b'): 1}
    >>> pauli_vec_1 = pauli_to_binary(qml.PauliX('a') @ qml.PauliY('b'))
    >>> pauli_vec_2 = pauli_to_binary(qml.PauliZ('a') @ qml.PauliZ('b'))
    >>> pauli_vec_1
    [1. 1. 0. 1.]
    >>> pauli_vec_2
    [0. 0. 1. 1.]
    ```

    Their product up to a phase may be computed by taking the sum of their binary vector
    representations, and returned in the operator representation.

    ```pycon
    >>> from pennylane.grouping import binary_to_pauli
    >>> binary_to_pauli((pauli_vec_1 + pauli_vec_2) % 2, wire_map)
    Tensor product ['PauliY', 'PauliX']: 0 params, wires ['a', 'b']
    ```

    For more details on the grouping module, see the
    [grouping module documentation](https://pennylane.readthedocs.io/en/stable/code/qml_grouping.html)


<h4>Returning the quantum state from simulators</h4>

* The quantum state of a QNode can now be returned using the `qml.state()` return function.
  [(#818)](https://github.com/XanaduAI/pennylane/pull/818)

  ```python
  import pennylane as qml

  dev = qml.device("default.qubit", wires=3)
  qml.enable_tape()

  @qml.qnode(dev)
  def qfunc(x, y):
      qml.RZ(x, wires=0)
      qml.CNOT(wires=[0, 1])
      qml.RY(y, wires=1)
      qml.CNOT(wires=[0, 2])
      return qml.state()

  >>> qfunc(0.56, 0.1)
  array([0.95985437-0.27601028j, 0.        +0.j        ,
         0.04803275-0.01381203j, 0.        +0.j        ,
         0.        +0.j        , 0.        +0.j        ,
         0.        +0.j        , 0.        +0.j        ])
  ```

  Differentiating the state is currently available when using the
  classical backpropagation differentiation method (`diff_method="backprop"`) with a compatible device,
  and when using the new tape mode.

<h4>New operations and channels</h4>

* PennyLane now includes standard channels such as the Amplitude-damping,
  Phase-damping, and Depolarizing channels, as well as the ability
  to make custom qubit channels.
  [(#760)](https://github.com/PennyLaneAI/pennylane/pull/760)
  [(#766)](https://github.com/PennyLaneAI/pennylane/pull/766)
  [(#778)](https://github.com/PennyLaneAI/pennylane/pull/778)

* The controlled-Y operation is now available via `qml.CY`. For devices that do
  not natively support the controlled-Y operation, it will be decomposed
  into `qml.RY`, `qml.CNOT`, and `qml.S` operations.
  [(#806)](https://github.com/PennyLaneAI/pennylane/pull/806)

<h4>Preview the next-generation PennyLane QNode</h4>

* The new PennyLane `tape` module provides a re-formulated QNode class, rewritten from the ground-up,
  that uses a new `QuantumTape` object to represent the QNode's quantum circuit. Tape mode
  provides several advantages over the standard PennyLane QNode.
  [(#785)](https://github.com/PennyLaneAI/pennylane/pull/785)
  [(#792)](https://github.com/PennyLaneAI/pennylane/pull/792)
  [(#796)](https://github.com/PennyLaneAI/pennylane/pull/796)
  [(#800)](https://github.com/PennyLaneAI/pennylane/pull/800)
  [(#803)](https://github.com/PennyLaneAI/pennylane/pull/803)
  [(#804)](https://github.com/PennyLaneAI/pennylane/pull/804)
  [(#805)](https://github.com/PennyLaneAI/pennylane/pull/805)
  [(#808)](https://github.com/PennyLaneAI/pennylane/pull/808)
  [(#810)](https://github.com/PennyLaneAI/pennylane/pull/810)
  [(#811)](https://github.com/PennyLaneAI/pennylane/pull/811)
  [(#815)](https://github.com/PennyLaneAI/pennylane/pull/815)
  [(#820)](https://github.com/PennyLaneAI/pennylane/pull/820)
  [(#823)](https://github.com/PennyLaneAI/pennylane/pull/823)
  [(#824)](https://github.com/PennyLaneAI/pennylane/pull/824)
  [(#829)](https://github.com/PennyLaneAI/pennylane/pull/829)

  - Support for in-QNode classical processing: Tape mode allows for differentiable classical
    processing within the QNode.

  - No more Variable wrapping: In tape mode, QNode arguments no longer become `Variable`
    objects within the QNode.

  - Less restrictive QNode signatures: There is no longer any restriction on the QNode signature;
    the QNode can be defined and called following the same rules as standard Python functions.

  - Unifying all QNodes: The tape-mode QNode merges all QNodes (including the
    `JacobianQNode` and the `PassthruQNode`) into a single unified QNode, with
    identical behaviour regardless of the differentiation type.

  - Optimizations: Tape mode provides various performance optimizations, reducing pre- and
    post-processing overhead, and reduces the number of quantum evaluations in certain cases.

  Note that tape mode is **experimental**, and does not currently have feature-parity with the
  existing QNode. [Feedback and bug reports](https://github.com/PennyLaneAI/pennylane/issues) are
  encouraged and will help improve the new tape mode.

  Tape mode can be enabled globally via the `qml.enable_tape` function, without changing your
  PennyLane code:

  ```python
  qml.enable_tape()
  dev = qml.device("default.qubit", wires=1)

  @qml.qnode(dev, interface="tf")
  def circuit(p):
      print("Parameter value:", p)
      qml.RX(tf.sin(p[0])**2 + p[1], wires=0)
      return qml.expval(qml.PauliZ(0))
  ```

  For more details, please see the [tape mode
  documentation](https://pennylane.readthedocs.io/en/stable/code/qml_tape.html).

<h3>Improvements</h3>

* QNode caching has been introduced, allowing the QNode to keep track of the results of previous
  device executions and reuse those results in subsequent calls.
  Note that QNode caching is only supported in the new and experimental tape-mode.
  [(#817)](https://github.com/PennyLaneAI/pennylane/pull/817)

  Caching is available by passing a `caching` argument to the QNode:

  ```python
  dev = qml.device("default.qubit", wires=2)
  qml.enable_tape()

  @qml.qnode(dev, caching=10)  # cache up to 10 evaluations
  def qfunc(x):
      qml.RX(x, wires=0)
      qml.RX(0.3, wires=1)
      qml.CNOT(wires=[0, 1])
      return qml.expval(qml.PauliZ(1))

  qfunc(0.1)  # first evaluation executes on the device
  qfunc(0.1)  # second evaluation accesses the cached result
  ```

* Sped up the application of certain gates in `default.qubit` by using array/tensor
  manipulation tricks. The following gates are affected: `PauliX`, `PauliY`, `PauliZ`,
  `Hadamard`, `SWAP`, `S`, `T`, `CNOT`, `CZ`.
  [(#772)](https://github.com/PennyLaneAI/pennylane/pull/772)

* The computation of marginal probabilities has been made more efficient for devices
  with a large number of wires, achieving in some cases a 5x speedup.
  [(#799)](https://github.com/PennyLaneAI/pennylane/pull/799)

* Adds arithmetic operations (addition, tensor product,
  subtraction, and scalar multiplication) between `Hamiltonian`,
  `Tensor`, and `Observable` objects, and inline arithmetic
  operations between Hamiltonians and other observables.
  [(#765)](https://github.com/PennyLaneAI/pennylane/pull/765)

  Hamiltonians can now easily be defined as sums of observables:

  ```pycon3
  >>> H = 3 * qml.PauliZ(0) - (qml.PauliX(0) @ qml.PauliX(1)) + qml.Hamiltonian([4], [qml.PauliZ(0)])
  >>> print(H)
  (7.0) [Z0] + (-1.0) [X0 X1]
  ```

* Adds `compare()` method to `Observable` and `Hamiltonian` classes, which allows
  for comparison between observable quantities.
  [(#765)](https://github.com/PennyLaneAI/pennylane/pull/765)

  ```pycon3
  >>> H = qml.Hamiltonian([1], [qml.PauliZ(0)])
  >>> obs = qml.PauliZ(0) @ qml.Identity(1)
  >>> print(H.compare(obs))
  True
  ```

  ```pycon3
  >>> H = qml.Hamiltonian([2], [qml.PauliZ(0)])
  >>> obs = qml.PauliZ(1) @ qml.Identity(0)
  >>> print(H.compare(obs))
  False
  ```

* Adds `simplify()` method to the `Hamiltonian` class.
  [(#765)](https://github.com/PennyLaneAI/pennylane/pull/765)

  ```pycon3
  >>> H = qml.Hamiltonian([1, 2], [qml.PauliZ(0), qml.PauliZ(0) @ qml.Identity(1)])
  >>> H.simplify()
  >>> print(H)
  (3.0) [Z0]
  ```

* Added a new bit-flip mixer to the `qml.qaoa` module.
  [(#774)](https://github.com/PennyLaneAI/pennylane/pull/774)

* Summation of two `Wires` objects is now supported and will return
  a `Wires` object containing the set of all wires defined by the
  terms in the summation.
  [(#812)](https://github.com/PennyLaneAI/pennylane/pull/812)

<h3>Breaking changes</h3>

* The PennyLane NumPy module now returns scalar (zero-dimensional) arrays where
  Python scalars were previously returned.
  [(#820)](https://github.com/PennyLaneAI/pennylane/pull/820)
  [(#833)](https://github.com/PennyLaneAI/pennylane/pull/833)

  For example, this affects array element indexing, and summation:

  ```pycon
  >>> x = np.array([1, 2, 3], requires_grad=False)
  >>> x[0]
  tensor(1, requires_grad=False)
  >>> np.sum(x)
  tensor(6, requires_grad=True)
  ```

  This may require small updates to user code. A convenience method, `np.tensor.unwrap()`,
  has been added to help ease the transition. This converts PennyLane NumPy tensors
  to standard NumPy arrays and Python scalars:

  ```pycon
  >>> x = np.array(1.543, requires_grad=False)
  >>> x.unwrap()
  1.543
  ```

  Note, however, that information regarding array differentiability will be
  lost.

* The device capabilities dictionary has been redesigned, for clarity and robustness. In particular,
  the capabilities dictionary is now inherited from the parent class, various keys have more
  expressive names, and all keys are now defined in the base device class. For more details, please
  [refer to the developer
  documentation](https://pennylane.readthedocs.io/en/stable/development/plugins.html#device-capabilities).
  [(#781)](https://github.com/PennyLaneAI/pennylane/pull/781/files)

<h3>Bug fixes</h3>

* Changed to use lists for storing variable values inside `BaseQNode`
  allowing complex matrices to be passed to `QubitUnitary`.
  [(#773)](https://github.com/PennyLaneAI/pennylane/pull/773)

* Fixed a bug within `default.qubit`, resulting in greater efficiency
  when applying a state vector to all wires on the device.
  [(#849)](https://github.com/PennyLaneAI/pennylane/pull/849)

<h3>Documentation</h3>

* Equations have been added to the `qml.sample` and `qml.probs` docstrings
  to clarify the mathematical foundation of the performed measurements.
  [(#843)](https://github.com/PennyLaneAI/pennylane/pull/843)

<h3>Contributors</h3>

This release contains contributions from (in alphabetical order):

Aroosa Ijaz, Juan Miguel Arrazola, Thomas Bromley, Jack Ceroni, Alain Delgado Gran, Josh Izaac,
Soran Jahangiri, Nathan Killoran, Robert Lang, Cedric Lin, Olivia Di Matteo, Nicolás Quesada, Maria
Schuld, Antal Száva.

# Release 0.11.0

<h3>New features since last release</h3>

<h4>New and improved simulators</h4>

* Added a new device, `default.qubit.autograd`, a pure-state qubit simulator written using Autograd.
  This device supports classical backpropagation (`diff_method="backprop"`); this can
  be faster than the parameter-shift rule for computing quantum gradients
  when the number of parameters to be optimized is large.
  [(#721)](https://github.com/XanaduAI/pennylane/pull/721)

  ```pycon
  >>> dev = qml.device("default.qubit.autograd", wires=1)
  >>> @qml.qnode(dev, diff_method="backprop")
  ... def circuit(x):
  ...     qml.RX(x[1], wires=0)
  ...     qml.Rot(x[0], x[1], x[2], wires=0)
  ...     return qml.expval(qml.PauliZ(0))
  >>> weights = np.array([0.2, 0.5, 0.1])
  >>> grad_fn = qml.grad(circuit)
  >>> print(grad_fn(weights))
  array([-2.25267173e-01, -1.00864546e+00,  6.93889390e-18])
  ```

  See the [device documentation](https://pennylane.readthedocs.io/en/stable/code/api/pennylane.devices.default_qubit_autograd.DefaultQubitAutograd.html) for more details.

* A new experimental C++ state-vector simulator device is now available, `lightning.qubit`. It
  uses the C++ Eigen library to perform fast linear algebra calculations for simulating quantum
  state-vector evolution.

  `lightning.qubit` is currently in beta; it can be installed via `pip`:

  ```console
  $ pip install pennylane-lightning
  ```

  Once installed, it can be used as a PennyLane device:

  ```pycon
  >>> dev = qml.device("lightning.qubit", wires=2)
  ```

  For more details, please see the [lightning qubit documentation](https://pennylane-lightning.readthedocs.io).

<h4>New algorithms and templates</h4>

* Added built-in QAOA functionality via the new `qml.qaoa` module.
  [(#712)](https://github.com/PennyLaneAI/pennylane/pull/712)
  [(#718)](https://github.com/PennyLaneAI/pennylane/pull/718)
  [(#741)](https://github.com/PennyLaneAI/pennylane/pull/741)
  [(#720)](https://github.com/PennyLaneAI/pennylane/pull/720)

  This includes the following features:

  * New `qml.qaoa.x_mixer` and `qml.qaoa.xy_mixer` functions for defining Pauli-X and XY
    mixer Hamiltonians.

  * MaxCut: The `qml.qaoa.maxcut` function allows easy construction of the cost Hamiltonian
    and recommended mixer Hamiltonian for solving the MaxCut problem for a supplied graph.

  * Layers: `qml.qaoa.cost_layer` and `qml.qaoa.mixer_layer` take cost and mixer
    Hamiltonians, respectively, and apply the corresponding QAOA cost and mixer layers
    to the quantum circuit

  For example, using PennyLane to construct and solve a MaxCut problem with QAOA:

  ```python
  wires = range(3)
  graph = Graph([(0, 1), (1, 2), (2, 0)])
  cost_h, mixer_h = qaoa.maxcut(graph)

  def qaoa_layer(gamma, alpha):
      qaoa.cost_layer(gamma, cost_h)
      qaoa.mixer_layer(alpha, mixer_h)

  def antatz(params, **kwargs):

      for w in wires:
          qml.Hadamard(wires=w)

      # repeat the QAOA layer two times
      qml.layer(qaoa_layer, 2, params[0], params[1])

  dev = qml.device('default.qubit', wires=len(wires))
  cost_function = qml.VQECost(ansatz, cost_h, dev)
  ```

* Added an `ApproxTimeEvolution` template to the PennyLane templates module, which
  can be used to implement Trotterized time-evolution under a Hamiltonian.
  [(#710)](https://github.com/XanaduAI/pennylane/pull/710)

  <img src="https://pennylane.readthedocs.io/en/latest/_static/templates/subroutines/approx_time_evolution.png" width=50%/>

* Added a `qml.layer` template-constructing function, which takes a unitary, and
  repeatedly applies it on a set of wires to a given depth.
  [(#723)](https://github.com/PennyLaneAI/pennylane/pull/723)

  ```python
  def subroutine():
      qml.Hadamard(wires=[0])
      qml.CNOT(wires=[0, 1])
      qml.PauliX(wires=[1])

  dev = qml.device('default.qubit', wires=3)

  @qml.qnode(dev)
  def circuit():
      qml.layer(subroutine, 3)
      return [qml.expval(qml.PauliZ(0)), qml.expval(qml.PauliZ(1))]
  ```

  This creates the following circuit:
  ```pycon
  >>> circuit()
  >>> print(circuit.draw())
  0: ──H──╭C──X──H──╭C──X──H──╭C──X──┤ ⟨Z⟩
  1: ─────╰X────────╰X────────╰X─────┤ ⟨Z⟩
  ```

* Added the `qml.utils.decompose_hamiltonian` function. This function can be used to
  decompose a Hamiltonian into a linear combination of Pauli operators.
  [(#671)](https://github.com/XanaduAI/pennylane/pull/671)

  ```pycon
  >>> A = np.array(
  ... [[-2, -2+1j, -2, -2],
  ... [-2-1j,  0,  0, -1],
  ... [-2,  0, -2, -1],
  ... [-2, -1, -1,  0]])
  >>> coeffs, obs_list = decompose_hamiltonian(A)
  ```

<h4>New device features</h4>

* It is now possible to specify custom wire labels, such as `['anc1', 'anc2', 0, 1, 3]`, where the labels
  can be strings or numbers.
  [(#666)](https://github.com/XanaduAI/pennylane/pull/666)

  Custom wire labels are defined by passing a list to the `wires` argument when creating the device:

  ```pycon
  >>> dev = qml.device("default.qubit", wires=['anc1', 'anc2', 0, 1, 3])
  ```

  Quantum operations should then be invoked with these custom wire labels:

  ``` pycon
  >>> @qml.qnode(dev)
  >>> def circuit():
  ...    qml.Hadamard(wires='anc2')
  ...    qml.CNOT(wires=['anc1', 3])
  ...    ...
  ```

  The existing behaviour, in which the number of wires is specified on device initialization,
  continues to work as usual. This gives a default behaviour where wires are labelled
  by consecutive integers.

  ```pycon
  >>> dev = qml.device("default.qubit", wires=5)
  ```

* An integrated device test suite has been added, which can be used
  to run basic integration tests on core or external devices.
  [(#695)](https://github.com/PennyLaneAI/pennylane/pull/695)
  [(#724)](https://github.com/PennyLaneAI/pennylane/pull/724)
  [(#733)](https://github.com/PennyLaneAI/pennylane/pull/733)

  The test can be invoked against a particular device by calling the `pl-device-test`
  command line program:

  ```console
  $ pl-device-test --device=default.qubit --shots=1234 --analytic=False
  ```

  If the tests are run on external devices, the device and its dependencies must be
  installed locally. For more details, please see the
  [plugin test documentation](http://pennylane.readthedocs.io/en/latest/code/api/pennylane.devices.tests.html).

<h3>Improvements</h3>

* The functions implementing the quantum circuits building the Unitary Coupled-Cluster
  (UCCSD) VQE ansatz have been improved, with a more consistent naming convention and
  improved docstrings.
  [(#748)](https://github.com/PennyLaneAI/pennylane/pull/748)

  The changes include:

  - The terms *1particle-1hole (ph)* and *2particle-2hole (pphh)* excitations
    were replaced with the names *single* and *double* excitations, respectively.

  - The non-differentiable arguments in the `UCCSD` template were renamed accordingly:
    `ph` → `s_wires`, `pphh` → `d_wires`

  - The term *virtual*, previously used to refer the *unoccupied* orbitals, was discarded.

  - The Usage Details sections were updated and improved.

* Added support for TensorFlow 2.3 and PyTorch 1.6.
  [(#725)](https://github.com/PennyLaneAI/pennylane/pull/725)

* Returning probabilities is now supported from photonic QNodes.
  As with qubit QNodes, photonic QNodes returning probabilities are
  end-to-end differentiable.
  [(#699)](https://github.com/XanaduAI/pennylane/pull/699/)

  ```pycon
  >>> dev = qml.device("strawberryfields.fock", wires=2, cutoff_dim=5)
  >>> @qml.qnode(dev)
  ... def circuit(a):
  ...     qml.Displacement(a, 0, wires=0)
  ...     return qml.probs(wires=0)
  >>> print(circuit(0.5))
  [7.78800783e-01 1.94700196e-01 2.43375245e-02 2.02812704e-03 1.26757940e-04]
  ```

<h3>Breaking changes</h3>

* The `pennylane.plugins` and `pennylane.beta.plugins` folders have been renamed to
  `pennylane.devices` and `pennylane.beta.devices`, to reflect their content better.
  [(#726)](https://github.com/XanaduAI/pennylane/pull/726)

<h3>Bug fixes</h3>

* The PennyLane interface conversion functions can now convert QNodes with
  pre-existing interfaces.
  [(#707)](https://github.com/XanaduAI/pennylane/pull/707)

<h3>Documentation</h3>

* The interfaces section of the documentation has been renamed to 'Interfaces and training',
  and updated with the latest variable handling details.
  [(#753)](https://github.com/PennyLaneAI/pennylane/pull/753)

<h3>Contributors</h3>

This release contains contributions from (in alphabetical order):

Juan Miguel Arrazola, Thomas Bromley, Jack Ceroni, Alain Delgado Gran, Shadab Hussain, Theodor
Isacsson, Josh Izaac, Nathan Killoran, Maria Schuld, Antal Száva, Nicola Vitucci.

# Release 0.10.0

<h3>New features since last release</h3>

<h4>New and improved simulators</h4>

* Added a new device, `default.qubit.tf`, a pure-state qubit simulator written using TensorFlow.
  As a result, it supports classical backpropagation as a means to compute the Jacobian. This can
  be faster than the parameter-shift rule for computing quantum gradients
  when the number of parameters to be optimized is large.

  `default.qubit.tf` is designed to be used with end-to-end classical backpropagation
  (`diff_method="backprop"`) with the TensorFlow interface. This is the default method
  of differentiation when creating a QNode with this device.

  Using this method, the created QNode is a 'white-box' that is
  tightly integrated with your TensorFlow computation, including
  [AutoGraph](https://www.tensorflow.org/guide/function) support:

  ```pycon
  >>> dev = qml.device("default.qubit.tf", wires=1)
  >>> @tf.function
  ... @qml.qnode(dev, interface="tf", diff_method="backprop")
  ... def circuit(x):
  ...     qml.RX(x[1], wires=0)
  ...     qml.Rot(x[0], x[1], x[2], wires=0)
  ...     return qml.expval(qml.PauliZ(0))
  >>> weights = tf.Variable([0.2, 0.5, 0.1])
  >>> with tf.GradientTape() as tape:
  ...     res = circuit(weights)
  >>> print(tape.gradient(res, weights))
  tf.Tensor([-2.2526717e-01 -1.0086454e+00  1.3877788e-17], shape=(3,), dtype=float32)
  ```

  See the `default.qubit.tf`
  [documentation](https://pennylane.ai/en/stable/code/api/pennylane.beta.plugins.DefaultQubitTF.html)
  for more details.

* The [default.tensor plugin](https://github.com/XanaduAI/pennylane/blob/master/pennylane/beta/plugins/default_tensor.py)
  has been significantly upgraded. It now allows two different
  tensor network representations to be used: `"exact"` and `"mps"`. The former uses a
  exact factorized representation of quantum states, while the latter uses a matrix product state
  representation.
  ([#572](https://github.com/XanaduAI/pennylane/pull/572))
  ([#599](https://github.com/XanaduAI/pennylane/pull/599))

<h4>New machine learning functionality and integrations</h4>

* PennyLane QNodes can now be converted into Torch layers, allowing for creation of quantum and
  hybrid models using the `torch.nn` API.
  [(#588)](https://github.com/XanaduAI/pennylane/pull/588)

  A PennyLane QNode can be converted into a `torch.nn` layer using the `qml.qnn.TorchLayer` class:

  ```pycon
  >>> @qml.qnode(dev)
  ... def qnode(inputs, weights_0, weight_1):
  ...    # define the circuit
  ...    # ...

  >>> weight_shapes = {"weights_0": 3, "weight_1": 1}
  >>> qlayer = qml.qnn.TorchLayer(qnode, weight_shapes)
  ```

  A hybrid model can then be easily constructed:

  ```pycon
  >>> model = torch.nn.Sequential(qlayer, torch.nn.Linear(2, 2))
  ```

* Added a new "reversible" differentiation method which can be used in simulators, but not hardware.

  The reversible approach is similar to backpropagation, but trades off extra computation for
  enhanced memory efficiency. Where backpropagation caches the state tensors at each step during
  a simulated evolution, the reversible method only caches the final pre-measurement state.

  Compared to the parameter-shift method, the reversible method can be faster or slower,
  depending on the density and location of parametrized gates in a circuit
  (circuits with higher density of parametrized gates near the end of the circuit will see a benefit).
  [(#670)](https://github.com/XanaduAI/pennylane/pull/670)

  ```pycon
  >>> dev = qml.device("default.qubit", wires=2)
  ... @qml.qnode(dev, diff_method="reversible")
  ... def circuit(x):
  ...     qml.RX(x, wires=0)
  ...     qml.RX(x, wires=0)
  ...     qml.CNOT(wires=[0,1])
  ...     return qml.expval(qml.PauliZ(0))
  >>> qml.grad(circuit)(0.5)
  (array(-0.47942554),)
  ```

<h4>New templates and cost functions</h4>

* Added the new templates `UCCSD`, `SingleExcitationUnitary`, and`DoubleExcitationUnitary`,
  which together implement the Unitary Coupled-Cluster Singles and Doubles (UCCSD) ansatz
  to perform VQE-based quantum chemistry simulations using PennyLane-QChem.
  [(#622)](https://github.com/XanaduAI/pennylane/pull/622)
  [(#638)](https://github.com/XanaduAI/pennylane/pull/638)
  [(#654)](https://github.com/XanaduAI/pennylane/pull/654)
  [(#659)](https://github.com/XanaduAI/pennylane/pull/659)
  [(#622)](https://github.com/XanaduAI/pennylane/pull/622)

* Added module `pennylane.qnn.cost` with class `SquaredErrorLoss`. The module contains classes
  to calculate losses and cost functions on circuits with trainable parameters.
  [(#642)](https://github.com/XanaduAI/pennylane/pull/642)

<h3>Improvements</h3>

* Improves the wire management by making the `Operator.wires` attribute a `wires` object.
  [(#666)](https://github.com/XanaduAI/pennylane/pull/666)

* A significant improvement with respect to how QNodes and interfaces mark quantum function
  arguments as differentiable when using Autograd, designed to improve performance and make
  QNodes more intuitive.
  [(#648)](https://github.com/XanaduAI/pennylane/pull/648)
  [(#650)](https://github.com/XanaduAI/pennylane/pull/650)

  In particular, the following changes have been made:

  - A new `ndarray` subclass `pennylane.numpy.tensor`, which extends NumPy arrays with
    the keyword argument and attribute `requires_grad`. Tensors which have `requires_grad=False`
    are treated as non-differentiable by the Autograd interface.

  - A new subpackage `pennylane.numpy`, which wraps `autograd.numpy` such that NumPy functions
    accept the `requires_grad` keyword argument, and allows Autograd to differentiate
    `pennylane.numpy.tensor` objects.

  - The `argnum` argument to `qml.grad` is now optional; if not provided, arguments explicitly
    marked as `requires_grad=False` are excluded for the list of differentiable arguments.
    The ability to pass `argnum` has been retained for backwards compatibility, and
    if present the old behaviour persists.

* The QNode Torch interface now inspects QNode positional arguments.
  If any argument does not have the attribute `requires_grad=True`, it
  is automatically excluded from quantum gradient computations.
  [(#652)](https://github.com/XanaduAI/pennylane/pull/652)
  [(#660)](https://github.com/XanaduAI/pennylane/pull/660)

* The QNode TF interface now inspects QNode positional arguments.
  If any argument is not being watched by a `tf.GradientTape()`,
  it is automatically excluded from quantum gradient computations.
  [(#655)](https://github.com/XanaduAI/pennylane/pull/655)
  [(#660)](https://github.com/XanaduAI/pennylane/pull/660)

* QNodes have two new public methods: `QNode.set_trainable_args()` and `QNode.get_trainable_args()`.
  These are designed to be called by interfaces, to specify to the QNode which of its
  input arguments are differentiable. Arguments which are non-differentiable will not be converted
  to PennyLane Variable objects within the QNode.
  [(#660)](https://github.com/XanaduAI/pennylane/pull/660)

* Added `decomposition` method to PauliX, PauliY, PauliZ, S, T, Hadamard, and PhaseShift gates, which
  decomposes each of these gates into rotation gates.
  [(#668)](https://github.com/XanaduAI/pennylane/pull/668)

* The `CircuitGraph` class now supports serializing contained circuit operations
  and measurement basis rotations to an OpenQASM2.0 script via the new
  `CircuitGraph.to_openqasm()` method.
  [(#623)](https://github.com/XanaduAI/pennylane/pull/623)

<h3>Breaking changes</h3>

* Removes support for Python 3.5.
  [(#639)](https://github.com/XanaduAI/pennylane/pull/639)

<h3>Documentation</h3>

* Various small typos were fixed.

<h3>Contributors</h3>

This release contains contributions from (in alphabetical order):

Thomas Bromley, Jack Ceroni, Alain Delgado Gran, Theodor Isacsson, Josh Izaac,
Nathan Killoran, Maria Schuld, Antal Száva, Nicola Vitucci.


# Release 0.9.0

<h3>New features since last release</h3>

<h4>New machine learning integrations</h4>

* PennyLane QNodes can now be converted into Keras layers, allowing for creation of quantum and
  hybrid models using the Keras API.
  [(#529)](https://github.com/XanaduAI/pennylane/pull/529)

  A PennyLane QNode can be converted into a Keras layer using the `KerasLayer` class:

  ```python
  from pennylane.qnn import KerasLayer

  @qml.qnode(dev)
  def circuit(inputs, weights_0, weight_1):
     # define the circuit
     # ...

  weight_shapes = {"weights_0": 3, "weight_1": 1}
  qlayer = qml.qnn.KerasLayer(circuit, weight_shapes, output_dim=2)
  ```

  A hybrid model can then be easily constructed:

  ```python
  model = tf.keras.models.Sequential([qlayer, tf.keras.layers.Dense(2)])
  ```

* Added a new type of QNode, `qml.qnodes.PassthruQNode`. For simulators which are coded in an
  external library which supports automatic differentiation, PennyLane will treat a PassthruQNode as
  a "white box", and rely on the external library to directly provide gradients via backpropagation.
  This can be more efficient than the using parameter-shift rule for a large number of parameters.
  [(#488)](https://github.com/XanaduAI/pennylane/pull/488)

  Currently this behaviour is supported by PennyLane's `default.tensor.tf` device backend,
  compatible with the `'tf'` interface using TensorFlow 2:

  ```python
  dev = qml.device('default.tensor.tf', wires=2)

  @qml.qnode(dev, diff_method="backprop")
  def circuit(params):
      qml.RX(params[0], wires=0)
      qml.RX(params[1], wires=1)
      qml.CNOT(wires=[0, 1])
      return qml.expval(qml.PauliZ(0))

  qnode = PassthruQNode(circuit, dev)
  params = tf.Variable([0.3, 0.1])

  with tf.GradientTape() as tape:
      tape.watch(params)
      res = qnode(params)

  grad = tape.gradient(res, params)
  ```

<h4>New optimizers</h4>

* Added the `qml.RotosolveOptimizer`, a gradient-free optimizer
  that minimizes the quantum function by updating each parameter,
  one-by-one, via a closed-form expression while keeping other parameters
  fixed.
  [(#636)](https://github.com/XanaduAI/pennylane/pull/636)
  [(#539)](https://github.com/XanaduAI/pennylane/pull/539)

* Added the `qml.RotoselectOptimizer`, which uses Rotosolve to
  minimizes a quantum function with respect to both the
  rotation operations applied and the rotation parameters.
  [(#636)](https://github.com/XanaduAI/pennylane/pull/636)
  [(#539)](https://github.com/XanaduAI/pennylane/pull/539)

  For example, given a quantum function `f` that accepts parameters `x`
  and a list of corresponding rotation operations `generators`,
  the Rotoselect optimizer will, at each step, update both the parameter
  values and the list of rotation gates to minimize the loss:

  ```pycon
  >>> opt = qml.optimize.RotoselectOptimizer()
  >>> x = [0.3, 0.7]
  >>> generators = [qml.RX, qml.RY]
  >>> for _ in range(100):
  ...     x, generators = opt.step(f, x, generators)
  ```


<h4>New operations</h4>

* Added the `PauliRot` gate, which performs an arbitrary
  Pauli rotation on multiple qubits, and the `MultiRZ` gate,
  which performs a rotation generated by a tensor product
  of Pauli Z operators.
  [(#559)](https://github.com/XanaduAI/pennylane/pull/559)

  ```python
  dev = qml.device('default.qubit', wires=4)

  @qml.qnode(dev)
  def circuit(angle):
      qml.PauliRot(angle, "IXYZ", wires=[0, 1, 2, 3])
      return [qml.expval(qml.PauliZ(wire)) for wire in [0, 1, 2, 3]]
  ```

  ```pycon
  >>> circuit(0.4)
  [1.         0.92106099 0.92106099 1.        ]
  >>> print(circuit.draw())
   0: ──╭RI(0.4)──┤ ⟨Z⟩
   1: ──├RX(0.4)──┤ ⟨Z⟩
   2: ──├RY(0.4)──┤ ⟨Z⟩
   3: ──╰RZ(0.4)──┤ ⟨Z⟩
  ```

  If the `PauliRot` gate is not supported on the target device, it will
  be decomposed into `Hadamard`, `RX` and `MultiRZ` gates. Note that
  identity gates in the Pauli word result in untouched wires:

  ```pycon
  >>> print(circuit.draw())
   0: ───────────────────────────────────┤ ⟨Z⟩
   1: ──H──────────╭RZ(0.4)──H───────────┤ ⟨Z⟩
   2: ──RX(1.571)──├RZ(0.4)──RX(-1.571)──┤ ⟨Z⟩
   3: ─────────────╰RZ(0.4)──────────────┤ ⟨Z⟩
  ```

  If the `MultiRZ` gate is not supported, it will be decomposed into
  `CNOT` and `RZ` gates:

  ```pycon
  >>> print(circuit.draw())
   0: ──────────────────────────────────────────────────┤ ⟨Z⟩
   1: ──H──────────────╭X──RZ(0.4)──╭X──────H───────────┤ ⟨Z⟩
   2: ──RX(1.571)──╭X──╰C───────────╰C──╭X──RX(-1.571)──┤ ⟨Z⟩
   3: ─────────────╰C───────────────────╰C──────────────┤ ⟨Z⟩
  ```

* PennyLane now provides `DiagonalQubitUnitary` for diagonal gates, that are e.g.,
  encountered in IQP circuits. These kinds of gates can be evaluated much faster on
  a simulator device.
  [(#567)](https://github.com/XanaduAI/pennylane/pull/567)

  The gate can be used, for example, to efficiently simulate oracles:

  ```python
  dev = qml.device('default.qubit', wires=3)

  # Function as a bitstring
  f = np.array([1, 0, 0, 1, 1, 0, 1, 0])

  @qml.qnode(dev)
  def circuit(weights1, weights2):
      qml.templates.StronglyEntanglingLayers(weights1, wires=[0, 1, 2])

      # Implements the function as a phase-kickback oracle
      qml.DiagonalQubitUnitary((-1)**f, wires=[0, 1, 2])

      qml.templates.StronglyEntanglingLayers(weights2, wires=[0, 1, 2])
      return [qml.expval(qml.PauliZ(w)) for w in range(3)]
  ```

* Added the `TensorN` CVObservable that can represent the tensor product of the
  `NumberOperator` on photonic backends.
  [(#608)](https://github.com/XanaduAI/pennylane/pull/608)

<h4>New templates</h4>

* Added the `ArbitraryUnitary` and `ArbitraryStatePreparation` templates, which use
  `PauliRot` gates to perform an arbitrary unitary and prepare an arbitrary basis
  state with the minimal number of parameters.
  [(#590)](https://github.com/XanaduAI/pennylane/pull/590)

  ```python
  dev = qml.device('default.qubit', wires=3)

  @qml.qnode(dev)
  def circuit(weights1, weights2):
        qml.templates.ArbitraryStatePreparation(weights1, wires=[0, 1, 2])
        qml.templates.ArbitraryUnitary(weights2, wires=[0, 1, 2])
        return qml.probs(wires=[0, 1, 2])
  ```

* Added the `IQPEmbedding` template, which encodes inputs into the diagonal gates of an
  IQP circuit.
  [(#605)](https://github.com/XanaduAI/pennylane/pull/605)

  <img src="https://pennylane.readthedocs.io/en/latest/_images/iqp.png"
  width=50%></img>

* Added the `SimplifiedTwoDesign` template, which implements the circuit
  design of [Cerezo et al. (2020)](<https://arxiv.org/abs/2001.00550>).
  [(#556)](https://github.com/XanaduAI/pennylane/pull/556)

  <img src="https://pennylane.readthedocs.io/en/latest/_images/simplified_two_design.png"
  width=50%></img>

* Added the `BasicEntanglerLayers` template, which is a simple layer architecture
  of rotations and CNOT nearest-neighbour entanglers.
  [(#555)](https://github.com/XanaduAI/pennylane/pull/555)

  <img src="https://pennylane.readthedocs.io/en/latest/_images/basic_entangler.png"
  width=50%></img>

* PennyLane now offers a broadcasting function to easily construct templates:
  `qml.broadcast()` takes single quantum operations or other templates and applies
  them to wires in a specific pattern.
  [(#515)](https://github.com/XanaduAI/pennylane/pull/515)
  [(#522)](https://github.com/XanaduAI/pennylane/pull/522)
  [(#526)](https://github.com/XanaduAI/pennylane/pull/526)
  [(#603)](https://github.com/XanaduAI/pennylane/pull/603)

  For example, we can use broadcast to repeat a custom template
  across multiple wires:

  ```python
  from pennylane.templates import template

  @template
  def mytemplate(pars, wires):
      qml.Hadamard(wires=wires)
      qml.RY(pars, wires=wires)

  dev = qml.device('default.qubit', wires=3)

  @qml.qnode(dev)
  def circuit(pars):
      qml.broadcast(mytemplate, pattern="single", wires=[0,1,2], parameters=pars)
      return qml.expval(qml.PauliZ(0))
  ```

  ```pycon
  >>> circuit([1, 1, 0.1])
  -0.841470984807896
  >>> print(circuit.draw())
   0: ──H──RY(1.0)──┤ ⟨Z⟩
   1: ──H──RY(1.0)──┤
   2: ──H──RY(0.1)──┤
  ```

  For other available patterns, see the
  [broadcast function documentation](https://pennylane.readthedocs.io/en/latest/code/api/pennylane.broadcast.html).

<h3>Breaking changes</h3>

* The `QAOAEmbedding` now uses the new `MultiRZ` gate as a `ZZ` entangler,
  which changes the convention. While
  previously, the `ZZ` gate in the embedding was implemented as

  ```python
  CNOT(wires=[wires[0], wires[1]])
  RZ(2 * parameter, wires=wires[0])
  CNOT(wires=[wires[0], wires[1]])
  ```

  the `MultiRZ` corresponds to

  ```python
  CNOT(wires=[wires[1], wires[0]])
  RZ(parameter, wires=wires[0])
  CNOT(wires=[wires[1], wires[0]])
  ```

  which differs in the factor of `2`, and fixes a bug in the
  wires that the `CNOT` was applied to.
  [(#609)](https://github.com/XanaduAI/pennylane/pull/609)

* Probability methods are handled by `QubitDevice` and device method
  requirements are modified to simplify plugin development.
  [(#573)](https://github.com/XanaduAI/pennylane/pull/573)

* The internal variables `All` and `Any` to mark an `Operation` as acting on all or any
  wires have been renamed to `AllWires` and `AnyWires`.
  [(#614)](https://github.com/XanaduAI/pennylane/pull/614)

<h3>Improvements</h3>

* A new `Wires` class was introduced for the internal
  bookkeeping of wire indices.
  [(#615)](https://github.com/XanaduAI/pennylane/pull/615)

* Improvements to the speed/performance of the `default.qubit` device.
  [(#567)](https://github.com/XanaduAI/pennylane/pull/567)
  [(#559)](https://github.com/XanaduAI/pennylane/pull/559)

* Added the `"backprop"` and `"device"` differentiation methods to the `qnode`
  decorator.
  [(#552)](https://github.com/XanaduAI/pennylane/pull/552)

  - `"backprop"`: Use classical backpropagation. Default on simulator
    devices that are classically end-to-end differentiable.
    The returned QNode can only be used with the same machine learning
    framework (e.g., `default.tensor.tf` simulator with the `tensorflow` interface).

  - `"device"`: Queries the device directly for the gradient.

  Using the `"backprop"` differentiation method with the `default.tensor.tf`
  device, the created QNode is a 'white-box', and is tightly integrated with
  the overall TensorFlow computation:

  ```python
  >>> dev = qml.device("default.tensor.tf", wires=1)
  >>> @qml.qnode(dev, interface="tf", diff_method="backprop")
  >>> def circuit(x):
  ...     qml.RX(x[1], wires=0)
  ...     qml.Rot(x[0], x[1], x[2], wires=0)
  ...     return qml.expval(qml.PauliZ(0))
  >>> vars = tf.Variable([0.2, 0.5, 0.1])
  >>> with tf.GradientTape() as tape:
  ...     res = circuit(vars)
  >>> tape.gradient(res, vars)
  <tf.Tensor: shape=(3,), dtype=float32, numpy=array([-2.2526717e-01, -1.0086454e+00,  1.3877788e-17], dtype=float32)>
  ```

* The circuit drawer now displays inverted operations, as well as wires
  where probabilities are returned from the device:
  [(#540)](https://github.com/XanaduAI/pennylane/pull/540)

  ```python
  >>> @qml.qnode(dev)
  ... def circuit(theta):
  ...     qml.RX(theta, wires=0)
  ...     qml.CNOT(wires=[0, 1])
  ...     qml.S(wires=1).inv()
  ...     return qml.probs(wires=[0, 1])
  >>> circuit(0.2)
  array([0.99003329, 0.        , 0.        , 0.00996671])
  >>> print(circuit.draw())
  0: ──RX(0.2)──╭C───────╭┤ Probs
  1: ───────────╰X──S⁻¹──╰┤ Probs
  ```

* You can now evaluate the metric tensor of a VQE Hamiltonian via the new
  `VQECost.metric_tensor` method. This allows `VQECost` objects to be directly
  optimized by the quantum natural gradient optimizer (`qml.QNGOptimizer`).
  [(#618)](https://github.com/XanaduAI/pennylane/pull/618)

* The input check functions in `pennylane.templates.utils` are now public
  and visible in the API documentation.
  [(#566)](https://github.com/XanaduAI/pennylane/pull/566)

* Added keyword arguments for step size and order to the `qnode` decorator, as well as
  the `QNode` and `JacobianQNode` classes. This enables the user to set the step size
  and order when using finite difference methods. These options are also exposed when
  creating QNode collections.
  [(#530)](https://github.com/XanaduAI/pennylane/pull/530)
  [(#585)](https://github.com/XanaduAI/pennylane/pull/585)
  [(#587)](https://github.com/XanaduAI/pennylane/pull/587)

* The decomposition for the `CRY` gate now uses the simpler form `RY @ CNOT @ RY @ CNOT`
  [(#547)](https://github.com/XanaduAI/pennylane/pull/547)

* The underlying queuing system was refactored, removing the `qml._current_context`
  property that held the currently active `QNode` or `OperationRecorder`. Now, all
  objects that expose a queue for operations inherit from `QueuingContext` and
  register their queue globally.
  [(#548)](https://github.com/XanaduAI/pennylane/pull/548)

* The PennyLane repository has a new benchmarking tool which supports the comparison of different git revisions.
  [(#568)](https://github.com/XanaduAI/pennylane/pull/568)
  [(#560)](https://github.com/XanaduAI/pennylane/pull/560)
  [(#516)](https://github.com/XanaduAI/pennylane/pull/516)

<h3>Documentation</h3>

* Updated the development section by creating a landing page with links to sub-pages
  containing specific guides.
  [(#596)](https://github.com/XanaduAI/pennylane/pull/596)

* Extended the developer's guide by a section explaining how to add new templates.
  [(#564)](https://github.com/XanaduAI/pennylane/pull/564)

<h3>Bug fixes</h3>

* `tf.GradientTape().jacobian()` can now be evaluated on QNodes using the TensorFlow interface.
  [(#626)](https://github.com/XanaduAI/pennylane/pull/626)

* `RandomLayers()` is now compatible with the qiskit devices.
  [(#597)](https://github.com/XanaduAI/pennylane/pull/597)

* `DefaultQubit.probability()` now returns the correct probability when called with
  `device.analytic=False`.
  [(#563)](https://github.com/XanaduAI/pennylane/pull/563)

* Fixed a bug in the `StronglyEntanglingLayers` template, allowing it to
  work correctly when applied to a single wire.
  [(544)](https://github.com/XanaduAI/pennylane/pull/544)

* Fixed a bug when inverting operations with decompositions; operations marked as inverted
  are now correctly inverted when the fallback decomposition is called.
  [(#543)](https://github.com/XanaduAI/pennylane/pull/543)

* The `QNode.print_applied()` method now correctly displays wires where
  `qml.prob()` is being returned.
  [#542](https://github.com/XanaduAI/pennylane/pull/542)

<h3>Contributors</h3>

This release contains contributions from (in alphabetical order):

Ville Bergholm, Lana Bozanic, Thomas Bromley, Theodor Isacsson, Josh Izaac, Nathan Killoran,
Maggie Li, Johannes Jakob Meyer, Maria Schuld, Sukin Sim, Antal Száva.

# Release 0.8.1

<h3>Improvements</h3>

* Beginning of support for Python 3.8, with the test suite
  now being run in a Python 3.8 environment.
  [(#501)](https://github.com/XanaduAI/pennylane/pull/501)

<h3>Documentation</h3>

* Present templates as a gallery of thumbnails showing the
  basic circuit architecture.
  [(#499)](https://github.com/XanaduAI/pennylane/pull/499)

<h3>Bug fixes</h3>

* Fixed a bug where multiplying a QNode parameter by 0 caused a divide
  by zero error when calculating the parameter shift formula.
  [(#512)](https://github.com/XanaduAI/pennylane/pull/512)

* Fixed a bug where the shape of differentiable QNode arguments
  was being cached on the first construction, leading to indexing
  errors if the QNode was re-evaluated if the argument changed shape.
  [(#505)](https://github.com/XanaduAI/pennylane/pull/505)

<h3>Contributors</h3>

This release contains contributions from (in alphabetical order):

Ville Bergholm, Josh Izaac, Johannes Jakob Meyer, Maria Schuld, Antal Száva.

# Release 0.8.0

<h3>New features since last release</h3>

* Added a quantum chemistry package, `pennylane.qchem`, which supports
  integration with OpenFermion, Psi4, PySCF, and OpenBabel.
  [(#453)](https://github.com/XanaduAI/pennylane/pull/453)

  Features include:

  - Generate the qubit Hamiltonians directly starting with the atomic structure of the molecule.
  - Calculate the mean-field (Hartree-Fock) electronic structure of molecules.
  - Allow to define an active space based on the number of active electrons and active orbitals.
  - Perform the fermionic-to-qubit transformation of the electronic Hamiltonian by
    using different functions implemented in OpenFermion.
  - Convert OpenFermion's QubitOperator to a Pennylane `Hamiltonian` class.
  - Perform a Variational Quantum Eigensolver (VQE) computation with this Hamiltonian in PennyLane.

  Check out the [quantum chemistry quickstart](https://pennylane.readthedocs.io/en/latest/introduction/chemistry.html), as well the quantum chemistry and VQE tutorials.

* PennyLane now has some functions and classes for creating and solving VQE
  problems. [(#467)](https://github.com/XanaduAI/pennylane/pull/467)

  - `qml.Hamiltonian`: a lightweight class for representing qubit Hamiltonians
  - `qml.VQECost`: a class for quickly constructing a differentiable cost function
    given a circuit ansatz, Hamiltonian, and one or more devices

    ```python
    >>> H = qml.vqe.Hamiltonian(coeffs, obs)
    >>> cost = qml.VQECost(ansatz, hamiltonian, dev, interface="torch")
    >>> params = torch.rand([4, 3])
    >>> cost(params)
    tensor(0.0245, dtype=torch.float64)
    ```

* Added a circuit drawing feature that provides a text-based representation
  of a QNode instance. It can be invoked via `qnode.draw()`. The user can specify
  to display variable names instead of variable values and choose either an ASCII
  or Unicode charset.
  [(#446)](https://github.com/XanaduAI/pennylane/pull/446)

  Consider the following circuit as an example:
  ```python3
  @qml.qnode(dev)
  def qfunc(a, w):
      qml.Hadamard(0)
      qml.CRX(a, wires=[0, 1])
      qml.Rot(w[0], w[1], w[2], wires=[1])
      qml.CRX(-a, wires=[0, 1])

      return qml.expval(qml.PauliZ(0) @ qml.PauliZ(1))
  ```

  We can draw the circuit after it has been executed:

  ```python
  >>> result = qfunc(2.3, [1.2, 3.2, 0.7])
  >>> print(qfunc.draw())
   0: ──H──╭C────────────────────────────╭C─────────╭┤ ⟨Z ⊗ Z⟩
   1: ─────╰RX(2.3)──Rot(1.2, 3.2, 0.7)──╰RX(-2.3)──╰┤ ⟨Z ⊗ Z⟩
  >>> print(qfunc.draw(charset="ascii"))
   0: --H--+C----------------------------+C---------+| <Z @ Z>
   1: -----+RX(2.3)--Rot(1.2, 3.2, 0.7)--+RX(-2.3)--+| <Z @ Z>
  >>> print(qfunc.draw(show_variable_names=True))
   0: ──H──╭C─────────────────────────────╭C─────────╭┤ ⟨Z ⊗ Z⟩
   1: ─────╰RX(a)──Rot(w[0], w[1], w[2])──╰RX(-1*a)──╰┤ ⟨Z ⊗ Z⟩
  ```

* Added `QAOAEmbedding` and its parameter initialization
  as a new trainable template.
  [(#442)](https://github.com/XanaduAI/pennylane/pull/442)

  <img src="https://pennylane.readthedocs.io/en/latest/_images/qaoa_layers.png"
  width=70%></img>

* Added the `qml.probs()` measurement function, allowing QNodes
  to differentiate variational circuit probabilities
  on simulators and hardware.
  [(#432)](https://github.com/XanaduAI/pennylane/pull/432)

  ```python
  @qml.qnode(dev)
  def circuit(x):
      qml.Hadamard(wires=0)
      qml.RY(x, wires=0)
      qml.RX(x, wires=1)
      qml.CNOT(wires=[0, 1])
      return qml.probs(wires=[0])
  ```
  Executing this circuit gives the marginal probability of wire 1:
  ```python
  >>> circuit(0.2)
  [0.40066533 0.59933467]
  ```
  QNodes that return probabilities fully support autodifferentiation.

* Added the convenience load functions `qml.from_pyquil`, `qml.from_quil` and
  `qml.from_quil_file` that convert pyQuil objects and Quil code to PennyLane
  templates. This feature requires version 0.8 or above of the PennyLane-Forest
  plugin.
  [(#459)](https://github.com/XanaduAI/pennylane/pull/459)

* Added a `qml.inv` method that inverts templates and sequences of Operations.
  Added a `@qml.template` decorator that makes templates return the queued Operations.
  [(#462)](https://github.com/XanaduAI/pennylane/pull/462)

  For example, using this function to invert a template inside a QNode:

  ```python3
      @qml.template
      def ansatz(weights, wires):
          for idx, wire in enumerate(wires):
              qml.RX(weights[idx], wires=[wire])

          for idx in range(len(wires) - 1):
              qml.CNOT(wires=[wires[idx], wires[idx + 1]])

      dev = qml.device('default.qubit', wires=2)

      @qml.qnode(dev)
      def circuit(weights):
          qml.inv(ansatz(weights, wires=[0, 1]))
          return qml.expval(qml.PauliZ(0) @ qml.PauliZ(1))
    ```

* Added the `QNodeCollection` container class, that allows independent
  QNodes to be stored and evaluated simultaneously. Experimental support
  for asynchronous evaluation of contained QNodes is provided with the
  `parallel=True` keyword argument.
  [(#466)](https://github.com/XanaduAI/pennylane/pull/466)

* Added a high level `qml.map` function, that maps a quantum
  circuit template over a list of observables or devices, returning
  a `QNodeCollection`.
  [(#466)](https://github.com/XanaduAI/pennylane/pull/466)

  For example:

  ```python3
  >>> def my_template(params, wires, **kwargs):
  >>>    qml.RX(params[0], wires=wires[0])
  >>>    qml.RX(params[1], wires=wires[1])
  >>>    qml.CNOT(wires=wires)

  >>> obs_list = [qml.PauliX(0) @ qml.PauliZ(1), qml.PauliZ(0) @ qml.PauliX(1)]
  >>> dev = qml.device("default.qubit", wires=2)
  >>> qnodes = qml.map(my_template, obs_list, dev, measure="expval")
  >>> qnodes([0.54, 0.12])
  array([-0.06154835  0.99280864])
  ```

* Added high level `qml.sum`, `qml.dot`, `qml.apply` functions
  that act on QNode collections.
  [(#466)](https://github.com/XanaduAI/pennylane/pull/466)

  `qml.apply` allows vectorized functions to act over the entire QNode
  collection:
  ```python
  >>> qnodes = qml.map(my_template, obs_list, dev, measure="expval")
  >>> cost = qml.apply(np.sin, qnodes)
  >>> cost([0.54, 0.12])
  array([-0.0615095  0.83756375])
  ```

  `qml.sum` and `qml.dot` take the sum of a QNode collection, and a
  dot product of tensors/arrays/QNode collections, respectively.

<h3>Breaking changes</h3>

* Deprecated the old-style `QNode` such that only the new-style `QNode` and its syntax can be used,
  moved all related files from the `pennylane/beta` folder to `pennylane`.
  [(#440)](https://github.com/XanaduAI/pennylane/pull/440)

<h3>Improvements</h3>

* Added the `Tensor.prune()` method and the `Tensor.non_identity_obs` property for extracting
  non-identity instances from the observables making up a `Tensor` instance.
  [(#498)](https://github.com/XanaduAI/pennylane/pull/498)

* Renamed the `expt.tensornet` and `expt.tensornet.tf` devices to `default.tensor` and
  `default.tensor.tf`.
  [(#495)](https://github.com/XanaduAI/pennylane/pull/495)

* Added a serialization method to the `CircuitGraph` class that is used to create a unique
  hash for each quantum circuit graph.
  [(#470)](https://github.com/XanaduAI/pennylane/pull/470)

* Added the `Observable.eigvals` method to return the eigenvalues of observables.
  [(#449)](https://github.com/XanaduAI/pennylane/pull/449)

* Added the `Observable.diagonalizing_gates` method to return the gates
  that diagonalize an observable in the computational basis.
  [(#454)](https://github.com/XanaduAI/pennylane/pull/454)

* Added the `Operator.matrix` method to return the matrix representation
  of an operator in the computational basis.
  [(#454)](https://github.com/XanaduAI/pennylane/pull/454)

* Added a `QubitDevice` class which implements common functionalities of plugin devices such that
  plugin devices can rely on these implementations. The new `QubitDevice` also includes
  a new `execute` method, which allows for more convenient plugin design. In addition, `QubitDevice`
  also unifies the way samples are generated on qubit-based devices.
  [(#452)](https://github.com/XanaduAI/pennylane/pull/452)
  [(#473)](https://github.com/XanaduAI/pennylane/pull/473)

* Improved documentation of `AmplitudeEmbedding` and `BasisEmbedding` templates.
  [(#441)](https://github.com/XanaduAI/pennylane/pull/441)
  [(#439)](https://github.com/XanaduAI/pennylane/pull/439)

* Codeblocks in the documentation now have a 'copy' button for easily
  copying examples.
  [(#437)](https://github.com/XanaduAI/pennylane/pull/437)

<h3>Documentation</h3>

* Update the developers plugin guide to use QubitDevice.
  [(#483)](https://github.com/XanaduAI/pennylane/pull/483)

<h3>Bug fixes</h3>

* Fixed a bug in `CVQNode._pd_analytic`, where non-descendant observables were not
  Heisenberg-transformed before evaluating the partial derivatives when using the
  order-2 parameter-shift method, resulting in an erroneous Jacobian for some circuits.
  [(#433)](https://github.com/XanaduAI/pennylane/pull/433)

<h3>Contributors</h3>

This release contains contributions from (in alphabetical order):

Juan Miguel Arrazola, Ville Bergholm, Alain Delgado Gran, Olivia Di Matteo,
Theodor Isacsson, Josh Izaac, Soran Jahangiri, Nathan Killoran, Johannes Jakob Meyer,
Zeyue Niu, Maria Schuld, Antal Száva.

# Release 0.7.0

<h3>New features since last release</h3>

* Custom padding constant in `AmplitudeEmbedding` is supported (see 'Breaking changes'.)
  [(#419)](https://github.com/XanaduAI/pennylane/pull/419)

* `StronglyEntanglingLayer` and `RandomLayer` now work with a single wire.
  [(#409)](https://github.com/XanaduAI/pennylane/pull/409)
  [(#413)](https://github.com/XanaduAI/pennylane/pull/413)

* Added support for applying the inverse of an `Operation` within a circuit.
  [(#377)](https://github.com/XanaduAI/pennylane/pull/377)

* Added an `OperationRecorder()` context manager, that allows templates
  and quantum functions to be executed while recording events. The
  recorder can be used with and without QNodes as a debugging utility.
  [(#388)](https://github.com/XanaduAI/pennylane/pull/388)

* Operations can now specify a decomposition that is used when the desired operation
  is not supported on the target device.
  [(#396)](https://github.com/XanaduAI/pennylane/pull/396)

* The ability to load circuits from external frameworks as templates
  has been added via the new `qml.load()` function. This feature
  requires plugin support --- this initial release provides support
  for Qiskit circuits and QASM files when `pennylane-qiskit` is installed,
  via the functions `qml.from_qiskit` and `qml.from_qasm`.
  [(#418)](https://github.com/XanaduAI/pennylane/pull/418)

* An experimental tensor network device has been added
  [(#416)](https://github.com/XanaduAI/pennylane/pull/416)
  [(#395)](https://github.com/XanaduAI/pennylane/pull/395)
  [(#394)](https://github.com/XanaduAI/pennylane/pull/394)
  [(#380)](https://github.com/XanaduAI/pennylane/pull/380)

* An experimental tensor network device which uses TensorFlow for
  backpropagation has been added
  [(#427)](https://github.com/XanaduAI/pennylane/pull/427)

* Custom padding constant in `AmplitudeEmbedding` is supported (see 'Breaking changes'.)
  [(#419)](https://github.com/XanaduAI/pennylane/pull/419)

<h3>Breaking changes</h3>

* The `pad` parameter in `AmplitudeEmbedding()` is now either `None` (no automatic padding), or a
  number that is used as the padding constant.
  [(#419)](https://github.com/XanaduAI/pennylane/pull/419)

* Initialization functions now return a single array of weights per function. Utilities for multi-weight templates
  `Interferometer()` and `CVNeuralNetLayers()` are provided.
  [(#412)](https://github.com/XanaduAI/pennylane/pull/412)

* The single layer templates `RandomLayer()`, `CVNeuralNetLayer()` and `StronglyEntanglingLayer()`
  have been turned into private functions `_random_layer()`, `_cv_neural_net_layer()` and
  `_strongly_entangling_layer()`. Recommended use is now via the corresponding `Layers()` templates.
  [(#413)](https://github.com/XanaduAI/pennylane/pull/413)

<h3>Improvements</h3>

* Added extensive input checks in templates.
  [(#419)](https://github.com/XanaduAI/pennylane/pull/419)

* Templates integration tests are rewritten - now cover keyword/positional argument passing,
  interfaces and combinations of templates.
  [(#409)](https://github.com/XanaduAI/pennylane/pull/409)
  [(#419)](https://github.com/XanaduAI/pennylane/pull/419)

* State vector preparation operations in the `default.qubit` plugin can now be
  applied to subsets of wires, and are restricted to being the first operation
  in a circuit.
  [(#346)](https://github.com/XanaduAI/pennylane/pull/346)

* The `QNode` class is split into a hierarchy of simpler classes.
  [(#354)](https://github.com/XanaduAI/pennylane/pull/354)
  [(#398)](https://github.com/XanaduAI/pennylane/pull/398)
  [(#415)](https://github.com/XanaduAI/pennylane/pull/415)
  [(#417)](https://github.com/XanaduAI/pennylane/pull/417)
  [(#425)](https://github.com/XanaduAI/pennylane/pull/425)

* Added the gates U1, U2 and U3 parametrizing arbitrary unitaries on 1, 2 and 3
  qubits and the Toffoli gate to the set of qubit operations.
  [(#396)](https://github.com/XanaduAI/pennylane/pull/396)

* Changes have been made to accomodate the movement of the main function
  in `pytest._internal` to `pytest._internal.main` in pip 19.3.
  [(#404)](https://github.com/XanaduAI/pennylane/pull/404)

* Added the templates `BasisStatePreparation` and `MottonenStatePreparation` that use
  gates to prepare a basis state and an arbitrary state respectively.
  [(#336)](https://github.com/XanaduAI/pennylane/pull/336)

* Added decompositions for `BasisState` and `QubitStateVector` based on state
  preparation templates.
  [(#414)](https://github.com/XanaduAI/pennylane/pull/414)

* Replaces the pseudo-inverse in the quantum natural gradient optimizer
  (which can be numerically unstable) with `np.linalg.solve`.
  [(#428)](https://github.com/XanaduAI/pennylane/pull/428)

<h3>Contributors</h3>

This release contains contributions from (in alphabetical order):

Ville Bergholm, Josh Izaac, Nathan Killoran, Angus Lowe, Johannes Jakob Meyer,
Oluwatobi Ogunbayo, Maria Schuld, Antal Száva.

# Release 0.6.1

<h3>New features since last release</h3>

* Added a `print_applied` method to QNodes, allowing the operation
  and observable queue to be printed as last constructed.
  [(#378)](https://github.com/XanaduAI/pennylane/pull/378)

<h3>Improvements</h3>

* A new `Operator` base class is introduced, which is inherited by both the
  `Observable` class and the `Operation` class.
  [(#355)](https://github.com/XanaduAI/pennylane/pull/355)

* Removed deprecated `@abstractproperty` decorators
  in `_device.py`.
  [(#374)](https://github.com/XanaduAI/pennylane/pull/374)

* The `CircuitGraph` class is updated to deal with `Operation` instances directly.
  [(#344)](https://github.com/XanaduAI/pennylane/pull/344)

* Comprehensive gradient tests have been added for the interfaces.
  [(#381)](https://github.com/XanaduAI/pennylane/pull/381)

<h3>Documentation</h3>

* The new restructured documentation has been polished and updated.
  [(#387)](https://github.com/XanaduAI/pennylane/pull/387)
  [(#375)](https://github.com/XanaduAI/pennylane/pull/375)
  [(#372)](https://github.com/XanaduAI/pennylane/pull/372)
  [(#370)](https://github.com/XanaduAI/pennylane/pull/370)
  [(#369)](https://github.com/XanaduAI/pennylane/pull/369)
  [(#367)](https://github.com/XanaduAI/pennylane/pull/367)
  [(#364)](https://github.com/XanaduAI/pennylane/pull/364)

* Updated the development guides.
  [(#382)](https://github.com/XanaduAI/pennylane/pull/382)
  [(#379)](https://github.com/XanaduAI/pennylane/pull/379)

* Added all modules, classes, and functions to the API section
  in the documentation.
  [(#373)](https://github.com/XanaduAI/pennylane/pull/373)

<h3>Bug fixes</h3>

* Replaces the existing `np.linalg.norm` normalization with hand-coded
  normalization, allowing `AmplitudeEmbedding` to be used with differentiable
  parameters. AmplitudeEmbedding tests have been added and improved.
  [(#376)](https://github.com/XanaduAI/pennylane/pull/376)

<h3>Contributors</h3>

This release contains contributions from (in alphabetical order):

Ville Bergholm, Josh Izaac, Nathan Killoran, Maria Schuld, Antal Száva

# Release 0.6.0

<h3>New features since last release</h3>

* The devices `default.qubit` and `default.gaussian` have a new initialization parameter
  `analytic` that indicates if expectation values and variances should be calculated
  analytically and not be estimated from data.
  [(#317)](https://github.com/XanaduAI/pennylane/pull/317)

* Added C-SWAP gate to the set of qubit operations
  [(#330)](https://github.com/XanaduAI/pennylane/pull/330)

* The TensorFlow interface has been renamed from `"tfe"` to `"tf"`, and
  now supports TensorFlow 2.0.
  [(#337)](https://github.com/XanaduAI/pennylane/pull/337)

* Added the S and T gates to the set of qubit operations.
  [(#343)](https://github.com/XanaduAI/pennylane/pull/343)

* Tensor observables are now supported within the `expval`,
  `var`, and `sample` functions, by using the `@` operator.
  [(#267)](https://github.com/XanaduAI/pennylane/pull/267)


<h3>Breaking changes</h3>

* The argument `n` specifying the number of samples in the method `Device.sample` was removed.
  Instead, the method will always return `Device.shots` many samples.
  [(#317)](https://github.com/XanaduAI/pennylane/pull/317)

<h3>Improvements</h3>

* The number of shots / random samples used to estimate expectation values and variances, `Device.shots`,
  can now be changed after device creation.
  [(#317)](https://github.com/XanaduAI/pennylane/pull/317)

* Unified import shortcuts to be under qml in qnode.py
  and test_operation.py
  [(#329)](https://github.com/XanaduAI/pennylane/pull/329)

* The quantum natural gradient now uses `scipy.linalg.pinvh` which is more efficient for symmetric matrices
  than the previously used `scipy.linalg.pinv`.
  [(#331)](https://github.com/XanaduAI/pennylane/pull/331)

* The deprecated `qml.expval.Observable` syntax has been removed.
  [(#267)](https://github.com/XanaduAI/pennylane/pull/267)

* Remainder of the unittest-style tests were ported to pytest.
  [(#310)](https://github.com/XanaduAI/pennylane/pull/310)

* The `do_queue` argument for operations now only takes effect
  within QNodes. Outside of QNodes, operations can now be instantiated
  without needing to specify `do_queue`.
  [(#359)](https://github.com/XanaduAI/pennylane/pull/359)

<h3>Documentation</h3>

* The docs are rewritten and restructured to contain a code introduction section as well as an API section.
  [(#314)](https://github.com/XanaduAI/pennylane/pull/275)

* Added Ising model example to the tutorials
  [(#319)](https://github.com/XanaduAI/pennylane/pull/319)

* Added tutorial for QAOA on MaxCut problem
  [(#328)](https://github.com/XanaduAI/pennylane/pull/328)

* Added QGAN flow chart figure to its tutorial
  [(#333)](https://github.com/XanaduAI/pennylane/pull/333)

* Added missing figures for gallery thumbnails of state-preparation
  and QGAN tutorials
  [(#326)](https://github.com/XanaduAI/pennylane/pull/326)

* Fixed typos in the state preparation tutorial
  [(#321)](https://github.com/XanaduAI/pennylane/pull/321)

* Fixed bug in VQE tutorial 3D plots
  [(#327)](https://github.com/XanaduAI/pennylane/pull/327)

<h3>Bug fixes</h3>

* Fixed typo in measurement type error message in qnode.py
  [(#341)](https://github.com/XanaduAI/pennylane/pull/341)

<h3>Contributors</h3>

This release contains contributions from (in alphabetical order):

Shahnawaz Ahmed, Ville Bergholm, Aroosa Ijaz, Josh Izaac, Nathan Killoran, Angus Lowe,
Johannes Jakob Meyer, Maria Schuld, Antal Száva, Roeland Wiersema.

# Release 0.5.0

<h3>New features since last release</h3>

* Adds a new optimizer, `qml.QNGOptimizer`, which optimizes QNodes using
  quantum natural gradient descent. See https://arxiv.org/abs/1909.02108
  for more details.
  [(#295)](https://github.com/XanaduAI/pennylane/pull/295)
  [(#311)](https://github.com/XanaduAI/pennylane/pull/311)

* Adds a new QNode method, `QNode.metric_tensor()`,
  which returns the block-diagonal approximation to the Fubini-Study
  metric tensor evaluated on the attached device.
  [(#295)](https://github.com/XanaduAI/pennylane/pull/295)

* Sampling support: QNodes can now return a specified number of samples
  from a given observable via the top-level `pennylane.sample()` function.
  To support this on plugin devices, there is a new `Device.sample` method.

  Calculating gradients of QNodes that involve sampling is not possible.
  [(#256)](https://github.com/XanaduAI/pennylane/pull/256)

* `default.qubit` has been updated to provide support for sampling.
  [(#256)](https://github.com/XanaduAI/pennylane/pull/256)

* Added controlled rotation gates to PennyLane operations and `default.qubit` plugin.
  [(#251)](https://github.com/XanaduAI/pennylane/pull/251)

<h3>Breaking changes</h3>

* The method `Device.supported` was removed, and replaced with the methods
  `Device.supports_observable` and `Device.supports_operation`.
  Both methods can be called with string arguments (`dev.supports_observable('PauliX')`) and
  class arguments (`dev.supports_observable(qml.PauliX)`).
  [(#276)](https://github.com/XanaduAI/pennylane/pull/276)

* The following CV observables were renamed to comply with the new Operation/Observable
  scheme: `MeanPhoton` to `NumberOperator`, `Homodyne` to `QuadOperator` and `NumberState` to `FockStateProjector`.
  [(#254)](https://github.com/XanaduAI/pennylane/pull/254)

<h3>Improvements</h3>

* The `AmplitudeEmbedding` function now provides options to normalize and
  pad features to ensure a valid state vector is prepared.
  [(#275)](https://github.com/XanaduAI/pennylane/pull/275)

* Operations can now optionally specify generators, either as existing PennyLane
  operations, or by providing a NumPy array.
  [(#295)](https://github.com/XanaduAI/pennylane/pull/295)
  [(#313)](https://github.com/XanaduAI/pennylane/pull/313)

* Adds a `Device.parameters` property, so that devices can view a dictionary mapping free
  parameters to operation parameters. This will allow plugin devices to take advantage
  of parametric compilation.
  [(#283)](https://github.com/XanaduAI/pennylane/pull/283)

* Introduces two enumerations: `Any` and `All`, representing any number of wires
  and all wires in the system respectively. They can be imported from
  `pennylane.operation`, and can be used when defining the `Operation.num_wires`
  class attribute of operations.
  [(#277)](https://github.com/XanaduAI/pennylane/pull/277)

  As part of this change:

  - `All` is equivalent to the integer 0, for backwards compatibility with the
    existing test suite

  - `Any` is equivalent to the integer -1 to allow numeric comparison
    operators to continue working

  - An additional validation is now added to the `Operation` class,
    which will alert the user that an operation with `num_wires = All`
    is being incorrectly.

* The one-qubit rotations in `pennylane.plugins.default_qubit` no longer depend on Scipy's `expm`. Instead
  they are calculated with Euler's formula.
  [(#292)](https://github.com/XanaduAI/pennylane/pull/292)

* Creates an `ObservableReturnTypes` enumeration class containing `Sample`,
  `Variance` and `Expectation`. These new values can be assigned to the `return_type`
  attribute of an `Observable`.
  [(#290)](https://github.com/XanaduAI/pennylane/pull/290)

* Changed the signature of the `RandomLayer` and `RandomLayers` templates to have a fixed seed by default.
  [(#258)](https://github.com/XanaduAI/pennylane/pull/258)

* `setup.py` has been cleaned up, removing the non-working shebang,
  and removing unused imports.
  [(#262)](https://github.com/XanaduAI/pennylane/pull/262)

<h3>Documentation</h3>

* A documentation refactor to simplify the tutorials and
  include Sphinx-Gallery.
  [(#291)](https://github.com/XanaduAI/pennylane/pull/291)

  - Examples and tutorials previously split across the `examples/`
    and `doc/tutorials/` directories, in a mixture of ReST and Jupyter notebooks,
    have been rewritten as Python scripts with ReST comments in a single location,
    the `examples/` folder.

  - Sphinx-Gallery is used to automatically build and run the tutorials.
    Rendered output is displayed in the Sphinx documentation.

  - Links are provided at the top of every tutorial page for downloading the
    tutorial as an executable python script, downloading the tutorial
    as a Jupyter notebook, or viewing the notebook on GitHub.

  - The tutorials table of contents have been moved to a single quick start page.

* Fixed a typo in `QubitStateVector`.
  [(#296)](https://github.com/XanaduAI/pennylane/pull/296)

* Fixed a typo in the `default_gaussian.gaussian_state` function.
  [(#293)](https://github.com/XanaduAI/pennylane/pull/293)

* Fixed a typo in the gradient recipe within the `RX`, `RY`, `RZ`
  operation docstrings.
  [(#248)](https://github.com/XanaduAI/pennylane/pull/248)

* Fixed a broken link in the tutorial documentation, as a
  result of the `qml.expval.Observable` deprecation.
  [(#246)](https://github.com/XanaduAI/pennylane/pull/246)

<h3>Bug fixes</h3>

* Fixed a bug where a `PolyXP` observable would fail if applied to subsets
  of wires on `default.gaussian`.
  [(#277)](https://github.com/XanaduAI/pennylane/pull/277)

<h3>Contributors</h3>

This release contains contributions from (in alphabetical order):

Simon Cross, Aroosa Ijaz, Josh Izaac, Nathan Killoran, Johannes Jakob Meyer,
Rohit Midha, Nicolás Quesada, Maria Schuld, Antal Száva, Roeland Wiersema.

# Release 0.4.0

<h3>New features since last release</h3>

* `pennylane.expval()` is now a top-level *function*, and is no longer
  a package of classes. For now, the existing `pennylane.expval.Observable`
  interface continues to work, but will raise a deprecation warning.
  [(#232)](https://github.com/XanaduAI/pennylane/pull/232)

* Variance support: QNodes can now return the variance of observables,
  via the top-level `pennylane.var()` function. To support this on
  plugin devices, there is a new `Device.var` method.

  The following observables support analytic gradients of variances:

  - All qubit observables (requiring 3 circuit evaluations for involutory
    observables such as `Identity`, `X`, `Y`, `Z`; and 5 circuit evals for
    non-involutary observables, currently only `qml.Hermitian`)

  - First-order CV observables (requiring 5 circuit evaluations)

  Second-order CV observables support numerical variance gradients.

* `pennylane.about()` function added, providing details
  on current PennyLane version, installed plugins, Python,
  platform, and NumPy versions [(#186)](https://github.com/XanaduAI/pennylane/pull/186)

* Removed the logic that allowed `wires` to be passed as a positional
  argument in quantum operations. This allows us to raise more useful
  error messages for the user if incorrect syntax is used.
  [(#188)](https://github.com/XanaduAI/pennylane/pull/188)

* Adds support for multi-qubit expectation values of the `pennylane.Hermitian()`
  observable [(#192)](https://github.com/XanaduAI/pennylane/pull/192)

* Adds support for multi-qubit expectation values in `default.qubit`.
  [(#202)](https://github.com/XanaduAI/pennylane/pull/202)

* Organize templates into submodules [(#195)](https://github.com/XanaduAI/pennylane/pull/195).
  This included the following improvements:

  - Distinguish embedding templates from layer templates.

  - New random initialization functions supporting the templates available
    in the new submodule `pennylane.init`.

  - Added a random circuit template (`RandomLayers()`), in which rotations and 2-qubit gates are randomly
    distributed over the wires

  - Add various embedding strategies

<h3>Breaking changes</h3>

* The `Device` methods `expectations`, `pre_expval`, and `post_expval` have been
  renamed to `observables`, `pre_measure`, and `post_measure` respectively.
  [(#232)](https://github.com/XanaduAI/pennylane/pull/232)

<h3>Improvements</h3>

* `default.qubit` plugin now uses `np.tensordot` when applying quantum operations
  and evaluating expectations, resulting in significant speedup
  [(#239)](https://github.com/XanaduAI/pennylane/pull/239),
  [(#241)](https://github.com/XanaduAI/pennylane/pull/241)

* PennyLane now allows division of quantum operation parameters by a constant
  [(#179)](https://github.com/XanaduAI/pennylane/pull/179)

* Portions of the test suite are in the process of being ported to pytest.
  Note: this is still a work in progress.

  Ported tests include:

  - `test_ops.py`
  - `test_about.py`
  - `test_classical_gradients.py`
  - `test_observables.py`
  - `test_measure.py`
  - `test_init.py`
  - `test_templates*.py`
  - `test_ops.py`
  - `test_variable.py`
  - `test_qnode.py` (partial)

<h3>Bug fixes</h3>

* Fixed a bug in `Device.supported`, which would incorrectly
  mark an operation as supported if it shared a name with an
  observable [(#203)](https://github.com/XanaduAI/pennylane/pull/203)

* Fixed a bug in `Operation.wires`, by explicitly casting the
  type of each wire to an integer [(#206)](https://github.com/XanaduAI/pennylane/pull/206)

* Removed code in PennyLane which configured the logger,
  as this would clash with users' configurations
  [(#208)](https://github.com/XanaduAI/pennylane/pull/208)

* Fixed a bug in `default.qubit`, in which `QubitStateVector` operations
  were accidentally being cast to `np.float` instead of `np.complex`.
  [(#211)](https://github.com/XanaduAI/pennylane/pull/211)


<h3>Contributors</h3>

This release contains contributions from:

Shahnawaz Ahmed, riveSunder, Aroosa Ijaz, Josh Izaac, Nathan Killoran, Maria Schuld.

# Release 0.3.1

<h3>Bug fixes</h3>

* Fixed a bug where the interfaces submodule was not correctly being packaged via setup.py

# Release 0.3.0

<h3>New features since last release</h3>

* PennyLane now includes a new `interfaces` submodule, which enables QNode integration with additional machine learning libraries.
* Adds support for an experimental PyTorch interface for QNodes
* Adds support for an experimental TensorFlow eager execution interface for QNodes
* Adds a PyTorch+GPU+QPU tutorial to the documentation
* Documentation now includes links and tutorials including the new [PennyLane-Forest](https://github.com/rigetti/pennylane-forest) plugin.

<h3>Improvements</h3>

* Printing a QNode object, via `print(qnode)` or in an interactive terminal, now displays more useful information regarding the QNode,
  including the device it runs on, the number of wires, it's interface, and the quantum function it uses:

  ```python
  >>> print(qnode)
  <QNode: device='default.qubit', func=circuit, wires=2, interface=PyTorch>
  ```

<h3>Contributors</h3>

This release contains contributions from:

Josh Izaac and Nathan Killoran.


# Release 0.2.0

<h3>New features since last release</h3>

* Added the `Identity` expectation value for both CV and qubit models [(#135)](https://github.com/XanaduAI/pennylane/pull/135)
* Added the `templates.py` submodule, containing some commonly used QML models to be used as ansatz in QNodes [(#133)](https://github.com/XanaduAI/pennylane/pull/133)
* Added the `qml.Interferometer` CV operation [(#152)](https://github.com/XanaduAI/pennylane/pull/152)
* Wires are now supported as free QNode parameters [(#151)](https://github.com/XanaduAI/pennylane/pull/151)
* Added ability to update stepsizes of the optimizers [(#159)](https://github.com/XanaduAI/pennylane/pull/159)

<h3>Improvements</h3>

* Removed use of hardcoded values in the optimizers, made them parameters (see [#131](https://github.com/XanaduAI/pennylane/pull/131) and [#132](https://github.com/XanaduAI/pennylane/pull/132))
* Created the new `PlaceholderExpectation`, to be used when both CV and qubit expval modules contain expectations with the same name
* Provide a way for plugins to view the operation queue _before_ applying operations. This allows for on-the-fly modifications of
  the queue, allowing hardware-based plugins to support the full range of qubit expectation values. [(#143)](https://github.com/XanaduAI/pennylane/pull/143)
* QNode return values now support _any_ form of sequence, such as lists, sets, etc. [(#144)](https://github.com/XanaduAI/pennylane/pull/144)
* CV analytic gradient calculation is now more robust, allowing for operations which may not themselves be differentiated, but have a
  well defined `_heisenberg_rep` method, and so may succeed operations that are analytically differentiable [(#152)](https://github.com/XanaduAI/pennylane/pull/152)

<h3>Bug fixes</h3>

* Fixed a bug where the variational classifier example was not batching when learning parity (see [#128](https://github.com/XanaduAI/pennylane/pull/128) and [#129](https://github.com/XanaduAI/pennylane/pull/129))
* Fixed an inconsistency where some initial state operations were documented as accepting complex parameters - all operations
  now accept real values [(#146)](https://github.com/XanaduAI/pennylane/pull/146)

<h3>Contributors</h3>

This release contains contributions from:

Christian Gogolin, Josh Izaac, Nathan Killoran, and Maria Schuld.


# Release 0.1.0

Initial public release.

<h3>Contributors</h3>
This release contains contributions from:

Ville Bergholm, Josh Izaac, Maria Schuld, Christian Gogolin, and Nathan Killoran.<|MERGE_RESOLUTION|>--- conflicted
+++ resolved
@@ -37,14 +37,12 @@
 
 <h3>Improvements</h3>
 
-<<<<<<< HEAD
 * The device test suite now provides test cases for checking gates by comparing
   expectation values.
   [(#1212)](https://github.com/PennyLaneAI/pennylane/pull/1212)
-=======
+
 * PennyLane's test suite is now code-formatted using `black -l 100`.
   [(#1222)](https://github.com/PennyLaneAI/pennylane/pull/1222)
->>>>>>> 35ab1379
 
 <h3>Breaking changes</h3>
 
@@ -56,12 +54,7 @@
 
 This release contains contributions from:
 
-<<<<<<< HEAD
-Antal Száva
-=======
-Thomas Bromley, Diego Guala, Anthony Hayes
-
->>>>>>> 35ab1379
+Thomas Bromley, Diego Guala, Anthony Hayes, Antal Száva
 
 # Release 0.15.0 (current release)
 
