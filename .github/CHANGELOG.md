--- conflicted
+++ resolved
@@ -7,6 +7,9 @@
   analytically and not be estimated from data.
   [#317](https://github.com/XanaduAI/pennylane/pull/317)
 
+* Added C-SWAP gate to the set of qubit operations
+  [#330](https://github.com/XanaduAI/pennylane/pull/330)
+
 ### Breaking changes
 
 * The argument `n` specifying the number of samples in the method `Device.sample` was removed.
@@ -26,20 +29,16 @@
 * The quantum natural gradient now uses `scipy.linalg.pinvh` which is more efficient for symmetric matrices
   than the previously used `scipy.linalg.pinv`.
   [#331](https://github.com/XanaduAI/pennylane/pull/331)
+
 ### Documentation
 
-<<<<<<< HEAD
 * Added a section to advanced usage tutorial on the PL feature of one device
   supporting multiple QNodes with different ML interfaces. 
   [#323](https://github.com/XanaduAI/pennylane/pull/323) 
 
 * Fixed typos in the state preparation tutorial.
-=======
-* Added C-SWAP gate to the set of qubit operations
-  [#330](https://github.com/XanaduAI/pennylane/pull/330)
 
 * Fixed typos in the state preparation tutorial
->>>>>>> 46904d6a
   [#321](https://github.com/XanaduAI/pennylane/pull/321)
 
 * Fixed bug in VQE tutorial 3D plots
@@ -51,11 +50,7 @@
 
 This release contains contributions from (in alphabetical order):
 
-<<<<<<< HEAD
-Aroosa Ijaz, Angus Lowe
-=======
 Aroosa Ijaz, Angus Lowe, Johannes Jakob Meyer, Roeland Wiersema
->>>>>>> 46904d6a
 
 ---
 
