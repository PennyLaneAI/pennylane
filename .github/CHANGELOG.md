--- conflicted
+++ resolved
@@ -104,11 +104,7 @@
 
 This release contains contributions from (in alphabetical order):
 
-<<<<<<< HEAD
 Jack Ceroni, Josh Izaac, Maria Schuld, Antal Száva, Nicola Vitucci
-=======
-Josh Izaac, Nathan Killoran, Maria Schuld, Antal Száva, Nicola Vitucci
->>>>>>> 851ab110
 
 # Release 0.10.0 (current release)
 
