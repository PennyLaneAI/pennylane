# Release 0.18.0-dev (development release)

<h3>New features since last release</h3>

* The `GroverOperator` templaate has a `matrix` attribute which returns the matrix
  of the Grover Diffusion Operator.
  [(#1554)](https://github.com/PennyLaneAI/pennylane/pull/1554)

* The `frobenius_inner_product` function has been moved to the `qml.math`
  module, and is now differentiable using all autodiff frameworks.
  [(#1388)](https://github.com/PennyLaneAI/pennylane/pull/1388)

* Vector-Jacobian product transforms have been added to the `qml.gradients` package.
  [(#1494)](https://github.com/PennyLaneAI/pennylane/pull/1494)

  The new transforms include:

  - `qml.gradients.vjp`
  - `qml.gradients.batch_vjp`

* The Hamiltonian can now store grouping information, which can be accessed by a device to
  speed up computations of the expectation value of a Hamiltonian.
  [(#1515)](https://github.com/PennyLaneAI/pennylane/pull/1515)

  ```python
  obs = [qml.PauliX(0), qml.PauliX(1), qml.PauliZ(0)]
  coeffs = np.array([1., 2., 3.])
  H = qml.Hamiltonian(coeffs, obs, grouping_type='qwc')
  ```

  Initialization with a ``grouping_type`` other than ``None`` stores the indices
  required to make groups of commuting observables and their coefficients.

  ``` pycon
  >>> H.grouping_indices
  [[0, 1], [2]]
  ```

* Hamiltonians are now trainable with respect to their coefficients.
  [(#1483)](https://github.com/PennyLaneAI/pennylane/pull/1483)

  ``` python
  from pennylane import numpy as np

  dev = qml.device("default.qubit", wires=2)
  @qml.qnode(dev)
  def circuit(coeffs, param):
      qml.RX(param, wires=0)
      qml.RY(param, wires=0)
      return qml.expval(
          qml.Hamiltonian(coeffs, [qml.PauliX(0), qml.PauliZ(0)], simplify=True)
      )

  coeffs = np.array([-0.05, 0.17])
  param = np.array(1.7)
  grad_fn = qml.grad(circuit)
  ```
  ``` pycon
  >>> grad_fn(coeffs, param)
  (array([-0.12777055,  0.0166009 ]), array(0.0917819))
  ```

* Support for differentiable execution of batches of circuits has been
  added, via the beta `pennylane.batch` module.
  [(#1501)](https://github.com/PennyLaneAI/pennylane/pull/1501)

  For example:

  ```python
  def cost_fn(x):
      with qml.tape.JacobianTape() as tape1:
          qml.RX(x[0], wires=[0])
          qml.RY(x[1], wires=[1])
          qml.CNOT(wires=[0, 1])
          qml.var(qml.PauliZ(0) @ qml.PauliX(1))

      with qml.tape.JacobianTape() as tape2:
          qml.RX(x[0], wires=0)
          qml.RY(x[0], wires=1)
          qml.CNOT(wires=[0, 1])
          qml.probs(wires=1)

      result = execute([tape1, tape2], dev, gradient_fn=param_shift)
      return result[0] + result[1][0, 0]

  res = qml.grad(cost_fn)(params)
  ```

<h3>Improvements</h3>

* The `tape.to_openqasm()` method now has a `measure_all` argument that specifies whether the
  serialized OpenQASM script includes computational basis measurements on all of the qubits or
  just those specified by the tape.
  [(#1559)](https://github.com/PennyLaneAI/pennylane/pull/1559)

* An error is raised when no arguments are passed to a `qml.operation.Observable` to inform the user about specifying wires.
  [(#1547)](https://github.com/PennyLaneAI/pennylane/pull/1547)

* The Hamiltonian class was moved to the `ops/qubit` folder from the `vqe` module, since it is now an observable.
  [(#1534)](https://github.com/PennyLaneAI/pennylane/pull/1534)

* The `group_observables` transform is now differentiable.
  [(#1483)](https://github.com/PennyLaneAI/pennylane/pull/1483)

  For example:

  ``` python
  import jax
  from jax import numpy as jnp

  coeffs = jnp.array([1., 2., 3.])
  obs = [PauliX(wires=0), PauliX(wires=1), PauliZ(wires=1)]

  def group(coeffs, select=None):
    _, grouped_coeffs = qml.grouping.group_observables(obs, coeffs)
    # in this example, grouped_coeffs is a list of two jax tensors
    # [DeviceArray([1., 2.], dtype=float32), DeviceArray([3.], dtype=float32)]
    return grouped_coeffs[select]

  jac_fn = jax.jacobian(group)
  ```
  ```pycon
  >>> jac_fn(coeffs, select=0)
  [[1. 0. 0.]
  [0. 1. 0.]]

  >>> jac_fn(coeffs, select=1)
  [[0., 0., 1.]]
  ```

* The tape does not verify any more that all Observables have owners in the annotated queue.
  [(#1505)](https://github.com/PennyLaneAI/pennylane/pull/1505)

  This allows manipulation of Observables inside a tape context. An example is
  `expval(Tensor(qml.PauliX(0), qml.Identity(1)).prune())` which makes the expval
  an owner of the pruned tensor and its constituent observables, but leaves the
  original tensor in the queue without an owner.

* Create a separate requirements file for the CI issue , to have a separate requirements.txt (pinned)
and requirements-ci.txt (unpinned). This latter would be used by the CI.
  [(#1535)](https://github.com/PennyLaneAI/pennylane/pull/1535)

* The `qml.ResetError` is now supported for `default.mixed` device. 
  [(#1541)](https://github.com/PennyLaneAI/pennylane/pull/1541)

<h3>Breaking changes</h3>

* The class `qml.Interferometer` is deprecated and will be renamed `qml.InterferometerUnitary`
  after one release cycle.
  [(#1546)](https://github.com/PennyLaneAI/pennylane/pull/1546)


<h3>Bug fixes</h3>

* Fix bug when computing the specs of a circuit with a Hamiltonian observable.
  [(#1533)](https://github.com/PennyLaneAI/pennylane/pull/1533)

<h3>Documentation</h3>

<h3>Contributors</h3>

This release contains contributions from (in alphabetical order):

<<<<<<< HEAD
Thomas Bromley, Tanya Garg, Josh Izaac, Prateek Jain, Johannes Jakob Meyer, Akash Narayanan,
Maria Schuld, Ingrid Strandberg.
=======
Thomas Bromley, Josh Izaac, Prateek Jain, Johannes Jakob Meyer, Akash Narayanan, Maria Schuld,
Ingrid Strandberg, Vincent Wong.
>>>>>>> a0d3606f

# Release 0.17.0 (current release)

<h3>New features since the last release</h3>

<h4>Circuit optimization</h4>

* PennyLane can now perform quantum circuit optimization using the
  top-level transform `qml.compile`. The `compile` transform allows you
  to chain together sequences of tape and quantum function transforms
  into custom circuit optimization pipelines.
  [(#1475)](https://github.com/PennyLaneAI/pennylane/pull/1475)

  For example, take the following decorated quantum function:

  ```python
  dev = qml.device('default.qubit', wires=[0, 1, 2])

  @qml.qnode(dev)
  @qml.compile()
  def qfunc(x, y, z):
      qml.Hadamard(wires=0)
      qml.Hadamard(wires=1)
      qml.Hadamard(wires=2)
      qml.RZ(z, wires=2)
      qml.CNOT(wires=[2, 1])
      qml.RX(z, wires=0)
      qml.CNOT(wires=[1, 0])
      qml.RX(x, wires=0)
      qml.CNOT(wires=[1, 0])
      qml.RZ(-z, wires=2)
      qml.RX(y, wires=2)
      qml.PauliY(wires=2)
      qml.CZ(wires=[1, 2])
      return qml.expval(qml.PauliZ(wires=0))
  ```

  The default behaviour of `qml.compile` is to apply a sequence of three
  transforms: `commute_controlled`, `cancel_inverses`, and then `merge_rotations`.

  ```pycon
  >>> print(qml.draw(qfunc)(0.2, 0.3, 0.4))
   0: ──H───RX(0.6)──────────────────┤ ⟨Z⟩
   1: ──H──╭X────────────────────╭C──┤
   2: ──H──╰C────────RX(0.3)──Y──╰Z──┤
  ```

  The `qml.compile` transform is flexible and accepts a custom pipeline
  of tape and quantum function transforms (you can even write your own!).
  For example, if we wanted to only push single-qubit gates through
  controlled gates and cancel adjacent inverses, we could do:

  ```python
  from pennylane.transforms import commute_controlled, cancel_inverses
  pipeline = [commute_controlled, cancel_inverses]

  @qml.qnode(dev)
  @qml.compile(pipeline=pipeline)
  def qfunc(x, y, z):
      qml.Hadamard(wires=0)
      qml.Hadamard(wires=1)
      qml.Hadamard(wires=2)
      qml.RZ(z, wires=2)
      qml.CNOT(wires=[2, 1])
      qml.RX(z, wires=0)
      qml.CNOT(wires=[1, 0])
      qml.RX(x, wires=0)
      qml.CNOT(wires=[1, 0])
      qml.RZ(-z, wires=2)
      qml.RX(y, wires=2)
      qml.PauliY(wires=2)
      qml.CZ(wires=[1, 2])
      return qml.expval(qml.PauliZ(wires=0))
  ```

  ```pycon
  >>> print(qml.draw(qfunc)(0.2, 0.3, 0.4))
   0: ──H───RX(0.4)──RX(0.2)────────────────────────────┤ ⟨Z⟩
   1: ──H──╭X───────────────────────────────────────╭C──┤
   2: ──H──╰C────────RZ(0.4)──RZ(-0.4)──RX(0.3)──Y──╰Z──┤
  ```

  The following compilation transforms have been added and are also available
  to use, either independently, or within a `qml.compile` pipeline:

  * `commute_controlled`: push commuting single-qubit gates through controlled operations.
    [(#1464)](https://github.com/PennyLaneAI/pennylane/pull/1464)

  * `cancel_inverses`: removes adjacent pairs of operations that cancel out.
    [(#1455)](https://github.com/PennyLaneAI/pennylane/pull/1455)

  * `merge_rotations`: combines adjacent rotation gates of
    the same type into a single gate, including controlled rotations.
    [(#1455)](https://github.com/PennyLaneAI/pennylane/pull/1455)

  * `single_qubit_fusion`: acts on all sequences of
    single-qubit operations in a quantum function, and converts each
    sequence to a single `Rot` gate.
    [(#1458)](https://github.com/PennyLaneAI/pennylane/pull/1458)

  For more details on `qml.compile` and the available compilation transforms, see
  [the compilation documentation](https://pennylane.readthedocs.io/en/stable/code/qml_transforms.html#transforms-for-circuit-compilation).

<h4>QNodes are even more powerful</h4>

* Computational basis samples directly from the underlying device can
  now be returned directly from QNodes via `qml.sample()`.
  [(#1441)](https://github.com/PennyLaneAI/pennylane/pull/1441)

  ```python
  dev = qml.device("default.qubit", wires=3, shots=5)

  @qml.qnode(dev)
  def circuit_1():
      qml.Hadamard(wires=0)
      qml.Hadamard(wires=1)
      return qml.sample()

  @qml.qnode(dev)
  def circuit_2():
      qml.Hadamard(wires=0)
      qml.Hadamard(wires=1)
      return qml.sample(wires=[0,2])    # no observable provided and wires specified
  ```

  ```pycon
  >>> print(circuit_1())
  [[1, 0, 0],
   [1, 1, 0],
   [1, 0, 0],
   [0, 0, 0],
   [0, 1, 0]]

  >>> print(circuit_2())
  [[1, 0],
   [1, 0],
   [1, 0],
   [0, 0],
   [0, 0]]

  >>> print(qml.draw(circuit_2)())
   0: ──H──╭┤ Sample[basis]
   1: ──H──│┤
   2: ─────╰┤ Sample[basis]
  ```

* The new `qml.apply` function can be used to add operations that might have
  already been instantiated elsewhere to the QNode and other queuing contexts:
  [(#1433)](https://github.com/PennyLaneAI/pennylane/pull/1433)

  ```python
  op = qml.RX(0.4, wires=0)
  dev = qml.device("default.qubit", wires=2)

  @qml.qnode(dev)
  def circuit(x):
      qml.RY(x, wires=0)
      qml.apply(op)
      return qml.expval(qml.PauliZ(0))
  ```

  ```pycon
  >>> print(qml.draw(circuit)(0.6))
  0: ──RY(0.6)──RX(0.4)──┤ ⟨Z⟩
  ```

  Previously instantiated measurements can also be applied to QNodes.

<h4>Device Resource Tracker</h4>

* The new Device Tracker capabilities allows for flexible and versatile tracking of executions,
  even inside parameter-shift gradients. This functionality will improve the ease of monitoring
  large batches and remote jobs.
  [(#1355)](https://github.com/PennyLaneAI/pennylane/pull/1355)

  ```python
  dev = qml.device('default.qubit', wires=1, shots=100)

  @qml.qnode(dev, diff_method="parameter-shift")
  def circuit(x):
      qml.RX(x, wires=0)
      return qml.expval(qml.PauliZ(0))

  x = np.array(0.1)

  with qml.Tracker(circuit.device) as tracker:
      qml.grad(circuit)(x)
  ```

  ```pycon
  >>> tracker.totals
  {'executions': 3, 'shots': 300, 'batches': 1, 'batch_len': 2}
  >>> tracker.history
  {'executions': [1, 1, 1],
   'shots': [100, 100, 100],
   'batches': [1],
   'batch_len': [2]}
  >>> tracker.latest
  {'batches': 1, 'batch_len': 2}
  ```

  Users can also provide a custom function to the `callback` keyword that gets called each time
  the information is updated.  This functionality allows users to monitor remote jobs or large
  parameter-shift batches.

  ```pycon
  >>> def shots_info(totals, history, latest):
  ...     print("Total shots: ", totals['shots'])
  >>> with qml.Tracker(circuit.device, callback=shots_info) as tracker:
  ...     qml.grad(circuit)(0.1)
  Total shots:  100
  Total shots:  200
  Total shots:  300
  Total shots:  300
  ```

<h4>Containerization support</h4>

* Docker support for building PennyLane with support for all interfaces (TensorFlow,
  Torch, and Jax), as well as device plugins and QChem, for GPUs and CPUs, has been added.
  [(#1391)](https://github.com/PennyLaneAI/pennylane/pull/1391)

  The build process using Docker and `make` requires that the repository source
  code is cloned or downloaded from GitHub. Visit the the detailed description
  for an [extended list of
  options](https://pennylane.readthedocs.io/en/stable/development/guide/installation.html#installation).

<h4>Improved Hamiltonian simulations</h4>

* Added a sparse Hamiltonian observable and the functionality to support computing its expectation
  value with `default.qubit`. [(#1398)](https://github.com/PennyLaneAI/pennylane/pull/1398)

  For example, the following QNode returns the expectation value of a sparse Hamiltonian:

  ```python
  dev = qml.device("default.qubit", wires=2)

  @qml.qnode(dev, diff_method="parameter-shift")
  def circuit(param, H):
      qml.PauliX(0)
      qml.SingleExcitation(param, wires=[0, 1])
      return qml.expval(qml.SparseHamiltonian(H, [0, 1]))
  ```

  We can execute this QNode, passing in a sparse identity matrix:

  ```pycon
  >>> print(circuit([0.5], scipy.sparse.eye(4).tocoo()))
  0.9999999999999999
  ```

  The expectation value of the sparse Hamiltonian is computed directly, which leads to executions
  that are faster by orders of magnitude. Note that "parameter-shift" is the only differentiation
  method that is currently supported when the observable is a sparse Hamiltonian.

* VQE problems can now be intuitively set up by passing the Hamiltonian
  as an observable. [(#1474)](https://github.com/PennyLaneAI/pennylane/pull/1474)

  ``` python
  dev = qml.device("default.qubit", wires=2)
  H = qml.Hamiltonian([1., 2., 3.],  [qml.PauliZ(0), qml.PauliY(0), qml.PauliZ(1)])
  w = qml.init.strong_ent_layers_uniform(1, 2, seed=1967)

  @qml.qnode(dev)
  def circuit(w):
      qml.templates.StronglyEntanglingLayers(w, wires=range(2))
      return qml.expval(H)
  ```

  ```pycon
  >>> print(circuit(w))
  -1.5133943637878295
  >>> print(qml.grad(circuit)(w))
  [[[-8.32667268e-17  1.39122955e+00 -9.12462052e-02]
  [ 1.02348685e-16 -7.77143238e-01 -1.74708049e-01]]]
  ```

  Note that other measurement types like `var(H)` or `sample(H)`, as well
  as multiple expectations like `expval(H1), expval(H2)` are not supported.

* Added functionality to compute the sparse matrix representation of a `qml.Hamiltonian` object.
  [(#1394)](https://github.com/PennyLaneAI/pennylane/pull/1394)

<h4>New gradients module</h4>

* A new gradients module `qml.gradients` has been added, which provides
  differentiable quantum gradient transforms.
  [(#1476)](https://github.com/PennyLaneAI/pennylane/pull/1476)
  [(#1479)](https://github.com/PennyLaneAI/pennylane/pull/1479)
  [(#1486)](https://github.com/PennyLaneAI/pennylane/pull/1486)

  Available quantum gradient transforms include:

  - `qml.gradients.finite_diff`
  - `qml.gradients.param_shift`
  - `qml.gradients.param_shift_cv`

  For example,

  ```pycon
  >>> params = np.array([0.3,0.4,0.5], requires_grad=True)
  >>> with qml.tape.JacobianTape() as tape:
  ...     qml.RX(params[0], wires=0)
  ...     qml.RY(params[1], wires=0)
  ...     qml.RX(params[2], wires=0)
  ...     qml.expval(qml.PauliZ(0))
  ...     qml.var(qml.PauliZ(0))
  >>> tape.trainable_params = {0, 1, 2}
  >>> gradient_tapes, fn = qml.gradients.finite_diff(tape)
  >>> res = dev.batch_execute(gradient_tapes)
  >>> fn(res)
  array([[-0.69688381, -0.32648317, -0.68120105],
         [ 0.8788057 ,  0.41171179,  0.85902895]])
  ```

<h4>Even more new operations and templates</h4>

* Grover Diffusion Operator template added.
  [(#1442)](https://github.com/PennyLaneAI/pennylane/pull/1442)

  For example, if we have an oracle that marks the "all ones" state with a
  negative sign:

  ```python
  n_wires = 3
  wires = list(range(n_wires))

  def oracle():
      qml.Hadamard(wires[-1])
      qml.Toffoli(wires=wires)
      qml.Hadamard(wires[-1])
  ```

  We can perform [Grover's Search Algorithm](https://en.wikipedia.org/wiki/Grover%27s_algorithm):

  ```python
  dev = qml.device('default.qubit', wires=wires)

  @qml.qnode(dev)
  def GroverSearch(num_iterations=1):
      for wire in wires:
          qml.Hadamard(wire)

      for _ in range(num_iterations):
          oracle()
          qml.templates.GroverOperator(wires=wires)

      return qml.probs(wires)
  ```

  We can see this circuit yields the marked state with high probability:

  ```pycon
  >>> GroverSearch(num_iterations=1)
  tensor([0.03125, 0.03125, 0.03125, 0.03125, 0.03125, 0.03125, 0.03125,
          0.78125], requires_grad=True)
  >>> GroverSearch(num_iterations=2)
  tensor([0.0078125, 0.0078125, 0.0078125, 0.0078125, 0.0078125, 0.0078125,
      0.0078125, 0.9453125], requires_grad=True)
  ```

* A decomposition has been added to `QubitUnitary` that makes the
  single-qubit case fully differentiable in all interfaces. Furthermore,
  a quantum function transform, `unitary_to_rot()`, has been added to decompose all
  single-qubit instances of `QubitUnitary` in a quantum circuit.
  [(#1427)](https://github.com/PennyLaneAI/pennylane/pull/1427)

  Instances of `QubitUnitary` may now be decomposed directly to `Rot`
  operations, or `RZ` operations if the input matrix is diagonal. For
  example, let

  ```python
  >>> U = np.array([
      [-0.28829348-0.78829734j,  0.30364367+0.45085995j],
      [ 0.53396245-0.10177564j,  0.76279558-0.35024096j]
  ])
  ```

  Then, we can compute the decomposition as:

  ```pycon
  >>> qml.QubitUnitary.decomposition(U, wires=0)
  [Rot(-0.24209530281458358, 1.1493817777199102, 1.733058145303424, wires=[0])]
  ```

  We can also apply the transform directly to a quantum function, and compute the
  gradients of parameters used to construct the unitary matrices.

  ```python
  def qfunc_with_qubit_unitary(angles):
      z, x = angles[0], angles[1]

      Z_mat = np.array([[np.exp(-1j * z / 2), 0.0], [0.0, np.exp(1j * z / 2)]])

      c = np.cos(x / 2)
      s = np.sin(x / 2) * 1j
      X_mat = np.array([[c, -s], [-s, c]])

      qml.Hadamard(wires="a")
      qml.QubitUnitary(Z_mat, wires="a")
      qml.QubitUnitary(X_mat, wires="b")
      qml.CNOT(wires=["b", "a"])
      return qml.expval(qml.PauliX(wires="a"))
  ```

  ```pycon
  >>> dev = qml.device("default.qubit", wires=["a", "b"])
  >>> transformed_qfunc = qml.transforms.unitary_to_rot(qfunc_with_qubit_unitary)
  >>> transformed_qnode = qml.QNode(transformed_qfunc, dev)
  >>> input = np.array([0.3, 0.4], requires_grad=True)
  >>> transformed_qnode(input)
  tensor(0.95533649, requires_grad=True)
  >>> qml.grad(transformed_qnode)(input)
  array([-0.29552021,  0.        ])
  ```

* Ising YY gate functionality added.
  [(#1358)](https://github.com/PennyLaneAI/pennylane/pull/1358)


<h3>Improvements</h3>

* The tape does not verify any more that all Observables have owners in the annotated queue.
  [(#1505)](https://github.com/PennyLaneAI/pennylane/pull/1505)

  This allows manipulation of Observables inside a tape context. An example is
  `expval(Tensor(qml.PauliX(0), qml.Identity(1)).prune())` which makes the expval an owner
  of the pruned tensor and its constituent observables, but leaves the original tensor in
  the queue without an owner.

* The `step` and `step_and_cost` methods of `QNGOptimizer` now accept a custom `grad_fn`
  keyword argument to use for gradient computations.
  [(#1487)](https://github.com/PennyLaneAI/pennylane/pull/1487)

* The precision used by `default.qubit.jax` now matches the float precision
  indicated by
  ```python
  from jax.config import config
  config.read('jax_enable_x64')
  ```
  where `True` means `float64`/`complex128` and `False` means `float32`/`complex64`.
  [(#1485)](https://github.com/PennyLaneAI/pennylane/pull/1485)

* The `./pennylane/ops/qubit.py` file is broken up into a folder of six separate files.
  [(#1467)](https://github.com/PennyLaneAI/pennylane/pull/1467)

* Changed to using commas as the separator of wires in the string
  representation of `qml.Hamiltonian` objects for multi-qubit terms.
  [(#1465)](https://github.com/PennyLaneAI/pennylane/pull/1465)

* Changed to using `np.object_` instead of `np.object` as per the NumPy
  deprecations starting version 1.20.
  [(#1466)](https://github.com/PennyLaneAI/pennylane/pull/1466)

* Change the order of the covariance matrix and the vector of means internally
  in `default.gaussian`. [(#1331)](https://github.com/PennyLaneAI/pennylane/pull/1331)

* Added the `id` attribute to templates. [(#1438)](https://github.com/PennyLaneAI/pennylane/pull/1438)

* The `qml.math` module, for framework-agnostic tensor manipulation,
  has two new functions available:
  [(#1490)](https://github.com/PennyLaneAI/pennylane/pull/1490)

  - `qml.math.get_trainable_indices(sequence_of_tensors)`: returns the indices corresponding to
    trainable tensors in the input sequence.

  - `qml.math.unwrap(sequence_of_tensors)`: unwraps a sequence of tensor-like objects to NumPy
    arrays.

  In addition, the behaviour of `qml.math.requires_grad` has been improved in order to
  correctly determine trainability during Autograd and JAX backwards passes.

* A new tape method, `tape.unwrap()` is added. This method is a context manager; inside the
  context, the tape's parameters are unwrapped to NumPy arrays and floats, and the trainable
  parameter indices are set.
  [(#1491)](https://github.com/PennyLaneAI/pennylane/pull/1491)

  These changes are temporary, and reverted on exiting the context.

  ```pycon
  >>> with tf.GradientTape():
  ...     with qml.tape.QuantumTape() as tape:
  ...         qml.RX(tf.Variable(0.1), wires=0)
  ...         qml.RY(tf.constant(0.2), wires=0)
  ...         qml.RZ(tf.Variable(0.3), wires=0)
  ...     with tape.unwrap():
  ...         print("Trainable params:", tape.trainable_params)
  ...         print("Unwrapped params:", tape.get_parameters())
  Trainable params: {0, 2}
  Unwrapped params: [0.1, 0.3]
  >>> print("Original parameters:", tape.get_parameters())
  Original parameters: [<tf.Variable 'Variable:0' shape=() dtype=float32, numpy=0.1>,
    <tf.Variable 'Variable:0' shape=() dtype=float32, numpy=0.3>]
  ```

  In addition, `qml.tape.Unwrap` is a context manager that unwraps multiple tapes:

  ```pycon
  >>> with qml.tape.Unwrap(tape1, tape2):
  ```

<h3>Breaking changes</h3>

* Removed the deprecated tape methods `get_resources` and `get_depth` as they are
  superseded by the `specs` tape attribute.
  [(#1522)](https://github.com/PennyLaneAI/pennylane/pull/1522)

* Specifying `shots=None` with `qml.sample` was previously deprecated.
  From this release onwards, setting `shots=None` when sampling will
  raise an error.
  [(#1522)](https://github.com/PennyLaneAI/pennylane/pull/1522)

* The existing `pennylane.collections.apply` function is no longer accessible
  via `qml.apply`, and needs to be imported directly from the `collections`
  package.
  [(#1358)](https://github.com/PennyLaneAI/pennylane/pull/1358)

<h3>Bug fixes</h3>

* Fixes a bug in `qml.adjoint` and `qml.ctrl`
  where the adjoint of operations outside of a `QNode` or a `QuantumTape` could
  not be obtained.
  [(#1532)](https://github.com/PennyLaneAI/pennylane/pull/1532)

* Fixes a bug in `GradientDescentOptimizer` and `NesterovMomentumOptimizer`
  where a cost function with one trainable parameter and non-trainable
  parameters raised an error.
  [(#1495)](https://github.com/PennyLaneAI/pennylane/pull/1495)

* Fixed an example in the documentation's
  [introduction to numpy gradients](https://pennylane.readthedocs.io/en/stable/introduction/interfaces/numpy.html), where
  the wires were a non-differentiable argument to the QNode.
  [(#1499)](https://github.com/PennyLaneAI/pennylane/pull/1499)

* Fixed a bug where the adjoint of `qml.QFT` when using the `qml.adjoint` function
  was not correctly computed.
  [(#1451)](https://github.com/PennyLaneAI/pennylane/pull/1451)

* Fixed the differentiability of the operation`IsingYY` for Autograd, Jax and Tensorflow.
  [(#1425)](https://github.com/PennyLaneAI/pennylane/pull/1425)

* Fixed a bug in the `torch` interface that prevented gradients from being
  computed on a GPU. [(#1426)](https://github.com/PennyLaneAI/pennylane/pull/1426)

* Quantum function transforms now preserve the format of the measurement
  results, so that a single measurement returns a single value rather than
  an array with a single element. [(#1434)](https://github.com/PennyLaneAI/pennylane/pull/1434)

* Fixed a bug in the parameter-shift Hessian implementation, which resulted
  in the incorrect Hessian being returned for a cost function
  that performed post-processing on a vector-valued QNode.
  [(#1436)](https://github.com/PennyLaneAI/pennylane/pull/1436)

* Fixed a bug in the initialization of `QubitUnitary` where the size of
  the matrix was not checked against the number of wires.
  [(#1439)](https://github.com/PennyLaneAI/pennylane/pull/1439)

<h3>Documentation</h3>

* Improved Contribution Guide and Pull Requests Guide.
  [(#1461)](https://github.com/PennyLaneAI/pennylane/pull/1461)

* Examples have been added to clarify use of the continuous-variable
  `FockStateVector` operation in the multi-mode case.
  [(#1472)](https://github.com/PennyLaneAI/pennylane/pull/1472)

<h3>Contributors</h3>

This release contains contributions from (in alphabetical order):

Juan Miguel Arrazola, Olivia Di Matteo, Anthony Hayes, Theodor Isacsson, Josh
Izaac, Soran Jahangiri, Nathan Killoran, Arshpreet Singh Khangura, Leonhard
Kunczik, Christina Lee, Romain Moyard, Lee James O'Riordan, Ashish Panigrahi,
Nahum Sá, Maria Schuld, Jay Soni, Antal Száva, David Wierichs.

# Release 0.16.0

<h4>First class support for quantum kernels</h4>

* The new `qml.kernels` module provides basic functionalities for [working with quantum
  kernels](https://pennylane.readthedocs.io/en/stable/code/qml_kernels.html) as
  well as post-processing methods to mitigate sampling errors and device noise:
  [(#1102)](https://github.com/PennyLaneAI/pennylane/pull/1102)

  ```python

  num_wires = 6
  wires = range(num_wires)
  dev = qml.device('default.qubit', wires=wires)

  @qml.qnode(dev)
  def kernel_circuit(x1, x2):
      qml.templates.AngleEmbedding(x1, wires=wires)
      qml.adjoint(qml.templates.AngleEmbedding)(x2, wires=wires)
      return qml.probs(wires)

  kernel = lambda x1, x2: kernel_circuit(x1, x2)[0]
  X_train = np.random.random((10, 6))
  X_test = np.random.random((5, 6))

  # Create symmetric square kernel matrix (for training)
  K = qml.kernels.square_kernel_matrix(X_train, kernel)

  # Compute kernel between test and training data.
  K_test = qml.kernels.kernel_matrix(X_train, X_test, kernel)
  K1 = qml.kernels.mitigate_depolarizing_noise(K, num_wires, method='single')
  ```

<h4>Extract the fourier representation of quantum circuits</h4>

* PennyLane now has a `fourier` module, which hosts a [growing library
  of methods](https://pennylane.readthedocs.io/en/stable/code/qml_fourier.html)
  that help with investigating the Fourier representation of functions
  implemented by quantum circuits. The Fourier representation can be used
  to examine and characterize the expressivity of the quantum circuit.
  [(#1160)](https://github.com/PennyLaneAI/pennylane/pull/1160)
  [(#1378)](https://github.com/PennyLaneAI/pennylane/pull/1378)

  For example, one can plot distributions over Fourier series coefficients like
  this one:

  <img src="https://pennylane.readthedocs.io/en/latest/_static/fourier.png" width=70%/>

<h4>Seamless support for working with the Pauli group</h4>

* Added functionality for constructing and manipulating the Pauli group
  [(#1181)](https://github.com/PennyLaneAI/pennylane/pull/1181).

  The function `qml.grouping.pauli_group` provides a generator to
  easily loop over the group, or construct and store it in its entirety.
  For example, we can construct the single-qubit Pauli group like so:

  ```pycon
  >>> from pennylane.grouping import pauli_group
  >>> pauli_group_1_qubit = list(pauli_group(1))
  >>> pauli_group_1_qubit
  [Identity(wires=[0]), PauliZ(wires=[0]), PauliX(wires=[0]), PauliY(wires=[0])]
  ```

  We can multiply together its members at the level of Pauli words
  using the `pauli_mult` and `pauli_multi_with_phase` functions.
  This can be done on arbitrarily-labeled wires as well, by defining a wire map.

  ```pycon
  >>> from pennylane.grouping import pauli_group, pauli_mult
  >>> wire_map = {'a' : 0, 'b' : 1, 'c' : 2}
  >>> pg = list(pauli_group(3, wire_map=wire_map))
  >>> pg[3]
  PauliZ(wires=['b']) @ PauliZ(wires=['c'])
  >>> pg[55]
  PauliY(wires=['a']) @ PauliY(wires=['b']) @ PauliZ(wires=['c'])
  >>> pauli_mult(pg[3], pg[55], wire_map=wire_map)
  PauliY(wires=['a']) @ PauliX(wires=['b'])
  ```

  Functions for conversion of Pauli observables to strings (and back),
  are included.

  ```pycon
  >>> from pennylane.grouping import pauli_word_to_string, string_to_pauli_word
  >>> pauli_word_to_string(pg[55], wire_map=wire_map)
  'YYZ'
  >>> string_to_pauli_word('ZXY', wire_map=wire_map)
  PauliZ(wires=['a']) @ PauliX(wires=['b']) @ PauliY(wires=['c'])
  ```

  Calculation of the matrix representation for arbitrary Paulis and wire maps is now
  also supported.

  ```pycon
  >>> from pennylane.grouping import pauli_word_to_matrix
  >>> wire_map = {'a' : 0, 'b' : 1}
  >>> pauli_word = qml.PauliZ('b')  # corresponds to Pauli 'IZ'
  >>> pauli_word_to_matrix(pauli_word, wire_map=wire_map)
  array([[ 1.,  0.,  0.,  0.],
         [ 0., -1.,  0., -0.],
         [ 0.,  0.,  1.,  0.],
         [ 0., -0.,  0., -1.]])
  ```

<h4>New transforms</h4>

* The `qml.specs` QNode transform creates a function that returns specifications or
  details about the QNode, including depth, number of gates, and number of
  gradient executions required.
  [(#1245)](https://github.com/PennyLaneAI/pennylane/pull/1245)

  For example:

  ```python
  dev = qml.device('default.qubit', wires=4)

  @qml.qnode(dev, diff_method='parameter-shift')
  def circuit(x, y):
      qml.RX(x[0], wires=0)
      qml.Toffoli(wires=(0, 1, 2))
      qml.CRY(x[1], wires=(0, 1))
      qml.Rot(x[2], x[3], y, wires=0)
      return qml.expval(qml.PauliZ(0)), qml.expval(qml.PauliX(1))
  ```

  We can now use the `qml.specs` transform to generate a function that returns
  details and resource information:

  ```pycon
  >>> x = np.array([0.05, 0.1, 0.2, 0.3], requires_grad=True)
  >>> y = np.array(0.4, requires_grad=False)
  >>> specs_func = qml.specs(circuit)
  >>> specs_func(x, y)
  {'gate_sizes': defaultdict(int, {1: 2, 3: 1, 2: 1}),
   'gate_types': defaultdict(int, {'RX': 1, 'Toffoli': 1, 'CRY': 1, 'Rot': 1}),
   'num_operations': 4,
   'num_observables': 2,
   'num_diagonalizing_gates': 1,
   'num_used_wires': 3,
   'depth': 4,
   'num_trainable_params': 4,
   'num_parameter_shift_executions': 11,
   'num_device_wires': 4,
   'device_name': 'default.qubit',
   'diff_method': 'parameter-shift'}
  ```

  The tape methods `get_resources` and `get_depth` are superseded by `specs` and will be
  deprecated after one release cycle.

* Adds a decorator `@qml.qfunc_transform` to easily create a transformation
  that modifies the behaviour of a quantum function.
  [(#1315)](https://github.com/PennyLaneAI/pennylane/pull/1315)

  For example, consider the following transform, which scales the parameter of
  all `RX` gates by :math:`x \rightarrow \sin(a) \sqrt{x}`, and the parameters
  of all `RY` gates by :math:`y \rightarrow \cos(a * b) y`:

  ```python
  @qml.qfunc_transform
  def my_transform(tape, a, b):
      for op in tape.operations + tape.measurements:
          if op.name == "RX":
              x = op.parameters[0]
              qml.RX(qml.math.sin(a) * qml.math.sqrt(x), wires=op.wires)
          elif op.name == "RY":
              y = op.parameters[0]
              qml.RX(qml.math.cos(a * b) * y, wires=op.wires)
          else:
              op.queue()
  ```

  We can now apply this transform to any quantum function:

  ```python
  dev = qml.device("default.qubit", wires=2)

  def ansatz(x):
      qml.Hadamard(wires=0)
      qml.RX(x[0], wires=0)
      qml.RY(x[1], wires=1)
      qml.CNOT(wires=[0, 1])

  @qml.qnode(dev)
  def circuit(params, transform_weights):
      qml.RX(0.1, wires=0)

      # apply the transform to the ansatz
      my_transform(*transform_weights)(ansatz)(params)

      return qml.expval(qml.PauliZ(1))
  ```

  We can print this QNode to show that the qfunc transform is taking place:

  ```pycon
  >>> x = np.array([0.5, 0.3], requires_grad=True)
  >>> transform_weights = np.array([0.1, 0.6], requires_grad=True)
  >>> print(qml.draw(circuit)(x, transform_weights))
   0: ──RX(0.1)────H──RX(0.0706)──╭C──┤
   1: ──RX(0.299)─────────────────╰X──┤ ⟨Z⟩
  ```

  Evaluating the QNode, as well as the derivative, with respect to the gate
  parameter *and* the transform weights:

  ```pycon
  >>> circuit(x, transform_weights)
  tensor(0.00672829, requires_grad=True)
  >>> qml.grad(circuit)(x, transform_weights)
  (array([ 0.00671711, -0.00207359]), array([6.69695008e-02, 3.73694364e-06]))
  ```

* Adds a `hamiltonian_expand` tape transform. This takes a tape ending in
  `qml.expval(H)`, where `H` is a Hamiltonian, and maps it to a collection
  of tapes which can be executed and passed into a post-processing function yielding
  the expectation value.
  [(#1142)](https://github.com/PennyLaneAI/pennylane/pull/1142)

  Example use:

  ```python
  H = qml.PauliZ(0) + 3 * qml.PauliZ(0) @ qml.PauliX(1)

  with qml.tape.QuantumTape() as tape:
      qml.Hadamard(wires=1)
      qml.expval(H)

  tapes, fn = qml.transforms.hamiltonian_expand(tape)
  ```

  We can now evaluate the transformed tapes, and apply the post-processing
  function:

  ```pycon
  >>> dev = qml.device("default.qubit", wires=3)
  >>> res = dev.batch_execute(tapes)
  >>> fn(res)
  3.999999999999999
  ```

* The `quantum_monte_carlo` transform has been added, allowing an input circuit to be transformed
  into the full quantum Monte Carlo algorithm.
  [(#1316)](https://github.com/PennyLaneAI/pennylane/pull/1316)

  Suppose we want to measure the expectation value of the sine squared function according to
  a standard normal distribution. We can calculate the expectation value analytically as
  `0.432332`, but we can also estimate using the quantum Monte Carlo algorithm. The first step is to
  discretize the problem:

  ```python
  from scipy.stats import norm

  m = 5
  M = 2 ** m

  xmax = np.pi  # bound to region [-pi, pi]
  xs = np.linspace(-xmax, xmax, M)

  probs = np.array([norm().pdf(x) for x in xs])
  probs /= np.sum(probs)

  func = lambda i: np.sin(xs[i]) ** 2
  r_rotations = np.array([2 * np.arcsin(np.sqrt(func(i))) for i in range(M)])
  ```

  The `quantum_monte_carlo` transform can then be used:

  ```python
  from pennylane.templates.state_preparations.mottonen import (
      _uniform_rotation_dagger as r_unitary,
  )

  n = 6
  N = 2 ** n

  a_wires = range(m)
  wires = range(m + 1)
  target_wire = m
  estimation_wires = range(m + 1, n + m + 1)

  dev = qml.device("default.qubit", wires=(n + m + 1))

  def fn():
      qml.templates.MottonenStatePreparation(np.sqrt(probs), wires=a_wires)
      r_unitary(qml.RY, r_rotations, control_wires=a_wires[::-1], target_wire=target_wire)

  @qml.qnode(dev)
  def qmc():
      qml.quantum_monte_carlo(fn, wires, target_wire, estimation_wires)()
      return qml.probs(estimation_wires)

  phase_estimated = np.argmax(qmc()[:int(N / 2)]) / N
  ```

  The estimated value can be retrieved using:

  ```pycon
  >>> (1 - np.cos(np.pi * phase_estimated)) / 2
  0.42663476277231915
  ```

  The resources required to perform the quantum Monte Carlo algorithm can also be inspected using
  the `specs` transform.

<h4>Extended QAOA module</h4>

* Functionality to support solving the maximum-weighted cycle problem has been added to the `qaoa`
  module.
  [(#1207)](https://github.com/PennyLaneAI/pennylane/pull/1207)
  [(#1209)](https://github.com/PennyLaneAI/pennylane/pull/1209)
  [(#1251)](https://github.com/PennyLaneAI/pennylane/pull/1251)
  [(#1213)](https://github.com/PennyLaneAI/pennylane/pull/1213)
  [(#1220)](https://github.com/PennyLaneAI/pennylane/pull/1220)
  [(#1214)](https://github.com/PennyLaneAI/pennylane/pull/1214)
  [(#1283)](https://github.com/PennyLaneAI/pennylane/pull/1283)
  [(#1297)](https://github.com/PennyLaneAI/pennylane/pull/1297)
  [(#1396)](https://github.com/PennyLaneAI/pennylane/pull/1396)
  [(#1403)](https://github.com/PennyLaneAI/pennylane/pull/1403)

  The `max_weight_cycle` function returns the appropriate cost and mixer Hamiltonians:

  ```pycon
  >>> a = np.random.random((3, 3))
  >>> np.fill_diagonal(a, 0)
  >>> g = nx.DiGraph(a)  # create a random directed graph
  >>> cost, mixer, mapping = qml.qaoa.max_weight_cycle(g)
  >>> print(cost)
    (-0.9775906842165344) [Z2]
  + (-0.9027248603361988) [Z3]
  + (-0.8722207409852838) [Z0]
  + (-0.6426184210832898) [Z5]
  + (-0.2832594164291379) [Z1]
  + (-0.0778133996933755) [Z4]
  >>> print(mapping)
  {0: (0, 1), 1: (0, 2), 2: (1, 0), 3: (1, 2), 4: (2, 0), 5: (2, 1)}
  ```
  Additional functionality can be found in the
  [qml.qaoa.cycle](https://pennylane.readthedocs.io/en/latest/code/api/pennylane.qaoa.cycle.html)
  module.


<h4>Extended operations and templates</h4>

* Added functionality to compute the sparse matrix representation of a `qml.Hamiltonian` object.
  [(#1394)](https://github.com/PennyLaneAI/pennylane/pull/1394)

  ```python
  coeffs = [1, -0.45]
  obs = [qml.PauliZ(0) @ qml.PauliZ(1), qml.PauliY(0) @ qml.PauliZ(1)]
  H = qml.Hamiltonian(coeffs, obs)
  H_sparse = qml.utils.sparse_hamiltonian(H)
  ```

  The resulting matrix is a sparse matrix in scipy coordinate list (COO) format:

  ```python
  >>> H_sparse
  <4x4 sparse matrix of type '<class 'numpy.complex128'>'
      with 8 stored elements in COOrdinate format>
  ```

  The sparse matrix can be converted to an array as:

  ```python
  >>> H_sparse.toarray()
  array([[ 1.+0.j  ,  0.+0.j  ,  0.+0.45j,  0.+0.j  ],
         [ 0.+0.j  , -1.+0.j  ,  0.+0.j  ,  0.-0.45j],
         [ 0.-0.45j,  0.+0.j  , -1.+0.j  ,  0.+0.j  ],
         [ 0.+0.j  ,  0.+0.45j,  0.+0.j  ,  1.+0.j  ]])
  ```

* Adds the new template `AllSinglesDoubles` to prepare quantum states of molecules
  using the `SingleExcitation` and `DoubleExcitation` operations.
  The new template reduces significantly the number of operations
  and the depth of the quantum circuit with respect to the traditional UCCSD
  unitary.
  [(#1383)](https://github.com/PennyLaneAI/pennylane/pull/1383)

  For example, consider the case of two particles and four qubits.
  First, we define the Hartree-Fock initial state and generate all
  possible single and double excitations.

  ```python
  import pennylane as qml
  from pennylane import numpy as np

  electrons = 2
  qubits = 4

  hf_state = qml.qchem.hf_state(electrons, qubits)
  singles, doubles = qml.qchem.excitations(electrons, qubits)
  ```

  Now we can use the template ``AllSinglesDoubles`` to define the
  quantum circuit,

  ```python
  from pennylane.templates import AllSinglesDoubles

  wires = range(qubits)

  dev = qml.device('default.qubit', wires=wires)

  @qml.qnode(dev)
  def circuit(weights, hf_state, singles, doubles):
      AllSinglesDoubles(weights, wires, hf_state, singles, doubles)
      return qml.expval(qml.PauliZ(0))

  params = np.random.normal(0, np.pi, len(singles) + len(doubles))
  ```
  and execute it:
  ```pycon
  >>> circuit(params, hf_state, singles=singles, doubles=doubles)
  tensor(-0.73772194, requires_grad=True)
  ```

* Adds `QubitCarry` and `QubitSum` operations for basic arithmetic.
  [(#1169)](https://github.com/PennyLaneAI/pennylane/pull/1169)

  The following example adds two 1-bit numbers, returning a 2-bit answer:

  ```python
  dev = qml.device('default.qubit', wires = 4)
  a = 0
  b = 1

  @qml.qnode(dev)
  def circuit():
      qml.BasisState(np.array([a, b]), wires=[1, 2])
      qml.QubitCarry(wires=[0, 1, 2, 3])
      qml.CNOT(wires=[1, 2])
      qml.QubitSum(wires=[0, 1, 2])
      return qml.probs(wires=[3, 2])

  probs = circuit()
  bitstrings = tuple(itertools.product([0, 1], repeat = 2))
  indx = np.argwhere(probs == 1).flatten()[0]
  output = bitstrings[indx]
  ```

  ```pycon
  >>> print(output)
  (0, 1)
  ```

* Added the `qml.Projector` observable, which is available on all devices
  inheriting from the `QubitDevice` class.
  [(#1356)](https://github.com/PennyLaneAI/pennylane/pull/1356)
  [(#1368)](https://github.com/PennyLaneAI/pennylane/pull/1368)

  Using `qml.Projector`, we can define the basis state projectors to use when
  computing expectation values. Let us take for example a circuit that prepares
  Bell states:

  ```python
  dev = qml.device("default.qubit", wires=2)

  @qml.qnode(dev)
  def circuit(basis_state):
      qml.Hadamard(wires=[0])
      qml.CNOT(wires=[0, 1])
      return qml.expval(qml.Projector(basis_state, wires=[0, 1]))
  ```

  We can then specify the `|00>` basis state to construct the `|00><00|`
  projector and compute the expectation value:

  ```pycon
  >>> basis_state = [0, 0]
  >>> circuit(basis_state)
  tensor(0.5, requires_grad=True)
  ```

  As expected, we get similar results when specifying the `|11>` basis state:

  ```pycon
  >>> basis_state = [1, 1]
  >>> circuit(basis_state)
  tensor(0.5, requires_grad=True)
  ```

* The following new operations have been added:

  - The IsingXX gate `qml.IsingXX` [(#1194)](https://github.com/PennyLaneAI/pennylane/pull/1194)
  - The IsingZZ gate `qml.IsingZZ` [(#1199)](https://github.com/PennyLaneAI/pennylane/pull/1199)
  - The ISWAP gate `qml.ISWAP` [(#1298)](https://github.com/PennyLaneAI/pennylane/pull/1298)
  - The reset error noise channel `qml.ResetError` [(#1321)](https://github.com/PennyLaneAI/pennylane/pull/1321)


<h3>Improvements</h3>

* The ``argnum`` keyword argument can now be specified for a QNode to define a
  subset of trainable parameters used to estimate the Jacobian.
  [(#1371)](https://github.com/PennyLaneAI/pennylane/pull/1371)

  For example, consider two trainable parameters and a quantum function:

  ```python
  dev = qml.device("default.qubit", wires=2)

  x = np.array(0.543, requires_grad=True)
  y = np.array(-0.654, requires_grad=True)

  def circuit(x,y):
      qml.RX(x, wires=[0])
      qml.RY(y, wires=[1])
      qml.CNOT(wires=[0, 1])
      return qml.expval(qml.PauliZ(0) @ qml.PauliX(1))
  ```

  When computing the gradient of the QNode, we can specify the trainable
  parameters to consider by passing the ``argnum`` keyword argument:

  ```pycon
  >>> qnode1 = qml.QNode(circuit, dev, diff_method="parameter-shift", argnum=[0,1])
  >>> print(qml.grad(qnode1)(x,y))
  (array(0.31434679), array(0.67949903))
  ```

  Specifying a proper subset of the trainable parameters will estimate the
  Jacobian:

  ```pycon
  >>> qnode2 = qml.QNode(circuit, dev, diff_method="parameter-shift", argnum=[0])
  >>> print(qml.grad(qnode2)(x,y))
  (array(0.31434679), array(0.))
  ```

* Allows creating differentiable observables that return custom objects such
  that the observable is supported by devices.
  [(1291)](https://github.com/PennyLaneAI/pennylane/pull/1291)

  As an example, first we define `NewObservable` class:

  ```python
  from pennylane.devices import DefaultQubit

  class NewObservable(qml.operation.Observable):
      """NewObservable"""

      num_wires = qml.operation.AnyWires
      num_params = 0
      par_domain = None

      def diagonalizing_gates(self):
          """Diagonalizing gates"""
          return []
  ```

  Once we have this new observable class, we define a `SpecialObject` class
  that can be used to encode data in an observable and a new device that supports
  our new observable and returns a `SpecialObject` as the expectation value
  (the code is shortened for brevity, the extended example can be found as a
  test in the previously referenced pull request):

  ```python
  class SpecialObject:

      def __init__(self, val):
          self.val = val

      def __mul__(self, other):
          new = SpecialObject(self.val)
          new *= other
          return new

      ...

  class DeviceSupportingNewObservable(DefaultQubit):
      name = "Device supporting NewObservable"
      short_name = "default.qubit.newobservable"
      observables = DefaultQubit.observables.union({"NewObservable"})

      def expval(self, observable, **kwargs):
          if self.shots is None and isinstance(observable, NewObservable):
              val = super().expval(qml.PauliZ(wires=0), **kwargs)
              return SpecialObject(val)

          return super().expval(observable, **kwargs)
  ```

  At this point, we can create a device that will support the differentiation
  of a `NewObservable` object:

  ```python
  dev = DeviceSupportingNewObservable(wires=1, shots=None)

  @qml.qnode(dev, diff_method="parameter-shift")
  def qnode(x):
      qml.RY(x, wires=0)
      return qml.expval(NewObservable(wires=0))
  ```

  We can then compute the jacobian of this object:

  ```pycon
  >>> result = qml.jacobian(qnode)(0.2)
  >>> print(result)
  <__main__.SpecialObject object at 0x7fd2c54721f0>
  >>> print(result.item().val)
  -0.19866933079506116
  ```

* PennyLane NumPy now includes the
  [random module's](https://numpy.org/doc/stable/reference/random/index.html#module-numpy.random)
  `Generator` objects, the recommended way of random number generation. This allows for
  random number generation using a local, rather than global seed.
  [(#1267)](https://github.com/PennyLaneAI/pennylane/pull/1267)

  ```python
  from pennylane import numpy as np

  rng = np.random.default_rng()
  random_mat1 = rng.random((3,2))
  random_mat2 = rng.standard_normal(3, requires_grad=False)
  ```

* The performance of adjoint jacobian differentiation was significantly
  improved as the method now reuses the state computed on the forward pass.
  This can be turned off to save memory with the Torch and TensorFlow
  interfaces by passing `adjoint_cache=False` during QNode creation.
  [(#1341)](https://github.com/PennyLaneAI/pennylane/pull/1341)

* The `Operator` (and by inheritance, the `Operation` and `Observable` class and their children)
  now have an `id` attribute, which can mark an operator in a circuit, for example to
  identify it on the tape by a tape transform.
  [(#1377)](https://github.com/PennyLaneAI/pennylane/pull/1377)

* The `benchmark` module was deleted, since it was outdated and is superseded by
  the new separate [benchmark repository](https://github.com/PennyLaneAI/benchmark).
  [(#1343)](https://github.com/PennyLaneAI/pennylane/pull/1343)

* Decompositions in terms of elementary gates has been added for:

  - `qml.CSWAP` [(#1306)](https://github.com/PennyLaneAI/pennylane/issues/1306)
  - `qml.SWAP` [(#1329)](https://github.com/PennyLaneAI/pennylane/pull/1329)
  - `qml.SingleExcitation` [(#1303)](https://github.com/PennyLaneAI/pennylane/pull/1303)
  - `qml.SingleExcitationPlus` and `qml.SingleExcitationMinus` [(#1278)](https://github.com/PennyLaneAI/pennylane/pull/1278)
  - `qml.DoubleExcitation` [(#1303)](https://github.com/PennyLaneAI/pennylane/pull/1303)
  - `qml.Toffoli` [(#1320)](https://github.com/PennyLaneAI/pennylane/pull/1320)
  - `qml.MultiControlledX`. [(#1287)](https://github.com/PennyLaneAI/pennylane/pull/1287)
    When controlling on three or more wires, an ancilla
    register of worker wires is required to support the decomposition.

    ```python
    ctrl_wires = [f"c{i}" for i in range(5)]
    work_wires = [f"w{i}" for i in range(3)]
    target_wires = ["t0"]
    all_wires = ctrl_wires + work_wires + target_wires

    dev = qml.device("default.qubit", wires=all_wires)

    with qml.tape.QuantumTape() as tape:
        qml.MultiControlledX(control_wires=ctrl_wires, wires=target_wires, work_wires=work_wires)
    ```

    ```pycon
    >>> tape = tape.expand(depth=1)
    >>> print(tape.draw(wire_order=qml.wires.Wires(all_wires)))

     c0: ──────────────╭C──────────────────────╭C──────────┤
     c1: ──────────────├C──────────────────────├C──────────┤
     c2: ──────────╭C──│───╭C──────────────╭C──│───╭C──────┤
     c3: ──────╭C──│───│───│───╭C──────╭C──│───│───│───╭C──┤
     c4: ──╭C──│───│───│───│───│───╭C──│───│───│───│───│───┤
     w0: ──│───│───├C──╰X──├C──│───│───│───├C──╰X──├C──│───┤
     w1: ──│───├C──╰X──────╰X──├C──│───├C──╰X──────╰X──├C──┤
     w2: ──├C──╰X──────────────╰X──├C──╰X──────────────╰X──┤
     t0: ──╰X──────────────────────╰X──────────────────────┤
    ```

* Added `qml.CPhase` as an alias for the existing `qml.ControlledPhaseShift` operation.
  [(#1319)](https://github.com/PennyLaneAI/pennylane/pull/1319).

* The `Device` class now uses caching when mapping wires.
  [(#1270)](https://github.com/PennyLaneAI/pennylane/pull/1270)

* The `Wires` class now uses caching for computing its `hash`.
  [(#1270)](https://github.com/PennyLaneAI/pennylane/pull/1270)

* Added custom gate application for Toffoli in `default.qubit`.
  [(#1249)](https://github.com/PennyLaneAI/pennylane/pull/1249)

* Added validation for noise channel parameters. Invalid noise parameters now
  raise a `ValueError`.
  [(#1357)](https://github.com/PennyLaneAI/pennylane/pull/1357)

* The device test suite now provides test cases for checking gates by comparing
  expectation values.
  [(#1212)](https://github.com/PennyLaneAI/pennylane/pull/1212)

* PennyLane's test suite is now code-formatted using `black -l 100`.
  [(#1222)](https://github.com/PennyLaneAI/pennylane/pull/1222)

* PennyLane's `qchem` package and tests are now code-formatted using `black -l 100`.
  [(#1311)](https://github.com/PennyLaneAI/pennylane/pull/1311)

<h3>Breaking changes</h3>

* The `qml.inv()` function is now deprecated with a warning to use the more general `qml.adjoint()`.
  [(#1325)](https://github.com/PennyLaneAI/pennylane/pull/1325)

* Removes support for Python 3.6 and adds support for Python 3.9.
  [(#1228)](https://github.com/XanaduAI/pennylane/pull/1228)

* The tape methods `get_resources` and `get_depth` are superseded by `specs` and will be
  deprecated after one release cycle.
  [(#1245)](https://github.com/PennyLaneAI/pennylane/pull/1245)

* Using the `qml.sample()` measurement on devices with `shots=None` continue to
  raise a warning with this functionality being fully deprecated and raising an
  error after one release cycle.
  [(#1079)](https://github.com/PennyLaneAI/pennylane/pull/1079)
  [(#1196)](https://github.com/PennyLaneAI/pennylane/pull/1196)

<h3>Bug fixes</h3>

* QNodes now display readable information when in interactive environments or when printed.
  [(#1359)](https://github.com/PennyLaneAI/pennylane/pull/1359).

* Fixes a bug with `qml.math.cast` where the `MottonenStatePreparation` operation expected
  a float type instead of double.
  [(#1400)](https://github.com/XanaduAI/pennylane/pull/1400)

* Fixes a bug where a copy of `qml.ControlledQubitUnitary` was non-functional as it did not have all the necessary information.
  [(#1411)](https://github.com/PennyLaneAI/pennylane/pull/1411)

* Warns when adjoint or reversible differentiation specified or called on a device with finite shots.
  [(#1406)](https://github.com/PennyLaneAI/pennylane/pull/1406)

* Fixes the differentiability of the operations `IsingXX` and `IsingZZ` for Autograd, Jax and Tensorflow.
  [(#1390)](https://github.com/PennyLaneAI/pennylane/pull/1390)

* Fixes a bug where multiple identical Hamiltonian terms will produce a
  different result with ``optimize=True`` using ``ExpvalCost``.
  [(#1405)](https://github.com/XanaduAI/pennylane/pull/1405)

* Fixes bug where `shots=None` was not reset when changing shots temporarily in a QNode call
  like `circuit(0.1, shots=3)`.
  [(#1392)](https://github.com/XanaduAI/pennylane/pull/1392)

* Fixes floating point errors with `diff_method="finite-diff"` and `order=1` when parameters are `float32`.
  [(#1381)](https://github.com/PennyLaneAI/pennylane/pull/1381)

* Fixes a bug where `qml.ctrl` would fail to transform gates that had no
  control defined and no decomposition defined.
  [(#1376)](https://github.com/PennyLaneAI/pennylane/pull/1376)

* Copying the `JacobianTape` now correctly also copies the `jacobian_options` attribute. This fixes a bug
  allowing the JAX interface to support adjoint differentiation.
  [(#1349)](https://github.com/PennyLaneAI/pennylane/pull/1349)

* Fixes drawing QNodes that contain multiple measurements on a single wire.
  [(#1353)](https://github.com/PennyLaneAI/pennylane/pull/1353)

* Fixes drawing QNodes with no operations.
  [(#1354)](https://github.com/PennyLaneAI/pennylane/pull/1354)

* Fixes incorrect wires in the decomposition of the `ControlledPhaseShift` operation.
  [(#1338)](https://github.com/PennyLaneAI/pennylane/pull/1338)

* Fixed tests for the `Permute` operation that used a QNode and hence expanded
  tapes twice instead of once due to QNode tape expansion and an explicit tape
  expansion call.
  [(#1318)](https://github.com/PennyLaneAI/pennylane/pull/1318).

* Prevent Hamiltonians that share wires from being multiplied together.
  [(#1273)](https://github.com/PennyLaneAI/pennylane/pull/1273)

* Fixed a bug where the custom range sequences could not be passed
  to the `StronglyEntanglingLayers` template.
  [(#1332)](https://github.com/PennyLaneAI/pennylane/pull/1332)

* Fixed a bug where `qml.sum()` and `qml.dot()` do not support the JAX interface.
  [(#1380)](https://github.com/PennyLaneAI/pennylane/pull/1380)

<h3>Documentation</h3>

* Math present in the `QubitParamShiftTape` class docstring now renders correctly.
  [(#1402)](https://github.com/PennyLaneAI/pennylane/pull/1402)

* Fix typo in the documentation of `qml.StronglyEntanglingLayers`.
  [(#1367)](https://github.com/PennyLaneAI/pennylane/pull/1367)

* Fixed typo in TensorFlow interface documentation
  [(#1312)](https://github.com/PennyLaneAI/pennylane/pull/1312)

* Fixed typos in the mathematical expressions in documentation of `qml.DoubleExcitation`.
  [(#1278)](https://github.com/PennyLaneAI/pennylane/pull/1278)

* Remove unsupported `None` option from the `qml.QNode` docstrings.
  [(#1271)](https://github.com/PennyLaneAI/pennylane/pull/1271)

* Updated the docstring of `qml.PolyXP` to reference the new location of internal
  usage.
  [(#1262)](https://github.com/PennyLaneAI/pennylane/pull/1262)

* Removes occurrences of the deprecated device argument ``analytic`` from the documentation.
  [(#1261)](https://github.com/PennyLaneAI/pennylane/pull/1261)

* Updated PyTorch and TensorFlow interface introductions.
  [(#1333)](https://github.com/PennyLaneAI/pennylane/pull/1333)

* Updates the quantum chemistry quickstart to reflect recent changes to the `qchem` module.
  [(#1227)](https://github.com/PennyLaneAI/pennylane/pull/1227)

<h3>Contributors</h3>

This release contains contributions from (in alphabetical order):

Marius Aglitoiu, Vishnu Ajith, Juan Miguel Arrazola, Thomas Bromley, Jack Ceroni, Alaric Cheng, Miruna Daian,
Olivia Di Matteo, Tanya Garg, Christian Gogolin, Alain Delgado Gran, Diego Guala, Anthony Hayes, Ryan Hill,
Theodor Isacsson, Josh Izaac, Soran Jahangiri, Pavan Jayasinha, Nathan Killoran, Christina Lee, Ryan Levy,
Alberto Maldonado, Johannes Jakob Meyer, Romain Moyard, Ashish Panigrahi, Nahum Sá, Maria Schuld, Brian Shi,
Antal Száva, David Wierichs, Vincent Wong.


# Release 0.15.1

<h3>Bug fixes</h3>

* Fixes two bugs in the parameter-shift Hessian.
  [(#1260)](https://github.com/PennyLaneAI/pennylane/pull/1260)

  - Fixes a bug where having an unused parameter in the Autograd interface
    would result in an indexing error during backpropagation.

  - The parameter-shift Hessian only supports the two-term parameter-shift
    rule currently, so raises an error if asked to differentiate
    any unsupported gates (such as the controlled rotation gates).

* A bug which resulted in `qml.adjoint()` and `qml.inv()` failing to work with
  templates has been fixed.
  [(#1243)](https://github.com/PennyLaneAI/pennylane/pull/1243)

* Deprecation warning instances in PennyLane have been changed to `UserWarning`,
  to account for recent changes to how Python warnings are filtered in
  [PEP565](https://www.python.org/dev/peps/pep-0565/).
  [(#1211)](https://github.com/PennyLaneAI/pennylane/pull/1211)

<h3>Documentation</h3>

* Updated the order of the parameters to the `GaussianState` operation to match
  the way that the PennyLane-SF plugin uses them.
  [(#1255)](https://github.com/PennyLaneAI/pennylane/pull/1255)

<h3>Contributors</h3>

This release contains contributions from (in alphabetical order):

Thomas Bromley, Olivia Di Matteo, Diego Guala, Anthony Hayes, Ryan Hill,
Josh Izaac, Christina Lee, Maria Schuld, Antal Száva.

# Release 0.15.0

<h3>New features since last release</h3>

<h4>Better and more flexible shot control</h4>

* Adds a new optimizer `qml.ShotAdaptiveOptimizer`, a gradient-descent optimizer where
  the shot rate is adaptively calculated using the variances of the parameter-shift gradient.
  [(#1139)](https://github.com/PennyLaneAI/pennylane/pull/1139)

  By keeping a running average of the parameter-shift gradient and the *variance* of the
  parameter-shift gradient, this optimizer frugally distributes a shot budget across the partial
  derivatives of each parameter.

  In addition, if computing the expectation value of a Hamiltonian, weighted random sampling can be
  used to further distribute the shot budget across the local terms from which the Hamiltonian is
  constructed.

  This optimizer is based on both the [iCANS1](https://quantum-journal.org/papers/q-2020-05-11-263)
  and [Rosalin](https://arxiv.org/abs/2004.06252) shot-adaptive optimizers.

  Once constructed, the cost function can be passed directly to the optimizer's `step` method.  The
  attribute `opt.total_shots_used` can be used to track the number of shots per iteration.

  ```pycon
  >>> coeffs = [2, 4, -1, 5, 2]
  >>> obs = [
  ...   qml.PauliX(1),
  ...   qml.PauliZ(1),
  ...   qml.PauliX(0) @ qml.PauliX(1),
  ...   qml.PauliY(0) @ qml.PauliY(1),
  ...   qml.PauliZ(0) @ qml.PauliZ(1)
  ... ]
  >>> H = qml.Hamiltonian(coeffs, obs)
  >>> dev = qml.device("default.qubit", wires=2, shots=100)
  >>> cost = qml.ExpvalCost(qml.templates.StronglyEntanglingLayers, H, dev)
  >>> params = qml.init.strong_ent_layers_uniform(n_layers=2, n_wires=2)
  >>> opt = qml.ShotAdaptiveOptimizer(min_shots=10)
  >>> for i in range(5):
  ...    params = opt.step(cost, params)
  ...    print(f"Step {i}: cost = {cost(params):.2f}, shots_used = {opt.total_shots_used}")
  Step 0: cost = -5.68, shots_used = 240
  Step 1: cost = -2.98, shots_used = 336
  Step 2: cost = -4.97, shots_used = 624
  Step 3: cost = -5.53, shots_used = 1054
  Step 4: cost = -6.50, shots_used = 1798
  ```

* Batches of shots can now be specified as a list, allowing measurement statistics
  to be course-grained with a single QNode evaluation.
  [(#1103)](https://github.com/PennyLaneAI/pennylane/pull/1103)

  ```pycon
  >>> shots_list = [5, 10, 1000]
  >>> dev = qml.device("default.qubit", wires=2, shots=shots_list)
  ```

  When QNodes are executed on this device, a single execution of 1015 shots will be submitted.
  However, three sets of measurement statistics will be returned; using the first 5 shots,
  second set of 10 shots, and final 1000 shots, separately.

  For example, executing a circuit with two outputs will lead to a result of shape `(3, 2)`:

  ```pycon
  >>> @qml.qnode(dev)
  ... def circuit(x):
  ...     qml.RX(x, wires=0)
  ...     qml.CNOT(wires=[0, 1])
  ...     return qml.expval(qml.PauliZ(0) @ qml.PauliX(1)), qml.expval(qml.PauliZ(0))
  >>> circuit(0.5)
  [[0.33333333 1.        ]
   [0.2        1.        ]
   [0.012      0.868     ]]
  ```

  This output remains fully differentiable.

- The number of shots can now be specified on a per-call basis when evaluating a QNode.
  [(#1075)](https://github.com/PennyLaneAI/pennylane/pull/1075).

  For this, the qnode should be called with an additional `shots` keyword argument:

  ```pycon
  >>> dev = qml.device('default.qubit', wires=1, shots=10) # default is 10
  >>> @qml.qnode(dev)
  ... def circuit(a):
  ...     qml.RX(a, wires=0)
  ...     return qml.sample(qml.PauliZ(wires=0))
  >>> circuit(0.8)
  [ 1  1  1 -1 -1  1  1  1  1  1]
  >>> circuit(0.8, shots=3)
  [ 1  1  1]
  >>> circuit(0.8)
  [ 1  1  1 -1 -1  1  1  1  1  1]
  ```

<h4>New differentiable quantum transforms</h4>

A new module is available,
[qml.transforms](https://pennylane.rtfd.io/en/stable/code/qml_transforms.html),
which contains *differentiable quantum transforms*. These are functions that act
on QNodes, quantum functions, devices, and tapes, transforming them while remaining
fully differentiable.

* A new adjoint transform has been added.
  [(#1111)](https://github.com/PennyLaneAI/pennylane/pull/1111)
  [(#1135)](https://github.com/PennyLaneAI/pennylane/pull/1135)

  This new method allows users to apply the adjoint of an arbitrary sequence of operations.

  ```python
  def subroutine(wire):
      qml.RX(0.123, wires=wire)
      qml.RY(0.456, wires=wire)

  dev = qml.device('default.qubit', wires=1)
  @qml.qnode(dev)
  def circuit():
      subroutine(0)
      qml.adjoint(subroutine)(0)
      return qml.expval(qml.PauliZ(0))
  ```

  This creates the following circuit:

  ```pycon
  >>> print(qml.draw(circuit)())
  0: --RX(0.123)--RY(0.456)--RY(-0.456)--RX(-0.123)--| <Z>
  ```

  Directly applying to a gate also works as expected.

  ```python
  qml.adjoint(qml.RX)(0.123, wires=0) # applies RX(-0.123)
  ```

* A new transform `qml.ctrl` is now available that adds control wires to subroutines.
  [(#1157)](https://github.com/PennyLaneAI/pennylane/pull/1157)

  ```python
  def my_ansatz(params):
     qml.RX(params[0], wires=0)
     qml.RZ(params[1], wires=1)

  # Create a new operation that applies `my_ansatz`
  # controlled by the "2" wire.
  my_ansatz2 = qml.ctrl(my_ansatz, control=2)

  @qml.qnode(dev)
  def circuit(params):
      my_ansatz2(params)
      return qml.state()
  ```

  This is equivalent to:

  ```python
  @qml.qnode(...)
  def circuit(params):
      qml.CRX(params[0], wires=[2, 0])
      qml.CRZ(params[1], wires=[2, 1])
      return qml.state()
  ```

* The `qml.transforms.classical_jacobian` transform has been added.
  [(#1186)](https://github.com/PennyLaneAI/pennylane/pull/1186)

  This transform returns a function to extract the Jacobian matrix of the classical part of a
  QNode, allowing the classical dependence between the QNode arguments and the quantum gate
  arguments to be extracted.

  For example, given the following QNode:

  ```pycon
  >>> @qml.qnode(dev)
  ... def circuit(weights):
  ...     qml.RX(weights[0], wires=0)
  ...     qml.RY(weights[0], wires=1)
  ...     qml.RZ(weights[2] ** 2, wires=1)
  ...     return qml.expval(qml.PauliZ(0))
  ```

  We can use this transform to extract the relationship
  :math:`f: \mathbb{R}^n \rightarrow\mathbb{R}^m` between the input QNode
  arguments :math:`w` and the gate arguments :math:`g`, for
  a given value of the QNode arguments:

  ```pycon
  >>> cjac_fn = qml.transforms.classical_jacobian(circuit)
  >>> weights = np.array([1., 1., 1.], requires_grad=True)
  >>> cjac = cjac_fn(weights)
  >>> print(cjac)
  [[1. 0. 0.]
   [1. 0. 0.]
   [0. 0. 2.]]
  ```

  The returned Jacobian has rows corresponding to gate arguments, and columns corresponding to
  QNode arguments; that is, :math:`J_{ij} = \frac{\partial}{\partial g_i} f(w_j)`.

<h4>More operations and templates</h4>

* Added the `SingleExcitation` two-qubit operation, which is useful for quantum
  chemistry applications.
  [(#1121)](https://github.com/PennyLaneAI/pennylane/pull/1121)

  It can be used to perform an SO(2) rotation in the subspace
  spanned by the states :math:`|01\rangle` and :math:`|10\rangle`.
  For example, the following circuit performs the transformation
  :math:`|10\rangle \rightarrow \cos(\phi/2)|10\rangle - \sin(\phi/2)|01\rangle`:

  ```python
  dev = qml.device('default.qubit', wires=2)

  @qml.qnode(dev)
  def circuit(phi):
      qml.PauliX(wires=0)
      qml.SingleExcitation(phi, wires=[0, 1])
  ```

  The `SingleExcitation` operation supports analytic gradients on hardware
  using only four expectation value calculations, following results from
  [Kottmann et al.](https://arxiv.org/abs/2011.05938)

* Added the `DoubleExcitation` four-qubit operation, which is useful for quantum
  chemistry applications.
  [(#1123)](https://github.com/PennyLaneAI/pennylane/pull/1123)

  It can be used to perform an SO(2) rotation in the subspace
  spanned by the states :math:`|1100\rangle` and :math:`|0011\rangle`.
  For example, the following circuit performs the transformation
  :math:`|1100\rangle\rightarrow \cos(\phi/2)|1100\rangle - \sin(\phi/2)|0011\rangle`:

  ```python
  dev = qml.device('default.qubit', wires=2)

  @qml.qnode(dev)
  def circuit(phi):
      qml.PauliX(wires=0)
      qml.PauliX(wires=1)
      qml.DoubleExcitation(phi, wires=[0, 1, 2, 3])
  ```

  The `DoubleExcitation` operation supports analytic gradients on hardware using only
  four expectation value calculations, following results from
  [Kottmann et al.](https://arxiv.org/abs/2011.05938).

* Added the `QuantumMonteCarlo` template for performing quantum Monte Carlo estimation of an
  expectation value on simulator.
  [(#1130)](https://github.com/PennyLaneAI/pennylane/pull/1130)

  The following example shows how the expectation value of sine squared over a standard normal
  distribution can be approximated:

  ```python
  from scipy.stats import norm

  m = 5
  M = 2 ** m
  n = 10
  N = 2 ** n
  target_wires = range(m + 1)
  estimation_wires = range(m + 1, n + m + 1)

  xmax = np.pi  # bound to region [-pi, pi]
  xs = np.linspace(-xmax, xmax, M)

  probs = np.array([norm().pdf(x) for x in xs])
  probs /= np.sum(probs)

  func = lambda i: np.sin(xs[i]) ** 2

  dev = qml.device("default.qubit", wires=(n + m + 1))

  @qml.qnode(dev)
  def circuit():
      qml.templates.QuantumMonteCarlo(
          probs,
          func,
          target_wires=target_wires,
          estimation_wires=estimation_wires,
      )
      return qml.probs(estimation_wires)

  phase_estimated = np.argmax(circuit()[:int(N / 2)]) / N
  expectation_estimated = (1 - np.cos(np.pi * phase_estimated)) / 2
  ```

* Added the `QuantumPhaseEstimation` template for performing quantum phase estimation for an input
  unitary matrix.
  [(#1095)](https://github.com/PennyLaneAI/pennylane/pull/1095)

  Consider the matrix corresponding to a rotation from an `RX` gate:

  ```pycon
  >>> phase = 5
  >>> target_wires = [0]
  >>> unitary = qml.RX(phase, wires=0).matrix
  ```

  The ``phase`` parameter can be estimated using ``QuantumPhaseEstimation``. For example, using five
  phase-estimation qubits:

  ```python
  n_estimation_wires = 5
  estimation_wires = range(1, n_estimation_wires + 1)

  dev = qml.device("default.qubit", wires=n_estimation_wires + 1)

  @qml.qnode(dev)
  def circuit():
      # Start in the |+> eigenstate of the unitary
      qml.Hadamard(wires=target_wires)

      QuantumPhaseEstimation(
          unitary,
          target_wires=target_wires,
          estimation_wires=estimation_wires,
      )

      return qml.probs(estimation_wires)

  phase_estimated = np.argmax(circuit()) / 2 ** n_estimation_wires

  # Need to rescale phase due to convention of RX gate
  phase_estimated = 4 * np.pi * (1 - phase)
  ```

- Added the `ControlledPhaseShift` gate as well as the `QFT` operation for applying quantum Fourier
  transforms.
  [(#1064)](https://github.com/PennyLaneAI/pennylane/pull/1064)

  ```python
  @qml.qnode(dev)
  def circuit_qft(basis_state):
      qml.BasisState(basis_state, wires=range(3))
      qml.QFT(wires=range(3))
      return qml.state()
  ```

- Added the `ControlledQubitUnitary` operation. This
  enables implementation of multi-qubit gates with a variable number of
  control qubits. It is also possible to specify a different state for the
  control qubits using the `control_values` argument (also known as a
  mixed-polarity multi-controlled operation).
  [(#1069)](https://github.com/PennyLaneAI/pennylane/pull/1069)
  [(#1104)](https://github.com/PennyLaneAI/pennylane/pull/1104)

  For example, we can  create a multi-controlled T gate using:

  ```python
  T = qml.T._matrix()
  qml.ControlledQubitUnitary(T, control_wires=[0, 1, 3], wires=2, control_values="110")
  ```

  Here, the T gate will be applied to wire `2` if control wires `0` and `1` are in
  state `1`, and control wire `3` is in state `0`. If no value is passed to
  `control_values`, the gate will be applied if all control wires are in
  the `1` state.

- Added `MultiControlledX` for multi-controlled `NOT` gates.
  This is a special case of `ControlledQubitUnitary` that applies a
  Pauli X gate conditioned on the state of an arbitrary number of
  control qubits.
  [(#1104)](https://github.com/PennyLaneAI/pennylane/pull/1104)

<h4>Support for higher-order derivatives on hardware</h4>

* Computing second derivatives and Hessians of QNodes is now supported with
  the parameter-shift differentiation method, on all machine learning interfaces.
  [(#1130)](https://github.com/PennyLaneAI/pennylane/pull/1130)
  [(#1129)](https://github.com/PennyLaneAI/pennylane/pull/1129)
  [(#1110)](https://github.com/PennyLaneAI/pennylane/pull/1110)

  Hessians are computed using the parameter-shift rule, and can be
  evaluated on both hardware and simulator devices.

  ```python
  dev = qml.device('default.qubit', wires=1)

  @qml.qnode(dev, diff_method="parameter-shift")
  def circuit(p):
      qml.RY(p[0], wires=0)
      qml.RX(p[1], wires=0)
      return qml.expval(qml.PauliZ(0))

  x = np.array([1.0, 2.0], requires_grad=True)
  ```

  ```python
  >>> hessian_fn = qml.jacobian(qml.grad(circuit))
  >>> hessian_fn(x)
  [[0.2248451 0.7651474]
   [0.7651474 0.2248451]]
  ```

* Added the function `finite_diff()` to compute finite-difference
  approximations to the gradient and the second-order derivatives of
  arbitrary callable functions.
  [(#1090)](https://github.com/PennyLaneAI/pennylane/pull/1090)

  This is useful to compute the derivative of parametrized
  `pennylane.Hamiltonian` observables with respect to their parameters.

  For example, in quantum chemistry simulations it can be used to evaluate
  the derivatives of the electronic Hamiltonian with respect to the nuclear
  coordinates:

  ```pycon
  >>> def H(x):
  ...    return qml.qchem.molecular_hamiltonian(['H', 'H'], x)[0]
  >>> x = np.array([0., 0., -0.66140414, 0., 0., 0.66140414])
  >>> grad_fn = qml.finite_diff(H, N=1)
  >>> grad = grad_fn(x)
  >>> deriv2_fn = qml.finite_diff(H, N=2, idx=[0, 1])
  >>> deriv2_fn(x)
  ```

* The JAX interface now supports all devices, including hardware devices,
  via the parameter-shift differentiation method.
  [(#1076)](https://github.com/PennyLaneAI/pennylane/pull/1076)

  For example, using the JAX interface with Cirq:

  ```python
  dev = qml.device('cirq.simulator', wires=1)
  @qml.qnode(dev, interface="jax", diff_method="parameter-shift")
  def circuit(x):
      qml.RX(x[1], wires=0)
      qml.Rot(x[0], x[1], x[2], wires=0)
      return qml.expval(qml.PauliZ(0))
  weights = jnp.array([0.2, 0.5, 0.1])
  print(circuit(weights))
  ```

  Currently, when used with the parameter-shift differentiation method,
  only a single returned expectation value or variance is supported.
  Multiple expectations/variances, as well as probability and state returns,
  are not currently allowed.

<h3>Improvements</h3>

  ```python
  dev = qml.device("default.qubit", wires=2)

  inputstate = [np.sqrt(0.2), np.sqrt(0.3), np.sqrt(0.4), np.sqrt(0.1)]

  @qml.qnode(dev)
  def circuit():
      mottonen.MottonenStatePreparation(inputstate,wires=[0, 1])
      return qml.expval(qml.PauliZ(0))
  ```

  Previously returned:

  ```pycon
  >>> print(qml.draw(circuit)())
  0: ──RY(1.57)──╭C─────────────╭C──╭C──╭C──┤ ⟨Z⟩
  1: ──RY(1.35)──╰X──RY(0.422)──╰X──╰X──╰X──┤
  ```

  In this release, it now returns:

  ```pycon
  >>> print(qml.draw(circuit)())
  0: ──RY(1.57)──╭C─────────────╭C──┤ ⟨Z⟩
  1: ──RY(1.35)──╰X──RY(0.422)──╰X──┤
  ```

- The templates are now classes inheriting
  from `Operation`, and define the ansatz in their `expand()` method. This
  change does not affect the user interface.
  [(#1138)](https://github.com/PennyLaneAI/pennylane/pull/1138)
  [(#1156)](https://github.com/PennyLaneAI/pennylane/pull/1156)
  [(#1163)](https://github.com/PennyLaneAI/pennylane/pull/1163)
  [(#1192)](https://github.com/PennyLaneAI/pennylane/pull/1192)

  For convenience, some templates have a new method that returns the expected
  shape of the trainable parameter tensor, which can be used to create
  random tensors.

  ```python
  shape = qml.templates.BasicEntanglerLayers.shape(n_layers=2, n_wires=4)
  weights = np.random.random(shape)
  qml.templates.BasicEntanglerLayers(weights, wires=range(4))
  ```

- `QubitUnitary` now validates to ensure the input matrix is two dimensional.
  [(#1128)](https://github.com/PennyLaneAI/pennylane/pull/1128)

* Most layers in Pytorch or Keras accept arbitrary dimension inputs, where each dimension barring
  the last (in the case where the actual weight function of the layer operates on one-dimensional
  vectors) is broadcast over. This is now also supported by KerasLayer and TorchLayer.
  [(#1062)](https://github.com/PennyLaneAI/pennylane/pull/1062).

  Example use:

  ```python
  dev = qml.device("default.qubit", wires=4)
  x = tf.ones((5, 4, 4))

  @qml.qnode(dev)
  def layer(weights, inputs):
      qml.templates.AngleEmbedding(inputs, wires=range(4))
      qml.templates.StronglyEntanglingLayers(weights, wires=range(4))
      return [qml.expval(qml.PauliZ(i)) for i in range(4)]

  qlayer = qml.qnn.KerasLayer(layer, {"weights": (4, 4, 3)}, output_dim=4)
  out = qlayer(x)
  ```

  The output tensor has the following shape:
  ```pycon
  >>> out.shape
  (5, 4, 4)
  ```

* If only one argument to the function `qml.grad` has the `requires_grad` attribute
  set to True, then the returned gradient will be a NumPy array, rather than a
  tuple of length 1.
  [(#1067)](https://github.com/PennyLaneAI/pennylane/pull/1067)
  [(#1081)](https://github.com/PennyLaneAI/pennylane/pull/1081)

* An improvement has been made to how `QubitDevice` generates and post-processess samples,
  allowing QNode measurement statistics to work on devices with more than 32 qubits.
  [(#1088)](https://github.com/PennyLaneAI/pennylane/pull/1088)

* Due to the addition of `density_matrix()` as a return type from a QNode, tuples are now supported
  by the `output_dim` parameter in `qnn.KerasLayer`.
  [(#1070)](https://github.com/PennyLaneAI/pennylane/pull/1070)

* Two new utility methods are provided for working with quantum tapes.
  [(#1175)](https://github.com/PennyLaneAI/pennylane/pull/1175)

  - `qml.tape.get_active_tape()` gets the currently recording tape.

  - `tape.stop_recording()` is a context manager that temporarily
    stops the currently recording tape from recording additional
    tapes or quantum operations.

  For example:

  ```pycon
  >>> with qml.tape.QuantumTape():
  ...     qml.RX(0, wires=0)
  ...     current_tape = qml.tape.get_active_tape()
  ...     with current_tape.stop_recording():
  ...         qml.RY(1.0, wires=1)
  ...     qml.RZ(2, wires=1)
  >>> current_tape.operations
  [RX(0, wires=[0]), RZ(2, wires=[1])]
  ```

* When printing `qml.Hamiltonian` objects, the terms are sorted by number of wires followed by coefficients.
  [(#981)](https://github.com/PennyLaneAI/pennylane/pull/981)

* Adds `qml.math.conj` to the PennyLane math module.
  [(#1143)](https://github.com/PennyLaneAI/pennylane/pull/1143)

  This new method will do elementwise conjugation to the given tensor-like object,
  correctly dispatching to the required tensor-manipulation framework
  to preserve differentiability.

  ```python
  >>> a = np.array([1.0 + 2.0j])
  >>> qml.math.conj(a)
  array([1.0 - 2.0j])
  ```

* The four-term parameter-shift rule, as used by the controlled rotation operations,
  has been updated to use coefficients that minimize the variance as per
  https://arxiv.org/abs/2104.05695.
  [(#1206)](https://github.com/PennyLaneAI/pennylane/pull/1206)

* A new transform `qml.transforms.invisible` has been added, to make it easier
  to transform QNodes.
  [(#1175)](https://github.com/PennyLaneAI/pennylane/pull/1175)

<h3>Breaking changes</h3>

* Devices do not have an `analytic` argument or attribute anymore.
  Instead, `shots` is the source of truth for whether a simulator
  estimates return values from a finite number of shots, or whether
  it returns analytic results (`shots=None`).
  [(#1079)](https://github.com/PennyLaneAI/pennylane/pull/1079)
  [(#1196)](https://github.com/PennyLaneAI/pennylane/pull/1196)

  ```python
  dev_analytic = qml.device('default.qubit', wires=1, shots=None)
  dev_finite_shots = qml.device('default.qubit', wires=1, shots=1000)

  def circuit():
      qml.Hadamard(wires=0)
      return qml.expval(qml.PauliZ(wires=0))

  circuit_analytic = qml.QNode(circuit, dev_analytic)
  circuit_finite_shots = qml.QNode(circuit, dev_finite_shots)
  ```

  Devices with `shots=None` return deterministic, exact results:

  ```pycon
  >>> circuit_analytic()
  0.0
  >>> circuit_analytic()
  0.0
  ```
  Devices with `shots > 0` return stochastic results estimated from
  samples in each run:

  ```pycon
  >>> circuit_finite_shots()
  -0.062
  >>> circuit_finite_shots()
  0.034
  ```

  The `qml.sample()` measurement can only be used on devices on which the number
  of shots is set explicitly.

* If creating a QNode from a quantum function with an argument named `shots`,
  a `UserWarning` is raised, warning the user that this is a reserved
  argument to change the number of shots on a per-call basis.
  [(#1075)](https://github.com/PennyLaneAI/pennylane/pull/1075)

* For devices inheriting from `QubitDevice`, the methods `expval`, `var`, `sample`
  accept two new keyword arguments --- `shot_range` and `bin_size`.
  [(#1103)](https://github.com/PennyLaneAI/pennylane/pull/1103)

  These new arguments allow for the statistics to be performed on only a subset of device samples.
  This finer level of control is accessible from the main UI by instantiating a device with a batch
  of shots.

  For example, consider the following device:

  ```pycon
  >>> dev = qml.device("my_device", shots=[5, (10, 3), 100])
  ```

  This device will execute QNodes using 135 shots, however
  measurement statistics will be **course grained** across these 135
  shots:

  * All measurement statistics will first be computed using the
    first 5 shots --- that is, `shots_range=[0, 5]`, `bin_size=5`.

  * Next, the tuple `(10, 3)` indicates 10 shots, repeated 3 times. This will use
    `shot_range=[5, 35]`, performing the expectation value in bins of size 10
    (`bin_size=10`).

  * Finally, we repeat the measurement statistics for the final 100 shots,
    `shot_range=[35, 135]`, `bin_size=100`.


* The old PennyLane core has been removed, including the following modules:
  [(#1100)](https://github.com/PennyLaneAI/pennylane/pull/1100)

  - `pennylane.variables`
  - `pennylane.qnodes`

  As part of this change, the location of the new core within the Python
  module has been moved:

  - Moves `pennylane.tape.interfaces` → `pennylane.interfaces`
  - Merges `pennylane.CircuitGraph` and `pennylane.TapeCircuitGraph`  → `pennylane.CircuitGraph`
  - Merges `pennylane.OperationRecorder` and `pennylane.TapeOperationRecorder`  →
  - `pennylane.tape.operation_recorder`
  - Merges `pennylane.measure` and `pennylane.tape.measure` → `pennylane.measure`
  - Merges `pennylane.operation` and `pennylane.tape.operation` → `pennylane.operation`
  - Merges `pennylane._queuing` and `pennylane.tape.queuing` → `pennylane.queuing`

  This has no affect on import location.

  In addition,

  - All tape-mode functions have been removed (`qml.enable_tape()`, `qml.tape_mode_active()`),
  - All tape fixtures have been deleted,
  - Tests specifically for non-tape mode have been deleted.

* The device test suite no longer accepts the `analytic` keyword.
  [(#1216)](https://github.com/PennyLaneAI/pennylane/pull/1216)

<h3>Bug fixes</h3>

* Fixes a bug where using the circuit drawer with a `ControlledQubitUnitary`
  operation raised an error.
  [(#1174)](https://github.com/PennyLaneAI/pennylane/pull/1174)

* Fixes a bug and a test where the ``QuantumTape.is_sampled`` attribute was not
  being updated.
  [(#1126)](https://github.com/PennyLaneAI/pennylane/pull/1126)

* Fixes a bug where `BasisEmbedding` would not accept inputs whose bits are all ones
  or all zeros.
  [(#1114)](https://github.com/PennyLaneAI/pennylane/pull/1114)

* The `ExpvalCost` class raises an error if instantiated
  with non-expectation measurement statistics.
  [(#1106)](https://github.com/PennyLaneAI/pennylane/pull/1106)

* Fixes a bug where decompositions would reset the differentiation method
  of a QNode.
  [(#1117)](https://github.com/PennyLaneAI/pennylane/pull/1117)

* Fixes a bug where the second-order CV parameter-shift rule would error
  if attempting to compute the gradient of a QNode with more than one
  second-order observable.
  [(#1197)](https://github.com/PennyLaneAI/pennylane/pull/1197)

* Fixes a bug where repeated Torch interface applications after expansion caused an error.
  [(#1223)](https://github.com/PennyLaneAI/pennylane/pull/1223)

* Sampling works correctly with batches of shots specified as a list.
  [(#1232)](https://github.com/PennyLaneAI/pennylane/pull/1232)

<h3>Documentation</h3>

- Updated the diagram used in the Architectural overview page of the
  Development guide such that it doesn't mention Variables.
  [(#1235)](https://github.com/PennyLaneAI/pennylane/pull/1235)

- Typos addressed in templates documentation.
  [(#1094)](https://github.com/PennyLaneAI/pennylane/pull/1094)

- Upgraded the documentation to use Sphinx 3.5.3 and the new m2r2 package.
  [(#1186)](https://github.com/PennyLaneAI/pennylane/pull/1186)

- Added `flaky` as dependency for running tests in the documentation.
  [(#1113)](https://github.com/PennyLaneAI/pennylane/pull/1113)

<h3>Contributors</h3>

This release contains contributions from (in alphabetical order):

Shahnawaz Ahmed, Juan Miguel Arrazola, Thomas Bromley, Olivia Di Matteo, Alain Delgado Gran, Kyle
Godbey, Diego Guala, Theodor Isacsson, Josh Izaac, Soran Jahangiri, Nathan Killoran, Christina Lee,
Daniel Polatajko, Chase Roberts, Sankalp Sanand, Pritish Sehzpaul, Maria Schuld, Antal Száva, David Wierichs.


# Release 0.14.1

<h3>Bug fixes</h3>

* Fixes a testing bug where tests that required JAX would fail if JAX was not installed.
  The tests will now instead be skipped if JAX can not be imported.
  [(#1066)](https://github.com/PennyLaneAI/pennylane/pull/1066)

* Fixes a bug where inverse operations could not be differentiated
  using backpropagation on `default.qubit`.
  [(#1072)](https://github.com/PennyLaneAI/pennylane/pull/1072)

* The QNode has a new keyword argument, `max_expansion`, that determines the maximum number of times
  the internal circuit should be expanded when executed on a device. In addition, the default number
  of max expansions has been increased from 2 to 10, allowing devices that require more than two
  operator decompositions to be supported.
  [(#1074)](https://github.com/PennyLaneAI/pennylane/pull/1074)

* Fixes a bug where `Hamiltonian` objects created with non-list arguments raised an error for
  arithmetic operations. [(#1082)](https://github.com/PennyLaneAI/pennylane/pull/1082)

* Fixes a bug where `Hamiltonian` objects with no coefficients or operations would return a faulty
  result when used with `ExpvalCost`. [(#1082)](https://github.com/PennyLaneAI/pennylane/pull/1082)

<h3>Documentation</h3>

* Updates mentions of `generate_hamiltonian` to `molecular_hamiltonian` in the
  docstrings of the `ExpvalCost` and `Hamiltonian` classes.
  [(#1077)](https://github.com/PennyLaneAI/pennylane/pull/1077)

<h3>Contributors</h3>

This release contains contributions from (in alphabetical order):

Thomas Bromley, Josh Izaac, Antal Száva.



# Release 0.14.0

<h3>New features since last release</h3>

<h4>Perform quantum machine learning with JAX</h4>

* QNodes created with `default.qubit` now support a JAX interface, allowing JAX to be used
  to create, differentiate, and optimize hybrid quantum-classical models.
  [(#947)](https://github.com/PennyLaneAI/pennylane/pull/947)

  This is supported internally via a new `default.qubit.jax` device. This device runs end to end in
  JAX, meaning that it supports all of the awesome JAX transformations (`jax.vmap`, `jax.jit`,
  `jax.hessian`, etc).

  Here is an example of how to use the new JAX interface:

  ```python
  dev = qml.device("default.qubit", wires=1)
  @qml.qnode(dev, interface="jax", diff_method="backprop")
  def circuit(x):
      qml.RX(x[1], wires=0)
      qml.Rot(x[0], x[1], x[2], wires=0)
      return qml.expval(qml.PauliZ(0))

  weights = jnp.array([0.2, 0.5, 0.1])
  grad_fn = jax.grad(circuit)
  print(grad_fn(weights))
  ```

  Currently, only `diff_method="backprop"` is supported, with plans to support more in the future.

<h4>New, faster, quantum gradient methods</h4>

* A new differentiation method has been added for use with simulators. The `"adjoint"`
  method operates after a forward pass by iteratively applying inverse gates to scan backwards
  through the circuit.
  [(#1032)](https://github.com/PennyLaneAI/pennylane/pull/1032)

  This method is similar to the reversible method, but has a lower time
  overhead and a similar memory overhead. It follows the approach provided by
  [Jones and Gacon](https://arxiv.org/abs/2009.02823). This method is only compatible with certain
  statevector-based devices such as `default.qubit`.

  Example use:

  ```python
  import pennylane as qml

  wires = 1
  device = qml.device("default.qubit", wires=wires)

  @qml.qnode(device, diff_method="adjoint")
  def f(params):
      qml.RX(0.1, wires=0)
      qml.Rot(*params, wires=0)
      qml.RX(-0.3, wires=0)
      return qml.expval(qml.PauliZ(0))

  params = [0.1, 0.2, 0.3]
  qml.grad(f)(params)
  ```

* The default logic for choosing the 'best' differentiation method has been altered
  to improve performance.
  [(#1008)](https://github.com/PennyLaneAI/pennylane/pull/1008)

  - If the quantum device provides its own gradient, this is now the preferred
    differentiation method.

  - If the quantum device natively supports classical
    backpropagation, this is now preferred over the parameter-shift rule.

    This will lead to marked speed improvement during optimization when using
    `default.qubit`, with a sight penalty on the forward-pass evaluation.

  More details are available below in the 'Improvements' section for plugin developers.

* PennyLane now supports analytical quantum gradients for noisy channels, in addition to its
  existing support for unitary operations. The noisy channels `BitFlip`, `PhaseFlip`, and
  `DepolarizingChannel` all support analytic gradients out of the box.
  [(#968)](https://github.com/PennyLaneAI/pennylane/pull/968)

* A method has been added for calculating the Hessian of quantum circuits using the second-order
  parameter shift formula.
  [(#961)](https://github.com/PennyLaneAI/pennylane/pull/961)

  The following example shows the calculation of the Hessian:

  ```python
  n_wires = 5
  weights = [2.73943676, 0.16289932, 3.4536312, 2.73521126, 2.6412488]

  dev = qml.device("default.qubit", wires=n_wires)

  with qml.tape.QubitParamShiftTape() as tape:
      for i in range(n_wires):
          qml.RX(weights[i], wires=i)

      qml.CNOT(wires=[0, 1])
      qml.CNOT(wires=[2, 1])
      qml.CNOT(wires=[3, 1])
      qml.CNOT(wires=[4, 3])

      qml.expval(qml.PauliZ(1))

  print(tape.hessian(dev))
  ```

  The Hessian is not yet supported via classical machine learning interfaces, but will
  be added in a future release.

<h4>More operations and templates</h4>

* Two new error channels, `BitFlip` and `PhaseFlip` have been added.
  [(#954)](https://github.com/PennyLaneAI/pennylane/pull/954)

  They can be used in the same manner as existing error channels:

  ```python
  dev = qml.device("default.mixed", wires=2)

  @qml.qnode(dev)
  def circuit():
      qml.RX(0.3, wires=0)
      qml.RY(0.5, wires=1)
      qml.BitFlip(0.01, wires=0)
      qml.PhaseFlip(0.01, wires=1)
      return qml.expval(qml.PauliZ(0))
  ```

* Apply permutations to wires using the `Permute` subroutine.
  [(#952)](https://github.com/PennyLaneAI/pennylane/pull/952)

  ```python
  import pennylane as qml
  dev = qml.device('default.qubit', wires=5)

  @qml.qnode(dev)
  def apply_perm():
      # Send contents of wire 4 to wire 0, of wire 2 to wire 1, etc.
      qml.templates.Permute([4, 2, 0, 1, 3], wires=dev.wires)
      return qml.expval(qml.PauliZ(0))
  ```

<h4>QNode transformations</h4>

* The `qml.metric_tensor` function transforms a QNode to produce the Fubini-Study
  metric tensor with full autodifferentiation support---even on hardware.
  [(#1014)](https://github.com/PennyLaneAI/pennylane/pull/1014)

  Consider the following QNode:

  ```python
  dev = qml.device("default.qubit", wires=3)

  @qml.qnode(dev, interface="autograd")
  def circuit(weights):
      # layer 1
      qml.RX(weights[0, 0], wires=0)
      qml.RX(weights[0, 1], wires=1)

      qml.CNOT(wires=[0, 1])
      qml.CNOT(wires=[1, 2])

      # layer 2
      qml.RZ(weights[1, 0], wires=0)
      qml.RZ(weights[1, 1], wires=2)

      qml.CNOT(wires=[0, 1])
      qml.CNOT(wires=[1, 2])
      return qml.expval(qml.PauliZ(0) @ qml.PauliZ(1)), qml.expval(qml.PauliY(2))
  ```

  We can use the `metric_tensor` function to generate a new function, that returns the
  metric tensor of this QNode:

  ```pycon
  >>> met_fn = qml.metric_tensor(circuit)
  >>> weights = np.array([[0.1, 0.2, 0.3], [0.4, 0.5, 0.6]], requires_grad=True)
  >>> met_fn(weights)
  tensor([[0.25  , 0.    , 0.    , 0.    ],
          [0.    , 0.25  , 0.    , 0.    ],
          [0.    , 0.    , 0.0025, 0.0024],
          [0.    , 0.    , 0.0024, 0.0123]], requires_grad=True)
  ```

  The returned metric tensor is also fully differentiable, in all interfaces.
  For example, differentiating the `(3, 2)` element:

  ```pycon
  >>> grad_fn = qml.grad(lambda x: met_fn(x)[3, 2])
  >>> grad_fn(weights)
  array([[ 0.04867729, -0.00049502,  0.        ],
         [ 0.        ,  0.        ,  0.        ]])
  ```

  Differentiation is also supported using Torch, Jax, and TensorFlow.

* Adds the new function `qml.math.cov_matrix()`. This function accepts a list of commuting
  observables, and the probability distribution in the shared observable eigenbasis after the
  application of an ansatz. It uses these to construct the covariance matrix in a *framework
  independent* manner, such that the output covariance matrix is autodifferentiable.
  [(#1012)](https://github.com/PennyLaneAI/pennylane/pull/1012)

  For example, consider the following ansatz and observable list:

  ```python3
  obs_list = [qml.PauliX(0) @ qml.PauliZ(1), qml.PauliY(2)]
  ansatz = qml.templates.StronglyEntanglingLayers
  ```

  We can construct a QNode to output the probability distribution in the shared eigenbasis of the
  observables:

  ```python
  dev = qml.device("default.qubit", wires=3)

  @qml.qnode(dev, interface="autograd")
  def circuit(weights):
      ansatz(weights, wires=[0, 1, 2])
      # rotate into the basis of the observables
      for o in obs_list:
          o.diagonalizing_gates()
      return qml.probs(wires=[0, 1, 2])
  ```

  We can now compute the covariance matrix:

  ```pycon
  >>> weights = qml.init.strong_ent_layers_normal(n_layers=2, n_wires=3)
  >>> cov = qml.math.cov_matrix(circuit(weights), obs_list)
  >>> cov
  array([[0.98707611, 0.03665537],
         [0.03665537, 0.99998377]])
  ```

  Autodifferentiation is fully supported using all interfaces:

  ```pycon
  >>> cost_fn = lambda weights: qml.math.cov_matrix(circuit(weights), obs_list)[0, 1]
  >>> qml.grad(cost_fn)(weights)[0]
  array([[[ 4.94240914e-17, -2.33786398e-01, -1.54193959e-01],
          [-3.05414996e-17,  8.40072236e-04,  5.57884080e-04],
          [ 3.01859411e-17,  8.60411436e-03,  6.15745204e-04]],

         [[ 6.80309533e-04, -1.23162742e-03,  1.08729813e-03],
          [-1.53863193e-01, -1.38700657e-02, -1.36243323e-01],
          [-1.54665054e-01, -1.89018172e-02, -1.56415558e-01]]])
  ```

* A new  `qml.draw` function is available, allowing QNodes to be easily
  drawn without execution by providing example input.
  [(#962)](https://github.com/PennyLaneAI/pennylane/pull/962)

  ```python
  @qml.qnode(dev)
  def circuit(a, w):
      qml.Hadamard(0)
      qml.CRX(a, wires=[0, 1])
      qml.Rot(*w, wires=[1])
      qml.CRX(-a, wires=[0, 1])
      return qml.expval(qml.PauliZ(0) @ qml.PauliZ(1))
  ```

  The QNode circuit structure may depend on the input arguments;
  this is taken into account by passing example QNode arguments
  to the `qml.draw()` drawing function:

  ```pycon
  >>> drawer = qml.draw(circuit)
  >>> result = drawer(a=2.3, w=[1.2, 3.2, 0.7])
  >>> print(result)
  0: ──H──╭C────────────────────────────╭C─────────╭┤ ⟨Z ⊗ Z⟩
  1: ─────╰RX(2.3)──Rot(1.2, 3.2, 0.7)──╰RX(-2.3)──╰┤ ⟨Z ⊗ Z⟩
  ```

<h4>A faster, leaner, and more flexible core</h4>

* The new core of PennyLane, rewritten from the ground up and developed over the last few release
  cycles, has achieved feature parity and has been made the new default in PennyLane v0.14. The old
  core has been marked as deprecated, and will be removed in an upcoming release.
  [(#1046)](https://github.com/PennyLaneAI/pennylane/pull/1046)
  [(#1040)](https://github.com/PennyLaneAI/pennylane/pull/1040)
  [(#1034)](https://github.com/PennyLaneAI/pennylane/pull/1034)
  [(#1035)](https://github.com/PennyLaneAI/pennylane/pull/1035)
  [(#1027)](https://github.com/PennyLaneAI/pennylane/pull/1027)
  [(#1026)](https://github.com/PennyLaneAI/pennylane/pull/1026)
  [(#1021)](https://github.com/PennyLaneAI/pennylane/pull/1021)
  [(#1054)](https://github.com/PennyLaneAI/pennylane/pull/1054)
  [(#1049)](https://github.com/PennyLaneAI/pennylane/pull/1049)

  While high-level PennyLane code and tutorials remain unchanged, the new core
  provides several advantages and improvements:

  - **Faster and more optimized**: The new core provides various performance optimizations, reducing
    pre- and post-processing overhead, and reduces the number of quantum evaluations in certain
    cases.

  - **Support for in-QNode classical processing**: this allows for differentiable classical
    processing within the QNode.

    ```python
    dev = qml.device("default.qubit", wires=1)

    @qml.qnode(dev, interface="tf")
    def circuit(p):
        qml.RX(tf.sin(p[0])**2 + p[1], wires=0)
        return qml.expval(qml.PauliZ(0))
    ```

    The classical processing functions used within the QNode must match
    the QNode interface. Here, we use TensorFlow:

    ```pycon
    >>> params = tf.Variable([0.5, 0.1], dtype=tf.float64)
    >>> with tf.GradientTape() as tape:
    ...     res = circuit(params)
    >>> grad = tape.gradient(res, params)
    >>> print(res)
    tf.Tensor(0.9460913127754935, shape=(), dtype=float64)
    >>> print(grad)
    tf.Tensor([-0.27255248 -0.32390003], shape=(2,), dtype=float64)
    ```

    As a result of this change, quantum decompositions that require classical processing
    are fully supported and end-to-end differentiable in tape mode.

  - **No more Variable wrapping**: QNode arguments no longer become `Variable`
    objects within the QNode.

    ```python
    dev = qml.device("default.qubit", wires=1)

    @qml.qnode(dev)
    def circuit(x):
        print("Parameter value:", x)
        qml.RX(x, wires=0)
        return qml.expval(qml.PauliZ(0))
    ```

    Internal QNode parameters can be easily inspected, printed, and manipulated:

    ```pycon
    >>> circuit(0.5)
    Parameter value: 0.5
    tensor(0.87758256, requires_grad=True)
    ```

  - **Less restrictive QNode signatures**: There is no longer any restriction on the QNode signature; the QNode can be
    defined and called following the same rules as standard Python functions.

    For example, the following QNode uses positional, named, and variable
    keyword arguments:

    ```python
    x = torch.tensor(0.1, requires_grad=True)
    y = torch.tensor([0.2, 0.3], requires_grad=True)
    z = torch.tensor(0.4, requires_grad=True)

    @qml.qnode(dev, interface="torch")
    def circuit(p1, p2=y, **kwargs):
        qml.RX(p1, wires=0)
        qml.RY(p2[0] * p2[1], wires=0)
        qml.RX(kwargs["p3"], wires=0)
        return qml.var(qml.PauliZ(0))
    ```

    When we call the QNode, we may pass the arguments by name
    even if defined positionally; any argument not provided will
    use the default value.

    ```pycon
    >>> res = circuit(p1=x, p3=z)
    >>> print(res)
    tensor(0.2327, dtype=torch.float64, grad_fn=<SelectBackward>)
    >>> res.backward()
    >>> print(x.grad, y.grad, z.grad)
    tensor(0.8396) tensor([0.0289, 0.0193]) tensor(0.8387)
    ```

    This extends to the `qnn` module, where `KerasLayer` and `TorchLayer` modules
    can be created from QNodes with unrestricted signatures.

  - **Smarter measurements:** QNodes can now measure wires more than once, as
    long as all observables are commuting:

    ```python
    @qml.qnode(dev)
    def circuit(x):
        qml.RX(x, wires=0)
        return [
            qml.expval(qml.PauliZ(0)),
            qml.expval(qml.PauliZ(0) @ qml.PauliZ(1))
        ]
    ```

    Further, the `qml.ExpvalCost()` function allows for optimizing
    measurements to reduce the number of quantum evaluations required.

  With the new PennyLane core, there are a few small breaking changes, detailed
  below in the 'Breaking Changes' section.

<h3>Improvements</h3>

* The built-in PennyLane optimizers allow more flexible cost functions. The cost function passed to most optimizers
  may accept any combination of trainable arguments, non-trainable arguments, and keyword arguments.
  [(#959)](https://github.com/PennyLaneAI/pennylane/pull/959)
  [(#1053)](https://github.com/PennyLaneAI/pennylane/pull/1053)

  The full changes apply to:

  * `AdagradOptimizer`
  * `AdamOptimizer`
  * `GradientDescentOptimizer`
  * `MomentumOptimizer`
  * `NesterovMomentumOptimizer`
  * `RMSPropOptimizer`
  * `RotosolveOptimizer`

  The `requires_grad=False` property must mark any non-trainable constant argument.
  The `RotoselectOptimizer` allows passing only keyword arguments.

  Example use:

  ```python
  def cost(x, y, data, scale=1.0):
      return scale * (x[0]-data)**2 + scale * (y-data)**2

  x = np.array([1.], requires_grad=True)
  y = np.array([1.0])
  data = np.array([2.], requires_grad=False)

  opt = qml.GradientDescentOptimizer()

  # the optimizer step and step_and_cost methods can
  # now update multiple parameters at once
  x_new, y_new, data = opt.step(cost, x, y, data, scale=0.5)
  (x_new, y_new, data), value = opt.step_and_cost(cost, x, y, data, scale=0.5)

  # list and tuple unpacking is also supported
  params = (x, y, data)
  params = opt.step(cost, *params)
  ```

* The circuit drawer has been updated to support the inclusion of unused or inactive
  wires, by passing the `show_all_wires` argument.
  [(#1033)](https://github.com/PennyLaneAI/pennylane/pull/1033)

  ```python
  dev = qml.device('default.qubit', wires=[-1, "a", "q2", 0])

  @qml.qnode(dev)
  def circuit():
      qml.Hadamard(wires=-1)
      qml.CNOT(wires=[-1, "q2"])
      return qml.expval(qml.PauliX(wires="q2"))
  ```

  ```pycon
  >>> print(qml.draw(circuit, show_all_wires=True)())
  >>>
   -1: ──H──╭C──┤
    a: ─────│───┤
   q2: ─────╰X──┤ ⟨X⟩
    0: ─────────┤
  ```

* The logic for choosing the 'best' differentiation method has been altered
  to improve performance.
  [(#1008)](https://github.com/PennyLaneAI/pennylane/pull/1008)

  - If the device provides its own gradient, this is now the preferred
    differentiation method.

  - If a device provides additional interface-specific versions that natively support classical
    backpropagation, this is now preferred over the parameter-shift rule.

    Devices define additional interface-specific devices via their `capabilities()` dictionary. For
    example, `default.qubit` supports supplementary devices for TensorFlow, Autograd, and JAX:

    ```python
    {
      "passthru_devices": {
          "tf": "default.qubit.tf",
          "autograd": "default.qubit.autograd",
          "jax": "default.qubit.jax",
      },
    }
    ```

  As a result of this change, if the QNode `diff_method` is not explicitly provided,
  it is possible that the QNode will run on a *supplementary device* of the device that was
  specifically provided:

  ```python
  dev = qml.device("default.qubit", wires=2)
  qml.QNode(dev) # will default to backprop on default.qubit.autograd
  qml.QNode(dev, interface="tf") # will default to backprop on default.qubit.tf
  qml.QNode(dev, interface="jax") # will default to backprop on default.qubit.jax
  ```

* The `default.qubit` device has been updated so that internally it applies operations in a more
  functional style, i.e., by accepting an input state and returning an evolved state.
  [(#1025)](https://github.com/PennyLaneAI/pennylane/pull/1025)

* A new test series, `pennylane/devices/tests/test_compare_default_qubit.py`, has been added, allowing to test if
  a chosen device gives the same result as `default.qubit`.
  [(#897)](https://github.com/PennyLaneAI/pennylane/pull/897)

  Three tests are added:

  - `test_hermitian_expectation`,
  - `test_pauliz_expectation_analytic`, and
  - `test_random_circuit`.

* Adds the following agnostic tensor manipulation functions to the `qml.math` module: `abs`,
  `angle`, `arcsin`, `concatenate`, `dot`, `squeeze`, `sqrt`, `sum`, `take`, `where`. These functions are
  required to fully support end-to-end differentiable Mottonen and Amplitude embedding.
  [(#922)](https://github.com/PennyLaneAI/pennylane/pull/922)
  [(#1011)](https://github.com/PennyLaneAI/pennylane/pull/1011)

* The `qml.math` module now supports JAX.
  [(#985)](https://github.com/XanaduAI/software-docs/pull/274)

* Several improvements have been made to the `Wires` class to reduce overhead and simplify the logic
  of how wire labels are interpreted:
  [(#1019)](https://github.com/PennyLaneAI/pennylane/pull/1019)
  [(#1010)](https://github.com/PennyLaneAI/pennylane/pull/1010)
  [(#1005)](https://github.com/PennyLaneAI/pennylane/pull/1005)
  [(#983)](https://github.com/PennyLaneAI/pennylane/pull/983)
  [(#967)](https://github.com/PennyLaneAI/pennylane/pull/967)

  - If the input `wires` to a wires class instantiation `Wires(wires)` can be iterated over,
    its elements are interpreted as wire labels. Otherwise, `wires` is interpreted as a single wire label.
    The only exception to this are strings, which are always interpreted as a single
    wire label, so users can address wires with labels such as `"ancilla"`.

  - Any type can now be a wire label as long as it is hashable. The hash is used to establish
    the uniqueness of two labels.

  - Indexing wires objects now returns a label, instead of a new `Wires` object. For example:

    ```pycon
    >>> w = Wires([0, 1, 2])
    >>> w[1]
    >>> 1
    ```

  - The check for uniqueness of wires moved from `Wires` instantiation to
    the `qml.wires._process` function in order to reduce overhead from repeated
    creation of `Wires` instances.

  - Calls to the `Wires` class are substantially reduced, for example by avoiding to call
    Wires on Wires instances on `Operation` instantiation, and by using labels instead of
    `Wires` objects inside the default qubit device.

* Adds the `PauliRot` generator to the `qml.operation` module. This
  generator is required to construct the metric tensor.
  [(#963)](https://github.com/PennyLaneAI/pennylane/pull/963)

* The templates are modified to make use of the new `qml.math` module, for framework-agnostic
  tensor manipulation. This allows the template library to be differentiable
  in backpropagation mode (`diff_method="backprop"`).
  [(#873)](https://github.com/PennyLaneAI/pennylane/pull/873)

* The circuit drawer now allows for the wire order to be (optionally) modified:
  [(#992)](https://github.com/PennyLaneAI/pennylane/pull/992)

  ```pycon
  >>> dev = qml.device('default.qubit', wires=["a", -1, "q2"])
  >>> @qml.qnode(dev)
  ... def circuit():
  ...     qml.Hadamard(wires=-1)
  ...     qml.CNOT(wires=["a", "q2"])
  ...     qml.RX(0.2, wires="a")
  ...     return qml.expval(qml.PauliX(wires="q2"))
  ```

  Printing with default wire order of the device:

  ```pycon
  >>> print(circuit.draw())
    a: ─────╭C──RX(0.2)──┤
   -1: ──H──│────────────┤
   q2: ─────╰X───────────┤ ⟨X⟩
  ```

  Changing the wire order:

  ```pycon
  >>> print(circuit.draw(wire_order=["q2", "a", -1]))
   q2: ──╭X───────────┤ ⟨X⟩
    a: ──╰C──RX(0.2)──┤
   -1: ───H───────────┤
  ```

<h3>Breaking changes</h3>

* QNodes using the new PennyLane core will no longer accept ragged arrays as inputs.

* When using the new PennyLane core and the Autograd interface, non-differentiable data passed
  as a QNode argument or a gate must have the `requires_grad` property set to `False`:

  ```python
  @qml.qnode(dev)
  def circuit(weights, data):
      basis_state = np.array([1, 0, 1, 1], requires_grad=False)
      qml.BasisState(basis_state, wires=[0, 1, 2, 3])
      qml.templates.AmplitudeEmbedding(data, wires=[0, 1, 2, 3])
      qml.templates.BasicEntanglerLayers(weights, wires=[0, 1, 2, 3])
      return qml.probs(wires=0)

  data = np.array(data, requires_grad=False)
  weights = np.array(weights, requires_grad=True)
  circuit(weights, data)
  ```

<h3>Bug fixes</h3>

* Fixes an issue where if the constituent observables of a tensor product do not exist in the queue,
  an error is raised. With this fix, they are first queued before annotation occurs.
  [(#1038)](https://github.com/PennyLaneAI/pennylane/pull/1038)

* Fixes an issue with tape expansions where information about sampling
  (specifically the `is_sampled` tape attribute) was not preserved.
  [(#1027)](https://github.com/PennyLaneAI/pennylane/pull/1027)

* Tape expansion was not properly taking into devices that supported inverse operations,
  causing inverse operations to be unnecessarily decomposed. The QNode tape expansion logic, as well
  as the `Operation.expand()` method, has been modified to fix this.
  [(#956)](https://github.com/PennyLaneAI/pennylane/pull/956)

* Fixes an issue where the Autograd interface was not unwrapping non-differentiable
  PennyLane tensors, which can cause issues on some devices.
  [(#941)](https://github.com/PennyLaneAI/pennylane/pull/941)

* `qml.vqe.Hamiltonian` prints any observable with any number of strings.
  [(#987)](https://github.com/PennyLaneAI/pennylane/pull/987)

* Fixes a bug where parameter-shift differentiation would fail if the QNode
  contained a single probability output.
  [(#1007)](https://github.com/PennyLaneAI/pennylane/pull/1007)

* Fixes an issue when using trainable parameters that are lists/arrays with `tape.vjp`.
  [(#1042)](https://github.com/PennyLaneAI/pennylane/pull/1042)

* The `TensorN` observable is updated to support being copied without any parameters or wires passed.
  [(#1047)](https://github.com/PennyLaneAI/pennylane/pull/1047)

* Fixed deprecation warning when importing `Sequence` from `collections` instead of `collections.abc` in `vqe/vqe.py`.
  [(#1051)](https://github.com/PennyLaneAI/pennylane/pull/1051)

<h3>Contributors</h3>

This release contains contributions from (in alphabetical order):

Juan Miguel Arrazola, Thomas Bromley, Olivia Di Matteo, Theodor Isacsson, Josh Izaac, Christina Lee,
Alejandro Montanez, Steven Oud, Chase Roberts, Sankalp Sanand, Maria Schuld, Antal
Száva, David Wierichs, Jiahao Yao.

# Release 0.13.0

<h3>New features since last release</h3>

<h4>Automatically optimize the number of measurements</h4>

* QNodes in tape mode now support returning observables on the same wire whenever the observables are
  qubit-wise commuting Pauli words. Qubit-wise commuting observables can be evaluated with a
  *single* device run as they are diagonal in the same basis, via a shared set of single-qubit rotations.
  [(#882)](https://github.com/PennyLaneAI/pennylane/pull/882)

  The following example shows a single QNode returning the expectation values of
  the qubit-wise commuting Pauli words `XX` and `XI`:

  ```python
  qml.enable_tape()

  @qml.qnode(dev)
  def f(x):
      qml.Hadamard(wires=0)
      qml.Hadamard(wires=1)
      qml.CRot(0.1, 0.2, 0.3, wires=[1, 0])
      qml.RZ(x, wires=1)
      return qml.expval(qml.PauliX(0) @ qml.PauliX(1)), qml.expval(qml.PauliX(0))
  ```

  ```pycon
  >>> f(0.4)
  tensor([0.89431013, 0.9510565 ], requires_grad=True)
  ```

* The `ExpvalCost` class (previously `VQECost`) now provides observable optimization using the
  `optimize` argument, resulting in potentially fewer device executions.
  [(#902)](https://github.com/PennyLaneAI/pennylane/pull/902)

  This is achieved by separating the observables composing the Hamiltonian into qubit-wise
  commuting groups and evaluating those groups on a single QNode using functionality from the
  `qml.grouping` module:

  ```python
  qml.enable_tape()
  commuting_obs = [qml.PauliX(0), qml.PauliX(0) @ qml.PauliZ(1)]
  H = qml.vqe.Hamiltonian([1, 1], commuting_obs)

  dev = qml.device("default.qubit", wires=2)
  ansatz = qml.templates.StronglyEntanglingLayers

  cost_opt = qml.ExpvalCost(ansatz, H, dev, optimize=True)
  cost_no_opt = qml.ExpvalCost(ansatz, H, dev, optimize=False)

  params = qml.init.strong_ent_layers_uniform(3, 2)
  ```

  Grouping these commuting observables leads to fewer device executions:

  ```pycon
  >>> cost_opt(params)
  >>> ex_opt = dev.num_executions
  >>> cost_no_opt(params)
  >>> ex_no_opt = dev.num_executions - ex_opt
  >>> print("Number of executions:", ex_no_opt)
  Number of executions: 2
  >>> print("Number of executions (optimized):", ex_opt)
  Number of executions (optimized): 1
  ```

<h4>New quantum gradient features</h4>

* Compute the analytic gradient of quantum circuits in parallel on supported devices.
  [(#840)](https://github.com/PennyLaneAI/pennylane/pull/840)

  This release introduces support for batch execution of circuits, via a new device API method
  `Device.batch_execute()`. Devices that implement this new API support submitting a batch of
  circuits for *parallel* evaluation simultaneously, which can significantly reduce the computation time.

  Furthermore, if using tape mode and a compatible device, gradient computations will
  automatically make use of the new batch API---providing a speedup during optimization.

* Gradient recipes are now much more powerful, allowing for operations to define their gradient
  via an arbitrary linear combination of circuit evaluations.
  [(#909)](https://github.com/PennyLaneAI/pennylane/pull/909)
  [(#915)](https://github.com/PennyLaneAI/pennylane/pull/915)

  With this change, gradient recipes can now be of the form
  :math:`\frac{\partial}{\partial\phi_k}f(\phi_k) = \sum_{i} c_i f(a_i \phi_k + s_i )`,
  and are no longer restricted to two-term shifts with identical (but opposite in sign) shift values.

  As a result, PennyLane now supports native analytic quantum gradients for the
  controlled rotation operations `CRX`, `CRY`, `CRZ`, and `CRot`. This allows for parameter-shift
  analytic gradients on hardware, without decomposition.

  Note that this is a breaking change for developers; please see the *Breaking Changes* section
  for more details.

* The `qnn.KerasLayer` class now supports differentiating the QNode through classical
  backpropagation in tape mode.
  [(#869)](https://github.com/PennyLaneAI/pennylane/pull/869)

  ```python
  qml.enable_tape()

  dev = qml.device("default.qubit.tf", wires=2)

  @qml.qnode(dev, interface="tf", diff_method="backprop")
  def f(inputs, weights):
      qml.templates.AngleEmbedding(inputs, wires=range(2))
      qml.templates.StronglyEntanglingLayers(weights, wires=range(2))
      return [qml.expval(qml.PauliZ(i)) for i in range(2)]

  weight_shapes = {"weights": (3, 2, 3)}

  qlayer = qml.qnn.KerasLayer(f, weight_shapes, output_dim=2)

  inputs = tf.constant(np.random.random((4, 2)), dtype=tf.float32)

  with tf.GradientTape() as tape:
      out = qlayer(inputs)

  tape.jacobian(out, qlayer.trainable_weights)
  ```

<h4>New operations, templates, and measurements</h4>

* Adds the `qml.density_matrix` QNode return with partial trace capabilities.
  [(#878)](https://github.com/PennyLaneAI/pennylane/pull/878)

  The density matrix over the provided wires is returned, with all other subsystems traced out.
  `qml.density_matrix` currently works for both the `default.qubit` and `default.mixed` devices.

  ```python
  qml.enable_tape()
  dev = qml.device("default.qubit", wires=2)

  def circuit(x):
      qml.PauliY(wires=0)
      qml.Hadamard(wires=1)
      return qml.density_matrix(wires=[1])  # wire 0 is traced out
  ```

* Adds the square-root X gate `SX`. [(#871)](https://github.com/PennyLaneAI/pennylane/pull/871)

  ```python
  dev = qml.device("default.qubit", wires=1)

  @qml.qnode(dev)
  def circuit():
      qml.SX(wires=[0])
      return qml.expval(qml.PauliZ(wires=[0]))
  ```

* Two new hardware-efficient particle-conserving templates have been implemented
  to perform VQE-based quantum chemistry simulations. The new templates apply
  several layers of the particle-conserving entanglers proposed in Figs. 2a and 2b
  of Barkoutsos *et al*., [arXiv:1805.04340](https://arxiv.org/abs/1805.04340)
  [(#875)](https://github.com/PennyLaneAI/pennylane/pull/875)
  [(#876)](https://github.com/PennyLaneAI/pennylane/pull/876)

<h4>Estimate and track resources</h4>

* The `QuantumTape` class now contains basic resource estimation functionality. The method
  `tape.get_resources()` returns a dictionary with a list of the constituent operations and the
  number of times they appear in the circuit. Similarly, `tape.get_depth()` computes the circuit depth.
  [(#862)](https://github.com/PennyLaneAI/pennylane/pull/862)

  ```pycon
  >>> with qml.tape.QuantumTape() as tape:
  ...    qml.Hadamard(wires=0)
  ...    qml.RZ(0.26, wires=1)
  ...    qml.CNOT(wires=[1, 0])
  ...    qml.Rot(1.8, -2.7, 0.2, wires=0)
  ...    qml.Hadamard(wires=1)
  ...    qml.CNOT(wires=[0, 1])
  ...    qml.expval(qml.PauliZ(0) @ qml.PauliZ(1))
  >>> tape.get_resources()
  {'Hadamard': 2, 'RZ': 1, 'CNOT': 2, 'Rot': 1}
  >>> tape.get_depth()
  4
  ```

* The number of device executions over a QNode's lifetime can now be returned using `num_executions`.
  [(#853)](https://github.com/PennyLaneAI/pennylane/pull/853)

  ```pycon
  >>> dev = qml.device("default.qubit", wires=2)
  >>> @qml.qnode(dev)
  ... def circuit(x, y):
  ...    qml.RX(x, wires=[0])
  ...    qml.RY(y, wires=[1])
  ...    qml.CNOT(wires=[0, 1])
  ...    return qml.expval(qml.PauliZ(0) @ qml.PauliX(1))
  >>> for _ in range(10):
  ...    circuit(0.432, 0.12)
  >>> print(dev.num_executions)
  10
  ```

<h3>Improvements</h3>

* Support for tape mode has improved across PennyLane. The following features now work in tape mode:

  - QNode collections [(#863)](https://github.com/PennyLaneAI/pennylane/pull/863)

  - `qnn.ExpvalCost` [(#863)](https://github.com/PennyLaneAI/pennylane/pull/863)
    [(#911)](https://github.com/PennyLaneAI/pennylane/pull/911)

  - `qml.qnn.KerasLayer` [(#869)](https://github.com/PennyLaneAI/pennylane/pull/869)

  - `qml.qnn.TorchLayer` [(#865)](https://github.com/PennyLaneAI/pennylane/pull/865)

  - The `qml.qaoa` module [(#905)](https://github.com/PennyLaneAI/pennylane/pull/905)

* A new function, `qml.refresh_devices()`, has been added, allowing PennyLane to
  rescan installed PennyLane plugins and refresh the device list. In addition, the `qml.device`
  loader will attempt to refresh devices if the required plugin device cannot be found.
  This will result in an improved experience if installing PennyLane and plugins within
  a running Python session (for example, on Google Colab), and avoid the need to
  restart the kernel/runtime.
  [(#907)](https://github.com/PennyLaneAI/pennylane/pull/907)

* When using `grad_fn = qml.grad(cost)` to compute the gradient of a cost function with the Autograd
  interface, the value of the intermediate forward pass is now available via the `grad_fn.forward`
  property
  [(#914)](https://github.com/PennyLaneAI/pennylane/pull/914):

  ```python
  def cost_fn(x, y):
      return 2 * np.sin(x[0]) * np.exp(-x[1]) + x[0] ** 3 + np.cos(y)

  params = np.array([0.1, 0.5], requires_grad=True)
  data = np.array(0.65, requires_grad=False)
  grad_fn = qml.grad(cost_fn)

  grad_fn(params, data)  # perform backprop and evaluate the gradient
  grad_fn.forward  # the cost function value
  ```

* Gradient-based optimizers now have a `step_and_cost` method that returns
  both the next step as well as the objective (cost) function output.
  [(#916)](https://github.com/PennyLaneAI/pennylane/pull/916)

  ```pycon
  >>> opt = qml.GradientDescentOptimizer()
  >>> params, cost = opt.step_and_cost(cost_fn, params)
  ```

* PennyLane provides a new experimental module `qml.proc` which provides framework-agnostic processing
  functions for array and tensor manipulations.
  [(#886)](https://github.com/PennyLaneAI/pennylane/pull/886)

  Given the input tensor-like object, the call is
  dispatched to the corresponding array manipulation framework, allowing for end-to-end
  differentiation to be preserved.

  ```pycon
  >>> x = torch.tensor([1., 2.])
  >>> qml.proc.ones_like(x)
  tensor([1, 1])
  >>> y = tf.Variable([[0], [5]])
  >>> qml.proc.ones_like(y, dtype=np.complex128)
  <tf.Tensor: shape=(2, 1), dtype=complex128, numpy=
  array([[1.+0.j],
         [1.+0.j]])>
  ```

  Note that these functions are experimental, and only a subset of common functionality is
  supported. Furthermore, the names and behaviour of these functions may differ from similar
  functions in common frameworks; please refer to the function docstrings for more details.

* The gradient methods in tape mode now fully separate the quantum and classical processing. Rather
  than returning the evaluated gradients directly, they now return a tuple containing the required
  quantum and classical processing steps.
  [(#840)](https://github.com/PennyLaneAI/pennylane/pull/840)

  ```python
  def gradient_method(idx, param, **options):
      # generate the quantum tapes that must be computed
      # to determine the quantum gradient
      tapes = quantum_gradient_tapes(self)

      def processing_fn(results):
          # perform classical processing on the evaluated tapes
          # returning the evaluated quantum gradient
          return classical_processing(results)

      return tapes, processing_fn
  ```

  The `JacobianTape.jacobian()` method has been similarly modified to accumulate all gradient
  quantum tapes and classical processing functions, evaluate all quantum tapes simultaneously,
  and then apply the post-processing functions to the evaluated tape results.

* The MultiRZ gate now has a defined generator, allowing it to be used in quantum natural gradient
  optimization.
  [(#912)](https://github.com/PennyLaneAI/pennylane/pull/912)

* The CRot gate now has a `decomposition` method, which breaks the gate down into rotations
  and CNOT gates. This allows `CRot` to be used on devices that do not natively support it.
  [(#908)](https://github.com/PennyLaneAI/pennylane/pull/908)

* The classical processing in the `MottonenStatePreparation` template has been largely
  rewritten to use dense matrices and tensor manipulations wherever possible.
  This is in preparation to support differentiation through the template in the future.
  [(#864)](https://github.com/PennyLaneAI/pennylane/pull/864)

* Device-based caching has replaced QNode caching. Caching is now accessed by passing a
  `cache` argument to the device.
  [(#851)](https://github.com/PennyLaneAI/pennylane/pull/851)

  The `cache` argument should be an integer specifying the size of the cache. For example, a
  cache of size 10 is created using:

  ```pycon
  >>> dev = qml.device("default.qubit", wires=2, cache=10)
  ```

* The `Operation`, `Tensor`, and `MeasurementProcess` classes now have the `__copy__` special method
  defined.
  [(#840)](https://github.com/PennyLaneAI/pennylane/pull/840)

  This allows us to ensure that, when a shallow copy is performed of an operation, the
  mutable list storing the operation parameters is *also* shallow copied. Both the old operation and
  the copied operation will continue to share the same parameter data,
  ```pycon
  >>> import copy
  >>> op = qml.RX(0.2, wires=0)
  >>> op2 = copy.copy(op)
  >>> op.data[0] is op2.data[0]
  True
  ```

  however the *list container* is not a reference:

  ```pycon
  >>> op.data is op2.data
  False
  ```

  This allows the parameters of the copied operation to be modified, without mutating
  the parameters of the original operation.

* The `QuantumTape.copy` method has been tweaked so that
  [(#840)](https://github.com/PennyLaneAI/pennylane/pull/840):

  - Optionally, the tape's operations are shallow copied in addition to the tape by passing the
    `copy_operations=True` boolean flag. This allows the copied tape's parameters to be mutated
    without affecting the original tape's parameters. (Note: the two tapes will share parameter data
    *until* one of the tapes has their parameter list modified.)

  - Copied tapes can be cast to another `QuantumTape` subclass by passing the `tape_cls` keyword
    argument.

<h3>Breaking changes</h3>

* Updated how parameter-shift gradient recipes are defined for operations, allowing for
  gradient recipes that are specified as an arbitrary number of terms.
  [(#909)](https://github.com/PennyLaneAI/pennylane/pull/909)

  Previously, `Operation.grad_recipe` was restricted to two-term parameter-shift formulas.
  With this change, the gradient recipe now contains elements of the form
  :math:`[c_i, a_i, s_i]`, resulting in a gradient recipe of
  :math:`\frac{\partial}{\partial\phi_k}f(\phi_k) = \sum_{i} c_i f(a_i \phi_k + s_i )`.

  As this is a breaking change, all custom operations with defined gradient recipes must be
  updated to continue working with PennyLane 0.13. Note though that if `grad_recipe = None`, the
  default gradient recipe remains unchanged, and corresponds to the two terms :math:`[c_0, a_0, s_0]=[1/2, 1, \pi/2]`
  and :math:`[c_1, a_1, s_1]=[-1/2, 1, -\pi/2]` for every parameter.

- The `VQECost` class has been renamed to `ExpvalCost` to reflect its general applicability
  beyond VQE. Use of `VQECost` is still possible but will result in a deprecation warning.
  [(#913)](https://github.com/PennyLaneAI/pennylane/pull/913)

<h3>Bug fixes</h3>

* The `default.qubit.tf` device is updated to handle TensorFlow objects (e.g.,
  `tf.Variable`) as gate parameters correctly when using the `MultiRZ` and
  `CRot` operations.
  [(#921)](https://github.com/PennyLaneAI/pennylane/pull/921)

* PennyLane tensor objects are now unwrapped in BaseQNode when passed as a
  keyword argument to the quantum function.
  [(#903)](https://github.com/PennyLaneAI/pennylane/pull/903)
  [(#893)](https://github.com/PennyLaneAI/pennylane/pull/893)

* The new tape mode now prevents multiple observables from being evaluated on the same wire
  if the observables are not qubit-wise commuting Pauli words.
  [(#882)](https://github.com/PennyLaneAI/pennylane/pull/882)

* Fixes a bug in `default.qubit` whereby inverses of common gates were not being applied
  via efficient gate-specific methods, instead falling back to matrix-vector multiplication.
  The following gates were affected: `PauliX`, `PauliY`, `PauliZ`, `Hadamard`, `SWAP`, `S`,
  `T`, `CNOT`, `CZ`.
  [(#872)](https://github.com/PennyLaneAI/pennylane/pull/872)

* The `PauliRot` operation now gracefully handles single-qubit Paulis, and all-identity Paulis
  [(#860)](https://github.com/PennyLaneAI/pennylane/pull/860).

* Fixes a bug whereby binary Python operators were not properly propagating the `requires_grad`
  attribute to the output tensor.
  [(#889)](https://github.com/PennyLaneAI/pennylane/pull/889)

* Fixes a bug which prevents `TorchLayer` from doing `backward` when CUDA is enabled.
  [(#899)](https://github.com/PennyLaneAI/pennylane/pull/899)

* Fixes a bug where multi-threaded execution of `QNodeCollection` sometimes fails
  because of simultaneous queuing. This is fixed by adding thread locking during queuing.
  [(#910)](https://github.com/PennyLaneAI/pennylane/pull/918)

* Fixes a bug in `QuantumTape.set_parameters()`. The previous implementation assumed
  that the `self.trainable_parms` set would always be iterated over in increasing integer
  order. However, this is not guaranteed behaviour, and can lead to the incorrect tape parameters
  being set if this is not the case.
  [(#923)](https://github.com/PennyLaneAI/pennylane/pull/923)

* Fixes broken error message if a QNode is instantiated with an unknown exception.
  [(#930)](https://github.com/PennyLaneAI/pennylane/pull/930)

<h3>Contributors</h3>

This release contains contributions from (in alphabetical order):

Juan Miguel Arrazola, Thomas Bromley, Christina Lee, Alain Delgado Gran, Olivia Di Matteo, Anthony
Hayes, Theodor Isacsson, Josh Izaac, Soran Jahangiri, Nathan Killoran, Shumpei Kobayashi, Romain
Moyard, Zeyue Niu, Maria Schuld, Antal Száva.

# Release 0.12.0

<h3>New features since last release</h3>

<h4>New and improved simulators</h4>

* PennyLane now supports a new device, `default.mixed`, designed for
  simulating mixed-state quantum computations. This enables native
  support for implementing noisy channels in a circuit, which generally
  map pure states to mixed states.
  [(#794)](https://github.com/PennyLaneAI/pennylane/pull/794)
  [(#807)](https://github.com/PennyLaneAI/pennylane/pull/807)
  [(#819)](https://github.com/PennyLaneAI/pennylane/pull/819)

  The device can be initialized as
  ```pycon
  >>> dev = qml.device("default.mixed", wires=1)
  ```

  This allows the construction of QNodes that include non-unitary operations,
  such as noisy channels:

  ```pycon
  >>> @qml.qnode(dev)
  ... def circuit(params):
  ...     qml.RX(params[0], wires=0)
  ...     qml.RY(params[1], wires=0)
  ...     qml.AmplitudeDamping(0.5, wires=0)
  ...     return qml.expval(qml.PauliZ(0))
  >>> print(circuit([0.54, 0.12]))
  0.9257702929524184
  >>> print(circuit([0, np.pi]))
  0.0
  ```

<h4>New tools for optimizing measurements</h4>

* The new `grouping` module provides functionality for grouping simultaneously measurable Pauli word
  observables.
  [(#761)](https://github.com/PennyLaneAI/pennylane/pull/761)
  [(#850)](https://github.com/PennyLaneAI/pennylane/pull/850)
  [(#852)](https://github.com/PennyLaneAI/pennylane/pull/852)

  - The `optimize_measurements` function will take as input a list of Pauli word observables and
    their corresponding coefficients (if any), and will return the partitioned Pauli terms
    diagonalized in the measurement basis and the corresponding diagonalizing circuits.

    ```python
    from pennylane.grouping import optimize_measurements
    h, nr_qubits = qml.qchem.molecular_hamiltonian("h2", "h2.xyz")
    rotations, grouped_ops, grouped_coeffs = optimize_measurements(h.ops, h.coeffs, grouping="qwc")
    ```

    The diagonalizing circuits of `rotations` correspond to the diagonalized Pauli word groupings of
    `grouped_ops`.

  - Pauli word partitioning utilities are performed by the `PauliGroupingStrategy`
    class. An input list of Pauli words can be partitioned into mutually commuting,
    qubit-wise-commuting, or anticommuting groupings.

    For example, partitioning Pauli words into anticommutative groupings by the Recursive Largest
    First (RLF) graph colouring heuristic:

    ```python
    from pennylane import PauliX, PauliY, PauliZ, Identity
    from pennylane.grouping import group_observables
    pauli_words = [
        Identity('a') @ Identity('b'),
        Identity('a') @ PauliX('b'),
        Identity('a') @ PauliY('b'),
        PauliZ('a') @ PauliX('b'),
        PauliZ('a') @ PauliY('b'),
        PauliZ('a') @ PauliZ('b')
    ]
    groupings = group_observables(pauli_words, grouping_type='anticommuting', method='rlf')
    ```

  - Various utility functions are included for obtaining and manipulating Pauli
    words in the binary symplectic vector space representation.

    For instance, two Pauli words may be converted to their binary vector representation:

    ```pycon
    >>> from pennylane.grouping import pauli_to_binary
    >>> from pennylane.wires import Wires
    >>> wire_map = {Wires('a'): 0, Wires('b'): 1}
    >>> pauli_vec_1 = pauli_to_binary(qml.PauliX('a') @ qml.PauliY('b'))
    >>> pauli_vec_2 = pauli_to_binary(qml.PauliZ('a') @ qml.PauliZ('b'))
    >>> pauli_vec_1
    [1. 1. 0. 1.]
    >>> pauli_vec_2
    [0. 0. 1. 1.]
    ```

    Their product up to a phase may be computed by taking the sum of their binary vector
    representations, and returned in the operator representation.

    ```pycon
    >>> from pennylane.grouping import binary_to_pauli
    >>> binary_to_pauli((pauli_vec_1 + pauli_vec_2) % 2, wire_map)
    Tensor product ['PauliY', 'PauliX']: 0 params, wires ['a', 'b']
    ```

    For more details on the grouping module, see the
    [grouping module documentation](https://pennylane.readthedocs.io/en/stable/code/qml_grouping.html)


<h4>Returning the quantum state from simulators</h4>

* The quantum state of a QNode can now be returned using the `qml.state()` return function.
  [(#818)](https://github.com/XanaduAI/pennylane/pull/818)

  ```python
  import pennylane as qml

  dev = qml.device("default.qubit", wires=3)
  qml.enable_tape()

  @qml.qnode(dev)
  def qfunc(x, y):
      qml.RZ(x, wires=0)
      qml.CNOT(wires=[0, 1])
      qml.RY(y, wires=1)
      qml.CNOT(wires=[0, 2])
      return qml.state()

  >>> qfunc(0.56, 0.1)
  array([0.95985437-0.27601028j, 0.        +0.j        ,
         0.04803275-0.01381203j, 0.        +0.j        ,
         0.        +0.j        , 0.        +0.j        ,
         0.        +0.j        , 0.        +0.j        ])
  ```

  Differentiating the state is currently available when using the
  classical backpropagation differentiation method (`diff_method="backprop"`) with a compatible device,
  and when using the new tape mode.

<h4>New operations and channels</h4>

* PennyLane now includes standard channels such as the Amplitude-damping,
  Phase-damping, and Depolarizing channels, as well as the ability
  to make custom qubit channels.
  [(#760)](https://github.com/PennyLaneAI/pennylane/pull/760)
  [(#766)](https://github.com/PennyLaneAI/pennylane/pull/766)
  [(#778)](https://github.com/PennyLaneAI/pennylane/pull/778)

* The controlled-Y operation is now available via `qml.CY`. For devices that do
  not natively support the controlled-Y operation, it will be decomposed
  into `qml.RY`, `qml.CNOT`, and `qml.S` operations.
  [(#806)](https://github.com/PennyLaneAI/pennylane/pull/806)

<h4>Preview the next-generation PennyLane QNode</h4>

* The new PennyLane `tape` module provides a re-formulated QNode class, rewritten from the ground-up,
  that uses a new `QuantumTape` object to represent the QNode's quantum circuit. Tape mode
  provides several advantages over the standard PennyLane QNode.
  [(#785)](https://github.com/PennyLaneAI/pennylane/pull/785)
  [(#792)](https://github.com/PennyLaneAI/pennylane/pull/792)
  [(#796)](https://github.com/PennyLaneAI/pennylane/pull/796)
  [(#800)](https://github.com/PennyLaneAI/pennylane/pull/800)
  [(#803)](https://github.com/PennyLaneAI/pennylane/pull/803)
  [(#804)](https://github.com/PennyLaneAI/pennylane/pull/804)
  [(#805)](https://github.com/PennyLaneAI/pennylane/pull/805)
  [(#808)](https://github.com/PennyLaneAI/pennylane/pull/808)
  [(#810)](https://github.com/PennyLaneAI/pennylane/pull/810)
  [(#811)](https://github.com/PennyLaneAI/pennylane/pull/811)
  [(#815)](https://github.com/PennyLaneAI/pennylane/pull/815)
  [(#820)](https://github.com/PennyLaneAI/pennylane/pull/820)
  [(#823)](https://github.com/PennyLaneAI/pennylane/pull/823)
  [(#824)](https://github.com/PennyLaneAI/pennylane/pull/824)
  [(#829)](https://github.com/PennyLaneAI/pennylane/pull/829)

  - Support for in-QNode classical processing: Tape mode allows for differentiable classical
    processing within the QNode.

  - No more Variable wrapping: In tape mode, QNode arguments no longer become `Variable`
    objects within the QNode.

  - Less restrictive QNode signatures: There is no longer any restriction on the QNode signature;
    the QNode can be defined and called following the same rules as standard Python functions.

  - Unifying all QNodes: The tape-mode QNode merges all QNodes (including the
    `JacobianQNode` and the `PassthruQNode`) into a single unified QNode, with
    identical behaviour regardless of the differentiation type.

  - Optimizations: Tape mode provides various performance optimizations, reducing pre- and
    post-processing overhead, and reduces the number of quantum evaluations in certain cases.

  Note that tape mode is **experimental**, and does not currently have feature-parity with the
  existing QNode. [Feedback and bug reports](https://github.com/PennyLaneAI/pennylane/issues) are
  encouraged and will help improve the new tape mode.

  Tape mode can be enabled globally via the `qml.enable_tape` function, without changing your
  PennyLane code:

  ```python
  qml.enable_tape()
  dev = qml.device("default.qubit", wires=1)

  @qml.qnode(dev, interface="tf")
  def circuit(p):
      print("Parameter value:", p)
      qml.RX(tf.sin(p[0])**2 + p[1], wires=0)
      return qml.expval(qml.PauliZ(0))
  ```

  For more details, please see the [tape mode
  documentation](https://pennylane.readthedocs.io/en/stable/code/qml_tape.html).

<h3>Improvements</h3>

* QNode caching has been introduced, allowing the QNode to keep track of the results of previous
  device executions and reuse those results in subsequent calls.
  Note that QNode caching is only supported in the new and experimental tape-mode.
  [(#817)](https://github.com/PennyLaneAI/pennylane/pull/817)

  Caching is available by passing a `caching` argument to the QNode:

  ```python
  dev = qml.device("default.qubit", wires=2)
  qml.enable_tape()

  @qml.qnode(dev, caching=10)  # cache up to 10 evaluations
  def qfunc(x):
      qml.RX(x, wires=0)
      qml.RX(0.3, wires=1)
      qml.CNOT(wires=[0, 1])
      return qml.expval(qml.PauliZ(1))

  qfunc(0.1)  # first evaluation executes on the device
  qfunc(0.1)  # second evaluation accesses the cached result
  ```

* Sped up the application of certain gates in `default.qubit` by using array/tensor
  manipulation tricks. The following gates are affected: `PauliX`, `PauliY`, `PauliZ`,
  `Hadamard`, `SWAP`, `S`, `T`, `CNOT`, `CZ`.
  [(#772)](https://github.com/PennyLaneAI/pennylane/pull/772)

* The computation of marginal probabilities has been made more efficient for devices
  with a large number of wires, achieving in some cases a 5x speedup.
  [(#799)](https://github.com/PennyLaneAI/pennylane/pull/799)

* Adds arithmetic operations (addition, tensor product,
  subtraction, and scalar multiplication) between `Hamiltonian`,
  `Tensor`, and `Observable` objects, and inline arithmetic
  operations between Hamiltonians and other observables.
  [(#765)](https://github.com/PennyLaneAI/pennylane/pull/765)

  Hamiltonians can now easily be defined as sums of observables:

  ```pycon3
  >>> H = 3 * qml.PauliZ(0) - (qml.PauliX(0) @ qml.PauliX(1)) + qml.Hamiltonian([4], [qml.PauliZ(0)])
  >>> print(H)
  (7.0) [Z0] + (-1.0) [X0 X1]
  ```

* Adds `compare()` method to `Observable` and `Hamiltonian` classes, which allows
  for comparison between observable quantities.
  [(#765)](https://github.com/PennyLaneAI/pennylane/pull/765)

  ```pycon3
  >>> H = qml.Hamiltonian([1], [qml.PauliZ(0)])
  >>> obs = qml.PauliZ(0) @ qml.Identity(1)
  >>> print(H.compare(obs))
  True
  ```

  ```pycon3
  >>> H = qml.Hamiltonian([2], [qml.PauliZ(0)])
  >>> obs = qml.PauliZ(1) @ qml.Identity(0)
  >>> print(H.compare(obs))
  False
  ```

* Adds `simplify()` method to the `Hamiltonian` class.
  [(#765)](https://github.com/PennyLaneAI/pennylane/pull/765)

  ```pycon3
  >>> H = qml.Hamiltonian([1, 2], [qml.PauliZ(0), qml.PauliZ(0) @ qml.Identity(1)])
  >>> H.simplify()
  >>> print(H)
  (3.0) [Z0]
  ```

* Added a new bit-flip mixer to the `qml.qaoa` module.
  [(#774)](https://github.com/PennyLaneAI/pennylane/pull/774)

* Summation of two `Wires` objects is now supported and will return
  a `Wires` object containing the set of all wires defined by the
  terms in the summation.
  [(#812)](https://github.com/PennyLaneAI/pennylane/pull/812)

<h3>Breaking changes</h3>

* The PennyLane NumPy module now returns scalar (zero-dimensional) arrays where
  Python scalars were previously returned.
  [(#820)](https://github.com/PennyLaneAI/pennylane/pull/820)
  [(#833)](https://github.com/PennyLaneAI/pennylane/pull/833)

  For example, this affects array element indexing, and summation:

  ```pycon
  >>> x = np.array([1, 2, 3], requires_grad=False)
  >>> x[0]
  tensor(1, requires_grad=False)
  >>> np.sum(x)
  tensor(6, requires_grad=True)
  ```

  This may require small updates to user code. A convenience method, `np.tensor.unwrap()`,
  has been added to help ease the transition. This converts PennyLane NumPy tensors
  to standard NumPy arrays and Python scalars:

  ```pycon
  >>> x = np.array(1.543, requires_grad=False)
  >>> x.unwrap()
  1.543
  ```

  Note, however, that information regarding array differentiability will be
  lost.

* The device capabilities dictionary has been redesigned, for clarity and robustness. In particular,
  the capabilities dictionary is now inherited from the parent class, various keys have more
  expressive names, and all keys are now defined in the base device class. For more details, please
  [refer to the developer
  documentation](https://pennylane.readthedocs.io/en/stable/development/plugins.html#device-capabilities).
  [(#781)](https://github.com/PennyLaneAI/pennylane/pull/781/files)

<h3>Bug fixes</h3>

* Changed to use lists for storing variable values inside `BaseQNode`
  allowing complex matrices to be passed to `QubitUnitary`.
  [(#773)](https://github.com/PennyLaneAI/pennylane/pull/773)

* Fixed a bug within `default.qubit`, resulting in greater efficiency
  when applying a state vector to all wires on the device.
  [(#849)](https://github.com/PennyLaneAI/pennylane/pull/849)

<h3>Documentation</h3>

* Equations have been added to the `qml.sample` and `qml.probs` docstrings
  to clarify the mathematical foundation of the performed measurements.
  [(#843)](https://github.com/PennyLaneAI/pennylane/pull/843)

<h3>Contributors</h3>

This release contains contributions from (in alphabetical order):

Aroosa Ijaz, Juan Miguel Arrazola, Thomas Bromley, Jack Ceroni, Alain Delgado Gran, Josh Izaac,
Soran Jahangiri, Nathan Killoran, Robert Lang, Cedric Lin, Olivia Di Matteo, Nicolás Quesada, Maria
Schuld, Antal Száva.

# Release 0.11.0

<h3>New features since last release</h3>

<h4>New and improved simulators</h4>

* Added a new device, `default.qubit.autograd`, a pure-state qubit simulator written using Autograd.
  This device supports classical backpropagation (`diff_method="backprop"`); this can
  be faster than the parameter-shift rule for computing quantum gradients
  when the number of parameters to be optimized is large.
  [(#721)](https://github.com/XanaduAI/pennylane/pull/721)

  ```pycon
  >>> dev = qml.device("default.qubit.autograd", wires=1)
  >>> @qml.qnode(dev, diff_method="backprop")
  ... def circuit(x):
  ...     qml.RX(x[1], wires=0)
  ...     qml.Rot(x[0], x[1], x[2], wires=0)
  ...     return qml.expval(qml.PauliZ(0))
  >>> weights = np.array([0.2, 0.5, 0.1])
  >>> grad_fn = qml.grad(circuit)
  >>> print(grad_fn(weights))
  array([-2.25267173e-01, -1.00864546e+00,  6.93889390e-18])
  ```

  See the [device documentation](https://pennylane.readthedocs.io/en/stable/code/api/pennylane.devices.default_qubit_autograd.DefaultQubitAutograd.html) for more details.

* A new experimental C++ state-vector simulator device is now available, `lightning.qubit`. It
  uses the C++ Eigen library to perform fast linear algebra calculations for simulating quantum
  state-vector evolution.

  `lightning.qubit` is currently in beta; it can be installed via `pip`:

  ```console
  $ pip install pennylane-lightning
  ```

  Once installed, it can be used as a PennyLane device:

  ```pycon
  >>> dev = qml.device("lightning.qubit", wires=2)
  ```

  For more details, please see the [lightning qubit documentation](https://pennylane-lightning.readthedocs.io).

<h4>New algorithms and templates</h4>

* Added built-in QAOA functionality via the new `qml.qaoa` module.
  [(#712)](https://github.com/PennyLaneAI/pennylane/pull/712)
  [(#718)](https://github.com/PennyLaneAI/pennylane/pull/718)
  [(#741)](https://github.com/PennyLaneAI/pennylane/pull/741)
  [(#720)](https://github.com/PennyLaneAI/pennylane/pull/720)

  This includes the following features:

  * New `qml.qaoa.x_mixer` and `qml.qaoa.xy_mixer` functions for defining Pauli-X and XY
    mixer Hamiltonians.

  * MaxCut: The `qml.qaoa.maxcut` function allows easy construction of the cost Hamiltonian
    and recommended mixer Hamiltonian for solving the MaxCut problem for a supplied graph.

  * Layers: `qml.qaoa.cost_layer` and `qml.qaoa.mixer_layer` take cost and mixer
    Hamiltonians, respectively, and apply the corresponding QAOA cost and mixer layers
    to the quantum circuit

  For example, using PennyLane to construct and solve a MaxCut problem with QAOA:

  ```python
  wires = range(3)
  graph = Graph([(0, 1), (1, 2), (2, 0)])
  cost_h, mixer_h = qaoa.maxcut(graph)

  def qaoa_layer(gamma, alpha):
      qaoa.cost_layer(gamma, cost_h)
      qaoa.mixer_layer(alpha, mixer_h)

  def antatz(params, **kwargs):

      for w in wires:
          qml.Hadamard(wires=w)

      # repeat the QAOA layer two times
      qml.layer(qaoa_layer, 2, params[0], params[1])

  dev = qml.device('default.qubit', wires=len(wires))
  cost_function = qml.VQECost(ansatz, cost_h, dev)
  ```

* Added an `ApproxTimeEvolution` template to the PennyLane templates module, which
  can be used to implement Trotterized time-evolution under a Hamiltonian.
  [(#710)](https://github.com/XanaduAI/pennylane/pull/710)

  <img src="https://pennylane.readthedocs.io/en/latest/_static/templates/subroutines/approx_time_evolution.png" width=50%/>

* Added a `qml.layer` template-constructing function, which takes a unitary, and
  repeatedly applies it on a set of wires to a given depth.
  [(#723)](https://github.com/PennyLaneAI/pennylane/pull/723)

  ```python
  def subroutine():
      qml.Hadamard(wires=[0])
      qml.CNOT(wires=[0, 1])
      qml.PauliX(wires=[1])

  dev = qml.device('default.qubit', wires=3)

  @qml.qnode(dev)
  def circuit():
      qml.layer(subroutine, 3)
      return [qml.expval(qml.PauliZ(0)), qml.expval(qml.PauliZ(1))]
  ```

  This creates the following circuit:
  ```pycon
  >>> circuit()
  >>> print(circuit.draw())
  0: ──H──╭C──X──H──╭C──X──H──╭C──X──┤ ⟨Z⟩
  1: ─────╰X────────╰X────────╰X─────┤ ⟨Z⟩
  ```

* Added the `qml.utils.decompose_hamiltonian` function. This function can be used to
  decompose a Hamiltonian into a linear combination of Pauli operators.
  [(#671)](https://github.com/XanaduAI/pennylane/pull/671)

  ```pycon
  >>> A = np.array(
  ... [[-2, -2+1j, -2, -2],
  ... [-2-1j,  0,  0, -1],
  ... [-2,  0, -2, -1],
  ... [-2, -1, -1,  0]])
  >>> coeffs, obs_list = decompose_hamiltonian(A)
  ```

<h4>New device features</h4>

* It is now possible to specify custom wire labels, such as `['anc1', 'anc2', 0, 1, 3]`, where the labels
  can be strings or numbers.
  [(#666)](https://github.com/XanaduAI/pennylane/pull/666)

  Custom wire labels are defined by passing a list to the `wires` argument when creating the device:

  ```pycon
  >>> dev = qml.device("default.qubit", wires=['anc1', 'anc2', 0, 1, 3])
  ```

  Quantum operations should then be invoked with these custom wire labels:

  ``` pycon
  >>> @qml.qnode(dev)
  >>> def circuit():
  ...    qml.Hadamard(wires='anc2')
  ...    qml.CNOT(wires=['anc1', 3])
  ...    ...
  ```

  The existing behaviour, in which the number of wires is specified on device initialization,
  continues to work as usual. This gives a default behaviour where wires are labelled
  by consecutive integers.

  ```pycon
  >>> dev = qml.device("default.qubit", wires=5)
  ```

* An integrated device test suite has been added, which can be used
  to run basic integration tests on core or external devices.
  [(#695)](https://github.com/PennyLaneAI/pennylane/pull/695)
  [(#724)](https://github.com/PennyLaneAI/pennylane/pull/724)
  [(#733)](https://github.com/PennyLaneAI/pennylane/pull/733)

  The test can be invoked against a particular device by calling the `pl-device-test`
  command line program:

  ```console
  $ pl-device-test --device=default.qubit --shots=1234 --analytic=False
  ```

  If the tests are run on external devices, the device and its dependencies must be
  installed locally. For more details, please see the
  [plugin test documentation](http://pennylane.readthedocs.io/en/latest/code/api/pennylane.devices.tests.html).

<h3>Improvements</h3>

* The functions implementing the quantum circuits building the Unitary Coupled-Cluster
  (UCCSD) VQE ansatz have been improved, with a more consistent naming convention and
  improved docstrings.
  [(#748)](https://github.com/PennyLaneAI/pennylane/pull/748)

  The changes include:

  - The terms *1particle-1hole (ph)* and *2particle-2hole (pphh)* excitations
    were replaced with the names *single* and *double* excitations, respectively.

  - The non-differentiable arguments in the `UCCSD` template were renamed accordingly:
    `ph` → `s_wires`, `pphh` → `d_wires`

  - The term *virtual*, previously used to refer the *unoccupied* orbitals, was discarded.

  - The Usage Details sections were updated and improved.

* Added support for TensorFlow 2.3 and PyTorch 1.6.
  [(#725)](https://github.com/PennyLaneAI/pennylane/pull/725)

* Returning probabilities is now supported from photonic QNodes.
  As with qubit QNodes, photonic QNodes returning probabilities are
  end-to-end differentiable.
  [(#699)](https://github.com/XanaduAI/pennylane/pull/699/)

  ```pycon
  >>> dev = qml.device("strawberryfields.fock", wires=2, cutoff_dim=5)
  >>> @qml.qnode(dev)
  ... def circuit(a):
  ...     qml.Displacement(a, 0, wires=0)
  ...     return qml.probs(wires=0)
  >>> print(circuit(0.5))
  [7.78800783e-01 1.94700196e-01 2.43375245e-02 2.02812704e-03 1.26757940e-04]
  ```

<h3>Breaking changes</h3>

* The `pennylane.plugins` and `pennylane.beta.plugins` folders have been renamed to
  `pennylane.devices` and `pennylane.beta.devices`, to reflect their content better.
  [(#726)](https://github.com/XanaduAI/pennylane/pull/726)

<h3>Bug fixes</h3>

* The PennyLane interface conversion functions can now convert QNodes with
  pre-existing interfaces.
  [(#707)](https://github.com/XanaduAI/pennylane/pull/707)

<h3>Documentation</h3>

* The interfaces section of the documentation has been renamed to 'Interfaces and training',
  and updated with the latest variable handling details.
  [(#753)](https://github.com/PennyLaneAI/pennylane/pull/753)

<h3>Contributors</h3>

This release contains contributions from (in alphabetical order):

Juan Miguel Arrazola, Thomas Bromley, Jack Ceroni, Alain Delgado Gran, Shadab Hussain, Theodor
Isacsson, Josh Izaac, Nathan Killoran, Maria Schuld, Antal Száva, Nicola Vitucci.

# Release 0.10.0

<h3>New features since last release</h3>

<h4>New and improved simulators</h4>

* Added a new device, `default.qubit.tf`, a pure-state qubit simulator written using TensorFlow.
  As a result, it supports classical backpropagation as a means to compute the Jacobian. This can
  be faster than the parameter-shift rule for computing quantum gradients
  when the number of parameters to be optimized is large.

  `default.qubit.tf` is designed to be used with end-to-end classical backpropagation
  (`diff_method="backprop"`) with the TensorFlow interface. This is the default method
  of differentiation when creating a QNode with this device.

  Using this method, the created QNode is a 'white-box' that is
  tightly integrated with your TensorFlow computation, including
  [AutoGraph](https://www.tensorflow.org/guide/function) support:

  ```pycon
  >>> dev = qml.device("default.qubit.tf", wires=1)
  >>> @tf.function
  ... @qml.qnode(dev, interface="tf", diff_method="backprop")
  ... def circuit(x):
  ...     qml.RX(x[1], wires=0)
  ...     qml.Rot(x[0], x[1], x[2], wires=0)
  ...     return qml.expval(qml.PauliZ(0))
  >>> weights = tf.Variable([0.2, 0.5, 0.1])
  >>> with tf.GradientTape() as tape:
  ...     res = circuit(weights)
  >>> print(tape.gradient(res, weights))
  tf.Tensor([-2.2526717e-01 -1.0086454e+00  1.3877788e-17], shape=(3,), dtype=float32)
  ```

  See the `default.qubit.tf`
  [documentation](https://pennylane.ai/en/stable/code/api/pennylane.beta.plugins.DefaultQubitTF.html)
  for more details.

* The [default.tensor plugin](https://github.com/XanaduAI/pennylane/blob/master/pennylane/beta/plugins/default_tensor.py)
  has been significantly upgraded. It now allows two different
  tensor network representations to be used: `"exact"` and `"mps"`. The former uses a
  exact factorized representation of quantum states, while the latter uses a matrix product state
  representation.
  ([#572](https://github.com/XanaduAI/pennylane/pull/572))
  ([#599](https://github.com/XanaduAI/pennylane/pull/599))

<h4>New machine learning functionality and integrations</h4>

* PennyLane QNodes can now be converted into Torch layers, allowing for creation of quantum and
  hybrid models using the `torch.nn` API.
  [(#588)](https://github.com/XanaduAI/pennylane/pull/588)

  A PennyLane QNode can be converted into a `torch.nn` layer using the `qml.qnn.TorchLayer` class:

  ```pycon
  >>> @qml.qnode(dev)
  ... def qnode(inputs, weights_0, weight_1):
  ...    # define the circuit
  ...    # ...

  >>> weight_shapes = {"weights_0": 3, "weight_1": 1}
  >>> qlayer = qml.qnn.TorchLayer(qnode, weight_shapes)
  ```

  A hybrid model can then be easily constructed:

  ```pycon
  >>> model = torch.nn.Sequential(qlayer, torch.nn.Linear(2, 2))
  ```

* Added a new "reversible" differentiation method which can be used in simulators, but not hardware.

  The reversible approach is similar to backpropagation, but trades off extra computation for
  enhanced memory efficiency. Where backpropagation caches the state tensors at each step during
  a simulated evolution, the reversible method only caches the final pre-measurement state.

  Compared to the parameter-shift method, the reversible method can be faster or slower,
  depending on the density and location of parametrized gates in a circuit
  (circuits with higher density of parametrized gates near the end of the circuit will see a benefit).
  [(#670)](https://github.com/XanaduAI/pennylane/pull/670)

  ```pycon
  >>> dev = qml.device("default.qubit", wires=2)
  ... @qml.qnode(dev, diff_method="reversible")
  ... def circuit(x):
  ...     qml.RX(x, wires=0)
  ...     qml.RX(x, wires=0)
  ...     qml.CNOT(wires=[0,1])
  ...     return qml.expval(qml.PauliZ(0))
  >>> qml.grad(circuit)(0.5)
  (array(-0.47942554),)
  ```

<h4>New templates and cost functions</h4>

* Added the new templates `UCCSD`, `SingleExcitationUnitary`, and`DoubleExcitationUnitary`,
  which together implement the Unitary Coupled-Cluster Singles and Doubles (UCCSD) ansatz
  to perform VQE-based quantum chemistry simulations using PennyLane-QChem.
  [(#622)](https://github.com/XanaduAI/pennylane/pull/622)
  [(#638)](https://github.com/XanaduAI/pennylane/pull/638)
  [(#654)](https://github.com/XanaduAI/pennylane/pull/654)
  [(#659)](https://github.com/XanaduAI/pennylane/pull/659)
  [(#622)](https://github.com/XanaduAI/pennylane/pull/622)

* Added module `pennylane.qnn.cost` with class `SquaredErrorLoss`. The module contains classes
  to calculate losses and cost functions on circuits with trainable parameters.
  [(#642)](https://github.com/XanaduAI/pennylane/pull/642)

<h3>Improvements</h3>

* Improves the wire management by making the `Operator.wires` attribute a `wires` object.
  [(#666)](https://github.com/XanaduAI/pennylane/pull/666)

* A significant improvement with respect to how QNodes and interfaces mark quantum function
  arguments as differentiable when using Autograd, designed to improve performance and make
  QNodes more intuitive.
  [(#648)](https://github.com/XanaduAI/pennylane/pull/648)
  [(#650)](https://github.com/XanaduAI/pennylane/pull/650)

  In particular, the following changes have been made:

  - A new `ndarray` subclass `pennylane.numpy.tensor`, which extends NumPy arrays with
    the keyword argument and attribute `requires_grad`. Tensors which have `requires_grad=False`
    are treated as non-differentiable by the Autograd interface.

  - A new subpackage `pennylane.numpy`, which wraps `autograd.numpy` such that NumPy functions
    accept the `requires_grad` keyword argument, and allows Autograd to differentiate
    `pennylane.numpy.tensor` objects.

  - The `argnum` argument to `qml.grad` is now optional; if not provided, arguments explicitly
    marked as `requires_grad=False` are excluded for the list of differentiable arguments.
    The ability to pass `argnum` has been retained for backwards compatibility, and
    if present the old behaviour persists.

* The QNode Torch interface now inspects QNode positional arguments.
  If any argument does not have the attribute `requires_grad=True`, it
  is automatically excluded from quantum gradient computations.
  [(#652)](https://github.com/XanaduAI/pennylane/pull/652)
  [(#660)](https://github.com/XanaduAI/pennylane/pull/660)

* The QNode TF interface now inspects QNode positional arguments.
  If any argument is not being watched by a `tf.GradientTape()`,
  it is automatically excluded from quantum gradient computations.
  [(#655)](https://github.com/XanaduAI/pennylane/pull/655)
  [(#660)](https://github.com/XanaduAI/pennylane/pull/660)

* QNodes have two new public methods: `QNode.set_trainable_args()` and `QNode.get_trainable_args()`.
  These are designed to be called by interfaces, to specify to the QNode which of its
  input arguments are differentiable. Arguments which are non-differentiable will not be converted
  to PennyLane Variable objects within the QNode.
  [(#660)](https://github.com/XanaduAI/pennylane/pull/660)

* Added `decomposition` method to PauliX, PauliY, PauliZ, S, T, Hadamard, and PhaseShift gates, which
  decomposes each of these gates into rotation gates.
  [(#668)](https://github.com/XanaduAI/pennylane/pull/668)

* The `CircuitGraph` class now supports serializing contained circuit operations
  and measurement basis rotations to an OpenQASM2.0 script via the new
  `CircuitGraph.to_openqasm()` method.
  [(#623)](https://github.com/XanaduAI/pennylane/pull/623)

<h3>Breaking changes</h3>

* Removes support for Python 3.5.
  [(#639)](https://github.com/XanaduAI/pennylane/pull/639)

<h3>Documentation</h3>

* Various small typos were fixed.

<h3>Contributors</h3>

This release contains contributions from (in alphabetical order):

Thomas Bromley, Jack Ceroni, Alain Delgado Gran, Theodor Isacsson, Josh Izaac,
Nathan Killoran, Maria Schuld, Antal Száva, Nicola Vitucci.


# Release 0.9.0

<h3>New features since last release</h3>

<h4>New machine learning integrations</h4>

* PennyLane QNodes can now be converted into Keras layers, allowing for creation of quantum and
  hybrid models using the Keras API.
  [(#529)](https://github.com/XanaduAI/pennylane/pull/529)

  A PennyLane QNode can be converted into a Keras layer using the `KerasLayer` class:

  ```python
  from pennylane.qnn import KerasLayer

  @qml.qnode(dev)
  def circuit(inputs, weights_0, weight_1):
     # define the circuit
     # ...

  weight_shapes = {"weights_0": 3, "weight_1": 1}
  qlayer = qml.qnn.KerasLayer(circuit, weight_shapes, output_dim=2)
  ```

  A hybrid model can then be easily constructed:

  ```python
  model = tf.keras.models.Sequential([qlayer, tf.keras.layers.Dense(2)])
  ```

* Added a new type of QNode, `qml.qnodes.PassthruQNode`. For simulators which are coded in an
  external library which supports automatic differentiation, PennyLane will treat a PassthruQNode as
  a "white box", and rely on the external library to directly provide gradients via backpropagation.
  This can be more efficient than the using parameter-shift rule for a large number of parameters.
  [(#488)](https://github.com/XanaduAI/pennylane/pull/488)

  Currently this behaviour is supported by PennyLane's `default.tensor.tf` device backend,
  compatible with the `'tf'` interface using TensorFlow 2:

  ```python
  dev = qml.device('default.tensor.tf', wires=2)

  @qml.qnode(dev, diff_method="backprop")
  def circuit(params):
      qml.RX(params[0], wires=0)
      qml.RX(params[1], wires=1)
      qml.CNOT(wires=[0, 1])
      return qml.expval(qml.PauliZ(0))

  qnode = PassthruQNode(circuit, dev)
  params = tf.Variable([0.3, 0.1])

  with tf.GradientTape() as tape:
      tape.watch(params)
      res = qnode(params)

  grad = tape.gradient(res, params)
  ```

<h4>New optimizers</h4>

* Added the `qml.RotosolveOptimizer`, a gradient-free optimizer
  that minimizes the quantum function by updating each parameter,
  one-by-one, via a closed-form expression while keeping other parameters
  fixed.
  [(#636)](https://github.com/XanaduAI/pennylane/pull/636)
  [(#539)](https://github.com/XanaduAI/pennylane/pull/539)

* Added the `qml.RotoselectOptimizer`, which uses Rotosolve to
  minimizes a quantum function with respect to both the
  rotation operations applied and the rotation parameters.
  [(#636)](https://github.com/XanaduAI/pennylane/pull/636)
  [(#539)](https://github.com/XanaduAI/pennylane/pull/539)

  For example, given a quantum function `f` that accepts parameters `x`
  and a list of corresponding rotation operations `generators`,
  the Rotoselect optimizer will, at each step, update both the parameter
  values and the list of rotation gates to minimize the loss:

  ```pycon
  >>> opt = qml.optimize.RotoselectOptimizer()
  >>> x = [0.3, 0.7]
  >>> generators = [qml.RX, qml.RY]
  >>> for _ in range(100):
  ...     x, generators = opt.step(f, x, generators)
  ```


<h4>New operations</h4>

* Added the `PauliRot` gate, which performs an arbitrary
  Pauli rotation on multiple qubits, and the `MultiRZ` gate,
  which performs a rotation generated by a tensor product
  of Pauli Z operators.
  [(#559)](https://github.com/XanaduAI/pennylane/pull/559)

  ```python
  dev = qml.device('default.qubit', wires=4)

  @qml.qnode(dev)
  def circuit(angle):
      qml.PauliRot(angle, "IXYZ", wires=[0, 1, 2, 3])
      return [qml.expval(qml.PauliZ(wire)) for wire in [0, 1, 2, 3]]
  ```

  ```pycon
  >>> circuit(0.4)
  [1.         0.92106099 0.92106099 1.        ]
  >>> print(circuit.draw())
   0: ──╭RI(0.4)──┤ ⟨Z⟩
   1: ──├RX(0.4)──┤ ⟨Z⟩
   2: ──├RY(0.4)──┤ ⟨Z⟩
   3: ──╰RZ(0.4)──┤ ⟨Z⟩
  ```

  If the `PauliRot` gate is not supported on the target device, it will
  be decomposed into `Hadamard`, `RX` and `MultiRZ` gates. Note that
  identity gates in the Pauli word result in untouched wires:

  ```pycon
  >>> print(circuit.draw())
   0: ───────────────────────────────────┤ ⟨Z⟩
   1: ──H──────────╭RZ(0.4)──H───────────┤ ⟨Z⟩
   2: ──RX(1.571)──├RZ(0.4)──RX(-1.571)──┤ ⟨Z⟩
   3: ─────────────╰RZ(0.4)──────────────┤ ⟨Z⟩
  ```

  If the `MultiRZ` gate is not supported, it will be decomposed into
  `CNOT` and `RZ` gates:

  ```pycon
  >>> print(circuit.draw())
   0: ──────────────────────────────────────────────────┤ ⟨Z⟩
   1: ──H──────────────╭X──RZ(0.4)──╭X──────H───────────┤ ⟨Z⟩
   2: ──RX(1.571)──╭X──╰C───────────╰C──╭X──RX(-1.571)──┤ ⟨Z⟩
   3: ─────────────╰C───────────────────╰C──────────────┤ ⟨Z⟩
  ```

* PennyLane now provides `DiagonalQubitUnitary` for diagonal gates, that are e.g.,
  encountered in IQP circuits. These kinds of gates can be evaluated much faster on
  a simulator device.
  [(#567)](https://github.com/XanaduAI/pennylane/pull/567)

  The gate can be used, for example, to efficiently simulate oracles:

  ```python
  dev = qml.device('default.qubit', wires=3)

  # Function as a bitstring
  f = np.array([1, 0, 0, 1, 1, 0, 1, 0])

  @qml.qnode(dev)
  def circuit(weights1, weights2):
      qml.templates.StronglyEntanglingLayers(weights1, wires=[0, 1, 2])

      # Implements the function as a phase-kickback oracle
      qml.DiagonalQubitUnitary((-1)**f, wires=[0, 1, 2])

      qml.templates.StronglyEntanglingLayers(weights2, wires=[0, 1, 2])
      return [qml.expval(qml.PauliZ(w)) for w in range(3)]
  ```

* Added the `TensorN` CVObservable that can represent the tensor product of the
  `NumberOperator` on photonic backends.
  [(#608)](https://github.com/XanaduAI/pennylane/pull/608)

<h4>New templates</h4>

* Added the `ArbitraryUnitary` and `ArbitraryStatePreparation` templates, which use
  `PauliRot` gates to perform an arbitrary unitary and prepare an arbitrary basis
  state with the minimal number of parameters.
  [(#590)](https://github.com/XanaduAI/pennylane/pull/590)

  ```python
  dev = qml.device('default.qubit', wires=3)

  @qml.qnode(dev)
  def circuit(weights1, weights2):
        qml.templates.ArbitraryStatePreparation(weights1, wires=[0, 1, 2])
        qml.templates.ArbitraryUnitary(weights2, wires=[0, 1, 2])
        return qml.probs(wires=[0, 1, 2])
  ```

* Added the `IQPEmbedding` template, which encodes inputs into the diagonal gates of an
  IQP circuit.
  [(#605)](https://github.com/XanaduAI/pennylane/pull/605)

  <img src="https://pennylane.readthedocs.io/en/latest/_images/iqp.png"
  width=50%></img>

* Added the `SimplifiedTwoDesign` template, which implements the circuit
  design of [Cerezo et al. (2020)](<https://arxiv.org/abs/2001.00550>).
  [(#556)](https://github.com/XanaduAI/pennylane/pull/556)

  <img src="https://pennylane.readthedocs.io/en/latest/_images/simplified_two_design.png"
  width=50%></img>

* Added the `BasicEntanglerLayers` template, which is a simple layer architecture
  of rotations and CNOT nearest-neighbour entanglers.
  [(#555)](https://github.com/XanaduAI/pennylane/pull/555)

  <img src="https://pennylane.readthedocs.io/en/latest/_images/basic_entangler.png"
  width=50%></img>

* PennyLane now offers a broadcasting function to easily construct templates:
  `qml.broadcast()` takes single quantum operations or other templates and applies
  them to wires in a specific pattern.
  [(#515)](https://github.com/XanaduAI/pennylane/pull/515)
  [(#522)](https://github.com/XanaduAI/pennylane/pull/522)
  [(#526)](https://github.com/XanaduAI/pennylane/pull/526)
  [(#603)](https://github.com/XanaduAI/pennylane/pull/603)

  For example, we can use broadcast to repeat a custom template
  across multiple wires:

  ```python
  from pennylane.templates import template

  @template
  def mytemplate(pars, wires):
      qml.Hadamard(wires=wires)
      qml.RY(pars, wires=wires)

  dev = qml.device('default.qubit', wires=3)

  @qml.qnode(dev)
  def circuit(pars):
      qml.broadcast(mytemplate, pattern="single", wires=[0,1,2], parameters=pars)
      return qml.expval(qml.PauliZ(0))
  ```

  ```pycon
  >>> circuit([1, 1, 0.1])
  -0.841470984807896
  >>> print(circuit.draw())
   0: ──H──RY(1.0)──┤ ⟨Z⟩
   1: ──H──RY(1.0)──┤
   2: ──H──RY(0.1)──┤
  ```

  For other available patterns, see the
  [broadcast function documentation](https://pennylane.readthedocs.io/en/latest/code/api/pennylane.broadcast.html).

<h3>Breaking changes</h3>

* The `QAOAEmbedding` now uses the new `MultiRZ` gate as a `ZZ` entangler,
  which changes the convention. While
  previously, the `ZZ` gate in the embedding was implemented as

  ```python
  CNOT(wires=[wires[0], wires[1]])
  RZ(2 * parameter, wires=wires[0])
  CNOT(wires=[wires[0], wires[1]])
  ```

  the `MultiRZ` corresponds to

  ```python
  CNOT(wires=[wires[1], wires[0]])
  RZ(parameter, wires=wires[0])
  CNOT(wires=[wires[1], wires[0]])
  ```

  which differs in the factor of `2`, and fixes a bug in the
  wires that the `CNOT` was applied to.
  [(#609)](https://github.com/XanaduAI/pennylane/pull/609)

* Probability methods are handled by `QubitDevice` and device method
  requirements are modified to simplify plugin development.
  [(#573)](https://github.com/XanaduAI/pennylane/pull/573)

* The internal variables `All` and `Any` to mark an `Operation` as acting on all or any
  wires have been renamed to `AllWires` and `AnyWires`.
  [(#614)](https://github.com/XanaduAI/pennylane/pull/614)

<h3>Improvements</h3>

* A new `Wires` class was introduced for the internal
  bookkeeping of wire indices.
  [(#615)](https://github.com/XanaduAI/pennylane/pull/615)

* Improvements to the speed/performance of the `default.qubit` device.
  [(#567)](https://github.com/XanaduAI/pennylane/pull/567)
  [(#559)](https://github.com/XanaduAI/pennylane/pull/559)

* Added the `"backprop"` and `"device"` differentiation methods to the `qnode`
  decorator.
  [(#552)](https://github.com/XanaduAI/pennylane/pull/552)

  - `"backprop"`: Use classical backpropagation. Default on simulator
    devices that are classically end-to-end differentiable.
    The returned QNode can only be used with the same machine learning
    framework (e.g., `default.tensor.tf` simulator with the `tensorflow` interface).

  - `"device"`: Queries the device directly for the gradient.

  Using the `"backprop"` differentiation method with the `default.tensor.tf`
  device, the created QNode is a 'white-box', and is tightly integrated with
  the overall TensorFlow computation:

  ```python
  >>> dev = qml.device("default.tensor.tf", wires=1)
  >>> @qml.qnode(dev, interface="tf", diff_method="backprop")
  >>> def circuit(x):
  ...     qml.RX(x[1], wires=0)
  ...     qml.Rot(x[0], x[1], x[2], wires=0)
  ...     return qml.expval(qml.PauliZ(0))
  >>> vars = tf.Variable([0.2, 0.5, 0.1])
  >>> with tf.GradientTape() as tape:
  ...     res = circuit(vars)
  >>> tape.gradient(res, vars)
  <tf.Tensor: shape=(3,), dtype=float32, numpy=array([-2.2526717e-01, -1.0086454e+00,  1.3877788e-17], dtype=float32)>
  ```

* The circuit drawer now displays inverted operations, as well as wires
  where probabilities are returned from the device:
  [(#540)](https://github.com/XanaduAI/pennylane/pull/540)

  ```python
  >>> @qml.qnode(dev)
  ... def circuit(theta):
  ...     qml.RX(theta, wires=0)
  ...     qml.CNOT(wires=[0, 1])
  ...     qml.S(wires=1).inv()
  ...     return qml.probs(wires=[0, 1])
  >>> circuit(0.2)
  array([0.99003329, 0.        , 0.        , 0.00996671])
  >>> print(circuit.draw())
  0: ──RX(0.2)──╭C───────╭┤ Probs
  1: ───────────╰X──S⁻¹──╰┤ Probs
  ```

* You can now evaluate the metric tensor of a VQE Hamiltonian via the new
  `VQECost.metric_tensor` method. This allows `VQECost` objects to be directly
  optimized by the quantum natural gradient optimizer (`qml.QNGOptimizer`).
  [(#618)](https://github.com/XanaduAI/pennylane/pull/618)

* The input check functions in `pennylane.templates.utils` are now public
  and visible in the API documentation.
  [(#566)](https://github.com/XanaduAI/pennylane/pull/566)

* Added keyword arguments for step size and order to the `qnode` decorator, as well as
  the `QNode` and `JacobianQNode` classes. This enables the user to set the step size
  and order when using finite difference methods. These options are also exposed when
  creating QNode collections.
  [(#530)](https://github.com/XanaduAI/pennylane/pull/530)
  [(#585)](https://github.com/XanaduAI/pennylane/pull/585)
  [(#587)](https://github.com/XanaduAI/pennylane/pull/587)

* The decomposition for the `CRY` gate now uses the simpler form `RY @ CNOT @ RY @ CNOT`
  [(#547)](https://github.com/XanaduAI/pennylane/pull/547)

* The underlying queuing system was refactored, removing the `qml._current_context`
  property that held the currently active `QNode` or `OperationRecorder`. Now, all
  objects that expose a queue for operations inherit from `QueuingContext` and
  register their queue globally.
  [(#548)](https://github.com/XanaduAI/pennylane/pull/548)

* The PennyLane repository has a new benchmarking tool which supports the comparison of different git revisions.
  [(#568)](https://github.com/XanaduAI/pennylane/pull/568)
  [(#560)](https://github.com/XanaduAI/pennylane/pull/560)
  [(#516)](https://github.com/XanaduAI/pennylane/pull/516)

<h3>Documentation</h3>

* Updated the development section by creating a landing page with links to sub-pages
  containing specific guides.
  [(#596)](https://github.com/XanaduAI/pennylane/pull/596)

* Extended the developer's guide by a section explaining how to add new templates.
  [(#564)](https://github.com/XanaduAI/pennylane/pull/564)

<h3>Bug fixes</h3>

* `tf.GradientTape().jacobian()` can now be evaluated on QNodes using the TensorFlow interface.
  [(#626)](https://github.com/XanaduAI/pennylane/pull/626)

* `RandomLayers()` is now compatible with the qiskit devices.
  [(#597)](https://github.com/XanaduAI/pennylane/pull/597)

* `DefaultQubit.probability()` now returns the correct probability when called with
  `device.analytic=False`.
  [(#563)](https://github.com/XanaduAI/pennylane/pull/563)

* Fixed a bug in the `StronglyEntanglingLayers` template, allowing it to
  work correctly when applied to a single wire.
  [(544)](https://github.com/XanaduAI/pennylane/pull/544)

* Fixed a bug when inverting operations with decompositions; operations marked as inverted
  are now correctly inverted when the fallback decomposition is called.
  [(#543)](https://github.com/XanaduAI/pennylane/pull/543)

* The `QNode.print_applied()` method now correctly displays wires where
  `qml.prob()` is being returned.
  [#542](https://github.com/XanaduAI/pennylane/pull/542)

<h3>Contributors</h3>

This release contains contributions from (in alphabetical order):

Ville Bergholm, Lana Bozanic, Thomas Bromley, Theodor Isacsson, Josh Izaac, Nathan Killoran,
Maggie Li, Johannes Jakob Meyer, Maria Schuld, Sukin Sim, Antal Száva.

# Release 0.8.1

<h3>Improvements</h3>

* Beginning of support for Python 3.8, with the test suite
  now being run in a Python 3.8 environment.
  [(#501)](https://github.com/XanaduAI/pennylane/pull/501)

<h3>Documentation</h3>

* Present templates as a gallery of thumbnails showing the
  basic circuit architecture.
  [(#499)](https://github.com/XanaduAI/pennylane/pull/499)

<h3>Bug fixes</h3>

* Fixed a bug where multiplying a QNode parameter by 0 caused a divide
  by zero error when calculating the parameter shift formula.
  [(#512)](https://github.com/XanaduAI/pennylane/pull/512)

* Fixed a bug where the shape of differentiable QNode arguments
  was being cached on the first construction, leading to indexing
  errors if the QNode was re-evaluated if the argument changed shape.
  [(#505)](https://github.com/XanaduAI/pennylane/pull/505)

<h3>Contributors</h3>

This release contains contributions from (in alphabetical order):

Ville Bergholm, Josh Izaac, Johannes Jakob Meyer, Maria Schuld, Antal Száva.

# Release 0.8.0

<h3>New features since last release</h3>

* Added a quantum chemistry package, `pennylane.qchem`, which supports
  integration with OpenFermion, Psi4, PySCF, and OpenBabel.
  [(#453)](https://github.com/XanaduAI/pennylane/pull/453)

  Features include:

  - Generate the qubit Hamiltonians directly starting with the atomic structure of the molecule.
  - Calculate the mean-field (Hartree-Fock) electronic structure of molecules.
  - Allow to define an active space based on the number of active electrons and active orbitals.
  - Perform the fermionic-to-qubit transformation of the electronic Hamiltonian by
    using different functions implemented in OpenFermion.
  - Convert OpenFermion's QubitOperator to a Pennylane `Hamiltonian` class.
  - Perform a Variational Quantum Eigensolver (VQE) computation with this Hamiltonian in PennyLane.

  Check out the [quantum chemistry quickstart](https://pennylane.readthedocs.io/en/latest/introduction/chemistry.html), as well the quantum chemistry and VQE tutorials.

* PennyLane now has some functions and classes for creating and solving VQE
  problems. [(#467)](https://github.com/XanaduAI/pennylane/pull/467)

  - `qml.Hamiltonian`: a lightweight class for representing qubit Hamiltonians
  - `qml.VQECost`: a class for quickly constructing a differentiable cost function
    given a circuit ansatz, Hamiltonian, and one or more devices

    ```python
    >>> H = qml.vqe.Hamiltonian(coeffs, obs)
    >>> cost = qml.VQECost(ansatz, hamiltonian, dev, interface="torch")
    >>> params = torch.rand([4, 3])
    >>> cost(params)
    tensor(0.0245, dtype=torch.float64)
    ```

* Added a circuit drawing feature that provides a text-based representation
  of a QNode instance. It can be invoked via `qnode.draw()`. The user can specify
  to display variable names instead of variable values and choose either an ASCII
  or Unicode charset.
  [(#446)](https://github.com/XanaduAI/pennylane/pull/446)

  Consider the following circuit as an example:
  ```python3
  @qml.qnode(dev)
  def qfunc(a, w):
      qml.Hadamard(0)
      qml.CRX(a, wires=[0, 1])
      qml.Rot(w[0], w[1], w[2], wires=[1])
      qml.CRX(-a, wires=[0, 1])

      return qml.expval(qml.PauliZ(0) @ qml.PauliZ(1))
  ```

  We can draw the circuit after it has been executed:

  ```python
  >>> result = qfunc(2.3, [1.2, 3.2, 0.7])
  >>> print(qfunc.draw())
   0: ──H──╭C────────────────────────────╭C─────────╭┤ ⟨Z ⊗ Z⟩
   1: ─────╰RX(2.3)──Rot(1.2, 3.2, 0.7)──╰RX(-2.3)──╰┤ ⟨Z ⊗ Z⟩
  >>> print(qfunc.draw(charset="ascii"))
   0: --H--+C----------------------------+C---------+| <Z @ Z>
   1: -----+RX(2.3)--Rot(1.2, 3.2, 0.7)--+RX(-2.3)--+| <Z @ Z>
  >>> print(qfunc.draw(show_variable_names=True))
   0: ──H──╭C─────────────────────────────╭C─────────╭┤ ⟨Z ⊗ Z⟩
   1: ─────╰RX(a)──Rot(w[0], w[1], w[2])──╰RX(-1*a)──╰┤ ⟨Z ⊗ Z⟩
  ```

* Added `QAOAEmbedding` and its parameter initialization
  as a new trainable template.
  [(#442)](https://github.com/XanaduAI/pennylane/pull/442)

  <img src="https://pennylane.readthedocs.io/en/latest/_images/qaoa_layers.png"
  width=70%></img>

* Added the `qml.probs()` measurement function, allowing QNodes
  to differentiate variational circuit probabilities
  on simulators and hardware.
  [(#432)](https://github.com/XanaduAI/pennylane/pull/432)

  ```python
  @qml.qnode(dev)
  def circuit(x):
      qml.Hadamard(wires=0)
      qml.RY(x, wires=0)
      qml.RX(x, wires=1)
      qml.CNOT(wires=[0, 1])
      return qml.probs(wires=[0])
  ```
  Executing this circuit gives the marginal probability of wire 1:
  ```python
  >>> circuit(0.2)
  [0.40066533 0.59933467]
  ```
  QNodes that return probabilities fully support autodifferentiation.

* Added the convenience load functions `qml.from_pyquil`, `qml.from_quil` and
  `qml.from_quil_file` that convert pyQuil objects and Quil code to PennyLane
  templates. This feature requires version 0.8 or above of the PennyLane-Forest
  plugin.
  [(#459)](https://github.com/XanaduAI/pennylane/pull/459)

* Added a `qml.inv` method that inverts templates and sequences of Operations.
  Added a `@qml.template` decorator that makes templates return the queued Operations.
  [(#462)](https://github.com/XanaduAI/pennylane/pull/462)

  For example, using this function to invert a template inside a QNode:

  ```python3
      @qml.template
      def ansatz(weights, wires):
          for idx, wire in enumerate(wires):
              qml.RX(weights[idx], wires=[wire])

          for idx in range(len(wires) - 1):
              qml.CNOT(wires=[wires[idx], wires[idx + 1]])

      dev = qml.device('default.qubit', wires=2)

      @qml.qnode(dev)
      def circuit(weights):
          qml.inv(ansatz(weights, wires=[0, 1]))
          return qml.expval(qml.PauliZ(0) @ qml.PauliZ(1))
    ```

* Added the `QNodeCollection` container class, that allows independent
  QNodes to be stored and evaluated simultaneously. Experimental support
  for asynchronous evaluation of contained QNodes is provided with the
  `parallel=True` keyword argument.
  [(#466)](https://github.com/XanaduAI/pennylane/pull/466)

* Added a high level `qml.map` function, that maps a quantum
  circuit template over a list of observables or devices, returning
  a `QNodeCollection`.
  [(#466)](https://github.com/XanaduAI/pennylane/pull/466)

  For example:

  ```python3
  >>> def my_template(params, wires, **kwargs):
  >>>    qml.RX(params[0], wires=wires[0])
  >>>    qml.RX(params[1], wires=wires[1])
  >>>    qml.CNOT(wires=wires)

  >>> obs_list = [qml.PauliX(0) @ qml.PauliZ(1), qml.PauliZ(0) @ qml.PauliX(1)]
  >>> dev = qml.device("default.qubit", wires=2)
  >>> qnodes = qml.map(my_template, obs_list, dev, measure="expval")
  >>> qnodes([0.54, 0.12])
  array([-0.06154835  0.99280864])
  ```

* Added high level `qml.sum`, `qml.dot`, `qml.apply` functions
  that act on QNode collections.
  [(#466)](https://github.com/XanaduAI/pennylane/pull/466)

  `qml.apply` allows vectorized functions to act over the entire QNode
  collection:
  ```python
  >>> qnodes = qml.map(my_template, obs_list, dev, measure="expval")
  >>> cost = qml.apply(np.sin, qnodes)
  >>> cost([0.54, 0.12])
  array([-0.0615095  0.83756375])
  ```

  `qml.sum` and `qml.dot` take the sum of a QNode collection, and a
  dot product of tensors/arrays/QNode collections, respectively.

<h3>Breaking changes</h3>

* Deprecated the old-style `QNode` such that only the new-style `QNode` and its syntax can be used,
  moved all related files from the `pennylane/beta` folder to `pennylane`.
  [(#440)](https://github.com/XanaduAI/pennylane/pull/440)

<h3>Improvements</h3>

* Added the `Tensor.prune()` method and the `Tensor.non_identity_obs` property for extracting
  non-identity instances from the observables making up a `Tensor` instance.
  [(#498)](https://github.com/XanaduAI/pennylane/pull/498)

* Renamed the `expt.tensornet` and `expt.tensornet.tf` devices to `default.tensor` and
  `default.tensor.tf`.
  [(#495)](https://github.com/XanaduAI/pennylane/pull/495)

* Added a serialization method to the `CircuitGraph` class that is used to create a unique
  hash for each quantum circuit graph.
  [(#470)](https://github.com/XanaduAI/pennylane/pull/470)

* Added the `Observable.eigvals` method to return the eigenvalues of observables.
  [(#449)](https://github.com/XanaduAI/pennylane/pull/449)

* Added the `Observable.diagonalizing_gates` method to return the gates
  that diagonalize an observable in the computational basis.
  [(#454)](https://github.com/XanaduAI/pennylane/pull/454)

* Added the `Operator.matrix` method to return the matrix representation
  of an operator in the computational basis.
  [(#454)](https://github.com/XanaduAI/pennylane/pull/454)

* Added a `QubitDevice` class which implements common functionalities of plugin devices such that
  plugin devices can rely on these implementations. The new `QubitDevice` also includes
  a new `execute` method, which allows for more convenient plugin design. In addition, `QubitDevice`
  also unifies the way samples are generated on qubit-based devices.
  [(#452)](https://github.com/XanaduAI/pennylane/pull/452)
  [(#473)](https://github.com/XanaduAI/pennylane/pull/473)

* Improved documentation of `AmplitudeEmbedding` and `BasisEmbedding` templates.
  [(#441)](https://github.com/XanaduAI/pennylane/pull/441)
  [(#439)](https://github.com/XanaduAI/pennylane/pull/439)

* Codeblocks in the documentation now have a 'copy' button for easily
  copying examples.
  [(#437)](https://github.com/XanaduAI/pennylane/pull/437)

<h3>Documentation</h3>

* Update the developers plugin guide to use QubitDevice.
  [(#483)](https://github.com/XanaduAI/pennylane/pull/483)

<h3>Bug fixes</h3>

* Fixed a bug in `CVQNode._pd_analytic`, where non-descendant observables were not
  Heisenberg-transformed before evaluating the partial derivatives when using the
  order-2 parameter-shift method, resulting in an erroneous Jacobian for some circuits.
  [(#433)](https://github.com/XanaduAI/pennylane/pull/433)

<h3>Contributors</h3>

This release contains contributions from (in alphabetical order):

Juan Miguel Arrazola, Ville Bergholm, Alain Delgado Gran, Olivia Di Matteo,
Theodor Isacsson, Josh Izaac, Soran Jahangiri, Nathan Killoran, Johannes Jakob Meyer,
Zeyue Niu, Maria Schuld, Antal Száva.

# Release 0.7.0

<h3>New features since last release</h3>

* Custom padding constant in `AmplitudeEmbedding` is supported (see 'Breaking changes'.)
  [(#419)](https://github.com/XanaduAI/pennylane/pull/419)

* `StronglyEntanglingLayer` and `RandomLayer` now work with a single wire.
  [(#409)](https://github.com/XanaduAI/pennylane/pull/409)
  [(#413)](https://github.com/XanaduAI/pennylane/pull/413)

* Added support for applying the inverse of an `Operation` within a circuit.
  [(#377)](https://github.com/XanaduAI/pennylane/pull/377)

* Added an `OperationRecorder()` context manager, that allows templates
  and quantum functions to be executed while recording events. The
  recorder can be used with and without QNodes as a debugging utility.
  [(#388)](https://github.com/XanaduAI/pennylane/pull/388)

* Operations can now specify a decomposition that is used when the desired operation
  is not supported on the target device.
  [(#396)](https://github.com/XanaduAI/pennylane/pull/396)

* The ability to load circuits from external frameworks as templates
  has been added via the new `qml.load()` function. This feature
  requires plugin support --- this initial release provides support
  for Qiskit circuits and QASM files when `pennylane-qiskit` is installed,
  via the functions `qml.from_qiskit` and `qml.from_qasm`.
  [(#418)](https://github.com/XanaduAI/pennylane/pull/418)

* An experimental tensor network device has been added
  [(#416)](https://github.com/XanaduAI/pennylane/pull/416)
  [(#395)](https://github.com/XanaduAI/pennylane/pull/395)
  [(#394)](https://github.com/XanaduAI/pennylane/pull/394)
  [(#380)](https://github.com/XanaduAI/pennylane/pull/380)

* An experimental tensor network device which uses TensorFlow for
  backpropagation has been added
  [(#427)](https://github.com/XanaduAI/pennylane/pull/427)

* Custom padding constant in `AmplitudeEmbedding` is supported (see 'Breaking changes'.)
  [(#419)](https://github.com/XanaduAI/pennylane/pull/419)

<h3>Breaking changes</h3>

* The `pad` parameter in `AmplitudeEmbedding()` is now either `None` (no automatic padding), or a
  number that is used as the padding constant.
  [(#419)](https://github.com/XanaduAI/pennylane/pull/419)

* Initialization functions now return a single array of weights per function. Utilities for multi-weight templates
  `Interferometer()` and `CVNeuralNetLayers()` are provided.
  [(#412)](https://github.com/XanaduAI/pennylane/pull/412)

* The single layer templates `RandomLayer()`, `CVNeuralNetLayer()` and `StronglyEntanglingLayer()`
  have been turned into private functions `_random_layer()`, `_cv_neural_net_layer()` and
  `_strongly_entangling_layer()`. Recommended use is now via the corresponding `Layers()` templates.
  [(#413)](https://github.com/XanaduAI/pennylane/pull/413)

<h3>Improvements</h3>

* Added extensive input checks in templates.
  [(#419)](https://github.com/XanaduAI/pennylane/pull/419)

* Templates integration tests are rewritten - now cover keyword/positional argument passing,
  interfaces and combinations of templates.
  [(#409)](https://github.com/XanaduAI/pennylane/pull/409)
  [(#419)](https://github.com/XanaduAI/pennylane/pull/419)

* State vector preparation operations in the `default.qubit` plugin can now be
  applied to subsets of wires, and are restricted to being the first operation
  in a circuit.
  [(#346)](https://github.com/XanaduAI/pennylane/pull/346)

* The `QNode` class is split into a hierarchy of simpler classes.
  [(#354)](https://github.com/XanaduAI/pennylane/pull/354)
  [(#398)](https://github.com/XanaduAI/pennylane/pull/398)
  [(#415)](https://github.com/XanaduAI/pennylane/pull/415)
  [(#417)](https://github.com/XanaduAI/pennylane/pull/417)
  [(#425)](https://github.com/XanaduAI/pennylane/pull/425)

* Added the gates U1, U2 and U3 parametrizing arbitrary unitaries on 1, 2 and 3
  qubits and the Toffoli gate to the set of qubit operations.
  [(#396)](https://github.com/XanaduAI/pennylane/pull/396)

* Changes have been made to accomodate the movement of the main function
  in `pytest._internal` to `pytest._internal.main` in pip 19.3.
  [(#404)](https://github.com/XanaduAI/pennylane/pull/404)

* Added the templates `BasisStatePreparation` and `MottonenStatePreparation` that use
  gates to prepare a basis state and an arbitrary state respectively.
  [(#336)](https://github.com/XanaduAI/pennylane/pull/336)

* Added decompositions for `BasisState` and `QubitStateVector` based on state
  preparation templates.
  [(#414)](https://github.com/XanaduAI/pennylane/pull/414)

* Replaces the pseudo-inverse in the quantum natural gradient optimizer
  (which can be numerically unstable) with `np.linalg.solve`.
  [(#428)](https://github.com/XanaduAI/pennylane/pull/428)

<h3>Contributors</h3>

This release contains contributions from (in alphabetical order):

Ville Bergholm, Josh Izaac, Nathan Killoran, Angus Lowe, Johannes Jakob Meyer,
Oluwatobi Ogunbayo, Maria Schuld, Antal Száva.

# Release 0.6.1

<h3>New features since last release</h3>

* Added a `print_applied` method to QNodes, allowing the operation
  and observable queue to be printed as last constructed.
  [(#378)](https://github.com/XanaduAI/pennylane/pull/378)

<h3>Improvements</h3>

* A new `Operator` base class is introduced, which is inherited by both the
  `Observable` class and the `Operation` class.
  [(#355)](https://github.com/XanaduAI/pennylane/pull/355)

* Removed deprecated `@abstractproperty` decorators
  in `_device.py`.
  [(#374)](https://github.com/XanaduAI/pennylane/pull/374)

* The `CircuitGraph` class is updated to deal with `Operation` instances directly.
  [(#344)](https://github.com/XanaduAI/pennylane/pull/344)

* Comprehensive gradient tests have been added for the interfaces.
  [(#381)](https://github.com/XanaduAI/pennylane/pull/381)

<h3>Documentation</h3>

* The new restructured documentation has been polished and updated.
  [(#387)](https://github.com/XanaduAI/pennylane/pull/387)
  [(#375)](https://github.com/XanaduAI/pennylane/pull/375)
  [(#372)](https://github.com/XanaduAI/pennylane/pull/372)
  [(#370)](https://github.com/XanaduAI/pennylane/pull/370)
  [(#369)](https://github.com/XanaduAI/pennylane/pull/369)
  [(#367)](https://github.com/XanaduAI/pennylane/pull/367)
  [(#364)](https://github.com/XanaduAI/pennylane/pull/364)

* Updated the development guides.
  [(#382)](https://github.com/XanaduAI/pennylane/pull/382)
  [(#379)](https://github.com/XanaduAI/pennylane/pull/379)

* Added all modules, classes, and functions to the API section
  in the documentation.
  [(#373)](https://github.com/XanaduAI/pennylane/pull/373)

<h3>Bug fixes</h3>

* Replaces the existing `np.linalg.norm` normalization with hand-coded
  normalization, allowing `AmplitudeEmbedding` to be used with differentiable
  parameters. AmplitudeEmbedding tests have been added and improved.
  [(#376)](https://github.com/XanaduAI/pennylane/pull/376)

<h3>Contributors</h3>

This release contains contributions from (in alphabetical order):

Ville Bergholm, Josh Izaac, Nathan Killoran, Maria Schuld, Antal Száva

# Release 0.6.0

<h3>New features since last release</h3>

* The devices `default.qubit` and `default.gaussian` have a new initialization parameter
  `analytic` that indicates if expectation values and variances should be calculated
  analytically and not be estimated from data.
  [(#317)](https://github.com/XanaduAI/pennylane/pull/317)

* Added C-SWAP gate to the set of qubit operations
  [(#330)](https://github.com/XanaduAI/pennylane/pull/330)

* The TensorFlow interface has been renamed from `"tfe"` to `"tf"`, and
  now supports TensorFlow 2.0.
  [(#337)](https://github.com/XanaduAI/pennylane/pull/337)

* Added the S and T gates to the set of qubit operations.
  [(#343)](https://github.com/XanaduAI/pennylane/pull/343)

* Tensor observables are now supported within the `expval`,
  `var`, and `sample` functions, by using the `@` operator.
  [(#267)](https://github.com/XanaduAI/pennylane/pull/267)


<h3>Breaking changes</h3>

* The argument `n` specifying the number of samples in the method `Device.sample` was removed.
  Instead, the method will always return `Device.shots` many samples.
  [(#317)](https://github.com/XanaduAI/pennylane/pull/317)

<h3>Improvements</h3>

* The number of shots / random samples used to estimate expectation values and variances, `Device.shots`,
  can now be changed after device creation.
  [(#317)](https://github.com/XanaduAI/pennylane/pull/317)

* Unified import shortcuts to be under qml in qnode.py
  and test_operation.py
  [(#329)](https://github.com/XanaduAI/pennylane/pull/329)

* The quantum natural gradient now uses `scipy.linalg.pinvh` which is more efficient for symmetric matrices
  than the previously used `scipy.linalg.pinv`.
  [(#331)](https://github.com/XanaduAI/pennylane/pull/331)

* The deprecated `qml.expval.Observable` syntax has been removed.
  [(#267)](https://github.com/XanaduAI/pennylane/pull/267)

* Remainder of the unittest-style tests were ported to pytest.
  [(#310)](https://github.com/XanaduAI/pennylane/pull/310)

* The `do_queue` argument for operations now only takes effect
  within QNodes. Outside of QNodes, operations can now be instantiated
  without needing to specify `do_queue`.
  [(#359)](https://github.com/XanaduAI/pennylane/pull/359)

<h3>Documentation</h3>

* The docs are rewritten and restructured to contain a code introduction section as well as an API section.
  [(#314)](https://github.com/XanaduAI/pennylane/pull/275)

* Added Ising model example to the tutorials
  [(#319)](https://github.com/XanaduAI/pennylane/pull/319)

* Added tutorial for QAOA on MaxCut problem
  [(#328)](https://github.com/XanaduAI/pennylane/pull/328)

* Added QGAN flow chart figure to its tutorial
  [(#333)](https://github.com/XanaduAI/pennylane/pull/333)

* Added missing figures for gallery thumbnails of state-preparation
  and QGAN tutorials
  [(#326)](https://github.com/XanaduAI/pennylane/pull/326)

* Fixed typos in the state preparation tutorial
  [(#321)](https://github.com/XanaduAI/pennylane/pull/321)

* Fixed bug in VQE tutorial 3D plots
  [(#327)](https://github.com/XanaduAI/pennylane/pull/327)

<h3>Bug fixes</h3>

* Fixed typo in measurement type error message in qnode.py
  [(#341)](https://github.com/XanaduAI/pennylane/pull/341)

<h3>Contributors</h3>

This release contains contributions from (in alphabetical order):

Shahnawaz Ahmed, Ville Bergholm, Aroosa Ijaz, Josh Izaac, Nathan Killoran, Angus Lowe,
Johannes Jakob Meyer, Maria Schuld, Antal Száva, Roeland Wiersema.

# Release 0.5.0

<h3>New features since last release</h3>

* Adds a new optimizer, `qml.QNGOptimizer`, which optimizes QNodes using
  quantum natural gradient descent. See https://arxiv.org/abs/1909.02108
  for more details.
  [(#295)](https://github.com/XanaduAI/pennylane/pull/295)
  [(#311)](https://github.com/XanaduAI/pennylane/pull/311)

* Adds a new QNode method, `QNode.metric_tensor()`,
  which returns the block-diagonal approximation to the Fubini-Study
  metric tensor evaluated on the attached device.
  [(#295)](https://github.com/XanaduAI/pennylane/pull/295)

* Sampling support: QNodes can now return a specified number of samples
  from a given observable via the top-level `pennylane.sample()` function.
  To support this on plugin devices, there is a new `Device.sample` method.

  Calculating gradients of QNodes that involve sampling is not possible.
  [(#256)](https://github.com/XanaduAI/pennylane/pull/256)

* `default.qubit` has been updated to provide support for sampling.
  [(#256)](https://github.com/XanaduAI/pennylane/pull/256)

* Added controlled rotation gates to PennyLane operations and `default.qubit` plugin.
  [(#251)](https://github.com/XanaduAI/pennylane/pull/251)

<h3>Breaking changes</h3>

* The method `Device.supported` was removed, and replaced with the methods
  `Device.supports_observable` and `Device.supports_operation`.
  Both methods can be called with string arguments (`dev.supports_observable('PauliX')`) and
  class arguments (`dev.supports_observable(qml.PauliX)`).
  [(#276)](https://github.com/XanaduAI/pennylane/pull/276)

* The following CV observables were renamed to comply with the new Operation/Observable
  scheme: `MeanPhoton` to `NumberOperator`, `Homodyne` to `QuadOperator` and `NumberState` to `FockStateProjector`.
  [(#254)](https://github.com/XanaduAI/pennylane/pull/254)

<h3>Improvements</h3>

* The `AmplitudeEmbedding` function now provides options to normalize and
  pad features to ensure a valid state vector is prepared.
  [(#275)](https://github.com/XanaduAI/pennylane/pull/275)

* Operations can now optionally specify generators, either as existing PennyLane
  operations, or by providing a NumPy array.
  [(#295)](https://github.com/XanaduAI/pennylane/pull/295)
  [(#313)](https://github.com/XanaduAI/pennylane/pull/313)

* Adds a `Device.parameters` property, so that devices can view a dictionary mapping free
  parameters to operation parameters. This will allow plugin devices to take advantage
  of parametric compilation.
  [(#283)](https://github.com/XanaduAI/pennylane/pull/283)

* Introduces two enumerations: `Any` and `All`, representing any number of wires
  and all wires in the system respectively. They can be imported from
  `pennylane.operation`, and can be used when defining the `Operation.num_wires`
  class attribute of operations.
  [(#277)](https://github.com/XanaduAI/pennylane/pull/277)

  As part of this change:

  - `All` is equivalent to the integer 0, for backwards compatibility with the
    existing test suite

  - `Any` is equivalent to the integer -1 to allow numeric comparison
    operators to continue working

  - An additional validation is now added to the `Operation` class,
    which will alert the user that an operation with `num_wires = All`
    is being incorrectly.

* The one-qubit rotations in `pennylane.plugins.default_qubit` no longer depend on Scipy's `expm`. Instead
  they are calculated with Euler's formula.
  [(#292)](https://github.com/XanaduAI/pennylane/pull/292)

* Creates an `ObservableReturnTypes` enumeration class containing `Sample`,
  `Variance` and `Expectation`. These new values can be assigned to the `return_type`
  attribute of an `Observable`.
  [(#290)](https://github.com/XanaduAI/pennylane/pull/290)

* Changed the signature of the `RandomLayer` and `RandomLayers` templates to have a fixed seed by default.
  [(#258)](https://github.com/XanaduAI/pennylane/pull/258)

* `setup.py` has been cleaned up, removing the non-working shebang,
  and removing unused imports.
  [(#262)](https://github.com/XanaduAI/pennylane/pull/262)

<h3>Documentation</h3>

* A documentation refactor to simplify the tutorials and
  include Sphinx-Gallery.
  [(#291)](https://github.com/XanaduAI/pennylane/pull/291)

  - Examples and tutorials previously split across the `examples/`
    and `doc/tutorials/` directories, in a mixture of ReST and Jupyter notebooks,
    have been rewritten as Python scripts with ReST comments in a single location,
    the `examples/` folder.

  - Sphinx-Gallery is used to automatically build and run the tutorials.
    Rendered output is displayed in the Sphinx documentation.

  - Links are provided at the top of every tutorial page for downloading the
    tutorial as an executable python script, downloading the tutorial
    as a Jupyter notebook, or viewing the notebook on GitHub.

  - The tutorials table of contents have been moved to a single quick start page.

* Fixed a typo in `QubitStateVector`.
  [(#296)](https://github.com/XanaduAI/pennylane/pull/296)

* Fixed a typo in the `default_gaussian.gaussian_state` function.
  [(#293)](https://github.com/XanaduAI/pennylane/pull/293)

* Fixed a typo in the gradient recipe within the `RX`, `RY`, `RZ`
  operation docstrings.
  [(#248)](https://github.com/XanaduAI/pennylane/pull/248)

* Fixed a broken link in the tutorial documentation, as a
  result of the `qml.expval.Observable` deprecation.
  [(#246)](https://github.com/XanaduAI/pennylane/pull/246)

<h3>Bug fixes</h3>

* Fixed a bug where a `PolyXP` observable would fail if applied to subsets
  of wires on `default.gaussian`.
  [(#277)](https://github.com/XanaduAI/pennylane/pull/277)

<h3>Contributors</h3>

This release contains contributions from (in alphabetical order):

Simon Cross, Aroosa Ijaz, Josh Izaac, Nathan Killoran, Johannes Jakob Meyer,
Rohit Midha, Nicolás Quesada, Maria Schuld, Antal Száva, Roeland Wiersema.

# Release 0.4.0

<h3>New features since last release</h3>

* `pennylane.expval()` is now a top-level *function*, and is no longer
  a package of classes. For now, the existing `pennylane.expval.Observable`
  interface continues to work, but will raise a deprecation warning.
  [(#232)](https://github.com/XanaduAI/pennylane/pull/232)

* Variance support: QNodes can now return the variance of observables,
  via the top-level `pennylane.var()` function. To support this on
  plugin devices, there is a new `Device.var` method.

  The following observables support analytic gradients of variances:

  - All qubit observables (requiring 3 circuit evaluations for involutory
    observables such as `Identity`, `X`, `Y`, `Z`; and 5 circuit evals for
    non-involutary observables, currently only `qml.Hermitian`)

  - First-order CV observables (requiring 5 circuit evaluations)

  Second-order CV observables support numerical variance gradients.

* `pennylane.about()` function added, providing details
  on current PennyLane version, installed plugins, Python,
  platform, and NumPy versions [(#186)](https://github.com/XanaduAI/pennylane/pull/186)

* Removed the logic that allowed `wires` to be passed as a positional
  argument in quantum operations. This allows us to raise more useful
  error messages for the user if incorrect syntax is used.
  [(#188)](https://github.com/XanaduAI/pennylane/pull/188)

* Adds support for multi-qubit expectation values of the `pennylane.Hermitian()`
  observable [(#192)](https://github.com/XanaduAI/pennylane/pull/192)

* Adds support for multi-qubit expectation values in `default.qubit`.
  [(#202)](https://github.com/XanaduAI/pennylane/pull/202)

* Organize templates into submodules [(#195)](https://github.com/XanaduAI/pennylane/pull/195).
  This included the following improvements:

  - Distinguish embedding templates from layer templates.

  - New random initialization functions supporting the templates available
    in the new submodule `pennylane.init`.

  - Added a random circuit template (`RandomLayers()`), in which rotations and 2-qubit gates are randomly
    distributed over the wires

  - Add various embedding strategies

<h3>Breaking changes</h3>

* The `Device` methods `expectations`, `pre_expval`, and `post_expval` have been
  renamed to `observables`, `pre_measure`, and `post_measure` respectively.
  [(#232)](https://github.com/XanaduAI/pennylane/pull/232)

<h3>Improvements</h3>

* `default.qubit` plugin now uses `np.tensordot` when applying quantum operations
  and evaluating expectations, resulting in significant speedup
  [(#239)](https://github.com/XanaduAI/pennylane/pull/239),
  [(#241)](https://github.com/XanaduAI/pennylane/pull/241)

* PennyLane now allows division of quantum operation parameters by a constant
  [(#179)](https://github.com/XanaduAI/pennylane/pull/179)

* Portions of the test suite are in the process of being ported to pytest.
  Note: this is still a work in progress.

  Ported tests include:

  - `test_ops.py`
  - `test_about.py`
  - `test_classical_gradients.py`
  - `test_observables.py`
  - `test_measure.py`
  - `test_init.py`
  - `test_templates*.py`
  - `test_ops.py`
  - `test_variable.py`
  - `test_qnode.py` (partial)

<h3>Bug fixes</h3>

* Fixed a bug in `Device.supported`, which would incorrectly
  mark an operation as supported if it shared a name with an
  observable [(#203)](https://github.com/XanaduAI/pennylane/pull/203)

* Fixed a bug in `Operation.wires`, by explicitly casting the
  type of each wire to an integer [(#206)](https://github.com/XanaduAI/pennylane/pull/206)

* Removed code in PennyLane which configured the logger,
  as this would clash with users' configurations
  [(#208)](https://github.com/XanaduAI/pennylane/pull/208)

* Fixed a bug in `default.qubit`, in which `QubitStateVector` operations
  were accidentally being cast to `np.float` instead of `np.complex`.
  [(#211)](https://github.com/XanaduAI/pennylane/pull/211)


<h3>Contributors</h3>

This release contains contributions from:

Shahnawaz Ahmed, riveSunder, Aroosa Ijaz, Josh Izaac, Nathan Killoran, Maria Schuld.

# Release 0.3.1

<h3>Bug fixes</h3>

* Fixed a bug where the interfaces submodule was not correctly being packaged via setup.py

# Release 0.3.0

<h3>New features since last release</h3>

* PennyLane now includes a new `interfaces` submodule, which enables QNode integration with additional machine learning libraries.
* Adds support for an experimental PyTorch interface for QNodes
* Adds support for an experimental TensorFlow eager execution interface for QNodes
* Adds a PyTorch+GPU+QPU tutorial to the documentation
* Documentation now includes links and tutorials including the new [PennyLane-Forest](https://github.com/rigetti/pennylane-forest) plugin.

<h3>Improvements</h3>

* Printing a QNode object, via `print(qnode)` or in an interactive terminal, now displays more useful information regarding the QNode,
  including the device it runs on, the number of wires, it's interface, and the quantum function it uses:

  ```python
  >>> print(qnode)
  <QNode: device='default.qubit', func=circuit, wires=2, interface=PyTorch>
  ```

<h3>Contributors</h3>

This release contains contributions from:

Josh Izaac and Nathan Killoran.


# Release 0.2.0

<h3>New features since last release</h3>

* Added the `Identity` expectation value for both CV and qubit models [(#135)](https://github.com/XanaduAI/pennylane/pull/135)
* Added the `templates.py` submodule, containing some commonly used QML models to be used as ansatz in QNodes [(#133)](https://github.com/XanaduAI/pennylane/pull/133)
* Added the `qml.Interferometer` CV operation [(#152)](https://github.com/XanaduAI/pennylane/pull/152)
* Wires are now supported as free QNode parameters [(#151)](https://github.com/XanaduAI/pennylane/pull/151)
* Added ability to update stepsizes of the optimizers [(#159)](https://github.com/XanaduAI/pennylane/pull/159)

<h3>Improvements</h3>

* Removed use of hardcoded values in the optimizers, made them parameters (see [#131](https://github.com/XanaduAI/pennylane/pull/131) and [#132](https://github.com/XanaduAI/pennylane/pull/132))
* Created the new `PlaceholderExpectation`, to be used when both CV and qubit expval modules contain expectations with the same name
* Provide a way for plugins to view the operation queue _before_ applying operations. This allows for on-the-fly modifications of
  the queue, allowing hardware-based plugins to support the full range of qubit expectation values. [(#143)](https://github.com/XanaduAI/pennylane/pull/143)
* QNode return values now support _any_ form of sequence, such as lists, sets, etc. [(#144)](https://github.com/XanaduAI/pennylane/pull/144)
* CV analytic gradient calculation is now more robust, allowing for operations which may not themselves be differentiated, but have a
  well defined `_heisenberg_rep` method, and so may succeed operations that are analytically differentiable [(#152)](https://github.com/XanaduAI/pennylane/pull/152)

<h3>Bug fixes</h3>

* Fixed a bug where the variational classifier example was not batching when learning parity (see [#128](https://github.com/XanaduAI/pennylane/pull/128) and [#129](https://github.com/XanaduAI/pennylane/pull/129))
* Fixed an inconsistency where some initial state operations were documented as accepting complex parameters - all operations
  now accept real values [(#146)](https://github.com/XanaduAI/pennylane/pull/146)

<h3>Contributors</h3>

This release contains contributions from:

Christian Gogolin, Josh Izaac, Nathan Killoran, and Maria Schuld.


# Release 0.1.0

Initial public release.

<h3>Contributors</h3>
This release contains contributions from:

Ville Bergholm, Josh Izaac, Maria Schuld, Christian Gogolin, and Nathan Killoran.<|MERGE_RESOLUTION|>--- conflicted
+++ resolved
@@ -161,13 +161,8 @@
 
 This release contains contributions from (in alphabetical order):
 
-<<<<<<< HEAD
 Thomas Bromley, Tanya Garg, Josh Izaac, Prateek Jain, Johannes Jakob Meyer, Akash Narayanan,
-Maria Schuld, Ingrid Strandberg.
-=======
-Thomas Bromley, Josh Izaac, Prateek Jain, Johannes Jakob Meyer, Akash Narayanan, Maria Schuld,
-Ingrid Strandberg, Vincent Wong.
->>>>>>> a0d3606f
+Maria Schuld, Ingrid Strandberg, Vincent Wong.
 
 # Release 0.17.0 (current release)
 
