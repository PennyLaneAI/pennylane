--- conflicted
+++ resolved
@@ -2,7 +2,6 @@
 
 ### New features since last release
 
-<<<<<<< HEAD
 * Custom padding constant in `AmplitudeEmbedding` is supported (see 'Breaking changes'.)
   [#419](https://github.com/XanaduAI/pennylane/pull/419)
 
@@ -10,8 +9,6 @@
    [#409](https://github.com/XanaduAI/pennylane/pull/409)
    [#413](https://github.com/XanaduAI/pennylane/pull/413)
 
-=======
->>>>>>> 3c321b47
 * Added support for applying the inverse of an `Operation` within a circuit.
   [#377](https://github.com/XanaduAI/pennylane/pull/377)
 
@@ -58,14 +55,8 @@
 
 ### Improvements
 
-<<<<<<< HEAD
 * Added extensive input checks in templates.
   [#419](https://github.com/XanaduAI/pennylane/pull/419)
-=======
-* `StronglyEntanglingLayer` and `RandomLayer` now work with a single wire.
-  [#409](https://github.com/XanaduAI/pennylane/pull/409)
-  [#413](https://github.com/XanaduAI/pennylane/pull/413)
->>>>>>> 3c321b47
 
 * Templates integration tests are rewritten - now cover keyword/positional argument passing,
   interfaces and combinations of templates.
