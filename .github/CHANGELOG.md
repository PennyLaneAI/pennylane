# Release 0.17.0-dev (development release)

<h3>New features since last release</h3>

* The new ``qml.apply`` function can be used to add operations that might have
  already been instantiated elsewhere to the QNode and other queuing contexts:
  [(#1433)](https://github.com/PennyLaneAI/pennylane/pull/1433)

  ```python
  op = qml.RX(0.4, wires=0)
  dev = qml.device("default.qubit", wires=2)

  @qml.qnode(dev)
  def circuit(x):
      qml.RY(x, wires=0)
      qml.apply(op)
      return qml.expval(qml.PauliZ(0))
  ```

  ```pycon
  >>> print(qml.draw(circuit)(0.6))
  0: ──RY(0.6)──RX(0.4)──┤ ⟨Z⟩
  ```

  Previously instantiated measurements can also be applied to QNodes.

* Ising YY gate functionality added.
  [(#1358)](https://github.com/PennyLaneAI/pennylane/pull/1358)

<h3>Improvements</h3>

<h3>Breaking changes</h3>

* The existing `pennylane.collections.apply` function is no longer accessible
  via `qml.apply`, and needs to be imported directly from the ``collections``
  package.
  [(#1358)](https://github.com/PennyLaneAI/pennylane/pull/1358)

<h3>Bug fixes</h3>

* Fixes the differentiability of the operation`IsingYY` for Autograd, Jax and Tensorflow.
  [(#1425)](https://github.com/PennyLaneAI/pennylane/pull/1425)
  
* Fixed a bug in the `torch` interface that prevented gradients from being
  computed on a GPU [(#1426)](https://github.com/PennyLaneAI/pennylane/pull/1426).

* Quantum function transforms now preserve the format of the measurement
  results, so that a single measurement returns a single value rather than
  an array with a single element. [(#1434)](https://github.com/PennyLaneAI/pennylane/pull/1434)

* Fixed a bug in the parameter-shift Hessian implementation, which resulted
  in the incorrect Hessian being returned for a cost function
  that performed post-processing on a vector-valued QNode.
  [(#)](https://github.com/PennyLaneAI/pennylane/pull/)

<h3>Documentation</h3>

<h3>Contributors</h3>

This release contains contributions from (in alphabetical order):

<<<<<<< HEAD
Olivia Di Matteo, Romain Moyard, Ashish Panigrahi
=======
Olivia Di Matteo, Josh Izaac, Ashish Panigrahi.
>>>>>>> 2623fcd7


# Release 0.16.0 (current release)

<h3>New features since last release</h3>

* Added a sparse Hamiltonian observable and the functionality to support computing its expectation
  value. [(#1398)](https://github.com/PennyLaneAI/pennylane/pull/1398)

  For example, the following QNode returns the expectation value of a sparse Hamiltonian:

  ```python
  dev = qml.device("default.qubit", wires=2)

  @qml.qnode(dev, diff_method="parameter-shift")
  def circuit(param, H):
      qml.PauliX(0)
      qml.SingleExcitation(param, wires=[0, 1])
      return qml.expval(qml.SparseHamiltonian(H, [0, 1]))
  ```
  
  We can execute this QNode, passing in a sparse identity matrix:

  ```pycon
  >>> print(circuit([0.5], scipy.sparse.eye(4).tocoo()))
  0.9999999999999999
  ```

  The expectation value of the sparse Hamiltonian is computed directly, which leads to executions
  that are faster by orders of magnitude. Note that "parameter-shift" is the only differentiation
  method that is currently supported when the observable is a sparse Hamiltonian.

* Added functionality to compute the sparse matrix representation of a `qml.Hamiltonian` object.
  [(#1394)](https://github.com/PennyLaneAI/pennylane/pull/1394)

<h4>First class support for quantum kernels</h4>

* The new `qml.kernels` module provides basic functionalities for [working with quantum
  kernels](https://pennylane.readthedocs.io/en/stable/code/qml_kernels.html) as
  well as post-processing methods to mitigate sampling errors and device noise:
  [(#1102)](https://github.com/PennyLaneAI/pennylane/pull/1102)

  ```python

  num_wires = 6
  wires = range(num_wires)
  dev = qml.device('default.qubit', wires=wires)

  @qml.qnode(dev)
  def kernel_circuit(x1, x2):
      qml.templates.AngleEmbedding(x1, wires=wires)
      qml.adjoint(qml.templates.AngleEmbedding)(x2, wires=wires)
      return qml.probs(wires)

  kernel = lambda x1, x2: kernel_circuit(x1, x2)[0]
  X_train = np.random.random((10, 6))
  X_test = np.random.random((5, 6))

  # Create symmetric square kernel matrix (for training)
  K = qml.kernels.square_kernel_matrix(X_train, kernel)

  # Compute kernel between test and training data.
  K_test = qml.kernels.kernel_matrix(X_train, X_test, kernel)
  K1 = qml.kernels.mitigate_depolarizing_noise(K, num_wires, method='single')
  ```

<h4>Extract the fourier representation of quantum circuits</h4>

* PennyLane now has a `fourier` module, which hosts a [growing library
  of methods](https://pennylane.readthedocs.io/en/stable/code/qml_fourier.html)
  that help with investigating the Fourier representation of functions
  implemented by quantum circuits. The Fourier representation can be used
  to examine and characterize the expressivity of the quantum circuit.
  [(#1160)](https://github.com/PennyLaneAI/pennylane/pull/1160)
  [(#1378)](https://github.com/PennyLaneAI/pennylane/pull/1378)

  For example, one can plot distributions over Fourier series coefficients like
  this one:

  <img src="https://pennylane.readthedocs.io/en/latest/_static/fourier.png" width=70%/>

<h4>Seamless support for working with the Pauli group</h4>

* Added functionality for constructing and manipulating the Pauli group
  [(#1181)](https://github.com/PennyLaneAI/pennylane/pull/1181).

  The function `qml.grouping.pauli_group` provides a generator to
  easily loop over the group, or construct and store it in its entirety.
  For example, we can construct the single-qubit Pauli group like so:

  ```pycon
  >>> from pennylane.grouping import pauli_group
  >>> pauli_group_1_qubit = list(pauli_group(1))
  >>> pauli_group_1_qubit
  [Identity(wires=[0]), PauliZ(wires=[0]), PauliX(wires=[0]), PauliY(wires=[0])]
  ```

  We can multiply together its members at the level of Pauli words
  using the `pauli_mult` and `pauli_multi_with_phase` functions.
  This can be done on arbitrarily-labeled wires as well, by defining a wire map.

  ```pycon
  >>> from pennylane.grouping import pauli_group, pauli_mult
  >>> wire_map = {'a' : 0, 'b' : 1, 'c' : 2}
  >>> pg = list(pauli_group(3, wire_map=wire_map))
  >>> pg[3]
  PauliZ(wires=['b']) @ PauliZ(wires=['c'])
  >>> pg[55]
  PauliY(wires=['a']) @ PauliY(wires=['b']) @ PauliZ(wires=['c'])
  >>> pauli_mult(pg[3], pg[55], wire_map=wire_map)
  PauliY(wires=['a']) @ PauliX(wires=['b'])
  ```

  Functions for conversion of Pauli observables to strings (and back),
  are included.

  ```pycon
  >>> from pennylane.grouping import pauli_word_to_string, string_to_pauli_word
  >>> pauli_word_to_string(pg[55], wire_map=wire_map)
  'YYZ'
  >>> string_to_pauli_word('ZXY', wire_map=wire_map)
  PauliZ(wires=['a']) @ PauliX(wires=['b']) @ PauliY(wires=['c'])
  ```

  Calculation of the matrix representation for arbitrary Paulis and wire maps is now
  also supported.

  ```pycon
  >>> from pennylane.grouping import pauli_word_to_matrix
  >>> wire_map = {'a' : 0, 'b' : 1}
  >>> pauli_word = qml.PauliZ('b')  # corresponds to Pauli 'IZ'
  >>> pauli_word_to_matrix(pauli_word, wire_map=wire_map)
  array([[ 1.,  0.,  0.,  0.],
         [ 0., -1.,  0., -0.],
         [ 0.,  0.,  1.,  0.],
         [ 0., -0.,  0., -1.]])
  ```

<h4>New transforms</h4>

* The `qml.specs` QNode transform creates a function that returns specifications or
  details about the QNode, including depth, number of gates, and number of
  gradient executions required.
  [(#1245)](https://github.com/PennyLaneAI/pennylane/pull/1245)

  For example:

  ```python
  dev = qml.device('default.qubit', wires=4)

  @qml.qnode(dev, diff_method='parameter-shift')
  def circuit(x, y):
      qml.RX(x[0], wires=0)
      qml.Toffoli(wires=(0, 1, 2))
      qml.CRY(x[1], wires=(0, 1))
      qml.Rot(x[2], x[3], y, wires=0)
      return qml.expval(qml.PauliZ(0)), qml.expval(qml.PauliX(1))
  ```

  We can now use the `qml.specs` transform to generate a function that returns
  details and resource information:

  ```pycon
  >>> x = np.array([0.05, 0.1, 0.2, 0.3], requires_grad=True)
  >>> y = np.array(0.4, requires_grad=False)
  >>> specs_func = qml.specs(circuit)
  >>> specs_func(x, y)
  {'gate_sizes': defaultdict(int, {1: 2, 3: 1, 2: 1}),
   'gate_types': defaultdict(int, {'RX': 1, 'Toffoli': 1, 'CRY': 1, 'Rot': 1}),
   'num_operations': 4,
   'num_observables': 2,
   'num_diagonalizing_gates': 1,
   'num_used_wires': 3,
   'depth': 4,
   'num_trainable_params': 4,
   'num_parameter_shift_executions': 11,
   'num_device_wires': 4,
   'device_name': 'default.qubit',
   'diff_method': 'parameter-shift'}
  ```

  The tape methods `get_resources` and `get_depth` are superseded by `specs` and will be
  deprecated after one release cycle.

* Adds a decorator `@qml.qfunc_transform` to easily create a transformation
  that modifies the behaviour of a quantum function.
  [(#1315)](https://github.com/PennyLaneAI/pennylane/pull/1315)

  For example, consider the following transform, which scales the parameter of
  all `RX` gates by :math:`x \rightarrow \sin(a) \sqrt{x}`, and the parameters
  of all `RY` gates by :math:`y \rightarrow \cos(a * b) y`:

  ```python
  @qml.qfunc_transform
  def my_transform(tape, a, b):
      for op in tape.operations + tape.measurements:
          if op.name == "RX":
              x = op.parameters[0]
              qml.RX(qml.math.sin(a) * qml.math.sqrt(x), wires=op.wires)
          elif op.name == "RY":
              y = op.parameters[0]
              qml.RX(qml.math.cos(a * b) * y, wires=op.wires)
          else:
              op.queue()
  ```

  We can now apply this transform to any quantum function:

  ```python
  dev = qml.device("default.qubit", wires=2)

  def ansatz(x):
      qml.Hadamard(wires=0)
      qml.RX(x[0], wires=0)
      qml.RY(x[1], wires=1)
      qml.CNOT(wires=[0, 1])

  @qml.qnode(dev)
  def circuit(params, transform_weights):
      qml.RX(0.1, wires=0)

      # apply the transform to the ansatz
      my_transform(*transform_weights)(ansatz)(params)

      return qml.expval(qml.PauliZ(1))
  ```

  We can print this QNode to show that the qfunc transform is taking place:

  ```pycon
  >>> x = np.array([0.5, 0.3], requires_grad=True)
  >>> transform_weights = np.array([0.1, 0.6], requires_grad=True)
  >>> print(qml.draw(circuit)(x, transform_weights))
   0: ──RX(0.1)────H──RX(0.0706)──╭C──┤
   1: ──RX(0.299)─────────────────╰X──┤ ⟨Z⟩
  ```

  Evaluating the QNode, as well as the derivative, with respect to the gate
  parameter *and* the transform weights:

  ```pycon
  >>> circuit(x, transform_weights)
  tensor(0.00672829, requires_grad=True)
  >>> qml.grad(circuit)(x, transform_weights)
  (array([ 0.00671711, -0.00207359]), array([6.69695008e-02, 3.73694364e-06]))
  ```

* Adds a `hamiltonian_expand` tape transform. This takes a tape ending in
  `qml.expval(H)`, where `H` is a Hamiltonian, and maps it to a collection
  of tapes which can be executed and passed into a post-processing function yielding
  the expectation value.
  [(#1142)](https://github.com/PennyLaneAI/pennylane/pull/1142)

  Example use:

  ```python
  H = qml.PauliZ(0) + 3 * qml.PauliZ(0) @ qml.PauliX(1)

  with qml.tape.QuantumTape() as tape:
      qml.Hadamard(wires=1)
      qml.expval(H)

  tapes, fn = qml.transforms.hamiltonian_expand(tape)
  ```

  We can now evaluate the transformed tapes, and apply the post-processing
  function:

  ```pycon
  >>> dev = qml.device("default.qubit", wires=3)
  >>> res = dev.batch_execute(tapes)
  >>> fn(res)
  3.999999999999999
  ```

* The `quantum_monte_carlo` transform has been added, allowing an input circuit to be transformed
  into the full quantum Monte Carlo algorithm.
  [(#1316)](https://github.com/PennyLaneAI/pennylane/pull/1316)

  Suppose we want to measure the expectation value of the sine squared function according to
  a standard normal distribution. We can calculate the expectation value analytically as
  `0.432332`, but we can also estimate using the quantum Monte Carlo algorithm. The first step is to
  discretize the problem:

  ```python
  from scipy.stats import norm

  m = 5
  M = 2 ** m

  xmax = np.pi  # bound to region [-pi, pi]
  xs = np.linspace(-xmax, xmax, M)

  probs = np.array([norm().pdf(x) for x in xs])
  probs /= np.sum(probs)

  func = lambda i: np.sin(xs[i]) ** 2
  r_rotations = np.array([2 * np.arcsin(np.sqrt(func(i))) for i in range(M)])
  ```

  The `quantum_monte_carlo` transform can then be used:

  ```python
  from pennylane.templates.state_preparations.mottonen import (
      _uniform_rotation_dagger as r_unitary,
  )

  n = 6
  N = 2 ** n

  a_wires = range(m)
  wires = range(m + 1)
  target_wire = m
  estimation_wires = range(m + 1, n + m + 1)

  dev = qml.device("default.qubit", wires=(n + m + 1))

  def fn():
      qml.templates.MottonenStatePreparation(np.sqrt(probs), wires=a_wires)
      r_unitary(qml.RY, r_rotations, control_wires=a_wires[::-1], target_wire=target_wire)

  @qml.qnode(dev)
  def qmc():
      qml.quantum_monte_carlo(fn, wires, target_wire, estimation_wires)()
      return qml.probs(estimation_wires)

  phase_estimated = np.argmax(qmc()[:int(N / 2)]) / N
  ```

  The estimated value can be retrieved using:

  ```pycon
  >>> (1 - np.cos(np.pi * phase_estimated)) / 2
  0.42663476277231915
  ```

  The resources required to perform the quantum Monte Carlo algorithm can also be inspected using
  the `specs` transform.

<h4>Extended QAOA module</h4>

* Functionality to support solving the maximum-weighted cycle problem has been added to the `qaoa`
  module.
  [(#1207)](https://github.com/PennyLaneAI/pennylane/pull/1207)
  [(#1209)](https://github.com/PennyLaneAI/pennylane/pull/1209)
  [(#1251)](https://github.com/PennyLaneAI/pennylane/pull/1251)
  [(#1213)](https://github.com/PennyLaneAI/pennylane/pull/1213)
  [(#1220)](https://github.com/PennyLaneAI/pennylane/pull/1220)
  [(#1214)](https://github.com/PennyLaneAI/pennylane/pull/1214)
  [(#1283)](https://github.com/PennyLaneAI/pennylane/pull/1283)
  [(#1297)](https://github.com/PennyLaneAI/pennylane/pull/1297)
  [(#1396)](https://github.com/PennyLaneAI/pennylane/pull/1396)
  [(#1403)](https://github.com/PennyLaneAI/pennylane/pull/1403)

  The `max_weight_cycle` function returns the appropriate cost and mixer Hamiltonians:

  ```pycon
  >>> a = np.random.random((3, 3))
  >>> np.fill_diagonal(a, 0)
  >>> g = nx.DiGraph(a)  # create a random directed graph
  >>> cost, mixer, mapping = qml.qaoa.max_weight_cycle(g)
  >>> print(cost)
    (-0.9775906842165344) [Z2]
  + (-0.9027248603361988) [Z3]
  + (-0.8722207409852838) [Z0]
  + (-0.6426184210832898) [Z5]
  + (-0.2832594164291379) [Z1]
  + (-0.0778133996933755) [Z4]
  >>> print(mapping)
  {0: (0, 1), 1: (0, 2), 2: (1, 0), 3: (1, 2), 4: (2, 0), 5: (2, 1)}
  ```
  Additional functionality can be found in the
  [qml.qaoa.cycle](https://pennylane.readthedocs.io/en/latest/code/api/pennylane.qaoa.cycle.html)
  module.


<h4>Extended operations and templates</h4>

* Added functionality to compute the sparse matrix representation of a `qml.Hamiltonian` object.
  [(#1394)](https://github.com/PennyLaneAI/pennylane/pull/1394)

  ```python
  coeffs = [1, -0.45]
  obs = [qml.PauliZ(0) @ qml.PauliZ(1), qml.PauliY(0) @ qml.PauliZ(1)]
  H = qml.Hamiltonian(coeffs, obs)
  H_sparse = qml.utils.sparse_hamiltonian(H)
  ```

  The resulting matrix is a sparse matrix in scipy coordinate list (COO) format:

  ```python
  >>> H_sparse
  <4x4 sparse matrix of type '<class 'numpy.complex128'>'
      with 8 stored elements in COOrdinate format>
  ```

  The sparse matrix can be converted to an array as:

  ```python
  >>> H_sparse.toarray()
  array([[ 1.+0.j  ,  0.+0.j  ,  0.+0.45j,  0.+0.j  ],
         [ 0.+0.j  , -1.+0.j  ,  0.+0.j  ,  0.-0.45j],
         [ 0.-0.45j,  0.+0.j  , -1.+0.j  ,  0.+0.j  ],
         [ 0.+0.j  ,  0.+0.45j,  0.+0.j  ,  1.+0.j  ]])
  ```

* Adds the new template `AllSinglesDoubles` to prepare quantum states of molecules
  using the `SingleExcitation` and `DoubleExcitation` operations.
  The new template reduces significantly the number of operations
  and the depth of the quantum circuit with respect to the traditional UCCSD
  unitary.
  [(#1383)](https://github.com/PennyLaneAI/pennylane/pull/1383)

  For example, consider the case of two particles and four qubits.
  First, we define the Hartree-Fock initial state and generate all
  possible single and double excitations.

  ```python
  import pennylane as qml
  from pennylane import numpy as np

  electrons = 2
  qubits = 4

  hf_state = qml.qchem.hf_state(electrons, qubits)
  singles, doubles = qml.qchem.excitations(electrons, qubits)
  ```

  Now we can use the template ``AllSinglesDoubles`` to define the
  quantum circuit,

  ```python
  from pennylane.templates import AllSinglesDoubles

  wires = range(qubits)

  dev = qml.device('default.qubit', wires=wires)

  @qml.qnode(dev)
  def circuit(weights, hf_state, singles, doubles):
      AllSinglesDoubles(weights, wires, hf_state, singles, doubles)
      return qml.expval(qml.PauliZ(0))

  params = np.random.normal(0, np.pi, len(singles) + len(doubles))
  ```
  and execute it:
  ```pycon
  >>> circuit(params, hf_state, singles=singles, doubles=doubles)
  tensor(-0.73772194, requires_grad=True)
  ```

* Adds `QubitCarry` and `QubitSum` operations for basic arithmetic.
  [(#1169)](https://github.com/PennyLaneAI/pennylane/pull/1169)

  The following example adds two 1-bit numbers, returning a 2-bit answer:

  ```python
  dev = qml.device('default.qubit', wires = 4)
  a = 0
  b = 1

  @qml.qnode(dev)
  def circuit():
      qml.BasisState(np.array([a, b]), wires=[1, 2])
      qml.QubitCarry(wires=[0, 1, 2, 3])
      qml.CNOT(wires=[1, 2])
      qml.QubitSum(wires=[0, 1, 2])
      return qml.probs(wires=[3, 2])

  probs = circuit()
  bitstrings = tuple(itertools.product([0, 1], repeat = 2))
  indx = np.argwhere(probs == 1).flatten()[0]
  output = bitstrings[indx]
  ```

  ```pycon
  >>> print(output)
  (0, 1)
  ```

* Added the `qml.Projector` observable, which is available on all devices
  inheriting from the `QubitDevice` class.
  [(#1356)](https://github.com/PennyLaneAI/pennylane/pull/1356)
  [(#1368)](https://github.com/PennyLaneAI/pennylane/pull/1368)

  Using `qml.Projector`, we can define the basis state projectors to use when
  computing expectation values. Let us take for example a circuit that prepares
  Bell states:

  ```python
  dev = qml.device("default.qubit", wires=2)

  @qml.qnode(dev)
  def circuit(basis_state):
      qml.Hadamard(wires=[0])
      qml.CNOT(wires=[0, 1])
      return qml.expval(qml.Projector(basis_state, wires=[0, 1]))
  ```

  We can then specify the `|00>` basis state to construct the `|00><00|`
  projector and compute the expectation value:

  ```pycon
  >>> basis_state = [0, 0]
  >>> circuit(basis_state)
  tensor(0.5, requires_grad=True)
  ```

  As expected, we get similar results when specifying the `|11>` basis state:

  ```pycon
  >>> basis_state = [1, 1]
  >>> circuit(basis_state)
  tensor(0.5, requires_grad=True)
  ```

* The following new operations have been added:

  - The IsingXX gate `qml.IsingXX` [(#1194)](https://github.com/PennyLaneAI/pennylane/pull/1194)
  - The IsingZZ gate `qml.IsingZZ` [(#1199)](https://github.com/PennyLaneAI/pennylane/pull/1199)
  - The ISWAP gate `qml.ISWAP` [(#1298)](https://github.com/PennyLaneAI/pennylane/pull/1298)
  - The reset error noise channel `qml.ResetError` [(#1321)](https://github.com/PennyLaneAI/pennylane/pull/1321)


<h3>Improvements</h3>

* The ``argnum`` keyword argument can now be specified for a QNode to define a
  subset of trainable parameters used to estimate the Jacobian.
  [(#1371)](https://github.com/PennyLaneAI/pennylane/pull/1371)

  For example, consider two trainable parameters and a quantum function:

  ```python
  dev = qml.device("default.qubit", wires=2)

  x = np.array(0.543, requires_grad=True)
  y = np.array(-0.654, requires_grad=True)

  def circuit(x,y):
      qml.RX(x, wires=[0])
      qml.RY(y, wires=[1])
      qml.CNOT(wires=[0, 1])
      return qml.expval(qml.PauliZ(0) @ qml.PauliX(1))
  ```

  When computing the gradient of the QNode, we can specify the trainable
  parameters to consider by passing the ``argnum`` keyword argument:

  ```pycon
  >>> qnode1 = qml.QNode(circuit, dev, diff_method="parameter-shift", argnum=[0,1])
  >>> print(qml.grad(qnode1)(x,y))
  (array(0.31434679), array(0.67949903))
  ```

  Specifying a proper subset of the trainable parameters will estimate the
  Jacobian:

  ```pycon
  >>> qnode2 = qml.QNode(circuit, dev, diff_method="parameter-shift", argnum=[0])
  >>> print(qml.grad(qnode2)(x,y))
  (array(0.31434679), array(0.))
  ```

* Allows creating differentiable observables that return custom objects such
  that the observable is supported by devices.
  [(1291)](https://github.com/PennyLaneAI/pennylane/pull/1291)

  As an example, first we define `NewObservable` class:

  ```python
  from pennylane.devices import DefaultQubit

  class NewObservable(qml.operation.Observable):
      """NewObservable"""

      num_wires = qml.operation.AnyWires
      num_params = 0
      par_domain = None

      def diagonalizing_gates(self):
          """Diagonalizing gates"""
          return []
  ```

  Once we have this new observable class, we define a `SpecialObject` class
  that can be used to encode data in an observable and a new device that supports
  our new observable and returns a `SpecialObject` as the expectation value
  (the code is shortened for brevity, the extended example can be found as a
  test in the previously referenced pull request):

  ```python
  class SpecialObject:

      def __init__(self, val):
          self.val = val

      def __mul__(self, other):
          new = SpecialObject(self.val)
          new *= other
          return new

      ...

  class DeviceSupportingNewObservable(DefaultQubit):
      name = "Device supporting NewObservable"
      short_name = "default.qubit.newobservable"
      observables = DefaultQubit.observables.union({"NewObservable"})

      def expval(self, observable, **kwargs):
          if self.shots is None and isinstance(observable, NewObservable):
              val = super().expval(qml.PauliZ(wires=0), **kwargs)
              return SpecialObject(val)

          return super().expval(observable, **kwargs)
  ```

  At this point, we can create a device that will support the differentiation
  of a `NewObservable` object:

  ```python
  dev = DeviceSupportingNewObservable(wires=1, shots=None)

  @qml.qnode(dev, diff_method="parameter-shift")
  def qnode(x):
      qml.RY(x, wires=0)
      return qml.expval(NewObservable(wires=0))
  ```

  We can then compute the jacobian of this object:

  ```pycon
  >>> result = qml.jacobian(qnode)(0.2)
  >>> print(result)
  <__main__.SpecialObject object at 0x7fd2c54721f0>
  >>> print(result.item().val)
  -0.19866933079506116
  ```

* PennyLane NumPy now includes the
  [random module's](https://numpy.org/doc/stable/reference/random/index.html#module-numpy.random)
  `Generator` objects, the recommended way of random number generation. This allows for
  random number generation using a local, rather than global seed.
  [(#1267)](https://github.com/PennyLaneAI/pennylane/pull/1267)

  ```python
  from pennylane import numpy as np

  rng = np.random.default_rng()
  random_mat1 = rng.random((3,2))
  random_mat2 = rng.standard_normal(3, requires_grad=False)
  ```

* The performance of adjoint jacobian differentiation was significantly
  improved as the method now reuses the state computed on the forward pass.
  This can be turned off to save memory with the Torch and TensorFlow
  interfaces by passing `adjoint_cache=False` during QNode creation.
  [(#1341)](https://github.com/PennyLaneAI/pennylane/pull/1341)

* The `Operator` (and by inheritance, the `Operation` and `Observable` class and their children)
  now have an `id` attribute, which can mark an operator in a circuit, for example to
  identify it on the tape by a tape transform.
  [(#1377)](https://github.com/PennyLaneAI/pennylane/pull/1377)

* The `benchmark` module was deleted, since it was outdated and is superseded by
  the new separate [benchmark repository](https://github.com/PennyLaneAI/benchmark).
  [(#1343)](https://github.com/PennyLaneAI/pennylane/pull/1343)

* Decompositions in terms of elementary gates has been added for:

  - `qml.CSWAP` [(#1306)](https://github.com/PennyLaneAI/pennylane/issues/1306)
  - `qml.SWAP` [(#1329)](https://github.com/PennyLaneAI/pennylane/pull/1329)
  - `qml.SingleExcitation` [(#1303)](https://github.com/PennyLaneAI/pennylane/pull/1303)
  - `qml.SingleExcitationPlus` and `qml.SingleExcitationMinus` [(#1278)](https://github.com/PennyLaneAI/pennylane/pull/1278)
  - `qml.DoubleExcitation` [(#1303)](https://github.com/PennyLaneAI/pennylane/pull/1303)
  - `qml.Toffoli` [(#1320)](https://github.com/PennyLaneAI/pennylane/pull/1320)
  - `qml.MultiControlledX`. [(#1287)](https://github.com/PennyLaneAI/pennylane/pull/1287)
    When controlling on three or more wires, an ancilla
    register of worker wires is required to support the decomposition.

    ```python
    ctrl_wires = [f"c{i}" for i in range(5)]
    work_wires = [f"w{i}" for i in range(3)]
    target_wires = ["t0"]
    all_wires = ctrl_wires + work_wires + target_wires

    dev = qml.device("default.qubit", wires=all_wires)

    with qml.tape.QuantumTape() as tape:
        qml.MultiControlledX(control_wires=ctrl_wires, wires=target_wires, work_wires=work_wires)
    ```

    ```pycon
    >>> tape = tape.expand(depth=1)
    >>> print(tape.draw(wire_order=qml.wires.Wires(all_wires)))

     c0: ──────────────╭C──────────────────────╭C──────────┤
     c1: ──────────────├C──────────────────────├C──────────┤
     c2: ──────────╭C──│───╭C──────────────╭C──│───╭C──────┤
     c3: ──────╭C──│───│───│───╭C──────╭C──│───│───│───╭C──┤
     c4: ──╭C──│───│───│───│───│───╭C──│───│───│───│───│───┤
     w0: ──│───│───├C──╰X──├C──│───│───│───├C──╰X──├C──│───┤
     w1: ──│───├C──╰X──────╰X──├C──│───├C──╰X──────╰X──├C──┤
     w2: ──├C──╰X──────────────╰X──├C──╰X──────────────╰X──┤
     t0: ──╰X──────────────────────╰X──────────────────────┤
    ```

* Added `qml.CPhase` as an alias for the existing `qml.ControlledPhaseShift` operation.
  [(#1319)](https://github.com/PennyLaneAI/pennylane/pull/1319).

* The `Device` class now uses caching when mapping wires.
  [(#1270)](https://github.com/PennyLaneAI/pennylane/pull/1270)

* The `Wires` class now uses caching for computing its `hash`.
  [(#1270)](https://github.com/PennyLaneAI/pennylane/pull/1270)

* Added custom gate application for Toffoli in `default.qubit`.
  [(#1249)](https://github.com/PennyLaneAI/pennylane/pull/1249)

* Added validation for noise channel parameters. Invalid noise parameters now
  raise a `ValueError`.
  [(#1357)](https://github.com/PennyLaneAI/pennylane/pull/1357)

* The device test suite now provides test cases for checking gates by comparing
  expectation values.
  [(#1212)](https://github.com/PennyLaneAI/pennylane/pull/1212)

* PennyLane's test suite is now code-formatted using `black -l 100`.
  [(#1222)](https://github.com/PennyLaneAI/pennylane/pull/1222)

* PennyLane's `qchem` package and tests are now code-formatted using `black -l 100`.
  [(#1311)](https://github.com/PennyLaneAI/pennylane/pull/1311)

<h3>Breaking changes</h3>

* The `qml.inv()` function is now deprecated with a warning to use the more general `qml.adjoint()`.
  [(#1325)](https://github.com/PennyLaneAI/pennylane/pull/1325)

* Removes support for Python 3.6 and adds support for Python 3.9.
  [(#1228)](https://github.com/XanaduAI/pennylane/pull/1228)

* The tape methods `get_resources` and `get_depth` are superseded by `specs` and will be
  deprecated after one release cycle.
  [(#1245)](https://github.com/PennyLaneAI/pennylane/pull/1245)

* Using the `qml.sample()` measurement on devices with `shots=None` continue to
  raise a warning with this functionality being fully deprecated and raising an
  error after one release cycle.
  [(#1079)](https://github.com/PennyLaneAI/pennylane/pull/1079)
  [(#1196)](https://github.com/PennyLaneAI/pennylane/pull/1196)

<h3>Bug fixes</h3>

* QNodes now display readable information when in interactive environments or when printed.
  [(#1359)](https://github.com/PennyLaneAI/pennylane/pull/1359).

* Fixes a bug with `qml.math.cast` where the `MottonenStatePreparation` operation expected
  a float type instead of double.
  [(#1400)](https://github.com/XanaduAI/pennylane/pull/1400)

* Fixes a bug where a copy of `qml.ControlledQubitUnitary` was non-functional as it did not have all the necessary information.
  [(#1411)](https://github.com/PennyLaneAI/pennylane/pull/1411)

* Warns when adjoint or reversible differentiation specified or called on a device with finite shots.
  [(#1406)](https://github.com/PennyLaneAI/pennylane/pull/1406)

* Fixes the differentiability of the operations `IsingXX` and `IsingZZ` for Autograd, Jax and Tensorflow.
  [(#1390)](https://github.com/PennyLaneAI/pennylane/pull/1390)

* Fixes a bug where multiple identical Hamiltonian terms will produce a
  different result with ``optimize=True`` using ``ExpvalCost``.
  [(#1405)](https://github.com/XanaduAI/pennylane/pull/1405)

* Fixes bug where `shots=None` was not reset when changing shots temporarily in a QNode call
  like `circuit(0.1, shots=3)`.
  [(#1392)](https://github.com/XanaduAI/pennylane/pull/1392)

* Fixes floating point errors with `diff_method="finite-diff"` and `order=1` when parameters are `float32`.
  [(#1381)](https://github.com/PennyLaneAI/pennylane/pull/1381)

* Fixes a bug where `qml.ctrl` would fail to transform gates that had no
  control defined and no decomposition defined.
  [(#1376)](https://github.com/PennyLaneAI/pennylane/pull/1376)

* Copying the `JacobianTape` now correctly also copies the `jacobian_options` attribute. This fixes a bug
  allowing the JAX interface to support adjoint differentiation.
  [(#1349)](https://github.com/PennyLaneAI/pennylane/pull/1349)

* Fixes drawing QNodes that contain multiple measurements on a single wire.
  [(#1353)](https://github.com/PennyLaneAI/pennylane/pull/1353)

* Fixes drawing QNodes with no operations.
  [(#1354)](https://github.com/PennyLaneAI/pennylane/pull/1354)

* Fixes incorrect wires in the decomposition of the `ControlledPhaseShift` operation.
  [(#1338)](https://github.com/PennyLaneAI/pennylane/pull/1338)

* Fixed tests for the `Permute` operation that used a QNode and hence expanded
  tapes twice instead of once due to QNode tape expansion and an explicit tape
  expansion call.
  [(#1318)](https://github.com/PennyLaneAI/pennylane/pull/1318).

* Prevent Hamiltonians that share wires from being multiplied together.
  [(#1273)](https://github.com/PennyLaneAI/pennylane/pull/1273)

* Fixed a bug where the custom range sequences could not be passed
  to the `StronglyEntanglingLayers` template.
  [(#1332)](https://github.com/PennyLaneAI/pennylane/pull/1332)

* Fixed a bug where `qml.sum()` and `qml.dot()` do not support the JAX interface.
  [(#1380)](https://github.com/PennyLaneAI/pennylane/pull/1380)

<h3>Documentation</h3>

* Math present in the `QubitParamShiftTape` class docstring now renders correctly.
  [(#1402)](https://github.com/PennyLaneAI/pennylane/pull/1402)

* Fix typo in the documentation of `qml.StronglyEntanglingLayers`.
  [(#1367)](https://github.com/PennyLaneAI/pennylane/pull/1367)

* Fixed typo in TensorFlow interface documentation
  [(#1312)](https://github.com/PennyLaneAI/pennylane/pull/1312)

* Fixed typos in the mathematical expressions in documentation of `qml.DoubleExcitation`.
  [(#1278)](https://github.com/PennyLaneAI/pennylane/pull/1278)

* Remove unsupported `None` option from the `qml.QNode` docstrings.
  [(#1271)](https://github.com/PennyLaneAI/pennylane/pull/1271)

* Updated the docstring of `qml.PolyXP` to reference the new location of internal
  usage.
  [(#1262)](https://github.com/PennyLaneAI/pennylane/pull/1262)

* Removes occurrences of the deprecated device argument ``analytic`` from the documentation.
  [(#1261)](https://github.com/PennyLaneAI/pennylane/pull/1261)

* Updated PyTorch and TensorFlow interface introductions.
  [(#1333)](https://github.com/PennyLaneAI/pennylane/pull/1333)

* Updates the quantum chemistry quickstart to reflect recent changes to the `qchem` module.
  [(#1227)](https://github.com/PennyLaneAI/pennylane/pull/1227)

<h3>Contributors</h3>

This release contains contributions from (in alphabetical order):

Marius Aglitoiu, Vishnu Ajith, Juan Miguel Arrazola, Thomas Bromley, Jack Ceroni, Alaric Cheng, Miruna Daian,
Olivia Di Matteo, Tanya Garg, Christian Gogolin, Alain Delgado Gran, Diego Guala, Anthony Hayes, Ryan Hill,
Theodor Isacsson, Josh Izaac, Soran Jahangiri, Pavan Jayasinha, Nathan Killoran, Christina Lee, Ryan Levy,
Alberto Maldonado, Johannes Jakob Meyer, Romain Moyard, Ashish Panigrahi, Nahum Sá, Maria Schuld, Brian Shi,
Antal Száva, David Wierichs, Vincent Wong.


# Release 0.15.1

<h3>Bug fixes</h3>

* Fixes two bugs in the parameter-shift Hessian.
  [(#1260)](https://github.com/PennyLaneAI/pennylane/pull/1260)

  - Fixes a bug where having an unused parameter in the Autograd interface
    would result in an indexing error during backpropagation.

  - The parameter-shift Hessian only supports the two-term parameter-shift
    rule currently, so raises an error if asked to differentiate
    any unsupported gates (such as the controlled rotation gates).

* A bug which resulted in `qml.adjoint()` and `qml.inv()` failing to work with
  templates has been fixed.
  [(#1243)](https://github.com/PennyLaneAI/pennylane/pull/1243)

* Deprecation warning instances in PennyLane have been changed to `UserWarning`,
  to account for recent changes to how Python warnings are filtered in
  [PEP565](https://www.python.org/dev/peps/pep-0565/).
  [(#1211)](https://github.com/PennyLaneAI/pennylane/pull/1211)

<h3>Documentation</h3>

* Updated the order of the parameters to the `GaussianState` operation to match
  the way that the PennyLane-SF plugin uses them.
  [(#1255)](https://github.com/PennyLaneAI/pennylane/pull/1255)

<h3>Contributors</h3>

This release contains contributions from (in alphabetical order):

Thomas Bromley, Olivia Di Matteo, Diego Guala, Anthony Hayes, Ryan Hill,
Josh Izaac, Christina Lee, Maria Schuld, Antal Száva.

# Release 0.15.0

<h3>New features since last release</h3>

<h4>Better and more flexible shot control</h4>

* Adds a new optimizer `qml.ShotAdaptiveOptimizer`, a gradient-descent optimizer where
  the shot rate is adaptively calculated using the variances of the parameter-shift gradient.
  [(#1139)](https://github.com/PennyLaneAI/pennylane/pull/1139)

  By keeping a running average of the parameter-shift gradient and the *variance* of the
  parameter-shift gradient, this optimizer frugally distributes a shot budget across the partial
  derivatives of each parameter.

  In addition, if computing the expectation value of a Hamiltonian, weighted random sampling can be
  used to further distribute the shot budget across the local terms from which the Hamiltonian is
  constructed.

  This optimizer is based on both the [iCANS1](https://quantum-journal.org/papers/q-2020-05-11-263)
  and [Rosalin](https://arxiv.org/abs/2004.06252) shot-adaptive optimizers.

  Once constructed, the cost function can be passed directly to the optimizer's `step` method.  The
  attribute `opt.total_shots_used` can be used to track the number of shots per iteration.

  ```pycon
  >>> coeffs = [2, 4, -1, 5, 2]
  >>> obs = [
  ...   qml.PauliX(1),
  ...   qml.PauliZ(1),
  ...   qml.PauliX(0) @ qml.PauliX(1),
  ...   qml.PauliY(0) @ qml.PauliY(1),
  ...   qml.PauliZ(0) @ qml.PauliZ(1)
  ... ]
  >>> H = qml.Hamiltonian(coeffs, obs)
  >>> dev = qml.device("default.qubit", wires=2, shots=100)
  >>> cost = qml.ExpvalCost(qml.templates.StronglyEntanglingLayers, H, dev)
  >>> params = qml.init.strong_ent_layers_uniform(n_layers=2, n_wires=2)
  >>> opt = qml.ShotAdaptiveOptimizer(min_shots=10)
  >>> for i in range(5):
  ...    params = opt.step(cost, params)
  ...    print(f"Step {i}: cost = {cost(params):.2f}, shots_used = {opt.total_shots_used}")
  Step 0: cost = -5.68, shots_used = 240
  Step 1: cost = -2.98, shots_used = 336
  Step 2: cost = -4.97, shots_used = 624
  Step 3: cost = -5.53, shots_used = 1054
  Step 4: cost = -6.50, shots_used = 1798
  ```

* Batches of shots can now be specified as a list, allowing measurement statistics
  to be course-grained with a single QNode evaluation.
  [(#1103)](https://github.com/PennyLaneAI/pennylane/pull/1103)

  ```pycon
  >>> shots_list = [5, 10, 1000]
  >>> dev = qml.device("default.qubit", wires=2, shots=shots_list)
  ```

  When QNodes are executed on this device, a single execution of 1015 shots will be submitted.
  However, three sets of measurement statistics will be returned; using the first 5 shots,
  second set of 10 shots, and final 1000 shots, separately.

  For example, executing a circuit with two outputs will lead to a result of shape `(3, 2)`:

  ```pycon
  >>> @qml.qnode(dev)
  ... def circuit(x):
  ...     qml.RX(x, wires=0)
  ...     qml.CNOT(wires=[0, 1])
  ...     return qml.expval(qml.PauliZ(0) @ qml.PauliX(1)), qml.expval(qml.PauliZ(0))
  >>> circuit(0.5)
  [[0.33333333 1.        ]
   [0.2        1.        ]
   [0.012      0.868     ]]
  ```

  This output remains fully differentiable.

- The number of shots can now be specified on a per-call basis when evaluating a QNode.
  [(#1075)](https://github.com/PennyLaneAI/pennylane/pull/1075).

  For this, the qnode should be called with an additional `shots` keyword argument:

  ```pycon
  >>> dev = qml.device('default.qubit', wires=1, shots=10) # default is 10
  >>> @qml.qnode(dev)
  ... def circuit(a):
  ...     qml.RX(a, wires=0)
  ...     return qml.sample(qml.PauliZ(wires=0))
  >>> circuit(0.8)
  [ 1  1  1 -1 -1  1  1  1  1  1]
  >>> circuit(0.8, shots=3)
  [ 1  1  1]
  >>> circuit(0.8)
  [ 1  1  1 -1 -1  1  1  1  1  1]
  ```

<h4>New differentiable quantum transforms</h4>

A new module is available,
[qml.transforms](https://pennylane.rtfd.io/en/stable/code/qml_transforms.html),
which contains *differentiable quantum transforms*. These are functions that act
on QNodes, quantum functions, devices, and tapes, transforming them while remaining
fully differentiable.

* A new adjoint transform has been added.
  [(#1111)](https://github.com/PennyLaneAI/pennylane/pull/1111)
  [(#1135)](https://github.com/PennyLaneAI/pennylane/pull/1135)

  This new method allows users to apply the adjoint of an arbitrary sequence of operations.

  ```python
  def subroutine(wire):
      qml.RX(0.123, wires=wire)
      qml.RY(0.456, wires=wire)

  dev = qml.device('default.qubit', wires=1)
  @qml.qnode(dev)
  def circuit():
      subroutine(0)
      qml.adjoint(subroutine)(0)
      return qml.expval(qml.PauliZ(0))
  ```

  This creates the following circuit:

  ```pycon
  >>> print(qml.draw(circuit)())
  0: --RX(0.123)--RY(0.456)--RY(-0.456)--RX(-0.123)--| <Z>
  ```

  Directly applying to a gate also works as expected.

  ```python
  qml.adjoint(qml.RX)(0.123, wires=0) # applies RX(-0.123)
  ```

* A new transform `qml.ctrl` is now available that adds control wires to subroutines.
  [(#1157)](https://github.com/PennyLaneAI/pennylane/pull/1157)

  ```python
  def my_ansatz(params):
     qml.RX(params[0], wires=0)
     qml.RZ(params[1], wires=1)

  # Create a new operation that applies `my_ansatz`
  # controlled by the "2" wire.
  my_ansatz2 = qml.ctrl(my_ansatz, control=2)

  @qml.qnode(dev)
  def circuit(params):
      my_ansatz2(params)
      return qml.state()
  ```

  This is equivalent to:

  ```python
  @qml.qnode(...)
  def circuit(params):
      qml.CRX(params[0], wires=[2, 0])
      qml.CRZ(params[1], wires=[2, 1])
      return qml.state()
  ```

* The `qml.transforms.classical_jacobian` transform has been added.
  [(#1186)](https://github.com/PennyLaneAI/pennylane/pull/1186)

  This transform returns a function to extract the Jacobian matrix of the classical part of a
  QNode, allowing the classical dependence between the QNode arguments and the quantum gate
  arguments to be extracted.

  For example, given the following QNode:

  ```pycon
  >>> @qml.qnode(dev)
  ... def circuit(weights):
  ...     qml.RX(weights[0], wires=0)
  ...     qml.RY(weights[0], wires=1)
  ...     qml.RZ(weights[2] ** 2, wires=1)
  ...     return qml.expval(qml.PauliZ(0))
  ```

  We can use this transform to extract the relationship
  :math:`f: \mathbb{R}^n \rightarrow\mathbb{R}^m` between the input QNode
  arguments :math:`w` and the gate arguments :math:`g`, for
  a given value of the QNode arguments:

  ```pycon
  >>> cjac_fn = qml.transforms.classical_jacobian(circuit)
  >>> weights = np.array([1., 1., 1.], requires_grad=True)
  >>> cjac = cjac_fn(weights)
  >>> print(cjac)
  [[1. 0. 0.]
   [1. 0. 0.]
   [0. 0. 2.]]
  ```

  The returned Jacobian has rows corresponding to gate arguments, and columns corresponding to
  QNode arguments; that is, :math:`J_{ij} = \frac{\partial}{\partial g_i} f(w_j)`.

<h4>More operations and templates</h4>

* Added the `SingleExcitation` two-qubit operation, which is useful for quantum
  chemistry applications.
  [(#1121)](https://github.com/PennyLaneAI/pennylane/pull/1121)

  It can be used to perform an SO(2) rotation in the subspace
  spanned by the states :math:`|01\rangle` and :math:`|10\rangle`.
  For example, the following circuit performs the transformation
  :math:`|10\rangle \rightarrow \cos(\phi/2)|10\rangle - \sin(\phi/2)|01\rangle`:

  ```python
  dev = qml.device('default.qubit', wires=2)

  @qml.qnode(dev)
  def circuit(phi):
      qml.PauliX(wires=0)
      qml.SingleExcitation(phi, wires=[0, 1])
  ```

  The `SingleExcitation` operation supports analytic gradients on hardware
  using only four expectation value calculations, following results from
  [Kottmann et al.](https://arxiv.org/abs/2011.05938)

* Added the `DoubleExcitation` four-qubit operation, which is useful for quantum
  chemistry applications.
  [(#1123)](https://github.com/PennyLaneAI/pennylane/pull/1123)

  It can be used to perform an SO(2) rotation in the subspace
  spanned by the states :math:`|1100\rangle` and :math:`|0011\rangle`.
  For example, the following circuit performs the transformation
  :math:`|1100\rangle\rightarrow \cos(\phi/2)|1100\rangle - \sin(\phi/2)|0011\rangle`:

  ```python
  dev = qml.device('default.qubit', wires=2)

  @qml.qnode(dev)
  def circuit(phi):
      qml.PauliX(wires=0)
      qml.PauliX(wires=1)
      qml.DoubleExcitation(phi, wires=[0, 1, 2, 3])
  ```

  The `DoubleExcitation` operation supports analytic gradients on hardware using only
  four expectation value calculations, following results from
  [Kottmann et al.](https://arxiv.org/abs/2011.05938).

* Added the `QuantumMonteCarlo` template for performing quantum Monte Carlo estimation of an
  expectation value on simulator.
  [(#1130)](https://github.com/PennyLaneAI/pennylane/pull/1130)

  The following example shows how the expectation value of sine squared over a standard normal
  distribution can be approximated:

  ```python
  from scipy.stats import norm

  m = 5
  M = 2 ** m
  n = 10
  N = 2 ** n
  target_wires = range(m + 1)
  estimation_wires = range(m + 1, n + m + 1)

  xmax = np.pi  # bound to region [-pi, pi]
  xs = np.linspace(-xmax, xmax, M)

  probs = np.array([norm().pdf(x) for x in xs])
  probs /= np.sum(probs)

  func = lambda i: np.sin(xs[i]) ** 2

  dev = qml.device("default.qubit", wires=(n + m + 1))

  @qml.qnode(dev)
  def circuit():
      qml.templates.QuantumMonteCarlo(
          probs,
          func,
          target_wires=target_wires,
          estimation_wires=estimation_wires,
      )
      return qml.probs(estimation_wires)

  phase_estimated = np.argmax(circuit()[:int(N / 2)]) / N
  expectation_estimated = (1 - np.cos(np.pi * phase_estimated)) / 2
  ```

* Added the `QuantumPhaseEstimation` template for performing quantum phase estimation for an input
  unitary matrix.
  [(#1095)](https://github.com/PennyLaneAI/pennylane/pull/1095)

  Consider the matrix corresponding to a rotation from an `RX` gate:

  ```pycon
  >>> phase = 5
  >>> target_wires = [0]
  >>> unitary = qml.RX(phase, wires=0).matrix
  ```

  The ``phase`` parameter can be estimated using ``QuantumPhaseEstimation``. For example, using five
  phase-estimation qubits:

  ```python
  n_estimation_wires = 5
  estimation_wires = range(1, n_estimation_wires + 1)

  dev = qml.device("default.qubit", wires=n_estimation_wires + 1)

  @qml.qnode(dev)
  def circuit():
      # Start in the |+> eigenstate of the unitary
      qml.Hadamard(wires=target_wires)

      QuantumPhaseEstimation(
          unitary,
          target_wires=target_wires,
          estimation_wires=estimation_wires,
      )

      return qml.probs(estimation_wires)

  phase_estimated = np.argmax(circuit()) / 2 ** n_estimation_wires

  # Need to rescale phase due to convention of RX gate
  phase_estimated = 4 * np.pi * (1 - phase)
  ```

- Added the `ControlledPhaseShift` gate as well as the `QFT` operation for applying quantum Fourier
  transforms.
  [(#1064)](https://github.com/PennyLaneAI/pennylane/pull/1064)

  ```python
  @qml.qnode(dev)
  def circuit_qft(basis_state):
      qml.BasisState(basis_state, wires=range(3))
      qml.QFT(wires=range(3))
      return qml.state()
  ```

- Added the `ControlledQubitUnitary` operation. This
  enables implementation of multi-qubit gates with a variable number of
  control qubits. It is also possible to specify a different state for the
  control qubits using the `control_values` argument (also known as a
  mixed-polarity multi-controlled operation).
  [(#1069)](https://github.com/PennyLaneAI/pennylane/pull/1069)
  [(#1104)](https://github.com/PennyLaneAI/pennylane/pull/1104)

  For example, we can  create a multi-controlled T gate using:

  ```python
  T = qml.T._matrix()
  qml.ControlledQubitUnitary(T, control_wires=[0, 1, 3], wires=2, control_values="110")
  ```

  Here, the T gate will be applied to wire `2` if control wires `0` and `1` are in
  state `1`, and control wire `3` is in state `0`. If no value is passed to
  `control_values`, the gate will be applied if all control wires are in
  the `1` state.

- Added `MultiControlledX` for multi-controlled `NOT` gates.
  This is a special case of `ControlledQubitUnitary` that applies a
  Pauli X gate conditioned on the state of an arbitrary number of
  control qubits.
  [(#1104)](https://github.com/PennyLaneAI/pennylane/pull/1104)

<h4>Support for higher-order derivatives on hardware</h4>

* Computing second derivatives and Hessians of QNodes is now supported with
  the parameter-shift differentiation method, on all machine learning interfaces.
  [(#1130)](https://github.com/PennyLaneAI/pennylane/pull/1130)
  [(#1129)](https://github.com/PennyLaneAI/pennylane/pull/1129)
  [(#1110)](https://github.com/PennyLaneAI/pennylane/pull/1110)

  Hessians are computed using the parameter-shift rule, and can be
  evaluated on both hardware and simulator devices.

  ```python
  dev = qml.device('default.qubit', wires=1)

  @qml.qnode(dev, diff_method="parameter-shift")
  def circuit(p):
      qml.RY(p[0], wires=0)
      qml.RX(p[1], wires=0)
      return qml.expval(qml.PauliZ(0))

  x = np.array([1.0, 2.0], requires_grad=True)
  ```

  ```python
  >>> hessian_fn = qml.jacobian(qml.grad(circuit))
  >>> hessian_fn(x)
  [[0.2248451 0.7651474]
   [0.7651474 0.2248451]]
  ```

* Added the function `finite_diff()` to compute finite-difference
  approximations to the gradient and the second-order derivatives of
  arbitrary callable functions.
  [(#1090)](https://github.com/PennyLaneAI/pennylane/pull/1090)

  This is useful to compute the derivative of parametrized
  `pennylane.Hamiltonian` observables with respect to their parameters.

  For example, in quantum chemistry simulations it can be used to evaluate
  the derivatives of the electronic Hamiltonian with respect to the nuclear
  coordinates:

  ```pycon
  >>> def H(x):
  ...    return qml.qchem.molecular_hamiltonian(['H', 'H'], x)[0]
  >>> x = np.array([0., 0., -0.66140414, 0., 0., 0.66140414])
  >>> grad_fn = qml.finite_diff(H, N=1)
  >>> grad = grad_fn(x)
  >>> deriv2_fn = qml.finite_diff(H, N=2, idx=[0, 1])
  >>> deriv2_fn(x)
  ```

* The JAX interface now supports all devices, including hardware devices,
  via the parameter-shift differentiation method.
  [(#1076)](https://github.com/PennyLaneAI/pennylane/pull/1076)

  For example, using the JAX interface with Cirq:

  ```python
  dev = qml.device('cirq.simulator', wires=1)
  @qml.qnode(dev, interface="jax", diff_method="parameter-shift")
  def circuit(x):
      qml.RX(x[1], wires=0)
      qml.Rot(x[0], x[1], x[2], wires=0)
      return qml.expval(qml.PauliZ(0))
  weights = jnp.array([0.2, 0.5, 0.1])
  print(circuit(weights))
  ```

  Currently, when used with the parameter-shift differentiation method,
  only a single returned expectation value or variance is supported.
  Multiple expectations/variances, as well as probability and state returns,
  are not currently allowed.

<h3>Improvements</h3>

  ```python
  dev = qml.device("default.qubit", wires=2)

  inputstate = [np.sqrt(0.2), np.sqrt(0.3), np.sqrt(0.4), np.sqrt(0.1)]

  @qml.qnode(dev)
  def circuit():
      mottonen.MottonenStatePreparation(inputstate,wires=[0, 1])
      return qml.expval(qml.PauliZ(0))
  ```

  Previously returned:

  ```pycon
  >>> print(qml.draw(circuit)())
  0: ──RY(1.57)──╭C─────────────╭C──╭C──╭C──┤ ⟨Z⟩
  1: ──RY(1.35)──╰X──RY(0.422)──╰X──╰X──╰X──┤
  ```

  In this release, it now returns:

  ```pycon
  >>> print(qml.draw(circuit)())
  0: ──RY(1.57)──╭C─────────────╭C──┤ ⟨Z⟩
  1: ──RY(1.35)──╰X──RY(0.422)──╰X──┤
  ```

- The templates are now classes inheriting
  from `Operation`, and define the ansatz in their `expand()` method. This
  change does not affect the user interface.
  [(#1138)](https://github.com/PennyLaneAI/pennylane/pull/1138)
  [(#1156)](https://github.com/PennyLaneAI/pennylane/pull/1156)
  [(#1163)](https://github.com/PennyLaneAI/pennylane/pull/1163)
  [(#1192)](https://github.com/PennyLaneAI/pennylane/pull/1192)

  For convenience, some templates have a new method that returns the expected
  shape of the trainable parameter tensor, which can be used to create
  random tensors.

  ```python
  shape = qml.templates.BasicEntanglerLayers.shape(n_layers=2, n_wires=4)
  weights = np.random.random(shape)
  qml.templates.BasicEntanglerLayers(weights, wires=range(4))
  ```

- `QubitUnitary` now validates to ensure the input matrix is two dimensional.
  [(#1128)](https://github.com/PennyLaneAI/pennylane/pull/1128)

* Most layers in Pytorch or Keras accept arbitrary dimension inputs, where each dimension barring
  the last (in the case where the actual weight function of the layer operates on one-dimensional
  vectors) is broadcast over. This is now also supported by KerasLayer and TorchLayer.
  [(#1062)](https://github.com/PennyLaneAI/pennylane/pull/1062).

  Example use:

  ```python
  dev = qml.device("default.qubit", wires=4)
  x = tf.ones((5, 4, 4))

  @qml.qnode(dev)
  def layer(weights, inputs):
      qml.templates.AngleEmbedding(inputs, wires=range(4))
      qml.templates.StronglyEntanglingLayers(weights, wires=range(4))
      return [qml.expval(qml.PauliZ(i)) for i in range(4)]

  qlayer = qml.qnn.KerasLayer(layer, {"weights": (4, 4, 3)}, output_dim=4)
  out = qlayer(x)
  ```

  The output tensor has the following shape:
  ```pycon
  >>> out.shape
  (5, 4, 4)
  ```

* If only one argument to the function `qml.grad` has the `requires_grad` attribute
  set to True, then the returned gradient will be a NumPy array, rather than a
  tuple of length 1.
  [(#1067)](https://github.com/PennyLaneAI/pennylane/pull/1067)
  [(#1081)](https://github.com/PennyLaneAI/pennylane/pull/1081)

* An improvement has been made to how `QubitDevice` generates and post-processess samples,
  allowing QNode measurement statistics to work on devices with more than 32 qubits.
  [(#1088)](https://github.com/PennyLaneAI/pennylane/pull/1088)

* Due to the addition of `density_matrix()` as a return type from a QNode, tuples are now supported
  by the `output_dim` parameter in `qnn.KerasLayer`.
  [(#1070)](https://github.com/PennyLaneAI/pennylane/pull/1070)

* Two new utility methods are provided for working with quantum tapes.
  [(#1175)](https://github.com/PennyLaneAI/pennylane/pull/1175)

  - `qml.tape.get_active_tape()` gets the currently recording tape.

  - `tape.stop_recording()` is a context manager that temporarily
    stops the currently recording tape from recording additional
    tapes or quantum operations.

  For example:

  ```pycon
  >>> with qml.tape.QuantumTape():
  ...     qml.RX(0, wires=0)
  ...     current_tape = qml.tape.get_active_tape()
  ...     with current_tape.stop_recording():
  ...         qml.RY(1.0, wires=1)
  ...     qml.RZ(2, wires=1)
  >>> current_tape.operations
  [RX(0, wires=[0]), RZ(2, wires=[1])]
  ```

* When printing `qml.Hamiltonian` objects, the terms are sorted by number of wires followed by coefficients.
  [(#981)](https://github.com/PennyLaneAI/pennylane/pull/981)

* Adds `qml.math.conj` to the PennyLane math module.
  [(#1143)](https://github.com/PennyLaneAI/pennylane/pull/1143)

  This new method will do elementwise conjugation to the given tensor-like object,
  correctly dispatching to the required tensor-manipulation framework
  to preserve differentiability.

  ```python
  >>> a = np.array([1.0 + 2.0j])
  >>> qml.math.conj(a)
  array([1.0 - 2.0j])
  ```

* The four-term parameter-shift rule, as used by the controlled rotation operations,
  has been updated to use coefficients that minimize the variance as per
  https://arxiv.org/abs/2104.05695.
  [(#1206)](https://github.com/PennyLaneAI/pennylane/pull/1206)

* A new transform `qml.transforms.invisible` has been added, to make it easier
  to transform QNodes.
  [(#1175)](https://github.com/PennyLaneAI/pennylane/pull/1175)

<h3>Breaking changes</h3>

* Devices do not have an `analytic` argument or attribute anymore.
  Instead, `shots` is the source of truth for whether a simulator
  estimates return values from a finite number of shots, or whether
  it returns analytic results (`shots=None`).
  [(#1079)](https://github.com/PennyLaneAI/pennylane/pull/1079)
  [(#1196)](https://github.com/PennyLaneAI/pennylane/pull/1196)

  ```python
  dev_analytic = qml.device('default.qubit', wires=1, shots=None)
  dev_finite_shots = qml.device('default.qubit', wires=1, shots=1000)

  def circuit():
      qml.Hadamard(wires=0)
      return qml.expval(qml.PauliZ(wires=0))

  circuit_analytic = qml.QNode(circuit, dev_analytic)
  circuit_finite_shots = qml.QNode(circuit, dev_finite_shots)
  ```

  Devices with `shots=None` return deterministic, exact results:

  ```pycon
  >>> circuit_analytic()
  0.0
  >>> circuit_analytic()
  0.0
  ```
  Devices with `shots > 0` return stochastic results estimated from
  samples in each run:

  ```pycon
  >>> circuit_finite_shots()
  -0.062
  >>> circuit_finite_shots()
  0.034
  ```

  The `qml.sample()` measurement can only be used on devices on which the number
  of shots is set explicitly.

* If creating a QNode from a quantum function with an argument named `shots`,
  a `UserWarning` is raised, warning the user that this is a reserved
  argument to change the number of shots on a per-call basis.
  [(#1075)](https://github.com/PennyLaneAI/pennylane/pull/1075)

* For devices inheriting from `QubitDevice`, the methods `expval`, `var`, `sample`
  accept two new keyword arguments --- `shot_range` and `bin_size`.
  [(#1103)](https://github.com/PennyLaneAI/pennylane/pull/1103)

  These new arguments allow for the statistics to be performed on only a subset of device samples.
  This finer level of control is accessible from the main UI by instantiating a device with a batch
  of shots.

  For example, consider the following device:

  ```pycon
  >>> dev = qml.device("my_device", shots=[5, (10, 3), 100])
  ```

  This device will execute QNodes using 135 shots, however
  measurement statistics will be **course grained** across these 135
  shots:

  * All measurement statistics will first be computed using the
    first 5 shots --- that is, `shots_range=[0, 5]`, `bin_size=5`.

  * Next, the tuple `(10, 3)` indicates 10 shots, repeated 3 times. This will use
    `shot_range=[5, 35]`, performing the expectation value in bins of size 10
    (`bin_size=10`).

  * Finally, we repeat the measurement statistics for the final 100 shots,
    `shot_range=[35, 135]`, `bin_size=100`.


* The old PennyLane core has been removed, including the following modules:
  [(#1100)](https://github.com/PennyLaneAI/pennylane/pull/1100)

  - `pennylane.variables`
  - `pennylane.qnodes`

  As part of this change, the location of the new core within the Python
  module has been moved:

  - Moves `pennylane.tape.interfaces` → `pennylane.interfaces`
  - Merges `pennylane.CircuitGraph` and `pennylane.TapeCircuitGraph`  → `pennylane.CircuitGraph`
  - Merges `pennylane.OperationRecorder` and `pennylane.TapeOperationRecorder`  →
  - `pennylane.tape.operation_recorder`
  - Merges `pennylane.measure` and `pennylane.tape.measure` → `pennylane.measure`
  - Merges `pennylane.operation` and `pennylane.tape.operation` → `pennylane.operation`
  - Merges `pennylane._queuing` and `pennylane.tape.queuing` → `pennylane.queuing`

  This has no affect on import location.

  In addition,

  - All tape-mode functions have been removed (`qml.enable_tape()`, `qml.tape_mode_active()`),
  - All tape fixtures have been deleted,
  - Tests specifically for non-tape mode have been deleted.

* The device test suite no longer accepts the `analytic` keyword.
  [(#1216)](https://github.com/PennyLaneAI/pennylane/pull/1216)

<h3>Bug fixes</h3>

* Fixes a bug where using the circuit drawer with a `ControlledQubitUnitary`
  operation raised an error.
  [(#1174)](https://github.com/PennyLaneAI/pennylane/pull/1174)

* Fixes a bug and a test where the ``QuantumTape.is_sampled`` attribute was not
  being updated.
  [(#1126)](https://github.com/PennyLaneAI/pennylane/pull/1126)

* Fixes a bug where `BasisEmbedding` would not accept inputs whose bits are all ones
  or all zeros.
  [(#1114)](https://github.com/PennyLaneAI/pennylane/pull/1114)

* The `ExpvalCost` class raises an error if instantiated
  with non-expectation measurement statistics.
  [(#1106)](https://github.com/PennyLaneAI/pennylane/pull/1106)

* Fixes a bug where decompositions would reset the differentiation method
  of a QNode.
  [(#1117)](https://github.com/PennyLaneAI/pennylane/pull/1117)

* Fixes a bug where the second-order CV parameter-shift rule would error
  if attempting to compute the gradient of a QNode with more than one
  second-order observable.
  [(#1197)](https://github.com/PennyLaneAI/pennylane/pull/1197)

* Fixes a bug where repeated Torch interface applications after expansion caused an error.
  [(#1223)](https://github.com/PennyLaneAI/pennylane/pull/1223)

* Sampling works correctly with batches of shots specified as a list.
  [(#1232)](https://github.com/PennyLaneAI/pennylane/pull/1232)

<h3>Documentation</h3>

- Updated the diagram used in the Architectural overview page of the
  Development guide such that it doesn't mention Variables.
  [(#1235)](https://github.com/PennyLaneAI/pennylane/pull/1235)

- Typos addressed in templates documentation.
  [(#1094)](https://github.com/PennyLaneAI/pennylane/pull/1094)

- Upgraded the documentation to use Sphinx 3.5.3 and the new m2r2 package.
  [(#1186)](https://github.com/PennyLaneAI/pennylane/pull/1186)

- Added `flaky` as dependency for running tests in the documentation.
  [(#1113)](https://github.com/PennyLaneAI/pennylane/pull/1113)

<h3>Contributors</h3>

This release contains contributions from (in alphabetical order):

Shahnawaz Ahmed, Juan Miguel Arrazola, Thomas Bromley, Olivia Di Matteo, Alain Delgado Gran, Kyle
Godbey, Diego Guala, Theodor Isacsson, Josh Izaac, Soran Jahangiri, Nathan Killoran, Christina Lee,
Daniel Polatajko, Chase Roberts, Sankalp Sanand, Pritish Sehzpaul, Maria Schuld, Antal Száva, David Wierichs.


# Release 0.14.1

<h3>Bug fixes</h3>

* Fixes a testing bug where tests that required JAX would fail if JAX was not installed.
  The tests will now instead be skipped if JAX can not be imported.
  [(#1066)](https://github.com/PennyLaneAI/pennylane/pull/1066)

* Fixes a bug where inverse operations could not be differentiated
  using backpropagation on `default.qubit`.
  [(#1072)](https://github.com/PennyLaneAI/pennylane/pull/1072)

* The QNode has a new keyword argument, `max_expansion`, that determines the maximum number of times
  the internal circuit should be expanded when executed on a device. In addition, the default number
  of max expansions has been increased from 2 to 10, allowing devices that require more than two
  operator decompositions to be supported.
  [(#1074)](https://github.com/PennyLaneAI/pennylane/pull/1074)

* Fixes a bug where `Hamiltonian` objects created with non-list arguments raised an error for
  arithmetic operations. [(#1082)](https://github.com/PennyLaneAI/pennylane/pull/1082)

* Fixes a bug where `Hamiltonian` objects with no coefficients or operations would return a faulty
  result when used with `ExpvalCost`. [(#1082)](https://github.com/PennyLaneAI/pennylane/pull/1082)

<h3>Documentation</h3>

* Updates mentions of `generate_hamiltonian` to `molecular_hamiltonian` in the
  docstrings of the `ExpvalCost` and `Hamiltonian` classes.
  [(#1077)](https://github.com/PennyLaneAI/pennylane/pull/1077)

<h3>Contributors</h3>

This release contains contributions from (in alphabetical order):

Thomas Bromley, Josh Izaac, Antal Száva.



# Release 0.14.0

<h3>New features since last release</h3>

<h4>Perform quantum machine learning with JAX</h4>

* QNodes created with `default.qubit` now support a JAX interface, allowing JAX to be used
  to create, differentiate, and optimize hybrid quantum-classical models.
  [(#947)](https://github.com/PennyLaneAI/pennylane/pull/947)

  This is supported internally via a new `default.qubit.jax` device. This device runs end to end in
  JAX, meaning that it supports all of the awesome JAX transformations (`jax.vmap`, `jax.jit`,
  `jax.hessian`, etc).

  Here is an example of how to use the new JAX interface:

  ```python
  dev = qml.device("default.qubit", wires=1)
  @qml.qnode(dev, interface="jax", diff_method="backprop")
  def circuit(x):
      qml.RX(x[1], wires=0)
      qml.Rot(x[0], x[1], x[2], wires=0)
      return qml.expval(qml.PauliZ(0))

  weights = jnp.array([0.2, 0.5, 0.1])
  grad_fn = jax.grad(circuit)
  print(grad_fn(weights))
  ```

  Currently, only `diff_method="backprop"` is supported, with plans to support more in the future.

<h4>New, faster, quantum gradient methods</h4>

* A new differentiation method has been added for use with simulators. The `"adjoint"`
  method operates after a forward pass by iteratively applying inverse gates to scan backwards
  through the circuit.
  [(#1032)](https://github.com/PennyLaneAI/pennylane/pull/1032)

  This method is similar to the reversible method, but has a lower time
  overhead and a similar memory overhead. It follows the approach provided by
  [Jones and Gacon](https://arxiv.org/abs/2009.02823). This method is only compatible with certain
  statevector-based devices such as `default.qubit`.

  Example use:

  ```python
  import pennylane as qml

  wires = 1
  device = qml.device("default.qubit", wires=wires)

  @qml.qnode(device, diff_method="adjoint")
  def f(params):
      qml.RX(0.1, wires=0)
      qml.Rot(*params, wires=0)
      qml.RX(-0.3, wires=0)
      return qml.expval(qml.PauliZ(0))

  params = [0.1, 0.2, 0.3]
  qml.grad(f)(params)
  ```

* The default logic for choosing the 'best' differentiation method has been altered
  to improve performance.
  [(#1008)](https://github.com/PennyLaneAI/pennylane/pull/1008)

  - If the quantum device provides its own gradient, this is now the preferred
    differentiation method.

  - If the quantum device natively supports classical
    backpropagation, this is now preferred over the parameter-shift rule.

    This will lead to marked speed improvement during optimization when using
    `default.qubit`, with a sight penalty on the forward-pass evaluation.

  More details are available below in the 'Improvements' section for plugin developers.

* PennyLane now supports analytical quantum gradients for noisy channels, in addition to its
  existing support for unitary operations. The noisy channels `BitFlip`, `PhaseFlip`, and
  `DepolarizingChannel` all support analytic gradients out of the box.
  [(#968)](https://github.com/PennyLaneAI/pennylane/pull/968)

* A method has been added for calculating the Hessian of quantum circuits using the second-order
  parameter shift formula.
  [(#961)](https://github.com/PennyLaneAI/pennylane/pull/961)

  The following example shows the calculation of the Hessian:

  ```python
  n_wires = 5
  weights = [2.73943676, 0.16289932, 3.4536312, 2.73521126, 2.6412488]

  dev = qml.device("default.qubit", wires=n_wires)

  with qml.tape.QubitParamShiftTape() as tape:
      for i in range(n_wires):
          qml.RX(weights[i], wires=i)

      qml.CNOT(wires=[0, 1])
      qml.CNOT(wires=[2, 1])
      qml.CNOT(wires=[3, 1])
      qml.CNOT(wires=[4, 3])

      qml.expval(qml.PauliZ(1))

  print(tape.hessian(dev))
  ```

  The Hessian is not yet supported via classical machine learning interfaces, but will
  be added in a future release.

<h4>More operations and templates</h4>

* Two new error channels, `BitFlip` and `PhaseFlip` have been added.
  [(#954)](https://github.com/PennyLaneAI/pennylane/pull/954)

  They can be used in the same manner as existing error channels:

  ```python
  dev = qml.device("default.mixed", wires=2)

  @qml.qnode(dev)
  def circuit():
      qml.RX(0.3, wires=0)
      qml.RY(0.5, wires=1)
      qml.BitFlip(0.01, wires=0)
      qml.PhaseFlip(0.01, wires=1)
      return qml.expval(qml.PauliZ(0))
  ```

* Apply permutations to wires using the `Permute` subroutine.
  [(#952)](https://github.com/PennyLaneAI/pennylane/pull/952)

  ```python
  import pennylane as qml
  dev = qml.device('default.qubit', wires=5)

  @qml.qnode(dev)
  def apply_perm():
      # Send contents of wire 4 to wire 0, of wire 2 to wire 1, etc.
      qml.templates.Permute([4, 2, 0, 1, 3], wires=dev.wires)
      return qml.expval(qml.PauliZ(0))
  ```

<h4>QNode transformations</h4>

* The `qml.metric_tensor` function transforms a QNode to produce the Fubini-Study
  metric tensor with full autodifferentiation support---even on hardware.
  [(#1014)](https://github.com/PennyLaneAI/pennylane/pull/1014)

  Consider the following QNode:

  ```python
  dev = qml.device("default.qubit", wires=3)

  @qml.qnode(dev, interface="autograd")
  def circuit(weights):
      # layer 1
      qml.RX(weights[0, 0], wires=0)
      qml.RX(weights[0, 1], wires=1)

      qml.CNOT(wires=[0, 1])
      qml.CNOT(wires=[1, 2])

      # layer 2
      qml.RZ(weights[1, 0], wires=0)
      qml.RZ(weights[1, 1], wires=2)

      qml.CNOT(wires=[0, 1])
      qml.CNOT(wires=[1, 2])
      return qml.expval(qml.PauliZ(0) @ qml.PauliZ(1)), qml.expval(qml.PauliY(2))
  ```

  We can use the `metric_tensor` function to generate a new function, that returns the
  metric tensor of this QNode:

  ```pycon
  >>> met_fn = qml.metric_tensor(circuit)
  >>> weights = np.array([[0.1, 0.2, 0.3], [0.4, 0.5, 0.6]], requires_grad=True)
  >>> met_fn(weights)
  tensor([[0.25  , 0.    , 0.    , 0.    ],
          [0.    , 0.25  , 0.    , 0.    ],
          [0.    , 0.    , 0.0025, 0.0024],
          [0.    , 0.    , 0.0024, 0.0123]], requires_grad=True)
  ```

  The returned metric tensor is also fully differentiable, in all interfaces.
  For example, differentiating the `(3, 2)` element:

  ```pycon
  >>> grad_fn = qml.grad(lambda x: met_fn(x)[3, 2])
  >>> grad_fn(weights)
  array([[ 0.04867729, -0.00049502,  0.        ],
         [ 0.        ,  0.        ,  0.        ]])
  ```

  Differentiation is also supported using Torch, Jax, and TensorFlow.

* Adds the new function `qml.math.cov_matrix()`. This function accepts a list of commuting
  observables, and the probability distribution in the shared observable eigenbasis after the
  application of an ansatz. It uses these to construct the covariance matrix in a *framework
  independent* manner, such that the output covariance matrix is autodifferentiable.
  [(#1012)](https://github.com/PennyLaneAI/pennylane/pull/1012)

  For example, consider the following ansatz and observable list:

  ```python3
  obs_list = [qml.PauliX(0) @ qml.PauliZ(1), qml.PauliY(2)]
  ansatz = qml.templates.StronglyEntanglingLayers
  ```

  We can construct a QNode to output the probability distribution in the shared eigenbasis of the
  observables:

  ```python
  dev = qml.device("default.qubit", wires=3)

  @qml.qnode(dev, interface="autograd")
  def circuit(weights):
      ansatz(weights, wires=[0, 1, 2])
      # rotate into the basis of the observables
      for o in obs_list:
          o.diagonalizing_gates()
      return qml.probs(wires=[0, 1, 2])
  ```

  We can now compute the covariance matrix:

  ```pycon
  >>> weights = qml.init.strong_ent_layers_normal(n_layers=2, n_wires=3)
  >>> cov = qml.math.cov_matrix(circuit(weights), obs_list)
  >>> cov
  array([[0.98707611, 0.03665537],
         [0.03665537, 0.99998377]])
  ```

  Autodifferentiation is fully supported using all interfaces:

  ```pycon
  >>> cost_fn = lambda weights: qml.math.cov_matrix(circuit(weights), obs_list)[0, 1]
  >>> qml.grad(cost_fn)(weights)[0]
  array([[[ 4.94240914e-17, -2.33786398e-01, -1.54193959e-01],
          [-3.05414996e-17,  8.40072236e-04,  5.57884080e-04],
          [ 3.01859411e-17,  8.60411436e-03,  6.15745204e-04]],

         [[ 6.80309533e-04, -1.23162742e-03,  1.08729813e-03],
          [-1.53863193e-01, -1.38700657e-02, -1.36243323e-01],
          [-1.54665054e-01, -1.89018172e-02, -1.56415558e-01]]])
  ```

* A new  `qml.draw` function is available, allowing QNodes to be easily
  drawn without execution by providing example input.
  [(#962)](https://github.com/PennyLaneAI/pennylane/pull/962)

  ```python
  @qml.qnode(dev)
  def circuit(a, w):
      qml.Hadamard(0)
      qml.CRX(a, wires=[0, 1])
      qml.Rot(*w, wires=[1])
      qml.CRX(-a, wires=[0, 1])
      return qml.expval(qml.PauliZ(0) @ qml.PauliZ(1))
  ```

  The QNode circuit structure may depend on the input arguments;
  this is taken into account by passing example QNode arguments
  to the `qml.draw()` drawing function:

  ```pycon
  >>> drawer = qml.draw(circuit)
  >>> result = drawer(a=2.3, w=[1.2, 3.2, 0.7])
  >>> print(result)
  0: ──H──╭C────────────────────────────╭C─────────╭┤ ⟨Z ⊗ Z⟩
  1: ─────╰RX(2.3)──Rot(1.2, 3.2, 0.7)──╰RX(-2.3)──╰┤ ⟨Z ⊗ Z⟩
  ```

<h4>A faster, leaner, and more flexible core</h4>

* The new core of PennyLane, rewritten from the ground up and developed over the last few release
  cycles, has achieved feature parity and has been made the new default in PennyLane v0.14. The old
  core has been marked as deprecated, and will be removed in an upcoming release.
  [(#1046)](https://github.com/PennyLaneAI/pennylane/pull/1046)
  [(#1040)](https://github.com/PennyLaneAI/pennylane/pull/1040)
  [(#1034)](https://github.com/PennyLaneAI/pennylane/pull/1034)
  [(#1035)](https://github.com/PennyLaneAI/pennylane/pull/1035)
  [(#1027)](https://github.com/PennyLaneAI/pennylane/pull/1027)
  [(#1026)](https://github.com/PennyLaneAI/pennylane/pull/1026)
  [(#1021)](https://github.com/PennyLaneAI/pennylane/pull/1021)
  [(#1054)](https://github.com/PennyLaneAI/pennylane/pull/1054)
  [(#1049)](https://github.com/PennyLaneAI/pennylane/pull/1049)

  While high-level PennyLane code and tutorials remain unchanged, the new core
  provides several advantages and improvements:

  - **Faster and more optimized**: The new core provides various performance optimizations, reducing
    pre- and post-processing overhead, and reduces the number of quantum evaluations in certain
    cases.

  - **Support for in-QNode classical processing**: this allows for differentiable classical
    processing within the QNode.

    ```python
    dev = qml.device("default.qubit", wires=1)

    @qml.qnode(dev, interface="tf")
    def circuit(p):
        qml.RX(tf.sin(p[0])**2 + p[1], wires=0)
        return qml.expval(qml.PauliZ(0))
    ```

    The classical processing functions used within the QNode must match
    the QNode interface. Here, we use TensorFlow:

    ```pycon
    >>> params = tf.Variable([0.5, 0.1], dtype=tf.float64)
    >>> with tf.GradientTape() as tape:
    ...     res = circuit(params)
    >>> grad = tape.gradient(res, params)
    >>> print(res)
    tf.Tensor(0.9460913127754935, shape=(), dtype=float64)
    >>> print(grad)
    tf.Tensor([-0.27255248 -0.32390003], shape=(2,), dtype=float64)
    ```

    As a result of this change, quantum decompositions that require classical processing
    are fully supported and end-to-end differentiable in tape mode.

  - **No more Variable wrapping**: QNode arguments no longer become `Variable`
    objects within the QNode.

    ```python
    dev = qml.device("default.qubit", wires=1)

    @qml.qnode(dev)
    def circuit(x):
        print("Parameter value:", x)
        qml.RX(x, wires=0)
        return qml.expval(qml.PauliZ(0))
    ```

    Internal QNode parameters can be easily inspected, printed, and manipulated:

    ```pycon
    >>> circuit(0.5)
    Parameter value: 0.5
    tensor(0.87758256, requires_grad=True)
    ```

  - **Less restrictive QNode signatures**: There is no longer any restriction on the QNode signature; the QNode can be
    defined and called following the same rules as standard Python functions.

    For example, the following QNode uses positional, named, and variable
    keyword arguments:

    ```python
    x = torch.tensor(0.1, requires_grad=True)
    y = torch.tensor([0.2, 0.3], requires_grad=True)
    z = torch.tensor(0.4, requires_grad=True)

    @qml.qnode(dev, interface="torch")
    def circuit(p1, p2=y, **kwargs):
        qml.RX(p1, wires=0)
        qml.RY(p2[0] * p2[1], wires=0)
        qml.RX(kwargs["p3"], wires=0)
        return qml.var(qml.PauliZ(0))
    ```

    When we call the QNode, we may pass the arguments by name
    even if defined positionally; any argument not provided will
    use the default value.

    ```pycon
    >>> res = circuit(p1=x, p3=z)
    >>> print(res)
    tensor(0.2327, dtype=torch.float64, grad_fn=<SelectBackward>)
    >>> res.backward()
    >>> print(x.grad, y.grad, z.grad)
    tensor(0.8396) tensor([0.0289, 0.0193]) tensor(0.8387)
    ```

    This extends to the `qnn` module, where `KerasLayer` and `TorchLayer` modules
    can be created from QNodes with unrestricted signatures.

  - **Smarter measurements:** QNodes can now measure wires more than once, as
    long as all observables are commuting:

    ```python
    @qml.qnode(dev)
    def circuit(x):
        qml.RX(x, wires=0)
        return [
            qml.expval(qml.PauliZ(0)),
            qml.expval(qml.PauliZ(0) @ qml.PauliZ(1))
        ]
    ```

    Further, the `qml.ExpvalCost()` function allows for optimizing
    measurements to reduce the number of quantum evaluations required.

  With the new PennyLane core, there are a few small breaking changes, detailed
  below in the 'Breaking Changes' section.

<h3>Improvements</h3>

* The built-in PennyLane optimizers allow more flexible cost functions. The cost function passed to most optimizers
  may accept any combination of trainable arguments, non-trainable arguments, and keyword arguments.
  [(#959)](https://github.com/PennyLaneAI/pennylane/pull/959)
  [(#1053)](https://github.com/PennyLaneAI/pennylane/pull/1053)

  The full changes apply to:

  * `AdagradOptimizer`
  * `AdamOptimizer`
  * `GradientDescentOptimizer`
  * `MomentumOptimizer`
  * `NesterovMomentumOptimizer`
  * `RMSPropOptimizer`
  * `RotosolveOptimizer`

  The `requires_grad=False` property must mark any non-trainable constant argument.
  The `RotoselectOptimizer` allows passing only keyword arguments.

  Example use:

  ```python
  def cost(x, y, data, scale=1.0):
      return scale * (x[0]-data)**2 + scale * (y-data)**2

  x = np.array([1.], requires_grad=True)
  y = np.array([1.0])
  data = np.array([2.], requires_grad=False)

  opt = qml.GradientDescentOptimizer()

  # the optimizer step and step_and_cost methods can
  # now update multiple parameters at once
  x_new, y_new, data = opt.step(cost, x, y, data, scale=0.5)
  (x_new, y_new, data), value = opt.step_and_cost(cost, x, y, data, scale=0.5)

  # list and tuple unpacking is also supported
  params = (x, y, data)
  params = opt.step(cost, *params)
  ```

* The circuit drawer has been updated to support the inclusion of unused or inactive
  wires, by passing the `show_all_wires` argument.
  [(#1033)](https://github.com/PennyLaneAI/pennylane/pull/1033)

  ```python
  dev = qml.device('default.qubit', wires=[-1, "a", "q2", 0])

  @qml.qnode(dev)
  def circuit():
      qml.Hadamard(wires=-1)
      qml.CNOT(wires=[-1, "q2"])
      return qml.expval(qml.PauliX(wires="q2"))
  ```

  ```pycon
  >>> print(qml.draw(circuit, show_all_wires=True)())
  >>>
   -1: ──H──╭C──┤
    a: ─────│───┤
   q2: ─────╰X──┤ ⟨X⟩
    0: ─────────┤
  ```

* The logic for choosing the 'best' differentiation method has been altered
  to improve performance.
  [(#1008)](https://github.com/PennyLaneAI/pennylane/pull/1008)

  - If the device provides its own gradient, this is now the preferred
    differentiation method.

  - If a device provides additional interface-specific versions that natively support classical
    backpropagation, this is now preferred over the parameter-shift rule.

    Devices define additional interface-specific devices via their `capabilities()` dictionary. For
    example, `default.qubit` supports supplementary devices for TensorFlow, Autograd, and JAX:

    ```python
    {
      "passthru_devices": {
          "tf": "default.qubit.tf",
          "autograd": "default.qubit.autograd",
          "jax": "default.qubit.jax",
      },
    }
    ```

  As a result of this change, if the QNode `diff_method` is not explicitly provided,
  it is possible that the QNode will run on a *supplementary device* of the device that was
  specifically provided:

  ```python
  dev = qml.device("default.qubit", wires=2)
  qml.QNode(dev) # will default to backprop on default.qubit.autograd
  qml.QNode(dev, interface="tf") # will default to backprop on default.qubit.tf
  qml.QNode(dev, interface="jax") # will default to backprop on default.qubit.jax
  ```

* The `default.qubit` device has been updated so that internally it applies operations in a more
  functional style, i.e., by accepting an input state and returning an evolved state.
  [(#1025)](https://github.com/PennyLaneAI/pennylane/pull/1025)

* A new test series, `pennylane/devices/tests/test_compare_default_qubit.py`, has been added, allowing to test if
  a chosen device gives the same result as `default.qubit`.
  [(#897)](https://github.com/PennyLaneAI/pennylane/pull/897)

  Three tests are added:

  - `test_hermitian_expectation`,
  - `test_pauliz_expectation_analytic`, and
  - `test_random_circuit`.

* Adds the following agnostic tensor manipulation functions to the `qml.math` module: `abs`,
  `angle`, `arcsin`, `concatenate`, `dot`, `squeeze`, `sqrt`, `sum`, `take`, `where`. These functions are
  required to fully support end-to-end differentiable Mottonen and Amplitude embedding.
  [(#922)](https://github.com/PennyLaneAI/pennylane/pull/922)
  [(#1011)](https://github.com/PennyLaneAI/pennylane/pull/1011)

* The `qml.math` module now supports JAX.
  [(#985)](https://github.com/XanaduAI/software-docs/pull/274)

* Several improvements have been made to the `Wires` class to reduce overhead and simplify the logic
  of how wire labels are interpreted:
  [(#1019)](https://github.com/PennyLaneAI/pennylane/pull/1019)
  [(#1010)](https://github.com/PennyLaneAI/pennylane/pull/1010)
  [(#1005)](https://github.com/PennyLaneAI/pennylane/pull/1005)
  [(#983)](https://github.com/PennyLaneAI/pennylane/pull/983)
  [(#967)](https://github.com/PennyLaneAI/pennylane/pull/967)

  - If the input `wires` to a wires class instantiation `Wires(wires)` can be iterated over,
    its elements are interpreted as wire labels. Otherwise, `wires` is interpreted as a single wire label.
    The only exception to this are strings, which are always interpreted as a single
    wire label, so users can address wires with labels such as `"ancilla"`.

  - Any type can now be a wire label as long as it is hashable. The hash is used to establish
    the uniqueness of two labels.

  - Indexing wires objects now returns a label, instead of a new `Wires` object. For example:

    ```pycon
    >>> w = Wires([0, 1, 2])
    >>> w[1]
    >>> 1
    ```

  - The check for uniqueness of wires moved from `Wires` instantiation to
    the `qml.wires._process` function in order to reduce overhead from repeated
    creation of `Wires` instances.

  - Calls to the `Wires` class are substantially reduced, for example by avoiding to call
    Wires on Wires instances on `Operation` instantiation, and by using labels instead of
    `Wires` objects inside the default qubit device.

* Adds the `PauliRot` generator to the `qml.operation` module. This
  generator is required to construct the metric tensor.
  [(#963)](https://github.com/PennyLaneAI/pennylane/pull/963)

* The templates are modified to make use of the new `qml.math` module, for framework-agnostic
  tensor manipulation. This allows the template library to be differentiable
  in backpropagation mode (`diff_method="backprop"`).
  [(#873)](https://github.com/PennyLaneAI/pennylane/pull/873)

* The circuit drawer now allows for the wire order to be (optionally) modified:
  [(#992)](https://github.com/PennyLaneAI/pennylane/pull/992)

  ```pycon
  >>> dev = qml.device('default.qubit', wires=["a", -1, "q2"])
  >>> @qml.qnode(dev)
  ... def circuit():
  ...     qml.Hadamard(wires=-1)
  ...     qml.CNOT(wires=["a", "q2"])
  ...     qml.RX(0.2, wires="a")
  ...     return qml.expval(qml.PauliX(wires="q2"))
  ```

  Printing with default wire order of the device:

  ```pycon
  >>> print(circuit.draw())
    a: ─────╭C──RX(0.2)──┤
   -1: ──H──│────────────┤
   q2: ─────╰X───────────┤ ⟨X⟩
  ```

  Changing the wire order:

  ```pycon
  >>> print(circuit.draw(wire_order=["q2", "a", -1]))
   q2: ──╭X───────────┤ ⟨X⟩
    a: ──╰C──RX(0.2)──┤
   -1: ───H───────────┤
  ```

<h3>Breaking changes</h3>

* QNodes using the new PennyLane core will no longer accept ragged arrays as inputs.

* When using the new PennyLane core and the Autograd interface, non-differentiable data passed
  as a QNode argument or a gate must have the `requires_grad` property set to `False`:

  ```python
  @qml.qnode(dev)
  def circuit(weights, data):
      basis_state = np.array([1, 0, 1, 1], requires_grad=False)
      qml.BasisState(basis_state, wires=[0, 1, 2, 3])
      qml.templates.AmplitudeEmbedding(data, wires=[0, 1, 2, 3])
      qml.templates.BasicEntanglerLayers(weights, wires=[0, 1, 2, 3])
      return qml.probs(wires=0)

  data = np.array(data, requires_grad=False)
  weights = np.array(weights, requires_grad=True)
  circuit(weights, data)
  ```

<h3>Bug fixes</h3>

* Fixes an issue where if the constituent observables of a tensor product do not exist in the queue,
  an error is raised. With this fix, they are first queued before annotation occurs.
  [(#1038)](https://github.com/PennyLaneAI/pennylane/pull/1038)

* Fixes an issue with tape expansions where information about sampling
  (specifically the `is_sampled` tape attribute) was not preserved.
  [(#1027)](https://github.com/PennyLaneAI/pennylane/pull/1027)

* Tape expansion was not properly taking into devices that supported inverse operations,
  causing inverse operations to be unnecessarily decomposed. The QNode tape expansion logic, as well
  as the `Operation.expand()` method, has been modified to fix this.
  [(#956)](https://github.com/PennyLaneAI/pennylane/pull/956)

* Fixes an issue where the Autograd interface was not unwrapping non-differentiable
  PennyLane tensors, which can cause issues on some devices.
  [(#941)](https://github.com/PennyLaneAI/pennylane/pull/941)

* `qml.vqe.Hamiltonian` prints any observable with any number of strings.
  [(#987)](https://github.com/PennyLaneAI/pennylane/pull/987)

* Fixes a bug where parameter-shift differentiation would fail if the QNode
  contained a single probability output.
  [(#1007)](https://github.com/PennyLaneAI/pennylane/pull/1007)

* Fixes an issue when using trainable parameters that are lists/arrays with `tape.vjp`.
  [(#1042)](https://github.com/PennyLaneAI/pennylane/pull/1042)

* The `TensorN` observable is updated to support being copied without any parameters or wires passed.
  [(#1047)](https://github.com/PennyLaneAI/pennylane/pull/1047)

* Fixed deprecation warning when importing `Sequence` from `collections` instead of `collections.abc` in `vqe/vqe.py`.
  [(#1051)](https://github.com/PennyLaneAI/pennylane/pull/1051)

<h3>Contributors</h3>

This release contains contributions from (in alphabetical order):

Juan Miguel Arrazola, Thomas Bromley, Olivia Di Matteo, Theodor Isacsson, Josh Izaac, Christina Lee,
Alejandro Montanez, Steven Oud, Chase Roberts, Sankalp Sanand, Maria Schuld, Antal
Száva, David Wierichs, Jiahao Yao.

# Release 0.13.0

<h3>New features since last release</h3>

<h4>Automatically optimize the number of measurements</h4>

* QNodes in tape mode now support returning observables on the same wire whenever the observables are
  qubit-wise commuting Pauli words. Qubit-wise commuting observables can be evaluated with a
  *single* device run as they are diagonal in the same basis, via a shared set of single-qubit rotations.
  [(#882)](https://github.com/PennyLaneAI/pennylane/pull/882)

  The following example shows a single QNode returning the expectation values of
  the qubit-wise commuting Pauli words `XX` and `XI`:

  ```python
  qml.enable_tape()

  @qml.qnode(dev)
  def f(x):
      qml.Hadamard(wires=0)
      qml.Hadamard(wires=1)
      qml.CRot(0.1, 0.2, 0.3, wires=[1, 0])
      qml.RZ(x, wires=1)
      return qml.expval(qml.PauliX(0) @ qml.PauliX(1)), qml.expval(qml.PauliX(0))
  ```

  ```pycon
  >>> f(0.4)
  tensor([0.89431013, 0.9510565 ], requires_grad=True)
  ```

* The `ExpvalCost` class (previously `VQECost`) now provides observable optimization using the
  `optimize` argument, resulting in potentially fewer device executions.
  [(#902)](https://github.com/PennyLaneAI/pennylane/pull/902)

  This is achieved by separating the observables composing the Hamiltonian into qubit-wise
  commuting groups and evaluating those groups on a single QNode using functionality from the
  `qml.grouping` module:

  ```python
  qml.enable_tape()
  commuting_obs = [qml.PauliX(0), qml.PauliX(0) @ qml.PauliZ(1)]
  H = qml.vqe.Hamiltonian([1, 1], commuting_obs)

  dev = qml.device("default.qubit", wires=2)
  ansatz = qml.templates.StronglyEntanglingLayers

  cost_opt = qml.ExpvalCost(ansatz, H, dev, optimize=True)
  cost_no_opt = qml.ExpvalCost(ansatz, H, dev, optimize=False)

  params = qml.init.strong_ent_layers_uniform(3, 2)
  ```

  Grouping these commuting observables leads to fewer device executions:

  ```pycon
  >>> cost_opt(params)
  >>> ex_opt = dev.num_executions
  >>> cost_no_opt(params)
  >>> ex_no_opt = dev.num_executions - ex_opt
  >>> print("Number of executions:", ex_no_opt)
  Number of executions: 2
  >>> print("Number of executions (optimized):", ex_opt)
  Number of executions (optimized): 1
  ```

<h4>New quantum gradient features</h4>

* Compute the analytic gradient of quantum circuits in parallel on supported devices.
  [(#840)](https://github.com/PennyLaneAI/pennylane/pull/840)

  This release introduces support for batch execution of circuits, via a new device API method
  `Device.batch_execute()`. Devices that implement this new API support submitting a batch of
  circuits for *parallel* evaluation simultaneously, which can significantly reduce the computation time.

  Furthermore, if using tape mode and a compatible device, gradient computations will
  automatically make use of the new batch API---providing a speedup during optimization.

* Gradient recipes are now much more powerful, allowing for operations to define their gradient
  via an arbitrary linear combination of circuit evaluations.
  [(#909)](https://github.com/PennyLaneAI/pennylane/pull/909)
  [(#915)](https://github.com/PennyLaneAI/pennylane/pull/915)

  With this change, gradient recipes can now be of the form
  :math:`\frac{\partial}{\partial\phi_k}f(\phi_k) = \sum_{i} c_i f(a_i \phi_k + s_i )`,
  and are no longer restricted to two-term shifts with identical (but opposite in sign) shift values.

  As a result, PennyLane now supports native analytic quantum gradients for the
  controlled rotation operations `CRX`, `CRY`, `CRZ`, and `CRot`. This allows for parameter-shift
  analytic gradients on hardware, without decomposition.

  Note that this is a breaking change for developers; please see the *Breaking Changes* section
  for more details.

* The `qnn.KerasLayer` class now supports differentiating the QNode through classical
  backpropagation in tape mode.
  [(#869)](https://github.com/PennyLaneAI/pennylane/pull/869)

  ```python
  qml.enable_tape()

  dev = qml.device("default.qubit.tf", wires=2)

  @qml.qnode(dev, interface="tf", diff_method="backprop")
  def f(inputs, weights):
      qml.templates.AngleEmbedding(inputs, wires=range(2))
      qml.templates.StronglyEntanglingLayers(weights, wires=range(2))
      return [qml.expval(qml.PauliZ(i)) for i in range(2)]

  weight_shapes = {"weights": (3, 2, 3)}

  qlayer = qml.qnn.KerasLayer(f, weight_shapes, output_dim=2)

  inputs = tf.constant(np.random.random((4, 2)), dtype=tf.float32)

  with tf.GradientTape() as tape:
      out = qlayer(inputs)

  tape.jacobian(out, qlayer.trainable_weights)
  ```

<h4>New operations, templates, and measurements</h4>

* Adds the `qml.density_matrix` QNode return with partial trace capabilities.
  [(#878)](https://github.com/PennyLaneAI/pennylane/pull/878)

  The density matrix over the provided wires is returned, with all other subsystems traced out.
  `qml.density_matrix` currently works for both the `default.qubit` and `default.mixed` devices.

  ```python
  qml.enable_tape()
  dev = qml.device("default.qubit", wires=2)

  def circuit(x):
      qml.PauliY(wires=0)
      qml.Hadamard(wires=1)
      return qml.density_matrix(wires=[1])  # wire 0 is traced out
  ```

* Adds the square-root X gate `SX`. [(#871)](https://github.com/PennyLaneAI/pennylane/pull/871)

  ```python
  dev = qml.device("default.qubit", wires=1)

  @qml.qnode(dev)
  def circuit():
      qml.SX(wires=[0])
      return qml.expval(qml.PauliZ(wires=[0]))
  ```

* Two new hardware-efficient particle-conserving templates have been implemented
  to perform VQE-based quantum chemistry simulations. The new templates apply
  several layers of the particle-conserving entanglers proposed in Figs. 2a and 2b
  of Barkoutsos *et al*., [arXiv:1805.04340](https://arxiv.org/abs/1805.04340)
  [(#875)](https://github.com/PennyLaneAI/pennylane/pull/875)
  [(#876)](https://github.com/PennyLaneAI/pennylane/pull/876)

<h4>Estimate and track resources</h4>

* The `QuantumTape` class now contains basic resource estimation functionality. The method
  `tape.get_resources()` returns a dictionary with a list of the constituent operations and the
  number of times they appear in the circuit. Similarly, `tape.get_depth()` computes the circuit depth.
  [(#862)](https://github.com/PennyLaneAI/pennylane/pull/862)

  ```pycon
  >>> with qml.tape.QuantumTape() as tape:
  ...    qml.Hadamard(wires=0)
  ...    qml.RZ(0.26, wires=1)
  ...    qml.CNOT(wires=[1, 0])
  ...    qml.Rot(1.8, -2.7, 0.2, wires=0)
  ...    qml.Hadamard(wires=1)
  ...    qml.CNOT(wires=[0, 1])
  ...    qml.expval(qml.PauliZ(0) @ qml.PauliZ(1))
  >>> tape.get_resources()
  {'Hadamard': 2, 'RZ': 1, 'CNOT': 2, 'Rot': 1}
  >>> tape.get_depth()
  4
  ```

* The number of device executions over a QNode's lifetime can now be returned using `num_executions`.
  [(#853)](https://github.com/PennyLaneAI/pennylane/pull/853)

  ```pycon
  >>> dev = qml.device("default.qubit", wires=2)
  >>> @qml.qnode(dev)
  ... def circuit(x, y):
  ...    qml.RX(x, wires=[0])
  ...    qml.RY(y, wires=[1])
  ...    qml.CNOT(wires=[0, 1])
  ...    return qml.expval(qml.PauliZ(0) @ qml.PauliX(1))
  >>> for _ in range(10):
  ...    circuit(0.432, 0.12)
  >>> print(dev.num_executions)
  10
  ```

<h3>Improvements</h3>

* Support for tape mode has improved across PennyLane. The following features now work in tape mode:

  - QNode collections [(#863)](https://github.com/PennyLaneAI/pennylane/pull/863)

  - `qnn.ExpvalCost` [(#863)](https://github.com/PennyLaneAI/pennylane/pull/863)
    [(#911)](https://github.com/PennyLaneAI/pennylane/pull/911)

  - `qml.qnn.KerasLayer` [(#869)](https://github.com/PennyLaneAI/pennylane/pull/869)

  - `qml.qnn.TorchLayer` [(#865)](https://github.com/PennyLaneAI/pennylane/pull/865)

  - The `qml.qaoa` module [(#905)](https://github.com/PennyLaneAI/pennylane/pull/905)

* A new function, `qml.refresh_devices()`, has been added, allowing PennyLane to
  rescan installed PennyLane plugins and refresh the device list. In addition, the `qml.device`
  loader will attempt to refresh devices if the required plugin device cannot be found.
  This will result in an improved experience if installing PennyLane and plugins within
  a running Python session (for example, on Google Colab), and avoid the need to
  restart the kernel/runtime.
  [(#907)](https://github.com/PennyLaneAI/pennylane/pull/907)

* When using `grad_fn = qml.grad(cost)` to compute the gradient of a cost function with the Autograd
  interface, the value of the intermediate forward pass is now available via the `grad_fn.forward`
  property
  [(#914)](https://github.com/PennyLaneAI/pennylane/pull/914):

  ```python
  def cost_fn(x, y):
      return 2 * np.sin(x[0]) * np.exp(-x[1]) + x[0] ** 3 + np.cos(y)

  params = np.array([0.1, 0.5], requires_grad=True)
  data = np.array(0.65, requires_grad=False)
  grad_fn = qml.grad(cost_fn)

  grad_fn(params, data)  # perform backprop and evaluate the gradient
  grad_fn.forward  # the cost function value
  ```

* Gradient-based optimizers now have a `step_and_cost` method that returns
  both the next step as well as the objective (cost) function output.
  [(#916)](https://github.com/PennyLaneAI/pennylane/pull/916)

  ```pycon
  >>> opt = qml.GradientDescentOptimizer()
  >>> params, cost = opt.step_and_cost(cost_fn, params)
  ```

* PennyLane provides a new experimental module `qml.proc` which provides framework-agnostic processing
  functions for array and tensor manipulations.
  [(#886)](https://github.com/PennyLaneAI/pennylane/pull/886)

  Given the input tensor-like object, the call is
  dispatched to the corresponding array manipulation framework, allowing for end-to-end
  differentiation to be preserved.

  ```pycon
  >>> x = torch.tensor([1., 2.])
  >>> qml.proc.ones_like(x)
  tensor([1, 1])
  >>> y = tf.Variable([[0], [5]])
  >>> qml.proc.ones_like(y, dtype=np.complex128)
  <tf.Tensor: shape=(2, 1), dtype=complex128, numpy=
  array([[1.+0.j],
         [1.+0.j]])>
  ```

  Note that these functions are experimental, and only a subset of common functionality is
  supported. Furthermore, the names and behaviour of these functions may differ from similar
  functions in common frameworks; please refer to the function docstrings for more details.

* The gradient methods in tape mode now fully separate the quantum and classical processing. Rather
  than returning the evaluated gradients directly, they now return a tuple containing the required
  quantum and classical processing steps.
  [(#840)](https://github.com/PennyLaneAI/pennylane/pull/840)

  ```python
  def gradient_method(idx, param, **options):
      # generate the quantum tapes that must be computed
      # to determine the quantum gradient
      tapes = quantum_gradient_tapes(self)

      def processing_fn(results):
          # perform classical processing on the evaluated tapes
          # returning the evaluated quantum gradient
          return classical_processing(results)

      return tapes, processing_fn
  ```

  The `JacobianTape.jacobian()` method has been similarly modified to accumulate all gradient
  quantum tapes and classical processing functions, evaluate all quantum tapes simultaneously,
  and then apply the post-processing functions to the evaluated tape results.

* The MultiRZ gate now has a defined generator, allowing it to be used in quantum natural gradient
  optimization.
  [(#912)](https://github.com/PennyLaneAI/pennylane/pull/912)

* The CRot gate now has a `decomposition` method, which breaks the gate down into rotations
  and CNOT gates. This allows `CRot` to be used on devices that do not natively support it.
  [(#908)](https://github.com/PennyLaneAI/pennylane/pull/908)

* The classical processing in the `MottonenStatePreparation` template has been largely
  rewritten to use dense matrices and tensor manipulations wherever possible.
  This is in preparation to support differentiation through the template in the future.
  [(#864)](https://github.com/PennyLaneAI/pennylane/pull/864)

* Device-based caching has replaced QNode caching. Caching is now accessed by passing a
  `cache` argument to the device.
  [(#851)](https://github.com/PennyLaneAI/pennylane/pull/851)

  The `cache` argument should be an integer specifying the size of the cache. For example, a
  cache of size 10 is created using:

  ```pycon
  >>> dev = qml.device("default.qubit", wires=2, cache=10)
  ```

* The `Operation`, `Tensor`, and `MeasurementProcess` classes now have the `__copy__` special method
  defined.
  [(#840)](https://github.com/PennyLaneAI/pennylane/pull/840)

  This allows us to ensure that, when a shallow copy is performed of an operation, the
  mutable list storing the operation parameters is *also* shallow copied. Both the old operation and
  the copied operation will continue to share the same parameter data,
  ```pycon
  >>> import copy
  >>> op = qml.RX(0.2, wires=0)
  >>> op2 = copy.copy(op)
  >>> op.data[0] is op2.data[0]
  True
  ```

  however the *list container* is not a reference:

  ```pycon
  >>> op.data is op2.data
  False
  ```

  This allows the parameters of the copied operation to be modified, without mutating
  the parameters of the original operation.

* The `QuantumTape.copy` method has been tweaked so that
  [(#840)](https://github.com/PennyLaneAI/pennylane/pull/840):

  - Optionally, the tape's operations are shallow copied in addition to the tape by passing the
    `copy_operations=True` boolean flag. This allows the copied tape's parameters to be mutated
    without affecting the original tape's parameters. (Note: the two tapes will share parameter data
    *until* one of the tapes has their parameter list modified.)

  - Copied tapes can be cast to another `QuantumTape` subclass by passing the `tape_cls` keyword
    argument.

<h3>Breaking changes</h3>

* Updated how parameter-shift gradient recipes are defined for operations, allowing for
  gradient recipes that are specified as an arbitrary number of terms.
  [(#909)](https://github.com/PennyLaneAI/pennylane/pull/909)

  Previously, `Operation.grad_recipe` was restricted to two-term parameter-shift formulas.
  With this change, the gradient recipe now contains elements of the form
  :math:`[c_i, a_i, s_i]`, resulting in a gradient recipe of
  :math:`\frac{\partial}{\partial\phi_k}f(\phi_k) = \sum_{i} c_i f(a_i \phi_k + s_i )`.

  As this is a breaking change, all custom operations with defined gradient recipes must be
  updated to continue working with PennyLane 0.13. Note though that if `grad_recipe = None`, the
  default gradient recipe remains unchanged, and corresponds to the two terms :math:`[c_0, a_0, s_0]=[1/2, 1, \pi/2]`
  and :math:`[c_1, a_1, s_1]=[-1/2, 1, -\pi/2]` for every parameter.

- The `VQECost` class has been renamed to `ExpvalCost` to reflect its general applicability
  beyond VQE. Use of `VQECost` is still possible but will result in a deprecation warning.
  [(#913)](https://github.com/PennyLaneAI/pennylane/pull/913)

<h3>Bug fixes</h3>

* The `default.qubit.tf` device is updated to handle TensorFlow objects (e.g.,
  `tf.Variable`) as gate parameters correctly when using the `MultiRZ` and
  `CRot` operations.
  [(#921)](https://github.com/PennyLaneAI/pennylane/pull/921)

* PennyLane tensor objects are now unwrapped in BaseQNode when passed as a
  keyword argument to the quantum function.
  [(#903)](https://github.com/PennyLaneAI/pennylane/pull/903)
  [(#893)](https://github.com/PennyLaneAI/pennylane/pull/893)

* The new tape mode now prevents multiple observables from being evaluated on the same wire
  if the observables are not qubit-wise commuting Pauli words.
  [(#882)](https://github.com/PennyLaneAI/pennylane/pull/882)

* Fixes a bug in `default.qubit` whereby inverses of common gates were not being applied
  via efficient gate-specific methods, instead falling back to matrix-vector multiplication.
  The following gates were affected: `PauliX`, `PauliY`, `PauliZ`, `Hadamard`, `SWAP`, `S`,
  `T`, `CNOT`, `CZ`.
  [(#872)](https://github.com/PennyLaneAI/pennylane/pull/872)

* The `PauliRot` operation now gracefully handles single-qubit Paulis, and all-identity Paulis
  [(#860)](https://github.com/PennyLaneAI/pennylane/pull/860).

* Fixes a bug whereby binary Python operators were not properly propagating the `requires_grad`
  attribute to the output tensor.
  [(#889)](https://github.com/PennyLaneAI/pennylane/pull/889)

* Fixes a bug which prevents `TorchLayer` from doing `backward` when CUDA is enabled.
  [(#899)](https://github.com/PennyLaneAI/pennylane/pull/899)

* Fixes a bug where multi-threaded execution of `QNodeCollection` sometimes fails
  because of simultaneous queuing. This is fixed by adding thread locking during queuing.
  [(#910)](https://github.com/PennyLaneAI/pennylane/pull/918)

* Fixes a bug in `QuantumTape.set_parameters()`. The previous implementation assumed
  that the `self.trainable_parms` set would always be iterated over in increasing integer
  order. However, this is not guaranteed behaviour, and can lead to the incorrect tape parameters
  being set if this is not the case.
  [(#923)](https://github.com/PennyLaneAI/pennylane/pull/923)

* Fixes broken error message if a QNode is instantiated with an unknown exception.
  [(#930)](https://github.com/PennyLaneAI/pennylane/pull/930)

<h3>Contributors</h3>

This release contains contributions from (in alphabetical order):

Juan Miguel Arrazola, Thomas Bromley, Christina Lee, Alain Delgado Gran, Olivia Di Matteo, Anthony
Hayes, Theodor Isacsson, Josh Izaac, Soran Jahangiri, Nathan Killoran, Shumpei Kobayashi, Romain
Moyard, Zeyue Niu, Maria Schuld, Antal Száva.

# Release 0.12.0

<h3>New features since last release</h3>

<h4>New and improved simulators</h4>

* PennyLane now supports a new device, `default.mixed`, designed for
  simulating mixed-state quantum computations. This enables native
  support for implementing noisy channels in a circuit, which generally
  map pure states to mixed states.
  [(#794)](https://github.com/PennyLaneAI/pennylane/pull/794)
  [(#807)](https://github.com/PennyLaneAI/pennylane/pull/807)
  [(#819)](https://github.com/PennyLaneAI/pennylane/pull/819)

  The device can be initialized as
  ```pycon
  >>> dev = qml.device("default.mixed", wires=1)
  ```

  This allows the construction of QNodes that include non-unitary operations,
  such as noisy channels:

  ```pycon
  >>> @qml.qnode(dev)
  ... def circuit(params):
  ...     qml.RX(params[0], wires=0)
  ...     qml.RY(params[1], wires=0)
  ...     qml.AmplitudeDamping(0.5, wires=0)
  ...     return qml.expval(qml.PauliZ(0))
  >>> print(circuit([0.54, 0.12]))
  0.9257702929524184
  >>> print(circuit([0, np.pi]))
  0.0
  ```

<h4>New tools for optimizing measurements</h4>

* The new `grouping` module provides functionality for grouping simultaneously measurable Pauli word
  observables.
  [(#761)](https://github.com/PennyLaneAI/pennylane/pull/761)
  [(#850)](https://github.com/PennyLaneAI/pennylane/pull/850)
  [(#852)](https://github.com/PennyLaneAI/pennylane/pull/852)

  - The `optimize_measurements` function will take as input a list of Pauli word observables and
    their corresponding coefficients (if any), and will return the partitioned Pauli terms
    diagonalized in the measurement basis and the corresponding diagonalizing circuits.

    ```python
    from pennylane.grouping import optimize_measurements
    h, nr_qubits = qml.qchem.molecular_hamiltonian("h2", "h2.xyz")
    rotations, grouped_ops, grouped_coeffs = optimize_measurements(h.ops, h.coeffs, grouping="qwc")
    ```

    The diagonalizing circuits of `rotations` correspond to the diagonalized Pauli word groupings of
    `grouped_ops`.

  - Pauli word partitioning utilities are performed by the `PauliGroupingStrategy`
    class. An input list of Pauli words can be partitioned into mutually commuting,
    qubit-wise-commuting, or anticommuting groupings.

    For example, partitioning Pauli words into anticommutative groupings by the Recursive Largest
    First (RLF) graph colouring heuristic:

    ```python
    from pennylane import PauliX, PauliY, PauliZ, Identity
    from pennylane.grouping import group_observables
    pauli_words = [
        Identity('a') @ Identity('b'),
        Identity('a') @ PauliX('b'),
        Identity('a') @ PauliY('b'),
        PauliZ('a') @ PauliX('b'),
        PauliZ('a') @ PauliY('b'),
        PauliZ('a') @ PauliZ('b')
    ]
    groupings = group_observables(pauli_words, grouping_type='anticommuting', method='rlf')
    ```

  - Various utility functions are included for obtaining and manipulating Pauli
    words in the binary symplectic vector space representation.

    For instance, two Pauli words may be converted to their binary vector representation:

    ```pycon
    >>> from pennylane.grouping import pauli_to_binary
    >>> from pennylane.wires import Wires
    >>> wire_map = {Wires('a'): 0, Wires('b'): 1}
    >>> pauli_vec_1 = pauli_to_binary(qml.PauliX('a') @ qml.PauliY('b'))
    >>> pauli_vec_2 = pauli_to_binary(qml.PauliZ('a') @ qml.PauliZ('b'))
    >>> pauli_vec_1
    [1. 1. 0. 1.]
    >>> pauli_vec_2
    [0. 0. 1. 1.]
    ```

    Their product up to a phase may be computed by taking the sum of their binary vector
    representations, and returned in the operator representation.

    ```pycon
    >>> from pennylane.grouping import binary_to_pauli
    >>> binary_to_pauli((pauli_vec_1 + pauli_vec_2) % 2, wire_map)
    Tensor product ['PauliY', 'PauliX']: 0 params, wires ['a', 'b']
    ```

    For more details on the grouping module, see the
    [grouping module documentation](https://pennylane.readthedocs.io/en/stable/code/qml_grouping.html)


<h4>Returning the quantum state from simulators</h4>

* The quantum state of a QNode can now be returned using the `qml.state()` return function.
  [(#818)](https://github.com/XanaduAI/pennylane/pull/818)

  ```python
  import pennylane as qml

  dev = qml.device("default.qubit", wires=3)
  qml.enable_tape()

  @qml.qnode(dev)
  def qfunc(x, y):
      qml.RZ(x, wires=0)
      qml.CNOT(wires=[0, 1])
      qml.RY(y, wires=1)
      qml.CNOT(wires=[0, 2])
      return qml.state()

  >>> qfunc(0.56, 0.1)
  array([0.95985437-0.27601028j, 0.        +0.j        ,
         0.04803275-0.01381203j, 0.        +0.j        ,
         0.        +0.j        , 0.        +0.j        ,
         0.        +0.j        , 0.        +0.j        ])
  ```

  Differentiating the state is currently available when using the
  classical backpropagation differentiation method (`diff_method="backprop"`) with a compatible device,
  and when using the new tape mode.

<h4>New operations and channels</h4>

* PennyLane now includes standard channels such as the Amplitude-damping,
  Phase-damping, and Depolarizing channels, as well as the ability
  to make custom qubit channels.
  [(#760)](https://github.com/PennyLaneAI/pennylane/pull/760)
  [(#766)](https://github.com/PennyLaneAI/pennylane/pull/766)
  [(#778)](https://github.com/PennyLaneAI/pennylane/pull/778)

* The controlled-Y operation is now available via `qml.CY`. For devices that do
  not natively support the controlled-Y operation, it will be decomposed
  into `qml.RY`, `qml.CNOT`, and `qml.S` operations.
  [(#806)](https://github.com/PennyLaneAI/pennylane/pull/806)

<h4>Preview the next-generation PennyLane QNode</h4>

* The new PennyLane `tape` module provides a re-formulated QNode class, rewritten from the ground-up,
  that uses a new `QuantumTape` object to represent the QNode's quantum circuit. Tape mode
  provides several advantages over the standard PennyLane QNode.
  [(#785)](https://github.com/PennyLaneAI/pennylane/pull/785)
  [(#792)](https://github.com/PennyLaneAI/pennylane/pull/792)
  [(#796)](https://github.com/PennyLaneAI/pennylane/pull/796)
  [(#800)](https://github.com/PennyLaneAI/pennylane/pull/800)
  [(#803)](https://github.com/PennyLaneAI/pennylane/pull/803)
  [(#804)](https://github.com/PennyLaneAI/pennylane/pull/804)
  [(#805)](https://github.com/PennyLaneAI/pennylane/pull/805)
  [(#808)](https://github.com/PennyLaneAI/pennylane/pull/808)
  [(#810)](https://github.com/PennyLaneAI/pennylane/pull/810)
  [(#811)](https://github.com/PennyLaneAI/pennylane/pull/811)
  [(#815)](https://github.com/PennyLaneAI/pennylane/pull/815)
  [(#820)](https://github.com/PennyLaneAI/pennylane/pull/820)
  [(#823)](https://github.com/PennyLaneAI/pennylane/pull/823)
  [(#824)](https://github.com/PennyLaneAI/pennylane/pull/824)
  [(#829)](https://github.com/PennyLaneAI/pennylane/pull/829)

  - Support for in-QNode classical processing: Tape mode allows for differentiable classical
    processing within the QNode.

  - No more Variable wrapping: In tape mode, QNode arguments no longer become `Variable`
    objects within the QNode.

  - Less restrictive QNode signatures: There is no longer any restriction on the QNode signature;
    the QNode can be defined and called following the same rules as standard Python functions.

  - Unifying all QNodes: The tape-mode QNode merges all QNodes (including the
    `JacobianQNode` and the `PassthruQNode`) into a single unified QNode, with
    identical behaviour regardless of the differentiation type.

  - Optimizations: Tape mode provides various performance optimizations, reducing pre- and
    post-processing overhead, and reduces the number of quantum evaluations in certain cases.

  Note that tape mode is **experimental**, and does not currently have feature-parity with the
  existing QNode. [Feedback and bug reports](https://github.com/PennyLaneAI/pennylane/issues) are
  encouraged and will help improve the new tape mode.

  Tape mode can be enabled globally via the `qml.enable_tape` function, without changing your
  PennyLane code:

  ```python
  qml.enable_tape()
  dev = qml.device("default.qubit", wires=1)

  @qml.qnode(dev, interface="tf")
  def circuit(p):
      print("Parameter value:", p)
      qml.RX(tf.sin(p[0])**2 + p[1], wires=0)
      return qml.expval(qml.PauliZ(0))
  ```

  For more details, please see the [tape mode
  documentation](https://pennylane.readthedocs.io/en/stable/code/qml_tape.html).

<h3>Improvements</h3>

* QNode caching has been introduced, allowing the QNode to keep track of the results of previous
  device executions and reuse those results in subsequent calls.
  Note that QNode caching is only supported in the new and experimental tape-mode.
  [(#817)](https://github.com/PennyLaneAI/pennylane/pull/817)

  Caching is available by passing a `caching` argument to the QNode:

  ```python
  dev = qml.device("default.qubit", wires=2)
  qml.enable_tape()

  @qml.qnode(dev, caching=10)  # cache up to 10 evaluations
  def qfunc(x):
      qml.RX(x, wires=0)
      qml.RX(0.3, wires=1)
      qml.CNOT(wires=[0, 1])
      return qml.expval(qml.PauliZ(1))

  qfunc(0.1)  # first evaluation executes on the device
  qfunc(0.1)  # second evaluation accesses the cached result
  ```

* Sped up the application of certain gates in `default.qubit` by using array/tensor
  manipulation tricks. The following gates are affected: `PauliX`, `PauliY`, `PauliZ`,
  `Hadamard`, `SWAP`, `S`, `T`, `CNOT`, `CZ`.
  [(#772)](https://github.com/PennyLaneAI/pennylane/pull/772)

* The computation of marginal probabilities has been made more efficient for devices
  with a large number of wires, achieving in some cases a 5x speedup.
  [(#799)](https://github.com/PennyLaneAI/pennylane/pull/799)

* Adds arithmetic operations (addition, tensor product,
  subtraction, and scalar multiplication) between `Hamiltonian`,
  `Tensor`, and `Observable` objects, and inline arithmetic
  operations between Hamiltonians and other observables.
  [(#765)](https://github.com/PennyLaneAI/pennylane/pull/765)

  Hamiltonians can now easily be defined as sums of observables:

  ```pycon3
  >>> H = 3 * qml.PauliZ(0) - (qml.PauliX(0) @ qml.PauliX(1)) + qml.Hamiltonian([4], [qml.PauliZ(0)])
  >>> print(H)
  (7.0) [Z0] + (-1.0) [X0 X1]
  ```

* Adds `compare()` method to `Observable` and `Hamiltonian` classes, which allows
  for comparison between observable quantities.
  [(#765)](https://github.com/PennyLaneAI/pennylane/pull/765)

  ```pycon3
  >>> H = qml.Hamiltonian([1], [qml.PauliZ(0)])
  >>> obs = qml.PauliZ(0) @ qml.Identity(1)
  >>> print(H.compare(obs))
  True
  ```

  ```pycon3
  >>> H = qml.Hamiltonian([2], [qml.PauliZ(0)])
  >>> obs = qml.PauliZ(1) @ qml.Identity(0)
  >>> print(H.compare(obs))
  False
  ```

* Adds `simplify()` method to the `Hamiltonian` class.
  [(#765)](https://github.com/PennyLaneAI/pennylane/pull/765)

  ```pycon3
  >>> H = qml.Hamiltonian([1, 2], [qml.PauliZ(0), qml.PauliZ(0) @ qml.Identity(1)])
  >>> H.simplify()
  >>> print(H)
  (3.0) [Z0]
  ```

* Added a new bit-flip mixer to the `qml.qaoa` module.
  [(#774)](https://github.com/PennyLaneAI/pennylane/pull/774)

* Summation of two `Wires` objects is now supported and will return
  a `Wires` object containing the set of all wires defined by the
  terms in the summation.
  [(#812)](https://github.com/PennyLaneAI/pennylane/pull/812)

<h3>Breaking changes</h3>

* The PennyLane NumPy module now returns scalar (zero-dimensional) arrays where
  Python scalars were previously returned.
  [(#820)](https://github.com/PennyLaneAI/pennylane/pull/820)
  [(#833)](https://github.com/PennyLaneAI/pennylane/pull/833)

  For example, this affects array element indexing, and summation:

  ```pycon
  >>> x = np.array([1, 2, 3], requires_grad=False)
  >>> x[0]
  tensor(1, requires_grad=False)
  >>> np.sum(x)
  tensor(6, requires_grad=True)
  ```

  This may require small updates to user code. A convenience method, `np.tensor.unwrap()`,
  has been added to help ease the transition. This converts PennyLane NumPy tensors
  to standard NumPy arrays and Python scalars:

  ```pycon
  >>> x = np.array(1.543, requires_grad=False)
  >>> x.unwrap()
  1.543
  ```

  Note, however, that information regarding array differentiability will be
  lost.

* The device capabilities dictionary has been redesigned, for clarity and robustness. In particular,
  the capabilities dictionary is now inherited from the parent class, various keys have more
  expressive names, and all keys are now defined in the base device class. For more details, please
  [refer to the developer
  documentation](https://pennylane.readthedocs.io/en/stable/development/plugins.html#device-capabilities).
  [(#781)](https://github.com/PennyLaneAI/pennylane/pull/781/files)

<h3>Bug fixes</h3>

* Changed to use lists for storing variable values inside `BaseQNode`
  allowing complex matrices to be passed to `QubitUnitary`.
  [(#773)](https://github.com/PennyLaneAI/pennylane/pull/773)

* Fixed a bug within `default.qubit`, resulting in greater efficiency
  when applying a state vector to all wires on the device.
  [(#849)](https://github.com/PennyLaneAI/pennylane/pull/849)

<h3>Documentation</h3>

* Equations have been added to the `qml.sample` and `qml.probs` docstrings
  to clarify the mathematical foundation of the performed measurements.
  [(#843)](https://github.com/PennyLaneAI/pennylane/pull/843)

<h3>Contributors</h3>

This release contains contributions from (in alphabetical order):

Aroosa Ijaz, Juan Miguel Arrazola, Thomas Bromley, Jack Ceroni, Alain Delgado Gran, Josh Izaac,
Soran Jahangiri, Nathan Killoran, Robert Lang, Cedric Lin, Olivia Di Matteo, Nicolás Quesada, Maria
Schuld, Antal Száva.

# Release 0.11.0

<h3>New features since last release</h3>

<h4>New and improved simulators</h4>

* Added a new device, `default.qubit.autograd`, a pure-state qubit simulator written using Autograd.
  This device supports classical backpropagation (`diff_method="backprop"`); this can
  be faster than the parameter-shift rule for computing quantum gradients
  when the number of parameters to be optimized is large.
  [(#721)](https://github.com/XanaduAI/pennylane/pull/721)

  ```pycon
  >>> dev = qml.device("default.qubit.autograd", wires=1)
  >>> @qml.qnode(dev, diff_method="backprop")
  ... def circuit(x):
  ...     qml.RX(x[1], wires=0)
  ...     qml.Rot(x[0], x[1], x[2], wires=0)
  ...     return qml.expval(qml.PauliZ(0))
  >>> weights = np.array([0.2, 0.5, 0.1])
  >>> grad_fn = qml.grad(circuit)
  >>> print(grad_fn(weights))
  array([-2.25267173e-01, -1.00864546e+00,  6.93889390e-18])
  ```

  See the [device documentation](https://pennylane.readthedocs.io/en/stable/code/api/pennylane.devices.default_qubit_autograd.DefaultQubitAutograd.html) for more details.

* A new experimental C++ state-vector simulator device is now available, `lightning.qubit`. It
  uses the C++ Eigen library to perform fast linear algebra calculations for simulating quantum
  state-vector evolution.

  `lightning.qubit` is currently in beta; it can be installed via `pip`:

  ```console
  $ pip install pennylane-lightning
  ```

  Once installed, it can be used as a PennyLane device:

  ```pycon
  >>> dev = qml.device("lightning.qubit", wires=2)
  ```

  For more details, please see the [lightning qubit documentation](https://pennylane-lightning.readthedocs.io).

<h4>New algorithms and templates</h4>

* Added built-in QAOA functionality via the new `qml.qaoa` module.
  [(#712)](https://github.com/PennyLaneAI/pennylane/pull/712)
  [(#718)](https://github.com/PennyLaneAI/pennylane/pull/718)
  [(#741)](https://github.com/PennyLaneAI/pennylane/pull/741)
  [(#720)](https://github.com/PennyLaneAI/pennylane/pull/720)

  This includes the following features:

  * New `qml.qaoa.x_mixer` and `qml.qaoa.xy_mixer` functions for defining Pauli-X and XY
    mixer Hamiltonians.

  * MaxCut: The `qml.qaoa.maxcut` function allows easy construction of the cost Hamiltonian
    and recommended mixer Hamiltonian for solving the MaxCut problem for a supplied graph.

  * Layers: `qml.qaoa.cost_layer` and `qml.qaoa.mixer_layer` take cost and mixer
    Hamiltonians, respectively, and apply the corresponding QAOA cost and mixer layers
    to the quantum circuit

  For example, using PennyLane to construct and solve a MaxCut problem with QAOA:

  ```python
  wires = range(3)
  graph = Graph([(0, 1), (1, 2), (2, 0)])
  cost_h, mixer_h = qaoa.maxcut(graph)

  def qaoa_layer(gamma, alpha):
      qaoa.cost_layer(gamma, cost_h)
      qaoa.mixer_layer(alpha, mixer_h)

  def antatz(params, **kwargs):

      for w in wires:
          qml.Hadamard(wires=w)

      # repeat the QAOA layer two times
      qml.layer(qaoa_layer, 2, params[0], params[1])

  dev = qml.device('default.qubit', wires=len(wires))
  cost_function = qml.VQECost(ansatz, cost_h, dev)
  ```

* Added an `ApproxTimeEvolution` template to the PennyLane templates module, which
  can be used to implement Trotterized time-evolution under a Hamiltonian.
  [(#710)](https://github.com/XanaduAI/pennylane/pull/710)

  <img src="https://pennylane.readthedocs.io/en/latest/_static/templates/subroutines/approx_time_evolution.png" width=50%/>

* Added a `qml.layer` template-constructing function, which takes a unitary, and
  repeatedly applies it on a set of wires to a given depth.
  [(#723)](https://github.com/PennyLaneAI/pennylane/pull/723)

  ```python
  def subroutine():
      qml.Hadamard(wires=[0])
      qml.CNOT(wires=[0, 1])
      qml.PauliX(wires=[1])

  dev = qml.device('default.qubit', wires=3)

  @qml.qnode(dev)
  def circuit():
      qml.layer(subroutine, 3)
      return [qml.expval(qml.PauliZ(0)), qml.expval(qml.PauliZ(1))]
  ```

  This creates the following circuit:
  ```pycon
  >>> circuit()
  >>> print(circuit.draw())
  0: ──H──╭C──X──H──╭C──X──H──╭C──X──┤ ⟨Z⟩
  1: ─────╰X────────╰X────────╰X─────┤ ⟨Z⟩
  ```

* Added the `qml.utils.decompose_hamiltonian` function. This function can be used to
  decompose a Hamiltonian into a linear combination of Pauli operators.
  [(#671)](https://github.com/XanaduAI/pennylane/pull/671)

  ```pycon
  >>> A = np.array(
  ... [[-2, -2+1j, -2, -2],
  ... [-2-1j,  0,  0, -1],
  ... [-2,  0, -2, -1],
  ... [-2, -1, -1,  0]])
  >>> coeffs, obs_list = decompose_hamiltonian(A)
  ```

<h4>New device features</h4>

* It is now possible to specify custom wire labels, such as `['anc1', 'anc2', 0, 1, 3]`, where the labels
  can be strings or numbers.
  [(#666)](https://github.com/XanaduAI/pennylane/pull/666)

  Custom wire labels are defined by passing a list to the `wires` argument when creating the device:

  ```pycon
  >>> dev = qml.device("default.qubit", wires=['anc1', 'anc2', 0, 1, 3])
  ```

  Quantum operations should then be invoked with these custom wire labels:

  ``` pycon
  >>> @qml.qnode(dev)
  >>> def circuit():
  ...    qml.Hadamard(wires='anc2')
  ...    qml.CNOT(wires=['anc1', 3])
  ...    ...
  ```

  The existing behaviour, in which the number of wires is specified on device initialization,
  continues to work as usual. This gives a default behaviour where wires are labelled
  by consecutive integers.

  ```pycon
  >>> dev = qml.device("default.qubit", wires=5)
  ```

* An integrated device test suite has been added, which can be used
  to run basic integration tests on core or external devices.
  [(#695)](https://github.com/PennyLaneAI/pennylane/pull/695)
  [(#724)](https://github.com/PennyLaneAI/pennylane/pull/724)
  [(#733)](https://github.com/PennyLaneAI/pennylane/pull/733)

  The test can be invoked against a particular device by calling the `pl-device-test`
  command line program:

  ```console
  $ pl-device-test --device=default.qubit --shots=1234 --analytic=False
  ```

  If the tests are run on external devices, the device and its dependencies must be
  installed locally. For more details, please see the
  [plugin test documentation](http://pennylane.readthedocs.io/en/latest/code/api/pennylane.devices.tests.html).

<h3>Improvements</h3>

* The functions implementing the quantum circuits building the Unitary Coupled-Cluster
  (UCCSD) VQE ansatz have been improved, with a more consistent naming convention and
  improved docstrings.
  [(#748)](https://github.com/PennyLaneAI/pennylane/pull/748)

  The changes include:

  - The terms *1particle-1hole (ph)* and *2particle-2hole (pphh)* excitations
    were replaced with the names *single* and *double* excitations, respectively.

  - The non-differentiable arguments in the `UCCSD` template were renamed accordingly:
    `ph` → `s_wires`, `pphh` → `d_wires`

  - The term *virtual*, previously used to refer the *unoccupied* orbitals, was discarded.

  - The Usage Details sections were updated and improved.

* Added support for TensorFlow 2.3 and PyTorch 1.6.
  [(#725)](https://github.com/PennyLaneAI/pennylane/pull/725)

* Returning probabilities is now supported from photonic QNodes.
  As with qubit QNodes, photonic QNodes returning probabilities are
  end-to-end differentiable.
  [(#699)](https://github.com/XanaduAI/pennylane/pull/699/)

  ```pycon
  >>> dev = qml.device("strawberryfields.fock", wires=2, cutoff_dim=5)
  >>> @qml.qnode(dev)
  ... def circuit(a):
  ...     qml.Displacement(a, 0, wires=0)
  ...     return qml.probs(wires=0)
  >>> print(circuit(0.5))
  [7.78800783e-01 1.94700196e-01 2.43375245e-02 2.02812704e-03 1.26757940e-04]
  ```

<h3>Breaking changes</h3>

* The `pennylane.plugins` and `pennylane.beta.plugins` folders have been renamed to
  `pennylane.devices` and `pennylane.beta.devices`, to reflect their content better.
  [(#726)](https://github.com/XanaduAI/pennylane/pull/726)

<h3>Bug fixes</h3>

* The PennyLane interface conversion functions can now convert QNodes with
  pre-existing interfaces.
  [(#707)](https://github.com/XanaduAI/pennylane/pull/707)

<h3>Documentation</h3>

* The interfaces section of the documentation has been renamed to 'Interfaces and training',
  and updated with the latest variable handling details.
  [(#753)](https://github.com/PennyLaneAI/pennylane/pull/753)

<h3>Contributors</h3>

This release contains contributions from (in alphabetical order):

Juan Miguel Arrazola, Thomas Bromley, Jack Ceroni, Alain Delgado Gran, Shadab Hussain, Theodor
Isacsson, Josh Izaac, Nathan Killoran, Maria Schuld, Antal Száva, Nicola Vitucci.

# Release 0.10.0

<h3>New features since last release</h3>

<h4>New and improved simulators</h4>

* Added a new device, `default.qubit.tf`, a pure-state qubit simulator written using TensorFlow.
  As a result, it supports classical backpropagation as a means to compute the Jacobian. This can
  be faster than the parameter-shift rule for computing quantum gradients
  when the number of parameters to be optimized is large.

  `default.qubit.tf` is designed to be used with end-to-end classical backpropagation
  (`diff_method="backprop"`) with the TensorFlow interface. This is the default method
  of differentiation when creating a QNode with this device.

  Using this method, the created QNode is a 'white-box' that is
  tightly integrated with your TensorFlow computation, including
  [AutoGraph](https://www.tensorflow.org/guide/function) support:

  ```pycon
  >>> dev = qml.device("default.qubit.tf", wires=1)
  >>> @tf.function
  ... @qml.qnode(dev, interface="tf", diff_method="backprop")
  ... def circuit(x):
  ...     qml.RX(x[1], wires=0)
  ...     qml.Rot(x[0], x[1], x[2], wires=0)
  ...     return qml.expval(qml.PauliZ(0))
  >>> weights = tf.Variable([0.2, 0.5, 0.1])
  >>> with tf.GradientTape() as tape:
  ...     res = circuit(weights)
  >>> print(tape.gradient(res, weights))
  tf.Tensor([-2.2526717e-01 -1.0086454e+00  1.3877788e-17], shape=(3,), dtype=float32)
  ```

  See the `default.qubit.tf`
  [documentation](https://pennylane.ai/en/stable/code/api/pennylane.beta.plugins.DefaultQubitTF.html)
  for more details.

* The [default.tensor plugin](https://github.com/XanaduAI/pennylane/blob/master/pennylane/beta/plugins/default_tensor.py)
  has been significantly upgraded. It now allows two different
  tensor network representations to be used: `"exact"` and `"mps"`. The former uses a
  exact factorized representation of quantum states, while the latter uses a matrix product state
  representation.
  ([#572](https://github.com/XanaduAI/pennylane/pull/572))
  ([#599](https://github.com/XanaduAI/pennylane/pull/599))

<h4>New machine learning functionality and integrations</h4>

* PennyLane QNodes can now be converted into Torch layers, allowing for creation of quantum and
  hybrid models using the `torch.nn` API.
  [(#588)](https://github.com/XanaduAI/pennylane/pull/588)

  A PennyLane QNode can be converted into a `torch.nn` layer using the `qml.qnn.TorchLayer` class:

  ```pycon
  >>> @qml.qnode(dev)
  ... def qnode(inputs, weights_0, weight_1):
  ...    # define the circuit
  ...    # ...

  >>> weight_shapes = {"weights_0": 3, "weight_1": 1}
  >>> qlayer = qml.qnn.TorchLayer(qnode, weight_shapes)
  ```

  A hybrid model can then be easily constructed:

  ```pycon
  >>> model = torch.nn.Sequential(qlayer, torch.nn.Linear(2, 2))
  ```

* Added a new "reversible" differentiation method which can be used in simulators, but not hardware.

  The reversible approach is similar to backpropagation, but trades off extra computation for
  enhanced memory efficiency. Where backpropagation caches the state tensors at each step during
  a simulated evolution, the reversible method only caches the final pre-measurement state.

  Compared to the parameter-shift method, the reversible method can be faster or slower,
  depending on the density and location of parametrized gates in a circuit
  (circuits with higher density of parametrized gates near the end of the circuit will see a benefit).
  [(#670)](https://github.com/XanaduAI/pennylane/pull/670)

  ```pycon
  >>> dev = qml.device("default.qubit", wires=2)
  ... @qml.qnode(dev, diff_method="reversible")
  ... def circuit(x):
  ...     qml.RX(x, wires=0)
  ...     qml.RX(x, wires=0)
  ...     qml.CNOT(wires=[0,1])
  ...     return qml.expval(qml.PauliZ(0))
  >>> qml.grad(circuit)(0.5)
  (array(-0.47942554),)
  ```

<h4>New templates and cost functions</h4>

* Added the new templates `UCCSD`, `SingleExcitationUnitary`, and`DoubleExcitationUnitary`,
  which together implement the Unitary Coupled-Cluster Singles and Doubles (UCCSD) ansatz
  to perform VQE-based quantum chemistry simulations using PennyLane-QChem.
  [(#622)](https://github.com/XanaduAI/pennylane/pull/622)
  [(#638)](https://github.com/XanaduAI/pennylane/pull/638)
  [(#654)](https://github.com/XanaduAI/pennylane/pull/654)
  [(#659)](https://github.com/XanaduAI/pennylane/pull/659)
  [(#622)](https://github.com/XanaduAI/pennylane/pull/622)

* Added module `pennylane.qnn.cost` with class `SquaredErrorLoss`. The module contains classes
  to calculate losses and cost functions on circuits with trainable parameters.
  [(#642)](https://github.com/XanaduAI/pennylane/pull/642)

<h3>Improvements</h3>

* Improves the wire management by making the `Operator.wires` attribute a `wires` object.
  [(#666)](https://github.com/XanaduAI/pennylane/pull/666)

* A significant improvement with respect to how QNodes and interfaces mark quantum function
  arguments as differentiable when using Autograd, designed to improve performance and make
  QNodes more intuitive.
  [(#648)](https://github.com/XanaduAI/pennylane/pull/648)
  [(#650)](https://github.com/XanaduAI/pennylane/pull/650)

  In particular, the following changes have been made:

  - A new `ndarray` subclass `pennylane.numpy.tensor`, which extends NumPy arrays with
    the keyword argument and attribute `requires_grad`. Tensors which have `requires_grad=False`
    are treated as non-differentiable by the Autograd interface.

  - A new subpackage `pennylane.numpy`, which wraps `autograd.numpy` such that NumPy functions
    accept the `requires_grad` keyword argument, and allows Autograd to differentiate
    `pennylane.numpy.tensor` objects.

  - The `argnum` argument to `qml.grad` is now optional; if not provided, arguments explicitly
    marked as `requires_grad=False` are excluded for the list of differentiable arguments.
    The ability to pass `argnum` has been retained for backwards compatibility, and
    if present the old behaviour persists.

* The QNode Torch interface now inspects QNode positional arguments.
  If any argument does not have the attribute `requires_grad=True`, it
  is automatically excluded from quantum gradient computations.
  [(#652)](https://github.com/XanaduAI/pennylane/pull/652)
  [(#660)](https://github.com/XanaduAI/pennylane/pull/660)

* The QNode TF interface now inspects QNode positional arguments.
  If any argument is not being watched by a `tf.GradientTape()`,
  it is automatically excluded from quantum gradient computations.
  [(#655)](https://github.com/XanaduAI/pennylane/pull/655)
  [(#660)](https://github.com/XanaduAI/pennylane/pull/660)

* QNodes have two new public methods: `QNode.set_trainable_args()` and `QNode.get_trainable_args()`.
  These are designed to be called by interfaces, to specify to the QNode which of its
  input arguments are differentiable. Arguments which are non-differentiable will not be converted
  to PennyLane Variable objects within the QNode.
  [(#660)](https://github.com/XanaduAI/pennylane/pull/660)

* Added `decomposition` method to PauliX, PauliY, PauliZ, S, T, Hadamard, and PhaseShift gates, which
  decomposes each of these gates into rotation gates.
  [(#668)](https://github.com/XanaduAI/pennylane/pull/668)

* The `CircuitGraph` class now supports serializing contained circuit operations
  and measurement basis rotations to an OpenQASM2.0 script via the new
  `CircuitGraph.to_openqasm()` method.
  [(#623)](https://github.com/XanaduAI/pennylane/pull/623)

<h3>Breaking changes</h3>

* Removes support for Python 3.5.
  [(#639)](https://github.com/XanaduAI/pennylane/pull/639)

<h3>Documentation</h3>

* Various small typos were fixed.

<h3>Contributors</h3>

This release contains contributions from (in alphabetical order):

Thomas Bromley, Jack Ceroni, Alain Delgado Gran, Theodor Isacsson, Josh Izaac,
Nathan Killoran, Maria Schuld, Antal Száva, Nicola Vitucci.


# Release 0.9.0

<h3>New features since last release</h3>

<h4>New machine learning integrations</h4>

* PennyLane QNodes can now be converted into Keras layers, allowing for creation of quantum and
  hybrid models using the Keras API.
  [(#529)](https://github.com/XanaduAI/pennylane/pull/529)

  A PennyLane QNode can be converted into a Keras layer using the `KerasLayer` class:

  ```python
  from pennylane.qnn import KerasLayer

  @qml.qnode(dev)
  def circuit(inputs, weights_0, weight_1):
     # define the circuit
     # ...

  weight_shapes = {"weights_0": 3, "weight_1": 1}
  qlayer = qml.qnn.KerasLayer(circuit, weight_shapes, output_dim=2)
  ```

  A hybrid model can then be easily constructed:

  ```python
  model = tf.keras.models.Sequential([qlayer, tf.keras.layers.Dense(2)])
  ```

* Added a new type of QNode, `qml.qnodes.PassthruQNode`. For simulators which are coded in an
  external library which supports automatic differentiation, PennyLane will treat a PassthruQNode as
  a "white box", and rely on the external library to directly provide gradients via backpropagation.
  This can be more efficient than the using parameter-shift rule for a large number of parameters.
  [(#488)](https://github.com/XanaduAI/pennylane/pull/488)

  Currently this behaviour is supported by PennyLane's `default.tensor.tf` device backend,
  compatible with the `'tf'` interface using TensorFlow 2:

  ```python
  dev = qml.device('default.tensor.tf', wires=2)

  @qml.qnode(dev, diff_method="backprop")
  def circuit(params):
      qml.RX(params[0], wires=0)
      qml.RX(params[1], wires=1)
      qml.CNOT(wires=[0, 1])
      return qml.expval(qml.PauliZ(0))

  qnode = PassthruQNode(circuit, dev)
  params = tf.Variable([0.3, 0.1])

  with tf.GradientTape() as tape:
      tape.watch(params)
      res = qnode(params)

  grad = tape.gradient(res, params)
  ```

<h4>New optimizers</h4>

* Added the `qml.RotosolveOptimizer`, a gradient-free optimizer
  that minimizes the quantum function by updating each parameter,
  one-by-one, via a closed-form expression while keeping other parameters
  fixed.
  [(#636)](https://github.com/XanaduAI/pennylane/pull/636)
  [(#539)](https://github.com/XanaduAI/pennylane/pull/539)

* Added the `qml.RotoselectOptimizer`, which uses Rotosolve to
  minimizes a quantum function with respect to both the
  rotation operations applied and the rotation parameters.
  [(#636)](https://github.com/XanaduAI/pennylane/pull/636)
  [(#539)](https://github.com/XanaduAI/pennylane/pull/539)

  For example, given a quantum function `f` that accepts parameters `x`
  and a list of corresponding rotation operations `generators`,
  the Rotoselect optimizer will, at each step, update both the parameter
  values and the list of rotation gates to minimize the loss:

  ```pycon
  >>> opt = qml.optimize.RotoselectOptimizer()
  >>> x = [0.3, 0.7]
  >>> generators = [qml.RX, qml.RY]
  >>> for _ in range(100):
  ...     x, generators = opt.step(f, x, generators)
  ```


<h4>New operations</h4>

* Added the `PauliRot` gate, which performs an arbitrary
  Pauli rotation on multiple qubits, and the `MultiRZ` gate,
  which performs a rotation generated by a tensor product
  of Pauli Z operators.
  [(#559)](https://github.com/XanaduAI/pennylane/pull/559)

  ```python
  dev = qml.device('default.qubit', wires=4)

  @qml.qnode(dev)
  def circuit(angle):
      qml.PauliRot(angle, "IXYZ", wires=[0, 1, 2, 3])
      return [qml.expval(qml.PauliZ(wire)) for wire in [0, 1, 2, 3]]
  ```

  ```pycon
  >>> circuit(0.4)
  [1.         0.92106099 0.92106099 1.        ]
  >>> print(circuit.draw())
   0: ──╭RI(0.4)──┤ ⟨Z⟩
   1: ──├RX(0.4)──┤ ⟨Z⟩
   2: ──├RY(0.4)──┤ ⟨Z⟩
   3: ──╰RZ(0.4)──┤ ⟨Z⟩
  ```

  If the `PauliRot` gate is not supported on the target device, it will
  be decomposed into `Hadamard`, `RX` and `MultiRZ` gates. Note that
  identity gates in the Pauli word result in untouched wires:

  ```pycon
  >>> print(circuit.draw())
   0: ───────────────────────────────────┤ ⟨Z⟩
   1: ──H──────────╭RZ(0.4)──H───────────┤ ⟨Z⟩
   2: ──RX(1.571)──├RZ(0.4)──RX(-1.571)──┤ ⟨Z⟩
   3: ─────────────╰RZ(0.4)──────────────┤ ⟨Z⟩
  ```

  If the `MultiRZ` gate is not supported, it will be decomposed into
  `CNOT` and `RZ` gates:

  ```pycon
  >>> print(circuit.draw())
   0: ──────────────────────────────────────────────────┤ ⟨Z⟩
   1: ──H──────────────╭X──RZ(0.4)──╭X──────H───────────┤ ⟨Z⟩
   2: ──RX(1.571)──╭X──╰C───────────╰C──╭X──RX(-1.571)──┤ ⟨Z⟩
   3: ─────────────╰C───────────────────╰C──────────────┤ ⟨Z⟩
  ```

* PennyLane now provides `DiagonalQubitUnitary` for diagonal gates, that are e.g.,
  encountered in IQP circuits. These kinds of gates can be evaluated much faster on
  a simulator device.
  [(#567)](https://github.com/XanaduAI/pennylane/pull/567)

  The gate can be used, for example, to efficiently simulate oracles:

  ```python
  dev = qml.device('default.qubit', wires=3)

  # Function as a bitstring
  f = np.array([1, 0, 0, 1, 1, 0, 1, 0])

  @qml.qnode(dev)
  def circuit(weights1, weights2):
      qml.templates.StronglyEntanglingLayers(weights1, wires=[0, 1, 2])

      # Implements the function as a phase-kickback oracle
      qml.DiagonalQubitUnitary((-1)**f, wires=[0, 1, 2])

      qml.templates.StronglyEntanglingLayers(weights2, wires=[0, 1, 2])
      return [qml.expval(qml.PauliZ(w)) for w in range(3)]
  ```

* Added the `TensorN` CVObservable that can represent the tensor product of the
  `NumberOperator` on photonic backends.
  [(#608)](https://github.com/XanaduAI/pennylane/pull/608)

<h4>New templates</h4>

* Added the `ArbitraryUnitary` and `ArbitraryStatePreparation` templates, which use
  `PauliRot` gates to perform an arbitrary unitary and prepare an arbitrary basis
  state with the minimal number of parameters.
  [(#590)](https://github.com/XanaduAI/pennylane/pull/590)

  ```python
  dev = qml.device('default.qubit', wires=3)

  @qml.qnode(dev)
  def circuit(weights1, weights2):
        qml.templates.ArbitraryStatePreparation(weights1, wires=[0, 1, 2])
        qml.templates.ArbitraryUnitary(weights2, wires=[0, 1, 2])
        return qml.probs(wires=[0, 1, 2])
  ```

* Added the `IQPEmbedding` template, which encodes inputs into the diagonal gates of an
  IQP circuit.
  [(#605)](https://github.com/XanaduAI/pennylane/pull/605)

  <img src="https://pennylane.readthedocs.io/en/latest/_images/iqp.png"
  width=50%></img>

* Added the `SimplifiedTwoDesign` template, which implements the circuit
  design of [Cerezo et al. (2020)](<https://arxiv.org/abs/2001.00550>).
  [(#556)](https://github.com/XanaduAI/pennylane/pull/556)

  <img src="https://pennylane.readthedocs.io/en/latest/_images/simplified_two_design.png"
  width=50%></img>

* Added the `BasicEntanglerLayers` template, which is a simple layer architecture
  of rotations and CNOT nearest-neighbour entanglers.
  [(#555)](https://github.com/XanaduAI/pennylane/pull/555)

  <img src="https://pennylane.readthedocs.io/en/latest/_images/basic_entangler.png"
  width=50%></img>

* PennyLane now offers a broadcasting function to easily construct templates:
  `qml.broadcast()` takes single quantum operations or other templates and applies
  them to wires in a specific pattern.
  [(#515)](https://github.com/XanaduAI/pennylane/pull/515)
  [(#522)](https://github.com/XanaduAI/pennylane/pull/522)
  [(#526)](https://github.com/XanaduAI/pennylane/pull/526)
  [(#603)](https://github.com/XanaduAI/pennylane/pull/603)

  For example, we can use broadcast to repeat a custom template
  across multiple wires:

  ```python
  from pennylane.templates import template

  @template
  def mytemplate(pars, wires):
      qml.Hadamard(wires=wires)
      qml.RY(pars, wires=wires)

  dev = qml.device('default.qubit', wires=3)

  @qml.qnode(dev)
  def circuit(pars):
      qml.broadcast(mytemplate, pattern="single", wires=[0,1,2], parameters=pars)
      return qml.expval(qml.PauliZ(0))
  ```

  ```pycon
  >>> circuit([1, 1, 0.1])
  -0.841470984807896
  >>> print(circuit.draw())
   0: ──H──RY(1.0)──┤ ⟨Z⟩
   1: ──H──RY(1.0)──┤
   2: ──H──RY(0.1)──┤
  ```

  For other available patterns, see the
  [broadcast function documentation](https://pennylane.readthedocs.io/en/latest/code/api/pennylane.broadcast.html).

<h3>Breaking changes</h3>

* The `QAOAEmbedding` now uses the new `MultiRZ` gate as a `ZZ` entangler,
  which changes the convention. While
  previously, the `ZZ` gate in the embedding was implemented as

  ```python
  CNOT(wires=[wires[0], wires[1]])
  RZ(2 * parameter, wires=wires[0])
  CNOT(wires=[wires[0], wires[1]])
  ```

  the `MultiRZ` corresponds to

  ```python
  CNOT(wires=[wires[1], wires[0]])
  RZ(parameter, wires=wires[0])
  CNOT(wires=[wires[1], wires[0]])
  ```

  which differs in the factor of `2`, and fixes a bug in the
  wires that the `CNOT` was applied to.
  [(#609)](https://github.com/XanaduAI/pennylane/pull/609)

* Probability methods are handled by `QubitDevice` and device method
  requirements are modified to simplify plugin development.
  [(#573)](https://github.com/XanaduAI/pennylane/pull/573)

* The internal variables `All` and `Any` to mark an `Operation` as acting on all or any
  wires have been renamed to `AllWires` and `AnyWires`.
  [(#614)](https://github.com/XanaduAI/pennylane/pull/614)

<h3>Improvements</h3>

* A new `Wires` class was introduced for the internal
  bookkeeping of wire indices.
  [(#615)](https://github.com/XanaduAI/pennylane/pull/615)

* Improvements to the speed/performance of the `default.qubit` device.
  [(#567)](https://github.com/XanaduAI/pennylane/pull/567)
  [(#559)](https://github.com/XanaduAI/pennylane/pull/559)

* Added the `"backprop"` and `"device"` differentiation methods to the `qnode`
  decorator.
  [(#552)](https://github.com/XanaduAI/pennylane/pull/552)

  - `"backprop"`: Use classical backpropagation. Default on simulator
    devices that are classically end-to-end differentiable.
    The returned QNode can only be used with the same machine learning
    framework (e.g., `default.tensor.tf` simulator with the `tensorflow` interface).

  - `"device"`: Queries the device directly for the gradient.

  Using the `"backprop"` differentiation method with the `default.tensor.tf`
  device, the created QNode is a 'white-box', and is tightly integrated with
  the overall TensorFlow computation:

  ```python
  >>> dev = qml.device("default.tensor.tf", wires=1)
  >>> @qml.qnode(dev, interface="tf", diff_method="backprop")
  >>> def circuit(x):
  ...     qml.RX(x[1], wires=0)
  ...     qml.Rot(x[0], x[1], x[2], wires=0)
  ...     return qml.expval(qml.PauliZ(0))
  >>> vars = tf.Variable([0.2, 0.5, 0.1])
  >>> with tf.GradientTape() as tape:
  ...     res = circuit(vars)
  >>> tape.gradient(res, vars)
  <tf.Tensor: shape=(3,), dtype=float32, numpy=array([-2.2526717e-01, -1.0086454e+00,  1.3877788e-17], dtype=float32)>
  ```

* The circuit drawer now displays inverted operations, as well as wires
  where probabilities are returned from the device:
  [(#540)](https://github.com/XanaduAI/pennylane/pull/540)

  ```python
  >>> @qml.qnode(dev)
  ... def circuit(theta):
  ...     qml.RX(theta, wires=0)
  ...     qml.CNOT(wires=[0, 1])
  ...     qml.S(wires=1).inv()
  ...     return qml.probs(wires=[0, 1])
  >>> circuit(0.2)
  array([0.99003329, 0.        , 0.        , 0.00996671])
  >>> print(circuit.draw())
  0: ──RX(0.2)──╭C───────╭┤ Probs
  1: ───────────╰X──S⁻¹──╰┤ Probs
  ```

* You can now evaluate the metric tensor of a VQE Hamiltonian via the new
  `VQECost.metric_tensor` method. This allows `VQECost` objects to be directly
  optimized by the quantum natural gradient optimizer (`qml.QNGOptimizer`).
  [(#618)](https://github.com/XanaduAI/pennylane/pull/618)

* The input check functions in `pennylane.templates.utils` are now public
  and visible in the API documentation.
  [(#566)](https://github.com/XanaduAI/pennylane/pull/566)

* Added keyword arguments for step size and order to the `qnode` decorator, as well as
  the `QNode` and `JacobianQNode` classes. This enables the user to set the step size
  and order when using finite difference methods. These options are also exposed when
  creating QNode collections.
  [(#530)](https://github.com/XanaduAI/pennylane/pull/530)
  [(#585)](https://github.com/XanaduAI/pennylane/pull/585)
  [(#587)](https://github.com/XanaduAI/pennylane/pull/587)

* The decomposition for the `CRY` gate now uses the simpler form `RY @ CNOT @ RY @ CNOT`
  [(#547)](https://github.com/XanaduAI/pennylane/pull/547)

* The underlying queuing system was refactored, removing the `qml._current_context`
  property that held the currently active `QNode` or `OperationRecorder`. Now, all
  objects that expose a queue for operations inherit from `QueuingContext` and
  register their queue globally.
  [(#548)](https://github.com/XanaduAI/pennylane/pull/548)

* The PennyLane repository has a new benchmarking tool which supports the comparison of different git revisions.
  [(#568)](https://github.com/XanaduAI/pennylane/pull/568)
  [(#560)](https://github.com/XanaduAI/pennylane/pull/560)
  [(#516)](https://github.com/XanaduAI/pennylane/pull/516)

<h3>Documentation</h3>

* Updated the development section by creating a landing page with links to sub-pages
  containing specific guides.
  [(#596)](https://github.com/XanaduAI/pennylane/pull/596)

* Extended the developer's guide by a section explaining how to add new templates.
  [(#564)](https://github.com/XanaduAI/pennylane/pull/564)

<h3>Bug fixes</h3>

* `tf.GradientTape().jacobian()` can now be evaluated on QNodes using the TensorFlow interface.
  [(#626)](https://github.com/XanaduAI/pennylane/pull/626)

* `RandomLayers()` is now compatible with the qiskit devices.
  [(#597)](https://github.com/XanaduAI/pennylane/pull/597)

* `DefaultQubit.probability()` now returns the correct probability when called with
  `device.analytic=False`.
  [(#563)](https://github.com/XanaduAI/pennylane/pull/563)

* Fixed a bug in the `StronglyEntanglingLayers` template, allowing it to
  work correctly when applied to a single wire.
  [(544)](https://github.com/XanaduAI/pennylane/pull/544)

* Fixed a bug when inverting operations with decompositions; operations marked as inverted
  are now correctly inverted when the fallback decomposition is called.
  [(#543)](https://github.com/XanaduAI/pennylane/pull/543)

* The `QNode.print_applied()` method now correctly displays wires where
  `qml.prob()` is being returned.
  [#542](https://github.com/XanaduAI/pennylane/pull/542)

<h3>Contributors</h3>

This release contains contributions from (in alphabetical order):

Ville Bergholm, Lana Bozanic, Thomas Bromley, Theodor Isacsson, Josh Izaac, Nathan Killoran,
Maggie Li, Johannes Jakob Meyer, Maria Schuld, Sukin Sim, Antal Száva.

# Release 0.8.1

<h3>Improvements</h3>

* Beginning of support for Python 3.8, with the test suite
  now being run in a Python 3.8 environment.
  [(#501)](https://github.com/XanaduAI/pennylane/pull/501)

<h3>Documentation</h3>

* Present templates as a gallery of thumbnails showing the
  basic circuit architecture.
  [(#499)](https://github.com/XanaduAI/pennylane/pull/499)

<h3>Bug fixes</h3>

* Fixed a bug where multiplying a QNode parameter by 0 caused a divide
  by zero error when calculating the parameter shift formula.
  [(#512)](https://github.com/XanaduAI/pennylane/pull/512)

* Fixed a bug where the shape of differentiable QNode arguments
  was being cached on the first construction, leading to indexing
  errors if the QNode was re-evaluated if the argument changed shape.
  [(#505)](https://github.com/XanaduAI/pennylane/pull/505)

<h3>Contributors</h3>

This release contains contributions from (in alphabetical order):

Ville Bergholm, Josh Izaac, Johannes Jakob Meyer, Maria Schuld, Antal Száva.

# Release 0.8.0

<h3>New features since last release</h3>

* Added a quantum chemistry package, `pennylane.qchem`, which supports
  integration with OpenFermion, Psi4, PySCF, and OpenBabel.
  [(#453)](https://github.com/XanaduAI/pennylane/pull/453)

  Features include:

  - Generate the qubit Hamiltonians directly starting with the atomic structure of the molecule.
  - Calculate the mean-field (Hartree-Fock) electronic structure of molecules.
  - Allow to define an active space based on the number of active electrons and active orbitals.
  - Perform the fermionic-to-qubit transformation of the electronic Hamiltonian by
    using different functions implemented in OpenFermion.
  - Convert OpenFermion's QubitOperator to a Pennylane `Hamiltonian` class.
  - Perform a Variational Quantum Eigensolver (VQE) computation with this Hamiltonian in PennyLane.

  Check out the [quantum chemistry quickstart](https://pennylane.readthedocs.io/en/latest/introduction/chemistry.html), as well the quantum chemistry and VQE tutorials.

* PennyLane now has some functions and classes for creating and solving VQE
  problems. [(#467)](https://github.com/XanaduAI/pennylane/pull/467)

  - `qml.Hamiltonian`: a lightweight class for representing qubit Hamiltonians
  - `qml.VQECost`: a class for quickly constructing a differentiable cost function
    given a circuit ansatz, Hamiltonian, and one or more devices

    ```python
    >>> H = qml.vqe.Hamiltonian(coeffs, obs)
    >>> cost = qml.VQECost(ansatz, hamiltonian, dev, interface="torch")
    >>> params = torch.rand([4, 3])
    >>> cost(params)
    tensor(0.0245, dtype=torch.float64)
    ```

* Added a circuit drawing feature that provides a text-based representation
  of a QNode instance. It can be invoked via `qnode.draw()`. The user can specify
  to display variable names instead of variable values and choose either an ASCII
  or Unicode charset.
  [(#446)](https://github.com/XanaduAI/pennylane/pull/446)

  Consider the following circuit as an example:
  ```python3
  @qml.qnode(dev)
  def qfunc(a, w):
      qml.Hadamard(0)
      qml.CRX(a, wires=[0, 1])
      qml.Rot(w[0], w[1], w[2], wires=[1])
      qml.CRX(-a, wires=[0, 1])

      return qml.expval(qml.PauliZ(0) @ qml.PauliZ(1))
  ```

  We can draw the circuit after it has been executed:

  ```python
  >>> result = qfunc(2.3, [1.2, 3.2, 0.7])
  >>> print(qfunc.draw())
   0: ──H──╭C────────────────────────────╭C─────────╭┤ ⟨Z ⊗ Z⟩
   1: ─────╰RX(2.3)──Rot(1.2, 3.2, 0.7)──╰RX(-2.3)──╰┤ ⟨Z ⊗ Z⟩
  >>> print(qfunc.draw(charset="ascii"))
   0: --H--+C----------------------------+C---------+| <Z @ Z>
   1: -----+RX(2.3)--Rot(1.2, 3.2, 0.7)--+RX(-2.3)--+| <Z @ Z>
  >>> print(qfunc.draw(show_variable_names=True))
   0: ──H──╭C─────────────────────────────╭C─────────╭┤ ⟨Z ⊗ Z⟩
   1: ─────╰RX(a)──Rot(w[0], w[1], w[2])──╰RX(-1*a)──╰┤ ⟨Z ⊗ Z⟩
  ```

* Added `QAOAEmbedding` and its parameter initialization
  as a new trainable template.
  [(#442)](https://github.com/XanaduAI/pennylane/pull/442)

  <img src="https://pennylane.readthedocs.io/en/latest/_images/qaoa_layers.png"
  width=70%></img>

* Added the `qml.probs()` measurement function, allowing QNodes
  to differentiate variational circuit probabilities
  on simulators and hardware.
  [(#432)](https://github.com/XanaduAI/pennylane/pull/432)

  ```python
  @qml.qnode(dev)
  def circuit(x):
      qml.Hadamard(wires=0)
      qml.RY(x, wires=0)
      qml.RX(x, wires=1)
      qml.CNOT(wires=[0, 1])
      return qml.probs(wires=[0])
  ```
  Executing this circuit gives the marginal probability of wire 1:
  ```python
  >>> circuit(0.2)
  [0.40066533 0.59933467]
  ```
  QNodes that return probabilities fully support autodifferentiation.

* Added the convenience load functions `qml.from_pyquil`, `qml.from_quil` and
  `qml.from_quil_file` that convert pyQuil objects and Quil code to PennyLane
  templates. This feature requires version 0.8 or above of the PennyLane-Forest
  plugin.
  [(#459)](https://github.com/XanaduAI/pennylane/pull/459)

* Added a `qml.inv` method that inverts templates and sequences of Operations.
  Added a `@qml.template` decorator that makes templates return the queued Operations.
  [(#462)](https://github.com/XanaduAI/pennylane/pull/462)

  For example, using this function to invert a template inside a QNode:

  ```python3
      @qml.template
      def ansatz(weights, wires):
          for idx, wire in enumerate(wires):
              qml.RX(weights[idx], wires=[wire])

          for idx in range(len(wires) - 1):
              qml.CNOT(wires=[wires[idx], wires[idx + 1]])

      dev = qml.device('default.qubit', wires=2)

      @qml.qnode(dev)
      def circuit(weights):
          qml.inv(ansatz(weights, wires=[0, 1]))
          return qml.expval(qml.PauliZ(0) @ qml.PauliZ(1))
    ```

* Added the `QNodeCollection` container class, that allows independent
  QNodes to be stored and evaluated simultaneously. Experimental support
  for asynchronous evaluation of contained QNodes is provided with the
  `parallel=True` keyword argument.
  [(#466)](https://github.com/XanaduAI/pennylane/pull/466)

* Added a high level `qml.map` function, that maps a quantum
  circuit template over a list of observables or devices, returning
  a `QNodeCollection`.
  [(#466)](https://github.com/XanaduAI/pennylane/pull/466)

  For example:

  ```python3
  >>> def my_template(params, wires, **kwargs):
  >>>    qml.RX(params[0], wires=wires[0])
  >>>    qml.RX(params[1], wires=wires[1])
  >>>    qml.CNOT(wires=wires)

  >>> obs_list = [qml.PauliX(0) @ qml.PauliZ(1), qml.PauliZ(0) @ qml.PauliX(1)]
  >>> dev = qml.device("default.qubit", wires=2)
  >>> qnodes = qml.map(my_template, obs_list, dev, measure="expval")
  >>> qnodes([0.54, 0.12])
  array([-0.06154835  0.99280864])
  ```

* Added high level `qml.sum`, `qml.dot`, `qml.apply` functions
  that act on QNode collections.
  [(#466)](https://github.com/XanaduAI/pennylane/pull/466)

  `qml.apply` allows vectorized functions to act over the entire QNode
  collection:
  ```python
  >>> qnodes = qml.map(my_template, obs_list, dev, measure="expval")
  >>> cost = qml.apply(np.sin, qnodes)
  >>> cost([0.54, 0.12])
  array([-0.0615095  0.83756375])
  ```

  `qml.sum` and `qml.dot` take the sum of a QNode collection, and a
  dot product of tensors/arrays/QNode collections, respectively.

<h3>Breaking changes</h3>

* Deprecated the old-style `QNode` such that only the new-style `QNode` and its syntax can be used,
  moved all related files from the `pennylane/beta` folder to `pennylane`.
  [(#440)](https://github.com/XanaduAI/pennylane/pull/440)

<h3>Improvements</h3>

* Added the `Tensor.prune()` method and the `Tensor.non_identity_obs` property for extracting
  non-identity instances from the observables making up a `Tensor` instance.
  [(#498)](https://github.com/XanaduAI/pennylane/pull/498)

* Renamed the `expt.tensornet` and `expt.tensornet.tf` devices to `default.tensor` and
  `default.tensor.tf`.
  [(#495)](https://github.com/XanaduAI/pennylane/pull/495)

* Added a serialization method to the `CircuitGraph` class that is used to create a unique
  hash for each quantum circuit graph.
  [(#470)](https://github.com/XanaduAI/pennylane/pull/470)

* Added the `Observable.eigvals` method to return the eigenvalues of observables.
  [(#449)](https://github.com/XanaduAI/pennylane/pull/449)

* Added the `Observable.diagonalizing_gates` method to return the gates
  that diagonalize an observable in the computational basis.
  [(#454)](https://github.com/XanaduAI/pennylane/pull/454)

* Added the `Operator.matrix` method to return the matrix representation
  of an operator in the computational basis.
  [(#454)](https://github.com/XanaduAI/pennylane/pull/454)

* Added a `QubitDevice` class which implements common functionalities of plugin devices such that
  plugin devices can rely on these implementations. The new `QubitDevice` also includes
  a new `execute` method, which allows for more convenient plugin design. In addition, `QubitDevice`
  also unifies the way samples are generated on qubit-based devices.
  [(#452)](https://github.com/XanaduAI/pennylane/pull/452)
  [(#473)](https://github.com/XanaduAI/pennylane/pull/473)

* Improved documentation of `AmplitudeEmbedding` and `BasisEmbedding` templates.
  [(#441)](https://github.com/XanaduAI/pennylane/pull/441)
  [(#439)](https://github.com/XanaduAI/pennylane/pull/439)

* Codeblocks in the documentation now have a 'copy' button for easily
  copying examples.
  [(#437)](https://github.com/XanaduAI/pennylane/pull/437)

<h3>Documentation</h3>

* Update the developers plugin guide to use QubitDevice.
  [(#483)](https://github.com/XanaduAI/pennylane/pull/483)

<h3>Bug fixes</h3>

* Fixed a bug in `CVQNode._pd_analytic`, where non-descendant observables were not
  Heisenberg-transformed before evaluating the partial derivatives when using the
  order-2 parameter-shift method, resulting in an erroneous Jacobian for some circuits.
  [(#433)](https://github.com/XanaduAI/pennylane/pull/433)

<h3>Contributors</h3>

This release contains contributions from (in alphabetical order):

Juan Miguel Arrazola, Ville Bergholm, Alain Delgado Gran, Olivia Di Matteo,
Theodor Isacsson, Josh Izaac, Soran Jahangiri, Nathan Killoran, Johannes Jakob Meyer,
Zeyue Niu, Maria Schuld, Antal Száva.

# Release 0.7.0

<h3>New features since last release</h3>

* Custom padding constant in `AmplitudeEmbedding` is supported (see 'Breaking changes'.)
  [(#419)](https://github.com/XanaduAI/pennylane/pull/419)

* `StronglyEntanglingLayer` and `RandomLayer` now work with a single wire.
  [(#409)](https://github.com/XanaduAI/pennylane/pull/409)
  [(#413)](https://github.com/XanaduAI/pennylane/pull/413)

* Added support for applying the inverse of an `Operation` within a circuit.
  [(#377)](https://github.com/XanaduAI/pennylane/pull/377)

* Added an `OperationRecorder()` context manager, that allows templates
  and quantum functions to be executed while recording events. The
  recorder can be used with and without QNodes as a debugging utility.
  [(#388)](https://github.com/XanaduAI/pennylane/pull/388)

* Operations can now specify a decomposition that is used when the desired operation
  is not supported on the target device.
  [(#396)](https://github.com/XanaduAI/pennylane/pull/396)

* The ability to load circuits from external frameworks as templates
  has been added via the new `qml.load()` function. This feature
  requires plugin support --- this initial release provides support
  for Qiskit circuits and QASM files when `pennylane-qiskit` is installed,
  via the functions `qml.from_qiskit` and `qml.from_qasm`.
  [(#418)](https://github.com/XanaduAI/pennylane/pull/418)

* An experimental tensor network device has been added
  [(#416)](https://github.com/XanaduAI/pennylane/pull/416)
  [(#395)](https://github.com/XanaduAI/pennylane/pull/395)
  [(#394)](https://github.com/XanaduAI/pennylane/pull/394)
  [(#380)](https://github.com/XanaduAI/pennylane/pull/380)

* An experimental tensor network device which uses TensorFlow for
  backpropagation has been added
  [(#427)](https://github.com/XanaduAI/pennylane/pull/427)

* Custom padding constant in `AmplitudeEmbedding` is supported (see 'Breaking changes'.)
  [(#419)](https://github.com/XanaduAI/pennylane/pull/419)

<h3>Breaking changes</h3>

* The `pad` parameter in `AmplitudeEmbedding()` is now either `None` (no automatic padding), or a
  number that is used as the padding constant.
  [(#419)](https://github.com/XanaduAI/pennylane/pull/419)

* Initialization functions now return a single array of weights per function. Utilities for multi-weight templates
  `Interferometer()` and `CVNeuralNetLayers()` are provided.
  [(#412)](https://github.com/XanaduAI/pennylane/pull/412)

* The single layer templates `RandomLayer()`, `CVNeuralNetLayer()` and `StronglyEntanglingLayer()`
  have been turned into private functions `_random_layer()`, `_cv_neural_net_layer()` and
  `_strongly_entangling_layer()`. Recommended use is now via the corresponding `Layers()` templates.
  [(#413)](https://github.com/XanaduAI/pennylane/pull/413)

<h3>Improvements</h3>

* Added extensive input checks in templates.
  [(#419)](https://github.com/XanaduAI/pennylane/pull/419)

* Templates integration tests are rewritten - now cover keyword/positional argument passing,
  interfaces and combinations of templates.
  [(#409)](https://github.com/XanaduAI/pennylane/pull/409)
  [(#419)](https://github.com/XanaduAI/pennylane/pull/419)

* State vector preparation operations in the `default.qubit` plugin can now be
  applied to subsets of wires, and are restricted to being the first operation
  in a circuit.
  [(#346)](https://github.com/XanaduAI/pennylane/pull/346)

* The `QNode` class is split into a hierarchy of simpler classes.
  [(#354)](https://github.com/XanaduAI/pennylane/pull/354)
  [(#398)](https://github.com/XanaduAI/pennylane/pull/398)
  [(#415)](https://github.com/XanaduAI/pennylane/pull/415)
  [(#417)](https://github.com/XanaduAI/pennylane/pull/417)
  [(#425)](https://github.com/XanaduAI/pennylane/pull/425)

* Added the gates U1, U2 and U3 parametrizing arbitrary unitaries on 1, 2 and 3
  qubits and the Toffoli gate to the set of qubit operations.
  [(#396)](https://github.com/XanaduAI/pennylane/pull/396)

* Changes have been made to accomodate the movement of the main function
  in `pytest._internal` to `pytest._internal.main` in pip 19.3.
  [(#404)](https://github.com/XanaduAI/pennylane/pull/404)

* Added the templates `BasisStatePreparation` and `MottonenStatePreparation` that use
  gates to prepare a basis state and an arbitrary state respectively.
  [(#336)](https://github.com/XanaduAI/pennylane/pull/336)

* Added decompositions for `BasisState` and `QubitStateVector` based on state
  preparation templates.
  [(#414)](https://github.com/XanaduAI/pennylane/pull/414)

* Replaces the pseudo-inverse in the quantum natural gradient optimizer
  (which can be numerically unstable) with `np.linalg.solve`.
  [(#428)](https://github.com/XanaduAI/pennylane/pull/428)

<h3>Contributors</h3>

This release contains contributions from (in alphabetical order):

Ville Bergholm, Josh Izaac, Nathan Killoran, Angus Lowe, Johannes Jakob Meyer,
Oluwatobi Ogunbayo, Maria Schuld, Antal Száva.

# Release 0.6.1

<h3>New features since last release</h3>

* Added a `print_applied` method to QNodes, allowing the operation
  and observable queue to be printed as last constructed.
  [(#378)](https://github.com/XanaduAI/pennylane/pull/378)

<h3>Improvements</h3>

* A new `Operator` base class is introduced, which is inherited by both the
  `Observable` class and the `Operation` class.
  [(#355)](https://github.com/XanaduAI/pennylane/pull/355)

* Removed deprecated `@abstractproperty` decorators
  in `_device.py`.
  [(#374)](https://github.com/XanaduAI/pennylane/pull/374)

* The `CircuitGraph` class is updated to deal with `Operation` instances directly.
  [(#344)](https://github.com/XanaduAI/pennylane/pull/344)

* Comprehensive gradient tests have been added for the interfaces.
  [(#381)](https://github.com/XanaduAI/pennylane/pull/381)

<h3>Documentation</h3>

* The new restructured documentation has been polished and updated.
  [(#387)](https://github.com/XanaduAI/pennylane/pull/387)
  [(#375)](https://github.com/XanaduAI/pennylane/pull/375)
  [(#372)](https://github.com/XanaduAI/pennylane/pull/372)
  [(#370)](https://github.com/XanaduAI/pennylane/pull/370)
  [(#369)](https://github.com/XanaduAI/pennylane/pull/369)
  [(#367)](https://github.com/XanaduAI/pennylane/pull/367)
  [(#364)](https://github.com/XanaduAI/pennylane/pull/364)

* Updated the development guides.
  [(#382)](https://github.com/XanaduAI/pennylane/pull/382)
  [(#379)](https://github.com/XanaduAI/pennylane/pull/379)

* Added all modules, classes, and functions to the API section
  in the documentation.
  [(#373)](https://github.com/XanaduAI/pennylane/pull/373)

<h3>Bug fixes</h3>

* Replaces the existing `np.linalg.norm` normalization with hand-coded
  normalization, allowing `AmplitudeEmbedding` to be used with differentiable
  parameters. AmplitudeEmbedding tests have been added and improved.
  [(#376)](https://github.com/XanaduAI/pennylane/pull/376)

<h3>Contributors</h3>

This release contains contributions from (in alphabetical order):

Ville Bergholm, Josh Izaac, Nathan Killoran, Maria Schuld, Antal Száva

# Release 0.6.0

<h3>New features since last release</h3>

* The devices `default.qubit` and `default.gaussian` have a new initialization parameter
  `analytic` that indicates if expectation values and variances should be calculated
  analytically and not be estimated from data.
  [(#317)](https://github.com/XanaduAI/pennylane/pull/317)

* Added C-SWAP gate to the set of qubit operations
  [(#330)](https://github.com/XanaduAI/pennylane/pull/330)

* The TensorFlow interface has been renamed from `"tfe"` to `"tf"`, and
  now supports TensorFlow 2.0.
  [(#337)](https://github.com/XanaduAI/pennylane/pull/337)

* Added the S and T gates to the set of qubit operations.
  [(#343)](https://github.com/XanaduAI/pennylane/pull/343)

* Tensor observables are now supported within the `expval`,
  `var`, and `sample` functions, by using the `@` operator.
  [(#267)](https://github.com/XanaduAI/pennylane/pull/267)


<h3>Breaking changes</h3>

* The argument `n` specifying the number of samples in the method `Device.sample` was removed.
  Instead, the method will always return `Device.shots` many samples.
  [(#317)](https://github.com/XanaduAI/pennylane/pull/317)

<h3>Improvements</h3>

* The number of shots / random samples used to estimate expectation values and variances, `Device.shots`,
  can now be changed after device creation.
  [(#317)](https://github.com/XanaduAI/pennylane/pull/317)

* Unified import shortcuts to be under qml in qnode.py
  and test_operation.py
  [(#329)](https://github.com/XanaduAI/pennylane/pull/329)

* The quantum natural gradient now uses `scipy.linalg.pinvh` which is more efficient for symmetric matrices
  than the previously used `scipy.linalg.pinv`.
  [(#331)](https://github.com/XanaduAI/pennylane/pull/331)

* The deprecated `qml.expval.Observable` syntax has been removed.
  [(#267)](https://github.com/XanaduAI/pennylane/pull/267)

* Remainder of the unittest-style tests were ported to pytest.
  [(#310)](https://github.com/XanaduAI/pennylane/pull/310)

* The `do_queue` argument for operations now only takes effect
  within QNodes. Outside of QNodes, operations can now be instantiated
  without needing to specify `do_queue`.
  [(#359)](https://github.com/XanaduAI/pennylane/pull/359)

<h3>Documentation</h3>

* The docs are rewritten and restructured to contain a code introduction section as well as an API section.
  [(#314)](https://github.com/XanaduAI/pennylane/pull/275)

* Added Ising model example to the tutorials
  [(#319)](https://github.com/XanaduAI/pennylane/pull/319)

* Added tutorial for QAOA on MaxCut problem
  [(#328)](https://github.com/XanaduAI/pennylane/pull/328)

* Added QGAN flow chart figure to its tutorial
  [(#333)](https://github.com/XanaduAI/pennylane/pull/333)

* Added missing figures for gallery thumbnails of state-preparation
  and QGAN tutorials
  [(#326)](https://github.com/XanaduAI/pennylane/pull/326)

* Fixed typos in the state preparation tutorial
  [(#321)](https://github.com/XanaduAI/pennylane/pull/321)

* Fixed bug in VQE tutorial 3D plots
  [(#327)](https://github.com/XanaduAI/pennylane/pull/327)

<h3>Bug fixes</h3>

* Fixed typo in measurement type error message in qnode.py
  [(#341)](https://github.com/XanaduAI/pennylane/pull/341)

<h3>Contributors</h3>

This release contains contributions from (in alphabetical order):

Shahnawaz Ahmed, Ville Bergholm, Aroosa Ijaz, Josh Izaac, Nathan Killoran, Angus Lowe,
Johannes Jakob Meyer, Maria Schuld, Antal Száva, Roeland Wiersema.

# Release 0.5.0

<h3>New features since last release</h3>

* Adds a new optimizer, `qml.QNGOptimizer`, which optimizes QNodes using
  quantum natural gradient descent. See https://arxiv.org/abs/1909.02108
  for more details.
  [(#295)](https://github.com/XanaduAI/pennylane/pull/295)
  [(#311)](https://github.com/XanaduAI/pennylane/pull/311)

* Adds a new QNode method, `QNode.metric_tensor()`,
  which returns the block-diagonal approximation to the Fubini-Study
  metric tensor evaluated on the attached device.
  [(#295)](https://github.com/XanaduAI/pennylane/pull/295)

* Sampling support: QNodes can now return a specified number of samples
  from a given observable via the top-level `pennylane.sample()` function.
  To support this on plugin devices, there is a new `Device.sample` method.

  Calculating gradients of QNodes that involve sampling is not possible.
  [(#256)](https://github.com/XanaduAI/pennylane/pull/256)

* `default.qubit` has been updated to provide support for sampling.
  [(#256)](https://github.com/XanaduAI/pennylane/pull/256)

* Added controlled rotation gates to PennyLane operations and `default.qubit` plugin.
  [(#251)](https://github.com/XanaduAI/pennylane/pull/251)

<h3>Breaking changes</h3>

* The method `Device.supported` was removed, and replaced with the methods
  `Device.supports_observable` and `Device.supports_operation`.
  Both methods can be called with string arguments (`dev.supports_observable('PauliX')`) and
  class arguments (`dev.supports_observable(qml.PauliX)`).
  [(#276)](https://github.com/XanaduAI/pennylane/pull/276)

* The following CV observables were renamed to comply with the new Operation/Observable
  scheme: `MeanPhoton` to `NumberOperator`, `Homodyne` to `QuadOperator` and `NumberState` to `FockStateProjector`.
  [(#254)](https://github.com/XanaduAI/pennylane/pull/254)

<h3>Improvements</h3>

* The `AmplitudeEmbedding` function now provides options to normalize and
  pad features to ensure a valid state vector is prepared.
  [(#275)](https://github.com/XanaduAI/pennylane/pull/275)

* Operations can now optionally specify generators, either as existing PennyLane
  operations, or by providing a NumPy array.
  [(#295)](https://github.com/XanaduAI/pennylane/pull/295)
  [(#313)](https://github.com/XanaduAI/pennylane/pull/313)

* Adds a `Device.parameters` property, so that devices can view a dictionary mapping free
  parameters to operation parameters. This will allow plugin devices to take advantage
  of parametric compilation.
  [(#283)](https://github.com/XanaduAI/pennylane/pull/283)

* Introduces two enumerations: `Any` and `All`, representing any number of wires
  and all wires in the system respectively. They can be imported from
  `pennylane.operation`, and can be used when defining the `Operation.num_wires`
  class attribute of operations.
  [(#277)](https://github.com/XanaduAI/pennylane/pull/277)

  As part of this change:

  - `All` is equivalent to the integer 0, for backwards compatibility with the
    existing test suite

  - `Any` is equivalent to the integer -1 to allow numeric comparison
    operators to continue working

  - An additional validation is now added to the `Operation` class,
    which will alert the user that an operation with `num_wires = All`
    is being incorrectly.

* The one-qubit rotations in `pennylane.plugins.default_qubit` no longer depend on Scipy's `expm`. Instead
  they are calculated with Euler's formula.
  [(#292)](https://github.com/XanaduAI/pennylane/pull/292)

* Creates an `ObservableReturnTypes` enumeration class containing `Sample`,
  `Variance` and `Expectation`. These new values can be assigned to the `return_type`
  attribute of an `Observable`.
  [(#290)](https://github.com/XanaduAI/pennylane/pull/290)

* Changed the signature of the `RandomLayer` and `RandomLayers` templates to have a fixed seed by default.
  [(#258)](https://github.com/XanaduAI/pennylane/pull/258)

* `setup.py` has been cleaned up, removing the non-working shebang,
  and removing unused imports.
  [(#262)](https://github.com/XanaduAI/pennylane/pull/262)

<h3>Documentation</h3>

* A documentation refactor to simplify the tutorials and
  include Sphinx-Gallery.
  [(#291)](https://github.com/XanaduAI/pennylane/pull/291)

  - Examples and tutorials previously split across the `examples/`
    and `doc/tutorials/` directories, in a mixture of ReST and Jupyter notebooks,
    have been rewritten as Python scripts with ReST comments in a single location,
    the `examples/` folder.

  - Sphinx-Gallery is used to automatically build and run the tutorials.
    Rendered output is displayed in the Sphinx documentation.

  - Links are provided at the top of every tutorial page for downloading the
    tutorial as an executable python script, downloading the tutorial
    as a Jupyter notebook, or viewing the notebook on GitHub.

  - The tutorials table of contents have been moved to a single quick start page.

* Fixed a typo in `QubitStateVector`.
  [(#296)](https://github.com/XanaduAI/pennylane/pull/296)

* Fixed a typo in the `default_gaussian.gaussian_state` function.
  [(#293)](https://github.com/XanaduAI/pennylane/pull/293)

* Fixed a typo in the gradient recipe within the `RX`, `RY`, `RZ`
  operation docstrings.
  [(#248)](https://github.com/XanaduAI/pennylane/pull/248)

* Fixed a broken link in the tutorial documentation, as a
  result of the `qml.expval.Observable` deprecation.
  [(#246)](https://github.com/XanaduAI/pennylane/pull/246)

<h3>Bug fixes</h3>

* Fixed a bug where a `PolyXP` observable would fail if applied to subsets
  of wires on `default.gaussian`.
  [(#277)](https://github.com/XanaduAI/pennylane/pull/277)

<h3>Contributors</h3>

This release contains contributions from (in alphabetical order):

Simon Cross, Aroosa Ijaz, Josh Izaac, Nathan Killoran, Johannes Jakob Meyer,
Rohit Midha, Nicolás Quesada, Maria Schuld, Antal Száva, Roeland Wiersema.

# Release 0.4.0

<h3>New features since last release</h3>

* `pennylane.expval()` is now a top-level *function*, and is no longer
  a package of classes. For now, the existing `pennylane.expval.Observable`
  interface continues to work, but will raise a deprecation warning.
  [(#232)](https://github.com/XanaduAI/pennylane/pull/232)

* Variance support: QNodes can now return the variance of observables,
  via the top-level `pennylane.var()` function. To support this on
  plugin devices, there is a new `Device.var` method.

  The following observables support analytic gradients of variances:

  - All qubit observables (requiring 3 circuit evaluations for involutory
    observables such as `Identity`, `X`, `Y`, `Z`; and 5 circuit evals for
    non-involutary observables, currently only `qml.Hermitian`)

  - First-order CV observables (requiring 5 circuit evaluations)

  Second-order CV observables support numerical variance gradients.

* `pennylane.about()` function added, providing details
  on current PennyLane version, installed plugins, Python,
  platform, and NumPy versions [(#186)](https://github.com/XanaduAI/pennylane/pull/186)

* Removed the logic that allowed `wires` to be passed as a positional
  argument in quantum operations. This allows us to raise more useful
  error messages for the user if incorrect syntax is used.
  [(#188)](https://github.com/XanaduAI/pennylane/pull/188)

* Adds support for multi-qubit expectation values of the `pennylane.Hermitian()`
  observable [(#192)](https://github.com/XanaduAI/pennylane/pull/192)

* Adds support for multi-qubit expectation values in `default.qubit`.
  [(#202)](https://github.com/XanaduAI/pennylane/pull/202)

* Organize templates into submodules [(#195)](https://github.com/XanaduAI/pennylane/pull/195).
  This included the following improvements:

  - Distinguish embedding templates from layer templates.

  - New random initialization functions supporting the templates available
    in the new submodule `pennylane.init`.

  - Added a random circuit template (`RandomLayers()`), in which rotations and 2-qubit gates are randomly
    distributed over the wires

  - Add various embedding strategies

<h3>Breaking changes</h3>

* The `Device` methods `expectations`, `pre_expval`, and `post_expval` have been
  renamed to `observables`, `pre_measure`, and `post_measure` respectively.
  [(#232)](https://github.com/XanaduAI/pennylane/pull/232)

<h3>Improvements</h3>

* `default.qubit` plugin now uses `np.tensordot` when applying quantum operations
  and evaluating expectations, resulting in significant speedup
  [(#239)](https://github.com/XanaduAI/pennylane/pull/239),
  [(#241)](https://github.com/XanaduAI/pennylane/pull/241)

* PennyLane now allows division of quantum operation parameters by a constant
  [(#179)](https://github.com/XanaduAI/pennylane/pull/179)

* Portions of the test suite are in the process of being ported to pytest.
  Note: this is still a work in progress.

  Ported tests include:

  - `test_ops.py`
  - `test_about.py`
  - `test_classical_gradients.py`
  - `test_observables.py`
  - `test_measure.py`
  - `test_init.py`
  - `test_templates*.py`
  - `test_ops.py`
  - `test_variable.py`
  - `test_qnode.py` (partial)

<h3>Bug fixes</h3>

* Fixed a bug in `Device.supported`, which would incorrectly
  mark an operation as supported if it shared a name with an
  observable [(#203)](https://github.com/XanaduAI/pennylane/pull/203)

* Fixed a bug in `Operation.wires`, by explicitly casting the
  type of each wire to an integer [(#206)](https://github.com/XanaduAI/pennylane/pull/206)

* Removed code in PennyLane which configured the logger,
  as this would clash with users' configurations
  [(#208)](https://github.com/XanaduAI/pennylane/pull/208)

* Fixed a bug in `default.qubit`, in which `QubitStateVector` operations
  were accidentally being cast to `np.float` instead of `np.complex`.
  [(#211)](https://github.com/XanaduAI/pennylane/pull/211)


<h3>Contributors</h3>

This release contains contributions from:

Shahnawaz Ahmed, riveSunder, Aroosa Ijaz, Josh Izaac, Nathan Killoran, Maria Schuld.

# Release 0.3.1

<h3>Bug fixes</h3>

* Fixed a bug where the interfaces submodule was not correctly being packaged via setup.py

# Release 0.3.0

<h3>New features since last release</h3>

* PennyLane now includes a new `interfaces` submodule, which enables QNode integration with additional machine learning libraries.
* Adds support for an experimental PyTorch interface for QNodes
* Adds support for an experimental TensorFlow eager execution interface for QNodes
* Adds a PyTorch+GPU+QPU tutorial to the documentation
* Documentation now includes links and tutorials including the new [PennyLane-Forest](https://github.com/rigetti/pennylane-forest) plugin.

<h3>Improvements</h3>

* Printing a QNode object, via `print(qnode)` or in an interactive terminal, now displays more useful information regarding the QNode,
  including the device it runs on, the number of wires, it's interface, and the quantum function it uses:

  ```python
  >>> print(qnode)
  <QNode: device='default.qubit', func=circuit, wires=2, interface=PyTorch>
  ```

<h3>Contributors</h3>

This release contains contributions from:

Josh Izaac and Nathan Killoran.


# Release 0.2.0

<h3>New features since last release</h3>

* Added the `Identity` expectation value for both CV and qubit models [(#135)](https://github.com/XanaduAI/pennylane/pull/135)
* Added the `templates.py` submodule, containing some commonly used QML models to be used as ansatz in QNodes [(#133)](https://github.com/XanaduAI/pennylane/pull/133)
* Added the `qml.Interferometer` CV operation [(#152)](https://github.com/XanaduAI/pennylane/pull/152)
* Wires are now supported as free QNode parameters [(#151)](https://github.com/XanaduAI/pennylane/pull/151)
* Added ability to update stepsizes of the optimizers [(#159)](https://github.com/XanaduAI/pennylane/pull/159)

<h3>Improvements</h3>

* Removed use of hardcoded values in the optimizers, made them parameters (see [#131](https://github.com/XanaduAI/pennylane/pull/131) and [#132](https://github.com/XanaduAI/pennylane/pull/132))
* Created the new `PlaceholderExpectation`, to be used when both CV and qubit expval modules contain expectations with the same name
* Provide a way for plugins to view the operation queue _before_ applying operations. This allows for on-the-fly modifications of
  the queue, allowing hardware-based plugins to support the full range of qubit expectation values. [(#143)](https://github.com/XanaduAI/pennylane/pull/143)
* QNode return values now support _any_ form of sequence, such as lists, sets, etc. [(#144)](https://github.com/XanaduAI/pennylane/pull/144)
* CV analytic gradient calculation is now more robust, allowing for operations which may not themselves be differentiated, but have a
  well defined `_heisenberg_rep` method, and so may succeed operations that are analytically differentiable [(#152)](https://github.com/XanaduAI/pennylane/pull/152)

<h3>Bug fixes</h3>

* Fixed a bug where the variational classifier example was not batching when learning parity (see [#128](https://github.com/XanaduAI/pennylane/pull/128) and [#129](https://github.com/XanaduAI/pennylane/pull/129))
* Fixed an inconsistency where some initial state operations were documented as accepting complex parameters - all operations
  now accept real values [(#146)](https://github.com/XanaduAI/pennylane/pull/146)

<h3>Contributors</h3>

This release contains contributions from:

Christian Gogolin, Josh Izaac, Nathan Killoran, and Maria Schuld.


# Release 0.1.0

Initial public release.

<h3>Contributors</h3>
This release contains contributions from:

Ville Bergholm, Josh Izaac, Maria Schuld, Christian Gogolin, and Nathan Killoran.<|MERGE_RESOLUTION|>--- conflicted
+++ resolved
@@ -59,11 +59,7 @@
 
 This release contains contributions from (in alphabetical order):
 
-<<<<<<< HEAD
-Olivia Di Matteo, Romain Moyard, Ashish Panigrahi
-=======
-Olivia Di Matteo, Josh Izaac, Ashish Panigrahi.
->>>>>>> 2623fcd7
+Olivia Di Matteo, Josh Izaac, Romain Moyard, Ashish Panigrahi.
 
 
 # Release 0.16.0 (current release)
