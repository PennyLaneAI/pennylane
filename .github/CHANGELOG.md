# Release 0.17.0-dev (development release)

<h3>New features since last release</h3>

<<<<<<< HEAD
* PennyLane can now perform quantum circuit optimization using the
  top-level transform `qml.compile`. The `compile` transform allows you
  to chain together sequences of tape and quantum function transforms
  into custom circuit optimization pipelines.
  [(#1475)](https://github.com/PennyLaneAI/pennylane/pull/1475)

  For example, take the following quantum function:

  ```python
  def qfunc(x, y, z):
      qml.Hadamard(wires=0)
      qml.Hadamard(wires=1)
      qml.Hadamard(wires=2)
      qml.RZ(z, wires=2)
      qml.CNOT(wires=[2, 1])
      qml.RX(z, wires=0)
      qml.CNOT(wires=[1, 0])
      qml.RX(x, wires=0)
      qml.CNOT(wires=[1, 0])
      qml.RZ(-z, wires=2)
      qml.RX(y, wires=2)
      qml.PauliY(wires=2)
      qml.CY(wires=[1, 2])
      return qml.expval(qml.PauliZ(wires=0))
  ```

  The default behaviour of `qml.compile` is to apply a sequence of three
  transforms: `commute_controlled`, `cancel_inverses`, and then `merge_rotations`.

  ```pycon
  >>> dev = qml.device('default.qubit', wires=[0, 1, 2])
  >>> compiled_qfunc = qml.compile()(qfunc)
  >>> compiled_qnode = qml.QNode(compiled_qfunc, dev)
  >>> print(qml.draw(compiled_qnode)(0.2, 0.3, 0.4))
   0: ──H───RX(0.6)───────────────────┤ ⟨Z⟩
   1: ──H──╭X─────────────────╭CY─────┤
   2: ──H──╰C────────RX(0.3)──╰CY──Y──┤
  ```

  The ``qml.compile`` transform is flexible and accepts a custom pipeline
  of tape and quantum function transforms (you can even write your own!).
  For example, if we wanted to only push single-qubit gates through
  controlled gates and cancel adjacent inverses, we could do:

  ```pycon
  >>> from qml.transforms import commute_controlled, cancel_inverses
  >>> pipeline = [commute_controlled, cancel_inverses]
  >>> compiled_qfunc = qml.compile(pipeline=pipeline)(qfunc)
  >>> compiled_qnode = qml.QNode(compiled_qfunc, dev)
  >>> print(qml.draw(compiled_qnode)(0.2, 0.3, 0.4))
   0: ──H───RX(0.4)──RX(0.2)─────────────────────────────┤ ⟨Z⟩
   1: ──H──╭X────────────────────────────────────╭CY─────┤
   2: ──H──╰C────────RZ(0.4)──RZ(-0.4)──RX(0.3)──╰CY──Y──┤
=======
* The new Device Tracker capabilities allows for flexible and versatile tracking of executions,
  even inside parameter-shift gradients. This functionality will improve the ease of monitoring
  large batches and remote jobs.
  [(#1355)](https://github.com/PennyLaneAI/pennylane/pull/1355)

  ```python
  dev = qml.device('default.qubit', wires=1, shots=100)

  @qml.qnode(dev, diff_method="parameter-shift")
  def circuit(x):
      qml.RX(x, wires=0)
      return qml.expval(qml.PauliZ(0))

  x = np.array(0.1)

  with qml.Tracker(circuit.device) as tracker:
      qml.grad(circuit)(x)
  ```

  ```pycon
  >>> tracker.totals
 {'executions': 3, 'shots': 300, 'batches': 1, 'batch_len': 2}
  >>> tracker.history
  {'executions': [1, 1, 1],
   'shots': [100, 100, 100],
   'batches': [1],
   'batch_len': [2]}
  >>> tracker.latest
  {'batches': 1, 'batch_len': 2}
  ```

  Users can also provide a custom function to the `callback` keyword that gets called each time
  the information is updated.  This functionality allows users to monitor remote jobs or large
  parameter-shift batches.

  ```pycon
  >>> def shots_info(totals, history, latest):
  ...     print("Total shots: ", totals['shots'])
  >>> with qml.Tracker(circuit.device, callback=shots_info) as tracker:
  ...     qml.grad(circuit)(0.1)
  Total shots:  100
  Total shots:  200
  Total shots:  300
>>>>>>> c9905a62
  ```

* VQE problems can now intuitively been set up by passing the Hamiltonian 
  as an observable. [(#1474)](https://github.com/PennyLaneAI/pennylane/pull/1474)

  ``` python
  dev = qml.device("default.qubit", wires=2)
  H = qml.Hamiltonian([1., 2., 3.],  [qml.PauliZ(0), qml.PauliY(0), qml.PauliZ(1)])
  w = qml.init.strong_ent_layers_uniform(1, 2, seed=1967)
  
  @qml.qnode(dev)
  def circuit(w):
      qml.templates.StronglyEntanglingLayers(w, wires=range(2))
      return qml.expval(H)
  ```
  
  ```pycon
  >>> print(circuit(w))
  -1.5133943637878295
  >>> print(qml.grad(circuit)(w))
  [[[-8.32667268e-17  1.39122955e+00 -9.12462052e-02]
  [ 1.02348685e-16 -7.77143238e-01 -1.74708049e-01]]]
  ```
  
  Note that other measurement types like `var(H)` or `sample(H)`, as well 
  as multiple expectations like `expval(H1), expval(H2)` are not supported. 

* A new gradients module `qml.gradients` has been added, which provides
  differentiable quantum gradient transforms.
  [(#1476)](https://github.com/PennyLaneAI/pennylane/pull/1476)

  Available quantum gradient transforms include:

  - `qml.gradients.finite_diff`

  For example,

  ```pycon
  >>> with qml.tape.QuantumTape() as tape:
  ...     qml.RX(params[0], wires=0)
  ...     qml.RY(params[1], wires=0)
  ...     qml.RX(params[2], wires=0)
  ...     qml.expval(qml.PauliZ(0))
  ...     qml.var(qml.PauliZ(0))
  >>> tape.trainable_params = {0, 1, 2}
  >>> gradient_tapes, fn = qml.gradients.finite_diff(tape)
  >>> res = dev.batch_execute(gradient_tapes)
  >>> fn(res)
  [[-0.38751721 -0.18884787 -0.38355704]
   [ 0.69916862  0.34072424  0.69202359]]
  ```

* A new quantum function transform has been added to push commuting
  single-qubit gates through controlled operations.
  [(#1464)](https://github.com/PennyLaneAI/pennylane/pull/1464)

  The `commute_controlled` transform works as follows:

  ```python
  def circuit(theta):
      qml.PauliX(wires=2)
      qml.S(wires=0)
      qml.CNOT(wires=[0, 1])
      qml.PhaseShift(theta/2, wires=0)
      qml.T(wires=0)
      qml.Toffoli(wires=[0, 1, 2])
      return qml.expval(qml.PauliZ(0))
  ```

  ```pycon
  >>> optimized_circuit = qml.transforms.commute_controlled(direction="right")(circuit)
  >>> dev = qml.device('default.qubit', wires=3)
  >>> qnode = qml.QNode(optimized_circuit, dev)
  >>> print(qml.draw(qnode)(0.5))
   0: ──╭C──╭C──S──Rϕ(0.25)──T──┤ ⟨Z⟩
   1: ──╰X──├C──────────────────┤
   2: ──────╰X──X───────────────┤
  ```

* Grover Diffusion Operator template added.
  [(#1442)](https://github.com/PennyLaneAI/pennylane/pull/1442)

  For example, if we have an oracle that marks the "all ones" state with a
  negative sign:

  ```python
  n_wires = 3
  wires = list(range(n_wires))

  def oracle():
      qml.Hadamard(wires[-1])
      qml.Toffoli(wires=wires)
      qml.Hadamard(wires[-1])
  ```

  We can perform [Grover's Search Algorithm](https://en.wikipedia.org/wiki/Grover%27s_algorithm):

  ```python
  dev = qml.device('default.qubit', wires=wires)

  @qml.qnode(dev)
  def GroverSearch(num_iterations=1):
      for wire in wires:
          qml.Hadamard(wire)

      for _ in range(num_iterations):
          oracle()
          qml.templates.GroverOperator(wires=wires)

      return qml.probs(wires)
  ```

  We can see this circuit yields the marked state with high probability:

  ```pycon
  >>> GroverSearch(num_iterations=1)
  tensor([0.03125, 0.03125, 0.03125, 0.03125, 0.03125, 0.03125, 0.03125,
          0.78125], requires_grad=True)
  >>> GroverSearch(num_iterations=2)
  tensor([0.0078125, 0.0078125, 0.0078125, 0.0078125, 0.0078125, 0.0078125,
      0.0078125, 0.9453125], requires_grad=True)
  ```

* A new quantum function transform has been added to perform full fusion of
  arbitrary-length sequences of single-qubit gates.
  [(#1458)](https://github.com/PennyLaneAI/pennylane/pull/1458)

  The `single_qubit_fusion` transform acts on all sequences of
  single-qubit operations in a quantum function, and converts each
  sequence to a single `Rot` gate. For example given the circuit:

  ```python
  def circuit(x, y, z):
      qml.Hadamard(wires=0)
      qml.PauliZ(wires=1)
      qml.RX(x, wires=0)
      qml.RY(y, wires=1)
      qml.CZ(wires=[1, 0])
      qml.T(wires=0)
      qml.SX(wires=0)
      qml.Rot(x, y, z, wires=1)
      qml.Rot(z, y, x, wires=1)
      return qml.expval(qml.PauliX(wires=0))
  ```

  ```pycon
  >>> optimized_circuit = qml.transforms.single_qubit_fusion()(circuit)
  >>> dev = qml.device('default.qubit', wires=2)
  >>> qnode = qml.QNode(optimized_circuit, dev)
  >>> print(qml.draw(qnode)(0.1, 0.2, 0.3))
   0: ──Rot(3.24, 1.57, 0)──╭Z──Rot(2.36, 1.57, -1.57)────┤ ⟨X⟩
   1: ──Rot(3.14, 0.2, 0)───╰C──Rot(0.406, 0.382, 0.406)──┤
  ```

* Two new quantum function transforms have been added to enable the
  removal of redundant gates in quantum circuits.
  [(#1455)](https://github.com/PennyLaneAI/pennylane/pull/1455)

  The `cancel_inverses` transform loops through a list of operations,
  and removes adjacent pairs of operations that cancel out. For example,

  ```python
  def circuit():
      qml.Hadamard(wires=0)
      qml.PauliZ(wires=1)
      qml.Hadamard(wires=0)
      qml.T(wires=0)
      qml.CZ(wires=[0, 1])
      qml.CZ(wires=[1, 0])
      return qml.expval(qml.PauliX(wires=0))
  ```

  ```pycon
  >>> dev = qml.device('default.qubit', wires=2)
  >>> qnode = qml.QNode(circuit, dev)
  >>> print(qml.draw(qnode)())
   0: ──H──H──T──╭C──╭Z──┤ ⟨X⟩
   1: ──Z────────╰Z──╰C──┤
  >>> optimized_circuit = qml.transforms.cancel_inverses(circuit)
  >>> optimized_qnode = qml.QNode(optimized_circuit, dev)
  >>> print(qml.draw(optimized_qnode)())
   0: ──T──┤ ⟨X⟩
   1: ──Z──┤
  ```

  The `merge_rotations` transform combines adjacent rotation gates of
  the same type into a single gate, including controlled rotations.

  ```python
  def circuit(x, y, z):
      qml.RX(x, wires=0)
      qml.RX(x, wires=0)
      qml.Rot(x, y, z, wires=1)
      qml.Rot(y, z, x, wires=1)
      qml.CRY(y, wires=[0, 1])
      qml.CRY(y + z, wires=[0, 1])
      return qml.expval(qml.PauliX(wires=0))
  ```

  ```pycon
  >>> qnode = qml.QNode(circuit, dev)
  >>> print(qml.draw(qnode)(0.1, 0.2, 0.3))
   0: ──RX(0.1)─────────────RX(0.1)─────────────╭C────────╭C────────┤ ⟨X⟩
   1: ──Rot(0.1, 0.2, 0.3)──Rot(0.2, 0.3, 0.1)──╰RY(0.2)──╰RY(0.5)──┤
  >>> optimized_circuit = qml.transforms.merge_rotations()(circuit)
  >>> optimized_qnode = qml.QNode(optimized_circuit, dev)
  >>> print(qml.draw(optimized_qnode)(0.1, 0.2, 0.3))
   0: ──RX(0.2)───────────────────╭C────────┤ ⟨X⟩
   1: ──Rot(0.409, 0.485, 0.306)──╰RY(0.7)──┤
  ```

* A decomposition has been added to ``QubitUnitary`` that makes the
  single-qubit case fully differentiable in all interfaces. Furthermore,
  a quantum function transform, ``unitary_to_rot()``, has been added to decompose all
  single-qubit instances of ``QubitUnitary`` in a quantum circuit.
  [(#1427)](https://github.com/PennyLaneAI/pennylane/pull/1427)

  Instances of ``QubitUnitary`` may now be decomposed directly to ``Rot``
  operations, or ``RZ`` operations if the input matrix is diagonal. For
  example, let

  ```python
  >>> U = np.array([
      [-0.28829348-0.78829734j,  0.30364367+0.45085995j],
      [ 0.53396245-0.10177564j,  0.76279558-0.35024096j]
  ])
  ```

  Then, we can compute the decomposition as:

  ```pycon
  >>> qml.QubitUnitary.decomposition(U, wires=0)
  [Rot(-0.24209530281458358, 1.1493817777199102, 1.733058145303424, wires=[0])]
  ```

  We can also apply the transform directly to a quantum function, and compute the
  gradients of parameters used to construct the unitary matrices.

  ```python
  def qfunc_with_qubit_unitary(angles):
      z, x = angles[0], angles[1]

      Z_mat = np.array([[np.exp(-1j * z / 2), 0.0], [0.0, np.exp(1j * z / 2)]])

      c = np.cos(x / 2)
      s = np.sin(x / 2) * 1j
      X_mat = np.array([[c, -s], [-s, c]])

      qml.Hadamard(wires="a")
      qml.QubitUnitary(Z_mat, wires="a")
      qml.QubitUnitary(X_mat, wires="b")
      qml.CNOT(wires=["b", "a"])
      return qml.expval(qml.PauliX(wires="a"))
  ```

  ```pycon
  >>> dev = qml.device("default.qubit", wires=["a", "b"])
  >>> transformed_qfunc = qml.transforms.unitary_to_rot(qfunc_with_qubit_unitary)
  >>> transformed_qnode = qml.QNode(transformed_qfunc, dev)
  >>> input = np.array([0.3, 0.4], requires_grad=True)
  >>> transformed_qnode(input)
  tensor(0.95533649, requires_grad=True)
  >>> qml.grad(transformed_qnode)(input)
  array([-0.29552021,  0.        ])
  ```

* The new ``qml.apply`` function can be used to add operations that might have
  already been instantiated elsewhere to the QNode and other queuing contexts:
  [(#1433)](https://github.com/PennyLaneAI/pennylane/pull/1433)

  ```python
  op = qml.RX(0.4, wires=0)
  dev = qml.device("default.qubit", wires=2)

  @qml.qnode(dev)
  def circuit(x):
      qml.RY(x, wires=0)
      qml.apply(op)
      return qml.expval(qml.PauliZ(0))
  ```

  ```pycon
  >>> print(qml.draw(circuit)(0.6))
  0: ──RY(0.6)──RX(0.4)──┤ ⟨Z⟩
  ```

  Previously instantiated measurements can also be applied to QNodes.

* Ising YY gate functionality added.
  [(#1358)](https://github.com/PennyLaneAI/pennylane/pull/1358)
  
* Added functionality to `qml.sample()` to extract samples from the basis states of
  the device (currently only for qubit devices). Additionally, `wires` can be
  specified to only return samples from those wires. 
  [(#1441)](https://github.com/PennyLaneAI/pennylane/pull/1441)

  ```python
  dev = qml.device("default.qubit", wires=3, shots=5)

  @qml.qnode(dev)
  def circuit_1():
      qml.Hadamard(wires=0)
      qml.Hadamard(wires=1)
      return qml.sample()

  @qml.qnode(dev)
  def circuit_2():
      qml.Hadamard(wires=0)
      qml.Hadamard(wires=1)
      return qml.sample(wires=[0,2])    # no observable provided and wires specified 
  ``` 

  ```pycon
  >>> print(circuit_1())
  [[1, 0, 0],
   [1, 1, 0],
   [1, 0, 0],
   [0, 0, 0],
   [0, 1, 0]]

  >>> print(circuit_2())
  [[1, 0],
   [1, 0],
   [1, 0],
   [0, 0],
   [0, 0]]

  >>> print(qml.draw(circuit_2))
   0: ──H──╭┤ Sample[basis]
   1: ──H──│┤
   2: ──H──╰┤ Sample[basis]
  ```

<h3>Improvements</h3>

* The `./pennylane/ops/qubit.py` file is broken up into a folder of six separate files.
  [(#1467)](https://github.com/PennyLaneAI/pennylane/pull/1467)

* Changed to using commas as the separator of wires in the string
  representation of `qml.Hamiltonian` objects for multi-qubit terms.
  [(#1465)](https://github.com/PennyLaneAI/pennylane/pull/1465)

* Changed to using `np.object_` instead of `np.object` as per the NumPy
  deprecations starting version 1.20.
  [(#1466)](https://github.com/PennyLaneAI/pennylane/pull/1466)

* Change the order of the covariance matrix and the vector of means internally
  in `default.gaussian`. [(#1331)](https://github.com/PennyLaneAI/pennylane/pull/1331)

* Added the `id` attribute to templates, which was missing from 
  PR [(#1377)](https://github.com/PennyLaneAI/pennylane/pull/1377).
  [(#1438)](https://github.com/PennyLaneAI/pennylane/pull/1438)
  
<h3>Breaking changes</h3>

* The existing `pennylane.collections.apply` function is no longer accessible
  via `qml.apply`, and needs to be imported directly from the ``collections``
  package.
  [(#1358)](https://github.com/PennyLaneAI/pennylane/pull/1358)

<h3>Bug fixes</h3>

* Fixes a bug where the adjoint of `qml.QFT` when using the `qml.adjoint` function
  was not correctly computed.
  [(#1451)](https://github.com/PennyLaneAI/pennylane/pull/1451)

* Fixes the differentiability of the operation`IsingYY` for Autograd, Jax and Tensorflow.
  [(#1425)](https://github.com/PennyLaneAI/pennylane/pull/1425)
  
* Fixed a bug in the `torch` interface that prevented gradients from being
  computed on a GPU. [(#1426)](https://github.com/PennyLaneAI/pennylane/pull/1426)

* Quantum function transforms now preserve the format of the measurement
  results, so that a single measurement returns a single value rather than
  an array with a single element. [(#1434)](https://github.com/PennyLaneAI/pennylane/pull/1434)

* Fixed a bug in the parameter-shift Hessian implementation, which resulted
  in the incorrect Hessian being returned for a cost function
  that performed post-processing on a vector-valued QNode.
  [(#)](https://github.com/PennyLaneAI/pennylane/pull/)

* Fixed a bug in the initialization of `QubitUnitary` where the size of
  the matrix was not checked against the number of wires.
  [(#1439)](https://github.com/PennyLaneAI/pennylane/pull/1439)

<h3>Documentation</h3>

* Improved Contribution Guide and Pull Requests Guide.
  [(#1461)](https://github.com/PennyLaneAI/pennylane/pull/1461)

* Examples have been added to clarify use of the continuous-variable
  `FockStateVector` operation in the multi-mode case.
  [(#1472)](https://github.com/PennyLaneAI/pennylane/pull/1472)

<h3>Contributors</h3>

This release contains contributions from (in alphabetical order):

Olivia Di Matteo, Josh Izaac, Leonhard Kunczik, Christina Lee, Romain Moyard, Ashish Panigrahi,
Maria Schuld, Jay Soni, Antal Száva


# Release 0.16.0 (current release)

<h3>New features since last release</h3>

* Added a sparse Hamiltonian observable and the functionality to support computing its expectation
  value. [(#1398)](https://github.com/PennyLaneAI/pennylane/pull/1398)

  For example, the following QNode returns the expectation value of a sparse Hamiltonian:

  ```python
  dev = qml.device("default.qubit", wires=2)

  @qml.qnode(dev, diff_method="parameter-shift")
  def circuit(param, H):
      qml.PauliX(0)
      qml.SingleExcitation(param, wires=[0, 1])
      return qml.expval(qml.SparseHamiltonian(H, [0, 1]))
  ```
  
  We can execute this QNode, passing in a sparse identity matrix:

  ```pycon
  >>> print(circuit([0.5], scipy.sparse.eye(4).tocoo()))
  0.9999999999999999
  ```

  The expectation value of the sparse Hamiltonian is computed directly, which leads to executions
  that are faster by orders of magnitude. Note that "parameter-shift" is the only differentiation
  method that is currently supported when the observable is a sparse Hamiltonian.

* Added functionality to compute the sparse matrix representation of a `qml.Hamiltonian` object.
  [(#1394)](https://github.com/PennyLaneAI/pennylane/pull/1394)

<h4>First class support for quantum kernels</h4>

* The new `qml.kernels` module provides basic functionalities for [working with quantum
  kernels](https://pennylane.readthedocs.io/en/stable/code/qml_kernels.html) as
  well as post-processing methods to mitigate sampling errors and device noise:
  [(#1102)](https://github.com/PennyLaneAI/pennylane/pull/1102)

  ```python

  num_wires = 6
  wires = range(num_wires)
  dev = qml.device('default.qubit', wires=wires)

  @qml.qnode(dev)
  def kernel_circuit(x1, x2):
      qml.templates.AngleEmbedding(x1, wires=wires)
      qml.adjoint(qml.templates.AngleEmbedding)(x2, wires=wires)
      return qml.probs(wires)

  kernel = lambda x1, x2: kernel_circuit(x1, x2)[0]
  X_train = np.random.random((10, 6))
  X_test = np.random.random((5, 6))

  # Create symmetric square kernel matrix (for training)
  K = qml.kernels.square_kernel_matrix(X_train, kernel)

  # Compute kernel between test and training data.
  K_test = qml.kernels.kernel_matrix(X_train, X_test, kernel)
  K1 = qml.kernels.mitigate_depolarizing_noise(K, num_wires, method='single')
  ```

<h4>Extract the fourier representation of quantum circuits</h4>

* PennyLane now has a `fourier` module, which hosts a [growing library
  of methods](https://pennylane.readthedocs.io/en/stable/code/qml_fourier.html)
  that help with investigating the Fourier representation of functions
  implemented by quantum circuits. The Fourier representation can be used
  to examine and characterize the expressivity of the quantum circuit.
  [(#1160)](https://github.com/PennyLaneAI/pennylane/pull/1160)
  [(#1378)](https://github.com/PennyLaneAI/pennylane/pull/1378)

  For example, one can plot distributions over Fourier series coefficients like
  this one:

  <img src="https://pennylane.readthedocs.io/en/latest/_static/fourier.png" width=70%/>

<h4>Seamless support for working with the Pauli group</h4>

* Added functionality for constructing and manipulating the Pauli group
  [(#1181)](https://github.com/PennyLaneAI/pennylane/pull/1181).

  The function `qml.grouping.pauli_group` provides a generator to
  easily loop over the group, or construct and store it in its entirety.
  For example, we can construct the single-qubit Pauli group like so:

  ```pycon
  >>> from pennylane.grouping import pauli_group
  >>> pauli_group_1_qubit = list(pauli_group(1))
  >>> pauli_group_1_qubit
  [Identity(wires=[0]), PauliZ(wires=[0]), PauliX(wires=[0]), PauliY(wires=[0])]
  ```

  We can multiply together its members at the level of Pauli words
  using the `pauli_mult` and `pauli_multi_with_phase` functions.
  This can be done on arbitrarily-labeled wires as well, by defining a wire map.

  ```pycon
  >>> from pennylane.grouping import pauli_group, pauli_mult
  >>> wire_map = {'a' : 0, 'b' : 1, 'c' : 2}
  >>> pg = list(pauli_group(3, wire_map=wire_map))
  >>> pg[3]
  PauliZ(wires=['b']) @ PauliZ(wires=['c'])
  >>> pg[55]
  PauliY(wires=['a']) @ PauliY(wires=['b']) @ PauliZ(wires=['c'])
  >>> pauli_mult(pg[3], pg[55], wire_map=wire_map)
  PauliY(wires=['a']) @ PauliX(wires=['b'])
  ```

  Functions for conversion of Pauli observables to strings (and back),
  are included.

  ```pycon
  >>> from pennylane.grouping import pauli_word_to_string, string_to_pauli_word
  >>> pauli_word_to_string(pg[55], wire_map=wire_map)
  'YYZ'
  >>> string_to_pauli_word('ZXY', wire_map=wire_map)
  PauliZ(wires=['a']) @ PauliX(wires=['b']) @ PauliY(wires=['c'])
  ```

  Calculation of the matrix representation for arbitrary Paulis and wire maps is now
  also supported.

  ```pycon
  >>> from pennylane.grouping import pauli_word_to_matrix
  >>> wire_map = {'a' : 0, 'b' : 1}
  >>> pauli_word = qml.PauliZ('b')  # corresponds to Pauli 'IZ'
  >>> pauli_word_to_matrix(pauli_word, wire_map=wire_map)
  array([[ 1.,  0.,  0.,  0.],
         [ 0., -1.,  0., -0.],
         [ 0.,  0.,  1.,  0.],
         [ 0., -0.,  0., -1.]])
  ```

<h4>New transforms</h4>

* The `qml.specs` QNode transform creates a function that returns specifications or
  details about the QNode, including depth, number of gates, and number of
  gradient executions required.
  [(#1245)](https://github.com/PennyLaneAI/pennylane/pull/1245)

  For example:

  ```python
  dev = qml.device('default.qubit', wires=4)

  @qml.qnode(dev, diff_method='parameter-shift')
  def circuit(x, y):
      qml.RX(x[0], wires=0)
      qml.Toffoli(wires=(0, 1, 2))
      qml.CRY(x[1], wires=(0, 1))
      qml.Rot(x[2], x[3], y, wires=0)
      return qml.expval(qml.PauliZ(0)), qml.expval(qml.PauliX(1))
  ```

  We can now use the `qml.specs` transform to generate a function that returns
  details and resource information:

  ```pycon
  >>> x = np.array([0.05, 0.1, 0.2, 0.3], requires_grad=True)
  >>> y = np.array(0.4, requires_grad=False)
  >>> specs_func = qml.specs(circuit)
  >>> specs_func(x, y)
  {'gate_sizes': defaultdict(int, {1: 2, 3: 1, 2: 1}),
   'gate_types': defaultdict(int, {'RX': 1, 'Toffoli': 1, 'CRY': 1, 'Rot': 1}),
   'num_operations': 4,
   'num_observables': 2,
   'num_diagonalizing_gates': 1,
   'num_used_wires': 3,
   'depth': 4,
   'num_trainable_params': 4,
   'num_parameter_shift_executions': 11,
   'num_device_wires': 4,
   'device_name': 'default.qubit',
   'diff_method': 'parameter-shift'}
  ```

  The tape methods `get_resources` and `get_depth` are superseded by `specs` and will be
  deprecated after one release cycle.

* Adds a decorator `@qml.qfunc_transform` to easily create a transformation
  that modifies the behaviour of a quantum function.
  [(#1315)](https://github.com/PennyLaneAI/pennylane/pull/1315)

  For example, consider the following transform, which scales the parameter of
  all `RX` gates by :math:`x \rightarrow \sin(a) \sqrt{x}`, and the parameters
  of all `RY` gates by :math:`y \rightarrow \cos(a * b) y`:

  ```python
  @qml.qfunc_transform
  def my_transform(tape, a, b):
      for op in tape.operations + tape.measurements:
          if op.name == "RX":
              x = op.parameters[0]
              qml.RX(qml.math.sin(a) * qml.math.sqrt(x), wires=op.wires)
          elif op.name == "RY":
              y = op.parameters[0]
              qml.RX(qml.math.cos(a * b) * y, wires=op.wires)
          else:
              op.queue()
  ```

  We can now apply this transform to any quantum function:

  ```python
  dev = qml.device("default.qubit", wires=2)

  def ansatz(x):
      qml.Hadamard(wires=0)
      qml.RX(x[0], wires=0)
      qml.RY(x[1], wires=1)
      qml.CNOT(wires=[0, 1])

  @qml.qnode(dev)
  def circuit(params, transform_weights):
      qml.RX(0.1, wires=0)

      # apply the transform to the ansatz
      my_transform(*transform_weights)(ansatz)(params)

      return qml.expval(qml.PauliZ(1))
  ```

  We can print this QNode to show that the qfunc transform is taking place:

  ```pycon
  >>> x = np.array([0.5, 0.3], requires_grad=True)
  >>> transform_weights = np.array([0.1, 0.6], requires_grad=True)
  >>> print(qml.draw(circuit)(x, transform_weights))
   0: ──RX(0.1)────H──RX(0.0706)──╭C──┤
   1: ──RX(0.299)─────────────────╰X──┤ ⟨Z⟩
  ```

  Evaluating the QNode, as well as the derivative, with respect to the gate
  parameter *and* the transform weights:

  ```pycon
  >>> circuit(x, transform_weights)
  tensor(0.00672829, requires_grad=True)
  >>> qml.grad(circuit)(x, transform_weights)
  (array([ 0.00671711, -0.00207359]), array([6.69695008e-02, 3.73694364e-06]))
  ```

* Adds a `hamiltonian_expand` tape transform. This takes a tape ending in
  `qml.expval(H)`, where `H` is a Hamiltonian, and maps it to a collection
  of tapes which can be executed and passed into a post-processing function yielding
  the expectation value.
  [(#1142)](https://github.com/PennyLaneAI/pennylane/pull/1142)

  Example use:

  ```python
  H = qml.PauliZ(0) + 3 * qml.PauliZ(0) @ qml.PauliX(1)

  with qml.tape.QuantumTape() as tape:
      qml.Hadamard(wires=1)
      qml.expval(H)

  tapes, fn = qml.transforms.hamiltonian_expand(tape)
  ```

  We can now evaluate the transformed tapes, and apply the post-processing
  function:

  ```pycon
  >>> dev = qml.device("default.qubit", wires=3)
  >>> res = dev.batch_execute(tapes)
  >>> fn(res)
  3.999999999999999
  ```

* The `quantum_monte_carlo` transform has been added, allowing an input circuit to be transformed
  into the full quantum Monte Carlo algorithm.
  [(#1316)](https://github.com/PennyLaneAI/pennylane/pull/1316)

  Suppose we want to measure the expectation value of the sine squared function according to
  a standard normal distribution. We can calculate the expectation value analytically as
  `0.432332`, but we can also estimate using the quantum Monte Carlo algorithm. The first step is to
  discretize the problem:

  ```python
  from scipy.stats import norm

  m = 5
  M = 2 ** m

  xmax = np.pi  # bound to region [-pi, pi]
  xs = np.linspace(-xmax, xmax, M)

  probs = np.array([norm().pdf(x) for x in xs])
  probs /= np.sum(probs)

  func = lambda i: np.sin(xs[i]) ** 2
  r_rotations = np.array([2 * np.arcsin(np.sqrt(func(i))) for i in range(M)])
  ```

  The `quantum_monte_carlo` transform can then be used:

  ```python
  from pennylane.templates.state_preparations.mottonen import (
      _uniform_rotation_dagger as r_unitary,
  )

  n = 6
  N = 2 ** n

  a_wires = range(m)
  wires = range(m + 1)
  target_wire = m
  estimation_wires = range(m + 1, n + m + 1)

  dev = qml.device("default.qubit", wires=(n + m + 1))

  def fn():
      qml.templates.MottonenStatePreparation(np.sqrt(probs), wires=a_wires)
      r_unitary(qml.RY, r_rotations, control_wires=a_wires[::-1], target_wire=target_wire)

  @qml.qnode(dev)
  def qmc():
      qml.quantum_monte_carlo(fn, wires, target_wire, estimation_wires)()
      return qml.probs(estimation_wires)

  phase_estimated = np.argmax(qmc()[:int(N / 2)]) / N
  ```

  The estimated value can be retrieved using:

  ```pycon
  >>> (1 - np.cos(np.pi * phase_estimated)) / 2
  0.42663476277231915
  ```

  The resources required to perform the quantum Monte Carlo algorithm can also be inspected using
  the `specs` transform.

<h4>Extended QAOA module</h4>

* Functionality to support solving the maximum-weighted cycle problem has been added to the `qaoa`
  module.
  [(#1207)](https://github.com/PennyLaneAI/pennylane/pull/1207)
  [(#1209)](https://github.com/PennyLaneAI/pennylane/pull/1209)
  [(#1251)](https://github.com/PennyLaneAI/pennylane/pull/1251)
  [(#1213)](https://github.com/PennyLaneAI/pennylane/pull/1213)
  [(#1220)](https://github.com/PennyLaneAI/pennylane/pull/1220)
  [(#1214)](https://github.com/PennyLaneAI/pennylane/pull/1214)
  [(#1283)](https://github.com/PennyLaneAI/pennylane/pull/1283)
  [(#1297)](https://github.com/PennyLaneAI/pennylane/pull/1297)
  [(#1396)](https://github.com/PennyLaneAI/pennylane/pull/1396)
  [(#1403)](https://github.com/PennyLaneAI/pennylane/pull/1403)

  The `max_weight_cycle` function returns the appropriate cost and mixer Hamiltonians:

  ```pycon
  >>> a = np.random.random((3, 3))
  >>> np.fill_diagonal(a, 0)
  >>> g = nx.DiGraph(a)  # create a random directed graph
  >>> cost, mixer, mapping = qml.qaoa.max_weight_cycle(g)
  >>> print(cost)
    (-0.9775906842165344) [Z2]
  + (-0.9027248603361988) [Z3]
  + (-0.8722207409852838) [Z0]
  + (-0.6426184210832898) [Z5]
  + (-0.2832594164291379) [Z1]
  + (-0.0778133996933755) [Z4]
  >>> print(mapping)
  {0: (0, 1), 1: (0, 2), 2: (1, 0), 3: (1, 2), 4: (2, 0), 5: (2, 1)}
  ```
  Additional functionality can be found in the
  [qml.qaoa.cycle](https://pennylane.readthedocs.io/en/latest/code/api/pennylane.qaoa.cycle.html)
  module.


<h4>Extended operations and templates</h4>

* Added functionality to compute the sparse matrix representation of a `qml.Hamiltonian` object.
  [(#1394)](https://github.com/PennyLaneAI/pennylane/pull/1394)

  ```python
  coeffs = [1, -0.45]
  obs = [qml.PauliZ(0) @ qml.PauliZ(1), qml.PauliY(0) @ qml.PauliZ(1)]
  H = qml.Hamiltonian(coeffs, obs)
  H_sparse = qml.utils.sparse_hamiltonian(H)
  ```

  The resulting matrix is a sparse matrix in scipy coordinate list (COO) format:

  ```python
  >>> H_sparse
  <4x4 sparse matrix of type '<class 'numpy.complex128'>'
      with 8 stored elements in COOrdinate format>
  ```

  The sparse matrix can be converted to an array as:

  ```python
  >>> H_sparse.toarray()
  array([[ 1.+0.j  ,  0.+0.j  ,  0.+0.45j,  0.+0.j  ],
         [ 0.+0.j  , -1.+0.j  ,  0.+0.j  ,  0.-0.45j],
         [ 0.-0.45j,  0.+0.j  , -1.+0.j  ,  0.+0.j  ],
         [ 0.+0.j  ,  0.+0.45j,  0.+0.j  ,  1.+0.j  ]])
  ```

* Adds the new template `AllSinglesDoubles` to prepare quantum states of molecules
  using the `SingleExcitation` and `DoubleExcitation` operations.
  The new template reduces significantly the number of operations
  and the depth of the quantum circuit with respect to the traditional UCCSD
  unitary.
  [(#1383)](https://github.com/PennyLaneAI/pennylane/pull/1383)

  For example, consider the case of two particles and four qubits.
  First, we define the Hartree-Fock initial state and generate all
  possible single and double excitations.

  ```python
  import pennylane as qml
  from pennylane import numpy as np

  electrons = 2
  qubits = 4

  hf_state = qml.qchem.hf_state(electrons, qubits)
  singles, doubles = qml.qchem.excitations(electrons, qubits)
  ```

  Now we can use the template ``AllSinglesDoubles`` to define the
  quantum circuit,

  ```python
  from pennylane.templates import AllSinglesDoubles

  wires = range(qubits)

  dev = qml.device('default.qubit', wires=wires)

  @qml.qnode(dev)
  def circuit(weights, hf_state, singles, doubles):
      AllSinglesDoubles(weights, wires, hf_state, singles, doubles)
      return qml.expval(qml.PauliZ(0))

  params = np.random.normal(0, np.pi, len(singles) + len(doubles))
  ```
  and execute it:
  ```pycon
  >>> circuit(params, hf_state, singles=singles, doubles=doubles)
  tensor(-0.73772194, requires_grad=True)
  ```

* Adds `QubitCarry` and `QubitSum` operations for basic arithmetic.
  [(#1169)](https://github.com/PennyLaneAI/pennylane/pull/1169)

  The following example adds two 1-bit numbers, returning a 2-bit answer:

  ```python
  dev = qml.device('default.qubit', wires = 4)
  a = 0
  b = 1

  @qml.qnode(dev)
  def circuit():
      qml.BasisState(np.array([a, b]), wires=[1, 2])
      qml.QubitCarry(wires=[0, 1, 2, 3])
      qml.CNOT(wires=[1, 2])
      qml.QubitSum(wires=[0, 1, 2])
      return qml.probs(wires=[3, 2])

  probs = circuit()
  bitstrings = tuple(itertools.product([0, 1], repeat = 2))
  indx = np.argwhere(probs == 1).flatten()[0]
  output = bitstrings[indx]
  ```

  ```pycon
  >>> print(output)
  (0, 1)
  ```

* Added the `qml.Projector` observable, which is available on all devices
  inheriting from the `QubitDevice` class.
  [(#1356)](https://github.com/PennyLaneAI/pennylane/pull/1356)
  [(#1368)](https://github.com/PennyLaneAI/pennylane/pull/1368)

  Using `qml.Projector`, we can define the basis state projectors to use when
  computing expectation values. Let us take for example a circuit that prepares
  Bell states:

  ```python
  dev = qml.device("default.qubit", wires=2)

  @qml.qnode(dev)
  def circuit(basis_state):
      qml.Hadamard(wires=[0])
      qml.CNOT(wires=[0, 1])
      return qml.expval(qml.Projector(basis_state, wires=[0, 1]))
  ```

  We can then specify the `|00>` basis state to construct the `|00><00|`
  projector and compute the expectation value:

  ```pycon
  >>> basis_state = [0, 0]
  >>> circuit(basis_state)
  tensor(0.5, requires_grad=True)
  ```

  As expected, we get similar results when specifying the `|11>` basis state:

  ```pycon
  >>> basis_state = [1, 1]
  >>> circuit(basis_state)
  tensor(0.5, requires_grad=True)
  ```

* The following new operations have been added:

  - The IsingXX gate `qml.IsingXX` [(#1194)](https://github.com/PennyLaneAI/pennylane/pull/1194)
  - The IsingZZ gate `qml.IsingZZ` [(#1199)](https://github.com/PennyLaneAI/pennylane/pull/1199)
  - The ISWAP gate `qml.ISWAP` [(#1298)](https://github.com/PennyLaneAI/pennylane/pull/1298)
  - The reset error noise channel `qml.ResetError` [(#1321)](https://github.com/PennyLaneAI/pennylane/pull/1321)


<h3>Improvements</h3>

* The ``argnum`` keyword argument can now be specified for a QNode to define a
  subset of trainable parameters used to estimate the Jacobian.
  [(#1371)](https://github.com/PennyLaneAI/pennylane/pull/1371)

  For example, consider two trainable parameters and a quantum function:

  ```python
  dev = qml.device("default.qubit", wires=2)

  x = np.array(0.543, requires_grad=True)
  y = np.array(-0.654, requires_grad=True)

  def circuit(x,y):
      qml.RX(x, wires=[0])
      qml.RY(y, wires=[1])
      qml.CNOT(wires=[0, 1])
      return qml.expval(qml.PauliZ(0) @ qml.PauliX(1))
  ```

  When computing the gradient of the QNode, we can specify the trainable
  parameters to consider by passing the ``argnum`` keyword argument:

  ```pycon
  >>> qnode1 = qml.QNode(circuit, dev, diff_method="parameter-shift", argnum=[0,1])
  >>> print(qml.grad(qnode1)(x,y))
  (array(0.31434679), array(0.67949903))
  ```

  Specifying a proper subset of the trainable parameters will estimate the
  Jacobian:

  ```pycon
  >>> qnode2 = qml.QNode(circuit, dev, diff_method="parameter-shift", argnum=[0])
  >>> print(qml.grad(qnode2)(x,y))
  (array(0.31434679), array(0.))
  ```

* Allows creating differentiable observables that return custom objects such
  that the observable is supported by devices.
  [(1291)](https://github.com/PennyLaneAI/pennylane/pull/1291)

  As an example, first we define `NewObservable` class:

  ```python
  from pennylane.devices import DefaultQubit

  class NewObservable(qml.operation.Observable):
      """NewObservable"""

      num_wires = qml.operation.AnyWires
      num_params = 0
      par_domain = None

      def diagonalizing_gates(self):
          """Diagonalizing gates"""
          return []
  ```

  Once we have this new observable class, we define a `SpecialObject` class
  that can be used to encode data in an observable and a new device that supports
  our new observable and returns a `SpecialObject` as the expectation value
  (the code is shortened for brevity, the extended example can be found as a
  test in the previously referenced pull request):

  ```python
  class SpecialObject:

      def __init__(self, val):
          self.val = val

      def __mul__(self, other):
          new = SpecialObject(self.val)
          new *= other
          return new

      ...

  class DeviceSupportingNewObservable(DefaultQubit):
      name = "Device supporting NewObservable"
      short_name = "default.qubit.newobservable"
      observables = DefaultQubit.observables.union({"NewObservable"})

      def expval(self, observable, **kwargs):
          if self.shots is None and isinstance(observable, NewObservable):
              val = super().expval(qml.PauliZ(wires=0), **kwargs)
              return SpecialObject(val)

          return super().expval(observable, **kwargs)
  ```

  At this point, we can create a device that will support the differentiation
  of a `NewObservable` object:

  ```python
  dev = DeviceSupportingNewObservable(wires=1, shots=None)

  @qml.qnode(dev, diff_method="parameter-shift")
  def qnode(x):
      qml.RY(x, wires=0)
      return qml.expval(NewObservable(wires=0))
  ```

  We can then compute the jacobian of this object:

  ```pycon
  >>> result = qml.jacobian(qnode)(0.2)
  >>> print(result)
  <__main__.SpecialObject object at 0x7fd2c54721f0>
  >>> print(result.item().val)
  -0.19866933079506116
  ```

* PennyLane NumPy now includes the
  [random module's](https://numpy.org/doc/stable/reference/random/index.html#module-numpy.random)
  `Generator` objects, the recommended way of random number generation. This allows for
  random number generation using a local, rather than global seed.
  [(#1267)](https://github.com/PennyLaneAI/pennylane/pull/1267)

  ```python
  from pennylane import numpy as np

  rng = np.random.default_rng()
  random_mat1 = rng.random((3,2))
  random_mat2 = rng.standard_normal(3, requires_grad=False)
  ```

* The performance of adjoint jacobian differentiation was significantly
  improved as the method now reuses the state computed on the forward pass.
  This can be turned off to save memory with the Torch and TensorFlow
  interfaces by passing `adjoint_cache=False` during QNode creation.
  [(#1341)](https://github.com/PennyLaneAI/pennylane/pull/1341)

* The `Operator` (and by inheritance, the `Operation` and `Observable` class and their children)
  now have an `id` attribute, which can mark an operator in a circuit, for example to
  identify it on the tape by a tape transform.
  [(#1377)](https://github.com/PennyLaneAI/pennylane/pull/1377)

* The `benchmark` module was deleted, since it was outdated and is superseded by
  the new separate [benchmark repository](https://github.com/PennyLaneAI/benchmark).
  [(#1343)](https://github.com/PennyLaneAI/pennylane/pull/1343)

* Decompositions in terms of elementary gates has been added for:

  - `qml.CSWAP` [(#1306)](https://github.com/PennyLaneAI/pennylane/issues/1306)
  - `qml.SWAP` [(#1329)](https://github.com/PennyLaneAI/pennylane/pull/1329)
  - `qml.SingleExcitation` [(#1303)](https://github.com/PennyLaneAI/pennylane/pull/1303)
  - `qml.SingleExcitationPlus` and `qml.SingleExcitationMinus` [(#1278)](https://github.com/PennyLaneAI/pennylane/pull/1278)
  - `qml.DoubleExcitation` [(#1303)](https://github.com/PennyLaneAI/pennylane/pull/1303)
  - `qml.Toffoli` [(#1320)](https://github.com/PennyLaneAI/pennylane/pull/1320)
  - `qml.MultiControlledX`. [(#1287)](https://github.com/PennyLaneAI/pennylane/pull/1287)
    When controlling on three or more wires, an ancilla
    register of worker wires is required to support the decomposition.

    ```python
    ctrl_wires = [f"c{i}" for i in range(5)]
    work_wires = [f"w{i}" for i in range(3)]
    target_wires = ["t0"]
    all_wires = ctrl_wires + work_wires + target_wires

    dev = qml.device("default.qubit", wires=all_wires)

    with qml.tape.QuantumTape() as tape:
        qml.MultiControlledX(control_wires=ctrl_wires, wires=target_wires, work_wires=work_wires)
    ```

    ```pycon
    >>> tape = tape.expand(depth=1)
    >>> print(tape.draw(wire_order=qml.wires.Wires(all_wires)))

     c0: ──────────────╭C──────────────────────╭C──────────┤
     c1: ──────────────├C──────────────────────├C──────────┤
     c2: ──────────╭C──│───╭C──────────────╭C──│───╭C──────┤
     c3: ──────╭C──│───│───│───╭C──────╭C──│───│───│───╭C──┤
     c4: ──╭C──│───│───│───│───│───╭C──│───│───│───│───│───┤
     w0: ──│───│───├C──╰X──├C──│───│───│───├C──╰X──├C──│───┤
     w1: ──│───├C──╰X──────╰X──├C──│───├C──╰X──────╰X──├C──┤
     w2: ──├C──╰X──────────────╰X──├C──╰X──────────────╰X──┤
     t0: ──╰X──────────────────────╰X──────────────────────┤
    ```

* Added `qml.CPhase` as an alias for the existing `qml.ControlledPhaseShift` operation.
  [(#1319)](https://github.com/PennyLaneAI/pennylane/pull/1319).

* The `Device` class now uses caching when mapping wires.
  [(#1270)](https://github.com/PennyLaneAI/pennylane/pull/1270)

* The `Wires` class now uses caching for computing its `hash`.
  [(#1270)](https://github.com/PennyLaneAI/pennylane/pull/1270)

* Added custom gate application for Toffoli in `default.qubit`.
  [(#1249)](https://github.com/PennyLaneAI/pennylane/pull/1249)

* Added validation for noise channel parameters. Invalid noise parameters now
  raise a `ValueError`.
  [(#1357)](https://github.com/PennyLaneAI/pennylane/pull/1357)

* The device test suite now provides test cases for checking gates by comparing
  expectation values.
  [(#1212)](https://github.com/PennyLaneAI/pennylane/pull/1212)

* PennyLane's test suite is now code-formatted using `black -l 100`.
  [(#1222)](https://github.com/PennyLaneAI/pennylane/pull/1222)

* PennyLane's `qchem` package and tests are now code-formatted using `black -l 100`.
  [(#1311)](https://github.com/PennyLaneAI/pennylane/pull/1311)

<h3>Breaking changes</h3>

* The `qml.inv()` function is now deprecated with a warning to use the more general `qml.adjoint()`.
  [(#1325)](https://github.com/PennyLaneAI/pennylane/pull/1325)

* Removes support for Python 3.6 and adds support for Python 3.9.
  [(#1228)](https://github.com/XanaduAI/pennylane/pull/1228)

* The tape methods `get_resources` and `get_depth` are superseded by `specs` and will be
  deprecated after one release cycle.
  [(#1245)](https://github.com/PennyLaneAI/pennylane/pull/1245)

* Using the `qml.sample()` measurement on devices with `shots=None` continue to
  raise a warning with this functionality being fully deprecated and raising an
  error after one release cycle.
  [(#1079)](https://github.com/PennyLaneAI/pennylane/pull/1079)
  [(#1196)](https://github.com/PennyLaneAI/pennylane/pull/1196)

<h3>Bug fixes</h3>

* QNodes now display readable information when in interactive environments or when printed.
  [(#1359)](https://github.com/PennyLaneAI/pennylane/pull/1359).

* Fixes a bug with `qml.math.cast` where the `MottonenStatePreparation` operation expected
  a float type instead of double.
  [(#1400)](https://github.com/XanaduAI/pennylane/pull/1400)

* Fixes a bug where a copy of `qml.ControlledQubitUnitary` was non-functional as it did not have all the necessary information.
  [(#1411)](https://github.com/PennyLaneAI/pennylane/pull/1411)

* Warns when adjoint or reversible differentiation specified or called on a device with finite shots.
  [(#1406)](https://github.com/PennyLaneAI/pennylane/pull/1406)

* Fixes the differentiability of the operations `IsingXX` and `IsingZZ` for Autograd, Jax and Tensorflow.
  [(#1390)](https://github.com/PennyLaneAI/pennylane/pull/1390)

* Fixes a bug where multiple identical Hamiltonian terms will produce a
  different result with ``optimize=True`` using ``ExpvalCost``.
  [(#1405)](https://github.com/XanaduAI/pennylane/pull/1405)

* Fixes bug where `shots=None` was not reset when changing shots temporarily in a QNode call
  like `circuit(0.1, shots=3)`.
  [(#1392)](https://github.com/XanaduAI/pennylane/pull/1392)

* Fixes floating point errors with `diff_method="finite-diff"` and `order=1` when parameters are `float32`.
  [(#1381)](https://github.com/PennyLaneAI/pennylane/pull/1381)

* Fixes a bug where `qml.ctrl` would fail to transform gates that had no
  control defined and no decomposition defined.
  [(#1376)](https://github.com/PennyLaneAI/pennylane/pull/1376)

* Copying the `JacobianTape` now correctly also copies the `jacobian_options` attribute. This fixes a bug
  allowing the JAX interface to support adjoint differentiation.
  [(#1349)](https://github.com/PennyLaneAI/pennylane/pull/1349)

* Fixes drawing QNodes that contain multiple measurements on a single wire.
  [(#1353)](https://github.com/PennyLaneAI/pennylane/pull/1353)

* Fixes drawing QNodes with no operations.
  [(#1354)](https://github.com/PennyLaneAI/pennylane/pull/1354)

* Fixes incorrect wires in the decomposition of the `ControlledPhaseShift` operation.
  [(#1338)](https://github.com/PennyLaneAI/pennylane/pull/1338)

* Fixed tests for the `Permute` operation that used a QNode and hence expanded
  tapes twice instead of once due to QNode tape expansion and an explicit tape
  expansion call.
  [(#1318)](https://github.com/PennyLaneAI/pennylane/pull/1318).

* Prevent Hamiltonians that share wires from being multiplied together.
  [(#1273)](https://github.com/PennyLaneAI/pennylane/pull/1273)

* Fixed a bug where the custom range sequences could not be passed
  to the `StronglyEntanglingLayers` template.
  [(#1332)](https://github.com/PennyLaneAI/pennylane/pull/1332)

* Fixed a bug where `qml.sum()` and `qml.dot()` do not support the JAX interface.
  [(#1380)](https://github.com/PennyLaneAI/pennylane/pull/1380)

<h3>Documentation</h3>

* Math present in the `QubitParamShiftTape` class docstring now renders correctly.
  [(#1402)](https://github.com/PennyLaneAI/pennylane/pull/1402)

* Fix typo in the documentation of `qml.StronglyEntanglingLayers`.
  [(#1367)](https://github.com/PennyLaneAI/pennylane/pull/1367)

* Fixed typo in TensorFlow interface documentation
  [(#1312)](https://github.com/PennyLaneAI/pennylane/pull/1312)

* Fixed typos in the mathematical expressions in documentation of `qml.DoubleExcitation`.
  [(#1278)](https://github.com/PennyLaneAI/pennylane/pull/1278)

* Remove unsupported `None` option from the `qml.QNode` docstrings.
  [(#1271)](https://github.com/PennyLaneAI/pennylane/pull/1271)

* Updated the docstring of `qml.PolyXP` to reference the new location of internal
  usage.
  [(#1262)](https://github.com/PennyLaneAI/pennylane/pull/1262)

* Removes occurrences of the deprecated device argument ``analytic`` from the documentation.
  [(#1261)](https://github.com/PennyLaneAI/pennylane/pull/1261)

* Updated PyTorch and TensorFlow interface introductions.
  [(#1333)](https://github.com/PennyLaneAI/pennylane/pull/1333)

* Updates the quantum chemistry quickstart to reflect recent changes to the `qchem` module.
  [(#1227)](https://github.com/PennyLaneAI/pennylane/pull/1227)

<h3>Contributors</h3>

This release contains contributions from (in alphabetical order):

Marius Aglitoiu, Vishnu Ajith, Juan Miguel Arrazola, Thomas Bromley, Jack Ceroni, Alaric Cheng, Miruna Daian,
Olivia Di Matteo, Tanya Garg, Christian Gogolin, Alain Delgado Gran, Diego Guala, Anthony Hayes, Ryan Hill,
Theodor Isacsson, Josh Izaac, Soran Jahangiri, Pavan Jayasinha, Nathan Killoran, Christina Lee, Ryan Levy,
Alberto Maldonado, Johannes Jakob Meyer, Romain Moyard, Ashish Panigrahi, Nahum Sá, Maria Schuld, Brian Shi,
Antal Száva, David Wierichs, Vincent Wong.


# Release 0.15.1

<h3>Bug fixes</h3>

* Fixes two bugs in the parameter-shift Hessian.
  [(#1260)](https://github.com/PennyLaneAI/pennylane/pull/1260)

  - Fixes a bug where having an unused parameter in the Autograd interface
    would result in an indexing error during backpropagation.

  - The parameter-shift Hessian only supports the two-term parameter-shift
    rule currently, so raises an error if asked to differentiate
    any unsupported gates (such as the controlled rotation gates).

* A bug which resulted in `qml.adjoint()` and `qml.inv()` failing to work with
  templates has been fixed.
  [(#1243)](https://github.com/PennyLaneAI/pennylane/pull/1243)

* Deprecation warning instances in PennyLane have been changed to `UserWarning`,
  to account for recent changes to how Python warnings are filtered in
  [PEP565](https://www.python.org/dev/peps/pep-0565/).
  [(#1211)](https://github.com/PennyLaneAI/pennylane/pull/1211)

<h3>Documentation</h3>

* Updated the order of the parameters to the `GaussianState` operation to match
  the way that the PennyLane-SF plugin uses them.
  [(#1255)](https://github.com/PennyLaneAI/pennylane/pull/1255)

<h3>Contributors</h3>

This release contains contributions from (in alphabetical order):

Thomas Bromley, Olivia Di Matteo, Diego Guala, Anthony Hayes, Ryan Hill,
Josh Izaac, Christina Lee, Maria Schuld, Antal Száva.

# Release 0.15.0

<h3>New features since last release</h3>

<h4>Better and more flexible shot control</h4>

* Adds a new optimizer `qml.ShotAdaptiveOptimizer`, a gradient-descent optimizer where
  the shot rate is adaptively calculated using the variances of the parameter-shift gradient.
  [(#1139)](https://github.com/PennyLaneAI/pennylane/pull/1139)

  By keeping a running average of the parameter-shift gradient and the *variance* of the
  parameter-shift gradient, this optimizer frugally distributes a shot budget across the partial
  derivatives of each parameter.

  In addition, if computing the expectation value of a Hamiltonian, weighted random sampling can be
  used to further distribute the shot budget across the local terms from which the Hamiltonian is
  constructed.

  This optimizer is based on both the [iCANS1](https://quantum-journal.org/papers/q-2020-05-11-263)
  and [Rosalin](https://arxiv.org/abs/2004.06252) shot-adaptive optimizers.

  Once constructed, the cost function can be passed directly to the optimizer's `step` method.  The
  attribute `opt.total_shots_used` can be used to track the number of shots per iteration.

  ```pycon
  >>> coeffs = [2, 4, -1, 5, 2]
  >>> obs = [
  ...   qml.PauliX(1),
  ...   qml.PauliZ(1),
  ...   qml.PauliX(0) @ qml.PauliX(1),
  ...   qml.PauliY(0) @ qml.PauliY(1),
  ...   qml.PauliZ(0) @ qml.PauliZ(1)
  ... ]
  >>> H = qml.Hamiltonian(coeffs, obs)
  >>> dev = qml.device("default.qubit", wires=2, shots=100)
  >>> cost = qml.ExpvalCost(qml.templates.StronglyEntanglingLayers, H, dev)
  >>> params = qml.init.strong_ent_layers_uniform(n_layers=2, n_wires=2)
  >>> opt = qml.ShotAdaptiveOptimizer(min_shots=10)
  >>> for i in range(5):
  ...    params = opt.step(cost, params)
  ...    print(f"Step {i}: cost = {cost(params):.2f}, shots_used = {opt.total_shots_used}")
  Step 0: cost = -5.68, shots_used = 240
  Step 1: cost = -2.98, shots_used = 336
  Step 2: cost = -4.97, shots_used = 624
  Step 3: cost = -5.53, shots_used = 1054
  Step 4: cost = -6.50, shots_used = 1798
  ```

* Batches of shots can now be specified as a list, allowing measurement statistics
  to be course-grained with a single QNode evaluation.
  [(#1103)](https://github.com/PennyLaneAI/pennylane/pull/1103)

  ```pycon
  >>> shots_list = [5, 10, 1000]
  >>> dev = qml.device("default.qubit", wires=2, shots=shots_list)
  ```

  When QNodes are executed on this device, a single execution of 1015 shots will be submitted.
  However, three sets of measurement statistics will be returned; using the first 5 shots,
  second set of 10 shots, and final 1000 shots, separately.

  For example, executing a circuit with two outputs will lead to a result of shape `(3, 2)`:

  ```pycon
  >>> @qml.qnode(dev)
  ... def circuit(x):
  ...     qml.RX(x, wires=0)
  ...     qml.CNOT(wires=[0, 1])
  ...     return qml.expval(qml.PauliZ(0) @ qml.PauliX(1)), qml.expval(qml.PauliZ(0))
  >>> circuit(0.5)
  [[0.33333333 1.        ]
   [0.2        1.        ]
   [0.012      0.868     ]]
  ```

  This output remains fully differentiable.

- The number of shots can now be specified on a per-call basis when evaluating a QNode.
  [(#1075)](https://github.com/PennyLaneAI/pennylane/pull/1075).

  For this, the qnode should be called with an additional `shots` keyword argument:

  ```pycon
  >>> dev = qml.device('default.qubit', wires=1, shots=10) # default is 10
  >>> @qml.qnode(dev)
  ... def circuit(a):
  ...     qml.RX(a, wires=0)
  ...     return qml.sample(qml.PauliZ(wires=0))
  >>> circuit(0.8)
  [ 1  1  1 -1 -1  1  1  1  1  1]
  >>> circuit(0.8, shots=3)
  [ 1  1  1]
  >>> circuit(0.8)
  [ 1  1  1 -1 -1  1  1  1  1  1]
  ```

<h4>New differentiable quantum transforms</h4>

A new module is available,
[qml.transforms](https://pennylane.rtfd.io/en/stable/code/qml_transforms.html),
which contains *differentiable quantum transforms*. These are functions that act
on QNodes, quantum functions, devices, and tapes, transforming them while remaining
fully differentiable.

* A new adjoint transform has been added.
  [(#1111)](https://github.com/PennyLaneAI/pennylane/pull/1111)
  [(#1135)](https://github.com/PennyLaneAI/pennylane/pull/1135)

  This new method allows users to apply the adjoint of an arbitrary sequence of operations.

  ```python
  def subroutine(wire):
      qml.RX(0.123, wires=wire)
      qml.RY(0.456, wires=wire)

  dev = qml.device('default.qubit', wires=1)
  @qml.qnode(dev)
  def circuit():
      subroutine(0)
      qml.adjoint(subroutine)(0)
      return qml.expval(qml.PauliZ(0))
  ```

  This creates the following circuit:

  ```pycon
  >>> print(qml.draw(circuit)())
  0: --RX(0.123)--RY(0.456)--RY(-0.456)--RX(-0.123)--| <Z>
  ```

  Directly applying to a gate also works as expected.

  ```python
  qml.adjoint(qml.RX)(0.123, wires=0) # applies RX(-0.123)
  ```

* A new transform `qml.ctrl` is now available that adds control wires to subroutines.
  [(#1157)](https://github.com/PennyLaneAI/pennylane/pull/1157)

  ```python
  def my_ansatz(params):
     qml.RX(params[0], wires=0)
     qml.RZ(params[1], wires=1)

  # Create a new operation that applies `my_ansatz`
  # controlled by the "2" wire.
  my_ansatz2 = qml.ctrl(my_ansatz, control=2)

  @qml.qnode(dev)
  def circuit(params):
      my_ansatz2(params)
      return qml.state()
  ```

  This is equivalent to:

  ```python
  @qml.qnode(...)
  def circuit(params):
      qml.CRX(params[0], wires=[2, 0])
      qml.CRZ(params[1], wires=[2, 1])
      return qml.state()
  ```

* The `qml.transforms.classical_jacobian` transform has been added.
  [(#1186)](https://github.com/PennyLaneAI/pennylane/pull/1186)

  This transform returns a function to extract the Jacobian matrix of the classical part of a
  QNode, allowing the classical dependence between the QNode arguments and the quantum gate
  arguments to be extracted.

  For example, given the following QNode:

  ```pycon
  >>> @qml.qnode(dev)
  ... def circuit(weights):
  ...     qml.RX(weights[0], wires=0)
  ...     qml.RY(weights[0], wires=1)
  ...     qml.RZ(weights[2] ** 2, wires=1)
  ...     return qml.expval(qml.PauliZ(0))
  ```

  We can use this transform to extract the relationship
  :math:`f: \mathbb{R}^n \rightarrow\mathbb{R}^m` between the input QNode
  arguments :math:`w` and the gate arguments :math:`g`, for
  a given value of the QNode arguments:

  ```pycon
  >>> cjac_fn = qml.transforms.classical_jacobian(circuit)
  >>> weights = np.array([1., 1., 1.], requires_grad=True)
  >>> cjac = cjac_fn(weights)
  >>> print(cjac)
  [[1. 0. 0.]
   [1. 0. 0.]
   [0. 0. 2.]]
  ```

  The returned Jacobian has rows corresponding to gate arguments, and columns corresponding to
  QNode arguments; that is, :math:`J_{ij} = \frac{\partial}{\partial g_i} f(w_j)`.

<h4>More operations and templates</h4>

* Added the `SingleExcitation` two-qubit operation, which is useful for quantum
  chemistry applications.
  [(#1121)](https://github.com/PennyLaneAI/pennylane/pull/1121)

  It can be used to perform an SO(2) rotation in the subspace
  spanned by the states :math:`|01\rangle` and :math:`|10\rangle`.
  For example, the following circuit performs the transformation
  :math:`|10\rangle \rightarrow \cos(\phi/2)|10\rangle - \sin(\phi/2)|01\rangle`:

  ```python
  dev = qml.device('default.qubit', wires=2)

  @qml.qnode(dev)
  def circuit(phi):
      qml.PauliX(wires=0)
      qml.SingleExcitation(phi, wires=[0, 1])
  ```

  The `SingleExcitation` operation supports analytic gradients on hardware
  using only four expectation value calculations, following results from
  [Kottmann et al.](https://arxiv.org/abs/2011.05938)

* Added the `DoubleExcitation` four-qubit operation, which is useful for quantum
  chemistry applications.
  [(#1123)](https://github.com/PennyLaneAI/pennylane/pull/1123)

  It can be used to perform an SO(2) rotation in the subspace
  spanned by the states :math:`|1100\rangle` and :math:`|0011\rangle`.
  For example, the following circuit performs the transformation
  :math:`|1100\rangle\rightarrow \cos(\phi/2)|1100\rangle - \sin(\phi/2)|0011\rangle`:

  ```python
  dev = qml.device('default.qubit', wires=2)

  @qml.qnode(dev)
  def circuit(phi):
      qml.PauliX(wires=0)
      qml.PauliX(wires=1)
      qml.DoubleExcitation(phi, wires=[0, 1, 2, 3])
  ```

  The `DoubleExcitation` operation supports analytic gradients on hardware using only
  four expectation value calculations, following results from
  [Kottmann et al.](https://arxiv.org/abs/2011.05938).

* Added the `QuantumMonteCarlo` template for performing quantum Monte Carlo estimation of an
  expectation value on simulator.
  [(#1130)](https://github.com/PennyLaneAI/pennylane/pull/1130)

  The following example shows how the expectation value of sine squared over a standard normal
  distribution can be approximated:

  ```python
  from scipy.stats import norm

  m = 5
  M = 2 ** m
  n = 10
  N = 2 ** n
  target_wires = range(m + 1)
  estimation_wires = range(m + 1, n + m + 1)

  xmax = np.pi  # bound to region [-pi, pi]
  xs = np.linspace(-xmax, xmax, M)

  probs = np.array([norm().pdf(x) for x in xs])
  probs /= np.sum(probs)

  func = lambda i: np.sin(xs[i]) ** 2

  dev = qml.device("default.qubit", wires=(n + m + 1))

  @qml.qnode(dev)
  def circuit():
      qml.templates.QuantumMonteCarlo(
          probs,
          func,
          target_wires=target_wires,
          estimation_wires=estimation_wires,
      )
      return qml.probs(estimation_wires)

  phase_estimated = np.argmax(circuit()[:int(N / 2)]) / N
  expectation_estimated = (1 - np.cos(np.pi * phase_estimated)) / 2
  ```

* Added the `QuantumPhaseEstimation` template for performing quantum phase estimation for an input
  unitary matrix.
  [(#1095)](https://github.com/PennyLaneAI/pennylane/pull/1095)

  Consider the matrix corresponding to a rotation from an `RX` gate:

  ```pycon
  >>> phase = 5
  >>> target_wires = [0]
  >>> unitary = qml.RX(phase, wires=0).matrix
  ```

  The ``phase`` parameter can be estimated using ``QuantumPhaseEstimation``. For example, using five
  phase-estimation qubits:

  ```python
  n_estimation_wires = 5
  estimation_wires = range(1, n_estimation_wires + 1)

  dev = qml.device("default.qubit", wires=n_estimation_wires + 1)

  @qml.qnode(dev)
  def circuit():
      # Start in the |+> eigenstate of the unitary
      qml.Hadamard(wires=target_wires)

      QuantumPhaseEstimation(
          unitary,
          target_wires=target_wires,
          estimation_wires=estimation_wires,
      )

      return qml.probs(estimation_wires)

  phase_estimated = np.argmax(circuit()) / 2 ** n_estimation_wires

  # Need to rescale phase due to convention of RX gate
  phase_estimated = 4 * np.pi * (1 - phase)
  ```

- Added the `ControlledPhaseShift` gate as well as the `QFT` operation for applying quantum Fourier
  transforms.
  [(#1064)](https://github.com/PennyLaneAI/pennylane/pull/1064)

  ```python
  @qml.qnode(dev)
  def circuit_qft(basis_state):
      qml.BasisState(basis_state, wires=range(3))
      qml.QFT(wires=range(3))
      return qml.state()
  ```

- Added the `ControlledQubitUnitary` operation. This
  enables implementation of multi-qubit gates with a variable number of
  control qubits. It is also possible to specify a different state for the
  control qubits using the `control_values` argument (also known as a
  mixed-polarity multi-controlled operation).
  [(#1069)](https://github.com/PennyLaneAI/pennylane/pull/1069)
  [(#1104)](https://github.com/PennyLaneAI/pennylane/pull/1104)

  For example, we can  create a multi-controlled T gate using:

  ```python
  T = qml.T._matrix()
  qml.ControlledQubitUnitary(T, control_wires=[0, 1, 3], wires=2, control_values="110")
  ```

  Here, the T gate will be applied to wire `2` if control wires `0` and `1` are in
  state `1`, and control wire `3` is in state `0`. If no value is passed to
  `control_values`, the gate will be applied if all control wires are in
  the `1` state.

- Added `MultiControlledX` for multi-controlled `NOT` gates.
  This is a special case of `ControlledQubitUnitary` that applies a
  Pauli X gate conditioned on the state of an arbitrary number of
  control qubits.
  [(#1104)](https://github.com/PennyLaneAI/pennylane/pull/1104)

<h4>Support for higher-order derivatives on hardware</h4>

* Computing second derivatives and Hessians of QNodes is now supported with
  the parameter-shift differentiation method, on all machine learning interfaces.
  [(#1130)](https://github.com/PennyLaneAI/pennylane/pull/1130)
  [(#1129)](https://github.com/PennyLaneAI/pennylane/pull/1129)
  [(#1110)](https://github.com/PennyLaneAI/pennylane/pull/1110)

  Hessians are computed using the parameter-shift rule, and can be
  evaluated on both hardware and simulator devices.

  ```python
  dev = qml.device('default.qubit', wires=1)

  @qml.qnode(dev, diff_method="parameter-shift")
  def circuit(p):
      qml.RY(p[0], wires=0)
      qml.RX(p[1], wires=0)
      return qml.expval(qml.PauliZ(0))

  x = np.array([1.0, 2.0], requires_grad=True)
  ```

  ```python
  >>> hessian_fn = qml.jacobian(qml.grad(circuit))
  >>> hessian_fn(x)
  [[0.2248451 0.7651474]
   [0.7651474 0.2248451]]
  ```

* Added the function `finite_diff()` to compute finite-difference
  approximations to the gradient and the second-order derivatives of
  arbitrary callable functions.
  [(#1090)](https://github.com/PennyLaneAI/pennylane/pull/1090)

  This is useful to compute the derivative of parametrized
  `pennylane.Hamiltonian` observables with respect to their parameters.

  For example, in quantum chemistry simulations it can be used to evaluate
  the derivatives of the electronic Hamiltonian with respect to the nuclear
  coordinates:

  ```pycon
  >>> def H(x):
  ...    return qml.qchem.molecular_hamiltonian(['H', 'H'], x)[0]
  >>> x = np.array([0., 0., -0.66140414, 0., 0., 0.66140414])
  >>> grad_fn = qml.finite_diff(H, N=1)
  >>> grad = grad_fn(x)
  >>> deriv2_fn = qml.finite_diff(H, N=2, idx=[0, 1])
  >>> deriv2_fn(x)
  ```

* The JAX interface now supports all devices, including hardware devices,
  via the parameter-shift differentiation method.
  [(#1076)](https://github.com/PennyLaneAI/pennylane/pull/1076)

  For example, using the JAX interface with Cirq:

  ```python
  dev = qml.device('cirq.simulator', wires=1)
  @qml.qnode(dev, interface="jax", diff_method="parameter-shift")
  def circuit(x):
      qml.RX(x[1], wires=0)
      qml.Rot(x[0], x[1], x[2], wires=0)
      return qml.expval(qml.PauliZ(0))
  weights = jnp.array([0.2, 0.5, 0.1])
  print(circuit(weights))
  ```

  Currently, when used with the parameter-shift differentiation method,
  only a single returned expectation value or variance is supported.
  Multiple expectations/variances, as well as probability and state returns,
  are not currently allowed.

<h3>Improvements</h3>

  ```python
  dev = qml.device("default.qubit", wires=2)

  inputstate = [np.sqrt(0.2), np.sqrt(0.3), np.sqrt(0.4), np.sqrt(0.1)]

  @qml.qnode(dev)
  def circuit():
      mottonen.MottonenStatePreparation(inputstate,wires=[0, 1])
      return qml.expval(qml.PauliZ(0))
  ```

  Previously returned:

  ```pycon
  >>> print(qml.draw(circuit)())
  0: ──RY(1.57)──╭C─────────────╭C──╭C──╭C──┤ ⟨Z⟩
  1: ──RY(1.35)──╰X──RY(0.422)──╰X──╰X──╰X──┤
  ```

  In this release, it now returns:

  ```pycon
  >>> print(qml.draw(circuit)())
  0: ──RY(1.57)──╭C─────────────╭C──┤ ⟨Z⟩
  1: ──RY(1.35)──╰X──RY(0.422)──╰X──┤
  ```

- The templates are now classes inheriting
  from `Operation`, and define the ansatz in their `expand()` method. This
  change does not affect the user interface.
  [(#1138)](https://github.com/PennyLaneAI/pennylane/pull/1138)
  [(#1156)](https://github.com/PennyLaneAI/pennylane/pull/1156)
  [(#1163)](https://github.com/PennyLaneAI/pennylane/pull/1163)
  [(#1192)](https://github.com/PennyLaneAI/pennylane/pull/1192)

  For convenience, some templates have a new method that returns the expected
  shape of the trainable parameter tensor, which can be used to create
  random tensors.

  ```python
  shape = qml.templates.BasicEntanglerLayers.shape(n_layers=2, n_wires=4)
  weights = np.random.random(shape)
  qml.templates.BasicEntanglerLayers(weights, wires=range(4))
  ```

- `QubitUnitary` now validates to ensure the input matrix is two dimensional.
  [(#1128)](https://github.com/PennyLaneAI/pennylane/pull/1128)

* Most layers in Pytorch or Keras accept arbitrary dimension inputs, where each dimension barring
  the last (in the case where the actual weight function of the layer operates on one-dimensional
  vectors) is broadcast over. This is now also supported by KerasLayer and TorchLayer.
  [(#1062)](https://github.com/PennyLaneAI/pennylane/pull/1062).

  Example use:

  ```python
  dev = qml.device("default.qubit", wires=4)
  x = tf.ones((5, 4, 4))

  @qml.qnode(dev)
  def layer(weights, inputs):
      qml.templates.AngleEmbedding(inputs, wires=range(4))
      qml.templates.StronglyEntanglingLayers(weights, wires=range(4))
      return [qml.expval(qml.PauliZ(i)) for i in range(4)]

  qlayer = qml.qnn.KerasLayer(layer, {"weights": (4, 4, 3)}, output_dim=4)
  out = qlayer(x)
  ```

  The output tensor has the following shape:
  ```pycon
  >>> out.shape
  (5, 4, 4)
  ```

* If only one argument to the function `qml.grad` has the `requires_grad` attribute
  set to True, then the returned gradient will be a NumPy array, rather than a
  tuple of length 1.
  [(#1067)](https://github.com/PennyLaneAI/pennylane/pull/1067)
  [(#1081)](https://github.com/PennyLaneAI/pennylane/pull/1081)

* An improvement has been made to how `QubitDevice` generates and post-processess samples,
  allowing QNode measurement statistics to work on devices with more than 32 qubits.
  [(#1088)](https://github.com/PennyLaneAI/pennylane/pull/1088)

* Due to the addition of `density_matrix()` as a return type from a QNode, tuples are now supported
  by the `output_dim` parameter in `qnn.KerasLayer`.
  [(#1070)](https://github.com/PennyLaneAI/pennylane/pull/1070)

* Two new utility methods are provided for working with quantum tapes.
  [(#1175)](https://github.com/PennyLaneAI/pennylane/pull/1175)

  - `qml.tape.get_active_tape()` gets the currently recording tape.

  - `tape.stop_recording()` is a context manager that temporarily
    stops the currently recording tape from recording additional
    tapes or quantum operations.

  For example:

  ```pycon
  >>> with qml.tape.QuantumTape():
  ...     qml.RX(0, wires=0)
  ...     current_tape = qml.tape.get_active_tape()
  ...     with current_tape.stop_recording():
  ...         qml.RY(1.0, wires=1)
  ...     qml.RZ(2, wires=1)
  >>> current_tape.operations
  [RX(0, wires=[0]), RZ(2, wires=[1])]
  ```

* When printing `qml.Hamiltonian` objects, the terms are sorted by number of wires followed by coefficients.
  [(#981)](https://github.com/PennyLaneAI/pennylane/pull/981)

* Adds `qml.math.conj` to the PennyLane math module.
  [(#1143)](https://github.com/PennyLaneAI/pennylane/pull/1143)

  This new method will do elementwise conjugation to the given tensor-like object,
  correctly dispatching to the required tensor-manipulation framework
  to preserve differentiability.

  ```python
  >>> a = np.array([1.0 + 2.0j])
  >>> qml.math.conj(a)
  array([1.0 - 2.0j])
  ```

* The four-term parameter-shift rule, as used by the controlled rotation operations,
  has been updated to use coefficients that minimize the variance as per
  https://arxiv.org/abs/2104.05695.
  [(#1206)](https://github.com/PennyLaneAI/pennylane/pull/1206)

* A new transform `qml.transforms.invisible` has been added, to make it easier
  to transform QNodes.
  [(#1175)](https://github.com/PennyLaneAI/pennylane/pull/1175)

<h3>Breaking changes</h3>

* Devices do not have an `analytic` argument or attribute anymore.
  Instead, `shots` is the source of truth for whether a simulator
  estimates return values from a finite number of shots, or whether
  it returns analytic results (`shots=None`).
  [(#1079)](https://github.com/PennyLaneAI/pennylane/pull/1079)
  [(#1196)](https://github.com/PennyLaneAI/pennylane/pull/1196)

  ```python
  dev_analytic = qml.device('default.qubit', wires=1, shots=None)
  dev_finite_shots = qml.device('default.qubit', wires=1, shots=1000)

  def circuit():
      qml.Hadamard(wires=0)
      return qml.expval(qml.PauliZ(wires=0))

  circuit_analytic = qml.QNode(circuit, dev_analytic)
  circuit_finite_shots = qml.QNode(circuit, dev_finite_shots)
  ```

  Devices with `shots=None` return deterministic, exact results:

  ```pycon
  >>> circuit_analytic()
  0.0
  >>> circuit_analytic()
  0.0
  ```
  Devices with `shots > 0` return stochastic results estimated from
  samples in each run:

  ```pycon
  >>> circuit_finite_shots()
  -0.062
  >>> circuit_finite_shots()
  0.034
  ```

  The `qml.sample()` measurement can only be used on devices on which the number
  of shots is set explicitly.

* If creating a QNode from a quantum function with an argument named `shots`,
  a `UserWarning` is raised, warning the user that this is a reserved
  argument to change the number of shots on a per-call basis.
  [(#1075)](https://github.com/PennyLaneAI/pennylane/pull/1075)

* For devices inheriting from `QubitDevice`, the methods `expval`, `var`, `sample`
  accept two new keyword arguments --- `shot_range` and `bin_size`.
  [(#1103)](https://github.com/PennyLaneAI/pennylane/pull/1103)

  These new arguments allow for the statistics to be performed on only a subset of device samples.
  This finer level of control is accessible from the main UI by instantiating a device with a batch
  of shots.

  For example, consider the following device:

  ```pycon
  >>> dev = qml.device("my_device", shots=[5, (10, 3), 100])
  ```

  This device will execute QNodes using 135 shots, however
  measurement statistics will be **course grained** across these 135
  shots:

  * All measurement statistics will first be computed using the
    first 5 shots --- that is, `shots_range=[0, 5]`, `bin_size=5`.

  * Next, the tuple `(10, 3)` indicates 10 shots, repeated 3 times. This will use
    `shot_range=[5, 35]`, performing the expectation value in bins of size 10
    (`bin_size=10`).

  * Finally, we repeat the measurement statistics for the final 100 shots,
    `shot_range=[35, 135]`, `bin_size=100`.


* The old PennyLane core has been removed, including the following modules:
  [(#1100)](https://github.com/PennyLaneAI/pennylane/pull/1100)

  - `pennylane.variables`
  - `pennylane.qnodes`

  As part of this change, the location of the new core within the Python
  module has been moved:

  - Moves `pennylane.tape.interfaces` → `pennylane.interfaces`
  - Merges `pennylane.CircuitGraph` and `pennylane.TapeCircuitGraph`  → `pennylane.CircuitGraph`
  - Merges `pennylane.OperationRecorder` and `pennylane.TapeOperationRecorder`  →
  - `pennylane.tape.operation_recorder`
  - Merges `pennylane.measure` and `pennylane.tape.measure` → `pennylane.measure`
  - Merges `pennylane.operation` and `pennylane.tape.operation` → `pennylane.operation`
  - Merges `pennylane._queuing` and `pennylane.tape.queuing` → `pennylane.queuing`

  This has no affect on import location.

  In addition,

  - All tape-mode functions have been removed (`qml.enable_tape()`, `qml.tape_mode_active()`),
  - All tape fixtures have been deleted,
  - Tests specifically for non-tape mode have been deleted.

* The device test suite no longer accepts the `analytic` keyword.
  [(#1216)](https://github.com/PennyLaneAI/pennylane/pull/1216)

<h3>Bug fixes</h3>

* Fixes a bug where using the circuit drawer with a `ControlledQubitUnitary`
  operation raised an error.
  [(#1174)](https://github.com/PennyLaneAI/pennylane/pull/1174)

* Fixes a bug and a test where the ``QuantumTape.is_sampled`` attribute was not
  being updated.
  [(#1126)](https://github.com/PennyLaneAI/pennylane/pull/1126)

* Fixes a bug where `BasisEmbedding` would not accept inputs whose bits are all ones
  or all zeros.
  [(#1114)](https://github.com/PennyLaneAI/pennylane/pull/1114)

* The `ExpvalCost` class raises an error if instantiated
  with non-expectation measurement statistics.
  [(#1106)](https://github.com/PennyLaneAI/pennylane/pull/1106)

* Fixes a bug where decompositions would reset the differentiation method
  of a QNode.
  [(#1117)](https://github.com/PennyLaneAI/pennylane/pull/1117)

* Fixes a bug where the second-order CV parameter-shift rule would error
  if attempting to compute the gradient of a QNode with more than one
  second-order observable.
  [(#1197)](https://github.com/PennyLaneAI/pennylane/pull/1197)

* Fixes a bug where repeated Torch interface applications after expansion caused an error.
  [(#1223)](https://github.com/PennyLaneAI/pennylane/pull/1223)

* Sampling works correctly with batches of shots specified as a list.
  [(#1232)](https://github.com/PennyLaneAI/pennylane/pull/1232)

<h3>Documentation</h3>

- Updated the diagram used in the Architectural overview page of the
  Development guide such that it doesn't mention Variables.
  [(#1235)](https://github.com/PennyLaneAI/pennylane/pull/1235)

- Typos addressed in templates documentation.
  [(#1094)](https://github.com/PennyLaneAI/pennylane/pull/1094)

- Upgraded the documentation to use Sphinx 3.5.3 and the new m2r2 package.
  [(#1186)](https://github.com/PennyLaneAI/pennylane/pull/1186)

- Added `flaky` as dependency for running tests in the documentation.
  [(#1113)](https://github.com/PennyLaneAI/pennylane/pull/1113)

<h3>Contributors</h3>

This release contains contributions from (in alphabetical order):

Shahnawaz Ahmed, Juan Miguel Arrazola, Thomas Bromley, Olivia Di Matteo, Alain Delgado Gran, Kyle
Godbey, Diego Guala, Theodor Isacsson, Josh Izaac, Soran Jahangiri, Nathan Killoran, Christina Lee,
Daniel Polatajko, Chase Roberts, Sankalp Sanand, Pritish Sehzpaul, Maria Schuld, Antal Száva, David Wierichs.


# Release 0.14.1

<h3>Bug fixes</h3>

* Fixes a testing bug where tests that required JAX would fail if JAX was not installed.
  The tests will now instead be skipped if JAX can not be imported.
  [(#1066)](https://github.com/PennyLaneAI/pennylane/pull/1066)

* Fixes a bug where inverse operations could not be differentiated
  using backpropagation on `default.qubit`.
  [(#1072)](https://github.com/PennyLaneAI/pennylane/pull/1072)

* The QNode has a new keyword argument, `max_expansion`, that determines the maximum number of times
  the internal circuit should be expanded when executed on a device. In addition, the default number
  of max expansions has been increased from 2 to 10, allowing devices that require more than two
  operator decompositions to be supported.
  [(#1074)](https://github.com/PennyLaneAI/pennylane/pull/1074)

* Fixes a bug where `Hamiltonian` objects created with non-list arguments raised an error for
  arithmetic operations. [(#1082)](https://github.com/PennyLaneAI/pennylane/pull/1082)

* Fixes a bug where `Hamiltonian` objects with no coefficients or operations would return a faulty
  result when used with `ExpvalCost`. [(#1082)](https://github.com/PennyLaneAI/pennylane/pull/1082)

<h3>Documentation</h3>

* Updates mentions of `generate_hamiltonian` to `molecular_hamiltonian` in the
  docstrings of the `ExpvalCost` and `Hamiltonian` classes.
  [(#1077)](https://github.com/PennyLaneAI/pennylane/pull/1077)

<h3>Contributors</h3>

This release contains contributions from (in alphabetical order):

Thomas Bromley, Josh Izaac, Antal Száva.



# Release 0.14.0

<h3>New features since last release</h3>

<h4>Perform quantum machine learning with JAX</h4>

* QNodes created with `default.qubit` now support a JAX interface, allowing JAX to be used
  to create, differentiate, and optimize hybrid quantum-classical models.
  [(#947)](https://github.com/PennyLaneAI/pennylane/pull/947)

  This is supported internally via a new `default.qubit.jax` device. This device runs end to end in
  JAX, meaning that it supports all of the awesome JAX transformations (`jax.vmap`, `jax.jit`,
  `jax.hessian`, etc).

  Here is an example of how to use the new JAX interface:

  ```python
  dev = qml.device("default.qubit", wires=1)
  @qml.qnode(dev, interface="jax", diff_method="backprop")
  def circuit(x):
      qml.RX(x[1], wires=0)
      qml.Rot(x[0], x[1], x[2], wires=0)
      return qml.expval(qml.PauliZ(0))

  weights = jnp.array([0.2, 0.5, 0.1])
  grad_fn = jax.grad(circuit)
  print(grad_fn(weights))
  ```

  Currently, only `diff_method="backprop"` is supported, with plans to support more in the future.

<h4>New, faster, quantum gradient methods</h4>

* A new differentiation method has been added for use with simulators. The `"adjoint"`
  method operates after a forward pass by iteratively applying inverse gates to scan backwards
  through the circuit.
  [(#1032)](https://github.com/PennyLaneAI/pennylane/pull/1032)

  This method is similar to the reversible method, but has a lower time
  overhead and a similar memory overhead. It follows the approach provided by
  [Jones and Gacon](https://arxiv.org/abs/2009.02823). This method is only compatible with certain
  statevector-based devices such as `default.qubit`.

  Example use:

  ```python
  import pennylane as qml

  wires = 1
  device = qml.device("default.qubit", wires=wires)

  @qml.qnode(device, diff_method="adjoint")
  def f(params):
      qml.RX(0.1, wires=0)
      qml.Rot(*params, wires=0)
      qml.RX(-0.3, wires=0)
      return qml.expval(qml.PauliZ(0))

  params = [0.1, 0.2, 0.3]
  qml.grad(f)(params)
  ```

* The default logic for choosing the 'best' differentiation method has been altered
  to improve performance.
  [(#1008)](https://github.com/PennyLaneAI/pennylane/pull/1008)

  - If the quantum device provides its own gradient, this is now the preferred
    differentiation method.

  - If the quantum device natively supports classical
    backpropagation, this is now preferred over the parameter-shift rule.

    This will lead to marked speed improvement during optimization when using
    `default.qubit`, with a sight penalty on the forward-pass evaluation.

  More details are available below in the 'Improvements' section for plugin developers.

* PennyLane now supports analytical quantum gradients for noisy channels, in addition to its
  existing support for unitary operations. The noisy channels `BitFlip`, `PhaseFlip`, and
  `DepolarizingChannel` all support analytic gradients out of the box.
  [(#968)](https://github.com/PennyLaneAI/pennylane/pull/968)

* A method has been added for calculating the Hessian of quantum circuits using the second-order
  parameter shift formula.
  [(#961)](https://github.com/PennyLaneAI/pennylane/pull/961)

  The following example shows the calculation of the Hessian:

  ```python
  n_wires = 5
  weights = [2.73943676, 0.16289932, 3.4536312, 2.73521126, 2.6412488]

  dev = qml.device("default.qubit", wires=n_wires)

  with qml.tape.QubitParamShiftTape() as tape:
      for i in range(n_wires):
          qml.RX(weights[i], wires=i)

      qml.CNOT(wires=[0, 1])
      qml.CNOT(wires=[2, 1])
      qml.CNOT(wires=[3, 1])
      qml.CNOT(wires=[4, 3])

      qml.expval(qml.PauliZ(1))

  print(tape.hessian(dev))
  ```

  The Hessian is not yet supported via classical machine learning interfaces, but will
  be added in a future release.

<h4>More operations and templates</h4>

* Two new error channels, `BitFlip` and `PhaseFlip` have been added.
  [(#954)](https://github.com/PennyLaneAI/pennylane/pull/954)

  They can be used in the same manner as existing error channels:

  ```python
  dev = qml.device("default.mixed", wires=2)

  @qml.qnode(dev)
  def circuit():
      qml.RX(0.3, wires=0)
      qml.RY(0.5, wires=1)
      qml.BitFlip(0.01, wires=0)
      qml.PhaseFlip(0.01, wires=1)
      return qml.expval(qml.PauliZ(0))
  ```

* Apply permutations to wires using the `Permute` subroutine.
  [(#952)](https://github.com/PennyLaneAI/pennylane/pull/952)

  ```python
  import pennylane as qml
  dev = qml.device('default.qubit', wires=5)

  @qml.qnode(dev)
  def apply_perm():
      # Send contents of wire 4 to wire 0, of wire 2 to wire 1, etc.
      qml.templates.Permute([4, 2, 0, 1, 3], wires=dev.wires)
      return qml.expval(qml.PauliZ(0))
  ```

<h4>QNode transformations</h4>

* The `qml.metric_tensor` function transforms a QNode to produce the Fubini-Study
  metric tensor with full autodifferentiation support---even on hardware.
  [(#1014)](https://github.com/PennyLaneAI/pennylane/pull/1014)

  Consider the following QNode:

  ```python
  dev = qml.device("default.qubit", wires=3)

  @qml.qnode(dev, interface="autograd")
  def circuit(weights):
      # layer 1
      qml.RX(weights[0, 0], wires=0)
      qml.RX(weights[0, 1], wires=1)

      qml.CNOT(wires=[0, 1])
      qml.CNOT(wires=[1, 2])

      # layer 2
      qml.RZ(weights[1, 0], wires=0)
      qml.RZ(weights[1, 1], wires=2)

      qml.CNOT(wires=[0, 1])
      qml.CNOT(wires=[1, 2])
      return qml.expval(qml.PauliZ(0) @ qml.PauliZ(1)), qml.expval(qml.PauliY(2))
  ```

  We can use the `metric_tensor` function to generate a new function, that returns the
  metric tensor of this QNode:

  ```pycon
  >>> met_fn = qml.metric_tensor(circuit)
  >>> weights = np.array([[0.1, 0.2, 0.3], [0.4, 0.5, 0.6]], requires_grad=True)
  >>> met_fn(weights)
  tensor([[0.25  , 0.    , 0.    , 0.    ],
          [0.    , 0.25  , 0.    , 0.    ],
          [0.    , 0.    , 0.0025, 0.0024],
          [0.    , 0.    , 0.0024, 0.0123]], requires_grad=True)
  ```

  The returned metric tensor is also fully differentiable, in all interfaces.
  For example, differentiating the `(3, 2)` element:

  ```pycon
  >>> grad_fn = qml.grad(lambda x: met_fn(x)[3, 2])
  >>> grad_fn(weights)
  array([[ 0.04867729, -0.00049502,  0.        ],
         [ 0.        ,  0.        ,  0.        ]])
  ```

  Differentiation is also supported using Torch, Jax, and TensorFlow.

* Adds the new function `qml.math.cov_matrix()`. This function accepts a list of commuting
  observables, and the probability distribution in the shared observable eigenbasis after the
  application of an ansatz. It uses these to construct the covariance matrix in a *framework
  independent* manner, such that the output covariance matrix is autodifferentiable.
  [(#1012)](https://github.com/PennyLaneAI/pennylane/pull/1012)

  For example, consider the following ansatz and observable list:

  ```python3
  obs_list = [qml.PauliX(0) @ qml.PauliZ(1), qml.PauliY(2)]
  ansatz = qml.templates.StronglyEntanglingLayers
  ```

  We can construct a QNode to output the probability distribution in the shared eigenbasis of the
  observables:

  ```python
  dev = qml.device("default.qubit", wires=3)

  @qml.qnode(dev, interface="autograd")
  def circuit(weights):
      ansatz(weights, wires=[0, 1, 2])
      # rotate into the basis of the observables
      for o in obs_list:
          o.diagonalizing_gates()
      return qml.probs(wires=[0, 1, 2])
  ```

  We can now compute the covariance matrix:

  ```pycon
  >>> weights = qml.init.strong_ent_layers_normal(n_layers=2, n_wires=3)
  >>> cov = qml.math.cov_matrix(circuit(weights), obs_list)
  >>> cov
  array([[0.98707611, 0.03665537],
         [0.03665537, 0.99998377]])
  ```

  Autodifferentiation is fully supported using all interfaces:

  ```pycon
  >>> cost_fn = lambda weights: qml.math.cov_matrix(circuit(weights), obs_list)[0, 1]
  >>> qml.grad(cost_fn)(weights)[0]
  array([[[ 4.94240914e-17, -2.33786398e-01, -1.54193959e-01],
          [-3.05414996e-17,  8.40072236e-04,  5.57884080e-04],
          [ 3.01859411e-17,  8.60411436e-03,  6.15745204e-04]],

         [[ 6.80309533e-04, -1.23162742e-03,  1.08729813e-03],
          [-1.53863193e-01, -1.38700657e-02, -1.36243323e-01],
          [-1.54665054e-01, -1.89018172e-02, -1.56415558e-01]]])
  ```

* A new  `qml.draw` function is available, allowing QNodes to be easily
  drawn without execution by providing example input.
  [(#962)](https://github.com/PennyLaneAI/pennylane/pull/962)

  ```python
  @qml.qnode(dev)
  def circuit(a, w):
      qml.Hadamard(0)
      qml.CRX(a, wires=[0, 1])
      qml.Rot(*w, wires=[1])
      qml.CRX(-a, wires=[0, 1])
      return qml.expval(qml.PauliZ(0) @ qml.PauliZ(1))
  ```

  The QNode circuit structure may depend on the input arguments;
  this is taken into account by passing example QNode arguments
  to the `qml.draw()` drawing function:

  ```pycon
  >>> drawer = qml.draw(circuit)
  >>> result = drawer(a=2.3, w=[1.2, 3.2, 0.7])
  >>> print(result)
  0: ──H──╭C────────────────────────────╭C─────────╭┤ ⟨Z ⊗ Z⟩
  1: ─────╰RX(2.3)──Rot(1.2, 3.2, 0.7)──╰RX(-2.3)──╰┤ ⟨Z ⊗ Z⟩
  ```

<h4>A faster, leaner, and more flexible core</h4>

* The new core of PennyLane, rewritten from the ground up and developed over the last few release
  cycles, has achieved feature parity and has been made the new default in PennyLane v0.14. The old
  core has been marked as deprecated, and will be removed in an upcoming release.
  [(#1046)](https://github.com/PennyLaneAI/pennylane/pull/1046)
  [(#1040)](https://github.com/PennyLaneAI/pennylane/pull/1040)
  [(#1034)](https://github.com/PennyLaneAI/pennylane/pull/1034)
  [(#1035)](https://github.com/PennyLaneAI/pennylane/pull/1035)
  [(#1027)](https://github.com/PennyLaneAI/pennylane/pull/1027)
  [(#1026)](https://github.com/PennyLaneAI/pennylane/pull/1026)
  [(#1021)](https://github.com/PennyLaneAI/pennylane/pull/1021)
  [(#1054)](https://github.com/PennyLaneAI/pennylane/pull/1054)
  [(#1049)](https://github.com/PennyLaneAI/pennylane/pull/1049)

  While high-level PennyLane code and tutorials remain unchanged, the new core
  provides several advantages and improvements:

  - **Faster and more optimized**: The new core provides various performance optimizations, reducing
    pre- and post-processing overhead, and reduces the number of quantum evaluations in certain
    cases.

  - **Support for in-QNode classical processing**: this allows for differentiable classical
    processing within the QNode.

    ```python
    dev = qml.device("default.qubit", wires=1)

    @qml.qnode(dev, interface="tf")
    def circuit(p):
        qml.RX(tf.sin(p[0])**2 + p[1], wires=0)
        return qml.expval(qml.PauliZ(0))
    ```

    The classical processing functions used within the QNode must match
    the QNode interface. Here, we use TensorFlow:

    ```pycon
    >>> params = tf.Variable([0.5, 0.1], dtype=tf.float64)
    >>> with tf.GradientTape() as tape:
    ...     res = circuit(params)
    >>> grad = tape.gradient(res, params)
    >>> print(res)
    tf.Tensor(0.9460913127754935, shape=(), dtype=float64)
    >>> print(grad)
    tf.Tensor([-0.27255248 -0.32390003], shape=(2,), dtype=float64)
    ```

    As a result of this change, quantum decompositions that require classical processing
    are fully supported and end-to-end differentiable in tape mode.

  - **No more Variable wrapping**: QNode arguments no longer become `Variable`
    objects within the QNode.

    ```python
    dev = qml.device("default.qubit", wires=1)

    @qml.qnode(dev)
    def circuit(x):
        print("Parameter value:", x)
        qml.RX(x, wires=0)
        return qml.expval(qml.PauliZ(0))
    ```

    Internal QNode parameters can be easily inspected, printed, and manipulated:

    ```pycon
    >>> circuit(0.5)
    Parameter value: 0.5
    tensor(0.87758256, requires_grad=True)
    ```

  - **Less restrictive QNode signatures**: There is no longer any restriction on the QNode signature; the QNode can be
    defined and called following the same rules as standard Python functions.

    For example, the following QNode uses positional, named, and variable
    keyword arguments:

    ```python
    x = torch.tensor(0.1, requires_grad=True)
    y = torch.tensor([0.2, 0.3], requires_grad=True)
    z = torch.tensor(0.4, requires_grad=True)

    @qml.qnode(dev, interface="torch")
    def circuit(p1, p2=y, **kwargs):
        qml.RX(p1, wires=0)
        qml.RY(p2[0] * p2[1], wires=0)
        qml.RX(kwargs["p3"], wires=0)
        return qml.var(qml.PauliZ(0))
    ```

    When we call the QNode, we may pass the arguments by name
    even if defined positionally; any argument not provided will
    use the default value.

    ```pycon
    >>> res = circuit(p1=x, p3=z)
    >>> print(res)
    tensor(0.2327, dtype=torch.float64, grad_fn=<SelectBackward>)
    >>> res.backward()
    >>> print(x.grad, y.grad, z.grad)
    tensor(0.8396) tensor([0.0289, 0.0193]) tensor(0.8387)
    ```

    This extends to the `qnn` module, where `KerasLayer` and `TorchLayer` modules
    can be created from QNodes with unrestricted signatures.

  - **Smarter measurements:** QNodes can now measure wires more than once, as
    long as all observables are commuting:

    ```python
    @qml.qnode(dev)
    def circuit(x):
        qml.RX(x, wires=0)
        return [
            qml.expval(qml.PauliZ(0)),
            qml.expval(qml.PauliZ(0) @ qml.PauliZ(1))
        ]
    ```

    Further, the `qml.ExpvalCost()` function allows for optimizing
    measurements to reduce the number of quantum evaluations required.

  With the new PennyLane core, there are a few small breaking changes, detailed
  below in the 'Breaking Changes' section.

<h3>Improvements</h3>

* The built-in PennyLane optimizers allow more flexible cost functions. The cost function passed to most optimizers
  may accept any combination of trainable arguments, non-trainable arguments, and keyword arguments.
  [(#959)](https://github.com/PennyLaneAI/pennylane/pull/959)
  [(#1053)](https://github.com/PennyLaneAI/pennylane/pull/1053)

  The full changes apply to:

  * `AdagradOptimizer`
  * `AdamOptimizer`
  * `GradientDescentOptimizer`
  * `MomentumOptimizer`
  * `NesterovMomentumOptimizer`
  * `RMSPropOptimizer`
  * `RotosolveOptimizer`

  The `requires_grad=False` property must mark any non-trainable constant argument.
  The `RotoselectOptimizer` allows passing only keyword arguments.

  Example use:

  ```python
  def cost(x, y, data, scale=1.0):
      return scale * (x[0]-data)**2 + scale * (y-data)**2

  x = np.array([1.], requires_grad=True)
  y = np.array([1.0])
  data = np.array([2.], requires_grad=False)

  opt = qml.GradientDescentOptimizer()

  # the optimizer step and step_and_cost methods can
  # now update multiple parameters at once
  x_new, y_new, data = opt.step(cost, x, y, data, scale=0.5)
  (x_new, y_new, data), value = opt.step_and_cost(cost, x, y, data, scale=0.5)

  # list and tuple unpacking is also supported
  params = (x, y, data)
  params = opt.step(cost, *params)
  ```

* The circuit drawer has been updated to support the inclusion of unused or inactive
  wires, by passing the `show_all_wires` argument.
  [(#1033)](https://github.com/PennyLaneAI/pennylane/pull/1033)

  ```python
  dev = qml.device('default.qubit', wires=[-1, "a", "q2", 0])

  @qml.qnode(dev)
  def circuit():
      qml.Hadamard(wires=-1)
      qml.CNOT(wires=[-1, "q2"])
      return qml.expval(qml.PauliX(wires="q2"))
  ```

  ```pycon
  >>> print(qml.draw(circuit, show_all_wires=True)())
  >>>
   -1: ──H──╭C──┤
    a: ─────│───┤
   q2: ─────╰X──┤ ⟨X⟩
    0: ─────────┤
  ```

* The logic for choosing the 'best' differentiation method has been altered
  to improve performance.
  [(#1008)](https://github.com/PennyLaneAI/pennylane/pull/1008)

  - If the device provides its own gradient, this is now the preferred
    differentiation method.

  - If a device provides additional interface-specific versions that natively support classical
    backpropagation, this is now preferred over the parameter-shift rule.

    Devices define additional interface-specific devices via their `capabilities()` dictionary. For
    example, `default.qubit` supports supplementary devices for TensorFlow, Autograd, and JAX:

    ```python
    {
      "passthru_devices": {
          "tf": "default.qubit.tf",
          "autograd": "default.qubit.autograd",
          "jax": "default.qubit.jax",
      },
    }
    ```

  As a result of this change, if the QNode `diff_method` is not explicitly provided,
  it is possible that the QNode will run on a *supplementary device* of the device that was
  specifically provided:

  ```python
  dev = qml.device("default.qubit", wires=2)
  qml.QNode(dev) # will default to backprop on default.qubit.autograd
  qml.QNode(dev, interface="tf") # will default to backprop on default.qubit.tf
  qml.QNode(dev, interface="jax") # will default to backprop on default.qubit.jax
  ```

* The `default.qubit` device has been updated so that internally it applies operations in a more
  functional style, i.e., by accepting an input state and returning an evolved state.
  [(#1025)](https://github.com/PennyLaneAI/pennylane/pull/1025)

* A new test series, `pennylane/devices/tests/test_compare_default_qubit.py`, has been added, allowing to test if
  a chosen device gives the same result as `default.qubit`.
  [(#897)](https://github.com/PennyLaneAI/pennylane/pull/897)

  Three tests are added:

  - `test_hermitian_expectation`,
  - `test_pauliz_expectation_analytic`, and
  - `test_random_circuit`.

* Adds the following agnostic tensor manipulation functions to the `qml.math` module: `abs`,
  `angle`, `arcsin`, `concatenate`, `dot`, `squeeze`, `sqrt`, `sum`, `take`, `where`. These functions are
  required to fully support end-to-end differentiable Mottonen and Amplitude embedding.
  [(#922)](https://github.com/PennyLaneAI/pennylane/pull/922)
  [(#1011)](https://github.com/PennyLaneAI/pennylane/pull/1011)

* The `qml.math` module now supports JAX.
  [(#985)](https://github.com/XanaduAI/software-docs/pull/274)

* Several improvements have been made to the `Wires` class to reduce overhead and simplify the logic
  of how wire labels are interpreted:
  [(#1019)](https://github.com/PennyLaneAI/pennylane/pull/1019)
  [(#1010)](https://github.com/PennyLaneAI/pennylane/pull/1010)
  [(#1005)](https://github.com/PennyLaneAI/pennylane/pull/1005)
  [(#983)](https://github.com/PennyLaneAI/pennylane/pull/983)
  [(#967)](https://github.com/PennyLaneAI/pennylane/pull/967)

  - If the input `wires` to a wires class instantiation `Wires(wires)` can be iterated over,
    its elements are interpreted as wire labels. Otherwise, `wires` is interpreted as a single wire label.
    The only exception to this are strings, which are always interpreted as a single
    wire label, so users can address wires with labels such as `"ancilla"`.

  - Any type can now be a wire label as long as it is hashable. The hash is used to establish
    the uniqueness of two labels.

  - Indexing wires objects now returns a label, instead of a new `Wires` object. For example:

    ```pycon
    >>> w = Wires([0, 1, 2])
    >>> w[1]
    >>> 1
    ```

  - The check for uniqueness of wires moved from `Wires` instantiation to
    the `qml.wires._process` function in order to reduce overhead from repeated
    creation of `Wires` instances.

  - Calls to the `Wires` class are substantially reduced, for example by avoiding to call
    Wires on Wires instances on `Operation` instantiation, and by using labels instead of
    `Wires` objects inside the default qubit device.

* Adds the `PauliRot` generator to the `qml.operation` module. This
  generator is required to construct the metric tensor.
  [(#963)](https://github.com/PennyLaneAI/pennylane/pull/963)

* The templates are modified to make use of the new `qml.math` module, for framework-agnostic
  tensor manipulation. This allows the template library to be differentiable
  in backpropagation mode (`diff_method="backprop"`).
  [(#873)](https://github.com/PennyLaneAI/pennylane/pull/873)

* The circuit drawer now allows for the wire order to be (optionally) modified:
  [(#992)](https://github.com/PennyLaneAI/pennylane/pull/992)

  ```pycon
  >>> dev = qml.device('default.qubit', wires=["a", -1, "q2"])
  >>> @qml.qnode(dev)
  ... def circuit():
  ...     qml.Hadamard(wires=-1)
  ...     qml.CNOT(wires=["a", "q2"])
  ...     qml.RX(0.2, wires="a")
  ...     return qml.expval(qml.PauliX(wires="q2"))
  ```

  Printing with default wire order of the device:

  ```pycon
  >>> print(circuit.draw())
    a: ─────╭C──RX(0.2)──┤
   -1: ──H──│────────────┤
   q2: ─────╰X───────────┤ ⟨X⟩
  ```

  Changing the wire order:

  ```pycon
  >>> print(circuit.draw(wire_order=["q2", "a", -1]))
   q2: ──╭X───────────┤ ⟨X⟩
    a: ──╰C──RX(0.2)──┤
   -1: ───H───────────┤
  ```

<h3>Breaking changes</h3>

* QNodes using the new PennyLane core will no longer accept ragged arrays as inputs.

* When using the new PennyLane core and the Autograd interface, non-differentiable data passed
  as a QNode argument or a gate must have the `requires_grad` property set to `False`:

  ```python
  @qml.qnode(dev)
  def circuit(weights, data):
      basis_state = np.array([1, 0, 1, 1], requires_grad=False)
      qml.BasisState(basis_state, wires=[0, 1, 2, 3])
      qml.templates.AmplitudeEmbedding(data, wires=[0, 1, 2, 3])
      qml.templates.BasicEntanglerLayers(weights, wires=[0, 1, 2, 3])
      return qml.probs(wires=0)

  data = np.array(data, requires_grad=False)
  weights = np.array(weights, requires_grad=True)
  circuit(weights, data)
  ```

<h3>Bug fixes</h3>

* Fixes an issue where if the constituent observables of a tensor product do not exist in the queue,
  an error is raised. With this fix, they are first queued before annotation occurs.
  [(#1038)](https://github.com/PennyLaneAI/pennylane/pull/1038)

* Fixes an issue with tape expansions where information about sampling
  (specifically the `is_sampled` tape attribute) was not preserved.
  [(#1027)](https://github.com/PennyLaneAI/pennylane/pull/1027)

* Tape expansion was not properly taking into devices that supported inverse operations,
  causing inverse operations to be unnecessarily decomposed. The QNode tape expansion logic, as well
  as the `Operation.expand()` method, has been modified to fix this.
  [(#956)](https://github.com/PennyLaneAI/pennylane/pull/956)

* Fixes an issue where the Autograd interface was not unwrapping non-differentiable
  PennyLane tensors, which can cause issues on some devices.
  [(#941)](https://github.com/PennyLaneAI/pennylane/pull/941)

* `qml.vqe.Hamiltonian` prints any observable with any number of strings.
  [(#987)](https://github.com/PennyLaneAI/pennylane/pull/987)

* Fixes a bug where parameter-shift differentiation would fail if the QNode
  contained a single probability output.
  [(#1007)](https://github.com/PennyLaneAI/pennylane/pull/1007)

* Fixes an issue when using trainable parameters that are lists/arrays with `tape.vjp`.
  [(#1042)](https://github.com/PennyLaneAI/pennylane/pull/1042)

* The `TensorN` observable is updated to support being copied without any parameters or wires passed.
  [(#1047)](https://github.com/PennyLaneAI/pennylane/pull/1047)

* Fixed deprecation warning when importing `Sequence` from `collections` instead of `collections.abc` in `vqe/vqe.py`.
  [(#1051)](https://github.com/PennyLaneAI/pennylane/pull/1051)

<h3>Contributors</h3>

This release contains contributions from (in alphabetical order):

Juan Miguel Arrazola, Thomas Bromley, Olivia Di Matteo, Theodor Isacsson, Josh Izaac, Christina Lee,
Alejandro Montanez, Steven Oud, Chase Roberts, Sankalp Sanand, Maria Schuld, Antal
Száva, David Wierichs, Jiahao Yao.

# Release 0.13.0

<h3>New features since last release</h3>

<h4>Automatically optimize the number of measurements</h4>

* QNodes in tape mode now support returning observables on the same wire whenever the observables are
  qubit-wise commuting Pauli words. Qubit-wise commuting observables can be evaluated with a
  *single* device run as they are diagonal in the same basis, via a shared set of single-qubit rotations.
  [(#882)](https://github.com/PennyLaneAI/pennylane/pull/882)

  The following example shows a single QNode returning the expectation values of
  the qubit-wise commuting Pauli words `XX` and `XI`:

  ```python
  qml.enable_tape()

  @qml.qnode(dev)
  def f(x):
      qml.Hadamard(wires=0)
      qml.Hadamard(wires=1)
      qml.CRot(0.1, 0.2, 0.3, wires=[1, 0])
      qml.RZ(x, wires=1)
      return qml.expval(qml.PauliX(0) @ qml.PauliX(1)), qml.expval(qml.PauliX(0))
  ```

  ```pycon
  >>> f(0.4)
  tensor([0.89431013, 0.9510565 ], requires_grad=True)
  ```

* The `ExpvalCost` class (previously `VQECost`) now provides observable optimization using the
  `optimize` argument, resulting in potentially fewer device executions.
  [(#902)](https://github.com/PennyLaneAI/pennylane/pull/902)

  This is achieved by separating the observables composing the Hamiltonian into qubit-wise
  commuting groups and evaluating those groups on a single QNode using functionality from the
  `qml.grouping` module:

  ```python
  qml.enable_tape()
  commuting_obs = [qml.PauliX(0), qml.PauliX(0) @ qml.PauliZ(1)]
  H = qml.vqe.Hamiltonian([1, 1], commuting_obs)

  dev = qml.device("default.qubit", wires=2)
  ansatz = qml.templates.StronglyEntanglingLayers

  cost_opt = qml.ExpvalCost(ansatz, H, dev, optimize=True)
  cost_no_opt = qml.ExpvalCost(ansatz, H, dev, optimize=False)

  params = qml.init.strong_ent_layers_uniform(3, 2)
  ```

  Grouping these commuting observables leads to fewer device executions:

  ```pycon
  >>> cost_opt(params)
  >>> ex_opt = dev.num_executions
  >>> cost_no_opt(params)
  >>> ex_no_opt = dev.num_executions - ex_opt
  >>> print("Number of executions:", ex_no_opt)
  Number of executions: 2
  >>> print("Number of executions (optimized):", ex_opt)
  Number of executions (optimized): 1
  ```

<h4>New quantum gradient features</h4>

* Compute the analytic gradient of quantum circuits in parallel on supported devices.
  [(#840)](https://github.com/PennyLaneAI/pennylane/pull/840)

  This release introduces support for batch execution of circuits, via a new device API method
  `Device.batch_execute()`. Devices that implement this new API support submitting a batch of
  circuits for *parallel* evaluation simultaneously, which can significantly reduce the computation time.

  Furthermore, if using tape mode and a compatible device, gradient computations will
  automatically make use of the new batch API---providing a speedup during optimization.

* Gradient recipes are now much more powerful, allowing for operations to define their gradient
  via an arbitrary linear combination of circuit evaluations.
  [(#909)](https://github.com/PennyLaneAI/pennylane/pull/909)
  [(#915)](https://github.com/PennyLaneAI/pennylane/pull/915)

  With this change, gradient recipes can now be of the form
  :math:`\frac{\partial}{\partial\phi_k}f(\phi_k) = \sum_{i} c_i f(a_i \phi_k + s_i )`,
  and are no longer restricted to two-term shifts with identical (but opposite in sign) shift values.

  As a result, PennyLane now supports native analytic quantum gradients for the
  controlled rotation operations `CRX`, `CRY`, `CRZ`, and `CRot`. This allows for parameter-shift
  analytic gradients on hardware, without decomposition.

  Note that this is a breaking change for developers; please see the *Breaking Changes* section
  for more details.

* The `qnn.KerasLayer` class now supports differentiating the QNode through classical
  backpropagation in tape mode.
  [(#869)](https://github.com/PennyLaneAI/pennylane/pull/869)

  ```python
  qml.enable_tape()

  dev = qml.device("default.qubit.tf", wires=2)

  @qml.qnode(dev, interface="tf", diff_method="backprop")
  def f(inputs, weights):
      qml.templates.AngleEmbedding(inputs, wires=range(2))
      qml.templates.StronglyEntanglingLayers(weights, wires=range(2))
      return [qml.expval(qml.PauliZ(i)) for i in range(2)]

  weight_shapes = {"weights": (3, 2, 3)}

  qlayer = qml.qnn.KerasLayer(f, weight_shapes, output_dim=2)

  inputs = tf.constant(np.random.random((4, 2)), dtype=tf.float32)

  with tf.GradientTape() as tape:
      out = qlayer(inputs)

  tape.jacobian(out, qlayer.trainable_weights)
  ```

<h4>New operations, templates, and measurements</h4>

* Adds the `qml.density_matrix` QNode return with partial trace capabilities.
  [(#878)](https://github.com/PennyLaneAI/pennylane/pull/878)

  The density matrix over the provided wires is returned, with all other subsystems traced out.
  `qml.density_matrix` currently works for both the `default.qubit` and `default.mixed` devices.

  ```python
  qml.enable_tape()
  dev = qml.device("default.qubit", wires=2)

  def circuit(x):
      qml.PauliY(wires=0)
      qml.Hadamard(wires=1)
      return qml.density_matrix(wires=[1])  # wire 0 is traced out
  ```

* Adds the square-root X gate `SX`. [(#871)](https://github.com/PennyLaneAI/pennylane/pull/871)

  ```python
  dev = qml.device("default.qubit", wires=1)

  @qml.qnode(dev)
  def circuit():
      qml.SX(wires=[0])
      return qml.expval(qml.PauliZ(wires=[0]))
  ```

* Two new hardware-efficient particle-conserving templates have been implemented
  to perform VQE-based quantum chemistry simulations. The new templates apply
  several layers of the particle-conserving entanglers proposed in Figs. 2a and 2b
  of Barkoutsos *et al*., [arXiv:1805.04340](https://arxiv.org/abs/1805.04340)
  [(#875)](https://github.com/PennyLaneAI/pennylane/pull/875)
  [(#876)](https://github.com/PennyLaneAI/pennylane/pull/876)

<h4>Estimate and track resources</h4>

* The `QuantumTape` class now contains basic resource estimation functionality. The method
  `tape.get_resources()` returns a dictionary with a list of the constituent operations and the
  number of times they appear in the circuit. Similarly, `tape.get_depth()` computes the circuit depth.
  [(#862)](https://github.com/PennyLaneAI/pennylane/pull/862)

  ```pycon
  >>> with qml.tape.QuantumTape() as tape:
  ...    qml.Hadamard(wires=0)
  ...    qml.RZ(0.26, wires=1)
  ...    qml.CNOT(wires=[1, 0])
  ...    qml.Rot(1.8, -2.7, 0.2, wires=0)
  ...    qml.Hadamard(wires=1)
  ...    qml.CNOT(wires=[0, 1])
  ...    qml.expval(qml.PauliZ(0) @ qml.PauliZ(1))
  >>> tape.get_resources()
  {'Hadamard': 2, 'RZ': 1, 'CNOT': 2, 'Rot': 1}
  >>> tape.get_depth()
  4
  ```

* The number of device executions over a QNode's lifetime can now be returned using `num_executions`.
  [(#853)](https://github.com/PennyLaneAI/pennylane/pull/853)

  ```pycon
  >>> dev = qml.device("default.qubit", wires=2)
  >>> @qml.qnode(dev)
  ... def circuit(x, y):
  ...    qml.RX(x, wires=[0])
  ...    qml.RY(y, wires=[1])
  ...    qml.CNOT(wires=[0, 1])
  ...    return qml.expval(qml.PauliZ(0) @ qml.PauliX(1))
  >>> for _ in range(10):
  ...    circuit(0.432, 0.12)
  >>> print(dev.num_executions)
  10
  ```

<h3>Improvements</h3>

* Support for tape mode has improved across PennyLane. The following features now work in tape mode:

  - QNode collections [(#863)](https://github.com/PennyLaneAI/pennylane/pull/863)

  - `qnn.ExpvalCost` [(#863)](https://github.com/PennyLaneAI/pennylane/pull/863)
    [(#911)](https://github.com/PennyLaneAI/pennylane/pull/911)

  - `qml.qnn.KerasLayer` [(#869)](https://github.com/PennyLaneAI/pennylane/pull/869)

  - `qml.qnn.TorchLayer` [(#865)](https://github.com/PennyLaneAI/pennylane/pull/865)

  - The `qml.qaoa` module [(#905)](https://github.com/PennyLaneAI/pennylane/pull/905)

* A new function, `qml.refresh_devices()`, has been added, allowing PennyLane to
  rescan installed PennyLane plugins and refresh the device list. In addition, the `qml.device`
  loader will attempt to refresh devices if the required plugin device cannot be found.
  This will result in an improved experience if installing PennyLane and plugins within
  a running Python session (for example, on Google Colab), and avoid the need to
  restart the kernel/runtime.
  [(#907)](https://github.com/PennyLaneAI/pennylane/pull/907)

* When using `grad_fn = qml.grad(cost)` to compute the gradient of a cost function with the Autograd
  interface, the value of the intermediate forward pass is now available via the `grad_fn.forward`
  property
  [(#914)](https://github.com/PennyLaneAI/pennylane/pull/914):

  ```python
  def cost_fn(x, y):
      return 2 * np.sin(x[0]) * np.exp(-x[1]) + x[0] ** 3 + np.cos(y)

  params = np.array([0.1, 0.5], requires_grad=True)
  data = np.array(0.65, requires_grad=False)
  grad_fn = qml.grad(cost_fn)

  grad_fn(params, data)  # perform backprop and evaluate the gradient
  grad_fn.forward  # the cost function value
  ```

* Gradient-based optimizers now have a `step_and_cost` method that returns
  both the next step as well as the objective (cost) function output.
  [(#916)](https://github.com/PennyLaneAI/pennylane/pull/916)

  ```pycon
  >>> opt = qml.GradientDescentOptimizer()
  >>> params, cost = opt.step_and_cost(cost_fn, params)
  ```

* PennyLane provides a new experimental module `qml.proc` which provides framework-agnostic processing
  functions for array and tensor manipulations.
  [(#886)](https://github.com/PennyLaneAI/pennylane/pull/886)

  Given the input tensor-like object, the call is
  dispatched to the corresponding array manipulation framework, allowing for end-to-end
  differentiation to be preserved.

  ```pycon
  >>> x = torch.tensor([1., 2.])
  >>> qml.proc.ones_like(x)
  tensor([1, 1])
  >>> y = tf.Variable([[0], [5]])
  >>> qml.proc.ones_like(y, dtype=np.complex128)
  <tf.Tensor: shape=(2, 1), dtype=complex128, numpy=
  array([[1.+0.j],
         [1.+0.j]])>
  ```

  Note that these functions are experimental, and only a subset of common functionality is
  supported. Furthermore, the names and behaviour of these functions may differ from similar
  functions in common frameworks; please refer to the function docstrings for more details.

* The gradient methods in tape mode now fully separate the quantum and classical processing. Rather
  than returning the evaluated gradients directly, they now return a tuple containing the required
  quantum and classical processing steps.
  [(#840)](https://github.com/PennyLaneAI/pennylane/pull/840)

  ```python
  def gradient_method(idx, param, **options):
      # generate the quantum tapes that must be computed
      # to determine the quantum gradient
      tapes = quantum_gradient_tapes(self)

      def processing_fn(results):
          # perform classical processing on the evaluated tapes
          # returning the evaluated quantum gradient
          return classical_processing(results)

      return tapes, processing_fn
  ```

  The `JacobianTape.jacobian()` method has been similarly modified to accumulate all gradient
  quantum tapes and classical processing functions, evaluate all quantum tapes simultaneously,
  and then apply the post-processing functions to the evaluated tape results.

* The MultiRZ gate now has a defined generator, allowing it to be used in quantum natural gradient
  optimization.
  [(#912)](https://github.com/PennyLaneAI/pennylane/pull/912)

* The CRot gate now has a `decomposition` method, which breaks the gate down into rotations
  and CNOT gates. This allows `CRot` to be used on devices that do not natively support it.
  [(#908)](https://github.com/PennyLaneAI/pennylane/pull/908)

* The classical processing in the `MottonenStatePreparation` template has been largely
  rewritten to use dense matrices and tensor manipulations wherever possible.
  This is in preparation to support differentiation through the template in the future.
  [(#864)](https://github.com/PennyLaneAI/pennylane/pull/864)

* Device-based caching has replaced QNode caching. Caching is now accessed by passing a
  `cache` argument to the device.
  [(#851)](https://github.com/PennyLaneAI/pennylane/pull/851)

  The `cache` argument should be an integer specifying the size of the cache. For example, a
  cache of size 10 is created using:

  ```pycon
  >>> dev = qml.device("default.qubit", wires=2, cache=10)
  ```

* The `Operation`, `Tensor`, and `MeasurementProcess` classes now have the `__copy__` special method
  defined.
  [(#840)](https://github.com/PennyLaneAI/pennylane/pull/840)

  This allows us to ensure that, when a shallow copy is performed of an operation, the
  mutable list storing the operation parameters is *also* shallow copied. Both the old operation and
  the copied operation will continue to share the same parameter data,
  ```pycon
  >>> import copy
  >>> op = qml.RX(0.2, wires=0)
  >>> op2 = copy.copy(op)
  >>> op.data[0] is op2.data[0]
  True
  ```

  however the *list container* is not a reference:

  ```pycon
  >>> op.data is op2.data
  False
  ```

  This allows the parameters of the copied operation to be modified, without mutating
  the parameters of the original operation.

* The `QuantumTape.copy` method has been tweaked so that
  [(#840)](https://github.com/PennyLaneAI/pennylane/pull/840):

  - Optionally, the tape's operations are shallow copied in addition to the tape by passing the
    `copy_operations=True` boolean flag. This allows the copied tape's parameters to be mutated
    without affecting the original tape's parameters. (Note: the two tapes will share parameter data
    *until* one of the tapes has their parameter list modified.)

  - Copied tapes can be cast to another `QuantumTape` subclass by passing the `tape_cls` keyword
    argument.

<h3>Breaking changes</h3>

* Updated how parameter-shift gradient recipes are defined for operations, allowing for
  gradient recipes that are specified as an arbitrary number of terms.
  [(#909)](https://github.com/PennyLaneAI/pennylane/pull/909)

  Previously, `Operation.grad_recipe` was restricted to two-term parameter-shift formulas.
  With this change, the gradient recipe now contains elements of the form
  :math:`[c_i, a_i, s_i]`, resulting in a gradient recipe of
  :math:`\frac{\partial}{\partial\phi_k}f(\phi_k) = \sum_{i} c_i f(a_i \phi_k + s_i )`.

  As this is a breaking change, all custom operations with defined gradient recipes must be
  updated to continue working with PennyLane 0.13. Note though that if `grad_recipe = None`, the
  default gradient recipe remains unchanged, and corresponds to the two terms :math:`[c_0, a_0, s_0]=[1/2, 1, \pi/2]`
  and :math:`[c_1, a_1, s_1]=[-1/2, 1, -\pi/2]` for every parameter.

- The `VQECost` class has been renamed to `ExpvalCost` to reflect its general applicability
  beyond VQE. Use of `VQECost` is still possible but will result in a deprecation warning.
  [(#913)](https://github.com/PennyLaneAI/pennylane/pull/913)

<h3>Bug fixes</h3>

* The `default.qubit.tf` device is updated to handle TensorFlow objects (e.g.,
  `tf.Variable`) as gate parameters correctly when using the `MultiRZ` and
  `CRot` operations.
  [(#921)](https://github.com/PennyLaneAI/pennylane/pull/921)

* PennyLane tensor objects are now unwrapped in BaseQNode when passed as a
  keyword argument to the quantum function.
  [(#903)](https://github.com/PennyLaneAI/pennylane/pull/903)
  [(#893)](https://github.com/PennyLaneAI/pennylane/pull/893)

* The new tape mode now prevents multiple observables from being evaluated on the same wire
  if the observables are not qubit-wise commuting Pauli words.
  [(#882)](https://github.com/PennyLaneAI/pennylane/pull/882)

* Fixes a bug in `default.qubit` whereby inverses of common gates were not being applied
  via efficient gate-specific methods, instead falling back to matrix-vector multiplication.
  The following gates were affected: `PauliX`, `PauliY`, `PauliZ`, `Hadamard`, `SWAP`, `S`,
  `T`, `CNOT`, `CZ`.
  [(#872)](https://github.com/PennyLaneAI/pennylane/pull/872)

* The `PauliRot` operation now gracefully handles single-qubit Paulis, and all-identity Paulis
  [(#860)](https://github.com/PennyLaneAI/pennylane/pull/860).

* Fixes a bug whereby binary Python operators were not properly propagating the `requires_grad`
  attribute to the output tensor.
  [(#889)](https://github.com/PennyLaneAI/pennylane/pull/889)

* Fixes a bug which prevents `TorchLayer` from doing `backward` when CUDA is enabled.
  [(#899)](https://github.com/PennyLaneAI/pennylane/pull/899)

* Fixes a bug where multi-threaded execution of `QNodeCollection` sometimes fails
  because of simultaneous queuing. This is fixed by adding thread locking during queuing.
  [(#910)](https://github.com/PennyLaneAI/pennylane/pull/918)

* Fixes a bug in `QuantumTape.set_parameters()`. The previous implementation assumed
  that the `self.trainable_parms` set would always be iterated over in increasing integer
  order. However, this is not guaranteed behaviour, and can lead to the incorrect tape parameters
  being set if this is not the case.
  [(#923)](https://github.com/PennyLaneAI/pennylane/pull/923)

* Fixes broken error message if a QNode is instantiated with an unknown exception.
  [(#930)](https://github.com/PennyLaneAI/pennylane/pull/930)

<h3>Contributors</h3>

This release contains contributions from (in alphabetical order):

Juan Miguel Arrazola, Thomas Bromley, Christina Lee, Alain Delgado Gran, Olivia Di Matteo, Anthony
Hayes, Theodor Isacsson, Josh Izaac, Soran Jahangiri, Nathan Killoran, Shumpei Kobayashi, Romain
Moyard, Zeyue Niu, Maria Schuld, Antal Száva.

# Release 0.12.0

<h3>New features since last release</h3>

<h4>New and improved simulators</h4>

* PennyLane now supports a new device, `default.mixed`, designed for
  simulating mixed-state quantum computations. This enables native
  support for implementing noisy channels in a circuit, which generally
  map pure states to mixed states.
  [(#794)](https://github.com/PennyLaneAI/pennylane/pull/794)
  [(#807)](https://github.com/PennyLaneAI/pennylane/pull/807)
  [(#819)](https://github.com/PennyLaneAI/pennylane/pull/819)

  The device can be initialized as
  ```pycon
  >>> dev = qml.device("default.mixed", wires=1)
  ```

  This allows the construction of QNodes that include non-unitary operations,
  such as noisy channels:

  ```pycon
  >>> @qml.qnode(dev)
  ... def circuit(params):
  ...     qml.RX(params[0], wires=0)
  ...     qml.RY(params[1], wires=0)
  ...     qml.AmplitudeDamping(0.5, wires=0)
  ...     return qml.expval(qml.PauliZ(0))
  >>> print(circuit([0.54, 0.12]))
  0.9257702929524184
  >>> print(circuit([0, np.pi]))
  0.0
  ```

<h4>New tools for optimizing measurements</h4>

* The new `grouping` module provides functionality for grouping simultaneously measurable Pauli word
  observables.
  [(#761)](https://github.com/PennyLaneAI/pennylane/pull/761)
  [(#850)](https://github.com/PennyLaneAI/pennylane/pull/850)
  [(#852)](https://github.com/PennyLaneAI/pennylane/pull/852)

  - The `optimize_measurements` function will take as input a list of Pauli word observables and
    their corresponding coefficients (if any), and will return the partitioned Pauli terms
    diagonalized in the measurement basis and the corresponding diagonalizing circuits.

    ```python
    from pennylane.grouping import optimize_measurements
    h, nr_qubits = qml.qchem.molecular_hamiltonian("h2", "h2.xyz")
    rotations, grouped_ops, grouped_coeffs = optimize_measurements(h.ops, h.coeffs, grouping="qwc")
    ```

    The diagonalizing circuits of `rotations` correspond to the diagonalized Pauli word groupings of
    `grouped_ops`.

  - Pauli word partitioning utilities are performed by the `PauliGroupingStrategy`
    class. An input list of Pauli words can be partitioned into mutually commuting,
    qubit-wise-commuting, or anticommuting groupings.

    For example, partitioning Pauli words into anticommutative groupings by the Recursive Largest
    First (RLF) graph colouring heuristic:

    ```python
    from pennylane import PauliX, PauliY, PauliZ, Identity
    from pennylane.grouping import group_observables
    pauli_words = [
        Identity('a') @ Identity('b'),
        Identity('a') @ PauliX('b'),
        Identity('a') @ PauliY('b'),
        PauliZ('a') @ PauliX('b'),
        PauliZ('a') @ PauliY('b'),
        PauliZ('a') @ PauliZ('b')
    ]
    groupings = group_observables(pauli_words, grouping_type='anticommuting', method='rlf')
    ```

  - Various utility functions are included for obtaining and manipulating Pauli
    words in the binary symplectic vector space representation.

    For instance, two Pauli words may be converted to their binary vector representation:

    ```pycon
    >>> from pennylane.grouping import pauli_to_binary
    >>> from pennylane.wires import Wires
    >>> wire_map = {Wires('a'): 0, Wires('b'): 1}
    >>> pauli_vec_1 = pauli_to_binary(qml.PauliX('a') @ qml.PauliY('b'))
    >>> pauli_vec_2 = pauli_to_binary(qml.PauliZ('a') @ qml.PauliZ('b'))
    >>> pauli_vec_1
    [1. 1. 0. 1.]
    >>> pauli_vec_2
    [0. 0. 1. 1.]
    ```

    Their product up to a phase may be computed by taking the sum of their binary vector
    representations, and returned in the operator representation.

    ```pycon
    >>> from pennylane.grouping import binary_to_pauli
    >>> binary_to_pauli((pauli_vec_1 + pauli_vec_2) % 2, wire_map)
    Tensor product ['PauliY', 'PauliX']: 0 params, wires ['a', 'b']
    ```

    For more details on the grouping module, see the
    [grouping module documentation](https://pennylane.readthedocs.io/en/stable/code/qml_grouping.html)


<h4>Returning the quantum state from simulators</h4>

* The quantum state of a QNode can now be returned using the `qml.state()` return function.
  [(#818)](https://github.com/XanaduAI/pennylane/pull/818)

  ```python
  import pennylane as qml

  dev = qml.device("default.qubit", wires=3)
  qml.enable_tape()

  @qml.qnode(dev)
  def qfunc(x, y):
      qml.RZ(x, wires=0)
      qml.CNOT(wires=[0, 1])
      qml.RY(y, wires=1)
      qml.CNOT(wires=[0, 2])
      return qml.state()

  >>> qfunc(0.56, 0.1)
  array([0.95985437-0.27601028j, 0.        +0.j        ,
         0.04803275-0.01381203j, 0.        +0.j        ,
         0.        +0.j        , 0.        +0.j        ,
         0.        +0.j        , 0.        +0.j        ])
  ```

  Differentiating the state is currently available when using the
  classical backpropagation differentiation method (`diff_method="backprop"`) with a compatible device,
  and when using the new tape mode.

<h4>New operations and channels</h4>

* PennyLane now includes standard channels such as the Amplitude-damping,
  Phase-damping, and Depolarizing channels, as well as the ability
  to make custom qubit channels.
  [(#760)](https://github.com/PennyLaneAI/pennylane/pull/760)
  [(#766)](https://github.com/PennyLaneAI/pennylane/pull/766)
  [(#778)](https://github.com/PennyLaneAI/pennylane/pull/778)

* The controlled-Y operation is now available via `qml.CY`. For devices that do
  not natively support the controlled-Y operation, it will be decomposed
  into `qml.RY`, `qml.CNOT`, and `qml.S` operations.
  [(#806)](https://github.com/PennyLaneAI/pennylane/pull/806)

<h4>Preview the next-generation PennyLane QNode</h4>

* The new PennyLane `tape` module provides a re-formulated QNode class, rewritten from the ground-up,
  that uses a new `QuantumTape` object to represent the QNode's quantum circuit. Tape mode
  provides several advantages over the standard PennyLane QNode.
  [(#785)](https://github.com/PennyLaneAI/pennylane/pull/785)
  [(#792)](https://github.com/PennyLaneAI/pennylane/pull/792)
  [(#796)](https://github.com/PennyLaneAI/pennylane/pull/796)
  [(#800)](https://github.com/PennyLaneAI/pennylane/pull/800)
  [(#803)](https://github.com/PennyLaneAI/pennylane/pull/803)
  [(#804)](https://github.com/PennyLaneAI/pennylane/pull/804)
  [(#805)](https://github.com/PennyLaneAI/pennylane/pull/805)
  [(#808)](https://github.com/PennyLaneAI/pennylane/pull/808)
  [(#810)](https://github.com/PennyLaneAI/pennylane/pull/810)
  [(#811)](https://github.com/PennyLaneAI/pennylane/pull/811)
  [(#815)](https://github.com/PennyLaneAI/pennylane/pull/815)
  [(#820)](https://github.com/PennyLaneAI/pennylane/pull/820)
  [(#823)](https://github.com/PennyLaneAI/pennylane/pull/823)
  [(#824)](https://github.com/PennyLaneAI/pennylane/pull/824)
  [(#829)](https://github.com/PennyLaneAI/pennylane/pull/829)

  - Support for in-QNode classical processing: Tape mode allows for differentiable classical
    processing within the QNode.

  - No more Variable wrapping: In tape mode, QNode arguments no longer become `Variable`
    objects within the QNode.

  - Less restrictive QNode signatures: There is no longer any restriction on the QNode signature;
    the QNode can be defined and called following the same rules as standard Python functions.

  - Unifying all QNodes: The tape-mode QNode merges all QNodes (including the
    `JacobianQNode` and the `PassthruQNode`) into a single unified QNode, with
    identical behaviour regardless of the differentiation type.

  - Optimizations: Tape mode provides various performance optimizations, reducing pre- and
    post-processing overhead, and reduces the number of quantum evaluations in certain cases.

  Note that tape mode is **experimental**, and does not currently have feature-parity with the
  existing QNode. [Feedback and bug reports](https://github.com/PennyLaneAI/pennylane/issues) are
  encouraged and will help improve the new tape mode.

  Tape mode can be enabled globally via the `qml.enable_tape` function, without changing your
  PennyLane code:

  ```python
  qml.enable_tape()
  dev = qml.device("default.qubit", wires=1)

  @qml.qnode(dev, interface="tf")
  def circuit(p):
      print("Parameter value:", p)
      qml.RX(tf.sin(p[0])**2 + p[1], wires=0)
      return qml.expval(qml.PauliZ(0))
  ```

  For more details, please see the [tape mode
  documentation](https://pennylane.readthedocs.io/en/stable/code/qml_tape.html).

<h3>Improvements</h3>

* QNode caching has been introduced, allowing the QNode to keep track of the results of previous
  device executions and reuse those results in subsequent calls.
  Note that QNode caching is only supported in the new and experimental tape-mode.
  [(#817)](https://github.com/PennyLaneAI/pennylane/pull/817)

  Caching is available by passing a `caching` argument to the QNode:

  ```python
  dev = qml.device("default.qubit", wires=2)
  qml.enable_tape()

  @qml.qnode(dev, caching=10)  # cache up to 10 evaluations
  def qfunc(x):
      qml.RX(x, wires=0)
      qml.RX(0.3, wires=1)
      qml.CNOT(wires=[0, 1])
      return qml.expval(qml.PauliZ(1))

  qfunc(0.1)  # first evaluation executes on the device
  qfunc(0.1)  # second evaluation accesses the cached result
  ```

* Sped up the application of certain gates in `default.qubit` by using array/tensor
  manipulation tricks. The following gates are affected: `PauliX`, `PauliY`, `PauliZ`,
  `Hadamard`, `SWAP`, `S`, `T`, `CNOT`, `CZ`.
  [(#772)](https://github.com/PennyLaneAI/pennylane/pull/772)

* The computation of marginal probabilities has been made more efficient for devices
  with a large number of wires, achieving in some cases a 5x speedup.
  [(#799)](https://github.com/PennyLaneAI/pennylane/pull/799)

* Adds arithmetic operations (addition, tensor product,
  subtraction, and scalar multiplication) between `Hamiltonian`,
  `Tensor`, and `Observable` objects, and inline arithmetic
  operations between Hamiltonians and other observables.
  [(#765)](https://github.com/PennyLaneAI/pennylane/pull/765)

  Hamiltonians can now easily be defined as sums of observables:

  ```pycon3
  >>> H = 3 * qml.PauliZ(0) - (qml.PauliX(0) @ qml.PauliX(1)) + qml.Hamiltonian([4], [qml.PauliZ(0)])
  >>> print(H)
  (7.0) [Z0] + (-1.0) [X0 X1]
  ```

* Adds `compare()` method to `Observable` and `Hamiltonian` classes, which allows
  for comparison between observable quantities.
  [(#765)](https://github.com/PennyLaneAI/pennylane/pull/765)

  ```pycon3
  >>> H = qml.Hamiltonian([1], [qml.PauliZ(0)])
  >>> obs = qml.PauliZ(0) @ qml.Identity(1)
  >>> print(H.compare(obs))
  True
  ```

  ```pycon3
  >>> H = qml.Hamiltonian([2], [qml.PauliZ(0)])
  >>> obs = qml.PauliZ(1) @ qml.Identity(0)
  >>> print(H.compare(obs))
  False
  ```

* Adds `simplify()` method to the `Hamiltonian` class.
  [(#765)](https://github.com/PennyLaneAI/pennylane/pull/765)

  ```pycon3
  >>> H = qml.Hamiltonian([1, 2], [qml.PauliZ(0), qml.PauliZ(0) @ qml.Identity(1)])
  >>> H.simplify()
  >>> print(H)
  (3.0) [Z0]
  ```

* Added a new bit-flip mixer to the `qml.qaoa` module.
  [(#774)](https://github.com/PennyLaneAI/pennylane/pull/774)

* Summation of two `Wires` objects is now supported and will return
  a `Wires` object containing the set of all wires defined by the
  terms in the summation.
  [(#812)](https://github.com/PennyLaneAI/pennylane/pull/812)

<h3>Breaking changes</h3>

* The PennyLane NumPy module now returns scalar (zero-dimensional) arrays where
  Python scalars were previously returned.
  [(#820)](https://github.com/PennyLaneAI/pennylane/pull/820)
  [(#833)](https://github.com/PennyLaneAI/pennylane/pull/833)

  For example, this affects array element indexing, and summation:

  ```pycon
  >>> x = np.array([1, 2, 3], requires_grad=False)
  >>> x[0]
  tensor(1, requires_grad=False)
  >>> np.sum(x)
  tensor(6, requires_grad=True)
  ```

  This may require small updates to user code. A convenience method, `np.tensor.unwrap()`,
  has been added to help ease the transition. This converts PennyLane NumPy tensors
  to standard NumPy arrays and Python scalars:

  ```pycon
  >>> x = np.array(1.543, requires_grad=False)
  >>> x.unwrap()
  1.543
  ```

  Note, however, that information regarding array differentiability will be
  lost.

* The device capabilities dictionary has been redesigned, for clarity and robustness. In particular,
  the capabilities dictionary is now inherited from the parent class, various keys have more
  expressive names, and all keys are now defined in the base device class. For more details, please
  [refer to the developer
  documentation](https://pennylane.readthedocs.io/en/stable/development/plugins.html#device-capabilities).
  [(#781)](https://github.com/PennyLaneAI/pennylane/pull/781/files)

<h3>Bug fixes</h3>

* Changed to use lists for storing variable values inside `BaseQNode`
  allowing complex matrices to be passed to `QubitUnitary`.
  [(#773)](https://github.com/PennyLaneAI/pennylane/pull/773)

* Fixed a bug within `default.qubit`, resulting in greater efficiency
  when applying a state vector to all wires on the device.
  [(#849)](https://github.com/PennyLaneAI/pennylane/pull/849)

<h3>Documentation</h3>

* Equations have been added to the `qml.sample` and `qml.probs` docstrings
  to clarify the mathematical foundation of the performed measurements.
  [(#843)](https://github.com/PennyLaneAI/pennylane/pull/843)

<h3>Contributors</h3>

This release contains contributions from (in alphabetical order):

Aroosa Ijaz, Juan Miguel Arrazola, Thomas Bromley, Jack Ceroni, Alain Delgado Gran, Josh Izaac,
Soran Jahangiri, Nathan Killoran, Robert Lang, Cedric Lin, Olivia Di Matteo, Nicolás Quesada, Maria
Schuld, Antal Száva.

# Release 0.11.0

<h3>New features since last release</h3>

<h4>New and improved simulators</h4>

* Added a new device, `default.qubit.autograd`, a pure-state qubit simulator written using Autograd.
  This device supports classical backpropagation (`diff_method="backprop"`); this can
  be faster than the parameter-shift rule for computing quantum gradients
  when the number of parameters to be optimized is large.
  [(#721)](https://github.com/XanaduAI/pennylane/pull/721)

  ```pycon
  >>> dev = qml.device("default.qubit.autograd", wires=1)
  >>> @qml.qnode(dev, diff_method="backprop")
  ... def circuit(x):
  ...     qml.RX(x[1], wires=0)
  ...     qml.Rot(x[0], x[1], x[2], wires=0)
  ...     return qml.expval(qml.PauliZ(0))
  >>> weights = np.array([0.2, 0.5, 0.1])
  >>> grad_fn = qml.grad(circuit)
  >>> print(grad_fn(weights))
  array([-2.25267173e-01, -1.00864546e+00,  6.93889390e-18])
  ```

  See the [device documentation](https://pennylane.readthedocs.io/en/stable/code/api/pennylane.devices.default_qubit_autograd.DefaultQubitAutograd.html) for more details.

* A new experimental C++ state-vector simulator device is now available, `lightning.qubit`. It
  uses the C++ Eigen library to perform fast linear algebra calculations for simulating quantum
  state-vector evolution.

  `lightning.qubit` is currently in beta; it can be installed via `pip`:

  ```console
  $ pip install pennylane-lightning
  ```

  Once installed, it can be used as a PennyLane device:

  ```pycon
  >>> dev = qml.device("lightning.qubit", wires=2)
  ```

  For more details, please see the [lightning qubit documentation](https://pennylane-lightning.readthedocs.io).

<h4>New algorithms and templates</h4>

* Added built-in QAOA functionality via the new `qml.qaoa` module.
  [(#712)](https://github.com/PennyLaneAI/pennylane/pull/712)
  [(#718)](https://github.com/PennyLaneAI/pennylane/pull/718)
  [(#741)](https://github.com/PennyLaneAI/pennylane/pull/741)
  [(#720)](https://github.com/PennyLaneAI/pennylane/pull/720)

  This includes the following features:

  * New `qml.qaoa.x_mixer` and `qml.qaoa.xy_mixer` functions for defining Pauli-X and XY
    mixer Hamiltonians.

  * MaxCut: The `qml.qaoa.maxcut` function allows easy construction of the cost Hamiltonian
    and recommended mixer Hamiltonian for solving the MaxCut problem for a supplied graph.

  * Layers: `qml.qaoa.cost_layer` and `qml.qaoa.mixer_layer` take cost and mixer
    Hamiltonians, respectively, and apply the corresponding QAOA cost and mixer layers
    to the quantum circuit

  For example, using PennyLane to construct and solve a MaxCut problem with QAOA:

  ```python
  wires = range(3)
  graph = Graph([(0, 1), (1, 2), (2, 0)])
  cost_h, mixer_h = qaoa.maxcut(graph)

  def qaoa_layer(gamma, alpha):
      qaoa.cost_layer(gamma, cost_h)
      qaoa.mixer_layer(alpha, mixer_h)

  def antatz(params, **kwargs):

      for w in wires:
          qml.Hadamard(wires=w)

      # repeat the QAOA layer two times
      qml.layer(qaoa_layer, 2, params[0], params[1])

  dev = qml.device('default.qubit', wires=len(wires))
  cost_function = qml.VQECost(ansatz, cost_h, dev)
  ```

* Added an `ApproxTimeEvolution` template to the PennyLane templates module, which
  can be used to implement Trotterized time-evolution under a Hamiltonian.
  [(#710)](https://github.com/XanaduAI/pennylane/pull/710)

  <img src="https://pennylane.readthedocs.io/en/latest/_static/templates/subroutines/approx_time_evolution.png" width=50%/>

* Added a `qml.layer` template-constructing function, which takes a unitary, and
  repeatedly applies it on a set of wires to a given depth.
  [(#723)](https://github.com/PennyLaneAI/pennylane/pull/723)

  ```python
  def subroutine():
      qml.Hadamard(wires=[0])
      qml.CNOT(wires=[0, 1])
      qml.PauliX(wires=[1])

  dev = qml.device('default.qubit', wires=3)

  @qml.qnode(dev)
  def circuit():
      qml.layer(subroutine, 3)
      return [qml.expval(qml.PauliZ(0)), qml.expval(qml.PauliZ(1))]
  ```

  This creates the following circuit:
  ```pycon
  >>> circuit()
  >>> print(circuit.draw())
  0: ──H──╭C──X──H──╭C──X──H──╭C──X──┤ ⟨Z⟩
  1: ─────╰X────────╰X────────╰X─────┤ ⟨Z⟩
  ```

* Added the `qml.utils.decompose_hamiltonian` function. This function can be used to
  decompose a Hamiltonian into a linear combination of Pauli operators.
  [(#671)](https://github.com/XanaduAI/pennylane/pull/671)

  ```pycon
  >>> A = np.array(
  ... [[-2, -2+1j, -2, -2],
  ... [-2-1j,  0,  0, -1],
  ... [-2,  0, -2, -1],
  ... [-2, -1, -1,  0]])
  >>> coeffs, obs_list = decompose_hamiltonian(A)
  ```

<h4>New device features</h4>

* It is now possible to specify custom wire labels, such as `['anc1', 'anc2', 0, 1, 3]`, where the labels
  can be strings or numbers.
  [(#666)](https://github.com/XanaduAI/pennylane/pull/666)

  Custom wire labels are defined by passing a list to the `wires` argument when creating the device:

  ```pycon
  >>> dev = qml.device("default.qubit", wires=['anc1', 'anc2', 0, 1, 3])
  ```

  Quantum operations should then be invoked with these custom wire labels:

  ``` pycon
  >>> @qml.qnode(dev)
  >>> def circuit():
  ...    qml.Hadamard(wires='anc2')
  ...    qml.CNOT(wires=['anc1', 3])
  ...    ...
  ```

  The existing behaviour, in which the number of wires is specified on device initialization,
  continues to work as usual. This gives a default behaviour where wires are labelled
  by consecutive integers.

  ```pycon
  >>> dev = qml.device("default.qubit", wires=5)
  ```

* An integrated device test suite has been added, which can be used
  to run basic integration tests on core or external devices.
  [(#695)](https://github.com/PennyLaneAI/pennylane/pull/695)
  [(#724)](https://github.com/PennyLaneAI/pennylane/pull/724)
  [(#733)](https://github.com/PennyLaneAI/pennylane/pull/733)

  The test can be invoked against a particular device by calling the `pl-device-test`
  command line program:

  ```console
  $ pl-device-test --device=default.qubit --shots=1234 --analytic=False
  ```

  If the tests are run on external devices, the device and its dependencies must be
  installed locally. For more details, please see the
  [plugin test documentation](http://pennylane.readthedocs.io/en/latest/code/api/pennylane.devices.tests.html).

<h3>Improvements</h3>

* The functions implementing the quantum circuits building the Unitary Coupled-Cluster
  (UCCSD) VQE ansatz have been improved, with a more consistent naming convention and
  improved docstrings.
  [(#748)](https://github.com/PennyLaneAI/pennylane/pull/748)

  The changes include:

  - The terms *1particle-1hole (ph)* and *2particle-2hole (pphh)* excitations
    were replaced with the names *single* and *double* excitations, respectively.

  - The non-differentiable arguments in the `UCCSD` template were renamed accordingly:
    `ph` → `s_wires`, `pphh` → `d_wires`

  - The term *virtual*, previously used to refer the *unoccupied* orbitals, was discarded.

  - The Usage Details sections were updated and improved.

* Added support for TensorFlow 2.3 and PyTorch 1.6.
  [(#725)](https://github.com/PennyLaneAI/pennylane/pull/725)

* Returning probabilities is now supported from photonic QNodes.
  As with qubit QNodes, photonic QNodes returning probabilities are
  end-to-end differentiable.
  [(#699)](https://github.com/XanaduAI/pennylane/pull/699/)

  ```pycon
  >>> dev = qml.device("strawberryfields.fock", wires=2, cutoff_dim=5)
  >>> @qml.qnode(dev)
  ... def circuit(a):
  ...     qml.Displacement(a, 0, wires=0)
  ...     return qml.probs(wires=0)
  >>> print(circuit(0.5))
  [7.78800783e-01 1.94700196e-01 2.43375245e-02 2.02812704e-03 1.26757940e-04]
  ```

<h3>Breaking changes</h3>

* The `pennylane.plugins` and `pennylane.beta.plugins` folders have been renamed to
  `pennylane.devices` and `pennylane.beta.devices`, to reflect their content better.
  [(#726)](https://github.com/XanaduAI/pennylane/pull/726)

<h3>Bug fixes</h3>

* The PennyLane interface conversion functions can now convert QNodes with
  pre-existing interfaces.
  [(#707)](https://github.com/XanaduAI/pennylane/pull/707)

<h3>Documentation</h3>

* The interfaces section of the documentation has been renamed to 'Interfaces and training',
  and updated with the latest variable handling details.
  [(#753)](https://github.com/PennyLaneAI/pennylane/pull/753)

<h3>Contributors</h3>

This release contains contributions from (in alphabetical order):

Juan Miguel Arrazola, Thomas Bromley, Jack Ceroni, Alain Delgado Gran, Shadab Hussain, Theodor
Isacsson, Josh Izaac, Nathan Killoran, Maria Schuld, Antal Száva, Nicola Vitucci.

# Release 0.10.0

<h3>New features since last release</h3>

<h4>New and improved simulators</h4>

* Added a new device, `default.qubit.tf`, a pure-state qubit simulator written using TensorFlow.
  As a result, it supports classical backpropagation as a means to compute the Jacobian. This can
  be faster than the parameter-shift rule for computing quantum gradients
  when the number of parameters to be optimized is large.

  `default.qubit.tf` is designed to be used with end-to-end classical backpropagation
  (`diff_method="backprop"`) with the TensorFlow interface. This is the default method
  of differentiation when creating a QNode with this device.

  Using this method, the created QNode is a 'white-box' that is
  tightly integrated with your TensorFlow computation, including
  [AutoGraph](https://www.tensorflow.org/guide/function) support:

  ```pycon
  >>> dev = qml.device("default.qubit.tf", wires=1)
  >>> @tf.function
  ... @qml.qnode(dev, interface="tf", diff_method="backprop")
  ... def circuit(x):
  ...     qml.RX(x[1], wires=0)
  ...     qml.Rot(x[0], x[1], x[2], wires=0)
  ...     return qml.expval(qml.PauliZ(0))
  >>> weights = tf.Variable([0.2, 0.5, 0.1])
  >>> with tf.GradientTape() as tape:
  ...     res = circuit(weights)
  >>> print(tape.gradient(res, weights))
  tf.Tensor([-2.2526717e-01 -1.0086454e+00  1.3877788e-17], shape=(3,), dtype=float32)
  ```

  See the `default.qubit.tf`
  [documentation](https://pennylane.ai/en/stable/code/api/pennylane.beta.plugins.DefaultQubitTF.html)
  for more details.

* The [default.tensor plugin](https://github.com/XanaduAI/pennylane/blob/master/pennylane/beta/plugins/default_tensor.py)
  has been significantly upgraded. It now allows two different
  tensor network representations to be used: `"exact"` and `"mps"`. The former uses a
  exact factorized representation of quantum states, while the latter uses a matrix product state
  representation.
  ([#572](https://github.com/XanaduAI/pennylane/pull/572))
  ([#599](https://github.com/XanaduAI/pennylane/pull/599))

<h4>New machine learning functionality and integrations</h4>

* PennyLane QNodes can now be converted into Torch layers, allowing for creation of quantum and
  hybrid models using the `torch.nn` API.
  [(#588)](https://github.com/XanaduAI/pennylane/pull/588)

  A PennyLane QNode can be converted into a `torch.nn` layer using the `qml.qnn.TorchLayer` class:

  ```pycon
  >>> @qml.qnode(dev)
  ... def qnode(inputs, weights_0, weight_1):
  ...    # define the circuit
  ...    # ...

  >>> weight_shapes = {"weights_0": 3, "weight_1": 1}
  >>> qlayer = qml.qnn.TorchLayer(qnode, weight_shapes)
  ```

  A hybrid model can then be easily constructed:

  ```pycon
  >>> model = torch.nn.Sequential(qlayer, torch.nn.Linear(2, 2))
  ```

* Added a new "reversible" differentiation method which can be used in simulators, but not hardware.

  The reversible approach is similar to backpropagation, but trades off extra computation for
  enhanced memory efficiency. Where backpropagation caches the state tensors at each step during
  a simulated evolution, the reversible method only caches the final pre-measurement state.

  Compared to the parameter-shift method, the reversible method can be faster or slower,
  depending on the density and location of parametrized gates in a circuit
  (circuits with higher density of parametrized gates near the end of the circuit will see a benefit).
  [(#670)](https://github.com/XanaduAI/pennylane/pull/670)

  ```pycon
  >>> dev = qml.device("default.qubit", wires=2)
  ... @qml.qnode(dev, diff_method="reversible")
  ... def circuit(x):
  ...     qml.RX(x, wires=0)
  ...     qml.RX(x, wires=0)
  ...     qml.CNOT(wires=[0,1])
  ...     return qml.expval(qml.PauliZ(0))
  >>> qml.grad(circuit)(0.5)
  (array(-0.47942554),)
  ```

<h4>New templates and cost functions</h4>

* Added the new templates `UCCSD`, `SingleExcitationUnitary`, and`DoubleExcitationUnitary`,
  which together implement the Unitary Coupled-Cluster Singles and Doubles (UCCSD) ansatz
  to perform VQE-based quantum chemistry simulations using PennyLane-QChem.
  [(#622)](https://github.com/XanaduAI/pennylane/pull/622)
  [(#638)](https://github.com/XanaduAI/pennylane/pull/638)
  [(#654)](https://github.com/XanaduAI/pennylane/pull/654)
  [(#659)](https://github.com/XanaduAI/pennylane/pull/659)
  [(#622)](https://github.com/XanaduAI/pennylane/pull/622)

* Added module `pennylane.qnn.cost` with class `SquaredErrorLoss`. The module contains classes
  to calculate losses and cost functions on circuits with trainable parameters.
  [(#642)](https://github.com/XanaduAI/pennylane/pull/642)

<h3>Improvements</h3>

* Improves the wire management by making the `Operator.wires` attribute a `wires` object.
  [(#666)](https://github.com/XanaduAI/pennylane/pull/666)

* A significant improvement with respect to how QNodes and interfaces mark quantum function
  arguments as differentiable when using Autograd, designed to improve performance and make
  QNodes more intuitive.
  [(#648)](https://github.com/XanaduAI/pennylane/pull/648)
  [(#650)](https://github.com/XanaduAI/pennylane/pull/650)

  In particular, the following changes have been made:

  - A new `ndarray` subclass `pennylane.numpy.tensor`, which extends NumPy arrays with
    the keyword argument and attribute `requires_grad`. Tensors which have `requires_grad=False`
    are treated as non-differentiable by the Autograd interface.

  - A new subpackage `pennylane.numpy`, which wraps `autograd.numpy` such that NumPy functions
    accept the `requires_grad` keyword argument, and allows Autograd to differentiate
    `pennylane.numpy.tensor` objects.

  - The `argnum` argument to `qml.grad` is now optional; if not provided, arguments explicitly
    marked as `requires_grad=False` are excluded for the list of differentiable arguments.
    The ability to pass `argnum` has been retained for backwards compatibility, and
    if present the old behaviour persists.

* The QNode Torch interface now inspects QNode positional arguments.
  If any argument does not have the attribute `requires_grad=True`, it
  is automatically excluded from quantum gradient computations.
  [(#652)](https://github.com/XanaduAI/pennylane/pull/652)
  [(#660)](https://github.com/XanaduAI/pennylane/pull/660)

* The QNode TF interface now inspects QNode positional arguments.
  If any argument is not being watched by a `tf.GradientTape()`,
  it is automatically excluded from quantum gradient computations.
  [(#655)](https://github.com/XanaduAI/pennylane/pull/655)
  [(#660)](https://github.com/XanaduAI/pennylane/pull/660)

* QNodes have two new public methods: `QNode.set_trainable_args()` and `QNode.get_trainable_args()`.
  These are designed to be called by interfaces, to specify to the QNode which of its
  input arguments are differentiable. Arguments which are non-differentiable will not be converted
  to PennyLane Variable objects within the QNode.
  [(#660)](https://github.com/XanaduAI/pennylane/pull/660)

* Added `decomposition` method to PauliX, PauliY, PauliZ, S, T, Hadamard, and PhaseShift gates, which
  decomposes each of these gates into rotation gates.
  [(#668)](https://github.com/XanaduAI/pennylane/pull/668)

* The `CircuitGraph` class now supports serializing contained circuit operations
  and measurement basis rotations to an OpenQASM2.0 script via the new
  `CircuitGraph.to_openqasm()` method.
  [(#623)](https://github.com/XanaduAI/pennylane/pull/623)

<h3>Breaking changes</h3>

* Removes support for Python 3.5.
  [(#639)](https://github.com/XanaduAI/pennylane/pull/639)

<h3>Documentation</h3>

* Various small typos were fixed.

<h3>Contributors</h3>

This release contains contributions from (in alphabetical order):

Thomas Bromley, Jack Ceroni, Alain Delgado Gran, Theodor Isacsson, Josh Izaac,
Nathan Killoran, Maria Schuld, Antal Száva, Nicola Vitucci.


# Release 0.9.0

<h3>New features since last release</h3>

<h4>New machine learning integrations</h4>

* PennyLane QNodes can now be converted into Keras layers, allowing for creation of quantum and
  hybrid models using the Keras API.
  [(#529)](https://github.com/XanaduAI/pennylane/pull/529)

  A PennyLane QNode can be converted into a Keras layer using the `KerasLayer` class:

  ```python
  from pennylane.qnn import KerasLayer

  @qml.qnode(dev)
  def circuit(inputs, weights_0, weight_1):
     # define the circuit
     # ...

  weight_shapes = {"weights_0": 3, "weight_1": 1}
  qlayer = qml.qnn.KerasLayer(circuit, weight_shapes, output_dim=2)
  ```

  A hybrid model can then be easily constructed:

  ```python
  model = tf.keras.models.Sequential([qlayer, tf.keras.layers.Dense(2)])
  ```

* Added a new type of QNode, `qml.qnodes.PassthruQNode`. For simulators which are coded in an
  external library which supports automatic differentiation, PennyLane will treat a PassthruQNode as
  a "white box", and rely on the external library to directly provide gradients via backpropagation.
  This can be more efficient than the using parameter-shift rule for a large number of parameters.
  [(#488)](https://github.com/XanaduAI/pennylane/pull/488)

  Currently this behaviour is supported by PennyLane's `default.tensor.tf` device backend,
  compatible with the `'tf'` interface using TensorFlow 2:

  ```python
  dev = qml.device('default.tensor.tf', wires=2)

  @qml.qnode(dev, diff_method="backprop")
  def circuit(params):
      qml.RX(params[0], wires=0)
      qml.RX(params[1], wires=1)
      qml.CNOT(wires=[0, 1])
      return qml.expval(qml.PauliZ(0))

  qnode = PassthruQNode(circuit, dev)
  params = tf.Variable([0.3, 0.1])

  with tf.GradientTape() as tape:
      tape.watch(params)
      res = qnode(params)

  grad = tape.gradient(res, params)
  ```

<h4>New optimizers</h4>

* Added the `qml.RotosolveOptimizer`, a gradient-free optimizer
  that minimizes the quantum function by updating each parameter,
  one-by-one, via a closed-form expression while keeping other parameters
  fixed.
  [(#636)](https://github.com/XanaduAI/pennylane/pull/636)
  [(#539)](https://github.com/XanaduAI/pennylane/pull/539)

* Added the `qml.RotoselectOptimizer`, which uses Rotosolve to
  minimizes a quantum function with respect to both the
  rotation operations applied and the rotation parameters.
  [(#636)](https://github.com/XanaduAI/pennylane/pull/636)
  [(#539)](https://github.com/XanaduAI/pennylane/pull/539)

  For example, given a quantum function `f` that accepts parameters `x`
  and a list of corresponding rotation operations `generators`,
  the Rotoselect optimizer will, at each step, update both the parameter
  values and the list of rotation gates to minimize the loss:

  ```pycon
  >>> opt = qml.optimize.RotoselectOptimizer()
  >>> x = [0.3, 0.7]
  >>> generators = [qml.RX, qml.RY]
  >>> for _ in range(100):
  ...     x, generators = opt.step(f, x, generators)
  ```


<h4>New operations</h4>

* Added the `PauliRot` gate, which performs an arbitrary
  Pauli rotation on multiple qubits, and the `MultiRZ` gate,
  which performs a rotation generated by a tensor product
  of Pauli Z operators.
  [(#559)](https://github.com/XanaduAI/pennylane/pull/559)

  ```python
  dev = qml.device('default.qubit', wires=4)

  @qml.qnode(dev)
  def circuit(angle):
      qml.PauliRot(angle, "IXYZ", wires=[0, 1, 2, 3])
      return [qml.expval(qml.PauliZ(wire)) for wire in [0, 1, 2, 3]]
  ```

  ```pycon
  >>> circuit(0.4)
  [1.         0.92106099 0.92106099 1.        ]
  >>> print(circuit.draw())
   0: ──╭RI(0.4)──┤ ⟨Z⟩
   1: ──├RX(0.4)──┤ ⟨Z⟩
   2: ──├RY(0.4)──┤ ⟨Z⟩
   3: ──╰RZ(0.4)──┤ ⟨Z⟩
  ```

  If the `PauliRot` gate is not supported on the target device, it will
  be decomposed into `Hadamard`, `RX` and `MultiRZ` gates. Note that
  identity gates in the Pauli word result in untouched wires:

  ```pycon
  >>> print(circuit.draw())
   0: ───────────────────────────────────┤ ⟨Z⟩
   1: ──H──────────╭RZ(0.4)──H───────────┤ ⟨Z⟩
   2: ──RX(1.571)──├RZ(0.4)──RX(-1.571)──┤ ⟨Z⟩
   3: ─────────────╰RZ(0.4)──────────────┤ ⟨Z⟩
  ```

  If the `MultiRZ` gate is not supported, it will be decomposed into
  `CNOT` and `RZ` gates:

  ```pycon
  >>> print(circuit.draw())
   0: ──────────────────────────────────────────────────┤ ⟨Z⟩
   1: ──H──────────────╭X──RZ(0.4)──╭X──────H───────────┤ ⟨Z⟩
   2: ──RX(1.571)──╭X──╰C───────────╰C──╭X──RX(-1.571)──┤ ⟨Z⟩
   3: ─────────────╰C───────────────────╰C──────────────┤ ⟨Z⟩
  ```

* PennyLane now provides `DiagonalQubitUnitary` for diagonal gates, that are e.g.,
  encountered in IQP circuits. These kinds of gates can be evaluated much faster on
  a simulator device.
  [(#567)](https://github.com/XanaduAI/pennylane/pull/567)

  The gate can be used, for example, to efficiently simulate oracles:

  ```python
  dev = qml.device('default.qubit', wires=3)

  # Function as a bitstring
  f = np.array([1, 0, 0, 1, 1, 0, 1, 0])

  @qml.qnode(dev)
  def circuit(weights1, weights2):
      qml.templates.StronglyEntanglingLayers(weights1, wires=[0, 1, 2])

      # Implements the function as a phase-kickback oracle
      qml.DiagonalQubitUnitary((-1)**f, wires=[0, 1, 2])

      qml.templates.StronglyEntanglingLayers(weights2, wires=[0, 1, 2])
      return [qml.expval(qml.PauliZ(w)) for w in range(3)]
  ```

* Added the `TensorN` CVObservable that can represent the tensor product of the
  `NumberOperator` on photonic backends.
  [(#608)](https://github.com/XanaduAI/pennylane/pull/608)

<h4>New templates</h4>

* Added the `ArbitraryUnitary` and `ArbitraryStatePreparation` templates, which use
  `PauliRot` gates to perform an arbitrary unitary and prepare an arbitrary basis
  state with the minimal number of parameters.
  [(#590)](https://github.com/XanaduAI/pennylane/pull/590)

  ```python
  dev = qml.device('default.qubit', wires=3)

  @qml.qnode(dev)
  def circuit(weights1, weights2):
        qml.templates.ArbitraryStatePreparation(weights1, wires=[0, 1, 2])
        qml.templates.ArbitraryUnitary(weights2, wires=[0, 1, 2])
        return qml.probs(wires=[0, 1, 2])
  ```

* Added the `IQPEmbedding` template, which encodes inputs into the diagonal gates of an
  IQP circuit.
  [(#605)](https://github.com/XanaduAI/pennylane/pull/605)

  <img src="https://pennylane.readthedocs.io/en/latest/_images/iqp.png"
  width=50%></img>

* Added the `SimplifiedTwoDesign` template, which implements the circuit
  design of [Cerezo et al. (2020)](<https://arxiv.org/abs/2001.00550>).
  [(#556)](https://github.com/XanaduAI/pennylane/pull/556)

  <img src="https://pennylane.readthedocs.io/en/latest/_images/simplified_two_design.png"
  width=50%></img>

* Added the `BasicEntanglerLayers` template, which is a simple layer architecture
  of rotations and CNOT nearest-neighbour entanglers.
  [(#555)](https://github.com/XanaduAI/pennylane/pull/555)

  <img src="https://pennylane.readthedocs.io/en/latest/_images/basic_entangler.png"
  width=50%></img>

* PennyLane now offers a broadcasting function to easily construct templates:
  `qml.broadcast()` takes single quantum operations or other templates and applies
  them to wires in a specific pattern.
  [(#515)](https://github.com/XanaduAI/pennylane/pull/515)
  [(#522)](https://github.com/XanaduAI/pennylane/pull/522)
  [(#526)](https://github.com/XanaduAI/pennylane/pull/526)
  [(#603)](https://github.com/XanaduAI/pennylane/pull/603)

  For example, we can use broadcast to repeat a custom template
  across multiple wires:

  ```python
  from pennylane.templates import template

  @template
  def mytemplate(pars, wires):
      qml.Hadamard(wires=wires)
      qml.RY(pars, wires=wires)

  dev = qml.device('default.qubit', wires=3)

  @qml.qnode(dev)
  def circuit(pars):
      qml.broadcast(mytemplate, pattern="single", wires=[0,1,2], parameters=pars)
      return qml.expval(qml.PauliZ(0))
  ```

  ```pycon
  >>> circuit([1, 1, 0.1])
  -0.841470984807896
  >>> print(circuit.draw())
   0: ──H──RY(1.0)──┤ ⟨Z⟩
   1: ──H──RY(1.0)──┤
   2: ──H──RY(0.1)──┤
  ```

  For other available patterns, see the
  [broadcast function documentation](https://pennylane.readthedocs.io/en/latest/code/api/pennylane.broadcast.html).

<h3>Breaking changes</h3>

* The `QAOAEmbedding` now uses the new `MultiRZ` gate as a `ZZ` entangler,
  which changes the convention. While
  previously, the `ZZ` gate in the embedding was implemented as

  ```python
  CNOT(wires=[wires[0], wires[1]])
  RZ(2 * parameter, wires=wires[0])
  CNOT(wires=[wires[0], wires[1]])
  ```

  the `MultiRZ` corresponds to

  ```python
  CNOT(wires=[wires[1], wires[0]])
  RZ(parameter, wires=wires[0])
  CNOT(wires=[wires[1], wires[0]])
  ```

  which differs in the factor of `2`, and fixes a bug in the
  wires that the `CNOT` was applied to.
  [(#609)](https://github.com/XanaduAI/pennylane/pull/609)

* Probability methods are handled by `QubitDevice` and device method
  requirements are modified to simplify plugin development.
  [(#573)](https://github.com/XanaduAI/pennylane/pull/573)

* The internal variables `All` and `Any` to mark an `Operation` as acting on all or any
  wires have been renamed to `AllWires` and `AnyWires`.
  [(#614)](https://github.com/XanaduAI/pennylane/pull/614)

<h3>Improvements</h3>

* A new `Wires` class was introduced for the internal
  bookkeeping of wire indices.
  [(#615)](https://github.com/XanaduAI/pennylane/pull/615)

* Improvements to the speed/performance of the `default.qubit` device.
  [(#567)](https://github.com/XanaduAI/pennylane/pull/567)
  [(#559)](https://github.com/XanaduAI/pennylane/pull/559)

* Added the `"backprop"` and `"device"` differentiation methods to the `qnode`
  decorator.
  [(#552)](https://github.com/XanaduAI/pennylane/pull/552)

  - `"backprop"`: Use classical backpropagation. Default on simulator
    devices that are classically end-to-end differentiable.
    The returned QNode can only be used with the same machine learning
    framework (e.g., `default.tensor.tf` simulator with the `tensorflow` interface).

  - `"device"`: Queries the device directly for the gradient.

  Using the `"backprop"` differentiation method with the `default.tensor.tf`
  device, the created QNode is a 'white-box', and is tightly integrated with
  the overall TensorFlow computation:

  ```python
  >>> dev = qml.device("default.tensor.tf", wires=1)
  >>> @qml.qnode(dev, interface="tf", diff_method="backprop")
  >>> def circuit(x):
  ...     qml.RX(x[1], wires=0)
  ...     qml.Rot(x[0], x[1], x[2], wires=0)
  ...     return qml.expval(qml.PauliZ(0))
  >>> vars = tf.Variable([0.2, 0.5, 0.1])
  >>> with tf.GradientTape() as tape:
  ...     res = circuit(vars)
  >>> tape.gradient(res, vars)
  <tf.Tensor: shape=(3,), dtype=float32, numpy=array([-2.2526717e-01, -1.0086454e+00,  1.3877788e-17], dtype=float32)>
  ```

* The circuit drawer now displays inverted operations, as well as wires
  where probabilities are returned from the device:
  [(#540)](https://github.com/XanaduAI/pennylane/pull/540)

  ```python
  >>> @qml.qnode(dev)
  ... def circuit(theta):
  ...     qml.RX(theta, wires=0)
  ...     qml.CNOT(wires=[0, 1])
  ...     qml.S(wires=1).inv()
  ...     return qml.probs(wires=[0, 1])
  >>> circuit(0.2)
  array([0.99003329, 0.        , 0.        , 0.00996671])
  >>> print(circuit.draw())
  0: ──RX(0.2)──╭C───────╭┤ Probs
  1: ───────────╰X──S⁻¹──╰┤ Probs
  ```

* You can now evaluate the metric tensor of a VQE Hamiltonian via the new
  `VQECost.metric_tensor` method. This allows `VQECost` objects to be directly
  optimized by the quantum natural gradient optimizer (`qml.QNGOptimizer`).
  [(#618)](https://github.com/XanaduAI/pennylane/pull/618)

* The input check functions in `pennylane.templates.utils` are now public
  and visible in the API documentation.
  [(#566)](https://github.com/XanaduAI/pennylane/pull/566)

* Added keyword arguments for step size and order to the `qnode` decorator, as well as
  the `QNode` and `JacobianQNode` classes. This enables the user to set the step size
  and order when using finite difference methods. These options are also exposed when
  creating QNode collections.
  [(#530)](https://github.com/XanaduAI/pennylane/pull/530)
  [(#585)](https://github.com/XanaduAI/pennylane/pull/585)
  [(#587)](https://github.com/XanaduAI/pennylane/pull/587)

* The decomposition for the `CRY` gate now uses the simpler form `RY @ CNOT @ RY @ CNOT`
  [(#547)](https://github.com/XanaduAI/pennylane/pull/547)

* The underlying queuing system was refactored, removing the `qml._current_context`
  property that held the currently active `QNode` or `OperationRecorder`. Now, all
  objects that expose a queue for operations inherit from `QueuingContext` and
  register their queue globally.
  [(#548)](https://github.com/XanaduAI/pennylane/pull/548)

* The PennyLane repository has a new benchmarking tool which supports the comparison of different git revisions.
  [(#568)](https://github.com/XanaduAI/pennylane/pull/568)
  [(#560)](https://github.com/XanaduAI/pennylane/pull/560)
  [(#516)](https://github.com/XanaduAI/pennylane/pull/516)

<h3>Documentation</h3>

* Updated the development section by creating a landing page with links to sub-pages
  containing specific guides.
  [(#596)](https://github.com/XanaduAI/pennylane/pull/596)

* Extended the developer's guide by a section explaining how to add new templates.
  [(#564)](https://github.com/XanaduAI/pennylane/pull/564)

<h3>Bug fixes</h3>

* `tf.GradientTape().jacobian()` can now be evaluated on QNodes using the TensorFlow interface.
  [(#626)](https://github.com/XanaduAI/pennylane/pull/626)

* `RandomLayers()` is now compatible with the qiskit devices.
  [(#597)](https://github.com/XanaduAI/pennylane/pull/597)

* `DefaultQubit.probability()` now returns the correct probability when called with
  `device.analytic=False`.
  [(#563)](https://github.com/XanaduAI/pennylane/pull/563)

* Fixed a bug in the `StronglyEntanglingLayers` template, allowing it to
  work correctly when applied to a single wire.
  [(544)](https://github.com/XanaduAI/pennylane/pull/544)

* Fixed a bug when inverting operations with decompositions; operations marked as inverted
  are now correctly inverted when the fallback decomposition is called.
  [(#543)](https://github.com/XanaduAI/pennylane/pull/543)

* The `QNode.print_applied()` method now correctly displays wires where
  `qml.prob()` is being returned.
  [#542](https://github.com/XanaduAI/pennylane/pull/542)

<h3>Contributors</h3>

This release contains contributions from (in alphabetical order):

Ville Bergholm, Lana Bozanic, Thomas Bromley, Theodor Isacsson, Josh Izaac, Nathan Killoran,
Maggie Li, Johannes Jakob Meyer, Maria Schuld, Sukin Sim, Antal Száva.

# Release 0.8.1

<h3>Improvements</h3>

* Beginning of support for Python 3.8, with the test suite
  now being run in a Python 3.8 environment.
  [(#501)](https://github.com/XanaduAI/pennylane/pull/501)

<h3>Documentation</h3>

* Present templates as a gallery of thumbnails showing the
  basic circuit architecture.
  [(#499)](https://github.com/XanaduAI/pennylane/pull/499)

<h3>Bug fixes</h3>

* Fixed a bug where multiplying a QNode parameter by 0 caused a divide
  by zero error when calculating the parameter shift formula.
  [(#512)](https://github.com/XanaduAI/pennylane/pull/512)

* Fixed a bug where the shape of differentiable QNode arguments
  was being cached on the first construction, leading to indexing
  errors if the QNode was re-evaluated if the argument changed shape.
  [(#505)](https://github.com/XanaduAI/pennylane/pull/505)

<h3>Contributors</h3>

This release contains contributions from (in alphabetical order):

Ville Bergholm, Josh Izaac, Johannes Jakob Meyer, Maria Schuld, Antal Száva.

# Release 0.8.0

<h3>New features since last release</h3>

* Added a quantum chemistry package, `pennylane.qchem`, which supports
  integration with OpenFermion, Psi4, PySCF, and OpenBabel.
  [(#453)](https://github.com/XanaduAI/pennylane/pull/453)

  Features include:

  - Generate the qubit Hamiltonians directly starting with the atomic structure of the molecule.
  - Calculate the mean-field (Hartree-Fock) electronic structure of molecules.
  - Allow to define an active space based on the number of active electrons and active orbitals.
  - Perform the fermionic-to-qubit transformation of the electronic Hamiltonian by
    using different functions implemented in OpenFermion.
  - Convert OpenFermion's QubitOperator to a Pennylane `Hamiltonian` class.
  - Perform a Variational Quantum Eigensolver (VQE) computation with this Hamiltonian in PennyLane.

  Check out the [quantum chemistry quickstart](https://pennylane.readthedocs.io/en/latest/introduction/chemistry.html), as well the quantum chemistry and VQE tutorials.

* PennyLane now has some functions and classes for creating and solving VQE
  problems. [(#467)](https://github.com/XanaduAI/pennylane/pull/467)

  - `qml.Hamiltonian`: a lightweight class for representing qubit Hamiltonians
  - `qml.VQECost`: a class for quickly constructing a differentiable cost function
    given a circuit ansatz, Hamiltonian, and one or more devices

    ```python
    >>> H = qml.vqe.Hamiltonian(coeffs, obs)
    >>> cost = qml.VQECost(ansatz, hamiltonian, dev, interface="torch")
    >>> params = torch.rand([4, 3])
    >>> cost(params)
    tensor(0.0245, dtype=torch.float64)
    ```

* Added a circuit drawing feature that provides a text-based representation
  of a QNode instance. It can be invoked via `qnode.draw()`. The user can specify
  to display variable names instead of variable values and choose either an ASCII
  or Unicode charset.
  [(#446)](https://github.com/XanaduAI/pennylane/pull/446)

  Consider the following circuit as an example:
  ```python3
  @qml.qnode(dev)
  def qfunc(a, w):
      qml.Hadamard(0)
      qml.CRX(a, wires=[0, 1])
      qml.Rot(w[0], w[1], w[2], wires=[1])
      qml.CRX(-a, wires=[0, 1])

      return qml.expval(qml.PauliZ(0) @ qml.PauliZ(1))
  ```

  We can draw the circuit after it has been executed:

  ```python
  >>> result = qfunc(2.3, [1.2, 3.2, 0.7])
  >>> print(qfunc.draw())
   0: ──H──╭C────────────────────────────╭C─────────╭┤ ⟨Z ⊗ Z⟩
   1: ─────╰RX(2.3)──Rot(1.2, 3.2, 0.7)──╰RX(-2.3)──╰┤ ⟨Z ⊗ Z⟩
  >>> print(qfunc.draw(charset="ascii"))
   0: --H--+C----------------------------+C---------+| <Z @ Z>
   1: -----+RX(2.3)--Rot(1.2, 3.2, 0.7)--+RX(-2.3)--+| <Z @ Z>
  >>> print(qfunc.draw(show_variable_names=True))
   0: ──H──╭C─────────────────────────────╭C─────────╭┤ ⟨Z ⊗ Z⟩
   1: ─────╰RX(a)──Rot(w[0], w[1], w[2])──╰RX(-1*a)──╰┤ ⟨Z ⊗ Z⟩
  ```

* Added `QAOAEmbedding` and its parameter initialization
  as a new trainable template.
  [(#442)](https://github.com/XanaduAI/pennylane/pull/442)

  <img src="https://pennylane.readthedocs.io/en/latest/_images/qaoa_layers.png"
  width=70%></img>

* Added the `qml.probs()` measurement function, allowing QNodes
  to differentiate variational circuit probabilities
  on simulators and hardware.
  [(#432)](https://github.com/XanaduAI/pennylane/pull/432)

  ```python
  @qml.qnode(dev)
  def circuit(x):
      qml.Hadamard(wires=0)
      qml.RY(x, wires=0)
      qml.RX(x, wires=1)
      qml.CNOT(wires=[0, 1])
      return qml.probs(wires=[0])
  ```
  Executing this circuit gives the marginal probability of wire 1:
  ```python
  >>> circuit(0.2)
  [0.40066533 0.59933467]
  ```
  QNodes that return probabilities fully support autodifferentiation.

* Added the convenience load functions `qml.from_pyquil`, `qml.from_quil` and
  `qml.from_quil_file` that convert pyQuil objects and Quil code to PennyLane
  templates. This feature requires version 0.8 or above of the PennyLane-Forest
  plugin.
  [(#459)](https://github.com/XanaduAI/pennylane/pull/459)

* Added a `qml.inv` method that inverts templates and sequences of Operations.
  Added a `@qml.template` decorator that makes templates return the queued Operations.
  [(#462)](https://github.com/XanaduAI/pennylane/pull/462)

  For example, using this function to invert a template inside a QNode:

  ```python3
      @qml.template
      def ansatz(weights, wires):
          for idx, wire in enumerate(wires):
              qml.RX(weights[idx], wires=[wire])

          for idx in range(len(wires) - 1):
              qml.CNOT(wires=[wires[idx], wires[idx + 1]])

      dev = qml.device('default.qubit', wires=2)

      @qml.qnode(dev)
      def circuit(weights):
          qml.inv(ansatz(weights, wires=[0, 1]))
          return qml.expval(qml.PauliZ(0) @ qml.PauliZ(1))
    ```

* Added the `QNodeCollection` container class, that allows independent
  QNodes to be stored and evaluated simultaneously. Experimental support
  for asynchronous evaluation of contained QNodes is provided with the
  `parallel=True` keyword argument.
  [(#466)](https://github.com/XanaduAI/pennylane/pull/466)

* Added a high level `qml.map` function, that maps a quantum
  circuit template over a list of observables or devices, returning
  a `QNodeCollection`.
  [(#466)](https://github.com/XanaduAI/pennylane/pull/466)

  For example:

  ```python3
  >>> def my_template(params, wires, **kwargs):
  >>>    qml.RX(params[0], wires=wires[0])
  >>>    qml.RX(params[1], wires=wires[1])
  >>>    qml.CNOT(wires=wires)

  >>> obs_list = [qml.PauliX(0) @ qml.PauliZ(1), qml.PauliZ(0) @ qml.PauliX(1)]
  >>> dev = qml.device("default.qubit", wires=2)
  >>> qnodes = qml.map(my_template, obs_list, dev, measure="expval")
  >>> qnodes([0.54, 0.12])
  array([-0.06154835  0.99280864])
  ```

* Added high level `qml.sum`, `qml.dot`, `qml.apply` functions
  that act on QNode collections.
  [(#466)](https://github.com/XanaduAI/pennylane/pull/466)

  `qml.apply` allows vectorized functions to act over the entire QNode
  collection:
  ```python
  >>> qnodes = qml.map(my_template, obs_list, dev, measure="expval")
  >>> cost = qml.apply(np.sin, qnodes)
  >>> cost([0.54, 0.12])
  array([-0.0615095  0.83756375])
  ```

  `qml.sum` and `qml.dot` take the sum of a QNode collection, and a
  dot product of tensors/arrays/QNode collections, respectively.

<h3>Breaking changes</h3>

* Deprecated the old-style `QNode` such that only the new-style `QNode` and its syntax can be used,
  moved all related files from the `pennylane/beta` folder to `pennylane`.
  [(#440)](https://github.com/XanaduAI/pennylane/pull/440)

<h3>Improvements</h3>

* Added the `Tensor.prune()` method and the `Tensor.non_identity_obs` property for extracting
  non-identity instances from the observables making up a `Tensor` instance.
  [(#498)](https://github.com/XanaduAI/pennylane/pull/498)

* Renamed the `expt.tensornet` and `expt.tensornet.tf` devices to `default.tensor` and
  `default.tensor.tf`.
  [(#495)](https://github.com/XanaduAI/pennylane/pull/495)

* Added a serialization method to the `CircuitGraph` class that is used to create a unique
  hash for each quantum circuit graph.
  [(#470)](https://github.com/XanaduAI/pennylane/pull/470)

* Added the `Observable.eigvals` method to return the eigenvalues of observables.
  [(#449)](https://github.com/XanaduAI/pennylane/pull/449)

* Added the `Observable.diagonalizing_gates` method to return the gates
  that diagonalize an observable in the computational basis.
  [(#454)](https://github.com/XanaduAI/pennylane/pull/454)

* Added the `Operator.matrix` method to return the matrix representation
  of an operator in the computational basis.
  [(#454)](https://github.com/XanaduAI/pennylane/pull/454)

* Added a `QubitDevice` class which implements common functionalities of plugin devices such that
  plugin devices can rely on these implementations. The new `QubitDevice` also includes
  a new `execute` method, which allows for more convenient plugin design. In addition, `QubitDevice`
  also unifies the way samples are generated on qubit-based devices.
  [(#452)](https://github.com/XanaduAI/pennylane/pull/452)
  [(#473)](https://github.com/XanaduAI/pennylane/pull/473)

* Improved documentation of `AmplitudeEmbedding` and `BasisEmbedding` templates.
  [(#441)](https://github.com/XanaduAI/pennylane/pull/441)
  [(#439)](https://github.com/XanaduAI/pennylane/pull/439)

* Codeblocks in the documentation now have a 'copy' button for easily
  copying examples.
  [(#437)](https://github.com/XanaduAI/pennylane/pull/437)

<h3>Documentation</h3>

* Update the developers plugin guide to use QubitDevice.
  [(#483)](https://github.com/XanaduAI/pennylane/pull/483)

<h3>Bug fixes</h3>

* Fixed a bug in `CVQNode._pd_analytic`, where non-descendant observables were not
  Heisenberg-transformed before evaluating the partial derivatives when using the
  order-2 parameter-shift method, resulting in an erroneous Jacobian for some circuits.
  [(#433)](https://github.com/XanaduAI/pennylane/pull/433)

<h3>Contributors</h3>

This release contains contributions from (in alphabetical order):

Juan Miguel Arrazola, Ville Bergholm, Alain Delgado Gran, Olivia Di Matteo,
Theodor Isacsson, Josh Izaac, Soran Jahangiri, Nathan Killoran, Johannes Jakob Meyer,
Zeyue Niu, Maria Schuld, Antal Száva.

# Release 0.7.0

<h3>New features since last release</h3>

* Custom padding constant in `AmplitudeEmbedding` is supported (see 'Breaking changes'.)
  [(#419)](https://github.com/XanaduAI/pennylane/pull/419)

* `StronglyEntanglingLayer` and `RandomLayer` now work with a single wire.
  [(#409)](https://github.com/XanaduAI/pennylane/pull/409)
  [(#413)](https://github.com/XanaduAI/pennylane/pull/413)

* Added support for applying the inverse of an `Operation` within a circuit.
  [(#377)](https://github.com/XanaduAI/pennylane/pull/377)

* Added an `OperationRecorder()` context manager, that allows templates
  and quantum functions to be executed while recording events. The
  recorder can be used with and without QNodes as a debugging utility.
  [(#388)](https://github.com/XanaduAI/pennylane/pull/388)

* Operations can now specify a decomposition that is used when the desired operation
  is not supported on the target device.
  [(#396)](https://github.com/XanaduAI/pennylane/pull/396)

* The ability to load circuits from external frameworks as templates
  has been added via the new `qml.load()` function. This feature
  requires plugin support --- this initial release provides support
  for Qiskit circuits and QASM files when `pennylane-qiskit` is installed,
  via the functions `qml.from_qiskit` and `qml.from_qasm`.
  [(#418)](https://github.com/XanaduAI/pennylane/pull/418)

* An experimental tensor network device has been added
  [(#416)](https://github.com/XanaduAI/pennylane/pull/416)
  [(#395)](https://github.com/XanaduAI/pennylane/pull/395)
  [(#394)](https://github.com/XanaduAI/pennylane/pull/394)
  [(#380)](https://github.com/XanaduAI/pennylane/pull/380)

* An experimental tensor network device which uses TensorFlow for
  backpropagation has been added
  [(#427)](https://github.com/XanaduAI/pennylane/pull/427)

* Custom padding constant in `AmplitudeEmbedding` is supported (see 'Breaking changes'.)
  [(#419)](https://github.com/XanaduAI/pennylane/pull/419)

<h3>Breaking changes</h3>

* The `pad` parameter in `AmplitudeEmbedding()` is now either `None` (no automatic padding), or a
  number that is used as the padding constant.
  [(#419)](https://github.com/XanaduAI/pennylane/pull/419)

* Initialization functions now return a single array of weights per function. Utilities for multi-weight templates
  `Interferometer()` and `CVNeuralNetLayers()` are provided.
  [(#412)](https://github.com/XanaduAI/pennylane/pull/412)

* The single layer templates `RandomLayer()`, `CVNeuralNetLayer()` and `StronglyEntanglingLayer()`
  have been turned into private functions `_random_layer()`, `_cv_neural_net_layer()` and
  `_strongly_entangling_layer()`. Recommended use is now via the corresponding `Layers()` templates.
  [(#413)](https://github.com/XanaduAI/pennylane/pull/413)

<h3>Improvements</h3>

* Added extensive input checks in templates.
  [(#419)](https://github.com/XanaduAI/pennylane/pull/419)

* Templates integration tests are rewritten - now cover keyword/positional argument passing,
  interfaces and combinations of templates.
  [(#409)](https://github.com/XanaduAI/pennylane/pull/409)
  [(#419)](https://github.com/XanaduAI/pennylane/pull/419)

* State vector preparation operations in the `default.qubit` plugin can now be
  applied to subsets of wires, and are restricted to being the first operation
  in a circuit.
  [(#346)](https://github.com/XanaduAI/pennylane/pull/346)

* The `QNode` class is split into a hierarchy of simpler classes.
  [(#354)](https://github.com/XanaduAI/pennylane/pull/354)
  [(#398)](https://github.com/XanaduAI/pennylane/pull/398)
  [(#415)](https://github.com/XanaduAI/pennylane/pull/415)
  [(#417)](https://github.com/XanaduAI/pennylane/pull/417)
  [(#425)](https://github.com/XanaduAI/pennylane/pull/425)

* Added the gates U1, U2 and U3 parametrizing arbitrary unitaries on 1, 2 and 3
  qubits and the Toffoli gate to the set of qubit operations.
  [(#396)](https://github.com/XanaduAI/pennylane/pull/396)

* Changes have been made to accomodate the movement of the main function
  in `pytest._internal` to `pytest._internal.main` in pip 19.3.
  [(#404)](https://github.com/XanaduAI/pennylane/pull/404)

* Added the templates `BasisStatePreparation` and `MottonenStatePreparation` that use
  gates to prepare a basis state and an arbitrary state respectively.
  [(#336)](https://github.com/XanaduAI/pennylane/pull/336)

* Added decompositions for `BasisState` and `QubitStateVector` based on state
  preparation templates.
  [(#414)](https://github.com/XanaduAI/pennylane/pull/414)

* Replaces the pseudo-inverse in the quantum natural gradient optimizer
  (which can be numerically unstable) with `np.linalg.solve`.
  [(#428)](https://github.com/XanaduAI/pennylane/pull/428)

<h3>Contributors</h3>

This release contains contributions from (in alphabetical order):

Ville Bergholm, Josh Izaac, Nathan Killoran, Angus Lowe, Johannes Jakob Meyer,
Oluwatobi Ogunbayo, Maria Schuld, Antal Száva.

# Release 0.6.1

<h3>New features since last release</h3>

* Added a `print_applied` method to QNodes, allowing the operation
  and observable queue to be printed as last constructed.
  [(#378)](https://github.com/XanaduAI/pennylane/pull/378)

<h3>Improvements</h3>

* A new `Operator` base class is introduced, which is inherited by both the
  `Observable` class and the `Operation` class.
  [(#355)](https://github.com/XanaduAI/pennylane/pull/355)

* Removed deprecated `@abstractproperty` decorators
  in `_device.py`.
  [(#374)](https://github.com/XanaduAI/pennylane/pull/374)

* The `CircuitGraph` class is updated to deal with `Operation` instances directly.
  [(#344)](https://github.com/XanaduAI/pennylane/pull/344)

* Comprehensive gradient tests have been added for the interfaces.
  [(#381)](https://github.com/XanaduAI/pennylane/pull/381)

<h3>Documentation</h3>

* The new restructured documentation has been polished and updated.
  [(#387)](https://github.com/XanaduAI/pennylane/pull/387)
  [(#375)](https://github.com/XanaduAI/pennylane/pull/375)
  [(#372)](https://github.com/XanaduAI/pennylane/pull/372)
  [(#370)](https://github.com/XanaduAI/pennylane/pull/370)
  [(#369)](https://github.com/XanaduAI/pennylane/pull/369)
  [(#367)](https://github.com/XanaduAI/pennylane/pull/367)
  [(#364)](https://github.com/XanaduAI/pennylane/pull/364)

* Updated the development guides.
  [(#382)](https://github.com/XanaduAI/pennylane/pull/382)
  [(#379)](https://github.com/XanaduAI/pennylane/pull/379)

* Added all modules, classes, and functions to the API section
  in the documentation.
  [(#373)](https://github.com/XanaduAI/pennylane/pull/373)

<h3>Bug fixes</h3>

* Replaces the existing `np.linalg.norm` normalization with hand-coded
  normalization, allowing `AmplitudeEmbedding` to be used with differentiable
  parameters. AmplitudeEmbedding tests have been added and improved.
  [(#376)](https://github.com/XanaduAI/pennylane/pull/376)

<h3>Contributors</h3>

This release contains contributions from (in alphabetical order):

Ville Bergholm, Josh Izaac, Nathan Killoran, Maria Schuld, Antal Száva

# Release 0.6.0

<h3>New features since last release</h3>

* The devices `default.qubit` and `default.gaussian` have a new initialization parameter
  `analytic` that indicates if expectation values and variances should be calculated
  analytically and not be estimated from data.
  [(#317)](https://github.com/XanaduAI/pennylane/pull/317)

* Added C-SWAP gate to the set of qubit operations
  [(#330)](https://github.com/XanaduAI/pennylane/pull/330)

* The TensorFlow interface has been renamed from `"tfe"` to `"tf"`, and
  now supports TensorFlow 2.0.
  [(#337)](https://github.com/XanaduAI/pennylane/pull/337)

* Added the S and T gates to the set of qubit operations.
  [(#343)](https://github.com/XanaduAI/pennylane/pull/343)

* Tensor observables are now supported within the `expval`,
  `var`, and `sample` functions, by using the `@` operator.
  [(#267)](https://github.com/XanaduAI/pennylane/pull/267)


<h3>Breaking changes</h3>

* The argument `n` specifying the number of samples in the method `Device.sample` was removed.
  Instead, the method will always return `Device.shots` many samples.
  [(#317)](https://github.com/XanaduAI/pennylane/pull/317)

<h3>Improvements</h3>

* The number of shots / random samples used to estimate expectation values and variances, `Device.shots`,
  can now be changed after device creation.
  [(#317)](https://github.com/XanaduAI/pennylane/pull/317)

* Unified import shortcuts to be under qml in qnode.py
  and test_operation.py
  [(#329)](https://github.com/XanaduAI/pennylane/pull/329)

* The quantum natural gradient now uses `scipy.linalg.pinvh` which is more efficient for symmetric matrices
  than the previously used `scipy.linalg.pinv`.
  [(#331)](https://github.com/XanaduAI/pennylane/pull/331)

* The deprecated `qml.expval.Observable` syntax has been removed.
  [(#267)](https://github.com/XanaduAI/pennylane/pull/267)

* Remainder of the unittest-style tests were ported to pytest.
  [(#310)](https://github.com/XanaduAI/pennylane/pull/310)

* The `do_queue` argument for operations now only takes effect
  within QNodes. Outside of QNodes, operations can now be instantiated
  without needing to specify `do_queue`.
  [(#359)](https://github.com/XanaduAI/pennylane/pull/359)

<h3>Documentation</h3>

* The docs are rewritten and restructured to contain a code introduction section as well as an API section.
  [(#314)](https://github.com/XanaduAI/pennylane/pull/275)

* Added Ising model example to the tutorials
  [(#319)](https://github.com/XanaduAI/pennylane/pull/319)

* Added tutorial for QAOA on MaxCut problem
  [(#328)](https://github.com/XanaduAI/pennylane/pull/328)

* Added QGAN flow chart figure to its tutorial
  [(#333)](https://github.com/XanaduAI/pennylane/pull/333)

* Added missing figures for gallery thumbnails of state-preparation
  and QGAN tutorials
  [(#326)](https://github.com/XanaduAI/pennylane/pull/326)

* Fixed typos in the state preparation tutorial
  [(#321)](https://github.com/XanaduAI/pennylane/pull/321)

* Fixed bug in VQE tutorial 3D plots
  [(#327)](https://github.com/XanaduAI/pennylane/pull/327)

<h3>Bug fixes</h3>

* Fixed typo in measurement type error message in qnode.py
  [(#341)](https://github.com/XanaduAI/pennylane/pull/341)

<h3>Contributors</h3>

This release contains contributions from (in alphabetical order):

Shahnawaz Ahmed, Ville Bergholm, Aroosa Ijaz, Josh Izaac, Nathan Killoran, Angus Lowe,
Johannes Jakob Meyer, Maria Schuld, Antal Száva, Roeland Wiersema.

# Release 0.5.0

<h3>New features since last release</h3>

* Adds a new optimizer, `qml.QNGOptimizer`, which optimizes QNodes using
  quantum natural gradient descent. See https://arxiv.org/abs/1909.02108
  for more details.
  [(#295)](https://github.com/XanaduAI/pennylane/pull/295)
  [(#311)](https://github.com/XanaduAI/pennylane/pull/311)

* Adds a new QNode method, `QNode.metric_tensor()`,
  which returns the block-diagonal approximation to the Fubini-Study
  metric tensor evaluated on the attached device.
  [(#295)](https://github.com/XanaduAI/pennylane/pull/295)

* Sampling support: QNodes can now return a specified number of samples
  from a given observable via the top-level `pennylane.sample()` function.
  To support this on plugin devices, there is a new `Device.sample` method.

  Calculating gradients of QNodes that involve sampling is not possible.
  [(#256)](https://github.com/XanaduAI/pennylane/pull/256)

* `default.qubit` has been updated to provide support for sampling.
  [(#256)](https://github.com/XanaduAI/pennylane/pull/256)

* Added controlled rotation gates to PennyLane operations and `default.qubit` plugin.
  [(#251)](https://github.com/XanaduAI/pennylane/pull/251)

<h3>Breaking changes</h3>

* The method `Device.supported` was removed, and replaced with the methods
  `Device.supports_observable` and `Device.supports_operation`.
  Both methods can be called with string arguments (`dev.supports_observable('PauliX')`) and
  class arguments (`dev.supports_observable(qml.PauliX)`).
  [(#276)](https://github.com/XanaduAI/pennylane/pull/276)

* The following CV observables were renamed to comply with the new Operation/Observable
  scheme: `MeanPhoton` to `NumberOperator`, `Homodyne` to `QuadOperator` and `NumberState` to `FockStateProjector`.
  [(#254)](https://github.com/XanaduAI/pennylane/pull/254)

<h3>Improvements</h3>

* The `AmplitudeEmbedding` function now provides options to normalize and
  pad features to ensure a valid state vector is prepared.
  [(#275)](https://github.com/XanaduAI/pennylane/pull/275)

* Operations can now optionally specify generators, either as existing PennyLane
  operations, or by providing a NumPy array.
  [(#295)](https://github.com/XanaduAI/pennylane/pull/295)
  [(#313)](https://github.com/XanaduAI/pennylane/pull/313)

* Adds a `Device.parameters` property, so that devices can view a dictionary mapping free
  parameters to operation parameters. This will allow plugin devices to take advantage
  of parametric compilation.
  [(#283)](https://github.com/XanaduAI/pennylane/pull/283)

* Introduces two enumerations: `Any` and `All`, representing any number of wires
  and all wires in the system respectively. They can be imported from
  `pennylane.operation`, and can be used when defining the `Operation.num_wires`
  class attribute of operations.
  [(#277)](https://github.com/XanaduAI/pennylane/pull/277)

  As part of this change:

  - `All` is equivalent to the integer 0, for backwards compatibility with the
    existing test suite

  - `Any` is equivalent to the integer -1 to allow numeric comparison
    operators to continue working

  - An additional validation is now added to the `Operation` class,
    which will alert the user that an operation with `num_wires = All`
    is being incorrectly.

* The one-qubit rotations in `pennylane.plugins.default_qubit` no longer depend on Scipy's `expm`. Instead
  they are calculated with Euler's formula.
  [(#292)](https://github.com/XanaduAI/pennylane/pull/292)

* Creates an `ObservableReturnTypes` enumeration class containing `Sample`,
  `Variance` and `Expectation`. These new values can be assigned to the `return_type`
  attribute of an `Observable`.
  [(#290)](https://github.com/XanaduAI/pennylane/pull/290)

* Changed the signature of the `RandomLayer` and `RandomLayers` templates to have a fixed seed by default.
  [(#258)](https://github.com/XanaduAI/pennylane/pull/258)

* `setup.py` has been cleaned up, removing the non-working shebang,
  and removing unused imports.
  [(#262)](https://github.com/XanaduAI/pennylane/pull/262)

<h3>Documentation</h3>

* A documentation refactor to simplify the tutorials and
  include Sphinx-Gallery.
  [(#291)](https://github.com/XanaduAI/pennylane/pull/291)

  - Examples and tutorials previously split across the `examples/`
    and `doc/tutorials/` directories, in a mixture of ReST and Jupyter notebooks,
    have been rewritten as Python scripts with ReST comments in a single location,
    the `examples/` folder.

  - Sphinx-Gallery is used to automatically build and run the tutorials.
    Rendered output is displayed in the Sphinx documentation.

  - Links are provided at the top of every tutorial page for downloading the
    tutorial as an executable python script, downloading the tutorial
    as a Jupyter notebook, or viewing the notebook on GitHub.

  - The tutorials table of contents have been moved to a single quick start page.

* Fixed a typo in `QubitStateVector`.
  [(#296)](https://github.com/XanaduAI/pennylane/pull/296)

* Fixed a typo in the `default_gaussian.gaussian_state` function.
  [(#293)](https://github.com/XanaduAI/pennylane/pull/293)

* Fixed a typo in the gradient recipe within the `RX`, `RY`, `RZ`
  operation docstrings.
  [(#248)](https://github.com/XanaduAI/pennylane/pull/248)

* Fixed a broken link in the tutorial documentation, as a
  result of the `qml.expval.Observable` deprecation.
  [(#246)](https://github.com/XanaduAI/pennylane/pull/246)

<h3>Bug fixes</h3>

* Fixed a bug where a `PolyXP` observable would fail if applied to subsets
  of wires on `default.gaussian`.
  [(#277)](https://github.com/XanaduAI/pennylane/pull/277)

<h3>Contributors</h3>

This release contains contributions from (in alphabetical order):

Simon Cross, Aroosa Ijaz, Josh Izaac, Nathan Killoran, Johannes Jakob Meyer,
Rohit Midha, Nicolás Quesada, Maria Schuld, Antal Száva, Roeland Wiersema.

# Release 0.4.0

<h3>New features since last release</h3>

* `pennylane.expval()` is now a top-level *function*, and is no longer
  a package of classes. For now, the existing `pennylane.expval.Observable`
  interface continues to work, but will raise a deprecation warning.
  [(#232)](https://github.com/XanaduAI/pennylane/pull/232)

* Variance support: QNodes can now return the variance of observables,
  via the top-level `pennylane.var()` function. To support this on
  plugin devices, there is a new `Device.var` method.

  The following observables support analytic gradients of variances:

  - All qubit observables (requiring 3 circuit evaluations for involutory
    observables such as `Identity`, `X`, `Y`, `Z`; and 5 circuit evals for
    non-involutary observables, currently only `qml.Hermitian`)

  - First-order CV observables (requiring 5 circuit evaluations)

  Second-order CV observables support numerical variance gradients.

* `pennylane.about()` function added, providing details
  on current PennyLane version, installed plugins, Python,
  platform, and NumPy versions [(#186)](https://github.com/XanaduAI/pennylane/pull/186)

* Removed the logic that allowed `wires` to be passed as a positional
  argument in quantum operations. This allows us to raise more useful
  error messages for the user if incorrect syntax is used.
  [(#188)](https://github.com/XanaduAI/pennylane/pull/188)

* Adds support for multi-qubit expectation values of the `pennylane.Hermitian()`
  observable [(#192)](https://github.com/XanaduAI/pennylane/pull/192)

* Adds support for multi-qubit expectation values in `default.qubit`.
  [(#202)](https://github.com/XanaduAI/pennylane/pull/202)

* Organize templates into submodules [(#195)](https://github.com/XanaduAI/pennylane/pull/195).
  This included the following improvements:

  - Distinguish embedding templates from layer templates.

  - New random initialization functions supporting the templates available
    in the new submodule `pennylane.init`.

  - Added a random circuit template (`RandomLayers()`), in which rotations and 2-qubit gates are randomly
    distributed over the wires

  - Add various embedding strategies

<h3>Breaking changes</h3>

* The `Device` methods `expectations`, `pre_expval`, and `post_expval` have been
  renamed to `observables`, `pre_measure`, and `post_measure` respectively.
  [(#232)](https://github.com/XanaduAI/pennylane/pull/232)

<h3>Improvements</h3>

* `default.qubit` plugin now uses `np.tensordot` when applying quantum operations
  and evaluating expectations, resulting in significant speedup
  [(#239)](https://github.com/XanaduAI/pennylane/pull/239),
  [(#241)](https://github.com/XanaduAI/pennylane/pull/241)

* PennyLane now allows division of quantum operation parameters by a constant
  [(#179)](https://github.com/XanaduAI/pennylane/pull/179)

* Portions of the test suite are in the process of being ported to pytest.
  Note: this is still a work in progress.

  Ported tests include:

  - `test_ops.py`
  - `test_about.py`
  - `test_classical_gradients.py`
  - `test_observables.py`
  - `test_measure.py`
  - `test_init.py`
  - `test_templates*.py`
  - `test_ops.py`
  - `test_variable.py`
  - `test_qnode.py` (partial)

<h3>Bug fixes</h3>

* Fixed a bug in `Device.supported`, which would incorrectly
  mark an operation as supported if it shared a name with an
  observable [(#203)](https://github.com/XanaduAI/pennylane/pull/203)

* Fixed a bug in `Operation.wires`, by explicitly casting the
  type of each wire to an integer [(#206)](https://github.com/XanaduAI/pennylane/pull/206)

* Removed code in PennyLane which configured the logger,
  as this would clash with users' configurations
  [(#208)](https://github.com/XanaduAI/pennylane/pull/208)

* Fixed a bug in `default.qubit`, in which `QubitStateVector` operations
  were accidentally being cast to `np.float` instead of `np.complex`.
  [(#211)](https://github.com/XanaduAI/pennylane/pull/211)


<h3>Contributors</h3>

This release contains contributions from:

Shahnawaz Ahmed, riveSunder, Aroosa Ijaz, Josh Izaac, Nathan Killoran, Maria Schuld.

# Release 0.3.1

<h3>Bug fixes</h3>

* Fixed a bug where the interfaces submodule was not correctly being packaged via setup.py

# Release 0.3.0

<h3>New features since last release</h3>

* PennyLane now includes a new `interfaces` submodule, which enables QNode integration with additional machine learning libraries.
* Adds support for an experimental PyTorch interface for QNodes
* Adds support for an experimental TensorFlow eager execution interface for QNodes
* Adds a PyTorch+GPU+QPU tutorial to the documentation
* Documentation now includes links and tutorials including the new [PennyLane-Forest](https://github.com/rigetti/pennylane-forest) plugin.

<h3>Improvements</h3>

* Printing a QNode object, via `print(qnode)` or in an interactive terminal, now displays more useful information regarding the QNode,
  including the device it runs on, the number of wires, it's interface, and the quantum function it uses:

  ```python
  >>> print(qnode)
  <QNode: device='default.qubit', func=circuit, wires=2, interface=PyTorch>
  ```

<h3>Contributors</h3>

This release contains contributions from:

Josh Izaac and Nathan Killoran.


# Release 0.2.0

<h3>New features since last release</h3>

* Added the `Identity` expectation value for both CV and qubit models [(#135)](https://github.com/XanaduAI/pennylane/pull/135)
* Added the `templates.py` submodule, containing some commonly used QML models to be used as ansatz in QNodes [(#133)](https://github.com/XanaduAI/pennylane/pull/133)
* Added the `qml.Interferometer` CV operation [(#152)](https://github.com/XanaduAI/pennylane/pull/152)
* Wires are now supported as free QNode parameters [(#151)](https://github.com/XanaduAI/pennylane/pull/151)
* Added ability to update stepsizes of the optimizers [(#159)](https://github.com/XanaduAI/pennylane/pull/159)

<h3>Improvements</h3>

* Removed use of hardcoded values in the optimizers, made them parameters (see [#131](https://github.com/XanaduAI/pennylane/pull/131) and [#132](https://github.com/XanaduAI/pennylane/pull/132))
* Created the new `PlaceholderExpectation`, to be used when both CV and qubit expval modules contain expectations with the same name
* Provide a way for plugins to view the operation queue _before_ applying operations. This allows for on-the-fly modifications of
  the queue, allowing hardware-based plugins to support the full range of qubit expectation values. [(#143)](https://github.com/XanaduAI/pennylane/pull/143)
* QNode return values now support _any_ form of sequence, such as lists, sets, etc. [(#144)](https://github.com/XanaduAI/pennylane/pull/144)
* CV analytic gradient calculation is now more robust, allowing for operations which may not themselves be differentiated, but have a
  well defined `_heisenberg_rep` method, and so may succeed operations that are analytically differentiable [(#152)](https://github.com/XanaduAI/pennylane/pull/152)

<h3>Bug fixes</h3>

* Fixed a bug where the variational classifier example was not batching when learning parity (see [#128](https://github.com/XanaduAI/pennylane/pull/128) and [#129](https://github.com/XanaduAI/pennylane/pull/129))
* Fixed an inconsistency where some initial state operations were documented as accepting complex parameters - all operations
  now accept real values [(#146)](https://github.com/XanaduAI/pennylane/pull/146)

<h3>Contributors</h3>

This release contains contributions from:

Christian Gogolin, Josh Izaac, Nathan Killoran, and Maria Schuld.


# Release 0.1.0

Initial public release.

<h3>Contributors</h3>
This release contains contributions from:

Ville Bergholm, Josh Izaac, Maria Schuld, Christian Gogolin, and Nathan Killoran.<|MERGE_RESOLUTION|>--- conflicted
+++ resolved
@@ -2,7 +2,6 @@
 
 <h3>New features since last release</h3>
 
-<<<<<<< HEAD
 * PennyLane can now perform quantum circuit optimization using the
   top-level transform `qml.compile`. The `compile` transform allows you
   to chain together sequences of tape and quantum function transforms
@@ -56,7 +55,8 @@
    0: ──H───RX(0.4)──RX(0.2)─────────────────────────────┤ ⟨Z⟩
    1: ──H──╭X────────────────────────────────────╭CY─────┤
    2: ──H──╰C────────RZ(0.4)──RZ(-0.4)──RX(0.3)──╰CY──Y──┤
-=======
+  ```
+
 * The new Device Tracker capabilities allows for flexible and versatile tracking of executions,
   even inside parameter-shift gradients. This functionality will improve the ease of monitoring
   large batches and remote jobs.
@@ -100,7 +100,6 @@
   Total shots:  100
   Total shots:  200
   Total shots:  300
->>>>>>> c9905a62
   ```
 
 * VQE problems can now intuitively been set up by passing the Hamiltonian 
