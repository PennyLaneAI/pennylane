--- conflicted
+++ resolved
@@ -32,10 +32,9 @@
 
 ### Documentation
 
-<<<<<<< HEAD
-* Add Ising model example implemented in different ML interfaces to the tutorials 
+* Added Ising model example to the tutorials 
   [#319] (https://github.com/XanaduAI/pennylane/pull/319)
-=======
+
 * Added tutorial for QAOA on MaxCut problem
   [#328](https://github.com/XanaduAI/pennylane/pull/328)
   
@@ -51,7 +50,6 @@
 
 * Fixed bug in VQE tutorial 3D plots
   [#327](https://github.com/XanaduAI/pennylane/pull/327)
->>>>>>> 92f1138a
 
 ### Bug fixes
 
@@ -59,13 +57,11 @@
 
 This release contains contributions from (in alphabetical order):
 
-<<<<<<< HEAD
-Aroosa Ijaz
-=======
+---
+
 Aroosa Ijaz, Angus Lowe, Johannes Jakob Meyer, Roeland Wiersema
 
 ---
->>>>>>> 92f1138a
 
 # Release 0.5.0
 
