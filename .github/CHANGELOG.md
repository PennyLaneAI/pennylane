# Release 0.8.0-dev (development version)

<h3>New features since last release</h3>

<<<<<<< HEAD
* Added the `qml.qnodes.PassthruQNode` class for simulated QNodes that appear as white boxes
  to an external autodifferentiation (AD) framework, and hence can be directly differentiated
  by it. Note that the simulator device executing the PassthruQNode has to be compatible with
  the external AD framework. Currently the only such device supported by PennyLane is
  `expt.tensornet.tf`, compatible with TensorFlow 2.
  [#488](https://github.com/XanaduAI/pennylane/pull/488)
=======
* Added a circuit drawing feature that provides a text-based representation
  of a QNode instance. It can be invoked via `qnode.draw()`. The user can specify
  to display variable names instead of variable values and choose either an ASCII
  or Unicode charset.
  [(#446)](https://github.com/XanaduAI/pennylane/pull/446)

  Consider the following circuit as an example:
  ```python3
  @qml.qnode(dev)
  def qfunc(a, w):
      qml.Hadamard(0)
      qml.CRX(a, wires=[0, 1])
      qml.Rot(w[0], w[1], w[2], wires=[1])
      qml.CRX(-a, wires=[0, 1])

      return qml.expval(qml.PauliZ(0) @ qml.PauliZ(1))
  ```

  We can draw the circuit after it has been executed:

  ```python
  >>> result = qfunc(2.3, [1.2, 3.2, 0.7])
  >>> print(qfunc.draw())
   0: ──H──╭C────────────────────────────╭C─────────╭┤ ⟨Z ⊗ Z⟩
   1: ─────╰RX(2.3)──Rot(1.2, 3.2, 0.7)──╰RX(-2.3)──╰┤ ⟨Z ⊗ Z⟩
  >>> print(qfunc.draw(charset="ascii"))
   0: --H--+C----------------------------+C---------+| <Z @ Z>
   1: -----+RX(2.3)--Rot(1.2, 3.2, 0.7)--+RX(-2.3)--+| <Z @ Z>
  >>> print(qfunc.draw(show_variable_names=True))
   0: ──H──╭C─────────────────────────────╭C─────────╭┤ ⟨Z ⊗ Z⟩
   1: ─────╰RX(a)──Rot(w[0], w[1], w[2])──╰RX(-1*a)──╰┤ ⟨Z ⊗ Z⟩
  ```
>>>>>>> 5edef855

* Added a quantum chemistry package, `pennylane.qchem`, which supports
  integration with OpenFermion, Psi4, PySCF, and OpenBabel.
  [(#453)](https://github.com/XanaduAI/pennylane/pull/453)

  Features include:

  - Generate the qubit Hamiltonians directly starting with the atomic structure of the molecule.
  - Calculate the mean-field (Hartree-Fock) electronic structure of molecules.
  - Allow to define an active space based on the number of active electrons and active orbitals.
  - Perform the fermionic-to-qubit transformation of the electronic Hamiltonian by
    using different functions implemented in OpenFermion.
  - Convert OpenFermion's QubitOperator to a Pennylane `Hamiltonian` class.
  - Perform a Variational Quantum Eigensolver (VQE) computation with this Hamiltonian in PennyLane.

  Check out the [quantum chemistry quickstart](https://pennylane.readthedocs.io/en/latest/introduction/chemistry.html), as well the quantum chemistry and VQE tutorials.

* PennyLane now has some functions and classes for creating and solving VQE
  problems. [(#467)](https://github.com/XanaduAI/pennylane/pull/467)

  - ``qml.Hamiltonian``: a lightweight class for representing qubit Hamiltonians
  - ``qml.VQECost``: a class for quickly constructing a differentiable cost function
    given a circuit ansatz, Hamiltonian, and one or more devices

    ```python
    >>> H = qml.vqe.Hamiltonian(coeffs, obs)
    >>> cost = qml.VQECost(ansatz, hamiltonian, dev, interface="torch")
    >>> params = torch.rand([4, 3])
    >>> cost(params)
    tensor(0.0245, dtype=torch.float64)
    ```

* Added `QAOAEmbedding` and its parameter initialization
  as a new trainable template.
  [(#442)](https://github.com/XanaduAI/pennylane/pull/442)

  <img src="https://pennylane.readthedocs.io/en/latest/_images/qaoa_layers.png"
  width=70%></img>

* Added the `qml.probs()` measurement function, allowing QNodes
  to differentiate variational circuit probabilities
  on simulators and hardware.
  [(#432)](https://github.com/XanaduAI/pennylane/pull/432)

  ```python
  @qml.qnode(dev)
  def circuit(x):
      qml.Hadamard(wires=0)
      qml.RY(x, wires=0)
      qml.RX(x, wires=1)
      qml.CNOT(wires=[0, 1])
      return qml.probs(wires=[0])
  ```
  Executing this circuit gives the marginal probability of wire 1:
  ```python
  >>> circuit(0.2)
  [0.40066533 0.59933467]
  ```
  QNodes that return probabilities fully support autodifferentiation.

* Added the covenience load functions ``qml.from_pyquil``, ``qml.from_quil`` and
  ``qml.from_quil_file`` that convert pyquil objects and Quil code to PennyLane
  templates. This feature requires the latest version of the PennyLane-Forest plugin.
  [#459](https://github.com/XanaduAI/pennylane/pull/459)

* Added a `qml.inv` method that inverts templates and sequences of Operations.
  Added a `@qml.template` decorator that makes templates return the queued Operations.
  [#462](https://github.com/XanaduAI/pennylane/pull/462)

  For example, using this function to invert a template inside a QNode:

  ```python3
      @qml.template
      def ansatz(weights, wires):
          for idx, wire in enumerate(wires):
              qml.RX(weights[idx], wires=[wire])

          for idx in range(len(wires) - 1):
              qml.CNOT(wires=[wires[idx], wires[idx + 1]])

      dev = qml.device('default.qubit', wires=2)

      @qml.qnode(dev)
      def circuit(weights):
          qml.inv(ansatz(weights, wires=[0, 1]))
          return qml.expval(qml.PauliZ(0) @ qml.PauliZ(1))
    ```

* Added the `QNodeCollection` container class, that allows independent
  QNodes to be stored and evaluated simultaneously. Experimental support
  for asynchronous evaluation of contained QNodes is provided with the
  `parallel=True` keyword argument.
  [(#466)](https://github.com/XanaduAI/pennylane/pull/466)

* Added a high level `qml.map` function, that maps a quantum
  circuit template over a list of observables or devices, returning
  a `QNodeCollection`.
  [(#466)](https://github.com/XanaduAI/pennylane/pull/466)

  For example:

  ```python3
  >>> def my_template(params, wires, **kwargs):
  >>>    qml.RX(params[0], wires=wires[0])
  >>>    qml.RX(params[1], wires=wires[1])
  >>>    qml.CNOT(wires=wires)

  >>> obs_list = [qml.PauliX(0) @ qml.PauliZ(1), qml.PauliZ(0) @ qml.PauliX(1)]
  >>> dev = qml.device("default.qubit", wires=2)
  >>> qnodes = qml.map(my_template, obs_list, dev, measure="expval")
  >>> qnodes([0.54, 0.12])
  array([-0.06154835  0.99280864])
  ```

* Added high level `qml.sum`, `qml.dot`, `qml.apply` functions
  that act on QNode collections.
  [(#466)](https://github.com/XanaduAI/pennylane/pull/466)

  `qml.apply` allows vectorized functions to act over the entire QNode
  collection:
  ```python
  >>> qnodes = qml.map(my_template, obs_list, dev, measure="expval")
  >>> cost = qml.apply(np.sin, qnodes)
  >>> cost([0.54, 0.12])
  array([-0.0615095  0.83756375])
  ```

  `qml.sum` and `qml.dot` take the sum of a QNode collection, and a
  dot product of tensors/arrays/QNode collections, respectively.

<h3>Breaking changes</h3>

* Deprecated the old-style `QNode` such that only the new-style `QNode` and its syntax can be used,
  moved all related files from the `pennylane/beta` folder to `pennylane`.
  [(#440)](https://github.com/XanaduAI/pennylane/pull/440)

<h3>Improvements</h3>

* Added a serialization method to the `CircuitGraph` class that is used to create a unique
  hash for each quantum circuit graph.
  [(#470)](https://github.com/XanaduAI/pennylane/pull/470)

* Unified the way samples are generated on qubit based devices by refactoring the `QubitDevice`
  class and adding the `sample` and further auxiliary methods.
  [(#461)](https://github.com/XanaduAI/pennylane/pull/461)

* Added the ``Observable.eigvals`` method to return the eigenvalues of observables.
  [(#449)](https://github.com/XanaduAI/pennylane/pull/449)

* Added the ``Observable.diagonalizing_gates`` method to return the gates
  that diagonalize an observable in the computational basis.
  [(#454)](https://github.com/XanaduAI/pennylane/pull/454)

* Added the ``Operator.matrix`` method to return the matrix representation
  of an operator in the computational basis.
  [(#454)](https://github.com/XanaduAI/pennylane/pull/454)

* Added a `QubitDevice` class which implements common functionalities of plugin devices such that
  plugin devices can rely on these implementations. The new `QubitDevice` also includes
  a new execute method, which allows for more convenient plugin design.
  [(#452)](https://github.com/XanaduAI/pennylane/pull/452)
  [(#473)](https://github.com/XanaduAI/pennylane/pull/473)

* Improved documentation of `AmplitudeEmbedding` and `BasisEmbedding` templates.
  [(#441)](https://github.com/XanaduAI/pennylane/pull/441)
  [(#439)](https://github.com/XanaduAI/pennylane/pull/439)

* Codeblocks in the documentation now have a 'copy' button for easily
  copying examples.
  [(#437)](https://github.com/XanaduAI/pennylane/pull/437)

<h3>Bug fixes</h3>

* Fixed a bug in `CVQNode._pd_analytic`, where non-descendant observables were not
  Heisenberg-transformed before evaluating the partial derivatives when using the
  order-2 parameter-shift method, resulting in an erroneous Jacobian for some circuits.
  [(#433)](https://github.com/XanaduAI/pennylane/pull/433)

<h3>Contributors</h3>

This release contains contributions from (in alphabetical order):

Juan Miguel Arrazola, Ville Bergholm, Alain Delgado Gran, Josh Izaac,
Soran Jahangiri, Johannes Jakob Meyer, Zeyue Niu, Maria Schuld, Antal Száva

# Release 0.7.0 (current release)

<h3>New features since last release</h3>

* Custom padding constant in `AmplitudeEmbedding` is supported (see 'Breaking changes'.)
  [(#419)](https://github.com/XanaduAI/pennylane/pull/419)

* `StronglyEntanglingLayer` and `RandomLayer` now work with a single wire.
  [(#409)](https://github.com/XanaduAI/pennylane/pull/409)
  [(#413)](https://github.com/XanaduAI/pennylane/pull/413)

* Added support for applying the inverse of an `Operation` within a circuit.
  [(#377)](https://github.com/XanaduAI/pennylane/pull/377)

* Added an `OperationRecorder()` context manager, that allows templates
  and quantum functions to be executed while recording events. The
  recorder can be used with and without QNodes as a debugging utility.
  [(#388)](https://github.com/XanaduAI/pennylane/pull/388)

* Operations can now specify a decomposition that is used when the desired operation
  is not supported on the target device.
  [(#396)](https://github.com/XanaduAI/pennylane/pull/396)

* The ability to load circuits from external frameworks as templates
  has been added via the new `qml.load()` function. This feature
  requires plugin support --- this initial release provides support
  for Qiskit circuits and QASM files when `pennylane-qiskit` is installed,
  via the functions `qml.from_qiskit` and `qml.from_qasm`.
  [(#418)](https://github.com/XanaduAI/pennylane/pull/418)

* An experimental tensor network device has been added
  [(#416)](https://github.com/XanaduAI/pennylane/pull/416)
  [(#395)](https://github.com/XanaduAI/pennylane/pull/395)
  [(#394)](https://github.com/XanaduAI/pennylane/pull/394)
  [(#380)](https://github.com/XanaduAI/pennylane/pull/380)

* An experimental tensor network device which uses TensorFlow for
  backpropagation has been added
  [(#427)](https://github.com/XanaduAI/pennylane/pull/427)

* Custom padding constant in `AmplitudeEmbedding` is supported (see 'Breaking changes'.)
  [(#419)](https://github.com/XanaduAI/pennylane/pull/419)

<h3>Breaking changes</h3>

* The `pad` parameter in `AmplitudeEmbedding()`` is now either `None` (no automatic padding), or a
  number that is used as the padding constant.
  [(#419)](https://github.com/XanaduAI/pennylane/pull/419)

* Initialization functions now return a single array of weights per function. Utilities for multi-weight templates
  `Interferometer()` and `CVNeuralNetLayers()` are provided.
  [(#412)](https://github.com/XanaduAI/pennylane/pull/412)

* The single layer templates `RandomLayer()`, `CVNeuralNetLayer()` and `StronglyEntanglingLayer()`
  have been turned into private functions `_random_layer()`, `_cv_neural_net_layer()` and
  `_strongly_entangling_layer()`. Recommended use is now via the corresponding `Layers()` templates.
  [(#413)](https://github.com/XanaduAI/pennylane/pull/413)

<h3>Improvements</h3>

* Added extensive input checks in templates.
  [(#419)](https://github.com/XanaduAI/pennylane/pull/419)

* Templates integration tests are rewritten - now cover keyword/positional argument passing,
  interfaces and combinations of templates.
  [(#409)](https://github.com/XanaduAI/pennylane/pull/409)
  [(#419)](https://github.com/XanaduAI/pennylane/pull/419)

* State vector preparation operations in the `default.qubit` plugin can now be
  applied to subsets of wires, and are restricted to being the first operation
  in a circuit.
  [(#346)](https://github.com/XanaduAI/pennylane/pull/346)

* The `QNode` class is split into a hierarchy of simpler classes.
  [(#354)](https://github.com/XanaduAI/pennylane/pull/354)
  [(#398)](https://github.com/XanaduAI/pennylane/pull/398)
  [(#415)](https://github.com/XanaduAI/pennylane/pull/415)
  [(#417)](https://github.com/XanaduAI/pennylane/pull/417)
  [(#425)](https://github.com/XanaduAI/pennylane/pull/425)

* Added the gates U1, U2 and U3 parametrizing arbitrary unitaries on 1, 2 and 3
  qubits and the Toffoli gate to the set of qubit operations.
  [(#396)](https://github.com/XanaduAI/pennylane/pull/396)

* Changes have been made to accomodate the movement of the main function
  in `pytest._internal` to `pytest._internal.main` in pip 19.3.
  [(#404)](https://github.com/XanaduAI/pennylane/pull/404)

* Added the templates `BasisStatePreparation` and `MottonenStatePreparation` that use
  gates to prepare a basis state and an arbitrary state respectively.
  [(#336)](https://github.com/XanaduAI/pennylane/pull/336)

* Added decompositions for `BasisState` and `QubitStateVector` based on state
  preparation templates.
  [(#414)](https://github.com/XanaduAI/pennylane/pull/414)

* Replaces the pseudo-inverse in the quantum natural gradient optimizer
  (which can be numerically unstable) with `np.linalg.solve`.
  [(#428)](https://github.com/XanaduAI/pennylane/pull/428)

<h3>Contributors</h3>

This release contains contributions from (in alphabetical order):

Ville Bergholm, Josh Izaac, Nathan Killoran, Angus Lowe, Johannes Jakob Meyer,
Oluwatobi Ogunbayo, Maria Schuld, Antal Száva.

# Release 0.6.1

<h3>New features since last release</h3>

* Added a `print_applied` method to QNodes, allowing the operation
  and observable queue to be printed as last constructed.
  [(#378)](https://github.com/XanaduAI/pennylane/pull/378)

<h3>Improvements</h3>

* A new `Operator` base class is introduced, which is inherited by both the
  `Observable` class and the `Operation` class.
  [(#355)](https://github.com/XanaduAI/pennylane/pull/355)

* Removed deprecated `@abstractproperty` decorators
  in `_device.py`.
  [(#374)](https://github.com/XanaduAI/pennylane/pull/374)

* The `CircuitGraph` class is updated to deal with `Operation` instances directly.
  [(#344)](https://github.com/XanaduAI/pennylane/pull/344)

* Comprehensive gradient tests have been added for the interfaces.
  [(#381)](https://github.com/XanaduAI/pennylane/pull/381)

<h3>Documentation</h3>

* The new restructured documentation has been polished and updated.
  [(#387)](https://github.com/XanaduAI/pennylane/pull/387)
  [(#375)](https://github.com/XanaduAI/pennylane/pull/375)
  [(#372)](https://github.com/XanaduAI/pennylane/pull/372)
  [(#370)](https://github.com/XanaduAI/pennylane/pull/370)
  [(#369)](https://github.com/XanaduAI/pennylane/pull/369)
  [(#367)](https://github.com/XanaduAI/pennylane/pull/367)
  [(#364)](https://github.com/XanaduAI/pennylane/pull/364)

* Updated the development guides.
  [(#382)](https://github.com/XanaduAI/pennylane/pull/382)
  [(#379)](https://github.com/XanaduAI/pennylane/pull/379)

* Added all modules, classes, and functions to the API section
  in the documentation.
  [(#373)](https://github.com/XanaduAI/pennylane/pull/373)

<h3>Bug fixes</h3>

* Replaces the existing `np.linalg.norm` normalization with hand-coded
  normalization, allowing `AmplitudeEmbedding` to be used with differentiable
  parameters. AmplitudeEmbedding tests have been added and improved.
  [(#376)](https://github.com/XanaduAI/pennylane/pull/376)

<h3>Contributors</h3>

This release contains contributions from (in alphabetical order):

Ville Bergholm, Josh Izaac, Nathan Killoran, Maria Schuld, Antal Száva

# Release 0.6.0

<h3>New features since last release</h3>

* The devices `default.qubit` and `default.gaussian` have a new initialization parameter
  `analytic` that indicates if expectation values and variances should be calculated
  analytically and not be estimated from data.
  [(#317)](https://github.com/XanaduAI/pennylane/pull/317)

* Added C-SWAP gate to the set of qubit operations
  [(#330)](https://github.com/XanaduAI/pennylane/pull/330)

* The TensorFlow interface has been renamed from `"tfe"` to `"tf"`, and
  now supports TensorFlow 2.0.
  [(#337)](https://github.com/XanaduAI/pennylane/pull/337)

* Added the S and T gates to the set of qubit operations.
  [(#343)](https://github.com/XanaduAI/pennylane/pull/343)

* Tensor observables are now supported within the `expval`,
  `var`, and `sample` functions, by using the `@` operator.
  [(#267)](https://github.com/XanaduAI/pennylane/pull/267)


<h3>Breaking changes</h3>

* The argument `n` specifying the number of samples in the method `Device.sample` was removed.
  Instead, the method will always return `Device.shots` many samples.
  [(#317)](https://github.com/XanaduAI/pennylane/pull/317)

<h3>Improvements</h3>

* The number of shots / random samples used to estimate expectation values and variances, `Device.shots`,
  can now be changed after device creation.
  [(#317)](https://github.com/XanaduAI/pennylane/pull/317)

* Unified import shortcuts to be under qml in qnode.py
  and test_operation.py
  [(#329)](https://github.com/XanaduAI/pennylane/pull/329)

* The quantum natural gradient now uses `scipy.linalg.pinvh` which is more efficient for symmetric matrices
  than the previously used `scipy.linalg.pinv`.
  [(#331)](https://github.com/XanaduAI/pennylane/pull/331)

* The deprecated `qml.expval.Observable` syntax has been removed.
  [(#267)](https://github.com/XanaduAI/pennylane/pull/267)

* Remainder of the unittest-style tests were ported to pytest.
  [(#310)](https://github.com/XanaduAI/pennylane/pull/310)

* The `do_queue` argument for operations now only takes effect
  within QNodes. Outside of QNodes, operations can now be instantiated
  without needing to specify `do_queue`.
  [(#359)](https://github.com/XanaduAI/pennylane/pull/359)

<h3>Documentation</h3>

* The docs are rewritten and restructured to contain a code introduction section as well as an API section.
  [(#314)](https://github.com/XanaduAI/pennylane/pull/275)

* Added Ising model example to the tutorials
  [(#319)](https://github.com/XanaduAI/pennylane/pull/319)

* Added tutorial for QAOA on MaxCut problem
  [(#328)](https://github.com/XanaduAI/pennylane/pull/328)

* Added QGAN flow chart figure to its tutorial
  [(#333)](https://github.com/XanaduAI/pennylane/pull/333)

* Added missing figures for gallery thumbnails of state-preparation
  and QGAN tutorials
  [(#326)](https://github.com/XanaduAI/pennylane/pull/326)

* Fixed typos in the state preparation tutorial
  [(#321)](https://github.com/XanaduAI/pennylane/pull/321)

* Fixed bug in VQE tutorial 3D plots
  [(#327)](https://github.com/XanaduAI/pennylane/pull/327)

<h3>Bug fixes</h3>

* Fixed typo in measurement type error message in qnode.py
  [(#341)](https://github.com/XanaduAI/pennylane/pull/341)

<h3>Contributors</h3>

This release contains contributions from (in alphabetical order):

Shahnawaz Ahmed, Ville Bergholm, Aroosa Ijaz, Josh Izaac, Nathan Killoran, Angus Lowe,
Johannes Jakob Meyer, Maria Schuld, Antal Száva, Roeland Wiersema.

# Release 0.5.0

<h3>New features since last release</h3>

* Adds a new optimizer, `qml.QNGOptimizer`, which optimizes QNodes using
  quantum natural gradient descent. See https://arxiv.org/abs/1909.02108
  for more details.
  [(#295)](https://github.com/XanaduAI/pennylane/pull/295)
  [(#311)](https://github.com/XanaduAI/pennylane/pull/311)

* Adds a new QNode method, `QNode.metric_tensor()`,
  which returns the block-diagonal approximation to the Fubini-Study
  metric tensor evaluated on the attached device.
  [(#295)](https://github.com/XanaduAI/pennylane/pull/295)

* Sampling support: QNodes can now return a specified number of samples
  from a given observable via the top-level `pennylane.sample()` function.
  To support this on plugin devices, there is a new `Device.sample` method.

  Calculating gradients of QNodes that involve sampling is not possible.
  [(#256)](https://github.com/XanaduAI/pennylane/pull/256)

* `default.qubit` has been updated to provide support for sampling.
  [(#256)](https://github.com/XanaduAI/pennylane/pull/256)

* Added controlled rotation gates to PennyLane operations and `default.qubit` plugin.
  [(#251)](https://github.com/XanaduAI/pennylane/pull/251)

<h3>Breaking changes</h3>

* The method `Device.supported` was removed, and replaced with the methods
  `Device.supports_observable` and `Device.supports_operation`.
  Both methods can be called with string arguments (`dev.supports_observable('PauliX')`) and
  class arguments (`dev.supports_observable(qml.PauliX)`).
  [(#276)](https://github.com/XanaduAI/pennylane/pull/276)

* The following CV observables were renamed to comply with the new Operation/Observable
  scheme: `MeanPhoton` to `NumberOperator`, `Homodyne` to `QuadOperator` and `NumberState` to `FockStateProjector`.
  [(#254)](https://github.com/XanaduAI/pennylane/pull/254)

<h3>Improvements</h3>

* The `AmplitudeEmbedding` function now provides options to normalize and
  pad features to ensure a valid state vector is prepared.
  [(#275)](https://github.com/XanaduAI/pennylane/pull/275)

* Operations can now optionally specify generators, either as existing PennyLane
  operations, or by providing a NumPy array.
  [(#295)](https://github.com/XanaduAI/pennylane/pull/295)
  [(#313)](https://github.com/XanaduAI/pennylane/pull/313)

* Adds a `Device.parameters` property, so that devices can view a dictionary mapping free
  parameters to operation parameters. This will allow plugin devices to take advantage
  of parametric compilation.
  [(#283)](https://github.com/XanaduAI/pennylane/pull/283)

* Introduces two enumerations: `Any` and `All`, representing any number of wires
  and all wires in the system respectively. They can be imported from
  `pennylane.operation`, and can be used when defining the `Operation.num_wires`
  class attribute of operations.
  [(#277)](https://github.com/XanaduAI/pennylane/pull/277)

  As part of this change:

  - `All` is equivalent to the integer 0, for backwards compatibility with the
    existing test suite

  - `Any` is equivalent to the integer -1 to allow numeric comparison
    operators to continue working

  - An additional validation is now added to the `Operation` class,
    which will alert the user that an operation with `num_wires = All`
    is being incorrectly.

* The one-qubit rotations in `pennylane.plugins.default_qubit` no longer depend on Scipy's `expm`. Instead
  they are calculated with Euler's formula.
  [(#292)](https://github.com/XanaduAI/pennylane/pull/292)

* Creates an `ObservableReturnTypes` enumeration class containing `Sample`,
  `Variance` and `Expectation`. These new values can be assigned to the `return_type`
  attribute of an `Observable`.
  [(#290)](https://github.com/XanaduAI/pennylane/pull/290)

* Changed the signature of the `RandomLayer` and `RandomLayers` templates to have a fixed seed by default.
  [(#258)](https://github.com/XanaduAI/pennylane/pull/258)

* `setup.py` has been cleaned up, removing the non-working shebang,
  and removing unused imports.
  [(#262)](https://github.com/XanaduAI/pennylane/pull/262)

<h3>Documentation</h3>

* A documentation refactor to simplify the tutorials and
  include Sphinx-Gallery.
  [(#291)](https://github.com/XanaduAI/pennylane/pull/291)

  - Examples and tutorials previously split across the `examples/`
    and `doc/tutorials/` directories, in a mixture of ReST and Jupyter notebooks,
    have been rewritten as Python scripts with ReST comments in a single location,
    the `examples/` folder.

  - Sphinx-Gallery is used to automatically build and run the tutorials.
    Rendered output is displayed in the Sphinx documentation.

  - Links are provided at the top of every tutorial page for downloading the
    tutorial as an executable python script, downloading the tutorial
    as a Jupyter notebook, or viewing the notebook on GitHub.

  - The tutorials table of contents have been moved to a single quick start page.

* Fixed a typo in `QubitStateVector`.
  [(#296)](https://github.com/XanaduAI/pennylane/pull/296)

* Fixed a typo in the `default_gaussian.gaussian_state` function.
  [(#293)](https://github.com/XanaduAI/pennylane/pull/293)

* Fixed a typo in the gradient recipe within the `RX`, `RY`, `RZ`
  operation docstrings.
  [(#248)](https://github.com/XanaduAI/pennylane/pull/248)

* Fixed a broken link in the tutorial documentation, as a
  result of the `qml.expval.Observable` deprecation.
  [(#246)](https://github.com/XanaduAI/pennylane/pull/246)

<h3>Bug fixes</h3>

* Fixed a bug where a `PolyXP` observable would fail if applied to subsets
  of wires on `default.gaussian`.
  [(#277)](https://github.com/XanaduAI/pennylane/pull/277)

<h3>Contributors</h3>

This release contains contributions from (in alphabetical order):

Simon Cross, Aroosa Ijaz, Josh Izaac, Nathan Killoran, Johannes Jakob Meyer,
Rohit Midha, Nicolás Quesada, Maria Schuld, Antal Száva, Roeland Wiersema.

# Release 0.4.0

<h3>New features since last release</h3>

* `pennylane.expval()` is now a top-level *function*, and is no longer
  a package of classes. For now, the existing `pennylane.expval.Observable`
  interface continues to work, but will raise a deprecation warning.
  [(#232)](https://github.com/XanaduAI/pennylane/pull/232)

* Variance support: QNodes can now return the variance of observables,
  via the top-level `pennylane.var()` function. To support this on
  plugin devices, there is a new `Device.var` method.

  The following observables support analytic gradients of variances:

  - All qubit observables (requiring 3 circuit evaluations for involutory
    observables such as `Identity`, `X`, `Y`, `Z`; and 5 circuit evals for
    non-involutary observables, currently only `qml.Hermitian`)

  - First-order CV observables (requiring 5 circuit evaluations)

  Second-order CV observables support numerical variance gradients.

* `pennylane.about()` function added, providing details
  on current PennyLane version, installed plugins, Python,
  platform, and NumPy versions [(#186)](https://github.com/XanaduAI/pennylane/pull/186)

* Removed the logic that allowed `wires` to be passed as a positional
  argument in quantum operations. This allows us to raise more useful
  error messages for the user if incorrect syntax is used.
  [(#188)](https://github.com/XanaduAI/pennylane/pull/188)

* Adds support for multi-qubit expectation values of the `pennylane.Hermitian()`
  observable [(#192)](https://github.com/XanaduAI/pennylane/pull/192)

* Adds support for multi-qubit expectation values in `default.qubit`.
  [(#202)](https://github.com/XanaduAI/pennylane/pull/202)

* Organize templates into submodules [(#195)](https://github.com/XanaduAI/pennylane/pull/195).
  This included the following improvements:

  - Distinguish embedding templates from layer templates.

  - New random initialization functions supporting the templates available
    in the new submodule `pennylane.init`.

  - Added a random circuit template (`RandomLayers()`), in which rotations and 2-qubit gates are randomly
    distributed over the wires

  - Add various embedding strategies

<h3>Breaking changes</h3>

* The `Device` methods `expectations`, `pre_expval`, and `post_expval` have been
  renamed to `observables`, `pre_measure`, and `post_measure` respectively.
  [(#232)](https://github.com/XanaduAI/pennylane/pull/232)

<h3>Improvements</h3>

* `default.qubit` plugin now uses `np.tensordot` when applying quantum operations
  and evaluating expectations, resulting in significant speedup
  [(#239)](https://github.com/XanaduAI/pennylane/pull/239),
  [(#241)](https://github.com/XanaduAI/pennylane/pull/241)

* PennyLane now allows division of quantum operation parameters by a constant
  [(#179)](https://github.com/XanaduAI/pennylane/pull/179)

* Portions of the test suite are in the process of being ported to pytest.
  Note: this is still a work in progress.

  Ported tests include:

  - `test_ops.py`
  - `test_about.py`
  - `test_classical_gradients.py`
  - `test_observables.py`
  - `test_measure.py`
  - `test_init.py`
  - `test_templates*.py`
  - `test_ops.py`
  - `test_variable.py`
  - `test_qnode.py` (partial)

<h3>Bug fixes</h3>

* Fixed a bug in `Device.supported`, which would incorrectly
  mark an operation as supported if it shared a name with an
  observable [(#203)](https://github.com/XanaduAI/pennylane/pull/203)

* Fixed a bug in `Operation.wires`, by explicitly casting the
  type of each wire to an integer [(#206)](https://github.com/XanaduAI/pennylane/pull/206)

* Removed code in PennyLane which configured the logger,
  as this would clash with users' configurations
  [(#208)](https://github.com/XanaduAI/pennylane/pull/208)

* Fixed a bug in `default.qubit`, in which `QubitStateVector` operations
  were accidentally being cast to `np.float` instead of `np.complex`.
  [(#211)](https://github.com/XanaduAI/pennylane/pull/211)


<h3>Contributors</h3>

This release contains contributions from:

Shahnawaz Ahmed, riveSunder, Aroosa Ijaz, Josh Izaac, Nathan Killoran, Maria Schuld.

# Release 0.3.1

<h3>Bug fixes</h3>

* Fixed a bug where the interfaces submodule was not correctly being packaged via setup.py

# Release 0.3.0

<h3>New features since last release</h3>

* PennyLane now includes a new `interfaces` submodule, which enables QNode integration with additional machine learning libraries.
* Adds support for an experimental PyTorch interface for QNodes
* Adds support for an experimental TensorFlow eager execution interface for QNodes
* Adds a PyTorch+GPU+QPU tutorial to the documentation
* Documentation now includes links and tutorials including the new [PennyLane-Forest](https://github.com/rigetti/pennylane-forest) plugin.

<h3>Improvements</h3>

* Printing a QNode object, via `print(qnode)` or in an interactive terminal, now displays more useful information regarding the QNode,
  including the device it runs on, the number of wires, it's interface, and the quantum function it uses:

  ```python
  >>> print(qnode)
  <QNode: device='default.qubit', func=circuit, wires=2, interface=PyTorch>
  ```

<h3>Contributors</h3>

This release contains contributions from:

Josh Izaac and Nathan Killoran.


# Release 0.2.0

<h3>New features since last release</h3>

* Added the `Identity` expectation value for both CV and qubit models [(#135)](https://github.com/XanaduAI/pennylane/pull/135)
* Added the `templates.py` submodule, containing some commonly used QML models to be used as ansatz in QNodes [(#133)](https://github.com/XanaduAI/pennylane/pull/133)
* Added the `qml.Interferometer` CV operation [(#152)](https://github.com/XanaduAI/pennylane/pull/152)
* Wires are now supported as free QNode parameters [(#151)](https://github.com/XanaduAI/pennylane/pull/151)
* Added ability to update stepsizes of the optimizers [(#159)](https://github.com/XanaduAI/pennylane/pull/159)

<h3>Improvements</h3>

* Removed use of hardcoded values in the optimizers, made them parameters (see [#131](https://github.com/XanaduAI/pennylane/pull/131) and [#132](https://github.com/XanaduAI/pennylane/pull/132))
* Created the new `PlaceholderExpectation`, to be used when both CV and qubit expval modules contain expectations with the same name
* Provide the plugins a way to view the operation queue _before_ applying operations. This allows for on-the-fly modifications of
  the queue, allowing hardware-based plugins to support the full range of qubit expectation values. [(#143)](https://github.com/XanaduAI/pennylane/pull/143)
* QNode return values now support _any_ form of sequence, such as lists, sets, etc. [(#144)](https://github.com/XanaduAI/pennylane/pull/144)
* CV analytic gradient calculation is now more robust, allowing for operations which may not themselves be differentiated, but have a
  well defined `_heisenberg_rep` method, and so may succeed operations that are analytically differentiable [(#152)](https://github.com/XanaduAI/pennylane/pull/152)

<h3>Bug fixes</h3>

* Fixed a bug where the variational classifier example was not batching when learning parity (see [#128](https://github.com/XanaduAI/pennylane/pull/128) and [#129](https://github.com/XanaduAI/pennylane/pull/129))
* Fixed an inconsistency where some initial state operations were documented as accepting complex parameters - all operations
  now accept real values [(#146)](https://github.com/XanaduAI/pennylane/pull/146)

<h3>Contributors</h3>

This release contains contributions from:

Christian Gogolin, Josh Izaac, Nathan Killoran, and Maria Schuld.


# Release 0.1.0

Initial public release.

<h3>Contributors</h3>
This release contains contributions from:

Ville Bergholm, Josh Izaac, Maria Schuld, Christian Gogolin, and Nathan Killoran.<|MERGE_RESOLUTION|>--- conflicted
+++ resolved
@@ -2,14 +2,13 @@
 
 <h3>New features since last release</h3>
 
-<<<<<<< HEAD
 * Added the `qml.qnodes.PassthruQNode` class for simulated QNodes that appear as white boxes
   to an external autodifferentiation (AD) framework, and hence can be directly differentiated
   by it. Note that the simulator device executing the PassthruQNode has to be compatible with
   the external AD framework. Currently the only such device supported by PennyLane is
   `expt.tensornet.tf`, compatible with TensorFlow 2.
   [#488](https://github.com/XanaduAI/pennylane/pull/488)
-=======
+
 * Added a circuit drawing feature that provides a text-based representation
   of a QNode instance. It can be invoked via `qnode.draw()`. The user can specify
   to display variable names instead of variable values and choose either an ASCII
@@ -42,7 +41,6 @@
    0: ──H──╭C─────────────────────────────╭C─────────╭┤ ⟨Z ⊗ Z⟩
    1: ─────╰RX(a)──Rot(w[0], w[1], w[2])──╰RX(-1*a)──╰┤ ⟨Z ⊗ Z⟩
   ```
->>>>>>> 5edef855
 
 * Added a quantum chemistry package, `pennylane.qchem`, which supports
   integration with OpenFermion, Psi4, PySCF, and OpenBabel.
