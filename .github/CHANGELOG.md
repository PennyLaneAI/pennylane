--- conflicted
+++ resolved
@@ -295,12 +295,8 @@
 
 This release contains contributions from (in alphabetical order):
 
-<<<<<<< HEAD
-Thomas Bromley, Olivia Di Matteo, Diego Guala, Anthony Hayes, Josh Izaac, Pavan Jayasinha,
+Vishnu Ajith, Thomas Bromley, Olivia Di Matteo, Diego Guala, Anthony Hayes, Josh Izaac, Pavan Jayasinha,
 Johannes Jakob Meyer, Brian Shi, Antal Száva, David Wierichs
-=======
-Vishnu Ajith, Thomas Bromley, Olivia Di Matteo, Diego Guala, Anthony Hayes, Josh Izaac, Brian Shi, Antal Száva, Pavan Jayasinha
->>>>>>> 9777f09c
 
 # Release 0.15.1 (current release)
 
