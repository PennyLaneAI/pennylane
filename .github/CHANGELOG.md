--- conflicted
+++ resolved
@@ -47,16 +47,9 @@
 
 <h3>Improvements</h3>
 
-<<<<<<< HEAD
 - Added the `ControlledQubitUnitary` operation.
   [(#1069)](https://github.com/PennyLaneAI/pennylane/pull/1069)
-  
-* The QNode has a new keyword argument, `max_expansion`, that determines the maximum number of times
-  the internal circuit should be expanded when executed on a device.
-  [(#1074)](https://github.com/PennyLaneAI/pennylane/pull/1074)
-
-=======
->>>>>>> 407517cd
+
 * Most layers in Pytorch or Keras accept arbitrary dimension inputs, where each dimension barring
   the last (in the case where the actual weight function of the layer operates on one-dimensional
   vectors) is broadcast over. This is now also supported by KerasLayer and TorchLayer.
