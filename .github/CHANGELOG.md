# Release 0.18.0-dev (development release)

<h3>New features since last release</h3>

<<<<<<< HEAD
* The `qml.circuit_drawer.MPLDrawer` class provides manual circuit drawing
  functionality using Matplotlib.  While not yet integrated with automatic circuit
  drawing, this class provides customization and control.
  [(#1484)](https://github.com/PennyLaneAI/pennylane/pull/1484)

  ```python
  from pennylane.circuit_drawer import MPLDrawer

  drawer = MPLDrawer(n_wires=5,n_layers=5)

  drawer.label(["0","a",r"$|\Psi\rangle$",r"$|\theta\rangle$", "aux"])

  drawer.box_gate(0, [0,1,2,3,4], "Entangling Layers", text_kwargs={'rotation':'vertical'})
  drawer.box_gate(1, [0, 1], "U(θ)")

  drawer.box_gate(1, 4, "Z")

  drawer.SWAP(1, (2, 3))
  drawer.CNOT(2, (0,2))

  drawer.ctrl(3, [1,3], control_values = [True, False])
  drawer.box_gate(3, 2, "H", zorder=2)

  drawer.ctrl(4, [1,2])

  drawer.measure(5, 0)

  drawer.fig.suptitle('My Circuit', fontsize='xx-large')
  ```

  <img src="https://pennylane.readthedocs.io/en/latest/_static/drawer/example_basic.png" width=70%/>
=======
* Custom gradient transforms can now be created using the new
  `@qml.gradients.gradient_transform` decorator on a batch-tape transform.
  [(#1589)](https://github.com/PennyLaneAI/pennylane/pull/1589)

  Quantum gradient transforms are a specific case of `qml.batch_transform`.
  To create a quantum gradient transform, simply write a function that accepts a tape,
  and returns a batch of tapes to be independently executed on a quantum device, alongside
  a post-processing function that processes the tape results into the gradient.

  Furthermore, a smart default expansion function is provided, which automatically expands tape
  operations which are not differentiable prior to applying the quantum gradient.
  All gradient transforms in `qml.gradients` are now decorated with this decorator.

  Supported gradient transforms must be of the following form:

  ```python
  @qml.gradients.gradient_transform
  def my_custom_gradient(tape, argnum=None, **kwargs):
      ...
      return gradient_tapes, processing_fn
  ```

  Various built-in quantum gradient transforms are provided within the
  `qml.gradients` module, including `qml.gradients.param_shift`.
  Once defined, quantum gradient transforms can be applied directly
  to QNodes:

  ```pycon
  >>> @qml.qnode(dev)
  ... def circuit(x):
  ...     qml.RX(x, wires=0)
  ...     qml.CNOT(wires=[0, 1])
  ...     return qml.expval(qml.PauliZ(0))
  >>> circuit(0.3)
  tensor(0.95533649, requires_grad=True)
  >>> qml.gradients.param_shift(circuit)(0.5)
  array([[-0.47942554]])
  ```

  Quantum gradient transforms are fully differentiable, allowing higher order derivatives to be
  accessed:

  ```pycon
  >>> qml.grad(qml.gradients.param_shift(circuit))(0.5)
  tensor(-0.87758256, requires_grad=True)
  ```
>>>>>>> 9b46b551

* A new pytorch device, `qml.device('default.qubit.torch', wires=wires)`, supports
  backpropogation with the torch interface.
  [(#1225)](https://github.com/PennyLaneAI/pennylane/pull/1360)
  [(#1598)](https://github.com/PennyLaneAI/pennylane/pull/1598)

* The ability to define *batch* transforms has been added via the new
  `@qml.batch_transform` decorator.
  [(#1493)](https://github.com/PennyLaneAI/pennylane/pull/1493)

  A batch transform is a transform that takes a single tape or QNode as input,
  and executes multiple tapes or QNodes independently. The results may then be post-processed
  before being returned.

  For example, consider the following batch transform:

  ```python
  @qml.batch_transform
  def my_transform(tape, a, b):
      """Generates two tapes, one with all RX replaced with RY,
      and the other with all RX replaced with RZ."""
      tape1 = qml.tape.JacobianTape()
      tape2 = qml.tape.JacobianTape()

      # loop through all operations on the input tape
      for op in tape.operations + tape.measurements:
          if op.name == "RX":
              with tape1:
                  qml.RY(a * qml.math.abs(op.parameters[0]), wires=op.wires)
              with tape2:
                  qml.RZ(b * qml.math.abs(op.parameters[0]), wires=op.wires)
          else:
              for t in [tape1, tape2]:
                  with t:
                      qml.apply(op)

      def processing_fn(results):
          return qml.math.sum(qml.math.stack(results))

      return [tape1, tape2], processing_fn
  ```

  We can transform a QNode directly using decorator syntax:

  ```pycon
  >>> @my_transform(0.65, 2.5)
  ... @qml.qnode(dev)
  ... def circuit(x):
  ...     qml.Hadamard(wires=0)
  ...     qml.RX(x, wires=0)
  ...     return qml.expval(qml.PauliX(0))
  >>> print(circuit(-0.5))
  1.2629730888100839
  ```

  Batch tape transforms are fully differentiable:

  ```pycon
  >>> gradient = qml.grad(circuit)(-0.5)
  >>> print(gradient)
  2.5800122591960153
  ```

  Batch transforms can also be applied to existing QNodes,

  ```pycon
  >>> new_qnode = my_transform(existing_qnode, *transform_weights)
  >>> new_qnode(weights)
  ```

  or to tapes (in which case, the processed tapes and classical post-processing
  functions are returned):

  ```pycon
  >>> tapes, fn = my_transform(tape, 0.65, 2.5)
  >>> from pennylane.interfaces.batch import execute
  >>> dev = qml.device("default.qubit", wires=1)
  >>> res = execute(tapes, dev, interface="autograd", gradient_fn=qml.gradients.param_shift)
  1.2629730888100839
  ```

* Added a new `SISWAP` operation and a `SQISW` alias with support to the `default_qubit` device.
  [#1563](https://github.com/PennyLaneAI/pennylane/pull/1563)

* The `RotosolveOptimizer` now can tackle general parametrized circuits, and is no longer
  restricted to single-qubit Pauli rotations.
  [(#1489)](https://github.com/PennyLaneAI/pennylane/pull/1489)
  
  This includes:
  
  - layers of gates controlled by the same parameter,
  - controlled variants of parametrized gates, and
  - Hamiltonian time evolution.
  
  Note that the eigenvalue spectrum of the gate generator needs to be known to
  use `RotosolveOptimizer` for a general gate, and it
  is required to produce equidistant frequencies.
  For details see [Vidal and Theis, 2018](https://arxiv.org/abs/1812.06323)
  and [Wierichs, Izaac, Wang, Lin 2021](https://arxiv.org/abs/2107.12390).

  Consider a circuit with a mixture of Pauli rotation gates, controlled Pauli rotations, and
  single-parameter layers of Pauli rotations:
  ```python
  dev = qml.device('default.qubit', wires=3, shots=None)

  @qml.qnode(dev)
  def cost_function(rot_param, layer_par, crot_param):
      for i, par in enumerate(rot_param):
          qml.RX(par, wires=i)
      for w in dev.wires:
          qml.RX(layer_par, wires=w)
      for i, par in enumerate(crot_param):
          qml.CRY(par, wires=[i, (i+1) % 3])

      return qml.expval(qml.PauliZ(0) @ qml.PauliZ(1) @ qml.PauliZ(2))
  ```
  This cost function has one frequency for each of the first `RX` rotation angles,
  three frequencies for the layer of `RX` gates that depend on `layer_par`, and two
  frequencies for each of the `CRY` gate parameters. Rotosolve can then be used to minimize
  the `cost_function`:

  ```python
  # Initial parameters
  init_param = [
      np.array([0.3, 0.2, 0.67], requires_grad=True),
      np.array(1.1, requires_grad=True),
      np.array([-0.2, 0.1, -2.5], requires_grad=True),
  ]
  # Numbers of frequencies per parameter
  num_freqs = [[1, 1, 1], 3, [2, 2, 2]]

  opt = qml.RotosolveOptimizer()
  param = init_param.copy()
  ```

  In addition, the optimization technique for the Rotosolve substeps can be chosen via the
  `optimizer` and `optimizer_kwargs` keyword arguments and the minimized cost of the
  intermediate univariate reconstructions can be read out via `full_output`, including the
  cost _after_ the full Rotosolve step:

  ```python
  for step in range(3):
      param, cost, sub_cost = opt.step_and_cost(
          cost_function,
          *param,
          num_freqs=num_freqs,
          full_output=True,
          optimizer="brute",
      )
      print(f"Cost before step: {cost}")
      print(f"Minimization substeps: {np.round(sub_cost, 6)}")
  ```
  ``` pycon
  Cost before step: 0.042008210392535605
  Minimization substeps: [-0.230905 -0.863336 -0.980072 -0.980072 -1.       -1.       -1.      ]
  Cost before step: -0.999999999068121
  Minimization substeps: [-1. -1. -1. -1. -1. -1. -1.]
  Cost before step: -1.0
  Minimization substeps: [-1. -1. -1. -1. -1. -1. -1.]
  ```

  For usage details please consider the docstring.

* The `frobenius_inner_product` function has been moved to the `qml.math`
  module, and is now differentiable using all autodiff frameworks.
  [(#1388)](https://github.com/PennyLaneAI/pennylane/pull/1388)

* Vector-Jacobian product transforms have been added to the `qml.gradients` package.
  [(#1494)](https://github.com/PennyLaneAI/pennylane/pull/1494)

  The new transforms include:

  - `qml.gradients.vjp`
  - `qml.gradients.batch_vjp`

* The Hamiltonian can now store grouping information, which can be accessed by a device to
  speed up computations of the expectation value of a Hamiltonian.
  [(#1515)](https://github.com/PennyLaneAI/pennylane/pull/1515)

  ```python
  obs = [qml.PauliX(0), qml.PauliX(1), qml.PauliZ(0)]
  coeffs = np.array([1., 2., 3.])
  H = qml.Hamiltonian(coeffs, obs, grouping_type='qwc')
  ```

  Initialization with a ``grouping_type`` other than ``None`` stores the indices
  required to make groups of commuting observables and their coefficients.

  ``` pycon
  >>> H.grouping_indices
  [[0, 1], [2]]
  ```

* Hamiltonians are now trainable with respect to their coefficients.
  [(#1483)](https://github.com/PennyLaneAI/pennylane/pull/1483)

  ``` python
  from pennylane import numpy as np

  dev = qml.device("default.qubit", wires=2)
  @qml.qnode(dev)
  def circuit(coeffs, param):
      qml.RX(param, wires=0)
      qml.RY(param, wires=0)
      return qml.expval(
          qml.Hamiltonian(coeffs, [qml.PauliX(0), qml.PauliZ(0)], simplify=True)
      )

  coeffs = np.array([-0.05, 0.17])
  param = np.array(1.7)
  grad_fn = qml.grad(circuit)
  ```
  ``` pycon
  >>> grad_fn(coeffs, param)
  (array([-0.12777055,  0.0166009 ]), array(0.0917819))
  ```

* Support for differentiable execution of batches of circuits has been
  added, via the beta `pennylane.interfaces.batch` module.
  [(#1501)](https://github.com/PennyLaneAI/pennylane/pull/1501)
  [(#1508)](https://github.com/PennyLaneAI/pennylane/pull/1508)
  [(#1542)](https://github.com/PennyLaneAI/pennylane/pull/1542)
  [(#1549)](https://github.com/PennyLaneAI/pennylane/pull/1549)

  For example:

  ```python
  from pennylane.interfaces.batch import execute

  def cost_fn(x):
      with qml.tape.JacobianTape() as tape1:
          qml.RX(x[0], wires=[0])
          qml.RY(x[1], wires=[1])
          qml.CNOT(wires=[0, 1])
          qml.var(qml.PauliZ(0) @ qml.PauliX(1))

      with qml.tape.JacobianTape() as tape2:
          qml.RX(x[0], wires=0)
          qml.RY(x[0], wires=1)
          qml.CNOT(wires=[0, 1])
          qml.probs(wires=1)

      result = execute(
          [tape1, tape2], dev,
          gradient_fn=qml.gradients.param_shift,
          interface="autograd"
      )
      return result[0] + result[1][0, 0]

  res = qml.grad(cost_fn)(params)
  ```

<h3>Improvements</h3>

* Hamiltonians are now natively supported on the `default.qubit` device if `shots=None`. 
  This makes VQE workflows a lot faster in some cases.
  [(#1551)](https://github.com/PennyLaneAI/pennylane/pull/1551)
  [(#1596)](https://github.com/PennyLaneAI/pennylane/pull/1596)

* A gradient recipe for Hamiltonian coefficients has been added. This makes it possible 
  to compute parameter-shift gradients of these coefficients on devices that natively 
  support Hamiltonians.
  [(#1551)](https://github.com/PennyLaneAI/pennylane/pull/1551)

* The device test suite has been expanded to cover more qubit operations and observables.
  [(#1510)](https://github.com/PennyLaneAI/pennylane/pull/1510)

* The `MultiControlledX` class now inherits from `Operation` instead of `ControlledQubitUnitary` which makes the `MultiControlledX` gate a non-parameterized gate.
  [(#1557)](https://github.com/PennyLaneAI/pennylane/pull/1557)

* The `utils.sparse_hamiltonian` function can now deal with non-integer 
  wire labels, and it throws an error for the edge case of observables that are 
  created from multi-qubit operations.
  [(#1550)](https://github.com/PennyLaneAI/pennylane/pull/1550)

* Added the matrix attribute to `qml.templates.subroutines.GroverOperator`
  [(#1553)](https://github.com/PennyLaneAI/pennylane/pull/1553)

* The `tape.to_openqasm()` method now has a `measure_all` argument that specifies whether the
  serialized OpenQASM script includes computational basis measurements on all of the qubits or
  just those specified by the tape.
  [(#1559)](https://github.com/PennyLaneAI/pennylane/pull/1559)

* An error is raised when no arguments are passed to a `qml.operation.Observable` to inform the user about specifying wires.
  [(#1547)](https://github.com/PennyLaneAI/pennylane/pull/1547)

* The Hamiltonian class was moved to the `ops/qubit` folder from the `vqe` module, since it is now an observable.
  [(#1534)](https://github.com/PennyLaneAI/pennylane/pull/1534)

* The `group_observables` transform is now differentiable.
  [(#1483)](https://github.com/PennyLaneAI/pennylane/pull/1483)

  For example:

  ``` python
  import jax
  from jax import numpy as jnp

  coeffs = jnp.array([1., 2., 3.])
  obs = [PauliX(wires=0), PauliX(wires=1), PauliZ(wires=1)]

  def group(coeffs, select=None):
    _, grouped_coeffs = qml.grouping.group_observables(obs, coeffs)
    # in this example, grouped_coeffs is a list of two jax tensors
    # [DeviceArray([1., 2.], dtype=float32), DeviceArray([3.], dtype=float32)]
    return grouped_coeffs[select]

  jac_fn = jax.jacobian(group)
  ```
  ```pycon
  >>> jac_fn(coeffs, select=0)
  [[1. 0. 0.]
  [0. 1. 0.]]

  >>> jac_fn(coeffs, select=1)
  [[0., 0., 1.]]
  ```

* The tape does not verify any more that all Observables have owners in the annotated queue.
  [(#1505)](https://github.com/PennyLaneAI/pennylane/pull/1505)

  This allows manipulation of Observables inside a tape context. An example is
  `expval(Tensor(qml.PauliX(0), qml.Identity(1)).prune())` which makes the expval
  an owner of the pruned tensor and its constituent observables, but leaves the
  original tensor in the queue without an owner.

* Create a separate requirements file for the CI issue , to have a separate requirements.txt (pinned)
and requirements-ci.txt (unpinned). This latter would be used by the CI.
  [(#1535)](https://github.com/PennyLaneAI/pennylane/pull/1535)

* The QFT operation is moved to template
  [(#1548)](https://github.com/PennyLaneAI/pennylane/pull/1548)
  
* The `qml.ResetError` is now supported for `default.mixed` device. 
  [(#1541)](https://github.com/PennyLaneAI/pennylane/pull/1541)


<h3>Breaking changes</h3>

* The class `qml.Interferometer` is deprecated and will be renamed `qml.InterferometerUnitary`
  after one release cycle.
  [(#1546)](https://github.com/PennyLaneAI/pennylane/pull/1546)


<h3>Bug fixes</h3>

* The `qml.layer` template now works with tensorflow variables.
[(#1615)](https://github.com/PennyLaneAI/pennylane/pull/1615)

* Remove `QFT` from possible operations in `default.qubit` and `default.mixed`.
  [(#1600)](https://github.com/PennyLaneAI/pennylane/pull/1600)

* Fix bug when computing expectations of Hamiltonians using TensorFlow.
  [(#1586)](https://github.com/PennyLaneAI/pennylane/pull/1586)

* Fix bug when computing the specs of a circuit with a Hamiltonian observable.
  [(#1533)](https://github.com/PennyLaneAI/pennylane/pull/1533)

<h3>Documentation</h3>

* The `qml.Identity` operation is placed under the sections Qubit observables and CV observables.
  [(#1576)](https://github.com/PennyLaneAI/pennylane/pull/1576)

* Updated the documentation of `qml.grouping`, `qml.kernels` and `qml.qaoa` modules to present 
  the list of functions first followed by the technical details of the module.
  [(#1581)](https://github.com/PennyLaneAI/pennylane/pull/1581) 

* Recategorized Qubit operations into new and existing categories so that code for each
  operation is easier to locate.
  [(#1566)](https://github.com/PennyLaneAI/pennylane/pull/1583)

<h3>Contributors</h3>

This release contains contributions from (in alphabetical order):

Vishnu Ajith, Akash Narayanan B, Thomas Bromley, Tanya Garg, Josh Izaac, Prateek Jain, Christina Lee,
Johannes Jakob Meyer, Romain Moyard, Esteban Payares, Pratul Saini, Maria Schuld, Arshpreet Singh,
Ingrid Strandberg, Slimane Thabet, David Wierichs, Vincent Wong.

# Release 0.17.0 (current release)

<h3>New features since the last release</h3>

<h4>Circuit optimization</h4>

* PennyLane can now perform quantum circuit optimization using the
  top-level transform `qml.compile`. The `compile` transform allows you
  to chain together sequences of tape and quantum function transforms
  into custom circuit optimization pipelines.
  [(#1475)](https://github.com/PennyLaneAI/pennylane/pull/1475)

  For example, take the following decorated quantum function:

  ```python
  dev = qml.device('default.qubit', wires=[0, 1, 2])

  @qml.qnode(dev)
  @qml.compile()
  def qfunc(x, y, z):
      qml.Hadamard(wires=0)
      qml.Hadamard(wires=1)
      qml.Hadamard(wires=2)
      qml.RZ(z, wires=2)
      qml.CNOT(wires=[2, 1])
      qml.RX(z, wires=0)
      qml.CNOT(wires=[1, 0])
      qml.RX(x, wires=0)
      qml.CNOT(wires=[1, 0])
      qml.RZ(-z, wires=2)
      qml.RX(y, wires=2)
      qml.PauliY(wires=2)
      qml.CZ(wires=[1, 2])
      return qml.expval(qml.PauliZ(wires=0))
  ```

  The default behaviour of `qml.compile` is to apply a sequence of three
  transforms: `commute_controlled`, `cancel_inverses`, and then `merge_rotations`.

  ```pycon
  >>> print(qml.draw(qfunc)(0.2, 0.3, 0.4))
   0: ──H───RX(0.6)──────────────────┤ ⟨Z⟩
   1: ──H──╭X────────────────────╭C──┤
   2: ──H──╰C────────RX(0.3)──Y──╰Z──┤
  ```

  The `qml.compile` transform is flexible and accepts a custom pipeline
  of tape and quantum function transforms (you can even write your own!).
  For example, if we wanted to only push single-qubit gates through
  controlled gates and cancel adjacent inverses, we could do:

  ```python
  from pennylane.transforms import commute_controlled, cancel_inverses
  pipeline = [commute_controlled, cancel_inverses]

  @qml.qnode(dev)
  @qml.compile(pipeline=pipeline)
  def qfunc(x, y, z):
      qml.Hadamard(wires=0)
      qml.Hadamard(wires=1)
      qml.Hadamard(wires=2)
      qml.RZ(z, wires=2)
      qml.CNOT(wires=[2, 1])
      qml.RX(z, wires=0)
      qml.CNOT(wires=[1, 0])
      qml.RX(x, wires=0)
      qml.CNOT(wires=[1, 0])
      qml.RZ(-z, wires=2)
      qml.RX(y, wires=2)
      qml.PauliY(wires=2)
      qml.CZ(wires=[1, 2])
      return qml.expval(qml.PauliZ(wires=0))
  ```

  ```pycon
  >>> print(qml.draw(qfunc)(0.2, 0.3, 0.4))
   0: ──H───RX(0.4)──RX(0.2)────────────────────────────┤ ⟨Z⟩
   1: ──H──╭X───────────────────────────────────────╭C──┤
   2: ──H──╰C────────RZ(0.4)──RZ(-0.4)──RX(0.3)──Y──╰Z──┤
  ```

  The following compilation transforms have been added and are also available
  to use, either independently, or within a `qml.compile` pipeline:

  * `commute_controlled`: push commuting single-qubit gates through controlled operations.
    [(#1464)](https://github.com/PennyLaneAI/pennylane/pull/1464)

  * `cancel_inverses`: removes adjacent pairs of operations that cancel out.
    [(#1455)](https://github.com/PennyLaneAI/pennylane/pull/1455)

  * `merge_rotations`: combines adjacent rotation gates of
    the same type into a single gate, including controlled rotations.
    [(#1455)](https://github.com/PennyLaneAI/pennylane/pull/1455)

  * `single_qubit_fusion`: acts on all sequences of
    single-qubit operations in a quantum function, and converts each
    sequence to a single `Rot` gate.
    [(#1458)](https://github.com/PennyLaneAI/pennylane/pull/1458)

  For more details on `qml.compile` and the available compilation transforms, see
  [the compilation documentation](https://pennylane.readthedocs.io/en/stable/code/qml_transforms.html#transforms-for-circuit-compilation).

<h4>QNodes are even more powerful</h4>

* Computational basis samples directly from the underlying device can
  now be returned directly from QNodes via `qml.sample()`.
  [(#1441)](https://github.com/PennyLaneAI/pennylane/pull/1441)

  ```python
  dev = qml.device("default.qubit", wires=3, shots=5)

  @qml.qnode(dev)
  def circuit_1():
      qml.Hadamard(wires=0)
      qml.Hadamard(wires=1)
      return qml.sample()

  @qml.qnode(dev)
  def circuit_2():
      qml.Hadamard(wires=0)
      qml.Hadamard(wires=1)
      return qml.sample(wires=[0,2])    # no observable provided and wires specified
  ```

  ```pycon
  >>> print(circuit_1())
  [[1, 0, 0],
   [1, 1, 0],
   [1, 0, 0],
   [0, 0, 0],
   [0, 1, 0]]

  >>> print(circuit_2())
  [[1, 0],
   [1, 0],
   [1, 0],
   [0, 0],
   [0, 0]]

  >>> print(qml.draw(circuit_2)())
   0: ──H──╭┤ Sample[basis]
   1: ──H──│┤
   2: ─────╰┤ Sample[basis]
  ```

* The new `qml.apply` function can be used to add operations that might have
  already been instantiated elsewhere to the QNode and other queuing contexts:
  [(#1433)](https://github.com/PennyLaneAI/pennylane/pull/1433)

  ```python
  op = qml.RX(0.4, wires=0)
  dev = qml.device("default.qubit", wires=2)

  @qml.qnode(dev)
  def circuit(x):
      qml.RY(x, wires=0)
      qml.apply(op)
      return qml.expval(qml.PauliZ(0))
  ```

  ```pycon
  >>> print(qml.draw(circuit)(0.6))
  0: ──RY(0.6)──RX(0.4)──┤ ⟨Z⟩
  ```

  Previously instantiated measurements can also be applied to QNodes.

<h4>Device Resource Tracker</h4>

* The new Device Tracker capabilities allows for flexible and versatile tracking of executions,
  even inside parameter-shift gradients. This functionality will improve the ease of monitoring
  large batches and remote jobs.
  [(#1355)](https://github.com/PennyLaneAI/pennylane/pull/1355)

  ```python
  dev = qml.device('default.qubit', wires=1, shots=100)

  @qml.qnode(dev, diff_method="parameter-shift")
  def circuit(x):
      qml.RX(x, wires=0)
      return qml.expval(qml.PauliZ(0))

  x = np.array(0.1)

  with qml.Tracker(circuit.device) as tracker:
      qml.grad(circuit)(x)
  ```

  ```pycon
  >>> tracker.totals
  {'executions': 3, 'shots': 300, 'batches': 1, 'batch_len': 2}
  >>> tracker.history
  {'executions': [1, 1, 1],
   'shots': [100, 100, 100],
   'batches': [1],
   'batch_len': [2]}
  >>> tracker.latest
  {'batches': 1, 'batch_len': 2}
  ```

  Users can also provide a custom function to the `callback` keyword that gets called each time
  the information is updated.  This functionality allows users to monitor remote jobs or large
  parameter-shift batches.

  ```pycon
  >>> def shots_info(totals, history, latest):
  ...     print("Total shots: ", totals['shots'])
  >>> with qml.Tracker(circuit.device, callback=shots_info) as tracker:
  ...     qml.grad(circuit)(0.1)
  Total shots:  100
  Total shots:  200
  Total shots:  300
  Total shots:  300
  ```

<h4>Containerization support</h4>

* Docker support for building PennyLane with support for all interfaces (TensorFlow,
  Torch, and Jax), as well as device plugins and QChem, for GPUs and CPUs, has been added.
  [(#1391)](https://github.com/PennyLaneAI/pennylane/pull/1391)

  The build process using Docker and `make` requires that the repository source
  code is cloned or downloaded from GitHub. Visit the the detailed description
  for an [extended list of
  options](https://pennylane.readthedocs.io/en/stable/development/guide/installation.html#installation).

<h4>Improved Hamiltonian simulations</h4>

* Added a sparse Hamiltonian observable and the functionality to support computing its expectation
  value with `default.qubit`. [(#1398)](https://github.com/PennyLaneAI/pennylane/pull/1398)

  For example, the following QNode returns the expectation value of a sparse Hamiltonian:

  ```python
  dev = qml.device("default.qubit", wires=2)

  @qml.qnode(dev, diff_method="parameter-shift")
  def circuit(param, H):
      qml.PauliX(0)
      qml.SingleExcitation(param, wires=[0, 1])
      return qml.expval(qml.SparseHamiltonian(H, [0, 1]))
  ```

  We can execute this QNode, passing in a sparse identity matrix:

  ```pycon
  >>> print(circuit([0.5], scipy.sparse.eye(4).tocoo()))
  0.9999999999999999
  ```

  The expectation value of the sparse Hamiltonian is computed directly, which leads to executions
  that are faster by orders of magnitude. Note that "parameter-shift" is the only differentiation
  method that is currently supported when the observable is a sparse Hamiltonian.

* VQE problems can now be intuitively set up by passing the Hamiltonian
  as an observable. [(#1474)](https://github.com/PennyLaneAI/pennylane/pull/1474)

  ``` python
  dev = qml.device("default.qubit", wires=2)
  H = qml.Hamiltonian([1., 2., 3.],  [qml.PauliZ(0), qml.PauliY(0), qml.PauliZ(1)])
  w = qml.init.strong_ent_layers_uniform(1, 2, seed=1967)

  @qml.qnode(dev)
  def circuit(w):
      qml.templates.StronglyEntanglingLayers(w, wires=range(2))
      return qml.expval(H)
  ```

  ```pycon
  >>> print(circuit(w))
  -1.5133943637878295
  >>> print(qml.grad(circuit)(w))
  [[[-8.32667268e-17  1.39122955e+00 -9.12462052e-02]
  [ 1.02348685e-16 -7.77143238e-01 -1.74708049e-01]]]
  ```

  Note that other measurement types like `var(H)` or `sample(H)`, as well
  as multiple expectations like `expval(H1), expval(H2)` are not supported.

* Added functionality to compute the sparse matrix representation of a `qml.Hamiltonian` object.
  [(#1394)](https://github.com/PennyLaneAI/pennylane/pull/1394)

<h4>New gradients module</h4>

* A new gradients module `qml.gradients` has been added, which provides
  differentiable quantum gradient transforms.
  [(#1476)](https://github.com/PennyLaneAI/pennylane/pull/1476)
  [(#1479)](https://github.com/PennyLaneAI/pennylane/pull/1479)
  [(#1486)](https://github.com/PennyLaneAI/pennylane/pull/1486)

  Available quantum gradient transforms include:

  - `qml.gradients.finite_diff`
  - `qml.gradients.param_shift`
  - `qml.gradients.param_shift_cv`

  For example,

  ```pycon
  >>> params = np.array([0.3,0.4,0.5], requires_grad=True)
  >>> with qml.tape.JacobianTape() as tape:
  ...     qml.RX(params[0], wires=0)
  ...     qml.RY(params[1], wires=0)
  ...     qml.RX(params[2], wires=0)
  ...     qml.expval(qml.PauliZ(0))
  ...     qml.var(qml.PauliZ(0))
  >>> tape.trainable_params = {0, 1, 2}
  >>> gradient_tapes, fn = qml.gradients.finite_diff(tape)
  >>> res = dev.batch_execute(gradient_tapes)
  >>> fn(res)
  array([[-0.69688381, -0.32648317, -0.68120105],
         [ 0.8788057 ,  0.41171179,  0.85902895]])
  ```

<h4>Even more new operations and templates</h4>

* Grover Diffusion Operator template added.
  [(#1442)](https://github.com/PennyLaneAI/pennylane/pull/1442)

  For example, if we have an oracle that marks the "all ones" state with a
  negative sign:

  ```python
  n_wires = 3
  wires = list(range(n_wires))

  def oracle():
      qml.Hadamard(wires[-1])
      qml.Toffoli(wires=wires)
      qml.Hadamard(wires[-1])
  ```

  We can perform [Grover's Search Algorithm](https://en.wikipedia.org/wiki/Grover%27s_algorithm):

  ```python
  dev = qml.device('default.qubit', wires=wires)

  @qml.qnode(dev)
  def GroverSearch(num_iterations=1):
      for wire in wires:
          qml.Hadamard(wire)

      for _ in range(num_iterations):
          oracle()
          qml.templates.GroverOperator(wires=wires)

      return qml.probs(wires)
  ```

  We can see this circuit yields the marked state with high probability:

  ```pycon
  >>> GroverSearch(num_iterations=1)
  tensor([0.03125, 0.03125, 0.03125, 0.03125, 0.03125, 0.03125, 0.03125,
          0.78125], requires_grad=True)
  >>> GroverSearch(num_iterations=2)
  tensor([0.0078125, 0.0078125, 0.0078125, 0.0078125, 0.0078125, 0.0078125,
      0.0078125, 0.9453125], requires_grad=True)
  ```

* A decomposition has been added to `QubitUnitary` that makes the
  single-qubit case fully differentiable in all interfaces. Furthermore,
  a quantum function transform, `unitary_to_rot()`, has been added to decompose all
  single-qubit instances of `QubitUnitary` in a quantum circuit.
  [(#1427)](https://github.com/PennyLaneAI/pennylane/pull/1427)

  Instances of `QubitUnitary` may now be decomposed directly to `Rot`
  operations, or `RZ` operations if the input matrix is diagonal. For
  example, let

  ```python
  >>> U = np.array([
      [-0.28829348-0.78829734j,  0.30364367+0.45085995j],
      [ 0.53396245-0.10177564j,  0.76279558-0.35024096j]
  ])
  ```

  Then, we can compute the decomposition as:

  ```pycon
  >>> qml.QubitUnitary.decomposition(U, wires=0)
  [Rot(-0.24209530281458358, 1.1493817777199102, 1.733058145303424, wires=[0])]
  ```

  We can also apply the transform directly to a quantum function, and compute the
  gradients of parameters used to construct the unitary matrices.

  ```python
  def qfunc_with_qubit_unitary(angles):
      z, x = angles[0], angles[1]

      Z_mat = np.array([[np.exp(-1j * z / 2), 0.0], [0.0, np.exp(1j * z / 2)]])

      c = np.cos(x / 2)
      s = np.sin(x / 2) * 1j
      X_mat = np.array([[c, -s], [-s, c]])

      qml.Hadamard(wires="a")
      qml.QubitUnitary(Z_mat, wires="a")
      qml.QubitUnitary(X_mat, wires="b")
      qml.CNOT(wires=["b", "a"])
      return qml.expval(qml.PauliX(wires="a"))
  ```

  ```pycon
  >>> dev = qml.device("default.qubit", wires=["a", "b"])
  >>> transformed_qfunc = qml.transforms.unitary_to_rot(qfunc_with_qubit_unitary)
  >>> transformed_qnode = qml.QNode(transformed_qfunc, dev)
  >>> input = np.array([0.3, 0.4], requires_grad=True)
  >>> transformed_qnode(input)
  tensor(0.95533649, requires_grad=True)
  >>> qml.grad(transformed_qnode)(input)
  array([-0.29552021,  0.        ])
  ```

* Ising YY gate functionality added.
  [(#1358)](https://github.com/PennyLaneAI/pennylane/pull/1358)

<h3>Improvements</h3>

* The tape does not verify any more that all Observables have owners in the annotated queue.
  [(#1505)](https://github.com/PennyLaneAI/pennylane/pull/1505)

  This allows manipulation of Observables inside a tape context. An example is
  `expval(Tensor(qml.PauliX(0), qml.Identity(1)).prune())` which makes the expval an owner
  of the pruned tensor and its constituent observables, but leaves the original tensor in
  the queue without an owner.

* The `step` and `step_and_cost` methods of `QNGOptimizer` now accept a custom `grad_fn`
  keyword argument to use for gradient computations.
  [(#1487)](https://github.com/PennyLaneAI/pennylane/pull/1487)

* The precision used by `default.qubit.jax` now matches the float precision
  indicated by
  ```python
  from jax.config import config
  config.read('jax_enable_x64')
  ```
  where `True` means `float64`/`complex128` and `False` means `float32`/`complex64`.
  [(#1485)](https://github.com/PennyLaneAI/pennylane/pull/1485)

* The `./pennylane/ops/qubit.py` file is broken up into a folder of six separate files.
  [(#1467)](https://github.com/PennyLaneAI/pennylane/pull/1467)

* Changed to using commas as the separator of wires in the string
  representation of `qml.Hamiltonian` objects for multi-qubit terms.
  [(#1465)](https://github.com/PennyLaneAI/pennylane/pull/1465)

* Changed to using `np.object_` instead of `np.object` as per the NumPy
  deprecations starting version 1.20.
  [(#1466)](https://github.com/PennyLaneAI/pennylane/pull/1466)

* Change the order of the covariance matrix and the vector of means internally
  in `default.gaussian`. [(#1331)](https://github.com/PennyLaneAI/pennylane/pull/1331)

* Added the `id` attribute to templates.
  [(#1438)](https://github.com/PennyLaneAI/pennylane/pull/1438)

* The `qml.math` module, for framework-agnostic tensor manipulation,
  has two new functions available:
  [(#1490)](https://github.com/PennyLaneAI/pennylane/pull/1490)

  - `qml.math.get_trainable_indices(sequence_of_tensors)`: returns the indices corresponding to
    trainable tensors in the input sequence.

  - `qml.math.unwrap(sequence_of_tensors)`: unwraps a sequence of tensor-like objects to NumPy
    arrays.

  In addition, the behaviour of `qml.math.requires_grad` has been improved in order to
  correctly determine trainability during Autograd and JAX backwards passes.

* A new tape method, `tape.unwrap()` is added. This method is a context manager; inside the
  context, the tape's parameters are unwrapped to NumPy arrays and floats, and the trainable
  parameter indices are set.
  [(#1491)](https://github.com/PennyLaneAI/pennylane/pull/1491)

  These changes are temporary, and reverted on exiting the context.

  ```pycon
  >>> with tf.GradientTape():
  ...     with qml.tape.QuantumTape() as tape:
  ...         qml.RX(tf.Variable(0.1), wires=0)
  ...         qml.RY(tf.constant(0.2), wires=0)
  ...         qml.RZ(tf.Variable(0.3), wires=0)
  ...     with tape.unwrap():
  ...         print("Trainable params:", tape.trainable_params)
  ...         print("Unwrapped params:", tape.get_parameters())
  Trainable params: {0, 2}
  Unwrapped params: [0.1, 0.3]
  >>> print("Original parameters:", tape.get_parameters())
  Original parameters: [<tf.Variable 'Variable:0' shape=() dtype=float32, numpy=0.1>,
    <tf.Variable 'Variable:0' shape=() dtype=float32, numpy=0.3>]
  ```

  In addition, `qml.tape.Unwrap` is a context manager that unwraps multiple tapes:

  ```pycon
  >>> with qml.tape.Unwrap(tape1, tape2):
  ```

<h3>Breaking changes</h3>

* Removed the deprecated tape methods `get_resources` and `get_depth` as they are
  superseded by the `specs` tape attribute.
  [(#1522)](https://github.com/PennyLaneAI/pennylane/pull/1522)

* Specifying `shots=None` with `qml.sample` was previously deprecated.
  From this release onwards, setting `shots=None` when sampling will
  raise an error.
  [(#1522)](https://github.com/PennyLaneAI/pennylane/pull/1522)

* The existing `pennylane.collections.apply` function is no longer accessible
  via `qml.apply`, and needs to be imported directly from the `collections`
  package.
  [(#1358)](https://github.com/PennyLaneAI/pennylane/pull/1358)

<h3>Bug fixes</h3>

* Fixes a bug in `qml.adjoint` and `qml.ctrl`
  where the adjoint of operations outside of a `QNode` or a `QuantumTape` could
  not be obtained.
  [(#1532)](https://github.com/PennyLaneAI/pennylane/pull/1532)

* Fixes a bug in `GradientDescentOptimizer` and `NesterovMomentumOptimizer`
  where a cost function with one trainable parameter and non-trainable
  parameters raised an error.
  [(#1495)](https://github.com/PennyLaneAI/pennylane/pull/1495)

* Fixed an example in the documentation's
  [introduction to numpy gradients](https://pennylane.readthedocs.io/en/stable/introduction/interfaces/numpy.html), where
  the wires were a non-differentiable argument to the QNode.
  [(#1499)](https://github.com/PennyLaneAI/pennylane/pull/1499)

* Fixed a bug where the adjoint of `qml.QFT` when using the `qml.adjoint` function
  was not correctly computed.
  [(#1451)](https://github.com/PennyLaneAI/pennylane/pull/1451)

* Fixed the differentiability of the operation`IsingYY` for Autograd, Jax and Tensorflow.
  [(#1425)](https://github.com/PennyLaneAI/pennylane/pull/1425)

* Fixed a bug in the `torch` interface that prevented gradients from being
  computed on a GPU. [(#1426)](https://github.com/PennyLaneAI/pennylane/pull/1426)

* Quantum function transforms now preserve the format of the measurement
  results, so that a single measurement returns a single value rather than
  an array with a single element. [(#1434)](https://github.com/PennyLaneAI/pennylane/pull/1434)

* Fixed a bug in the parameter-shift Hessian implementation, which resulted
  in the incorrect Hessian being returned for a cost function
  that performed post-processing on a vector-valued QNode.
  [(#1436)](https://github.com/PennyLaneAI/pennylane/pull/1436)

* Fixed a bug in the initialization of `QubitUnitary` where the size of
  the matrix was not checked against the number of wires.
  [(#1439)](https://github.com/PennyLaneAI/pennylane/pull/1439)

<h3>Documentation</h3>

* Improved Contribution Guide and Pull Requests Guide.
  [(#1461)](https://github.com/PennyLaneAI/pennylane/pull/1461)

* Examples have been added to clarify use of the continuous-variable
  `FockStateVector` operation in the multi-mode case.
  [(#1472)](https://github.com/PennyLaneAI/pennylane/pull/1472)

<h3>Contributors</h3>

This release contains contributions from (in alphabetical order):

Juan Miguel Arrazola, Olivia Di Matteo, Anthony Hayes, Theodor Isacsson, Josh
Izaac, Soran Jahangiri, Nathan Killoran, Arshpreet Singh Khangura, Leonhard
Kunczik, Christina Lee, Romain Moyard, Lee James O'Riordan, Ashish Panigrahi,
Nahum Sá, Maria Schuld, Jay Soni, Antal Száva, David Wierichs.

# Release 0.16.0

<h4>First class support for quantum kernels</h4>

* The new `qml.kernels` module provides basic functionalities for [working with quantum
  kernels](https://pennylane.readthedocs.io/en/stable/code/qml_kernels.html) as
  well as post-processing methods to mitigate sampling errors and device noise:
  [(#1102)](https://github.com/PennyLaneAI/pennylane/pull/1102)

  ```python

  num_wires = 6
  wires = range(num_wires)
  dev = qml.device('default.qubit', wires=wires)

  @qml.qnode(dev)
  def kernel_circuit(x1, x2):
      qml.templates.AngleEmbedding(x1, wires=wires)
      qml.adjoint(qml.templates.AngleEmbedding)(x2, wires=wires)
      return qml.probs(wires)

  kernel = lambda x1, x2: kernel_circuit(x1, x2)[0]
  X_train = np.random.random((10, 6))
  X_test = np.random.random((5, 6))

  # Create symmetric square kernel matrix (for training)
  K = qml.kernels.square_kernel_matrix(X_train, kernel)

  # Compute kernel between test and training data.
  K_test = qml.kernels.kernel_matrix(X_train, X_test, kernel)
  K1 = qml.kernels.mitigate_depolarizing_noise(K, num_wires, method='single')
  ```

<h4>Extract the fourier representation of quantum circuits</h4>

* PennyLane now has a `fourier` module, which hosts a [growing library
  of methods](https://pennylane.readthedocs.io/en/stable/code/qml_fourier.html)
  that help with investigating the Fourier representation of functions
  implemented by quantum circuits. The Fourier representation can be used
  to examine and characterize the expressivity of the quantum circuit.
  [(#1160)](https://github.com/PennyLaneAI/pennylane/pull/1160)
  [(#1378)](https://github.com/PennyLaneAI/pennylane/pull/1378)

  For example, one can plot distributions over Fourier series coefficients like
  this one:

  <img src="https://pennylane.readthedocs.io/en/latest/_static/fourier.png" width=70%/>

<h4>Seamless support for working with the Pauli group</h4>

* Added functionality for constructing and manipulating the Pauli group
  [(#1181)](https://github.com/PennyLaneAI/pennylane/pull/1181).

  The function `qml.grouping.pauli_group` provides a generator to
  easily loop over the group, or construct and store it in its entirety.
  For example, we can construct the single-qubit Pauli group like so:

  ```pycon
  >>> from pennylane.grouping import pauli_group
  >>> pauli_group_1_qubit = list(pauli_group(1))
  >>> pauli_group_1_qubit
  [Identity(wires=[0]), PauliZ(wires=[0]), PauliX(wires=[0]), PauliY(wires=[0])]
  ```

  We can multiply together its members at the level of Pauli words
  using the `pauli_mult` and `pauli_multi_with_phase` functions.
  This can be done on arbitrarily-labeled wires as well, by defining a wire map.

  ```pycon
  >>> from pennylane.grouping import pauli_group, pauli_mult
  >>> wire_map = {'a' : 0, 'b' : 1, 'c' : 2}
  >>> pg = list(pauli_group(3, wire_map=wire_map))
  >>> pg[3]
  PauliZ(wires=['b']) @ PauliZ(wires=['c'])
  >>> pg[55]
  PauliY(wires=['a']) @ PauliY(wires=['b']) @ PauliZ(wires=['c'])
  >>> pauli_mult(pg[3], pg[55], wire_map=wire_map)
  PauliY(wires=['a']) @ PauliX(wires=['b'])
  ```

  Functions for conversion of Pauli observables to strings (and back),
  are included.

  ```pycon
  >>> from pennylane.grouping import pauli_word_to_string, string_to_pauli_word
  >>> pauli_word_to_string(pg[55], wire_map=wire_map)
  'YYZ'
  >>> string_to_pauli_word('ZXY', wire_map=wire_map)
  PauliZ(wires=['a']) @ PauliX(wires=['b']) @ PauliY(wires=['c'])
  ```

  Calculation of the matrix representation for arbitrary Paulis and wire maps is now
  also supported.

  ```pycon
  >>> from pennylane.grouping import pauli_word_to_matrix
  >>> wire_map = {'a' : 0, 'b' : 1}
  >>> pauli_word = qml.PauliZ('b')  # corresponds to Pauli 'IZ'
  >>> pauli_word_to_matrix(pauli_word, wire_map=wire_map)
  array([[ 1.,  0.,  0.,  0.],
         [ 0., -1.,  0., -0.],
         [ 0.,  0.,  1.,  0.],
         [ 0., -0.,  0., -1.]])
  ```

<h4>New transforms</h4>

* The `qml.specs` QNode transform creates a function that returns specifications or
  details about the QNode, including depth, number of gates, and number of
  gradient executions required.
  [(#1245)](https://github.com/PennyLaneAI/pennylane/pull/1245)

  For example:

  ```python
  dev = qml.device('default.qubit', wires=4)

  @qml.qnode(dev, diff_method='parameter-shift')
  def circuit(x, y):
      qml.RX(x[0], wires=0)
      qml.Toffoli(wires=(0, 1, 2))
      qml.CRY(x[1], wires=(0, 1))
      qml.Rot(x[2], x[3], y, wires=0)
      return qml.expval(qml.PauliZ(0)), qml.expval(qml.PauliX(1))
  ```

  We can now use the `qml.specs` transform to generate a function that returns
  details and resource information:

  ```pycon
  >>> x = np.array([0.05, 0.1, 0.2, 0.3], requires_grad=True)
  >>> y = np.array(0.4, requires_grad=False)
  >>> specs_func = qml.specs(circuit)
  >>> specs_func(x, y)
  {'gate_sizes': defaultdict(int, {1: 2, 3: 1, 2: 1}),
   'gate_types': defaultdict(int, {'RX': 1, 'Toffoli': 1, 'CRY': 1, 'Rot': 1}),
   'num_operations': 4,
   'num_observables': 2,
   'num_diagonalizing_gates': 1,
   'num_used_wires': 3,
   'depth': 4,
   'num_trainable_params': 4,
   'num_parameter_shift_executions': 11,
   'num_device_wires': 4,
   'device_name': 'default.qubit',
   'diff_method': 'parameter-shift'}
  ```

  The tape methods `get_resources` and `get_depth` are superseded by `specs` and will be
  deprecated after one release cycle.

* Adds a decorator `@qml.qfunc_transform` to easily create a transformation
  that modifies the behaviour of a quantum function.
  [(#1315)](https://github.com/PennyLaneAI/pennylane/pull/1315)

  For example, consider the following transform, which scales the parameter of
  all `RX` gates by :math:`x \rightarrow \sin(a) \sqrt{x}`, and the parameters
  of all `RY` gates by :math:`y \rightarrow \cos(a * b) y`:

  ```python
  @qml.qfunc_transform
  def my_transform(tape, a, b):
      for op in tape.operations + tape.measurements:
          if op.name == "RX":
              x = op.parameters[0]
              qml.RX(qml.math.sin(a) * qml.math.sqrt(x), wires=op.wires)
          elif op.name == "RY":
              y = op.parameters[0]
              qml.RX(qml.math.cos(a * b) * y, wires=op.wires)
          else:
              op.queue()
  ```

  We can now apply this transform to any quantum function:

  ```python
  dev = qml.device("default.qubit", wires=2)

  def ansatz(x):
      qml.Hadamard(wires=0)
      qml.RX(x[0], wires=0)
      qml.RY(x[1], wires=1)
      qml.CNOT(wires=[0, 1])

  @qml.qnode(dev)
  def circuit(params, transform_weights):
      qml.RX(0.1, wires=0)

      # apply the transform to the ansatz
      my_transform(*transform_weights)(ansatz)(params)

      return qml.expval(qml.PauliZ(1))
  ```

  We can print this QNode to show that the qfunc transform is taking place:

  ```pycon
  >>> x = np.array([0.5, 0.3], requires_grad=True)
  >>> transform_weights = np.array([0.1, 0.6], requires_grad=True)
  >>> print(qml.draw(circuit)(x, transform_weights))
   0: ──RX(0.1)────H──RX(0.0706)──╭C──┤
   1: ──RX(0.299)─────────────────╰X──┤ ⟨Z⟩
  ```

  Evaluating the QNode, as well as the derivative, with respect to the gate
  parameter *and* the transform weights:

  ```pycon
  >>> circuit(x, transform_weights)
  tensor(0.00672829, requires_grad=True)
  >>> qml.grad(circuit)(x, transform_weights)
  (array([ 0.00671711, -0.00207359]), array([6.69695008e-02, 3.73694364e-06]))
  ```

* Adds a `hamiltonian_expand` tape transform. This takes a tape ending in
  `qml.expval(H)`, where `H` is a Hamiltonian, and maps it to a collection
  of tapes which can be executed and passed into a post-processing function yielding
  the expectation value.
  [(#1142)](https://github.com/PennyLaneAI/pennylane/pull/1142)

  Example use:

  ```python
  H = qml.PauliZ(0) + 3 * qml.PauliZ(0) @ qml.PauliX(1)

  with qml.tape.QuantumTape() as tape:
      qml.Hadamard(wires=1)
      qml.expval(H)

  tapes, fn = qml.transforms.hamiltonian_expand(tape)
  ```

  We can now evaluate the transformed tapes, and apply the post-processing
  function:

  ```pycon
  >>> dev = qml.device("default.qubit", wires=3)
  >>> res = dev.batch_execute(tapes)
  >>> fn(res)
  3.999999999999999
  ```

* The `quantum_monte_carlo` transform has been added, allowing an input circuit to be transformed
  into the full quantum Monte Carlo algorithm.
  [(#1316)](https://github.com/PennyLaneAI/pennylane/pull/1316)

  Suppose we want to measure the expectation value of the sine squared function according to
  a standard normal distribution. We can calculate the expectation value analytically as
  `0.432332`, but we can also estimate using the quantum Monte Carlo algorithm. The first step is to
  discretize the problem:

  ```python
  from scipy.stats import norm

  m = 5
  M = 2 ** m

  xmax = np.pi  # bound to region [-pi, pi]
  xs = np.linspace(-xmax, xmax, M)

  probs = np.array([norm().pdf(x) for x in xs])
  probs /= np.sum(probs)

  func = lambda i: np.sin(xs[i]) ** 2
  r_rotations = np.array([2 * np.arcsin(np.sqrt(func(i))) for i in range(M)])
  ```

  The `quantum_monte_carlo` transform can then be used:

  ```python
  from pennylane.templates.state_preparations.mottonen import (
      _uniform_rotation_dagger as r_unitary,
  )

  n = 6
  N = 2 ** n

  a_wires = range(m)
  wires = range(m + 1)
  target_wire = m
  estimation_wires = range(m + 1, n + m + 1)

  dev = qml.device("default.qubit", wires=(n + m + 1))

  def fn():
      qml.templates.MottonenStatePreparation(np.sqrt(probs), wires=a_wires)
      r_unitary(qml.RY, r_rotations, control_wires=a_wires[::-1], target_wire=target_wire)

  @qml.qnode(dev)
  def qmc():
      qml.quantum_monte_carlo(fn, wires, target_wire, estimation_wires)()
      return qml.probs(estimation_wires)

  phase_estimated = np.argmax(qmc()[:int(N / 2)]) / N
  ```

  The estimated value can be retrieved using:

  ```pycon
  >>> (1 - np.cos(np.pi * phase_estimated)) / 2
  0.42663476277231915
  ```

  The resources required to perform the quantum Monte Carlo algorithm can also be inspected using
  the `specs` transform.

<h4>Extended QAOA module</h4>

* Functionality to support solving the maximum-weighted cycle problem has been added to the `qaoa`
  module.
  [(#1207)](https://github.com/PennyLaneAI/pennylane/pull/1207)
  [(#1209)](https://github.com/PennyLaneAI/pennylane/pull/1209)
  [(#1251)](https://github.com/PennyLaneAI/pennylane/pull/1251)
  [(#1213)](https://github.com/PennyLaneAI/pennylane/pull/1213)
  [(#1220)](https://github.com/PennyLaneAI/pennylane/pull/1220)
  [(#1214)](https://github.com/PennyLaneAI/pennylane/pull/1214)
  [(#1283)](https://github.com/PennyLaneAI/pennylane/pull/1283)
  [(#1297)](https://github.com/PennyLaneAI/pennylane/pull/1297)
  [(#1396)](https://github.com/PennyLaneAI/pennylane/pull/1396)
  [(#1403)](https://github.com/PennyLaneAI/pennylane/pull/1403)

  The `max_weight_cycle` function returns the appropriate cost and mixer Hamiltonians:

  ```pycon
  >>> a = np.random.random((3, 3))
  >>> np.fill_diagonal(a, 0)
  >>> g = nx.DiGraph(a)  # create a random directed graph
  >>> cost, mixer, mapping = qml.qaoa.max_weight_cycle(g)
  >>> print(cost)
    (-0.9775906842165344) [Z2]
  + (-0.9027248603361988) [Z3]
  + (-0.8722207409852838) [Z0]
  + (-0.6426184210832898) [Z5]
  + (-0.2832594164291379) [Z1]
  + (-0.0778133996933755) [Z4]
  >>> print(mapping)
  {0: (0, 1), 1: (0, 2), 2: (1, 0), 3: (1, 2), 4: (2, 0), 5: (2, 1)}
  ```
  Additional functionality can be found in the
  [qml.qaoa.cycle](https://pennylane.readthedocs.io/en/latest/code/api/pennylane.qaoa.cycle.html)
  module.


<h4>Extended operations and templates</h4>

* Added functionality to compute the sparse matrix representation of a `qml.Hamiltonian` object.
  [(#1394)](https://github.com/PennyLaneAI/pennylane/pull/1394)

  ```python
  coeffs = [1, -0.45]
  obs = [qml.PauliZ(0) @ qml.PauliZ(1), qml.PauliY(0) @ qml.PauliZ(1)]
  H = qml.Hamiltonian(coeffs, obs)
  H_sparse = qml.utils.sparse_hamiltonian(H)
  ```

  The resulting matrix is a sparse matrix in scipy coordinate list (COO) format:

  ```python
  >>> H_sparse
  <4x4 sparse matrix of type '<class 'numpy.complex128'>'
      with 8 stored elements in COOrdinate format>
  ```

  The sparse matrix can be converted to an array as:

  ```python
  >>> H_sparse.toarray()
  array([[ 1.+0.j  ,  0.+0.j  ,  0.+0.45j,  0.+0.j  ],
         [ 0.+0.j  , -1.+0.j  ,  0.+0.j  ,  0.-0.45j],
         [ 0.-0.45j,  0.+0.j  , -1.+0.j  ,  0.+0.j  ],
         [ 0.+0.j  ,  0.+0.45j,  0.+0.j  ,  1.+0.j  ]])
  ```

* Adds the new template `AllSinglesDoubles` to prepare quantum states of molecules
  using the `SingleExcitation` and `DoubleExcitation` operations.
  The new template reduces significantly the number of operations
  and the depth of the quantum circuit with respect to the traditional UCCSD
  unitary.
  [(#1383)](https://github.com/PennyLaneAI/pennylane/pull/1383)

  For example, consider the case of two particles and four qubits.
  First, we define the Hartree-Fock initial state and generate all
  possible single and double excitations.

  ```python
  import pennylane as qml
  from pennylane import numpy as np

  electrons = 2
  qubits = 4

  hf_state = qml.qchem.hf_state(electrons, qubits)
  singles, doubles = qml.qchem.excitations(electrons, qubits)
  ```

  Now we can use the template ``AllSinglesDoubles`` to define the
  quantum circuit,

  ```python
  from pennylane.templates import AllSinglesDoubles

  wires = range(qubits)

  dev = qml.device('default.qubit', wires=wires)

  @qml.qnode(dev)
  def circuit(weights, hf_state, singles, doubles):
      AllSinglesDoubles(weights, wires, hf_state, singles, doubles)
      return qml.expval(qml.PauliZ(0))

  params = np.random.normal(0, np.pi, len(singles) + len(doubles))
  ```
  and execute it:
  ```pycon
  >>> circuit(params, hf_state, singles=singles, doubles=doubles)
  tensor(-0.73772194, requires_grad=True)
  ```

* Adds `QubitCarry` and `QubitSum` operations for basic arithmetic.
  [(#1169)](https://github.com/PennyLaneAI/pennylane/pull/1169)

  The following example adds two 1-bit numbers, returning a 2-bit answer:

  ```python
  dev = qml.device('default.qubit', wires = 4)
  a = 0
  b = 1

  @qml.qnode(dev)
  def circuit():
      qml.BasisState(np.array([a, b]), wires=[1, 2])
      qml.QubitCarry(wires=[0, 1, 2, 3])
      qml.CNOT(wires=[1, 2])
      qml.QubitSum(wires=[0, 1, 2])
      return qml.probs(wires=[3, 2])

  probs = circuit()
  bitstrings = tuple(itertools.product([0, 1], repeat = 2))
  indx = np.argwhere(probs == 1).flatten()[0]
  output = bitstrings[indx]
  ```

  ```pycon
  >>> print(output)
  (0, 1)
  ```

* Added the `qml.Projector` observable, which is available on all devices
  inheriting from the `QubitDevice` class.
  [(#1356)](https://github.com/PennyLaneAI/pennylane/pull/1356)
  [(#1368)](https://github.com/PennyLaneAI/pennylane/pull/1368)

  Using `qml.Projector`, we can define the basis state projectors to use when
  computing expectation values. Let us take for example a circuit that prepares
  Bell states:

  ```python
  dev = qml.device("default.qubit", wires=2)

  @qml.qnode(dev)
  def circuit(basis_state):
      qml.Hadamard(wires=[0])
      qml.CNOT(wires=[0, 1])
      return qml.expval(qml.Projector(basis_state, wires=[0, 1]))
  ```

  We can then specify the `|00>` basis state to construct the `|00><00|`
  projector and compute the expectation value:

  ```pycon
  >>> basis_state = [0, 0]
  >>> circuit(basis_state)
  tensor(0.5, requires_grad=True)
  ```

  As expected, we get similar results when specifying the `|11>` basis state:

  ```pycon
  >>> basis_state = [1, 1]
  >>> circuit(basis_state)
  tensor(0.5, requires_grad=True)
  ```

* The following new operations have been added:

  - The IsingXX gate `qml.IsingXX` [(#1194)](https://github.com/PennyLaneAI/pennylane/pull/1194)
  - The IsingZZ gate `qml.IsingZZ` [(#1199)](https://github.com/PennyLaneAI/pennylane/pull/1199)
  - The ISWAP gate `qml.ISWAP` [(#1298)](https://github.com/PennyLaneAI/pennylane/pull/1298)
  - The reset error noise channel `qml.ResetError` [(#1321)](https://github.com/PennyLaneAI/pennylane/pull/1321)


<h3>Improvements</h3>

* The ``argnum`` keyword argument can now be specified for a QNode to define a
  subset of trainable parameters used to estimate the Jacobian.
  [(#1371)](https://github.com/PennyLaneAI/pennylane/pull/1371)

  For example, consider two trainable parameters and a quantum function:

  ```python
  dev = qml.device("default.qubit", wires=2)

  x = np.array(0.543, requires_grad=True)
  y = np.array(-0.654, requires_grad=True)

  def circuit(x,y):
      qml.RX(x, wires=[0])
      qml.RY(y, wires=[1])
      qml.CNOT(wires=[0, 1])
      return qml.expval(qml.PauliZ(0) @ qml.PauliX(1))
  ```

  When computing the gradient of the QNode, we can specify the trainable
  parameters to consider by passing the ``argnum`` keyword argument:

  ```pycon
  >>> qnode1 = qml.QNode(circuit, dev, diff_method="parameter-shift", argnum=[0,1])
  >>> print(qml.grad(qnode1)(x,y))
  (array(0.31434679), array(0.67949903))
  ```

  Specifying a proper subset of the trainable parameters will estimate the
  Jacobian:

  ```pycon
  >>> qnode2 = qml.QNode(circuit, dev, diff_method="parameter-shift", argnum=[0])
  >>> print(qml.grad(qnode2)(x,y))
  (array(0.31434679), array(0.))
  ```

* Allows creating differentiable observables that return custom objects such
  that the observable is supported by devices.
  [(1291)](https://github.com/PennyLaneAI/pennylane/pull/1291)

  As an example, first we define `NewObservable` class:

  ```python
  from pennylane.devices import DefaultQubit

  class NewObservable(qml.operation.Observable):
      """NewObservable"""

      num_wires = qml.operation.AnyWires
      num_params = 0
      par_domain = None

      def diagonalizing_gates(self):
          """Diagonalizing gates"""
          return []
  ```

  Once we have this new observable class, we define a `SpecialObject` class
  that can be used to encode data in an observable and a new device that supports
  our new observable and returns a `SpecialObject` as the expectation value
  (the code is shortened for brevity, the extended example can be found as a
  test in the previously referenced pull request):

  ```python
  class SpecialObject:

      def __init__(self, val):
          self.val = val

      def __mul__(self, other):
          new = SpecialObject(self.val)
          new *= other
          return new

      ...

  class DeviceSupportingNewObservable(DefaultQubit):
      name = "Device supporting NewObservable"
      short_name = "default.qubit.newobservable"
      observables = DefaultQubit.observables.union({"NewObservable"})

      def expval(self, observable, **kwargs):
          if self.shots is None and isinstance(observable, NewObservable):
              val = super().expval(qml.PauliZ(wires=0), **kwargs)
              return SpecialObject(val)

          return super().expval(observable, **kwargs)
  ```

  At this point, we can create a device that will support the differentiation
  of a `NewObservable` object:

  ```python
  dev = DeviceSupportingNewObservable(wires=1, shots=None)

  @qml.qnode(dev, diff_method="parameter-shift")
  def qnode(x):
      qml.RY(x, wires=0)
      return qml.expval(NewObservable(wires=0))
  ```

  We can then compute the jacobian of this object:

  ```pycon
  >>> result = qml.jacobian(qnode)(0.2)
  >>> print(result)
  <__main__.SpecialObject object at 0x7fd2c54721f0>
  >>> print(result.item().val)
  -0.19866933079506116
  ```

* PennyLane NumPy now includes the
  [random module's](https://numpy.org/doc/stable/reference/random/index.html#module-numpy.random)
  `Generator` objects, the recommended way of random number generation. This allows for
  random number generation using a local, rather than global seed.
  [(#1267)](https://github.com/PennyLaneAI/pennylane/pull/1267)

  ```python
  from pennylane import numpy as np

  rng = np.random.default_rng()
  random_mat1 = rng.random((3,2))
  random_mat2 = rng.standard_normal(3, requires_grad=False)
  ```

* The performance of adjoint jacobian differentiation was significantly
  improved as the method now reuses the state computed on the forward pass.
  This can be turned off to save memory with the Torch and TensorFlow
  interfaces by passing `adjoint_cache=False` during QNode creation.
  [(#1341)](https://github.com/PennyLaneAI/pennylane/pull/1341)

* The `Operator` (and by inheritance, the `Operation` and `Observable` class and their children)
  now have an `id` attribute, which can mark an operator in a circuit, for example to
  identify it on the tape by a tape transform.
  [(#1377)](https://github.com/PennyLaneAI/pennylane/pull/1377)

* The `benchmark` module was deleted, since it was outdated and is superseded by
  the new separate [benchmark repository](https://github.com/PennyLaneAI/benchmark).
  [(#1343)](https://github.com/PennyLaneAI/pennylane/pull/1343)

* Decompositions in terms of elementary gates has been added for:

  - `qml.CSWAP` [(#1306)](https://github.com/PennyLaneAI/pennylane/issues/1306)
  - `qml.SWAP` [(#1329)](https://github.com/PennyLaneAI/pennylane/pull/1329)
  - `qml.SingleExcitation` [(#1303)](https://github.com/PennyLaneAI/pennylane/pull/1303)
  - `qml.SingleExcitationPlus` and `qml.SingleExcitationMinus` [(#1278)](https://github.com/PennyLaneAI/pennylane/pull/1278)
  - `qml.DoubleExcitation` [(#1303)](https://github.com/PennyLaneAI/pennylane/pull/1303)
  - `qml.Toffoli` [(#1320)](https://github.com/PennyLaneAI/pennylane/pull/1320)
  - `qml.MultiControlledX`. [(#1287)](https://github.com/PennyLaneAI/pennylane/pull/1287)
    When controlling on three or more wires, an ancilla
    register of worker wires is required to support the decomposition.

    ```python
    ctrl_wires = [f"c{i}" for i in range(5)]
    work_wires = [f"w{i}" for i in range(3)]
    target_wires = ["t0"]
    all_wires = ctrl_wires + work_wires + target_wires

    dev = qml.device("default.qubit", wires=all_wires)

    with qml.tape.QuantumTape() as tape:
        qml.MultiControlledX(control_wires=ctrl_wires, wires=target_wires, work_wires=work_wires)
    ```

    ```pycon
    >>> tape = tape.expand(depth=1)
    >>> print(tape.draw(wire_order=qml.wires.Wires(all_wires)))

     c0: ──────────────╭C──────────────────────╭C──────────┤
     c1: ──────────────├C──────────────────────├C──────────┤
     c2: ──────────╭C──│───╭C──────────────╭C──│───╭C──────┤
     c3: ──────╭C──│───│───│───╭C──────╭C──│───│───│───╭C──┤
     c4: ──╭C──│───│───│───│───│───╭C──│───│───│───│───│───┤
     w0: ──│───│───├C──╰X──├C──│───│───│───├C──╰X──├C──│───┤
     w1: ──│───├C──╰X──────╰X──├C──│───├C──╰X──────╰X──├C──┤
     w2: ──├C──╰X──────────────╰X──├C──╰X──────────────╰X──┤
     t0: ──╰X──────────────────────╰X──────────────────────┤
    ```

* Added `qml.CPhase` as an alias for the existing `qml.ControlledPhaseShift` operation.
  [(#1319)](https://github.com/PennyLaneAI/pennylane/pull/1319).

* The `Device` class now uses caching when mapping wires.
  [(#1270)](https://github.com/PennyLaneAI/pennylane/pull/1270)

* The `Wires` class now uses caching for computing its `hash`.
  [(#1270)](https://github.com/PennyLaneAI/pennylane/pull/1270)

* Added custom gate application for Toffoli in `default.qubit`.
  [(#1249)](https://github.com/PennyLaneAI/pennylane/pull/1249)

* Added validation for noise channel parameters. Invalid noise parameters now
  raise a `ValueError`.
  [(#1357)](https://github.com/PennyLaneAI/pennylane/pull/1357)

* The device test suite now provides test cases for checking gates by comparing
  expectation values.
  [(#1212)](https://github.com/PennyLaneAI/pennylane/pull/1212)

* PennyLane's test suite is now code-formatted using `black -l 100`.
  [(#1222)](https://github.com/PennyLaneAI/pennylane/pull/1222)

* PennyLane's `qchem` package and tests are now code-formatted using `black -l 100`.
  [(#1311)](https://github.com/PennyLaneAI/pennylane/pull/1311)

<h3>Breaking changes</h3>

* The `qml.inv()` function is now deprecated with a warning to use the more general `qml.adjoint()`.
  [(#1325)](https://github.com/PennyLaneAI/pennylane/pull/1325)

* Removes support for Python 3.6 and adds support for Python 3.9.
  [(#1228)](https://github.com/XanaduAI/pennylane/pull/1228)

* The tape methods `get_resources` and `get_depth` are superseded by `specs` and will be
  deprecated after one release cycle.
  [(#1245)](https://github.com/PennyLaneAI/pennylane/pull/1245)

* Using the `qml.sample()` measurement on devices with `shots=None` continue to
  raise a warning with this functionality being fully deprecated and raising an
  error after one release cycle.
  [(#1079)](https://github.com/PennyLaneAI/pennylane/pull/1079)
  [(#1196)](https://github.com/PennyLaneAI/pennylane/pull/1196)

<h3>Bug fixes</h3>

* QNodes now display readable information when in interactive environments or when printed.
  [(#1359)](https://github.com/PennyLaneAI/pennylane/pull/1359).

* Fixes a bug with `qml.math.cast` where the `MottonenStatePreparation` operation expected
  a float type instead of double.
  [(#1400)](https://github.com/XanaduAI/pennylane/pull/1400)

* Fixes a bug where a copy of `qml.ControlledQubitUnitary` was non-functional as it did not have all the necessary information.
  [(#1411)](https://github.com/PennyLaneAI/pennylane/pull/1411)

* Warns when adjoint or reversible differentiation specified or called on a device with finite shots.
  [(#1406)](https://github.com/PennyLaneAI/pennylane/pull/1406)

* Fixes the differentiability of the operations `IsingXX` and `IsingZZ` for Autograd, Jax and Tensorflow.
  [(#1390)](https://github.com/PennyLaneAI/pennylane/pull/1390)

* Fixes a bug where multiple identical Hamiltonian terms will produce a
  different result with ``optimize=True`` using ``ExpvalCost``.
  [(#1405)](https://github.com/XanaduAI/pennylane/pull/1405)

* Fixes bug where `shots=None` was not reset when changing shots temporarily in a QNode call
  like `circuit(0.1, shots=3)`.
  [(#1392)](https://github.com/XanaduAI/pennylane/pull/1392)

* Fixes floating point errors with `diff_method="finite-diff"` and `order=1` when parameters are `float32`.
  [(#1381)](https://github.com/PennyLaneAI/pennylane/pull/1381)

* Fixes a bug where `qml.ctrl` would fail to transform gates that had no
  control defined and no decomposition defined.
  [(#1376)](https://github.com/PennyLaneAI/pennylane/pull/1376)

* Copying the `JacobianTape` now correctly also copies the `jacobian_options` attribute. This fixes a bug
  allowing the JAX interface to support adjoint differentiation.
  [(#1349)](https://github.com/PennyLaneAI/pennylane/pull/1349)

* Fixes drawing QNodes that contain multiple measurements on a single wire.
  [(#1353)](https://github.com/PennyLaneAI/pennylane/pull/1353)

* Fixes drawing QNodes with no operations.
  [(#1354)](https://github.com/PennyLaneAI/pennylane/pull/1354)

* Fixes incorrect wires in the decomposition of the `ControlledPhaseShift` operation.
  [(#1338)](https://github.com/PennyLaneAI/pennylane/pull/1338)

* Fixed tests for the `Permute` operation that used a QNode and hence expanded
  tapes twice instead of once due to QNode tape expansion and an explicit tape
  expansion call.
  [(#1318)](https://github.com/PennyLaneAI/pennylane/pull/1318).

* Prevent Hamiltonians that share wires from being multiplied together.
  [(#1273)](https://github.com/PennyLaneAI/pennylane/pull/1273)

* Fixed a bug where the custom range sequences could not be passed
  to the `StronglyEntanglingLayers` template.
  [(#1332)](https://github.com/PennyLaneAI/pennylane/pull/1332)

* Fixed a bug where `qml.sum()` and `qml.dot()` do not support the JAX interface.
  [(#1380)](https://github.com/PennyLaneAI/pennylane/pull/1380)

<h3>Documentation</h3>

* Math present in the `QubitParamShiftTape` class docstring now renders correctly.
  [(#1402)](https://github.com/PennyLaneAI/pennylane/pull/1402)

* Fix typo in the documentation of `qml.StronglyEntanglingLayers`.
  [(#1367)](https://github.com/PennyLaneAI/pennylane/pull/1367)

* Fixed typo in TensorFlow interface documentation
  [(#1312)](https://github.com/PennyLaneAI/pennylane/pull/1312)

* Fixed typos in the mathematical expressions in documentation of `qml.DoubleExcitation`.
  [(#1278)](https://github.com/PennyLaneAI/pennylane/pull/1278)

* Remove unsupported `None` option from the `qml.QNode` docstrings.
  [(#1271)](https://github.com/PennyLaneAI/pennylane/pull/1271)

* Updated the docstring of `qml.PolyXP` to reference the new location of internal
  usage.
  [(#1262)](https://github.com/PennyLaneAI/pennylane/pull/1262)

* Removes occurrences of the deprecated device argument ``analytic`` from the documentation.
  [(#1261)](https://github.com/PennyLaneAI/pennylane/pull/1261)

* Updated PyTorch and TensorFlow interface introductions.
  [(#1333)](https://github.com/PennyLaneAI/pennylane/pull/1333)

* Updates the quantum chemistry quickstart to reflect recent changes to the `qchem` module.
  [(#1227)](https://github.com/PennyLaneAI/pennylane/pull/1227)

<h3>Contributors</h3>

This release contains contributions from (in alphabetical order):

Marius Aglitoiu, Vishnu Ajith, Juan Miguel Arrazola, Thomas Bromley, Jack Ceroni, Alaric Cheng, Miruna Daian,
Olivia Di Matteo, Tanya Garg, Christian Gogolin, Alain Delgado Gran, Diego Guala, Anthony Hayes, Ryan Hill,
Theodor Isacsson, Josh Izaac, Soran Jahangiri, Pavan Jayasinha, Nathan Killoran, Christina Lee, Ryan Levy,
Alberto Maldonado, Johannes Jakob Meyer, Romain Moyard, Ashish Panigrahi, Nahum Sá, Maria Schuld, Brian Shi,
Antal Száva, David Wierichs, Vincent Wong.


# Release 0.15.1

<h3>Bug fixes</h3>

* Fixes two bugs in the parameter-shift Hessian.
  [(#1260)](https://github.com/PennyLaneAI/pennylane/pull/1260)

  - Fixes a bug where having an unused parameter in the Autograd interface
    would result in an indexing error during backpropagation.

  - The parameter-shift Hessian only supports the two-term parameter-shift
    rule currently, so raises an error if asked to differentiate
    any unsupported gates (such as the controlled rotation gates).

* A bug which resulted in `qml.adjoint()` and `qml.inv()` failing to work with
  templates has been fixed.
  [(#1243)](https://github.com/PennyLaneAI/pennylane/pull/1243)

* Deprecation warning instances in PennyLane have been changed to `UserWarning`,
  to account for recent changes to how Python warnings are filtered in
  [PEP565](https://www.python.org/dev/peps/pep-0565/).
  [(#1211)](https://github.com/PennyLaneAI/pennylane/pull/1211)

<h3>Documentation</h3>

* Updated the order of the parameters to the `GaussianState` operation to match
  the way that the PennyLane-SF plugin uses them.
  [(#1255)](https://github.com/PennyLaneAI/pennylane/pull/1255)

<h3>Contributors</h3>

This release contains contributions from (in alphabetical order):

Thomas Bromley, Olivia Di Matteo, Diego Guala, Anthony Hayes, Ryan Hill,
Josh Izaac, Christina Lee, Maria Schuld, Antal Száva.

# Release 0.15.0

<h3>New features since last release</h3>

<h4>Better and more flexible shot control</h4>

* Adds a new optimizer `qml.ShotAdaptiveOptimizer`, a gradient-descent optimizer where
  the shot rate is adaptively calculated using the variances of the parameter-shift gradient.
  [(#1139)](https://github.com/PennyLaneAI/pennylane/pull/1139)

  By keeping a running average of the parameter-shift gradient and the *variance* of the
  parameter-shift gradient, this optimizer frugally distributes a shot budget across the partial
  derivatives of each parameter.

  In addition, if computing the expectation value of a Hamiltonian, weighted random sampling can be
  used to further distribute the shot budget across the local terms from which the Hamiltonian is
  constructed.

  This optimizer is based on both the [iCANS1](https://quantum-journal.org/papers/q-2020-05-11-263)
  and [Rosalin](https://arxiv.org/abs/2004.06252) shot-adaptive optimizers.

  Once constructed, the cost function can be passed directly to the optimizer's `step` method.  The
  attribute `opt.total_shots_used` can be used to track the number of shots per iteration.

  ```pycon
  >>> coeffs = [2, 4, -1, 5, 2]
  >>> obs = [
  ...   qml.PauliX(1),
  ...   qml.PauliZ(1),
  ...   qml.PauliX(0) @ qml.PauliX(1),
  ...   qml.PauliY(0) @ qml.PauliY(1),
  ...   qml.PauliZ(0) @ qml.PauliZ(1)
  ... ]
  >>> H = qml.Hamiltonian(coeffs, obs)
  >>> dev = qml.device("default.qubit", wires=2, shots=100)
  >>> cost = qml.ExpvalCost(qml.templates.StronglyEntanglingLayers, H, dev)
  >>> params = qml.init.strong_ent_layers_uniform(n_layers=2, n_wires=2)
  >>> opt = qml.ShotAdaptiveOptimizer(min_shots=10)
  >>> for i in range(5):
  ...    params = opt.step(cost, params)
  ...    print(f"Step {i}: cost = {cost(params):.2f}, shots_used = {opt.total_shots_used}")
  Step 0: cost = -5.68, shots_used = 240
  Step 1: cost = -2.98, shots_used = 336
  Step 2: cost = -4.97, shots_used = 624
  Step 3: cost = -5.53, shots_used = 1054
  Step 4: cost = -6.50, shots_used = 1798
  ```

* Batches of shots can now be specified as a list, allowing measurement statistics
  to be course-grained with a single QNode evaluation.
  [(#1103)](https://github.com/PennyLaneAI/pennylane/pull/1103)

  ```pycon
  >>> shots_list = [5, 10, 1000]
  >>> dev = qml.device("default.qubit", wires=2, shots=shots_list)
  ```

  When QNodes are executed on this device, a single execution of 1015 shots will be submitted.
  However, three sets of measurement statistics will be returned; using the first 5 shots,
  second set of 10 shots, and final 1000 shots, separately.

  For example, executing a circuit with two outputs will lead to a result of shape `(3, 2)`:

  ```pycon
  >>> @qml.qnode(dev)
  ... def circuit(x):
  ...     qml.RX(x, wires=0)
  ...     qml.CNOT(wires=[0, 1])
  ...     return qml.expval(qml.PauliZ(0) @ qml.PauliX(1)), qml.expval(qml.PauliZ(0))
  >>> circuit(0.5)
  [[0.33333333 1.        ]
   [0.2        1.        ]
   [0.012      0.868     ]]
  ```

  This output remains fully differentiable.

- The number of shots can now be specified on a per-call basis when evaluating a QNode.
  [(#1075)](https://github.com/PennyLaneAI/pennylane/pull/1075).

  For this, the qnode should be called with an additional `shots` keyword argument:

  ```pycon
  >>> dev = qml.device('default.qubit', wires=1, shots=10) # default is 10
  >>> @qml.qnode(dev)
  ... def circuit(a):
  ...     qml.RX(a, wires=0)
  ...     return qml.sample(qml.PauliZ(wires=0))
  >>> circuit(0.8)
  [ 1  1  1 -1 -1  1  1  1  1  1]
  >>> circuit(0.8, shots=3)
  [ 1  1  1]
  >>> circuit(0.8)
  [ 1  1  1 -1 -1  1  1  1  1  1]
  ```

<h4>New differentiable quantum transforms</h4>

A new module is available,
[qml.transforms](https://pennylane.rtfd.io/en/stable/code/qml_transforms.html),
which contains *differentiable quantum transforms*. These are functions that act
on QNodes, quantum functions, devices, and tapes, transforming them while remaining
fully differentiable.

* A new adjoint transform has been added.
  [(#1111)](https://github.com/PennyLaneAI/pennylane/pull/1111)
  [(#1135)](https://github.com/PennyLaneAI/pennylane/pull/1135)

  This new method allows users to apply the adjoint of an arbitrary sequence of operations.

  ```python
  def subroutine(wire):
      qml.RX(0.123, wires=wire)
      qml.RY(0.456, wires=wire)

  dev = qml.device('default.qubit', wires=1)
  @qml.qnode(dev)
  def circuit():
      subroutine(0)
      qml.adjoint(subroutine)(0)
      return qml.expval(qml.PauliZ(0))
  ```

  This creates the following circuit:

  ```pycon
  >>> print(qml.draw(circuit)())
  0: --RX(0.123)--RY(0.456)--RY(-0.456)--RX(-0.123)--| <Z>
  ```

  Directly applying to a gate also works as expected.

  ```python
  qml.adjoint(qml.RX)(0.123, wires=0) # applies RX(-0.123)
  ```

* A new transform `qml.ctrl` is now available that adds control wires to subroutines.
  [(#1157)](https://github.com/PennyLaneAI/pennylane/pull/1157)

  ```python
  def my_ansatz(params):
     qml.RX(params[0], wires=0)
     qml.RZ(params[1], wires=1)

  # Create a new operation that applies `my_ansatz`
  # controlled by the "2" wire.
  my_ansatz2 = qml.ctrl(my_ansatz, control=2)

  @qml.qnode(dev)
  def circuit(params):
      my_ansatz2(params)
      return qml.state()
  ```

  This is equivalent to:

  ```python
  @qml.qnode(...)
  def circuit(params):
      qml.CRX(params[0], wires=[2, 0])
      qml.CRZ(params[1], wires=[2, 1])
      return qml.state()
  ```

* The `qml.transforms.classical_jacobian` transform has been added.
  [(#1186)](https://github.com/PennyLaneAI/pennylane/pull/1186)

  This transform returns a function to extract the Jacobian matrix of the classical part of a
  QNode, allowing the classical dependence between the QNode arguments and the quantum gate
  arguments to be extracted.

  For example, given the following QNode:

  ```pycon
  >>> @qml.qnode(dev)
  ... def circuit(weights):
  ...     qml.RX(weights[0], wires=0)
  ...     qml.RY(weights[0], wires=1)
  ...     qml.RZ(weights[2] ** 2, wires=1)
  ...     return qml.expval(qml.PauliZ(0))
  ```

  We can use this transform to extract the relationship
  :math:`f: \mathbb{R}^n \rightarrow\mathbb{R}^m` between the input QNode
  arguments :math:`w` and the gate arguments :math:`g`, for
  a given value of the QNode arguments:

  ```pycon
  >>> cjac_fn = qml.transforms.classical_jacobian(circuit)
  >>> weights = np.array([1., 1., 1.], requires_grad=True)
  >>> cjac = cjac_fn(weights)
  >>> print(cjac)
  [[1. 0. 0.]
   [1. 0. 0.]
   [0. 0. 2.]]
  ```

  The returned Jacobian has rows corresponding to gate arguments, and columns corresponding to
  QNode arguments; that is, :math:`J_{ij} = \frac{\partial}{\partial g_i} f(w_j)`.

<h4>More operations and templates</h4>

* Added the `SingleExcitation` two-qubit operation, which is useful for quantum
  chemistry applications.
  [(#1121)](https://github.com/PennyLaneAI/pennylane/pull/1121)

  It can be used to perform an SO(2) rotation in the subspace
  spanned by the states :math:`|01\rangle` and :math:`|10\rangle`.
  For example, the following circuit performs the transformation
  :math:`|10\rangle \rightarrow \cos(\phi/2)|10\rangle - \sin(\phi/2)|01\rangle`:

  ```python
  dev = qml.device('default.qubit', wires=2)

  @qml.qnode(dev)
  def circuit(phi):
      qml.PauliX(wires=0)
      qml.SingleExcitation(phi, wires=[0, 1])
  ```

  The `SingleExcitation` operation supports analytic gradients on hardware
  using only four expectation value calculations, following results from
  [Kottmann et al.](https://arxiv.org/abs/2011.05938)

* Added the `DoubleExcitation` four-qubit operation, which is useful for quantum
  chemistry applications.
  [(#1123)](https://github.com/PennyLaneAI/pennylane/pull/1123)

  It can be used to perform an SO(2) rotation in the subspace
  spanned by the states :math:`|1100\rangle` and :math:`|0011\rangle`.
  For example, the following circuit performs the transformation
  :math:`|1100\rangle\rightarrow \cos(\phi/2)|1100\rangle - \sin(\phi/2)|0011\rangle`:

  ```python
  dev = qml.device('default.qubit', wires=2)

  @qml.qnode(dev)
  def circuit(phi):
      qml.PauliX(wires=0)
      qml.PauliX(wires=1)
      qml.DoubleExcitation(phi, wires=[0, 1, 2, 3])
  ```

  The `DoubleExcitation` operation supports analytic gradients on hardware using only
  four expectation value calculations, following results from
  [Kottmann et al.](https://arxiv.org/abs/2011.05938).

* Added the `QuantumMonteCarlo` template for performing quantum Monte Carlo estimation of an
  expectation value on simulator.
  [(#1130)](https://github.com/PennyLaneAI/pennylane/pull/1130)

  The following example shows how the expectation value of sine squared over a standard normal
  distribution can be approximated:

  ```python
  from scipy.stats import norm

  m = 5
  M = 2 ** m
  n = 10
  N = 2 ** n
  target_wires = range(m + 1)
  estimation_wires = range(m + 1, n + m + 1)

  xmax = np.pi  # bound to region [-pi, pi]
  xs = np.linspace(-xmax, xmax, M)

  probs = np.array([norm().pdf(x) for x in xs])
  probs /= np.sum(probs)

  func = lambda i: np.sin(xs[i]) ** 2

  dev = qml.device("default.qubit", wires=(n + m + 1))

  @qml.qnode(dev)
  def circuit():
      qml.templates.QuantumMonteCarlo(
          probs,
          func,
          target_wires=target_wires,
          estimation_wires=estimation_wires,
      )
      return qml.probs(estimation_wires)

  phase_estimated = np.argmax(circuit()[:int(N / 2)]) / N
  expectation_estimated = (1 - np.cos(np.pi * phase_estimated)) / 2
  ```

* Added the `QuantumPhaseEstimation` template for performing quantum phase estimation for an input
  unitary matrix.
  [(#1095)](https://github.com/PennyLaneAI/pennylane/pull/1095)

  Consider the matrix corresponding to a rotation from an `RX` gate:

  ```pycon
  >>> phase = 5
  >>> target_wires = [0]
  >>> unitary = qml.RX(phase, wires=0).matrix
  ```

  The ``phase`` parameter can be estimated using ``QuantumPhaseEstimation``. For example, using five
  phase-estimation qubits:

  ```python
  n_estimation_wires = 5
  estimation_wires = range(1, n_estimation_wires + 1)

  dev = qml.device("default.qubit", wires=n_estimation_wires + 1)

  @qml.qnode(dev)
  def circuit():
      # Start in the |+> eigenstate of the unitary
      qml.Hadamard(wires=target_wires)

      QuantumPhaseEstimation(
          unitary,
          target_wires=target_wires,
          estimation_wires=estimation_wires,
      )

      return qml.probs(estimation_wires)

  phase_estimated = np.argmax(circuit()) / 2 ** n_estimation_wires

  # Need to rescale phase due to convention of RX gate
  phase_estimated = 4 * np.pi * (1 - phase)
  ```

- Added the `ControlledPhaseShift` gate as well as the `QFT` operation for applying quantum Fourier
  transforms.
  [(#1064)](https://github.com/PennyLaneAI/pennylane/pull/1064)

  ```python
  @qml.qnode(dev)
  def circuit_qft(basis_state):
      qml.BasisState(basis_state, wires=range(3))
      qml.templates.QFT(wires=range(3))
      return qml.state()
  ```

- Added the `ControlledQubitUnitary` operation. This
  enables implementation of multi-qubit gates with a variable number of
  control qubits. It is also possible to specify a different state for the
  control qubits using the `control_values` argument (also known as a
  mixed-polarity multi-controlled operation).
  [(#1069)](https://github.com/PennyLaneAI/pennylane/pull/1069)
  [(#1104)](https://github.com/PennyLaneAI/pennylane/pull/1104)

  For example, we can  create a multi-controlled T gate using:

  ```python
  T = qml.T._matrix()
  qml.ControlledQubitUnitary(T, control_wires=[0, 1, 3], wires=2, control_values="110")
  ```

  Here, the T gate will be applied to wire `2` if control wires `0` and `1` are in
  state `1`, and control wire `3` is in state `0`. If no value is passed to
  `control_values`, the gate will be applied if all control wires are in
  the `1` state.

- Added `MultiControlledX` for multi-controlled `NOT` gates.
  This is a special case of `ControlledQubitUnitary` that applies a
  Pauli X gate conditioned on the state of an arbitrary number of
  control qubits.
  [(#1104)](https://github.com/PennyLaneAI/pennylane/pull/1104)

<h4>Support for higher-order derivatives on hardware</h4>

* Computing second derivatives and Hessians of QNodes is now supported with
  the parameter-shift differentiation method, on all machine learning interfaces.
  [(#1130)](https://github.com/PennyLaneAI/pennylane/pull/1130)
  [(#1129)](https://github.com/PennyLaneAI/pennylane/pull/1129)
  [(#1110)](https://github.com/PennyLaneAI/pennylane/pull/1110)

  Hessians are computed using the parameter-shift rule, and can be
  evaluated on both hardware and simulator devices.

  ```python
  dev = qml.device('default.qubit', wires=1)

  @qml.qnode(dev, diff_method="parameter-shift")
  def circuit(p):
      qml.RY(p[0], wires=0)
      qml.RX(p[1], wires=0)
      return qml.expval(qml.PauliZ(0))

  x = np.array([1.0, 2.0], requires_grad=True)
  ```

  ```python
  >>> hessian_fn = qml.jacobian(qml.grad(circuit))
  >>> hessian_fn(x)
  [[0.2248451 0.7651474]
   [0.7651474 0.2248451]]
  ```

* Added the function `finite_diff()` to compute finite-difference
  approximations to the gradient and the second-order derivatives of
  arbitrary callable functions.
  [(#1090)](https://github.com/PennyLaneAI/pennylane/pull/1090)

  This is useful to compute the derivative of parametrized
  `pennylane.Hamiltonian` observables with respect to their parameters.

  For example, in quantum chemistry simulations it can be used to evaluate
  the derivatives of the electronic Hamiltonian with respect to the nuclear
  coordinates:

  ```pycon
  >>> def H(x):
  ...    return qml.qchem.molecular_hamiltonian(['H', 'H'], x)[0]
  >>> x = np.array([0., 0., -0.66140414, 0., 0., 0.66140414])
  >>> grad_fn = qml.finite_diff(H, N=1)
  >>> grad = grad_fn(x)
  >>> deriv2_fn = qml.finite_diff(H, N=2, idx=[0, 1])
  >>> deriv2_fn(x)
  ```

* The JAX interface now supports all devices, including hardware devices,
  via the parameter-shift differentiation method.
  [(#1076)](https://github.com/PennyLaneAI/pennylane/pull/1076)

  For example, using the JAX interface with Cirq:

  ```python
  dev = qml.device('cirq.simulator', wires=1)
  @qml.qnode(dev, interface="jax", diff_method="parameter-shift")
  def circuit(x):
      qml.RX(x[1], wires=0)
      qml.Rot(x[0], x[1], x[2], wires=0)
      return qml.expval(qml.PauliZ(0))
  weights = jnp.array([0.2, 0.5, 0.1])
  print(circuit(weights))
  ```

  Currently, when used with the parameter-shift differentiation method,
  only a single returned expectation value or variance is supported.
  Multiple expectations/variances, as well as probability and state returns,
  are not currently allowed.

<h3>Improvements</h3>

  ```python
  dev = qml.device("default.qubit", wires=2)

  inputstate = [np.sqrt(0.2), np.sqrt(0.3), np.sqrt(0.4), np.sqrt(0.1)]

  @qml.qnode(dev)
  def circuit():
      mottonen.MottonenStatePreparation(inputstate,wires=[0, 1])
      return qml.expval(qml.PauliZ(0))
  ```

  Previously returned:

  ```pycon
  >>> print(qml.draw(circuit)())
  0: ──RY(1.57)──╭C─────────────╭C──╭C──╭C──┤ ⟨Z⟩
  1: ──RY(1.35)──╰X──RY(0.422)──╰X──╰X──╰X──┤
  ```

  In this release, it now returns:

  ```pycon
  >>> print(qml.draw(circuit)())
  0: ──RY(1.57)──╭C─────────────╭C──┤ ⟨Z⟩
  1: ──RY(1.35)──╰X──RY(0.422)──╰X──┤
  ```

- The templates are now classes inheriting
  from `Operation`, and define the ansatz in their `expand()` method. This
  change does not affect the user interface.
  [(#1138)](https://github.com/PennyLaneAI/pennylane/pull/1138)
  [(#1156)](https://github.com/PennyLaneAI/pennylane/pull/1156)
  [(#1163)](https://github.com/PennyLaneAI/pennylane/pull/1163)
  [(#1192)](https://github.com/PennyLaneAI/pennylane/pull/1192)

  For convenience, some templates have a new method that returns the expected
  shape of the trainable parameter tensor, which can be used to create
  random tensors.

  ```python
  shape = qml.templates.BasicEntanglerLayers.shape(n_layers=2, n_wires=4)
  weights = np.random.random(shape)
  qml.templates.BasicEntanglerLayers(weights, wires=range(4))
  ```

- `QubitUnitary` now validates to ensure the input matrix is two dimensional.
  [(#1128)](https://github.com/PennyLaneAI/pennylane/pull/1128)

* Most layers in Pytorch or Keras accept arbitrary dimension inputs, where each dimension barring
  the last (in the case where the actual weight function of the layer operates on one-dimensional
  vectors) is broadcast over. This is now also supported by KerasLayer and TorchLayer.
  [(#1062)](https://github.com/PennyLaneAI/pennylane/pull/1062).

  Example use:

  ```python
  dev = qml.device("default.qubit", wires=4)
  x = tf.ones((5, 4, 4))

  @qml.qnode(dev)
  def layer(weights, inputs):
      qml.templates.AngleEmbedding(inputs, wires=range(4))
      qml.templates.StronglyEntanglingLayers(weights, wires=range(4))
      return [qml.expval(qml.PauliZ(i)) for i in range(4)]

  qlayer = qml.qnn.KerasLayer(layer, {"weights": (4, 4, 3)}, output_dim=4)
  out = qlayer(x)
  ```

  The output tensor has the following shape:
  ```pycon
  >>> out.shape
  (5, 4, 4)
  ```

* If only one argument to the function `qml.grad` has the `requires_grad` attribute
  set to True, then the returned gradient will be a NumPy array, rather than a
  tuple of length 1.
  [(#1067)](https://github.com/PennyLaneAI/pennylane/pull/1067)
  [(#1081)](https://github.com/PennyLaneAI/pennylane/pull/1081)

* An improvement has been made to how `QubitDevice` generates and post-processess samples,
  allowing QNode measurement statistics to work on devices with more than 32 qubits.
  [(#1088)](https://github.com/PennyLaneAI/pennylane/pull/1088)

* Due to the addition of `density_matrix()` as a return type from a QNode, tuples are now supported
  by the `output_dim` parameter in `qnn.KerasLayer`.
  [(#1070)](https://github.com/PennyLaneAI/pennylane/pull/1070)

* Two new utility methods are provided for working with quantum tapes.
  [(#1175)](https://github.com/PennyLaneAI/pennylane/pull/1175)

  - `qml.tape.get_active_tape()` gets the currently recording tape.

  - `tape.stop_recording()` is a context manager that temporarily
    stops the currently recording tape from recording additional
    tapes or quantum operations.

  For example:

  ```pycon
  >>> with qml.tape.QuantumTape():
  ...     qml.RX(0, wires=0)
  ...     current_tape = qml.tape.get_active_tape()
  ...     with current_tape.stop_recording():
  ...         qml.RY(1.0, wires=1)
  ...     qml.RZ(2, wires=1)
  >>> current_tape.operations
  [RX(0, wires=[0]), RZ(2, wires=[1])]
  ```

* When printing `qml.Hamiltonian` objects, the terms are sorted by number of wires followed by coefficients.
  [(#981)](https://github.com/PennyLaneAI/pennylane/pull/981)

* Adds `qml.math.conj` to the PennyLane math module.
  [(#1143)](https://github.com/PennyLaneAI/pennylane/pull/1143)

  This new method will do elementwise conjugation to the given tensor-like object,
  correctly dispatching to the required tensor-manipulation framework
  to preserve differentiability.

  ```python
  >>> a = np.array([1.0 + 2.0j])
  >>> qml.math.conj(a)
  array([1.0 - 2.0j])
  ```

* The four-term parameter-shift rule, as used by the controlled rotation operations,
  has been updated to use coefficients that minimize the variance as per
  https://arxiv.org/abs/2104.05695.
  [(#1206)](https://github.com/PennyLaneAI/pennylane/pull/1206)

* A new transform `qml.transforms.invisible` has been added, to make it easier
  to transform QNodes.
  [(#1175)](https://github.com/PennyLaneAI/pennylane/pull/1175)

<h3>Breaking changes</h3>

* Devices do not have an `analytic` argument or attribute anymore.
  Instead, `shots` is the source of truth for whether a simulator
  estimates return values from a finite number of shots, or whether
  it returns analytic results (`shots=None`).
  [(#1079)](https://github.com/PennyLaneAI/pennylane/pull/1079)
  [(#1196)](https://github.com/PennyLaneAI/pennylane/pull/1196)

  ```python
  dev_analytic = qml.device('default.qubit', wires=1, shots=None)
  dev_finite_shots = qml.device('default.qubit', wires=1, shots=1000)

  def circuit():
      qml.Hadamard(wires=0)
      return qml.expval(qml.PauliZ(wires=0))

  circuit_analytic = qml.QNode(circuit, dev_analytic)
  circuit_finite_shots = qml.QNode(circuit, dev_finite_shots)
  ```

  Devices with `shots=None` return deterministic, exact results:

  ```pycon
  >>> circuit_analytic()
  0.0
  >>> circuit_analytic()
  0.0
  ```
  Devices with `shots > 0` return stochastic results estimated from
  samples in each run:

  ```pycon
  >>> circuit_finite_shots()
  -0.062
  >>> circuit_finite_shots()
  0.034
  ```

  The `qml.sample()` measurement can only be used on devices on which the number
  of shots is set explicitly.

* If creating a QNode from a quantum function with an argument named `shots`,
  a `UserWarning` is raised, warning the user that this is a reserved
  argument to change the number of shots on a per-call basis.
  [(#1075)](https://github.com/PennyLaneAI/pennylane/pull/1075)

* For devices inheriting from `QubitDevice`, the methods `expval`, `var`, `sample`
  accept two new keyword arguments --- `shot_range` and `bin_size`.
  [(#1103)](https://github.com/PennyLaneAI/pennylane/pull/1103)

  These new arguments allow for the statistics to be performed on only a subset of device samples.
  This finer level of control is accessible from the main UI by instantiating a device with a batch
  of shots.

  For example, consider the following device:

  ```pycon
  >>> dev = qml.device("my_device", shots=[5, (10, 3), 100])
  ```

  This device will execute QNodes using 135 shots, however
  measurement statistics will be **course grained** across these 135
  shots:

  * All measurement statistics will first be computed using the
    first 5 shots --- that is, `shots_range=[0, 5]`, `bin_size=5`.

  * Next, the tuple `(10, 3)` indicates 10 shots, repeated 3 times. This will use
    `shot_range=[5, 35]`, performing the expectation value in bins of size 10
    (`bin_size=10`).

  * Finally, we repeat the measurement statistics for the final 100 shots,
    `shot_range=[35, 135]`, `bin_size=100`.


* The old PennyLane core has been removed, including the following modules:
  [(#1100)](https://github.com/PennyLaneAI/pennylane/pull/1100)

  - `pennylane.variables`
  - `pennylane.qnodes`

  As part of this change, the location of the new core within the Python
  module has been moved:

  - Moves `pennylane.tape.interfaces` → `pennylane.interfaces`
  - Merges `pennylane.CircuitGraph` and `pennylane.TapeCircuitGraph`  → `pennylane.CircuitGraph`
  - Merges `pennylane.OperationRecorder` and `pennylane.TapeOperationRecorder`  →
  - `pennylane.tape.operation_recorder`
  - Merges `pennylane.measure` and `pennylane.tape.measure` → `pennylane.measure`
  - Merges `pennylane.operation` and `pennylane.tape.operation` → `pennylane.operation`
  - Merges `pennylane._queuing` and `pennylane.tape.queuing` → `pennylane.queuing`

  This has no affect on import location.

  In addition,

  - All tape-mode functions have been removed (`qml.enable_tape()`, `qml.tape_mode_active()`),
  - All tape fixtures have been deleted,
  - Tests specifically for non-tape mode have been deleted.

* The device test suite no longer accepts the `analytic` keyword.
  [(#1216)](https://github.com/PennyLaneAI/pennylane/pull/1216)

<h3>Bug fixes</h3>

* Fixes a bug where using the circuit drawer with a `ControlledQubitUnitary`
  operation raised an error.
  [(#1174)](https://github.com/PennyLaneAI/pennylane/pull/1174)

* Fixes a bug and a test where the ``QuantumTape.is_sampled`` attribute was not
  being updated.
  [(#1126)](https://github.com/PennyLaneAI/pennylane/pull/1126)

* Fixes a bug where `BasisEmbedding` would not accept inputs whose bits are all ones
  or all zeros.
  [(#1114)](https://github.com/PennyLaneAI/pennylane/pull/1114)

* The `ExpvalCost` class raises an error if instantiated
  with non-expectation measurement statistics.
  [(#1106)](https://github.com/PennyLaneAI/pennylane/pull/1106)

* Fixes a bug where decompositions would reset the differentiation method
  of a QNode.
  [(#1117)](https://github.com/PennyLaneAI/pennylane/pull/1117)

* Fixes a bug where the second-order CV parameter-shift rule would error
  if attempting to compute the gradient of a QNode with more than one
  second-order observable.
  [(#1197)](https://github.com/PennyLaneAI/pennylane/pull/1197)

* Fixes a bug where repeated Torch interface applications after expansion caused an error.
  [(#1223)](https://github.com/PennyLaneAI/pennylane/pull/1223)

* Sampling works correctly with batches of shots specified as a list.
  [(#1232)](https://github.com/PennyLaneAI/pennylane/pull/1232)

<h3>Documentation</h3>

- Updated the diagram used in the Architectural overview page of the
  Development guide such that it doesn't mention Variables.
  [(#1235)](https://github.com/PennyLaneAI/pennylane/pull/1235)

- Typos addressed in templates documentation.
  [(#1094)](https://github.com/PennyLaneAI/pennylane/pull/1094)

- Upgraded the documentation to use Sphinx 3.5.3 and the new m2r2 package.
  [(#1186)](https://github.com/PennyLaneAI/pennylane/pull/1186)

- Added `flaky` as dependency for running tests in the documentation.
  [(#1113)](https://github.com/PennyLaneAI/pennylane/pull/1113)

<h3>Contributors</h3>

This release contains contributions from (in alphabetical order):

Shahnawaz Ahmed, Juan Miguel Arrazola, Thomas Bromley, Olivia Di Matteo, Alain Delgado Gran, Kyle
Godbey, Diego Guala, Theodor Isacsson, Josh Izaac, Soran Jahangiri, Nathan Killoran, Christina Lee,
Daniel Polatajko, Chase Roberts, Sankalp Sanand, Pritish Sehzpaul, Maria Schuld, Antal Száva, David Wierichs.


# Release 0.14.1

<h3>Bug fixes</h3>

* Fixes a testing bug where tests that required JAX would fail if JAX was not installed.
  The tests will now instead be skipped if JAX can not be imported.
  [(#1066)](https://github.com/PennyLaneAI/pennylane/pull/1066)

* Fixes a bug where inverse operations could not be differentiated
  using backpropagation on `default.qubit`.
  [(#1072)](https://github.com/PennyLaneAI/pennylane/pull/1072)

* The QNode has a new keyword argument, `max_expansion`, that determines the maximum number of times
  the internal circuit should be expanded when executed on a device. In addition, the default number
  of max expansions has been increased from 2 to 10, allowing devices that require more than two
  operator decompositions to be supported.
  [(#1074)](https://github.com/PennyLaneAI/pennylane/pull/1074)

* Fixes a bug where `Hamiltonian` objects created with non-list arguments raised an error for
  arithmetic operations. [(#1082)](https://github.com/PennyLaneAI/pennylane/pull/1082)

* Fixes a bug where `Hamiltonian` objects with no coefficients or operations would return a faulty
  result when used with `ExpvalCost`. [(#1082)](https://github.com/PennyLaneAI/pennylane/pull/1082)

<h3>Documentation</h3>

* Updates mentions of `generate_hamiltonian` to `molecular_hamiltonian` in the
  docstrings of the `ExpvalCost` and `Hamiltonian` classes.
  [(#1077)](https://github.com/PennyLaneAI/pennylane/pull/1077)

<h3>Contributors</h3>

This release contains contributions from (in alphabetical order):

Thomas Bromley, Josh Izaac, Antal Száva.



# Release 0.14.0

<h3>New features since last release</h3>

<h4>Perform quantum machine learning with JAX</h4>

* QNodes created with `default.qubit` now support a JAX interface, allowing JAX to be used
  to create, differentiate, and optimize hybrid quantum-classical models.
  [(#947)](https://github.com/PennyLaneAI/pennylane/pull/947)

  This is supported internally via a new `default.qubit.jax` device. This device runs end to end in
  JAX, meaning that it supports all of the awesome JAX transformations (`jax.vmap`, `jax.jit`,
  `jax.hessian`, etc).

  Here is an example of how to use the new JAX interface:

  ```python
  dev = qml.device("default.qubit", wires=1)
  @qml.qnode(dev, interface="jax", diff_method="backprop")
  def circuit(x):
      qml.RX(x[1], wires=0)
      qml.Rot(x[0], x[1], x[2], wires=0)
      return qml.expval(qml.PauliZ(0))

  weights = jnp.array([0.2, 0.5, 0.1])
  grad_fn = jax.grad(circuit)
  print(grad_fn(weights))
  ```

  Currently, only `diff_method="backprop"` is supported, with plans to support more in the future.

<h4>New, faster, quantum gradient methods</h4>

* A new differentiation method has been added for use with simulators. The `"adjoint"`
  method operates after a forward pass by iteratively applying inverse gates to scan backwards
  through the circuit.
  [(#1032)](https://github.com/PennyLaneAI/pennylane/pull/1032)

  This method is similar to the reversible method, but has a lower time
  overhead and a similar memory overhead. It follows the approach provided by
  [Jones and Gacon](https://arxiv.org/abs/2009.02823). This method is only compatible with certain
  statevector-based devices such as `default.qubit`.

  Example use:

  ```python
  import pennylane as qml

  wires = 1
  device = qml.device("default.qubit", wires=wires)

  @qml.qnode(device, diff_method="adjoint")
  def f(params):
      qml.RX(0.1, wires=0)
      qml.Rot(*params, wires=0)
      qml.RX(-0.3, wires=0)
      return qml.expval(qml.PauliZ(0))

  params = [0.1, 0.2, 0.3]
  qml.grad(f)(params)
  ```

* The default logic for choosing the 'best' differentiation method has been altered
  to improve performance.
  [(#1008)](https://github.com/PennyLaneAI/pennylane/pull/1008)

  - If the quantum device provides its own gradient, this is now the preferred
    differentiation method.

  - If the quantum device natively supports classical
    backpropagation, this is now preferred over the parameter-shift rule.

    This will lead to marked speed improvement during optimization when using
    `default.qubit`, with a sight penalty on the forward-pass evaluation.

  More details are available below in the 'Improvements' section for plugin developers.

* PennyLane now supports analytical quantum gradients for noisy channels, in addition to its
  existing support for unitary operations. The noisy channels `BitFlip`, `PhaseFlip`, and
  `DepolarizingChannel` all support analytic gradients out of the box.
  [(#968)](https://github.com/PennyLaneAI/pennylane/pull/968)

* A method has been added for calculating the Hessian of quantum circuits using the second-order
  parameter shift formula.
  [(#961)](https://github.com/PennyLaneAI/pennylane/pull/961)

  The following example shows the calculation of the Hessian:

  ```python
  n_wires = 5
  weights = [2.73943676, 0.16289932, 3.4536312, 2.73521126, 2.6412488]

  dev = qml.device("default.qubit", wires=n_wires)

  with qml.tape.QubitParamShiftTape() as tape:
      for i in range(n_wires):
          qml.RX(weights[i], wires=i)

      qml.CNOT(wires=[0, 1])
      qml.CNOT(wires=[2, 1])
      qml.CNOT(wires=[3, 1])
      qml.CNOT(wires=[4, 3])

      qml.expval(qml.PauliZ(1))

  print(tape.hessian(dev))
  ```

  The Hessian is not yet supported via classical machine learning interfaces, but will
  be added in a future release.

<h4>More operations and templates</h4>

* Two new error channels, `BitFlip` and `PhaseFlip` have been added.
  [(#954)](https://github.com/PennyLaneAI/pennylane/pull/954)

  They can be used in the same manner as existing error channels:

  ```python
  dev = qml.device("default.mixed", wires=2)

  @qml.qnode(dev)
  def circuit():
      qml.RX(0.3, wires=0)
      qml.RY(0.5, wires=1)
      qml.BitFlip(0.01, wires=0)
      qml.PhaseFlip(0.01, wires=1)
      return qml.expval(qml.PauliZ(0))
  ```

* Apply permutations to wires using the `Permute` subroutine.
  [(#952)](https://github.com/PennyLaneAI/pennylane/pull/952)

  ```python
  import pennylane as qml
  dev = qml.device('default.qubit', wires=5)

  @qml.qnode(dev)
  def apply_perm():
      # Send contents of wire 4 to wire 0, of wire 2 to wire 1, etc.
      qml.templates.Permute([4, 2, 0, 1, 3], wires=dev.wires)
      return qml.expval(qml.PauliZ(0))
  ```

<h4>QNode transformations</h4>

* The `qml.metric_tensor` function transforms a QNode to produce the Fubini-Study
  metric tensor with full autodifferentiation support---even on hardware.
  [(#1014)](https://github.com/PennyLaneAI/pennylane/pull/1014)

  Consider the following QNode:

  ```python
  dev = qml.device("default.qubit", wires=3)

  @qml.qnode(dev, interface="autograd")
  def circuit(weights):
      # layer 1
      qml.RX(weights[0, 0], wires=0)
      qml.RX(weights[0, 1], wires=1)

      qml.CNOT(wires=[0, 1])
      qml.CNOT(wires=[1, 2])

      # layer 2
      qml.RZ(weights[1, 0], wires=0)
      qml.RZ(weights[1, 1], wires=2)

      qml.CNOT(wires=[0, 1])
      qml.CNOT(wires=[1, 2])
      return qml.expval(qml.PauliZ(0) @ qml.PauliZ(1)), qml.expval(qml.PauliY(2))
  ```

  We can use the `metric_tensor` function to generate a new function, that returns the
  metric tensor of this QNode:

  ```pycon
  >>> met_fn = qml.metric_tensor(circuit)
  >>> weights = np.array([[0.1, 0.2, 0.3], [0.4, 0.5, 0.6]], requires_grad=True)
  >>> met_fn(weights)
  tensor([[0.25  , 0.    , 0.    , 0.    ],
          [0.    , 0.25  , 0.    , 0.    ],
          [0.    , 0.    , 0.0025, 0.0024],
          [0.    , 0.    , 0.0024, 0.0123]], requires_grad=True)
  ```

  The returned metric tensor is also fully differentiable, in all interfaces.
  For example, differentiating the `(3, 2)` element:

  ```pycon
  >>> grad_fn = qml.grad(lambda x: met_fn(x)[3, 2])
  >>> grad_fn(weights)
  array([[ 0.04867729, -0.00049502,  0.        ],
         [ 0.        ,  0.        ,  0.        ]])
  ```

  Differentiation is also supported using Torch, Jax, and TensorFlow.

* Adds the new function `qml.math.cov_matrix()`. This function accepts a list of commuting
  observables, and the probability distribution in the shared observable eigenbasis after the
  application of an ansatz. It uses these to construct the covariance matrix in a *framework
  independent* manner, such that the output covariance matrix is autodifferentiable.
  [(#1012)](https://github.com/PennyLaneAI/pennylane/pull/1012)

  For example, consider the following ansatz and observable list:

  ```python3
  obs_list = [qml.PauliX(0) @ qml.PauliZ(1), qml.PauliY(2)]
  ansatz = qml.templates.StronglyEntanglingLayers
  ```

  We can construct a QNode to output the probability distribution in the shared eigenbasis of the
  observables:

  ```python
  dev = qml.device("default.qubit", wires=3)

  @qml.qnode(dev, interface="autograd")
  def circuit(weights):
      ansatz(weights, wires=[0, 1, 2])
      # rotate into the basis of the observables
      for o in obs_list:
          o.diagonalizing_gates()
      return qml.probs(wires=[0, 1, 2])
  ```

  We can now compute the covariance matrix:

  ```pycon
  >>> weights = qml.init.strong_ent_layers_normal(n_layers=2, n_wires=3)
  >>> cov = qml.math.cov_matrix(circuit(weights), obs_list)
  >>> cov
  array([[0.98707611, 0.03665537],
         [0.03665537, 0.99998377]])
  ```

  Autodifferentiation is fully supported using all interfaces:

  ```pycon
  >>> cost_fn = lambda weights: qml.math.cov_matrix(circuit(weights), obs_list)[0, 1]
  >>> qml.grad(cost_fn)(weights)[0]
  array([[[ 4.94240914e-17, -2.33786398e-01, -1.54193959e-01],
          [-3.05414996e-17,  8.40072236e-04,  5.57884080e-04],
          [ 3.01859411e-17,  8.60411436e-03,  6.15745204e-04]],

         [[ 6.80309533e-04, -1.23162742e-03,  1.08729813e-03],
          [-1.53863193e-01, -1.38700657e-02, -1.36243323e-01],
          [-1.54665054e-01, -1.89018172e-02, -1.56415558e-01]]])
  ```

* A new  `qml.draw` function is available, allowing QNodes to be easily
  drawn without execution by providing example input.
  [(#962)](https://github.com/PennyLaneAI/pennylane/pull/962)

  ```python
  @qml.qnode(dev)
  def circuit(a, w):
      qml.Hadamard(0)
      qml.CRX(a, wires=[0, 1])
      qml.Rot(*w, wires=[1])
      qml.CRX(-a, wires=[0, 1])
      return qml.expval(qml.PauliZ(0) @ qml.PauliZ(1))
  ```

  The QNode circuit structure may depend on the input arguments;
  this is taken into account by passing example QNode arguments
  to the `qml.draw()` drawing function:

  ```pycon
  >>> drawer = qml.draw(circuit)
  >>> result = drawer(a=2.3, w=[1.2, 3.2, 0.7])
  >>> print(result)
  0: ──H──╭C────────────────────────────╭C─────────╭┤ ⟨Z ⊗ Z⟩
  1: ─────╰RX(2.3)──Rot(1.2, 3.2, 0.7)──╰RX(-2.3)──╰┤ ⟨Z ⊗ Z⟩
  ```

<h4>A faster, leaner, and more flexible core</h4>

* The new core of PennyLane, rewritten from the ground up and developed over the last few release
  cycles, has achieved feature parity and has been made the new default in PennyLane v0.14. The old
  core has been marked as deprecated, and will be removed in an upcoming release.
  [(#1046)](https://github.com/PennyLaneAI/pennylane/pull/1046)
  [(#1040)](https://github.com/PennyLaneAI/pennylane/pull/1040)
  [(#1034)](https://github.com/PennyLaneAI/pennylane/pull/1034)
  [(#1035)](https://github.com/PennyLaneAI/pennylane/pull/1035)
  [(#1027)](https://github.com/PennyLaneAI/pennylane/pull/1027)
  [(#1026)](https://github.com/PennyLaneAI/pennylane/pull/1026)
  [(#1021)](https://github.com/PennyLaneAI/pennylane/pull/1021)
  [(#1054)](https://github.com/PennyLaneAI/pennylane/pull/1054)
  [(#1049)](https://github.com/PennyLaneAI/pennylane/pull/1049)

  While high-level PennyLane code and tutorials remain unchanged, the new core
  provides several advantages and improvements:

  - **Faster and more optimized**: The new core provides various performance optimizations, reducing
    pre- and post-processing overhead, and reduces the number of quantum evaluations in certain
    cases.

  - **Support for in-QNode classical processing**: this allows for differentiable classical
    processing within the QNode.

    ```python
    dev = qml.device("default.qubit", wires=1)

    @qml.qnode(dev, interface="tf")
    def circuit(p):
        qml.RX(tf.sin(p[0])**2 + p[1], wires=0)
        return qml.expval(qml.PauliZ(0))
    ```

    The classical processing functions used within the QNode must match
    the QNode interface. Here, we use TensorFlow:

    ```pycon
    >>> params = tf.Variable([0.5, 0.1], dtype=tf.float64)
    >>> with tf.GradientTape() as tape:
    ...     res = circuit(params)
    >>> grad = tape.gradient(res, params)
    >>> print(res)
    tf.Tensor(0.9460913127754935, shape=(), dtype=float64)
    >>> print(grad)
    tf.Tensor([-0.27255248 -0.32390003], shape=(2,), dtype=float64)
    ```

    As a result of this change, quantum decompositions that require classical processing
    are fully supported and end-to-end differentiable in tape mode.

  - **No more Variable wrapping**: QNode arguments no longer become `Variable`
    objects within the QNode.

    ```python
    dev = qml.device("default.qubit", wires=1)

    @qml.qnode(dev)
    def circuit(x):
        print("Parameter value:", x)
        qml.RX(x, wires=0)
        return qml.expval(qml.PauliZ(0))
    ```

    Internal QNode parameters can be easily inspected, printed, and manipulated:

    ```pycon
    >>> circuit(0.5)
    Parameter value: 0.5
    tensor(0.87758256, requires_grad=True)
    ```

  - **Less restrictive QNode signatures**: There is no longer any restriction on the QNode signature; the QNode can be
    defined and called following the same rules as standard Python functions.

    For example, the following QNode uses positional, named, and variable
    keyword arguments:

    ```python
    x = torch.tensor(0.1, requires_grad=True)
    y = torch.tensor([0.2, 0.3], requires_grad=True)
    z = torch.tensor(0.4, requires_grad=True)

    @qml.qnode(dev, interface="torch")
    def circuit(p1, p2=y, **kwargs):
        qml.RX(p1, wires=0)
        qml.RY(p2[0] * p2[1], wires=0)
        qml.RX(kwargs["p3"], wires=0)
        return qml.var(qml.PauliZ(0))
    ```

    When we call the QNode, we may pass the arguments by name
    even if defined positionally; any argument not provided will
    use the default value.

    ```pycon
    >>> res = circuit(p1=x, p3=z)
    >>> print(res)
    tensor(0.2327, dtype=torch.float64, grad_fn=<SelectBackward>)
    >>> res.backward()
    >>> print(x.grad, y.grad, z.grad)
    tensor(0.8396) tensor([0.0289, 0.0193]) tensor(0.8387)
    ```

    This extends to the `qnn` module, where `KerasLayer` and `TorchLayer` modules
    can be created from QNodes with unrestricted signatures.

  - **Smarter measurements:** QNodes can now measure wires more than once, as
    long as all observables are commuting:

    ```python
    @qml.qnode(dev)
    def circuit(x):
        qml.RX(x, wires=0)
        return [
            qml.expval(qml.PauliZ(0)),
            qml.expval(qml.PauliZ(0) @ qml.PauliZ(1))
        ]
    ```

    Further, the `qml.ExpvalCost()` function allows for optimizing
    measurements to reduce the number of quantum evaluations required.

  With the new PennyLane core, there are a few small breaking changes, detailed
  below in the 'Breaking Changes' section.

<h3>Improvements</h3>

* The built-in PennyLane optimizers allow more flexible cost functions. The cost function passed to most optimizers
  may accept any combination of trainable arguments, non-trainable arguments, and keyword arguments.
  [(#959)](https://github.com/PennyLaneAI/pennylane/pull/959)
  [(#1053)](https://github.com/PennyLaneAI/pennylane/pull/1053)

  The full changes apply to:

  * `AdagradOptimizer`
  * `AdamOptimizer`
  * `GradientDescentOptimizer`
  * `MomentumOptimizer`
  * `NesterovMomentumOptimizer`
  * `RMSPropOptimizer`
  * `RotosolveOptimizer`

  The `requires_grad=False` property must mark any non-trainable constant argument.
  The `RotoselectOptimizer` allows passing only keyword arguments.

  Example use:

  ```python
  def cost(x, y, data, scale=1.0):
      return scale * (x[0]-data)**2 + scale * (y-data)**2

  x = np.array([1.], requires_grad=True)
  y = np.array([1.0])
  data = np.array([2.], requires_grad=False)

  opt = qml.GradientDescentOptimizer()

  # the optimizer step and step_and_cost methods can
  # now update multiple parameters at once
  x_new, y_new, data = opt.step(cost, x, y, data, scale=0.5)
  (x_new, y_new, data), value = opt.step_and_cost(cost, x, y, data, scale=0.5)

  # list and tuple unpacking is also supported
  params = (x, y, data)
  params = opt.step(cost, *params)
  ```

* The circuit drawer has been updated to support the inclusion of unused or inactive
  wires, by passing the `show_all_wires` argument.
  [(#1033)](https://github.com/PennyLaneAI/pennylane/pull/1033)

  ```python
  dev = qml.device('default.qubit', wires=[-1, "a", "q2", 0])

  @qml.qnode(dev)
  def circuit():
      qml.Hadamard(wires=-1)
      qml.CNOT(wires=[-1, "q2"])
      return qml.expval(qml.PauliX(wires="q2"))
  ```

  ```pycon
  >>> print(qml.draw(circuit, show_all_wires=True)())
  >>>
   -1: ──H──╭C──┤
    a: ─────│───┤
   q2: ─────╰X──┤ ⟨X⟩
    0: ─────────┤
  ```

* The logic for choosing the 'best' differentiation method has been altered
  to improve performance.
  [(#1008)](https://github.com/PennyLaneAI/pennylane/pull/1008)

  - If the device provides its own gradient, this is now the preferred
    differentiation method.

  - If a device provides additional interface-specific versions that natively support classical
    backpropagation, this is now preferred over the parameter-shift rule.

    Devices define additional interface-specific devices via their `capabilities()` dictionary. For
    example, `default.qubit` supports supplementary devices for TensorFlow, Autograd, and JAX:

    ```python
    {
      "passthru_devices": {
          "tf": "default.qubit.tf",
          "autograd": "default.qubit.autograd",
          "jax": "default.qubit.jax",
      },
    }
    ```

  As a result of this change, if the QNode `diff_method` is not explicitly provided,
  it is possible that the QNode will run on a *supplementary device* of the device that was
  specifically provided:

  ```python
  dev = qml.device("default.qubit", wires=2)
  qml.QNode(dev) # will default to backprop on default.qubit.autograd
  qml.QNode(dev, interface="tf") # will default to backprop on default.qubit.tf
  qml.QNode(dev, interface="jax") # will default to backprop on default.qubit.jax
  ```

* The `default.qubit` device has been updated so that internally it applies operations in a more
  functional style, i.e., by accepting an input state and returning an evolved state.
  [(#1025)](https://github.com/PennyLaneAI/pennylane/pull/1025)

* A new test series, `pennylane/devices/tests/test_compare_default_qubit.py`, has been added, allowing to test if
  a chosen device gives the same result as `default.qubit`.
  [(#897)](https://github.com/PennyLaneAI/pennylane/pull/897)

  Three tests are added:

  - `test_hermitian_expectation`,
  - `test_pauliz_expectation_analytic`, and
  - `test_random_circuit`.

* Adds the following agnostic tensor manipulation functions to the `qml.math` module: `abs`,
  `angle`, `arcsin`, `concatenate`, `dot`, `squeeze`, `sqrt`, `sum`, `take`, `where`. These functions are
  required to fully support end-to-end differentiable Mottonen and Amplitude embedding.
  [(#922)](https://github.com/PennyLaneAI/pennylane/pull/922)
  [(#1011)](https://github.com/PennyLaneAI/pennylane/pull/1011)

* The `qml.math` module now supports JAX.
  [(#985)](https://github.com/XanaduAI/software-docs/pull/274)

* Several improvements have been made to the `Wires` class to reduce overhead and simplify the logic
  of how wire labels are interpreted:
  [(#1019)](https://github.com/PennyLaneAI/pennylane/pull/1019)
  [(#1010)](https://github.com/PennyLaneAI/pennylane/pull/1010)
  [(#1005)](https://github.com/PennyLaneAI/pennylane/pull/1005)
  [(#983)](https://github.com/PennyLaneAI/pennylane/pull/983)
  [(#967)](https://github.com/PennyLaneAI/pennylane/pull/967)

  - If the input `wires` to a wires class instantiation `Wires(wires)` can be iterated over,
    its elements are interpreted as wire labels. Otherwise, `wires` is interpreted as a single wire label.
    The only exception to this are strings, which are always interpreted as a single
    wire label, so users can address wires with labels such as `"ancilla"`.

  - Any type can now be a wire label as long as it is hashable. The hash is used to establish
    the uniqueness of two labels.

  - Indexing wires objects now returns a label, instead of a new `Wires` object. For example:

    ```pycon
    >>> w = Wires([0, 1, 2])
    >>> w[1]
    >>> 1
    ```

  - The check for uniqueness of wires moved from `Wires` instantiation to
    the `qml.wires._process` function in order to reduce overhead from repeated
    creation of `Wires` instances.

  - Calls to the `Wires` class are substantially reduced, for example by avoiding to call
    Wires on Wires instances on `Operation` instantiation, and by using labels instead of
    `Wires` objects inside the default qubit device.

* Adds the `PauliRot` generator to the `qml.operation` module. This
  generator is required to construct the metric tensor.
  [(#963)](https://github.com/PennyLaneAI/pennylane/pull/963)

* The templates are modified to make use of the new `qml.math` module, for framework-agnostic
  tensor manipulation. This allows the template library to be differentiable
  in backpropagation mode (`diff_method="backprop"`).
  [(#873)](https://github.com/PennyLaneAI/pennylane/pull/873)

* The circuit drawer now allows for the wire order to be (optionally) modified:
  [(#992)](https://github.com/PennyLaneAI/pennylane/pull/992)

  ```pycon
  >>> dev = qml.device('default.qubit', wires=["a", -1, "q2"])
  >>> @qml.qnode(dev)
  ... def circuit():
  ...     qml.Hadamard(wires=-1)
  ...     qml.CNOT(wires=["a", "q2"])
  ...     qml.RX(0.2, wires="a")
  ...     return qml.expval(qml.PauliX(wires="q2"))
  ```

  Printing with default wire order of the device:

  ```pycon
  >>> print(circuit.draw())
    a: ─────╭C──RX(0.2)──┤
   -1: ──H──│────────────┤
   q2: ─────╰X───────────┤ ⟨X⟩
  ```

  Changing the wire order:

  ```pycon
  >>> print(circuit.draw(wire_order=["q2", "a", -1]))
   q2: ──╭X───────────┤ ⟨X⟩
    a: ──╰C──RX(0.2)──┤
   -1: ───H───────────┤
  ```

<h3>Breaking changes</h3>

* QNodes using the new PennyLane core will no longer accept ragged arrays as inputs.

* When using the new PennyLane core and the Autograd interface, non-differentiable data passed
  as a QNode argument or a gate must have the `requires_grad` property set to `False`:

  ```python
  @qml.qnode(dev)
  def circuit(weights, data):
      basis_state = np.array([1, 0, 1, 1], requires_grad=False)
      qml.BasisState(basis_state, wires=[0, 1, 2, 3])
      qml.templates.AmplitudeEmbedding(data, wires=[0, 1, 2, 3])
      qml.templates.BasicEntanglerLayers(weights, wires=[0, 1, 2, 3])
      return qml.probs(wires=0)

  data = np.array(data, requires_grad=False)
  weights = np.array(weights, requires_grad=True)
  circuit(weights, data)
  ```

<h3>Bug fixes</h3>

* Fixes an issue where if the constituent observables of a tensor product do not exist in the queue,
  an error is raised. With this fix, they are first queued before annotation occurs.
  [(#1038)](https://github.com/PennyLaneAI/pennylane/pull/1038)

* Fixes an issue with tape expansions where information about sampling
  (specifically the `is_sampled` tape attribute) was not preserved.
  [(#1027)](https://github.com/PennyLaneAI/pennylane/pull/1027)

* Tape expansion was not properly taking into devices that supported inverse operations,
  causing inverse operations to be unnecessarily decomposed. The QNode tape expansion logic, as well
  as the `Operation.expand()` method, has been modified to fix this.
  [(#956)](https://github.com/PennyLaneAI/pennylane/pull/956)

* Fixes an issue where the Autograd interface was not unwrapping non-differentiable
  PennyLane tensors, which can cause issues on some devices.
  [(#941)](https://github.com/PennyLaneAI/pennylane/pull/941)

* `qml.vqe.Hamiltonian` prints any observable with any number of strings.
  [(#987)](https://github.com/PennyLaneAI/pennylane/pull/987)

* Fixes a bug where parameter-shift differentiation would fail if the QNode
  contained a single probability output.
  [(#1007)](https://github.com/PennyLaneAI/pennylane/pull/1007)

* Fixes an issue when using trainable parameters that are lists/arrays with `tape.vjp`.
  [(#1042)](https://github.com/PennyLaneAI/pennylane/pull/1042)

* The `TensorN` observable is updated to support being copied without any parameters or wires passed.
  [(#1047)](https://github.com/PennyLaneAI/pennylane/pull/1047)

* Fixed deprecation warning when importing `Sequence` from `collections` instead of `collections.abc` in `vqe/vqe.py`.
  [(#1051)](https://github.com/PennyLaneAI/pennylane/pull/1051)

<h3>Contributors</h3>

This release contains contributions from (in alphabetical order):

Juan Miguel Arrazola, Thomas Bromley, Olivia Di Matteo, Theodor Isacsson, Josh Izaac, Christina Lee,
Alejandro Montanez, Steven Oud, Chase Roberts, Sankalp Sanand, Maria Schuld, Antal
Száva, David Wierichs, Jiahao Yao.

# Release 0.13.0

<h3>New features since last release</h3>

<h4>Automatically optimize the number of measurements</h4>

* QNodes in tape mode now support returning observables on the same wire whenever the observables are
  qubit-wise commuting Pauli words. Qubit-wise commuting observables can be evaluated with a
  *single* device run as they are diagonal in the same basis, via a shared set of single-qubit rotations.
  [(#882)](https://github.com/PennyLaneAI/pennylane/pull/882)

  The following example shows a single QNode returning the expectation values of
  the qubit-wise commuting Pauli words `XX` and `XI`:

  ```python
  qml.enable_tape()

  @qml.qnode(dev)
  def f(x):
      qml.Hadamard(wires=0)
      qml.Hadamard(wires=1)
      qml.CRot(0.1, 0.2, 0.3, wires=[1, 0])
      qml.RZ(x, wires=1)
      return qml.expval(qml.PauliX(0) @ qml.PauliX(1)), qml.expval(qml.PauliX(0))
  ```

  ```pycon
  >>> f(0.4)
  tensor([0.89431013, 0.9510565 ], requires_grad=True)
  ```

* The `ExpvalCost` class (previously `VQECost`) now provides observable optimization using the
  `optimize` argument, resulting in potentially fewer device executions.
  [(#902)](https://github.com/PennyLaneAI/pennylane/pull/902)

  This is achieved by separating the observables composing the Hamiltonian into qubit-wise
  commuting groups and evaluating those groups on a single QNode using functionality from the
  `qml.grouping` module:

  ```python
  qml.enable_tape()
  commuting_obs = [qml.PauliX(0), qml.PauliX(0) @ qml.PauliZ(1)]
  H = qml.vqe.Hamiltonian([1, 1], commuting_obs)

  dev = qml.device("default.qubit", wires=2)
  ansatz = qml.templates.StronglyEntanglingLayers

  cost_opt = qml.ExpvalCost(ansatz, H, dev, optimize=True)
  cost_no_opt = qml.ExpvalCost(ansatz, H, dev, optimize=False)

  params = qml.init.strong_ent_layers_uniform(3, 2)
  ```

  Grouping these commuting observables leads to fewer device executions:

  ```pycon
  >>> cost_opt(params)
  >>> ex_opt = dev.num_executions
  >>> cost_no_opt(params)
  >>> ex_no_opt = dev.num_executions - ex_opt
  >>> print("Number of executions:", ex_no_opt)
  Number of executions: 2
  >>> print("Number of executions (optimized):", ex_opt)
  Number of executions (optimized): 1
  ```

<h4>New quantum gradient features</h4>

* Compute the analytic gradient of quantum circuits in parallel on supported devices.
  [(#840)](https://github.com/PennyLaneAI/pennylane/pull/840)

  This release introduces support for batch execution of circuits, via a new device API method
  `Device.batch_execute()`. Devices that implement this new API support submitting a batch of
  circuits for *parallel* evaluation simultaneously, which can significantly reduce the computation time.

  Furthermore, if using tape mode and a compatible device, gradient computations will
  automatically make use of the new batch API---providing a speedup during optimization.

* Gradient recipes are now much more powerful, allowing for operations to define their gradient
  via an arbitrary linear combination of circuit evaluations.
  [(#909)](https://github.com/PennyLaneAI/pennylane/pull/909)
  [(#915)](https://github.com/PennyLaneAI/pennylane/pull/915)

  With this change, gradient recipes can now be of the form
  :math:`\frac{\partial}{\partial\phi_k}f(\phi_k) = \sum_{i} c_i f(a_i \phi_k + s_i )`,
  and are no longer restricted to two-term shifts with identical (but opposite in sign) shift values.

  As a result, PennyLane now supports native analytic quantum gradients for the
  controlled rotation operations `CRX`, `CRY`, `CRZ`, and `CRot`. This allows for parameter-shift
  analytic gradients on hardware, without decomposition.

  Note that this is a breaking change for developers; please see the *Breaking Changes* section
  for more details.

* The `qnn.KerasLayer` class now supports differentiating the QNode through classical
  backpropagation in tape mode.
  [(#869)](https://github.com/PennyLaneAI/pennylane/pull/869)

  ```python
  qml.enable_tape()

  dev = qml.device("default.qubit.tf", wires=2)

  @qml.qnode(dev, interface="tf", diff_method="backprop")
  def f(inputs, weights):
      qml.templates.AngleEmbedding(inputs, wires=range(2))
      qml.templates.StronglyEntanglingLayers(weights, wires=range(2))
      return [qml.expval(qml.PauliZ(i)) for i in range(2)]

  weight_shapes = {"weights": (3, 2, 3)}

  qlayer = qml.qnn.KerasLayer(f, weight_shapes, output_dim=2)

  inputs = tf.constant(np.random.random((4, 2)), dtype=tf.float32)

  with tf.GradientTape() as tape:
      out = qlayer(inputs)

  tape.jacobian(out, qlayer.trainable_weights)
  ```

<h4>New operations, templates, and measurements</h4>

* Adds the `qml.density_matrix` QNode return with partial trace capabilities.
  [(#878)](https://github.com/PennyLaneAI/pennylane/pull/878)

  The density matrix over the provided wires is returned, with all other subsystems traced out.
  `qml.density_matrix` currently works for both the `default.qubit` and `default.mixed` devices.

  ```python
  qml.enable_tape()
  dev = qml.device("default.qubit", wires=2)

  def circuit(x):
      qml.PauliY(wires=0)
      qml.Hadamard(wires=1)
      return qml.density_matrix(wires=[1])  # wire 0 is traced out
  ```

* Adds the square-root X gate `SX`. [(#871)](https://github.com/PennyLaneAI/pennylane/pull/871)

  ```python
  dev = qml.device("default.qubit", wires=1)

  @qml.qnode(dev)
  def circuit():
      qml.SX(wires=[0])
      return qml.expval(qml.PauliZ(wires=[0]))
  ```

* Two new hardware-efficient particle-conserving templates have been implemented
  to perform VQE-based quantum chemistry simulations. The new templates apply
  several layers of the particle-conserving entanglers proposed in Figs. 2a and 2b
  of Barkoutsos *et al*., [arXiv:1805.04340](https://arxiv.org/abs/1805.04340)
  [(#875)](https://github.com/PennyLaneAI/pennylane/pull/875)
  [(#876)](https://github.com/PennyLaneAI/pennylane/pull/876)

<h4>Estimate and track resources</h4>

* The `QuantumTape` class now contains basic resource estimation functionality. The method
  `tape.get_resources()` returns a dictionary with a list of the constituent operations and the
  number of times they appear in the circuit. Similarly, `tape.get_depth()` computes the circuit depth.
  [(#862)](https://github.com/PennyLaneAI/pennylane/pull/862)

  ```pycon
  >>> with qml.tape.QuantumTape() as tape:
  ...    qml.Hadamard(wires=0)
  ...    qml.RZ(0.26, wires=1)
  ...    qml.CNOT(wires=[1, 0])
  ...    qml.Rot(1.8, -2.7, 0.2, wires=0)
  ...    qml.Hadamard(wires=1)
  ...    qml.CNOT(wires=[0, 1])
  ...    qml.expval(qml.PauliZ(0) @ qml.PauliZ(1))
  >>> tape.get_resources()
  {'Hadamard': 2, 'RZ': 1, 'CNOT': 2, 'Rot': 1}
  >>> tape.get_depth()
  4
  ```

* The number of device executions over a QNode's lifetime can now be returned using `num_executions`.
  [(#853)](https://github.com/PennyLaneAI/pennylane/pull/853)

  ```pycon
  >>> dev = qml.device("default.qubit", wires=2)
  >>> @qml.qnode(dev)
  ... def circuit(x, y):
  ...    qml.RX(x, wires=[0])
  ...    qml.RY(y, wires=[1])
  ...    qml.CNOT(wires=[0, 1])
  ...    return qml.expval(qml.PauliZ(0) @ qml.PauliX(1))
  >>> for _ in range(10):
  ...    circuit(0.432, 0.12)
  >>> print(dev.num_executions)
  10
  ```

<h3>Improvements</h3>

* Support for tape mode has improved across PennyLane. The following features now work in tape mode:

  - QNode collections [(#863)](https://github.com/PennyLaneAI/pennylane/pull/863)

  - `qnn.ExpvalCost` [(#863)](https://github.com/PennyLaneAI/pennylane/pull/863)
    [(#911)](https://github.com/PennyLaneAI/pennylane/pull/911)

  - `qml.qnn.KerasLayer` [(#869)](https://github.com/PennyLaneAI/pennylane/pull/869)

  - `qml.qnn.TorchLayer` [(#865)](https://github.com/PennyLaneAI/pennylane/pull/865)

  - The `qml.qaoa` module [(#905)](https://github.com/PennyLaneAI/pennylane/pull/905)

* A new function, `qml.refresh_devices()`, has been added, allowing PennyLane to
  rescan installed PennyLane plugins and refresh the device list. In addition, the `qml.device`
  loader will attempt to refresh devices if the required plugin device cannot be found.
  This will result in an improved experience if installing PennyLane and plugins within
  a running Python session (for example, on Google Colab), and avoid the need to
  restart the kernel/runtime.
  [(#907)](https://github.com/PennyLaneAI/pennylane/pull/907)

* When using `grad_fn = qml.grad(cost)` to compute the gradient of a cost function with the Autograd
  interface, the value of the intermediate forward pass is now available via the `grad_fn.forward`
  property
  [(#914)](https://github.com/PennyLaneAI/pennylane/pull/914):

  ```python
  def cost_fn(x, y):
      return 2 * np.sin(x[0]) * np.exp(-x[1]) + x[0] ** 3 + np.cos(y)

  params = np.array([0.1, 0.5], requires_grad=True)
  data = np.array(0.65, requires_grad=False)
  grad_fn = qml.grad(cost_fn)

  grad_fn(params, data)  # perform backprop and evaluate the gradient
  grad_fn.forward  # the cost function value
  ```

* Gradient-based optimizers now have a `step_and_cost` method that returns
  both the next step as well as the objective (cost) function output.
  [(#916)](https://github.com/PennyLaneAI/pennylane/pull/916)

  ```pycon
  >>> opt = qml.GradientDescentOptimizer()
  >>> params, cost = opt.step_and_cost(cost_fn, params)
  ```

* PennyLane provides a new experimental module `qml.proc` which provides framework-agnostic processing
  functions for array and tensor manipulations.
  [(#886)](https://github.com/PennyLaneAI/pennylane/pull/886)

  Given the input tensor-like object, the call is
  dispatched to the corresponding array manipulation framework, allowing for end-to-end
  differentiation to be preserved.

  ```pycon
  >>> x = torch.tensor([1., 2.])
  >>> qml.proc.ones_like(x)
  tensor([1, 1])
  >>> y = tf.Variable([[0], [5]])
  >>> qml.proc.ones_like(y, dtype=np.complex128)
  <tf.Tensor: shape=(2, 1), dtype=complex128, numpy=
  array([[1.+0.j],
         [1.+0.j]])>
  ```

  Note that these functions are experimental, and only a subset of common functionality is
  supported. Furthermore, the names and behaviour of these functions may differ from similar
  functions in common frameworks; please refer to the function docstrings for more details.

* The gradient methods in tape mode now fully separate the quantum and classical processing. Rather
  than returning the evaluated gradients directly, they now return a tuple containing the required
  quantum and classical processing steps.
  [(#840)](https://github.com/PennyLaneAI/pennylane/pull/840)

  ```python
  def gradient_method(idx, param, **options):
      # generate the quantum tapes that must be computed
      # to determine the quantum gradient
      tapes = quantum_gradient_tapes(self)

      def processing_fn(results):
          # perform classical processing on the evaluated tapes
          # returning the evaluated quantum gradient
          return classical_processing(results)

      return tapes, processing_fn
  ```

  The `JacobianTape.jacobian()` method has been similarly modified to accumulate all gradient
  quantum tapes and classical processing functions, evaluate all quantum tapes simultaneously,
  and then apply the post-processing functions to the evaluated tape results.

* The MultiRZ gate now has a defined generator, allowing it to be used in quantum natural gradient
  optimization.
  [(#912)](https://github.com/PennyLaneAI/pennylane/pull/912)

* The CRot gate now has a `decomposition` method, which breaks the gate down into rotations
  and CNOT gates. This allows `CRot` to be used on devices that do not natively support it.
  [(#908)](https://github.com/PennyLaneAI/pennylane/pull/908)

* The classical processing in the `MottonenStatePreparation` template has been largely
  rewritten to use dense matrices and tensor manipulations wherever possible.
  This is in preparation to support differentiation through the template in the future.
  [(#864)](https://github.com/PennyLaneAI/pennylane/pull/864)

* Device-based caching has replaced QNode caching. Caching is now accessed by passing a
  `cache` argument to the device.
  [(#851)](https://github.com/PennyLaneAI/pennylane/pull/851)

  The `cache` argument should be an integer specifying the size of the cache. For example, a
  cache of size 10 is created using:

  ```pycon
  >>> dev = qml.device("default.qubit", wires=2, cache=10)
  ```

* The `Operation`, `Tensor`, and `MeasurementProcess` classes now have the `__copy__` special method
  defined.
  [(#840)](https://github.com/PennyLaneAI/pennylane/pull/840)

  This allows us to ensure that, when a shallow copy is performed of an operation, the
  mutable list storing the operation parameters is *also* shallow copied. Both the old operation and
  the copied operation will continue to share the same parameter data,
  ```pycon
  >>> import copy
  >>> op = qml.RX(0.2, wires=0)
  >>> op2 = copy.copy(op)
  >>> op.data[0] is op2.data[0]
  True
  ```

  however the *list container* is not a reference:

  ```pycon
  >>> op.data is op2.data
  False
  ```

  This allows the parameters of the copied operation to be modified, without mutating
  the parameters of the original operation.

* The `QuantumTape.copy` method has been tweaked so that
  [(#840)](https://github.com/PennyLaneAI/pennylane/pull/840):

  - Optionally, the tape's operations are shallow copied in addition to the tape by passing the
    `copy_operations=True` boolean flag. This allows the copied tape's parameters to be mutated
    without affecting the original tape's parameters. (Note: the two tapes will share parameter data
    *until* one of the tapes has their parameter list modified.)

  - Copied tapes can be cast to another `QuantumTape` subclass by passing the `tape_cls` keyword
    argument.

<h3>Breaking changes</h3>

* Updated how parameter-shift gradient recipes are defined for operations, allowing for
  gradient recipes that are specified as an arbitrary number of terms.
  [(#909)](https://github.com/PennyLaneAI/pennylane/pull/909)

  Previously, `Operation.grad_recipe` was restricted to two-term parameter-shift formulas.
  With this change, the gradient recipe now contains elements of the form
  :math:`[c_i, a_i, s_i]`, resulting in a gradient recipe of
  :math:`\frac{\partial}{\partial\phi_k}f(\phi_k) = \sum_{i} c_i f(a_i \phi_k + s_i )`.

  As this is a breaking change, all custom operations with defined gradient recipes must be
  updated to continue working with PennyLane 0.13. Note though that if `grad_recipe = None`, the
  default gradient recipe remains unchanged, and corresponds to the two terms :math:`[c_0, a_0, s_0]=[1/2, 1, \pi/2]`
  and :math:`[c_1, a_1, s_1]=[-1/2, 1, -\pi/2]` for every parameter.

- The `VQECost` class has been renamed to `ExpvalCost` to reflect its general applicability
  beyond VQE. Use of `VQECost` is still possible but will result in a deprecation warning.
  [(#913)](https://github.com/PennyLaneAI/pennylane/pull/913)

<h3>Bug fixes</h3>

* The `default.qubit.tf` device is updated to handle TensorFlow objects (e.g.,
  `tf.Variable`) as gate parameters correctly when using the `MultiRZ` and
  `CRot` operations.
  [(#921)](https://github.com/PennyLaneAI/pennylane/pull/921)

* PennyLane tensor objects are now unwrapped in BaseQNode when passed as a
  keyword argument to the quantum function.
  [(#903)](https://github.com/PennyLaneAI/pennylane/pull/903)
  [(#893)](https://github.com/PennyLaneAI/pennylane/pull/893)

* The new tape mode now prevents multiple observables from being evaluated on the same wire
  if the observables are not qubit-wise commuting Pauli words.
  [(#882)](https://github.com/PennyLaneAI/pennylane/pull/882)

* Fixes a bug in `default.qubit` whereby inverses of common gates were not being applied
  via efficient gate-specific methods, instead falling back to matrix-vector multiplication.
  The following gates were affected: `PauliX`, `PauliY`, `PauliZ`, `Hadamard`, `SWAP`, `S`,
  `T`, `CNOT`, `CZ`.
  [(#872)](https://github.com/PennyLaneAI/pennylane/pull/872)

* The `PauliRot` operation now gracefully handles single-qubit Paulis, and all-identity Paulis
  [(#860)](https://github.com/PennyLaneAI/pennylane/pull/860).

* Fixes a bug whereby binary Python operators were not properly propagating the `requires_grad`
  attribute to the output tensor.
  [(#889)](https://github.com/PennyLaneAI/pennylane/pull/889)

* Fixes a bug which prevents `TorchLayer` from doing `backward` when CUDA is enabled.
  [(#899)](https://github.com/PennyLaneAI/pennylane/pull/899)

* Fixes a bug where multi-threaded execution of `QNodeCollection` sometimes fails
  because of simultaneous queuing. This is fixed by adding thread locking during queuing.
  [(#910)](https://github.com/PennyLaneAI/pennylane/pull/918)

* Fixes a bug in `QuantumTape.set_parameters()`. The previous implementation assumed
  that the `self.trainable_parms` set would always be iterated over in increasing integer
  order. However, this is not guaranteed behaviour, and can lead to the incorrect tape parameters
  being set if this is not the case.
  [(#923)](https://github.com/PennyLaneAI/pennylane/pull/923)

* Fixes broken error message if a QNode is instantiated with an unknown exception.
  [(#930)](https://github.com/PennyLaneAI/pennylane/pull/930)

<h3>Contributors</h3>

This release contains contributions from (in alphabetical order):

Juan Miguel Arrazola, Thomas Bromley, Christina Lee, Alain Delgado Gran, Olivia Di Matteo, Anthony
Hayes, Theodor Isacsson, Josh Izaac, Soran Jahangiri, Nathan Killoran, Shumpei Kobayashi, Romain
Moyard, Zeyue Niu, Maria Schuld, Antal Száva.

# Release 0.12.0

<h3>New features since last release</h3>

<h4>New and improved simulators</h4>

* PennyLane now supports a new device, `default.mixed`, designed for
  simulating mixed-state quantum computations. This enables native
  support for implementing noisy channels in a circuit, which generally
  map pure states to mixed states.
  [(#794)](https://github.com/PennyLaneAI/pennylane/pull/794)
  [(#807)](https://github.com/PennyLaneAI/pennylane/pull/807)
  [(#819)](https://github.com/PennyLaneAI/pennylane/pull/819)

  The device can be initialized as
  ```pycon
  >>> dev = qml.device("default.mixed", wires=1)
  ```

  This allows the construction of QNodes that include non-unitary operations,
  such as noisy channels:

  ```pycon
  >>> @qml.qnode(dev)
  ... def circuit(params):
  ...     qml.RX(params[0], wires=0)
  ...     qml.RY(params[1], wires=0)
  ...     qml.AmplitudeDamping(0.5, wires=0)
  ...     return qml.expval(qml.PauliZ(0))
  >>> print(circuit([0.54, 0.12]))
  0.9257702929524184
  >>> print(circuit([0, np.pi]))
  0.0
  ```

<h4>New tools for optimizing measurements</h4>

* The new `grouping` module provides functionality for grouping simultaneously measurable Pauli word
  observables.
  [(#761)](https://github.com/PennyLaneAI/pennylane/pull/761)
  [(#850)](https://github.com/PennyLaneAI/pennylane/pull/850)
  [(#852)](https://github.com/PennyLaneAI/pennylane/pull/852)

  - The `optimize_measurements` function will take as input a list of Pauli word observables and
    their corresponding coefficients (if any), and will return the partitioned Pauli terms
    diagonalized in the measurement basis and the corresponding diagonalizing circuits.

    ```python
    from pennylane.grouping import optimize_measurements
    h, nr_qubits = qml.qchem.molecular_hamiltonian("h2", "h2.xyz")
    rotations, grouped_ops, grouped_coeffs = optimize_measurements(h.ops, h.coeffs, grouping="qwc")
    ```

    The diagonalizing circuits of `rotations` correspond to the diagonalized Pauli word groupings of
    `grouped_ops`.

  - Pauli word partitioning utilities are performed by the `PauliGroupingStrategy`
    class. An input list of Pauli words can be partitioned into mutually commuting,
    qubit-wise-commuting, or anticommuting groupings.

    For example, partitioning Pauli words into anticommutative groupings by the Recursive Largest
    First (RLF) graph colouring heuristic:

    ```python
    from pennylane import PauliX, PauliY, PauliZ, Identity
    from pennylane.grouping import group_observables
    pauli_words = [
        Identity('a') @ Identity('b'),
        Identity('a') @ PauliX('b'),
        Identity('a') @ PauliY('b'),
        PauliZ('a') @ PauliX('b'),
        PauliZ('a') @ PauliY('b'),
        PauliZ('a') @ PauliZ('b')
    ]
    groupings = group_observables(pauli_words, grouping_type='anticommuting', method='rlf')
    ```

  - Various utility functions are included for obtaining and manipulating Pauli
    words in the binary symplectic vector space representation.

    For instance, two Pauli words may be converted to their binary vector representation:

    ```pycon
    >>> from pennylane.grouping import pauli_to_binary
    >>> from pennylane.wires import Wires
    >>> wire_map = {Wires('a'): 0, Wires('b'): 1}
    >>> pauli_vec_1 = pauli_to_binary(qml.PauliX('a') @ qml.PauliY('b'))
    >>> pauli_vec_2 = pauli_to_binary(qml.PauliZ('a') @ qml.PauliZ('b'))
    >>> pauli_vec_1
    [1. 1. 0. 1.]
    >>> pauli_vec_2
    [0. 0. 1. 1.]
    ```

    Their product up to a phase may be computed by taking the sum of their binary vector
    representations, and returned in the operator representation.

    ```pycon
    >>> from pennylane.grouping import binary_to_pauli
    >>> binary_to_pauli((pauli_vec_1 + pauli_vec_2) % 2, wire_map)
    Tensor product ['PauliY', 'PauliX']: 0 params, wires ['a', 'b']
    ```

    For more details on the grouping module, see the
    [grouping module documentation](https://pennylane.readthedocs.io/en/stable/code/qml_grouping.html)


<h4>Returning the quantum state from simulators</h4>

* The quantum state of a QNode can now be returned using the `qml.state()` return function.
  [(#818)](https://github.com/XanaduAI/pennylane/pull/818)

  ```python
  import pennylane as qml

  dev = qml.device("default.qubit", wires=3)
  qml.enable_tape()

  @qml.qnode(dev)
  def qfunc(x, y):
      qml.RZ(x, wires=0)
      qml.CNOT(wires=[0, 1])
      qml.RY(y, wires=1)
      qml.CNOT(wires=[0, 2])
      return qml.state()

  >>> qfunc(0.56, 0.1)
  array([0.95985437-0.27601028j, 0.        +0.j        ,
         0.04803275-0.01381203j, 0.        +0.j        ,
         0.        +0.j        , 0.        +0.j        ,
         0.        +0.j        , 0.        +0.j        ])
  ```

  Differentiating the state is currently available when using the
  classical backpropagation differentiation method (`diff_method="backprop"`) with a compatible device,
  and when using the new tape mode.

<h4>New operations and channels</h4>

* PennyLane now includes standard channels such as the Amplitude-damping,
  Phase-damping, and Depolarizing channels, as well as the ability
  to make custom qubit channels.
  [(#760)](https://github.com/PennyLaneAI/pennylane/pull/760)
  [(#766)](https://github.com/PennyLaneAI/pennylane/pull/766)
  [(#778)](https://github.com/PennyLaneAI/pennylane/pull/778)

* The controlled-Y operation is now available via `qml.CY`. For devices that do
  not natively support the controlled-Y operation, it will be decomposed
  into `qml.RY`, `qml.CNOT`, and `qml.S` operations.
  [(#806)](https://github.com/PennyLaneAI/pennylane/pull/806)

<h4>Preview the next-generation PennyLane QNode</h4>

* The new PennyLane `tape` module provides a re-formulated QNode class, rewritten from the ground-up,
  that uses a new `QuantumTape` object to represent the QNode's quantum circuit. Tape mode
  provides several advantages over the standard PennyLane QNode.
  [(#785)](https://github.com/PennyLaneAI/pennylane/pull/785)
  [(#792)](https://github.com/PennyLaneAI/pennylane/pull/792)
  [(#796)](https://github.com/PennyLaneAI/pennylane/pull/796)
  [(#800)](https://github.com/PennyLaneAI/pennylane/pull/800)
  [(#803)](https://github.com/PennyLaneAI/pennylane/pull/803)
  [(#804)](https://github.com/PennyLaneAI/pennylane/pull/804)
  [(#805)](https://github.com/PennyLaneAI/pennylane/pull/805)
  [(#808)](https://github.com/PennyLaneAI/pennylane/pull/808)
  [(#810)](https://github.com/PennyLaneAI/pennylane/pull/810)
  [(#811)](https://github.com/PennyLaneAI/pennylane/pull/811)
  [(#815)](https://github.com/PennyLaneAI/pennylane/pull/815)
  [(#820)](https://github.com/PennyLaneAI/pennylane/pull/820)
  [(#823)](https://github.com/PennyLaneAI/pennylane/pull/823)
  [(#824)](https://github.com/PennyLaneAI/pennylane/pull/824)
  [(#829)](https://github.com/PennyLaneAI/pennylane/pull/829)

  - Support for in-QNode classical processing: Tape mode allows for differentiable classical
    processing within the QNode.

  - No more Variable wrapping: In tape mode, QNode arguments no longer become `Variable`
    objects within the QNode.

  - Less restrictive QNode signatures: There is no longer any restriction on the QNode signature;
    the QNode can be defined and called following the same rules as standard Python functions.

  - Unifying all QNodes: The tape-mode QNode merges all QNodes (including the
    `JacobianQNode` and the `PassthruQNode`) into a single unified QNode, with
    identical behaviour regardless of the differentiation type.

  - Optimizations: Tape mode provides various performance optimizations, reducing pre- and
    post-processing overhead, and reduces the number of quantum evaluations in certain cases.

  Note that tape mode is **experimental**, and does not currently have feature-parity with the
  existing QNode. [Feedback and bug reports](https://github.com/PennyLaneAI/pennylane/issues) are
  encouraged and will help improve the new tape mode.

  Tape mode can be enabled globally via the `qml.enable_tape` function, without changing your
  PennyLane code:

  ```python
  qml.enable_tape()
  dev = qml.device("default.qubit", wires=1)

  @qml.qnode(dev, interface="tf")
  def circuit(p):
      print("Parameter value:", p)
      qml.RX(tf.sin(p[0])**2 + p[1], wires=0)
      return qml.expval(qml.PauliZ(0))
  ```

  For more details, please see the [tape mode
  documentation](https://pennylane.readthedocs.io/en/stable/code/qml_tape.html).

<h3>Improvements</h3>

* QNode caching has been introduced, allowing the QNode to keep track of the results of previous
  device executions and reuse those results in subsequent calls.
  Note that QNode caching is only supported in the new and experimental tape-mode.
  [(#817)](https://github.com/PennyLaneAI/pennylane/pull/817)

  Caching is available by passing a `caching` argument to the QNode:

  ```python
  dev = qml.device("default.qubit", wires=2)
  qml.enable_tape()

  @qml.qnode(dev, caching=10)  # cache up to 10 evaluations
  def qfunc(x):
      qml.RX(x, wires=0)
      qml.RX(0.3, wires=1)
      qml.CNOT(wires=[0, 1])
      return qml.expval(qml.PauliZ(1))

  qfunc(0.1)  # first evaluation executes on the device
  qfunc(0.1)  # second evaluation accesses the cached result
  ```

* Sped up the application of certain gates in `default.qubit` by using array/tensor
  manipulation tricks. The following gates are affected: `PauliX`, `PauliY`, `PauliZ`,
  `Hadamard`, `SWAP`, `S`, `T`, `CNOT`, `CZ`.
  [(#772)](https://github.com/PennyLaneAI/pennylane/pull/772)

* The computation of marginal probabilities has been made more efficient for devices
  with a large number of wires, achieving in some cases a 5x speedup.
  [(#799)](https://github.com/PennyLaneAI/pennylane/pull/799)

* Adds arithmetic operations (addition, tensor product,
  subtraction, and scalar multiplication) between `Hamiltonian`,
  `Tensor`, and `Observable` objects, and inline arithmetic
  operations between Hamiltonians and other observables.
  [(#765)](https://github.com/PennyLaneAI/pennylane/pull/765)

  Hamiltonians can now easily be defined as sums of observables:

  ```pycon3
  >>> H = 3 * qml.PauliZ(0) - (qml.PauliX(0) @ qml.PauliX(1)) + qml.Hamiltonian([4], [qml.PauliZ(0)])
  >>> print(H)
  (7.0) [Z0] + (-1.0) [X0 X1]
  ```

* Adds `compare()` method to `Observable` and `Hamiltonian` classes, which allows
  for comparison between observable quantities.
  [(#765)](https://github.com/PennyLaneAI/pennylane/pull/765)

  ```pycon3
  >>> H = qml.Hamiltonian([1], [qml.PauliZ(0)])
  >>> obs = qml.PauliZ(0) @ qml.Identity(1)
  >>> print(H.compare(obs))
  True
  ```

  ```pycon3
  >>> H = qml.Hamiltonian([2], [qml.PauliZ(0)])
  >>> obs = qml.PauliZ(1) @ qml.Identity(0)
  >>> print(H.compare(obs))
  False
  ```

* Adds `simplify()` method to the `Hamiltonian` class.
  [(#765)](https://github.com/PennyLaneAI/pennylane/pull/765)

  ```pycon3
  >>> H = qml.Hamiltonian([1, 2], [qml.PauliZ(0), qml.PauliZ(0) @ qml.Identity(1)])
  >>> H.simplify()
  >>> print(H)
  (3.0) [Z0]
  ```

* Added a new bit-flip mixer to the `qml.qaoa` module.
  [(#774)](https://github.com/PennyLaneAI/pennylane/pull/774)

* Summation of two `Wires` objects is now supported and will return
  a `Wires` object containing the set of all wires defined by the
  terms in the summation.
  [(#812)](https://github.com/PennyLaneAI/pennylane/pull/812)

<h3>Breaking changes</h3>

* The PennyLane NumPy module now returns scalar (zero-dimensional) arrays where
  Python scalars were previously returned.
  [(#820)](https://github.com/PennyLaneAI/pennylane/pull/820)
  [(#833)](https://github.com/PennyLaneAI/pennylane/pull/833)

  For example, this affects array element indexing, and summation:

  ```pycon
  >>> x = np.array([1, 2, 3], requires_grad=False)
  >>> x[0]
  tensor(1, requires_grad=False)
  >>> np.sum(x)
  tensor(6, requires_grad=True)
  ```

  This may require small updates to user code. A convenience method, `np.tensor.unwrap()`,
  has been added to help ease the transition. This converts PennyLane NumPy tensors
  to standard NumPy arrays and Python scalars:

  ```pycon
  >>> x = np.array(1.543, requires_grad=False)
  >>> x.unwrap()
  1.543
  ```

  Note, however, that information regarding array differentiability will be
  lost.

* The device capabilities dictionary has been redesigned, for clarity and robustness. In particular,
  the capabilities dictionary is now inherited from the parent class, various keys have more
  expressive names, and all keys are now defined in the base device class. For more details, please
  [refer to the developer
  documentation](https://pennylane.readthedocs.io/en/stable/development/plugins.html#device-capabilities).
  [(#781)](https://github.com/PennyLaneAI/pennylane/pull/781/files)

<h3>Bug fixes</h3>

* Changed to use lists for storing variable values inside `BaseQNode`
  allowing complex matrices to be passed to `QubitUnitary`.
  [(#773)](https://github.com/PennyLaneAI/pennylane/pull/773)

* Fixed a bug within `default.qubit`, resulting in greater efficiency
  when applying a state vector to all wires on the device.
  [(#849)](https://github.com/PennyLaneAI/pennylane/pull/849)

<h3>Documentation</h3>

* Equations have been added to the `qml.sample` and `qml.probs` docstrings
  to clarify the mathematical foundation of the performed measurements.
  [(#843)](https://github.com/PennyLaneAI/pennylane/pull/843)

<h3>Contributors</h3>

This release contains contributions from (in alphabetical order):

Aroosa Ijaz, Juan Miguel Arrazola, Thomas Bromley, Jack Ceroni, Alain Delgado Gran, Josh Izaac,
Soran Jahangiri, Nathan Killoran, Robert Lang, Cedric Lin, Olivia Di Matteo, Nicolás Quesada, Maria
Schuld, Antal Száva.

# Release 0.11.0

<h3>New features since last release</h3>

<h4>New and improved simulators</h4>

* Added a new device, `default.qubit.autograd`, a pure-state qubit simulator written using Autograd.
  This device supports classical backpropagation (`diff_method="backprop"`); this can
  be faster than the parameter-shift rule for computing quantum gradients
  when the number of parameters to be optimized is large.
  [(#721)](https://github.com/XanaduAI/pennylane/pull/721)

  ```pycon
  >>> dev = qml.device("default.qubit.autograd", wires=1)
  >>> @qml.qnode(dev, diff_method="backprop")
  ... def circuit(x):
  ...     qml.RX(x[1], wires=0)
  ...     qml.Rot(x[0], x[1], x[2], wires=0)
  ...     return qml.expval(qml.PauliZ(0))
  >>> weights = np.array([0.2, 0.5, 0.1])
  >>> grad_fn = qml.grad(circuit)
  >>> print(grad_fn(weights))
  array([-2.25267173e-01, -1.00864546e+00,  6.93889390e-18])
  ```

  See the [device documentation](https://pennylane.readthedocs.io/en/stable/code/api/pennylane.devices.default_qubit_autograd.DefaultQubitAutograd.html) for more details.

* A new experimental C++ state-vector simulator device is now available, `lightning.qubit`. It
  uses the C++ Eigen library to perform fast linear algebra calculations for simulating quantum
  state-vector evolution.

  `lightning.qubit` is currently in beta; it can be installed via `pip`:

  ```console
  $ pip install pennylane-lightning
  ```

  Once installed, it can be used as a PennyLane device:

  ```pycon
  >>> dev = qml.device("lightning.qubit", wires=2)
  ```

  For more details, please see the [lightning qubit documentation](https://pennylane-lightning.readthedocs.io).

<h4>New algorithms and templates</h4>

* Added built-in QAOA functionality via the new `qml.qaoa` module.
  [(#712)](https://github.com/PennyLaneAI/pennylane/pull/712)
  [(#718)](https://github.com/PennyLaneAI/pennylane/pull/718)
  [(#741)](https://github.com/PennyLaneAI/pennylane/pull/741)
  [(#720)](https://github.com/PennyLaneAI/pennylane/pull/720)

  This includes the following features:

  * New `qml.qaoa.x_mixer` and `qml.qaoa.xy_mixer` functions for defining Pauli-X and XY
    mixer Hamiltonians.

  * MaxCut: The `qml.qaoa.maxcut` function allows easy construction of the cost Hamiltonian
    and recommended mixer Hamiltonian for solving the MaxCut problem for a supplied graph.

  * Layers: `qml.qaoa.cost_layer` and `qml.qaoa.mixer_layer` take cost and mixer
    Hamiltonians, respectively, and apply the corresponding QAOA cost and mixer layers
    to the quantum circuit

  For example, using PennyLane to construct and solve a MaxCut problem with QAOA:

  ```python
  wires = range(3)
  graph = Graph([(0, 1), (1, 2), (2, 0)])
  cost_h, mixer_h = qaoa.maxcut(graph)

  def qaoa_layer(gamma, alpha):
      qaoa.cost_layer(gamma, cost_h)
      qaoa.mixer_layer(alpha, mixer_h)

  def antatz(params, **kwargs):

      for w in wires:
          qml.Hadamard(wires=w)

      # repeat the QAOA layer two times
      qml.layer(qaoa_layer, 2, params[0], params[1])

  dev = qml.device('default.qubit', wires=len(wires))
  cost_function = qml.VQECost(ansatz, cost_h, dev)
  ```

* Added an `ApproxTimeEvolution` template to the PennyLane templates module, which
  can be used to implement Trotterized time-evolution under a Hamiltonian.
  [(#710)](https://github.com/XanaduAI/pennylane/pull/710)

  <img src="https://pennylane.readthedocs.io/en/latest/_static/templates/subroutines/approx_time_evolution.png" width=50%/>

* Added a `qml.layer` template-constructing function, which takes a unitary, and
  repeatedly applies it on a set of wires to a given depth.
  [(#723)](https://github.com/PennyLaneAI/pennylane/pull/723)

  ```python
  def subroutine():
      qml.Hadamard(wires=[0])
      qml.CNOT(wires=[0, 1])
      qml.PauliX(wires=[1])

  dev = qml.device('default.qubit', wires=3)

  @qml.qnode(dev)
  def circuit():
      qml.layer(subroutine, 3)
      return [qml.expval(qml.PauliZ(0)), qml.expval(qml.PauliZ(1))]
  ```

  This creates the following circuit:
  ```pycon
  >>> circuit()
  >>> print(circuit.draw())
  0: ──H──╭C──X──H──╭C──X──H──╭C──X──┤ ⟨Z⟩
  1: ─────╰X────────╰X────────╰X─────┤ ⟨Z⟩
  ```

* Added the `qml.utils.decompose_hamiltonian` function. This function can be used to
  decompose a Hamiltonian into a linear combination of Pauli operators.
  [(#671)](https://github.com/XanaduAI/pennylane/pull/671)

  ```pycon
  >>> A = np.array(
  ... [[-2, -2+1j, -2, -2],
  ... [-2-1j,  0,  0, -1],
  ... [-2,  0, -2, -1],
  ... [-2, -1, -1,  0]])
  >>> coeffs, obs_list = decompose_hamiltonian(A)
  ```

<h4>New device features</h4>

* It is now possible to specify custom wire labels, such as `['anc1', 'anc2', 0, 1, 3]`, where the labels
  can be strings or numbers.
  [(#666)](https://github.com/XanaduAI/pennylane/pull/666)

  Custom wire labels are defined by passing a list to the `wires` argument when creating the device:

  ```pycon
  >>> dev = qml.device("default.qubit", wires=['anc1', 'anc2', 0, 1, 3])
  ```

  Quantum operations should then be invoked with these custom wire labels:

  ``` pycon
  >>> @qml.qnode(dev)
  >>> def circuit():
  ...    qml.Hadamard(wires='anc2')
  ...    qml.CNOT(wires=['anc1', 3])
  ...    ...
  ```

  The existing behaviour, in which the number of wires is specified on device initialization,
  continues to work as usual. This gives a default behaviour where wires are labelled
  by consecutive integers.

  ```pycon
  >>> dev = qml.device("default.qubit", wires=5)
  ```

* An integrated device test suite has been added, which can be used
  to run basic integration tests on core or external devices.
  [(#695)](https://github.com/PennyLaneAI/pennylane/pull/695)
  [(#724)](https://github.com/PennyLaneAI/pennylane/pull/724)
  [(#733)](https://github.com/PennyLaneAI/pennylane/pull/733)

  The test can be invoked against a particular device by calling the `pl-device-test`
  command line program:

  ```console
  $ pl-device-test --device=default.qubit --shots=1234 --analytic=False
  ```

  If the tests are run on external devices, the device and its dependencies must be
  installed locally. For more details, please see the
  [plugin test documentation](http://pennylane.readthedocs.io/en/latest/code/api/pennylane.devices.tests.html).

<h3>Improvements</h3>

* The functions implementing the quantum circuits building the Unitary Coupled-Cluster
  (UCCSD) VQE ansatz have been improved, with a more consistent naming convention and
  improved docstrings.
  [(#748)](https://github.com/PennyLaneAI/pennylane/pull/748)

  The changes include:

  - The terms *1particle-1hole (ph)* and *2particle-2hole (pphh)* excitations
    were replaced with the names *single* and *double* excitations, respectively.

  - The non-differentiable arguments in the `UCCSD` template were renamed accordingly:
    `ph` → `s_wires`, `pphh` → `d_wires`

  - The term *virtual*, previously used to refer the *unoccupied* orbitals, was discarded.

  - The Usage Details sections were updated and improved.

* Added support for TensorFlow 2.3 and PyTorch 1.6.
  [(#725)](https://github.com/PennyLaneAI/pennylane/pull/725)

* Returning probabilities is now supported from photonic QNodes.
  As with qubit QNodes, photonic QNodes returning probabilities are
  end-to-end differentiable.
  [(#699)](https://github.com/XanaduAI/pennylane/pull/699/)

  ```pycon
  >>> dev = qml.device("strawberryfields.fock", wires=2, cutoff_dim=5)
  >>> @qml.qnode(dev)
  ... def circuit(a):
  ...     qml.Displacement(a, 0, wires=0)
  ...     return qml.probs(wires=0)
  >>> print(circuit(0.5))
  [7.78800783e-01 1.94700196e-01 2.43375245e-02 2.02812704e-03 1.26757940e-04]
  ```

<h3>Breaking changes</h3>

* The `pennylane.plugins` and `pennylane.beta.plugins` folders have been renamed to
  `pennylane.devices` and `pennylane.beta.devices`, to reflect their content better.
  [(#726)](https://github.com/XanaduAI/pennylane/pull/726)

<h3>Bug fixes</h3>

* The PennyLane interface conversion functions can now convert QNodes with
  pre-existing interfaces.
  [(#707)](https://github.com/XanaduAI/pennylane/pull/707)

<h3>Documentation</h3>

* The interfaces section of the documentation has been renamed to 'Interfaces and training',
  and updated with the latest variable handling details.
  [(#753)](https://github.com/PennyLaneAI/pennylane/pull/753)

<h3>Contributors</h3>

This release contains contributions from (in alphabetical order):

Juan Miguel Arrazola, Thomas Bromley, Jack Ceroni, Alain Delgado Gran, Shadab Hussain, Theodor
Isacsson, Josh Izaac, Nathan Killoran, Maria Schuld, Antal Száva, Nicola Vitucci.

# Release 0.10.0

<h3>New features since last release</h3>

<h4>New and improved simulators</h4>

* Added a new device, `default.qubit.tf`, a pure-state qubit simulator written using TensorFlow.
  As a result, it supports classical backpropagation as a means to compute the Jacobian. This can
  be faster than the parameter-shift rule for computing quantum gradients
  when the number of parameters to be optimized is large.

  `default.qubit.tf` is designed to be used with end-to-end classical backpropagation
  (`diff_method="backprop"`) with the TensorFlow interface. This is the default method
  of differentiation when creating a QNode with this device.

  Using this method, the created QNode is a 'white-box' that is
  tightly integrated with your TensorFlow computation, including
  [AutoGraph](https://www.tensorflow.org/guide/function) support:

  ```pycon
  >>> dev = qml.device("default.qubit.tf", wires=1)
  >>> @tf.function
  ... @qml.qnode(dev, interface="tf", diff_method="backprop")
  ... def circuit(x):
  ...     qml.RX(x[1], wires=0)
  ...     qml.Rot(x[0], x[1], x[2], wires=0)
  ...     return qml.expval(qml.PauliZ(0))
  >>> weights = tf.Variable([0.2, 0.5, 0.1])
  >>> with tf.GradientTape() as tape:
  ...     res = circuit(weights)
  >>> print(tape.gradient(res, weights))
  tf.Tensor([-2.2526717e-01 -1.0086454e+00  1.3877788e-17], shape=(3,), dtype=float32)
  ```

  See the `default.qubit.tf`
  [documentation](https://pennylane.ai/en/stable/code/api/pennylane.beta.plugins.DefaultQubitTF.html)
  for more details.

* The [default.tensor plugin](https://github.com/XanaduAI/pennylane/blob/master/pennylane/beta/plugins/default_tensor.py)
  has been significantly upgraded. It now allows two different
  tensor network representations to be used: `"exact"` and `"mps"`. The former uses a
  exact factorized representation of quantum states, while the latter uses a matrix product state
  representation.
  ([#572](https://github.com/XanaduAI/pennylane/pull/572))
  ([#599](https://github.com/XanaduAI/pennylane/pull/599))

<h4>New machine learning functionality and integrations</h4>

* PennyLane QNodes can now be converted into Torch layers, allowing for creation of quantum and
  hybrid models using the `torch.nn` API.
  [(#588)](https://github.com/XanaduAI/pennylane/pull/588)

  A PennyLane QNode can be converted into a `torch.nn` layer using the `qml.qnn.TorchLayer` class:

  ```pycon
  >>> @qml.qnode(dev)
  ... def qnode(inputs, weights_0, weight_1):
  ...    # define the circuit
  ...    # ...

  >>> weight_shapes = {"weights_0": 3, "weight_1": 1}
  >>> qlayer = qml.qnn.TorchLayer(qnode, weight_shapes)
  ```

  A hybrid model can then be easily constructed:

  ```pycon
  >>> model = torch.nn.Sequential(qlayer, torch.nn.Linear(2, 2))
  ```

* Added a new "reversible" differentiation method which can be used in simulators, but not hardware.

  The reversible approach is similar to backpropagation, but trades off extra computation for
  enhanced memory efficiency. Where backpropagation caches the state tensors at each step during
  a simulated evolution, the reversible method only caches the final pre-measurement state.

  Compared to the parameter-shift method, the reversible method can be faster or slower,
  depending on the density and location of parametrized gates in a circuit
  (circuits with higher density of parametrized gates near the end of the circuit will see a benefit).
  [(#670)](https://github.com/XanaduAI/pennylane/pull/670)

  ```pycon
  >>> dev = qml.device("default.qubit", wires=2)
  ... @qml.qnode(dev, diff_method="reversible")
  ... def circuit(x):
  ...     qml.RX(x, wires=0)
  ...     qml.RX(x, wires=0)
  ...     qml.CNOT(wires=[0,1])
  ...     return qml.expval(qml.PauliZ(0))
  >>> qml.grad(circuit)(0.5)
  (array(-0.47942554),)
  ```

<h4>New templates and cost functions</h4>

* Added the new templates `UCCSD`, `SingleExcitationUnitary`, and`DoubleExcitationUnitary`,
  which together implement the Unitary Coupled-Cluster Singles and Doubles (UCCSD) ansatz
  to perform VQE-based quantum chemistry simulations using PennyLane-QChem.
  [(#622)](https://github.com/XanaduAI/pennylane/pull/622)
  [(#638)](https://github.com/XanaduAI/pennylane/pull/638)
  [(#654)](https://github.com/XanaduAI/pennylane/pull/654)
  [(#659)](https://github.com/XanaduAI/pennylane/pull/659)
  [(#622)](https://github.com/XanaduAI/pennylane/pull/622)

* Added module `pennylane.qnn.cost` with class `SquaredErrorLoss`. The module contains classes
  to calculate losses and cost functions on circuits with trainable parameters.
  [(#642)](https://github.com/XanaduAI/pennylane/pull/642)

<h3>Improvements</h3>

* Improves the wire management by making the `Operator.wires` attribute a `wires` object.
  [(#666)](https://github.com/XanaduAI/pennylane/pull/666)

* A significant improvement with respect to how QNodes and interfaces mark quantum function
  arguments as differentiable when using Autograd, designed to improve performance and make
  QNodes more intuitive.
  [(#648)](https://github.com/XanaduAI/pennylane/pull/648)
  [(#650)](https://github.com/XanaduAI/pennylane/pull/650)

  In particular, the following changes have been made:

  - A new `ndarray` subclass `pennylane.numpy.tensor`, which extends NumPy arrays with
    the keyword argument and attribute `requires_grad`. Tensors which have `requires_grad=False`
    are treated as non-differentiable by the Autograd interface.

  - A new subpackage `pennylane.numpy`, which wraps `autograd.numpy` such that NumPy functions
    accept the `requires_grad` keyword argument, and allows Autograd to differentiate
    `pennylane.numpy.tensor` objects.

  - The `argnum` argument to `qml.grad` is now optional; if not provided, arguments explicitly
    marked as `requires_grad=False` are excluded for the list of differentiable arguments.
    The ability to pass `argnum` has been retained for backwards compatibility, and
    if present the old behaviour persists.

* The QNode Torch interface now inspects QNode positional arguments.
  If any argument does not have the attribute `requires_grad=True`, it
  is automatically excluded from quantum gradient computations.
  [(#652)](https://github.com/XanaduAI/pennylane/pull/652)
  [(#660)](https://github.com/XanaduAI/pennylane/pull/660)

* The QNode TF interface now inspects QNode positional arguments.
  If any argument is not being watched by a `tf.GradientTape()`,
  it is automatically excluded from quantum gradient computations.
  [(#655)](https://github.com/XanaduAI/pennylane/pull/655)
  [(#660)](https://github.com/XanaduAI/pennylane/pull/660)

* QNodes have two new public methods: `QNode.set_trainable_args()` and `QNode.get_trainable_args()`.
  These are designed to be called by interfaces, to specify to the QNode which of its
  input arguments are differentiable. Arguments which are non-differentiable will not be converted
  to PennyLane Variable objects within the QNode.
  [(#660)](https://github.com/XanaduAI/pennylane/pull/660)

* Added `decomposition` method to PauliX, PauliY, PauliZ, S, T, Hadamard, and PhaseShift gates, which
  decomposes each of these gates into rotation gates.
  [(#668)](https://github.com/XanaduAI/pennylane/pull/668)

* The `CircuitGraph` class now supports serializing contained circuit operations
  and measurement basis rotations to an OpenQASM2.0 script via the new
  `CircuitGraph.to_openqasm()` method.
  [(#623)](https://github.com/XanaduAI/pennylane/pull/623)

<h3>Breaking changes</h3>

* Removes support for Python 3.5.
  [(#639)](https://github.com/XanaduAI/pennylane/pull/639)

<h3>Documentation</h3>

* Various small typos were fixed.

<h3>Contributors</h3>

This release contains contributions from (in alphabetical order):

Thomas Bromley, Jack Ceroni, Alain Delgado Gran, Theodor Isacsson, Josh Izaac,
Nathan Killoran, Maria Schuld, Antal Száva, Nicola Vitucci.


# Release 0.9.0

<h3>New features since last release</h3>

<h4>New machine learning integrations</h4>

* PennyLane QNodes can now be converted into Keras layers, allowing for creation of quantum and
  hybrid models using the Keras API.
  [(#529)](https://github.com/XanaduAI/pennylane/pull/529)

  A PennyLane QNode can be converted into a Keras layer using the `KerasLayer` class:

  ```python
  from pennylane.qnn import KerasLayer

  @qml.qnode(dev)
  def circuit(inputs, weights_0, weight_1):
     # define the circuit
     # ...

  weight_shapes = {"weights_0": 3, "weight_1": 1}
  qlayer = qml.qnn.KerasLayer(circuit, weight_shapes, output_dim=2)
  ```

  A hybrid model can then be easily constructed:

  ```python
  model = tf.keras.models.Sequential([qlayer, tf.keras.layers.Dense(2)])
  ```

* Added a new type of QNode, `qml.qnodes.PassthruQNode`. For simulators which are coded in an
  external library which supports automatic differentiation, PennyLane will treat a PassthruQNode as
  a "white box", and rely on the external library to directly provide gradients via backpropagation.
  This can be more efficient than the using parameter-shift rule for a large number of parameters.
  [(#488)](https://github.com/XanaduAI/pennylane/pull/488)

  Currently this behaviour is supported by PennyLane's `default.tensor.tf` device backend,
  compatible with the `'tf'` interface using TensorFlow 2:

  ```python
  dev = qml.device('default.tensor.tf', wires=2)

  @qml.qnode(dev, diff_method="backprop")
  def circuit(params):
      qml.RX(params[0], wires=0)
      qml.RX(params[1], wires=1)
      qml.CNOT(wires=[0, 1])
      return qml.expval(qml.PauliZ(0))

  qnode = PassthruQNode(circuit, dev)
  params = tf.Variable([0.3, 0.1])

  with tf.GradientTape() as tape:
      tape.watch(params)
      res = qnode(params)

  grad = tape.gradient(res, params)
  ```

<h4>New optimizers</h4>

* Added the `qml.RotosolveOptimizer`, a gradient-free optimizer
  that minimizes the quantum function by updating each parameter,
  one-by-one, via a closed-form expression while keeping other parameters
  fixed.
  [(#636)](https://github.com/XanaduAI/pennylane/pull/636)
  [(#539)](https://github.com/XanaduAI/pennylane/pull/539)

* Added the `qml.RotoselectOptimizer`, which uses Rotosolve to
  minimizes a quantum function with respect to both the
  rotation operations applied and the rotation parameters.
  [(#636)](https://github.com/XanaduAI/pennylane/pull/636)
  [(#539)](https://github.com/XanaduAI/pennylane/pull/539)

  For example, given a quantum function `f` that accepts parameters `x`
  and a list of corresponding rotation operations `generators`,
  the Rotoselect optimizer will, at each step, update both the parameter
  values and the list of rotation gates to minimize the loss:

  ```pycon
  >>> opt = qml.optimize.RotoselectOptimizer()
  >>> x = [0.3, 0.7]
  >>> generators = [qml.RX, qml.RY]
  >>> for _ in range(100):
  ...     x, generators = opt.step(f, x, generators)
  ```


<h4>New operations</h4>

* Added the `PauliRot` gate, which performs an arbitrary
  Pauli rotation on multiple qubits, and the `MultiRZ` gate,
  which performs a rotation generated by a tensor product
  of Pauli Z operators.
  [(#559)](https://github.com/XanaduAI/pennylane/pull/559)

  ```python
  dev = qml.device('default.qubit', wires=4)

  @qml.qnode(dev)
  def circuit(angle):
      qml.PauliRot(angle, "IXYZ", wires=[0, 1, 2, 3])
      return [qml.expval(qml.PauliZ(wire)) for wire in [0, 1, 2, 3]]
  ```

  ```pycon
  >>> circuit(0.4)
  [1.         0.92106099 0.92106099 1.        ]
  >>> print(circuit.draw())
   0: ──╭RI(0.4)──┤ ⟨Z⟩
   1: ──├RX(0.4)──┤ ⟨Z⟩
   2: ──├RY(0.4)──┤ ⟨Z⟩
   3: ──╰RZ(0.4)──┤ ⟨Z⟩
  ```

  If the `PauliRot` gate is not supported on the target device, it will
  be decomposed into `Hadamard`, `RX` and `MultiRZ` gates. Note that
  identity gates in the Pauli word result in untouched wires:

  ```pycon
  >>> print(circuit.draw())
   0: ───────────────────────────────────┤ ⟨Z⟩
   1: ──H──────────╭RZ(0.4)──H───────────┤ ⟨Z⟩
   2: ──RX(1.571)──├RZ(0.4)──RX(-1.571)──┤ ⟨Z⟩
   3: ─────────────╰RZ(0.4)──────────────┤ ⟨Z⟩
  ```

  If the `MultiRZ` gate is not supported, it will be decomposed into
  `CNOT` and `RZ` gates:

  ```pycon
  >>> print(circuit.draw())
   0: ──────────────────────────────────────────────────┤ ⟨Z⟩
   1: ──H──────────────╭X──RZ(0.4)──╭X──────H───────────┤ ⟨Z⟩
   2: ──RX(1.571)──╭X──╰C───────────╰C──╭X──RX(-1.571)──┤ ⟨Z⟩
   3: ─────────────╰C───────────────────╰C──────────────┤ ⟨Z⟩
  ```

* PennyLane now provides `DiagonalQubitUnitary` for diagonal gates, that are e.g.,
  encountered in IQP circuits. These kinds of gates can be evaluated much faster on
  a simulator device.
  [(#567)](https://github.com/XanaduAI/pennylane/pull/567)

  The gate can be used, for example, to efficiently simulate oracles:

  ```python
  dev = qml.device('default.qubit', wires=3)

  # Function as a bitstring
  f = np.array([1, 0, 0, 1, 1, 0, 1, 0])

  @qml.qnode(dev)
  def circuit(weights1, weights2):
      qml.templates.StronglyEntanglingLayers(weights1, wires=[0, 1, 2])

      # Implements the function as a phase-kickback oracle
      qml.DiagonalQubitUnitary((-1)**f, wires=[0, 1, 2])

      qml.templates.StronglyEntanglingLayers(weights2, wires=[0, 1, 2])
      return [qml.expval(qml.PauliZ(w)) for w in range(3)]
  ```

* Added the `TensorN` CVObservable that can represent the tensor product of the
  `NumberOperator` on photonic backends.
  [(#608)](https://github.com/XanaduAI/pennylane/pull/608)

<h4>New templates</h4>

* Added the `ArbitraryUnitary` and `ArbitraryStatePreparation` templates, which use
  `PauliRot` gates to perform an arbitrary unitary and prepare an arbitrary basis
  state with the minimal number of parameters.
  [(#590)](https://github.com/XanaduAI/pennylane/pull/590)

  ```python
  dev = qml.device('default.qubit', wires=3)

  @qml.qnode(dev)
  def circuit(weights1, weights2):
        qml.templates.ArbitraryStatePreparation(weights1, wires=[0, 1, 2])
        qml.templates.ArbitraryUnitary(weights2, wires=[0, 1, 2])
        return qml.probs(wires=[0, 1, 2])
  ```

* Added the `IQPEmbedding` template, which encodes inputs into the diagonal gates of an
  IQP circuit.
  [(#605)](https://github.com/XanaduAI/pennylane/pull/605)

  <img src="https://pennylane.readthedocs.io/en/latest/_images/iqp.png"
  width=50%></img>

* Added the `SimplifiedTwoDesign` template, which implements the circuit
  design of [Cerezo et al. (2020)](<https://arxiv.org/abs/2001.00550>).
  [(#556)](https://github.com/XanaduAI/pennylane/pull/556)

  <img src="https://pennylane.readthedocs.io/en/latest/_images/simplified_two_design.png"
  width=50%></img>

* Added the `BasicEntanglerLayers` template, which is a simple layer architecture
  of rotations and CNOT nearest-neighbour entanglers.
  [(#555)](https://github.com/XanaduAI/pennylane/pull/555)

  <img src="https://pennylane.readthedocs.io/en/latest/_images/basic_entangler.png"
  width=50%></img>

* PennyLane now offers a broadcasting function to easily construct templates:
  `qml.broadcast()` takes single quantum operations or other templates and applies
  them to wires in a specific pattern.
  [(#515)](https://github.com/XanaduAI/pennylane/pull/515)
  [(#522)](https://github.com/XanaduAI/pennylane/pull/522)
  [(#526)](https://github.com/XanaduAI/pennylane/pull/526)
  [(#603)](https://github.com/XanaduAI/pennylane/pull/603)

  For example, we can use broadcast to repeat a custom template
  across multiple wires:

  ```python
  from pennylane.templates import template

  @template
  def mytemplate(pars, wires):
      qml.Hadamard(wires=wires)
      qml.RY(pars, wires=wires)

  dev = qml.device('default.qubit', wires=3)

  @qml.qnode(dev)
  def circuit(pars):
      qml.broadcast(mytemplate, pattern="single", wires=[0,1,2], parameters=pars)
      return qml.expval(qml.PauliZ(0))
  ```

  ```pycon
  >>> circuit([1, 1, 0.1])
  -0.841470984807896
  >>> print(circuit.draw())
   0: ──H──RY(1.0)──┤ ⟨Z⟩
   1: ──H──RY(1.0)──┤
   2: ──H──RY(0.1)──┤
  ```

  For other available patterns, see the
  [broadcast function documentation](https://pennylane.readthedocs.io/en/latest/code/api/pennylane.broadcast.html).

<h3>Breaking changes</h3>

* The `QAOAEmbedding` now uses the new `MultiRZ` gate as a `ZZ` entangler,
  which changes the convention. While
  previously, the `ZZ` gate in the embedding was implemented as

  ```python
  CNOT(wires=[wires[0], wires[1]])
  RZ(2 * parameter, wires=wires[0])
  CNOT(wires=[wires[0], wires[1]])
  ```

  the `MultiRZ` corresponds to

  ```python
  CNOT(wires=[wires[1], wires[0]])
  RZ(parameter, wires=wires[0])
  CNOT(wires=[wires[1], wires[0]])
  ```

  which differs in the factor of `2`, and fixes a bug in the
  wires that the `CNOT` was applied to.
  [(#609)](https://github.com/XanaduAI/pennylane/pull/609)

* Probability methods are handled by `QubitDevice` and device method
  requirements are modified to simplify plugin development.
  [(#573)](https://github.com/XanaduAI/pennylane/pull/573)

* The internal variables `All` and `Any` to mark an `Operation` as acting on all or any
  wires have been renamed to `AllWires` and `AnyWires`.
  [(#614)](https://github.com/XanaduAI/pennylane/pull/614)

<h3>Improvements</h3>

* A new `Wires` class was introduced for the internal
  bookkeeping of wire indices.
  [(#615)](https://github.com/XanaduAI/pennylane/pull/615)

* Improvements to the speed/performance of the `default.qubit` device.
  [(#567)](https://github.com/XanaduAI/pennylane/pull/567)
  [(#559)](https://github.com/XanaduAI/pennylane/pull/559)

* Added the `"backprop"` and `"device"` differentiation methods to the `qnode`
  decorator.
  [(#552)](https://github.com/XanaduAI/pennylane/pull/552)

  - `"backprop"`: Use classical backpropagation. Default on simulator
    devices that are classically end-to-end differentiable.
    The returned QNode can only be used with the same machine learning
    framework (e.g., `default.tensor.tf` simulator with the `tensorflow` interface).

  - `"device"`: Queries the device directly for the gradient.

  Using the `"backprop"` differentiation method with the `default.tensor.tf`
  device, the created QNode is a 'white-box', and is tightly integrated with
  the overall TensorFlow computation:

  ```python
  >>> dev = qml.device("default.tensor.tf", wires=1)
  >>> @qml.qnode(dev, interface="tf", diff_method="backprop")
  >>> def circuit(x):
  ...     qml.RX(x[1], wires=0)
  ...     qml.Rot(x[0], x[1], x[2], wires=0)
  ...     return qml.expval(qml.PauliZ(0))
  >>> vars = tf.Variable([0.2, 0.5, 0.1])
  >>> with tf.GradientTape() as tape:
  ...     res = circuit(vars)
  >>> tape.gradient(res, vars)
  <tf.Tensor: shape=(3,), dtype=float32, numpy=array([-2.2526717e-01, -1.0086454e+00,  1.3877788e-17], dtype=float32)>
  ```

* The circuit drawer now displays inverted operations, as well as wires
  where probabilities are returned from the device:
  [(#540)](https://github.com/XanaduAI/pennylane/pull/540)

  ```python
  >>> @qml.qnode(dev)
  ... def circuit(theta):
  ...     qml.RX(theta, wires=0)
  ...     qml.CNOT(wires=[0, 1])
  ...     qml.S(wires=1).inv()
  ...     return qml.probs(wires=[0, 1])
  >>> circuit(0.2)
  array([0.99003329, 0.        , 0.        , 0.00996671])
  >>> print(circuit.draw())
  0: ──RX(0.2)──╭C───────╭┤ Probs
  1: ───────────╰X──S⁻¹──╰┤ Probs
  ```

* You can now evaluate the metric tensor of a VQE Hamiltonian via the new
  `VQECost.metric_tensor` method. This allows `VQECost` objects to be directly
  optimized by the quantum natural gradient optimizer (`qml.QNGOptimizer`).
  [(#618)](https://github.com/XanaduAI/pennylane/pull/618)

* The input check functions in `pennylane.templates.utils` are now public
  and visible in the API documentation.
  [(#566)](https://github.com/XanaduAI/pennylane/pull/566)

* Added keyword arguments for step size and order to the `qnode` decorator, as well as
  the `QNode` and `JacobianQNode` classes. This enables the user to set the step size
  and order when using finite difference methods. These options are also exposed when
  creating QNode collections.
  [(#530)](https://github.com/XanaduAI/pennylane/pull/530)
  [(#585)](https://github.com/XanaduAI/pennylane/pull/585)
  [(#587)](https://github.com/XanaduAI/pennylane/pull/587)

* The decomposition for the `CRY` gate now uses the simpler form `RY @ CNOT @ RY @ CNOT`
  [(#547)](https://github.com/XanaduAI/pennylane/pull/547)

* The underlying queuing system was refactored, removing the `qml._current_context`
  property that held the currently active `QNode` or `OperationRecorder`. Now, all
  objects that expose a queue for operations inherit from `QueuingContext` and
  register their queue globally.
  [(#548)](https://github.com/XanaduAI/pennylane/pull/548)

* The PennyLane repository has a new benchmarking tool which supports the comparison of different git revisions.
  [(#568)](https://github.com/XanaduAI/pennylane/pull/568)
  [(#560)](https://github.com/XanaduAI/pennylane/pull/560)
  [(#516)](https://github.com/XanaduAI/pennylane/pull/516)

<h3>Documentation</h3>

* Updated the development section by creating a landing page with links to sub-pages
  containing specific guides.
  [(#596)](https://github.com/XanaduAI/pennylane/pull/596)

* Extended the developer's guide by a section explaining how to add new templates.
  [(#564)](https://github.com/XanaduAI/pennylane/pull/564)

<h3>Bug fixes</h3>

* `tf.GradientTape().jacobian()` can now be evaluated on QNodes using the TensorFlow interface.
  [(#626)](https://github.com/XanaduAI/pennylane/pull/626)

* `RandomLayers()` is now compatible with the qiskit devices.
  [(#597)](https://github.com/XanaduAI/pennylane/pull/597)

* `DefaultQubit.probability()` now returns the correct probability when called with
  `device.analytic=False`.
  [(#563)](https://github.com/XanaduAI/pennylane/pull/563)

* Fixed a bug in the `StronglyEntanglingLayers` template, allowing it to
  work correctly when applied to a single wire.
  [(544)](https://github.com/XanaduAI/pennylane/pull/544)

* Fixed a bug when inverting operations with decompositions; operations marked as inverted
  are now correctly inverted when the fallback decomposition is called.
  [(#543)](https://github.com/XanaduAI/pennylane/pull/543)

* The `QNode.print_applied()` method now correctly displays wires where
  `qml.prob()` is being returned.
  [#542](https://github.com/XanaduAI/pennylane/pull/542)

<h3>Contributors</h3>

This release contains contributions from (in alphabetical order):

Ville Bergholm, Lana Bozanic, Thomas Bromley, Theodor Isacsson, Josh Izaac, Nathan Killoran,
Maggie Li, Johannes Jakob Meyer, Maria Schuld, Sukin Sim, Antal Száva.

# Release 0.8.1

<h3>Improvements</h3>

* Beginning of support for Python 3.8, with the test suite
  now being run in a Python 3.8 environment.
  [(#501)](https://github.com/XanaduAI/pennylane/pull/501)

<h3>Documentation</h3>

* Present templates as a gallery of thumbnails showing the
  basic circuit architecture.
  [(#499)](https://github.com/XanaduAI/pennylane/pull/499)

<h3>Bug fixes</h3>

* Fixed a bug where multiplying a QNode parameter by 0 caused a divide
  by zero error when calculating the parameter shift formula.
  [(#512)](https://github.com/XanaduAI/pennylane/pull/512)

* Fixed a bug where the shape of differentiable QNode arguments
  was being cached on the first construction, leading to indexing
  errors if the QNode was re-evaluated if the argument changed shape.
  [(#505)](https://github.com/XanaduAI/pennylane/pull/505)

<h3>Contributors</h3>

This release contains contributions from (in alphabetical order):

Ville Bergholm, Josh Izaac, Johannes Jakob Meyer, Maria Schuld, Antal Száva.

# Release 0.8.0

<h3>New features since last release</h3>

* Added a quantum chemistry package, `pennylane.qchem`, which supports
  integration with OpenFermion, Psi4, PySCF, and OpenBabel.
  [(#453)](https://github.com/XanaduAI/pennylane/pull/453)

  Features include:

  - Generate the qubit Hamiltonians directly starting with the atomic structure of the molecule.
  - Calculate the mean-field (Hartree-Fock) electronic structure of molecules.
  - Allow to define an active space based on the number of active electrons and active orbitals.
  - Perform the fermionic-to-qubit transformation of the electronic Hamiltonian by
    using different functions implemented in OpenFermion.
  - Convert OpenFermion's QubitOperator to a Pennylane `Hamiltonian` class.
  - Perform a Variational Quantum Eigensolver (VQE) computation with this Hamiltonian in PennyLane.

  Check out the [quantum chemistry quickstart](https://pennylane.readthedocs.io/en/latest/introduction/chemistry.html), as well the quantum chemistry and VQE tutorials.

* PennyLane now has some functions and classes for creating and solving VQE
  problems. [(#467)](https://github.com/XanaduAI/pennylane/pull/467)

  - `qml.Hamiltonian`: a lightweight class for representing qubit Hamiltonians
  - `qml.VQECost`: a class for quickly constructing a differentiable cost function
    given a circuit ansatz, Hamiltonian, and one or more devices

    ```python
    >>> H = qml.vqe.Hamiltonian(coeffs, obs)
    >>> cost = qml.VQECost(ansatz, hamiltonian, dev, interface="torch")
    >>> params = torch.rand([4, 3])
    >>> cost(params)
    tensor(0.0245, dtype=torch.float64)
    ```

* Added a circuit drawing feature that provides a text-based representation
  of a QNode instance. It can be invoked via `qnode.draw()`. The user can specify
  to display variable names instead of variable values and choose either an ASCII
  or Unicode charset.
  [(#446)](https://github.com/XanaduAI/pennylane/pull/446)

  Consider the following circuit as an example:
  ```python3
  @qml.qnode(dev)
  def qfunc(a, w):
      qml.Hadamard(0)
      qml.CRX(a, wires=[0, 1])
      qml.Rot(w[0], w[1], w[2], wires=[1])
      qml.CRX(-a, wires=[0, 1])

      return qml.expval(qml.PauliZ(0) @ qml.PauliZ(1))
  ```

  We can draw the circuit after it has been executed:

  ```python
  >>> result = qfunc(2.3, [1.2, 3.2, 0.7])
  >>> print(qfunc.draw())
   0: ──H──╭C────────────────────────────╭C─────────╭┤ ⟨Z ⊗ Z⟩
   1: ─────╰RX(2.3)──Rot(1.2, 3.2, 0.7)──╰RX(-2.3)──╰┤ ⟨Z ⊗ Z⟩
  >>> print(qfunc.draw(charset="ascii"))
   0: --H--+C----------------------------+C---------+| <Z @ Z>
   1: -----+RX(2.3)--Rot(1.2, 3.2, 0.7)--+RX(-2.3)--+| <Z @ Z>
  >>> print(qfunc.draw(show_variable_names=True))
   0: ──H──╭C─────────────────────────────╭C─────────╭┤ ⟨Z ⊗ Z⟩
   1: ─────╰RX(a)──Rot(w[0], w[1], w[2])──╰RX(-1*a)──╰┤ ⟨Z ⊗ Z⟩
  ```

* Added `QAOAEmbedding` and its parameter initialization
  as a new trainable template.
  [(#442)](https://github.com/XanaduAI/pennylane/pull/442)

  <img src="https://pennylane.readthedocs.io/en/latest/_images/qaoa_layers.png"
  width=70%></img>

* Added the `qml.probs()` measurement function, allowing QNodes
  to differentiate variational circuit probabilities
  on simulators and hardware.
  [(#432)](https://github.com/XanaduAI/pennylane/pull/432)

  ```python
  @qml.qnode(dev)
  def circuit(x):
      qml.Hadamard(wires=0)
      qml.RY(x, wires=0)
      qml.RX(x, wires=1)
      qml.CNOT(wires=[0, 1])
      return qml.probs(wires=[0])
  ```
  Executing this circuit gives the marginal probability of wire 1:
  ```python
  >>> circuit(0.2)
  [0.40066533 0.59933467]
  ```
  QNodes that return probabilities fully support autodifferentiation.

* Added the convenience load functions `qml.from_pyquil`, `qml.from_quil` and
  `qml.from_quil_file` that convert pyQuil objects and Quil code to PennyLane
  templates. This feature requires version 0.8 or above of the PennyLane-Forest
  plugin.
  [(#459)](https://github.com/XanaduAI/pennylane/pull/459)

* Added a `qml.inv` method that inverts templates and sequences of Operations.
  Added a `@qml.template` decorator that makes templates return the queued Operations.
  [(#462)](https://github.com/XanaduAI/pennylane/pull/462)

  For example, using this function to invert a template inside a QNode:

  ```python3
      @qml.template
      def ansatz(weights, wires):
          for idx, wire in enumerate(wires):
              qml.RX(weights[idx], wires=[wire])

          for idx in range(len(wires) - 1):
              qml.CNOT(wires=[wires[idx], wires[idx + 1]])

      dev = qml.device('default.qubit', wires=2)

      @qml.qnode(dev)
      def circuit(weights):
          qml.inv(ansatz(weights, wires=[0, 1]))
          return qml.expval(qml.PauliZ(0) @ qml.PauliZ(1))
    ```

* Added the `QNodeCollection` container class, that allows independent
  QNodes to be stored and evaluated simultaneously. Experimental support
  for asynchronous evaluation of contained QNodes is provided with the
  `parallel=True` keyword argument.
  [(#466)](https://github.com/XanaduAI/pennylane/pull/466)

* Added a high level `qml.map` function, that maps a quantum
  circuit template over a list of observables or devices, returning
  a `QNodeCollection`.
  [(#466)](https://github.com/XanaduAI/pennylane/pull/466)

  For example:

  ```python3
  >>> def my_template(params, wires, **kwargs):
  >>>    qml.RX(params[0], wires=wires[0])
  >>>    qml.RX(params[1], wires=wires[1])
  >>>    qml.CNOT(wires=wires)

  >>> obs_list = [qml.PauliX(0) @ qml.PauliZ(1), qml.PauliZ(0) @ qml.PauliX(1)]
  >>> dev = qml.device("default.qubit", wires=2)
  >>> qnodes = qml.map(my_template, obs_list, dev, measure="expval")
  >>> qnodes([0.54, 0.12])
  array([-0.06154835  0.99280864])
  ```

* Added high level `qml.sum`, `qml.dot`, `qml.apply` functions
  that act on QNode collections.
  [(#466)](https://github.com/XanaduAI/pennylane/pull/466)

  `qml.apply` allows vectorized functions to act over the entire QNode
  collection:
  ```python
  >>> qnodes = qml.map(my_template, obs_list, dev, measure="expval")
  >>> cost = qml.apply(np.sin, qnodes)
  >>> cost([0.54, 0.12])
  array([-0.0615095  0.83756375])
  ```

  `qml.sum` and `qml.dot` take the sum of a QNode collection, and a
  dot product of tensors/arrays/QNode collections, respectively.

<h3>Breaking changes</h3>

* Deprecated the old-style `QNode` such that only the new-style `QNode` and its syntax can be used,
  moved all related files from the `pennylane/beta` folder to `pennylane`.
  [(#440)](https://github.com/XanaduAI/pennylane/pull/440)

<h3>Improvements</h3>

* Added the `Tensor.prune()` method and the `Tensor.non_identity_obs` property for extracting
  non-identity instances from the observables making up a `Tensor` instance.
  [(#498)](https://github.com/XanaduAI/pennylane/pull/498)

* Renamed the `expt.tensornet` and `expt.tensornet.tf` devices to `default.tensor` and
  `default.tensor.tf`.
  [(#495)](https://github.com/XanaduAI/pennylane/pull/495)

* Added a serialization method to the `CircuitGraph` class that is used to create a unique
  hash for each quantum circuit graph.
  [(#470)](https://github.com/XanaduAI/pennylane/pull/470)

* Added the `Observable.eigvals` method to return the eigenvalues of observables.
  [(#449)](https://github.com/XanaduAI/pennylane/pull/449)

* Added the `Observable.diagonalizing_gates` method to return the gates
  that diagonalize an observable in the computational basis.
  [(#454)](https://github.com/XanaduAI/pennylane/pull/454)

* Added the `Operator.matrix` method to return the matrix representation
  of an operator in the computational basis.
  [(#454)](https://github.com/XanaduAI/pennylane/pull/454)

* Added a `QubitDevice` class which implements common functionalities of plugin devices such that
  plugin devices can rely on these implementations. The new `QubitDevice` also includes
  a new `execute` method, which allows for more convenient plugin design. In addition, `QubitDevice`
  also unifies the way samples are generated on qubit-based devices.
  [(#452)](https://github.com/XanaduAI/pennylane/pull/452)
  [(#473)](https://github.com/XanaduAI/pennylane/pull/473)

* Improved documentation of `AmplitudeEmbedding` and `BasisEmbedding` templates.
  [(#441)](https://github.com/XanaduAI/pennylane/pull/441)
  [(#439)](https://github.com/XanaduAI/pennylane/pull/439)

* Codeblocks in the documentation now have a 'copy' button for easily
  copying examples.
  [(#437)](https://github.com/XanaduAI/pennylane/pull/437)

<h3>Documentation</h3>

* Update the developers plugin guide to use QubitDevice.
  [(#483)](https://github.com/XanaduAI/pennylane/pull/483)

<h3>Bug fixes</h3>

* Fixed a bug in `CVQNode._pd_analytic`, where non-descendant observables were not
  Heisenberg-transformed before evaluating the partial derivatives when using the
  order-2 parameter-shift method, resulting in an erroneous Jacobian for some circuits.
  [(#433)](https://github.com/XanaduAI/pennylane/pull/433)

<h3>Contributors</h3>

This release contains contributions from (in alphabetical order):

Juan Miguel Arrazola, Ville Bergholm, Alain Delgado Gran, Olivia Di Matteo,
Theodor Isacsson, Josh Izaac, Soran Jahangiri, Nathan Killoran, Johannes Jakob Meyer,
Zeyue Niu, Maria Schuld, Antal Száva.

# Release 0.7.0

<h3>New features since last release</h3>

* Custom padding constant in `AmplitudeEmbedding` is supported (see 'Breaking changes'.)
  [(#419)](https://github.com/XanaduAI/pennylane/pull/419)

* `StronglyEntanglingLayer` and `RandomLayer` now work with a single wire.
  [(#409)](https://github.com/XanaduAI/pennylane/pull/409)
  [(#413)](https://github.com/XanaduAI/pennylane/pull/413)

* Added support for applying the inverse of an `Operation` within a circuit.
  [(#377)](https://github.com/XanaduAI/pennylane/pull/377)

* Added an `OperationRecorder()` context manager, that allows templates
  and quantum functions to be executed while recording events. The
  recorder can be used with and without QNodes as a debugging utility.
  [(#388)](https://github.com/XanaduAI/pennylane/pull/388)

* Operations can now specify a decomposition that is used when the desired operation
  is not supported on the target device.
  [(#396)](https://github.com/XanaduAI/pennylane/pull/396)

* The ability to load circuits from external frameworks as templates
  has been added via the new `qml.load()` function. This feature
  requires plugin support --- this initial release provides support
  for Qiskit circuits and QASM files when `pennylane-qiskit` is installed,
  via the functions `qml.from_qiskit` and `qml.from_qasm`.
  [(#418)](https://github.com/XanaduAI/pennylane/pull/418)

* An experimental tensor network device has been added
  [(#416)](https://github.com/XanaduAI/pennylane/pull/416)
  [(#395)](https://github.com/XanaduAI/pennylane/pull/395)
  [(#394)](https://github.com/XanaduAI/pennylane/pull/394)
  [(#380)](https://github.com/XanaduAI/pennylane/pull/380)

* An experimental tensor network device which uses TensorFlow for
  backpropagation has been added
  [(#427)](https://github.com/XanaduAI/pennylane/pull/427)

* Custom padding constant in `AmplitudeEmbedding` is supported (see 'Breaking changes'.)
  [(#419)](https://github.com/XanaduAI/pennylane/pull/419)

<h3>Breaking changes</h3>

* The `pad` parameter in `AmplitudeEmbedding()` is now either `None` (no automatic padding), or a
  number that is used as the padding constant.
  [(#419)](https://github.com/XanaduAI/pennylane/pull/419)

* Initialization functions now return a single array of weights per function. Utilities for multi-weight templates
  `Interferometer()` and `CVNeuralNetLayers()` are provided.
  [(#412)](https://github.com/XanaduAI/pennylane/pull/412)

* The single layer templates `RandomLayer()`, `CVNeuralNetLayer()` and `StronglyEntanglingLayer()`
  have been turned into private functions `_random_layer()`, `_cv_neural_net_layer()` and
  `_strongly_entangling_layer()`. Recommended use is now via the corresponding `Layers()` templates.
  [(#413)](https://github.com/XanaduAI/pennylane/pull/413)

<h3>Improvements</h3>

* Added extensive input checks in templates.
  [(#419)](https://github.com/XanaduAI/pennylane/pull/419)

* Templates integration tests are rewritten - now cover keyword/positional argument passing,
  interfaces and combinations of templates.
  [(#409)](https://github.com/XanaduAI/pennylane/pull/409)
  [(#419)](https://github.com/XanaduAI/pennylane/pull/419)

* State vector preparation operations in the `default.qubit` plugin can now be
  applied to subsets of wires, and are restricted to being the first operation
  in a circuit.
  [(#346)](https://github.com/XanaduAI/pennylane/pull/346)

* The `QNode` class is split into a hierarchy of simpler classes.
  [(#354)](https://github.com/XanaduAI/pennylane/pull/354)
  [(#398)](https://github.com/XanaduAI/pennylane/pull/398)
  [(#415)](https://github.com/XanaduAI/pennylane/pull/415)
  [(#417)](https://github.com/XanaduAI/pennylane/pull/417)
  [(#425)](https://github.com/XanaduAI/pennylane/pull/425)

* Added the gates U1, U2 and U3 parametrizing arbitrary unitaries on 1, 2 and 3
  qubits and the Toffoli gate to the set of qubit operations.
  [(#396)](https://github.com/XanaduAI/pennylane/pull/396)

* Changes have been made to accomodate the movement of the main function
  in `pytest._internal` to `pytest._internal.main` in pip 19.3.
  [(#404)](https://github.com/XanaduAI/pennylane/pull/404)

* Added the templates `BasisStatePreparation` and `MottonenStatePreparation` that use
  gates to prepare a basis state and an arbitrary state respectively.
  [(#336)](https://github.com/XanaduAI/pennylane/pull/336)

* Added decompositions for `BasisState` and `QubitStateVector` based on state
  preparation templates.
  [(#414)](https://github.com/XanaduAI/pennylane/pull/414)

* Replaces the pseudo-inverse in the quantum natural gradient optimizer
  (which can be numerically unstable) with `np.linalg.solve`.
  [(#428)](https://github.com/XanaduAI/pennylane/pull/428)

<h3>Contributors</h3>

This release contains contributions from (in alphabetical order):

Ville Bergholm, Josh Izaac, Nathan Killoran, Angus Lowe, Johannes Jakob Meyer,
Oluwatobi Ogunbayo, Maria Schuld, Antal Száva.

# Release 0.6.1

<h3>New features since last release</h3>

* Added a `print_applied` method to QNodes, allowing the operation
  and observable queue to be printed as last constructed.
  [(#378)](https://github.com/XanaduAI/pennylane/pull/378)

<h3>Improvements</h3>

* A new `Operator` base class is introduced, which is inherited by both the
  `Observable` class and the `Operation` class.
  [(#355)](https://github.com/XanaduAI/pennylane/pull/355)

* Removed deprecated `@abstractproperty` decorators
  in `_device.py`.
  [(#374)](https://github.com/XanaduAI/pennylane/pull/374)

* The `CircuitGraph` class is updated to deal with `Operation` instances directly.
  [(#344)](https://github.com/XanaduAI/pennylane/pull/344)

* Comprehensive gradient tests have been added for the interfaces.
  [(#381)](https://github.com/XanaduAI/pennylane/pull/381)

<h3>Documentation</h3>

* The new restructured documentation has been polished and updated.
  [(#387)](https://github.com/XanaduAI/pennylane/pull/387)
  [(#375)](https://github.com/XanaduAI/pennylane/pull/375)
  [(#372)](https://github.com/XanaduAI/pennylane/pull/372)
  [(#370)](https://github.com/XanaduAI/pennylane/pull/370)
  [(#369)](https://github.com/XanaduAI/pennylane/pull/369)
  [(#367)](https://github.com/XanaduAI/pennylane/pull/367)
  [(#364)](https://github.com/XanaduAI/pennylane/pull/364)

* Updated the development guides.
  [(#382)](https://github.com/XanaduAI/pennylane/pull/382)
  [(#379)](https://github.com/XanaduAI/pennylane/pull/379)

* Added all modules, classes, and functions to the API section
  in the documentation.
  [(#373)](https://github.com/XanaduAI/pennylane/pull/373)

<h3>Bug fixes</h3>

* Replaces the existing `np.linalg.norm` normalization with hand-coded
  normalization, allowing `AmplitudeEmbedding` to be used with differentiable
  parameters. AmplitudeEmbedding tests have been added and improved.
  [(#376)](https://github.com/XanaduAI/pennylane/pull/376)

<h3>Contributors</h3>

This release contains contributions from (in alphabetical order):

Ville Bergholm, Josh Izaac, Nathan Killoran, Maria Schuld, Antal Száva

# Release 0.6.0

<h3>New features since last release</h3>

* The devices `default.qubit` and `default.gaussian` have a new initialization parameter
  `analytic` that indicates if expectation values and variances should be calculated
  analytically and not be estimated from data.
  [(#317)](https://github.com/XanaduAI/pennylane/pull/317)

* Added C-SWAP gate to the set of qubit operations
  [(#330)](https://github.com/XanaduAI/pennylane/pull/330)

* The TensorFlow interface has been renamed from `"tfe"` to `"tf"`, and
  now supports TensorFlow 2.0.
  [(#337)](https://github.com/XanaduAI/pennylane/pull/337)

* Added the S and T gates to the set of qubit operations.
  [(#343)](https://github.com/XanaduAI/pennylane/pull/343)

* Tensor observables are now supported within the `expval`,
  `var`, and `sample` functions, by using the `@` operator.
  [(#267)](https://github.com/XanaduAI/pennylane/pull/267)


<h3>Breaking changes</h3>

* The argument `n` specifying the number of samples in the method `Device.sample` was removed.
  Instead, the method will always return `Device.shots` many samples.
  [(#317)](https://github.com/XanaduAI/pennylane/pull/317)

<h3>Improvements</h3>

* The number of shots / random samples used to estimate expectation values and variances, `Device.shots`,
  can now be changed after device creation.
  [(#317)](https://github.com/XanaduAI/pennylane/pull/317)

* Unified import shortcuts to be under qml in qnode.py
  and test_operation.py
  [(#329)](https://github.com/XanaduAI/pennylane/pull/329)

* The quantum natural gradient now uses `scipy.linalg.pinvh` which is more efficient for symmetric matrices
  than the previously used `scipy.linalg.pinv`.
  [(#331)](https://github.com/XanaduAI/pennylane/pull/331)

* The deprecated `qml.expval.Observable` syntax has been removed.
  [(#267)](https://github.com/XanaduAI/pennylane/pull/267)

* Remainder of the unittest-style tests were ported to pytest.
  [(#310)](https://github.com/XanaduAI/pennylane/pull/310)

* The `do_queue` argument for operations now only takes effect
  within QNodes. Outside of QNodes, operations can now be instantiated
  without needing to specify `do_queue`.
  [(#359)](https://github.com/XanaduAI/pennylane/pull/359)

<h3>Documentation</h3>

* The docs are rewritten and restructured to contain a code introduction section as well as an API section.
  [(#314)](https://github.com/XanaduAI/pennylane/pull/275)

* Added Ising model example to the tutorials
  [(#319)](https://github.com/XanaduAI/pennylane/pull/319)

* Added tutorial for QAOA on MaxCut problem
  [(#328)](https://github.com/XanaduAI/pennylane/pull/328)

* Added QGAN flow chart figure to its tutorial
  [(#333)](https://github.com/XanaduAI/pennylane/pull/333)

* Added missing figures for gallery thumbnails of state-preparation
  and QGAN tutorials
  [(#326)](https://github.com/XanaduAI/pennylane/pull/326)

* Fixed typos in the state preparation tutorial
  [(#321)](https://github.com/XanaduAI/pennylane/pull/321)

* Fixed bug in VQE tutorial 3D plots
  [(#327)](https://github.com/XanaduAI/pennylane/pull/327)

<h3>Bug fixes</h3>

* Fixed typo in measurement type error message in qnode.py
  [(#341)](https://github.com/XanaduAI/pennylane/pull/341)

<h3>Contributors</h3>

This release contains contributions from (in alphabetical order):

Shahnawaz Ahmed, Ville Bergholm, Aroosa Ijaz, Josh Izaac, Nathan Killoran, Angus Lowe,
Johannes Jakob Meyer, Maria Schuld, Antal Száva, Roeland Wiersema.

# Release 0.5.0

<h3>New features since last release</h3>

* Adds a new optimizer, `qml.QNGOptimizer`, which optimizes QNodes using
  quantum natural gradient descent. See https://arxiv.org/abs/1909.02108
  for more details.
  [(#295)](https://github.com/XanaduAI/pennylane/pull/295)
  [(#311)](https://github.com/XanaduAI/pennylane/pull/311)

* Adds a new QNode method, `QNode.metric_tensor()`,
  which returns the block-diagonal approximation to the Fubini-Study
  metric tensor evaluated on the attached device.
  [(#295)](https://github.com/XanaduAI/pennylane/pull/295)

* Sampling support: QNodes can now return a specified number of samples
  from a given observable via the top-level `pennylane.sample()` function.
  To support this on plugin devices, there is a new `Device.sample` method.

  Calculating gradients of QNodes that involve sampling is not possible.
  [(#256)](https://github.com/XanaduAI/pennylane/pull/256)

* `default.qubit` has been updated to provide support for sampling.
  [(#256)](https://github.com/XanaduAI/pennylane/pull/256)

* Added controlled rotation gates to PennyLane operations and `default.qubit` plugin.
  [(#251)](https://github.com/XanaduAI/pennylane/pull/251)

<h3>Breaking changes</h3>

* The method `Device.supported` was removed, and replaced with the methods
  `Device.supports_observable` and `Device.supports_operation`.
  Both methods can be called with string arguments (`dev.supports_observable('PauliX')`) and
  class arguments (`dev.supports_observable(qml.PauliX)`).
  [(#276)](https://github.com/XanaduAI/pennylane/pull/276)

* The following CV observables were renamed to comply with the new Operation/Observable
  scheme: `MeanPhoton` to `NumberOperator`, `Homodyne` to `QuadOperator` and `NumberState` to `FockStateProjector`.
  [(#254)](https://github.com/XanaduAI/pennylane/pull/254)

<h3>Improvements</h3>

* The `AmplitudeEmbedding` function now provides options to normalize and
  pad features to ensure a valid state vector is prepared.
  [(#275)](https://github.com/XanaduAI/pennylane/pull/275)

* Operations can now optionally specify generators, either as existing PennyLane
  operations, or by providing a NumPy array.
  [(#295)](https://github.com/XanaduAI/pennylane/pull/295)
  [(#313)](https://github.com/XanaduAI/pennylane/pull/313)

* Adds a `Device.parameters` property, so that devices can view a dictionary mapping free
  parameters to operation parameters. This will allow plugin devices to take advantage
  of parametric compilation.
  [(#283)](https://github.com/XanaduAI/pennylane/pull/283)

* Introduces two enumerations: `Any` and `All`, representing any number of wires
  and all wires in the system respectively. They can be imported from
  `pennylane.operation`, and can be used when defining the `Operation.num_wires`
  class attribute of operations.
  [(#277)](https://github.com/XanaduAI/pennylane/pull/277)

  As part of this change:

  - `All` is equivalent to the integer 0, for backwards compatibility with the
    existing test suite

  - `Any` is equivalent to the integer -1 to allow numeric comparison
    operators to continue working

  - An additional validation is now added to the `Operation` class,
    which will alert the user that an operation with `num_wires = All`
    is being incorrectly.

* The one-qubit rotations in `pennylane.plugins.default_qubit` no longer depend on Scipy's `expm`. Instead
  they are calculated with Euler's formula.
  [(#292)](https://github.com/XanaduAI/pennylane/pull/292)

* Creates an `ObservableReturnTypes` enumeration class containing `Sample`,
  `Variance` and `Expectation`. These new values can be assigned to the `return_type`
  attribute of an `Observable`.
  [(#290)](https://github.com/XanaduAI/pennylane/pull/290)

* Changed the signature of the `RandomLayer` and `RandomLayers` templates to have a fixed seed by default.
  [(#258)](https://github.com/XanaduAI/pennylane/pull/258)

* `setup.py` has been cleaned up, removing the non-working shebang,
  and removing unused imports.
  [(#262)](https://github.com/XanaduAI/pennylane/pull/262)

<h3>Documentation</h3>

* A documentation refactor to simplify the tutorials and
  include Sphinx-Gallery.
  [(#291)](https://github.com/XanaduAI/pennylane/pull/291)

  - Examples and tutorials previously split across the `examples/`
    and `doc/tutorials/` directories, in a mixture of ReST and Jupyter notebooks,
    have been rewritten as Python scripts with ReST comments in a single location,
    the `examples/` folder.

  - Sphinx-Gallery is used to automatically build and run the tutorials.
    Rendered output is displayed in the Sphinx documentation.

  - Links are provided at the top of every tutorial page for downloading the
    tutorial as an executable python script, downloading the tutorial
    as a Jupyter notebook, or viewing the notebook on GitHub.

  - The tutorials table of contents have been moved to a single quick start page.

* Fixed a typo in `QubitStateVector`.
  [(#296)](https://github.com/XanaduAI/pennylane/pull/296)

* Fixed a typo in the `default_gaussian.gaussian_state` function.
  [(#293)](https://github.com/XanaduAI/pennylane/pull/293)

* Fixed a typo in the gradient recipe within the `RX`, `RY`, `RZ`
  operation docstrings.
  [(#248)](https://github.com/XanaduAI/pennylane/pull/248)

* Fixed a broken link in the tutorial documentation, as a
  result of the `qml.expval.Observable` deprecation.
  [(#246)](https://github.com/XanaduAI/pennylane/pull/246)

<h3>Bug fixes</h3>

* Fixed a bug where a `PolyXP` observable would fail if applied to subsets
  of wires on `default.gaussian`.
  [(#277)](https://github.com/XanaduAI/pennylane/pull/277)

<h3>Contributors</h3>

This release contains contributions from (in alphabetical order):

Simon Cross, Aroosa Ijaz, Josh Izaac, Nathan Killoran, Johannes Jakob Meyer,
Rohit Midha, Nicolás Quesada, Maria Schuld, Antal Száva, Roeland Wiersema.

# Release 0.4.0

<h3>New features since last release</h3>

* `pennylane.expval()` is now a top-level *function*, and is no longer
  a package of classes. For now, the existing `pennylane.expval.Observable`
  interface continues to work, but will raise a deprecation warning.
  [(#232)](https://github.com/XanaduAI/pennylane/pull/232)

* Variance support: QNodes can now return the variance of observables,
  via the top-level `pennylane.var()` function. To support this on
  plugin devices, there is a new `Device.var` method.

  The following observables support analytic gradients of variances:

  - All qubit observables (requiring 3 circuit evaluations for involutory
    observables such as `Identity`, `X`, `Y`, `Z`; and 5 circuit evals for
    non-involutary observables, currently only `qml.Hermitian`)

  - First-order CV observables (requiring 5 circuit evaluations)

  Second-order CV observables support numerical variance gradients.

* `pennylane.about()` function added, providing details
  on current PennyLane version, installed plugins, Python,
  platform, and NumPy versions [(#186)](https://github.com/XanaduAI/pennylane/pull/186)

* Removed the logic that allowed `wires` to be passed as a positional
  argument in quantum operations. This allows us to raise more useful
  error messages for the user if incorrect syntax is used.
  [(#188)](https://github.com/XanaduAI/pennylane/pull/188)

* Adds support for multi-qubit expectation values of the `pennylane.Hermitian()`
  observable [(#192)](https://github.com/XanaduAI/pennylane/pull/192)

* Adds support for multi-qubit expectation values in `default.qubit`.
  [(#202)](https://github.com/XanaduAI/pennylane/pull/202)

* Organize templates into submodules [(#195)](https://github.com/XanaduAI/pennylane/pull/195).
  This included the following improvements:

  - Distinguish embedding templates from layer templates.

  - New random initialization functions supporting the templates available
    in the new submodule `pennylane.init`.

  - Added a random circuit template (`RandomLayers()`), in which rotations and 2-qubit gates are randomly
    distributed over the wires

  - Add various embedding strategies

<h3>Breaking changes</h3>

* The `Device` methods `expectations`, `pre_expval`, and `post_expval` have been
  renamed to `observables`, `pre_measure`, and `post_measure` respectively.
  [(#232)](https://github.com/XanaduAI/pennylane/pull/232)

<h3>Improvements</h3>

* `default.qubit` plugin now uses `np.tensordot` when applying quantum operations
  and evaluating expectations, resulting in significant speedup
  [(#239)](https://github.com/XanaduAI/pennylane/pull/239),
  [(#241)](https://github.com/XanaduAI/pennylane/pull/241)

* PennyLane now allows division of quantum operation parameters by a constant
  [(#179)](https://github.com/XanaduAI/pennylane/pull/179)

* Portions of the test suite are in the process of being ported to pytest.
  Note: this is still a work in progress.

  Ported tests include:

  - `test_ops.py`
  - `test_about.py`
  - `test_classical_gradients.py`
  - `test_observables.py`
  - `test_measure.py`
  - `test_init.py`
  - `test_templates*.py`
  - `test_ops.py`
  - `test_variable.py`
  - `test_qnode.py` (partial)

<h3>Bug fixes</h3>

* Fixed a bug in `Device.supported`, which would incorrectly
  mark an operation as supported if it shared a name with an
  observable [(#203)](https://github.com/XanaduAI/pennylane/pull/203)

* Fixed a bug in `Operation.wires`, by explicitly casting the
  type of each wire to an integer [(#206)](https://github.com/XanaduAI/pennylane/pull/206)

* Removed code in PennyLane which configured the logger,
  as this would clash with users' configurations
  [(#208)](https://github.com/XanaduAI/pennylane/pull/208)

* Fixed a bug in `default.qubit`, in which `QubitStateVector` operations
  were accidentally being cast to `np.float` instead of `np.complex`.
  [(#211)](https://github.com/XanaduAI/pennylane/pull/211)


<h3>Contributors</h3>

This release contains contributions from:

Shahnawaz Ahmed, riveSunder, Aroosa Ijaz, Josh Izaac, Nathan Killoran, Maria Schuld.

# Release 0.3.1

<h3>Bug fixes</h3>

* Fixed a bug where the interfaces submodule was not correctly being packaged via setup.py

# Release 0.3.0

<h3>New features since last release</h3>

* PennyLane now includes a new `interfaces` submodule, which enables QNode integration with additional machine learning libraries.
* Adds support for an experimental PyTorch interface for QNodes
* Adds support for an experimental TensorFlow eager execution interface for QNodes
* Adds a PyTorch+GPU+QPU tutorial to the documentation
* Documentation now includes links and tutorials including the new [PennyLane-Forest](https://github.com/rigetti/pennylane-forest) plugin.

<h3>Improvements</h3>

* Printing a QNode object, via `print(qnode)` or in an interactive terminal, now displays more useful information regarding the QNode,
  including the device it runs on, the number of wires, it's interface, and the quantum function it uses:

  ```python
  >>> print(qnode)
  <QNode: device='default.qubit', func=circuit, wires=2, interface=PyTorch>
  ```

<h3>Contributors</h3>

This release contains contributions from:

Josh Izaac and Nathan Killoran.


# Release 0.2.0

<h3>New features since last release</h3>

* Added the `Identity` expectation value for both CV and qubit models [(#135)](https://github.com/XanaduAI/pennylane/pull/135)
* Added the `templates.py` submodule, containing some commonly used QML models to be used as ansatz in QNodes [(#133)](https://github.com/XanaduAI/pennylane/pull/133)
* Added the `qml.Interferometer` CV operation [(#152)](https://github.com/XanaduAI/pennylane/pull/152)
* Wires are now supported as free QNode parameters [(#151)](https://github.com/XanaduAI/pennylane/pull/151)
* Added ability to update stepsizes of the optimizers [(#159)](https://github.com/XanaduAI/pennylane/pull/159)

<h3>Improvements</h3>

* Removed use of hardcoded values in the optimizers, made them parameters (see [#131](https://github.com/XanaduAI/pennylane/pull/131) and [#132](https://github.com/XanaduAI/pennylane/pull/132))
* Created the new `PlaceholderExpectation`, to be used when both CV and qubit expval modules contain expectations with the same name
* Provide a way for plugins to view the operation queue _before_ applying operations. This allows for on-the-fly modifications of
  the queue, allowing hardware-based plugins to support the full range of qubit expectation values. [(#143)](https://github.com/XanaduAI/pennylane/pull/143)
* QNode return values now support _any_ form of sequence, such as lists, sets, etc. [(#144)](https://github.com/XanaduAI/pennylane/pull/144)
* CV analytic gradient calculation is now more robust, allowing for operations which may not themselves be differentiated, but have a
  well defined `_heisenberg_rep` method, and so may succeed operations that are analytically differentiable [(#152)](https://github.com/XanaduAI/pennylane/pull/152)

<h3>Bug fixes</h3>

* Fixed a bug where the variational classifier example was not batching when learning parity (see [#128](https://github.com/XanaduAI/pennylane/pull/128) and [#129](https://github.com/XanaduAI/pennylane/pull/129))
* Fixed an inconsistency where some initial state operations were documented as accepting complex parameters - all operations
  now accept real values [(#146)](https://github.com/XanaduAI/pennylane/pull/146)

<h3>Contributors</h3>

This release contains contributions from:

Christian Gogolin, Josh Izaac, Nathan Killoran, and Maria Schuld.


# Release 0.1.0

Initial public release.

<h3>Contributors</h3>
This release contains contributions from:

Ville Bergholm, Josh Izaac, Maria Schuld, Christian Gogolin, and Nathan Killoran.<|MERGE_RESOLUTION|>--- conflicted
+++ resolved
@@ -2,7 +2,6 @@
 
 <h3>New features since last release</h3>
 
-<<<<<<< HEAD
 * The `qml.circuit_drawer.MPLDrawer` class provides manual circuit drawing
   functionality using Matplotlib.  While not yet integrated with automatic circuit
   drawing, this class provides customization and control.
@@ -34,7 +33,7 @@
   ```
 
   <img src="https://pennylane.readthedocs.io/en/latest/_static/drawer/example_basic.png" width=70%/>
-=======
+
 * Custom gradient transforms can now be created using the new
   `@qml.gradients.gradient_transform` decorator on a batch-tape transform.
   [(#1589)](https://github.com/PennyLaneAI/pennylane/pull/1589)
@@ -81,7 +80,6 @@
   >>> qml.grad(qml.gradients.param_shift(circuit))(0.5)
   tensor(-0.87758256, requires_grad=True)
   ```
->>>>>>> 9b46b551
 
 * A new pytorch device, `qml.device('default.qubit.torch', wires=wires)`, supports
   backpropogation with the torch interface.
