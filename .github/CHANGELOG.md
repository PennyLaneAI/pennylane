--- conflicted
+++ resolved
@@ -2,7 +2,6 @@
 
 <h3>New features since last release</h3>
 
-<<<<<<< HEAD
 * Computing second derivatives and Hessians of QNodes is now supported when
   using the PyTorch interface.
   [(#1129)](https://github.com/PennyLaneAI/pennylane/pull/1129/files)
@@ -36,7 +35,6 @@
            [-0.3826, -0.1124]]])
   ```
 
-=======
 * Adds a new transform `qml.ctrl` that adds control wires to subroutines.
   [(#1157)](https://github.com/PennyLaneAI/pennylane/pull/1157)
 
@@ -95,7 +93,6 @@
   In the future, devices will be able to exploit the sparsity of controlled operations to 
   improve simulation performance. 
 
->>>>>>> 5d70e8ba
 * Adds a new optimizer `qml.ShotAdaptiveOptimizer`, a gradient-descent optimizer where
   the shot rate is adaptively calculated using the variances of the parameter-shift gradient.
   [(#1139)](https://github.com/PennyLaneAI/pennylane/pull/1139)
