--- conflicted
+++ resolved
@@ -81,11 +81,8 @@
 
 This release contains contributions from (in alphabetical order):
 
-<<<<<<< HEAD
-Thomas Bromley, Diego Guala, Anthony Hayes, Ryan Hill, Josh Izaac, Antal Száva
-=======
-Thomas Bromley, Olivia Di Matteo, Diego Guala, Anthony Hayes, Josh Izaac, Antal Száva
->>>>>>> 05e50a96
+Thomas Bromley, Olivia Di Matteo, Diego Guala, Anthony Hayes, Ryan Hill, Josh Izaac, Antal Száva
+
 
 # Release 0.15.0 (current release)
 
