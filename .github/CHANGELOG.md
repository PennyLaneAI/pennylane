# Release 0.17.0-dev (development release)

<h3>New features since last release</h3>

<<<<<<< HEAD
* The new Device Tracker capabilities allows for flexible and versatile tracking of executions,
  even inside parameter-shift gradients. This functionality will improve the ease of monitoring
  large batches and remote jobs.
  [(#1355)](https://github.com/PennyLaneAI/pennylane/pull/1355)

  ```python
  dev = qml.device('default.qubit', wires=1, shots=100)

  @qml.qnode(dev, diff_method="parameter-shift")
  def circuit(x):
      qml.RX(x, wires=0)
      return qml.expval(qml.PauliZ(0))

  x = np.array(0.1)

  with qml.Tracker(circuit.device) as tracker:
      qml.grad(circuit)(x)
  ```

  ```pycon
  >>> tracker.totals
 {'executions': 3, 'shots': 300, 'batches': 1, 'batch_len': 2}
  >>> tracker.history
  {'executions': [1, 1, 1],
   'shots': [100, 100, 100],
   'batches': [1],
   'batch_len': [2]}
  >>> tracker.latest
  {'batches': 1, 'batch_len': 2}
  ```

  Users can also provide a custom function to the `callback` keyword that gets called each time
  the information is updated.  This functionality allows users to monitor remote jobs or large
  parameter-shift batches.

  ```pycon
    >>> def shots_info(totals, history, latest):
    ...     print("Total shots: ", totals['shots'])
    >>> with qml.Tracker(circuit.device, callback=shots_info) as tracker:
    ...     qml.grad(circuit)(0.1)
    Total shots:  100
    Total shots:  200
    Total shots:  300
=======
* A new quantum function transform has been added to push commuting
  single-qubit gates through controlled operations.
  [(#1464)](https://github.com/PennyLaneAI/pennylane/pull/1464)

  The `commute_controlled` transform works as follows:

  ```python
  def circuit(theta):
      qml.PauliX(wires=2)
      qml.S(wires=0)
      qml.CNOT(wires=[0, 1])
      qml.PhaseShift(theta/2, wires=0)
      qml.T(wires=0)
      qml.Toffoli(wires=[0, 1, 2])
      return qml.expval(qml.PauliZ(0))
  ```

  ```pycon
  >>> optimized_circuit = qml.transforms.commute_controlled(direction="right")(circuit)
  >>> dev = qml.device('default.qubit', wires=3)
  >>> qnode = qml.QNode(optimized_circuit, dev)
  >>> print(qml.draw(qnode)(0.5))
   0: ──╭C──╭C──S──Rϕ(0.25)──T──┤ ⟨Z⟩
   1: ──╰X──├C──────────────────┤
   2: ──────╰X──X───────────────┤
  ```

* Grover Diffusion Operator template added.
  [(#1442)](https://github.com/PennyLaneAI/pennylane/pull/1442)

  For example, if we have an oracle that marks the "all ones" state with a
  negative sign:

  ```python
  n_wires = 3
  wires = list(range(n_wires))

  def oracle():
      qml.Hadamard(wires[-1])
      qml.Toffoli(wires=wires)
      qml.Hadamard(wires[-1])
  ```

  We can perform [Grover's Search Algorithm](https://en.wikipedia.org/wiki/Grover%27s_algorithm):

  ```python
  dev = qml.device('default.qubit', wires=wires)

  @qml.qnode(dev)
  def GroverSearch(num_iterations=1):
      for wire in wires:
          qml.Hadamard(wire)

      for _ in range(num_iterations):
          oracle()
          qml.templates.GroverOperator(wires=wires)

      return qml.probs(wires)
  ```

  We can see this circuit yields the marked state with high probability:

  ```pycon
  >>> GroverSearch(num_iterations=1)
  tensor([0.03125, 0.03125, 0.03125, 0.03125, 0.03125, 0.03125, 0.03125,
          0.78125], requires_grad=True)
  >>> GroverSearch(num_iterations=2)
  tensor([0.0078125, 0.0078125, 0.0078125, 0.0078125, 0.0078125, 0.0078125,
      0.0078125, 0.9453125], requires_grad=True)
  ```

* A new quantum function transform has been added to perform full fusion of
  arbitrary-length sequences of single-qubit gates.
  [(#1458)](https://github.com/PennyLaneAI/pennylane/pull/1458)

  The `single_qubit_fusion` transform acts on all sequences of
  single-qubit operations in a quantum function, and converts each
  sequence to a single `Rot` gate. For example given the circuit:

  ```python
  def circuit(x, y, z):
      qml.Hadamard(wires=0)
      qml.PauliZ(wires=1)
      qml.RX(x, wires=0)
      qml.RY(y, wires=1)
      qml.CZ(wires=[1, 0])
      qml.T(wires=0)
      qml.SX(wires=0)
      qml.Rot(x, y, z, wires=1)
      qml.Rot(z, y, x, wires=1)
      return qml.expval(qml.PauliX(wires=0))
  ```

  ```pycon
  >>> optimized_circuit = qml.transforms.single_qubit_fusion()(circuit)
  >>> dev = qml.device('default.qubit', wires=2)
  >>> qnode = qml.QNode(optimized_circuit, dev)
  >>> print(qml.draw(qnode)(0.1, 0.2, 0.3))
   0: ──Rot(3.24, 1.57, 0)──╭Z──Rot(2.36, 1.57, -1.57)────┤ ⟨X⟩
   1: ──Rot(3.14, 0.2, 0)───╰C──Rot(0.406, 0.382, 0.406)──┤
>>>>>>> e8925e50
  ```

* Two new quantum function transforms have been added to enable the
  removal of redundant gates in quantum circuits.
  [(#1455)](https://github.com/PennyLaneAI/pennylane/pull/1455)

  The `cancel_inverses` transform loops through a list of operations,
  and removes adjacent pairs of operations that cancel out. For example,

  ```python
  def circuit():
      qml.Hadamard(wires=0)
      qml.PauliZ(wires=1)
      qml.Hadamard(wires=0)
      qml.T(wires=0)
      qml.CZ(wires=[0, 1])
      qml.CZ(wires=[1, 0])
      return qml.expval(qml.PauliX(wires=0))
  ```

  ```pycon
  >>> dev = qml.device('default.qubit', wires=2)
  >>> qnode = qml.QNode(circuit, dev)
  >>> print(qml.draw(qnode)())
   0: ──H──H──T──╭C──╭Z──┤ ⟨X⟩
   1: ──Z────────╰Z──╰C──┤
  >>> optimized_circuit = qml.transforms.cancel_inverses(circuit)
  >>> optimized_qnode = qml.QNode(optimized_circuit, dev)
  >>> print(qml.draw(optimized_qnode)())
   0: ──T──┤ ⟨X⟩
   1: ──Z──┤
  ```

  The `merge_rotations` transform combines adjacent rotation gates of
  the same type into a single gate, including controlled rotations.

  ```python
  def circuit(x, y, z):
      qml.RX(x, wires=0)
      qml.RX(x, wires=0)
      qml.Rot(x, y, z, wires=1)
      qml.Rot(y, z, x, wires=1)
      qml.CRY(y, wires=[0, 1])
      qml.CRY(y + z, wires=[0, 1])
      return qml.expval(qml.PauliX(wires=0))
  ```

  ```pycon
  >>> qnode = qml.QNode(circuit, dev)
  >>> print(qml.draw(qnode)(0.1, 0.2, 0.3))
   0: ──RX(0.1)─────────────RX(0.1)─────────────╭C────────╭C────────┤ ⟨X⟩
   1: ──Rot(0.1, 0.2, 0.3)──Rot(0.2, 0.3, 0.1)──╰RY(0.2)──╰RY(0.5)──┤
  >>> optimized_circuit = qml.transforms.merge_rotations()(circuit)
  >>> optimized_qnode = qml.QNode(optimized_circuit, dev)
  >>> print(qml.draw(optimized_qnode)(0.1, 0.2, 0.3))
   0: ──RX(0.2)───────────────────╭C────────┤ ⟨X⟩
   1: ──Rot(0.409, 0.485, 0.306)──╰RY(0.7)──┤
  ```

* A decomposition has been added to ``QubitUnitary`` that makes the
  single-qubit case fully differentiable in all interfaces. Furthermore,
  a quantum function transform, ``unitary_to_rot()``, has been added to decompose all
  single-qubit instances of ``QubitUnitary`` in a quantum circuit.
  [(#1427)](https://github.com/PennyLaneAI/pennylane/pull/1427)

  Instances of ``QubitUnitary`` may now be decomposed directly to ``Rot``
  operations, or ``RZ`` operations if the input matrix is diagonal. For
  example, let

  ```python
  >>> U = np.array([
      [-0.28829348-0.78829734j,  0.30364367+0.45085995j],
      [ 0.53396245-0.10177564j,  0.76279558-0.35024096j]
  ])
  ```

  Then, we can compute the decomposition as:

  ```pycon
  >>> qml.QubitUnitary.decomposition(U, wires=0)
  [Rot(-0.24209530281458358, 1.1493817777199102, 1.733058145303424, wires=[0])]
  ```

  We can also apply the transform directly to a quantum function, and compute the
  gradients of parameters used to construct the unitary matrices.

  ```python
  def qfunc_with_qubit_unitary(angles):
      z, x = angles[0], angles[1]

      Z_mat = np.array([[np.exp(-1j * z / 2), 0.0], [0.0, np.exp(1j * z / 2)]])

      c = np.cos(x / 2)
      s = np.sin(x / 2) * 1j
      X_mat = np.array([[c, -s], [-s, c]])

      qml.Hadamard(wires="a")
      qml.QubitUnitary(Z_mat, wires="a")
      qml.QubitUnitary(X_mat, wires="b")
      qml.CNOT(wires=["b", "a"])
      return qml.expval(qml.PauliX(wires="a"))
  ```

  ```pycon
  >>> dev = qml.device("default.qubit", wires=["a", "b"])
  >>> transformed_qfunc = qml.transforms.unitary_to_rot(qfunc_with_qubit_unitary)
  >>> transformed_qnode = qml.QNode(transformed_qfunc, dev)
  >>> input = np.array([0.3, 0.4], requires_grad=True)
  >>> transformed_qnode(input)
  tensor(0.95533649, requires_grad=True)
  >>> qml.grad(transformed_qnode)(input)
  array([-0.29552021,  0.        ])
  ```

* The new ``qml.apply`` function can be used to add operations that might have
  already been instantiated elsewhere to the QNode and other queuing contexts:
  [(#1433)](https://github.com/PennyLaneAI/pennylane/pull/1433)

  ```python
  op = qml.RX(0.4, wires=0)
  dev = qml.device("default.qubit", wires=2)

  @qml.qnode(dev)
  def circuit(x):
      qml.RY(x, wires=0)
      qml.apply(op)
      return qml.expval(qml.PauliZ(0))
  ```

  ```pycon
  >>> print(qml.draw(circuit)(0.6))
  0: ──RY(0.6)──RX(0.4)──┤ ⟨Z⟩
  ```

  Previously instantiated measurements can also be applied to QNodes.

* Ising YY gate functionality added.
  [(#1358)](https://github.com/PennyLaneAI/pennylane/pull/1358)
  
* Added functionality to `qml.sample()` to extract samples from the basis states of
  the device (currently only for qubit devices). Additionally, `wires` can be
  specified to only return samples from those wires. 
  [(#1441)](https://github.com/PennyLaneAI/pennylane/pull/1441)

  ```python
  dev = qml.device("default.qubit", wires=3, shots=5)

  @qml.qnode(dev)
  def circuit_1():
      qml.Hadamard(wires=0)
      qml.Hadamard(wires=1)
      return qml.sample()

  @qml.qnode(dev)
  def circuit_2():
      qml.Hadamard(wires=0)
      qml.Hadamard(wires=1)
      return qml.sample(wires=[0,2])    # no observable provided and wires specified 
  ``` 

  ```pycon
  >>> print(circuit_1())
  [[1, 0, 0],
   [1, 1, 0],
   [1, 0, 0],
   [0, 0, 0],
   [0, 1, 0]]

  >>> print(circuit_2())
  [[1, 0],
   [1, 0],
   [1, 0],
   [0, 0],
   [0, 0]]

  >>> print(qml.draw(circuit_2))
   0: ──H──╭┤ Sample[basis]
   1: ──H──│┤
   2: ──H──╰┤ Sample[basis]
  ```

<h3>Improvements</h3>

* Changed to using commas as the separator of wires in the string
  representation of `qml.Hamiltonian` objects for multi-qubit terms.
  [(#1465)](https://github.com/PennyLaneAI/pennylane/pull/1465)

* Changed to using `np.object_` instead of `np.object` as per the NumPy
  deprecations starting version 1.20.
  [(#1466)](https://github.com/PennyLaneAI/pennylane/pull/1466)

* Change the order of the covariance matrix and the vector of means internally
  in `default.gaussian`. [(#1331)](https://github.com/PennyLaneAI/pennylane/pull/1331)

* Added the `id` attribute to templates, which was missing from 
  PR [(#1377)](https://github.com/PennyLaneAI/pennylane/pull/1377).
  [(#1438)](https://github.com/PennyLaneAI/pennylane/pull/1438)
  
<h3>Breaking changes</h3>

* The existing `pennylane.collections.apply` function is no longer accessible
  via `qml.apply`, and needs to be imported directly from the ``collections``
  package.
  [(#1358)](https://github.com/PennyLaneAI/pennylane/pull/1358)

<h3>Bug fixes</h3>

* Fixes a bug where the adjoint of `qml.QFT` when using the `qml.adjoint` function
  was not correctly computed.
  [(#1451)](https://github.com/PennyLaneAI/pennylane/pull/1451)

* Fixes the differentiability of the operation`IsingYY` for Autograd, Jax and Tensorflow.
  [(#1425)](https://github.com/PennyLaneAI/pennylane/pull/1425)
  
* Fixed a bug in the `torch` interface that prevented gradients from being
  computed on a GPU. [(#1426)](https://github.com/PennyLaneAI/pennylane/pull/1426)

* Quantum function transforms now preserve the format of the measurement
  results, so that a single measurement returns a single value rather than
  an array with a single element. [(#1434)](https://github.com/PennyLaneAI/pennylane/pull/1434)

* Fixed a bug in the parameter-shift Hessian implementation, which resulted
  in the incorrect Hessian being returned for a cost function
  that performed post-processing on a vector-valued QNode.
  [(#)](https://github.com/PennyLaneAI/pennylane/pull/)

* Fixed a bug in the initialization of `QubitUnitary` where the size of
  the matrix was not checked against the number of wires.
  [(#1439)](https://github.com/PennyLaneAI/pennylane/pull/1439)

<h3>Documentation</h3>

* Improved Contribution Guide and Pull Requests Guide.
  [(#1461)](https://github.com/PennyLaneAI/pennylane/pull/1461)

* Examples have been added to clarify use of the continuous-variable
  `FockStateVector` operation in the multi-mode case.
  [(#1472)](https://github.com/PennyLaneAI/pennylane/pull/1472)

<h3>Contributors</h3>

This release contains contributions from (in alphabetical order):

Olivia Di Matteo, Josh Izaac, Leonhard Kunczik, Christina Lee, Romain Moyard, Ashish Panigrahi,
Maria Schuld, Jay Soni, Antal Száva


# Release 0.16.0 (current release)

<h3>New features since last release</h3>

* Added a sparse Hamiltonian observable and the functionality to support computing its expectation
  value. [(#1398)](https://github.com/PennyLaneAI/pennylane/pull/1398)

  For example, the following QNode returns the expectation value of a sparse Hamiltonian:

  ```python
  dev = qml.device("default.qubit", wires=2)

  @qml.qnode(dev, diff_method="parameter-shift")
  def circuit(param, H):
      qml.PauliX(0)
      qml.SingleExcitation(param, wires=[0, 1])
      return qml.expval(qml.SparseHamiltonian(H, [0, 1]))
  ```
  
  We can execute this QNode, passing in a sparse identity matrix:

  ```pycon
  >>> print(circuit([0.5], scipy.sparse.eye(4).tocoo()))
  0.9999999999999999
  ```

  The expectation value of the sparse Hamiltonian is computed directly, which leads to executions
  that are faster by orders of magnitude. Note that "parameter-shift" is the only differentiation
  method that is currently supported when the observable is a sparse Hamiltonian.

* Added functionality to compute the sparse matrix representation of a `qml.Hamiltonian` object.
  [(#1394)](https://github.com/PennyLaneAI/pennylane/pull/1394)

<h4>First class support for quantum kernels</h4>

* The new `qml.kernels` module provides basic functionalities for [working with quantum
  kernels](https://pennylane.readthedocs.io/en/stable/code/qml_kernels.html) as
  well as post-processing methods to mitigate sampling errors and device noise:
  [(#1102)](https://github.com/PennyLaneAI/pennylane/pull/1102)

  ```python

  num_wires = 6
  wires = range(num_wires)
  dev = qml.device('default.qubit', wires=wires)

  @qml.qnode(dev)
  def kernel_circuit(x1, x2):
      qml.templates.AngleEmbedding(x1, wires=wires)
      qml.adjoint(qml.templates.AngleEmbedding)(x2, wires=wires)
      return qml.probs(wires)

  kernel = lambda x1, x2: kernel_circuit(x1, x2)[0]
  X_train = np.random.random((10, 6))
  X_test = np.random.random((5, 6))

  # Create symmetric square kernel matrix (for training)
  K = qml.kernels.square_kernel_matrix(X_train, kernel)

  # Compute kernel between test and training data.
  K_test = qml.kernels.kernel_matrix(X_train, X_test, kernel)
  K1 = qml.kernels.mitigate_depolarizing_noise(K, num_wires, method='single')
  ```

<h4>Extract the fourier representation of quantum circuits</h4>

* PennyLane now has a `fourier` module, which hosts a [growing library
  of methods](https://pennylane.readthedocs.io/en/stable/code/qml_fourier.html)
  that help with investigating the Fourier representation of functions
  implemented by quantum circuits. The Fourier representation can be used
  to examine and characterize the expressivity of the quantum circuit.
  [(#1160)](https://github.com/PennyLaneAI/pennylane/pull/1160)
  [(#1378)](https://github.com/PennyLaneAI/pennylane/pull/1378)

  For example, one can plot distributions over Fourier series coefficients like
  this one:

  <img src="https://pennylane.readthedocs.io/en/latest/_static/fourier.png" width=70%/>

<h4>Seamless support for working with the Pauli group</h4>

* Added functionality for constructing and manipulating the Pauli group
  [(#1181)](https://github.com/PennyLaneAI/pennylane/pull/1181).

  The function `qml.grouping.pauli_group` provides a generator to
  easily loop over the group, or construct and store it in its entirety.
  For example, we can construct the single-qubit Pauli group like so:

  ```pycon
  >>> from pennylane.grouping import pauli_group
  >>> pauli_group_1_qubit = list(pauli_group(1))
  >>> pauli_group_1_qubit
  [Identity(wires=[0]), PauliZ(wires=[0]), PauliX(wires=[0]), PauliY(wires=[0])]
  ```

  We can multiply together its members at the level of Pauli words
  using the `pauli_mult` and `pauli_multi_with_phase` functions.
  This can be done on arbitrarily-labeled wires as well, by defining a wire map.

  ```pycon
  >>> from pennylane.grouping import pauli_group, pauli_mult
  >>> wire_map = {'a' : 0, 'b' : 1, 'c' : 2}
  >>> pg = list(pauli_group(3, wire_map=wire_map))
  >>> pg[3]
  PauliZ(wires=['b']) @ PauliZ(wires=['c'])
  >>> pg[55]
  PauliY(wires=['a']) @ PauliY(wires=['b']) @ PauliZ(wires=['c'])
  >>> pauli_mult(pg[3], pg[55], wire_map=wire_map)
  PauliY(wires=['a']) @ PauliX(wires=['b'])
  ```

  Functions for conversion of Pauli observables to strings (and back),
  are included.

  ```pycon
  >>> from pennylane.grouping import pauli_word_to_string, string_to_pauli_word
  >>> pauli_word_to_string(pg[55], wire_map=wire_map)
  'YYZ'
  >>> string_to_pauli_word('ZXY', wire_map=wire_map)
  PauliZ(wires=['a']) @ PauliX(wires=['b']) @ PauliY(wires=['c'])
  ```

  Calculation of the matrix representation for arbitrary Paulis and wire maps is now
  also supported.

  ```pycon
  >>> from pennylane.grouping import pauli_word_to_matrix
  >>> wire_map = {'a' : 0, 'b' : 1}
  >>> pauli_word = qml.PauliZ('b')  # corresponds to Pauli 'IZ'
  >>> pauli_word_to_matrix(pauli_word, wire_map=wire_map)
  array([[ 1.,  0.,  0.,  0.],
         [ 0., -1.,  0., -0.],
         [ 0.,  0.,  1.,  0.],
         [ 0., -0.,  0., -1.]])
  ```

<h4>New transforms</h4>

* The `qml.specs` QNode transform creates a function that returns specifications or
  details about the QNode, including depth, number of gates, and number of
  gradient executions required.
  [(#1245)](https://github.com/PennyLaneAI/pennylane/pull/1245)

  For example:

  ```python
  dev = qml.device('default.qubit', wires=4)

  @qml.qnode(dev, diff_method='parameter-shift')
  def circuit(x, y):
      qml.RX(x[0], wires=0)
      qml.Toffoli(wires=(0, 1, 2))
      qml.CRY(x[1], wires=(0, 1))
      qml.Rot(x[2], x[3], y, wires=0)
      return qml.expval(qml.PauliZ(0)), qml.expval(qml.PauliX(1))
  ```

  We can now use the `qml.specs` transform to generate a function that returns
  details and resource information:

  ```pycon
  >>> x = np.array([0.05, 0.1, 0.2, 0.3], requires_grad=True)
  >>> y = np.array(0.4, requires_grad=False)
  >>> specs_func = qml.specs(circuit)
  >>> specs_func(x, y)
  {'gate_sizes': defaultdict(int, {1: 2, 3: 1, 2: 1}),
   'gate_types': defaultdict(int, {'RX': 1, 'Toffoli': 1, 'CRY': 1, 'Rot': 1}),
   'num_operations': 4,
   'num_observables': 2,
   'num_diagonalizing_gates': 1,
   'num_used_wires': 3,
   'depth': 4,
   'num_trainable_params': 4,
   'num_parameter_shift_executions': 11,
   'num_device_wires': 4,
   'device_name': 'default.qubit',
   'diff_method': 'parameter-shift'}
  ```

  The tape methods `get_resources` and `get_depth` are superseded by `specs` and will be
  deprecated after one release cycle.

* Adds a decorator `@qml.qfunc_transform` to easily create a transformation
  that modifies the behaviour of a quantum function.
  [(#1315)](https://github.com/PennyLaneAI/pennylane/pull/1315)

  For example, consider the following transform, which scales the parameter of
  all `RX` gates by :math:`x \rightarrow \sin(a) \sqrt{x}`, and the parameters
  of all `RY` gates by :math:`y \rightarrow \cos(a * b) y`:

  ```python
  @qml.qfunc_transform
  def my_transform(tape, a, b):
      for op in tape.operations + tape.measurements:
          if op.name == "RX":
              x = op.parameters[0]
              qml.RX(qml.math.sin(a) * qml.math.sqrt(x), wires=op.wires)
          elif op.name == "RY":
              y = op.parameters[0]
              qml.RX(qml.math.cos(a * b) * y, wires=op.wires)
          else:
              op.queue()
  ```

  We can now apply this transform to any quantum function:

  ```python
  dev = qml.device("default.qubit", wires=2)

  def ansatz(x):
      qml.Hadamard(wires=0)
      qml.RX(x[0], wires=0)
      qml.RY(x[1], wires=1)
      qml.CNOT(wires=[0, 1])

  @qml.qnode(dev)
  def circuit(params, transform_weights):
      qml.RX(0.1, wires=0)

      # apply the transform to the ansatz
      my_transform(*transform_weights)(ansatz)(params)

      return qml.expval(qml.PauliZ(1))
  ```

  We can print this QNode to show that the qfunc transform is taking place:

  ```pycon
  >>> x = np.array([0.5, 0.3], requires_grad=True)
  >>> transform_weights = np.array([0.1, 0.6], requires_grad=True)
  >>> print(qml.draw(circuit)(x, transform_weights))
   0: ──RX(0.1)────H──RX(0.0706)──╭C──┤
   1: ──RX(0.299)─────────────────╰X──┤ ⟨Z⟩
  ```

  Evaluating the QNode, as well as the derivative, with respect to the gate
  parameter *and* the transform weights:

  ```pycon
  >>> circuit(x, transform_weights)
  tensor(0.00672829, requires_grad=True)
  >>> qml.grad(circuit)(x, transform_weights)
  (array([ 0.00671711, -0.00207359]), array([6.69695008e-02, 3.73694364e-06]))
  ```

* Adds a `hamiltonian_expand` tape transform. This takes a tape ending in
  `qml.expval(H)`, where `H` is a Hamiltonian, and maps it to a collection
  of tapes which can be executed and passed into a post-processing function yielding
  the expectation value.
  [(#1142)](https://github.com/PennyLaneAI/pennylane/pull/1142)

  Example use:

  ```python
  H = qml.PauliZ(0) + 3 * qml.PauliZ(0) @ qml.PauliX(1)

  with qml.tape.QuantumTape() as tape:
      qml.Hadamard(wires=1)
      qml.expval(H)

  tapes, fn = qml.transforms.hamiltonian_expand(tape)
  ```

  We can now evaluate the transformed tapes, and apply the post-processing
  function:

  ```pycon
  >>> dev = qml.device("default.qubit", wires=3)
  >>> res = dev.batch_execute(tapes)
  >>> fn(res)
  3.999999999999999
  ```

* The `quantum_monte_carlo` transform has been added, allowing an input circuit to be transformed
  into the full quantum Monte Carlo algorithm.
  [(#1316)](https://github.com/PennyLaneAI/pennylane/pull/1316)

  Suppose we want to measure the expectation value of the sine squared function according to
  a standard normal distribution. We can calculate the expectation value analytically as
  `0.432332`, but we can also estimate using the quantum Monte Carlo algorithm. The first step is to
  discretize the problem:

  ```python
  from scipy.stats import norm

  m = 5
  M = 2 ** m

  xmax = np.pi  # bound to region [-pi, pi]
  xs = np.linspace(-xmax, xmax, M)

  probs = np.array([norm().pdf(x) for x in xs])
  probs /= np.sum(probs)

  func = lambda i: np.sin(xs[i]) ** 2
  r_rotations = np.array([2 * np.arcsin(np.sqrt(func(i))) for i in range(M)])
  ```

  The `quantum_monte_carlo` transform can then be used:

  ```python
  from pennylane.templates.state_preparations.mottonen import (
      _uniform_rotation_dagger as r_unitary,
  )

  n = 6
  N = 2 ** n

  a_wires = range(m)
  wires = range(m + 1)
  target_wire = m
  estimation_wires = range(m + 1, n + m + 1)

  dev = qml.device("default.qubit", wires=(n + m + 1))

  def fn():
      qml.templates.MottonenStatePreparation(np.sqrt(probs), wires=a_wires)
      r_unitary(qml.RY, r_rotations, control_wires=a_wires[::-1], target_wire=target_wire)

  @qml.qnode(dev)
  def qmc():
      qml.quantum_monte_carlo(fn, wires, target_wire, estimation_wires)()
      return qml.probs(estimation_wires)

  phase_estimated = np.argmax(qmc()[:int(N / 2)]) / N
  ```

  The estimated value can be retrieved using:

  ```pycon
  >>> (1 - np.cos(np.pi * phase_estimated)) / 2
  0.42663476277231915
  ```

  The resources required to perform the quantum Monte Carlo algorithm can also be inspected using
  the `specs` transform.

<h4>Extended QAOA module</h4>

* Functionality to support solving the maximum-weighted cycle problem has been added to the `qaoa`
  module.
  [(#1207)](https://github.com/PennyLaneAI/pennylane/pull/1207)
  [(#1209)](https://github.com/PennyLaneAI/pennylane/pull/1209)
  [(#1251)](https://github.com/PennyLaneAI/pennylane/pull/1251)
  [(#1213)](https://github.com/PennyLaneAI/pennylane/pull/1213)
  [(#1220)](https://github.com/PennyLaneAI/pennylane/pull/1220)
  [(#1214)](https://github.com/PennyLaneAI/pennylane/pull/1214)
  [(#1283)](https://github.com/PennyLaneAI/pennylane/pull/1283)
  [(#1297)](https://github.com/PennyLaneAI/pennylane/pull/1297)
  [(#1396)](https://github.com/PennyLaneAI/pennylane/pull/1396)
  [(#1403)](https://github.com/PennyLaneAI/pennylane/pull/1403)

  The `max_weight_cycle` function returns the appropriate cost and mixer Hamiltonians:

  ```pycon
  >>> a = np.random.random((3, 3))
  >>> np.fill_diagonal(a, 0)
  >>> g = nx.DiGraph(a)  # create a random directed graph
  >>> cost, mixer, mapping = qml.qaoa.max_weight_cycle(g)
  >>> print(cost)
    (-0.9775906842165344) [Z2]
  + (-0.9027248603361988) [Z3]
  + (-0.8722207409852838) [Z0]
  + (-0.6426184210832898) [Z5]
  + (-0.2832594164291379) [Z1]
  + (-0.0778133996933755) [Z4]
  >>> print(mapping)
  {0: (0, 1), 1: (0, 2), 2: (1, 0), 3: (1, 2), 4: (2, 0), 5: (2, 1)}
  ```
  Additional functionality can be found in the
  [qml.qaoa.cycle](https://pennylane.readthedocs.io/en/latest/code/api/pennylane.qaoa.cycle.html)
  module.


<h4>Extended operations and templates</h4>

* Added functionality to compute the sparse matrix representation of a `qml.Hamiltonian` object.
  [(#1394)](https://github.com/PennyLaneAI/pennylane/pull/1394)

  ```python
  coeffs = [1, -0.45]
  obs = [qml.PauliZ(0) @ qml.PauliZ(1), qml.PauliY(0) @ qml.PauliZ(1)]
  H = qml.Hamiltonian(coeffs, obs)
  H_sparse = qml.utils.sparse_hamiltonian(H)
  ```

  The resulting matrix is a sparse matrix in scipy coordinate list (COO) format:

  ```python
  >>> H_sparse
  <4x4 sparse matrix of type '<class 'numpy.complex128'>'
      with 8 stored elements in COOrdinate format>
  ```

  The sparse matrix can be converted to an array as:

  ```python
  >>> H_sparse.toarray()
  array([[ 1.+0.j  ,  0.+0.j  ,  0.+0.45j,  0.+0.j  ],
         [ 0.+0.j  , -1.+0.j  ,  0.+0.j  ,  0.-0.45j],
         [ 0.-0.45j,  0.+0.j  , -1.+0.j  ,  0.+0.j  ],
         [ 0.+0.j  ,  0.+0.45j,  0.+0.j  ,  1.+0.j  ]])
  ```

* Adds the new template `AllSinglesDoubles` to prepare quantum states of molecules
  using the `SingleExcitation` and `DoubleExcitation` operations.
  The new template reduces significantly the number of operations
  and the depth of the quantum circuit with respect to the traditional UCCSD
  unitary.
  [(#1383)](https://github.com/PennyLaneAI/pennylane/pull/1383)

  For example, consider the case of two particles and four qubits.
  First, we define the Hartree-Fock initial state and generate all
  possible single and double excitations.

  ```python
  import pennylane as qml
  from pennylane import numpy as np

  electrons = 2
  qubits = 4

  hf_state = qml.qchem.hf_state(electrons, qubits)
  singles, doubles = qml.qchem.excitations(electrons, qubits)
  ```

  Now we can use the template ``AllSinglesDoubles`` to define the
  quantum circuit,

  ```python
  from pennylane.templates import AllSinglesDoubles

  wires = range(qubits)

  dev = qml.device('default.qubit', wires=wires)

  @qml.qnode(dev)
  def circuit(weights, hf_state, singles, doubles):
      AllSinglesDoubles(weights, wires, hf_state, singles, doubles)
      return qml.expval(qml.PauliZ(0))

  params = np.random.normal(0, np.pi, len(singles) + len(doubles))
  ```
  and execute it:
  ```pycon
  >>> circuit(params, hf_state, singles=singles, doubles=doubles)
  tensor(-0.73772194, requires_grad=True)
  ```

* Adds `QubitCarry` and `QubitSum` operations for basic arithmetic.
  [(#1169)](https://github.com/PennyLaneAI/pennylane/pull/1169)

  The following example adds two 1-bit numbers, returning a 2-bit answer:

  ```python
  dev = qml.device('default.qubit', wires = 4)
  a = 0
  b = 1

  @qml.qnode(dev)
  def circuit():
      qml.BasisState(np.array([a, b]), wires=[1, 2])
      qml.QubitCarry(wires=[0, 1, 2, 3])
      qml.CNOT(wires=[1, 2])
      qml.QubitSum(wires=[0, 1, 2])
      return qml.probs(wires=[3, 2])

  probs = circuit()
  bitstrings = tuple(itertools.product([0, 1], repeat = 2))
  indx = np.argwhere(probs == 1).flatten()[0]
  output = bitstrings[indx]
  ```

  ```pycon
  >>> print(output)
  (0, 1)
  ```

* Added the `qml.Projector` observable, which is available on all devices
  inheriting from the `QubitDevice` class.
  [(#1356)](https://github.com/PennyLaneAI/pennylane/pull/1356)
  [(#1368)](https://github.com/PennyLaneAI/pennylane/pull/1368)

  Using `qml.Projector`, we can define the basis state projectors to use when
  computing expectation values. Let us take for example a circuit that prepares
  Bell states:

  ```python
  dev = qml.device("default.qubit", wires=2)

  @qml.qnode(dev)
  def circuit(basis_state):
      qml.Hadamard(wires=[0])
      qml.CNOT(wires=[0, 1])
      return qml.expval(qml.Projector(basis_state, wires=[0, 1]))
  ```

  We can then specify the `|00>` basis state to construct the `|00><00|`
  projector and compute the expectation value:

  ```pycon
  >>> basis_state = [0, 0]
  >>> circuit(basis_state)
  tensor(0.5, requires_grad=True)
  ```

  As expected, we get similar results when specifying the `|11>` basis state:

  ```pycon
  >>> basis_state = [1, 1]
  >>> circuit(basis_state)
  tensor(0.5, requires_grad=True)
  ```

* The following new operations have been added:

  - The IsingXX gate `qml.IsingXX` [(#1194)](https://github.com/PennyLaneAI/pennylane/pull/1194)
  - The IsingZZ gate `qml.IsingZZ` [(#1199)](https://github.com/PennyLaneAI/pennylane/pull/1199)
  - The ISWAP gate `qml.ISWAP` [(#1298)](https://github.com/PennyLaneAI/pennylane/pull/1298)
  - The reset error noise channel `qml.ResetError` [(#1321)](https://github.com/PennyLaneAI/pennylane/pull/1321)


<h3>Improvements</h3>

* The ``argnum`` keyword argument can now be specified for a QNode to define a
  subset of trainable parameters used to estimate the Jacobian.
  [(#1371)](https://github.com/PennyLaneAI/pennylane/pull/1371)

  For example, consider two trainable parameters and a quantum function:

  ```python
  dev = qml.device("default.qubit", wires=2)

  x = np.array(0.543, requires_grad=True)
  y = np.array(-0.654, requires_grad=True)

  def circuit(x,y):
      qml.RX(x, wires=[0])
      qml.RY(y, wires=[1])
      qml.CNOT(wires=[0, 1])
      return qml.expval(qml.PauliZ(0) @ qml.PauliX(1))
  ```

  When computing the gradient of the QNode, we can specify the trainable
  parameters to consider by passing the ``argnum`` keyword argument:

  ```pycon
  >>> qnode1 = qml.QNode(circuit, dev, diff_method="parameter-shift", argnum=[0,1])
  >>> print(qml.grad(qnode1)(x,y))
  (array(0.31434679), array(0.67949903))
  ```

  Specifying a proper subset of the trainable parameters will estimate the
  Jacobian:

  ```pycon
  >>> qnode2 = qml.QNode(circuit, dev, diff_method="parameter-shift", argnum=[0])
  >>> print(qml.grad(qnode2)(x,y))
  (array(0.31434679), array(0.))
  ```

* Allows creating differentiable observables that return custom objects such
  that the observable is supported by devices.
  [(1291)](https://github.com/PennyLaneAI/pennylane/pull/1291)

  As an example, first we define `NewObservable` class:

  ```python
  from pennylane.devices import DefaultQubit

  class NewObservable(qml.operation.Observable):
      """NewObservable"""

      num_wires = qml.operation.AnyWires
      num_params = 0
      par_domain = None

      def diagonalizing_gates(self):
          """Diagonalizing gates"""
          return []
  ```

  Once we have this new observable class, we define a `SpecialObject` class
  that can be used to encode data in an observable and a new device that supports
  our new observable and returns a `SpecialObject` as the expectation value
  (the code is shortened for brevity, the extended example can be found as a
  test in the previously referenced pull request):

  ```python
  class SpecialObject:

      def __init__(self, val):
          self.val = val

      def __mul__(self, other):
          new = SpecialObject(self.val)
          new *= other
          return new

      ...

  class DeviceSupportingNewObservable(DefaultQubit):
      name = "Device supporting NewObservable"
      short_name = "default.qubit.newobservable"
      observables = DefaultQubit.observables.union({"NewObservable"})

      def expval(self, observable, **kwargs):
          if self.shots is None and isinstance(observable, NewObservable):
              val = super().expval(qml.PauliZ(wires=0), **kwargs)
              return SpecialObject(val)

          return super().expval(observable, **kwargs)
  ```

  At this point, we can create a device that will support the differentiation
  of a `NewObservable` object:

  ```python
  dev = DeviceSupportingNewObservable(wires=1, shots=None)

  @qml.qnode(dev, diff_method="parameter-shift")
  def qnode(x):
      qml.RY(x, wires=0)
      return qml.expval(NewObservable(wires=0))
  ```

  We can then compute the jacobian of this object:

  ```pycon
  >>> result = qml.jacobian(qnode)(0.2)
  >>> print(result)
  <__main__.SpecialObject object at 0x7fd2c54721f0>
  >>> print(result.item().val)
  -0.19866933079506116
  ```

* PennyLane NumPy now includes the
  [random module's](https://numpy.org/doc/stable/reference/random/index.html#module-numpy.random)
  `Generator` objects, the recommended way of random number generation. This allows for
  random number generation using a local, rather than global seed.
  [(#1267)](https://github.com/PennyLaneAI/pennylane/pull/1267)

  ```python
  from pennylane import numpy as np

  rng = np.random.default_rng()
  random_mat1 = rng.random((3,2))
  random_mat2 = rng.standard_normal(3, requires_grad=False)
  ```

* The performance of adjoint jacobian differentiation was significantly
  improved as the method now reuses the state computed on the forward pass.
  This can be turned off to save memory with the Torch and TensorFlow
  interfaces by passing `adjoint_cache=False` during QNode creation.
  [(#1341)](https://github.com/PennyLaneAI/pennylane/pull/1341)

* The `Operator` (and by inheritance, the `Operation` and `Observable` class and their children)
  now have an `id` attribute, which can mark an operator in a circuit, for example to
  identify it on the tape by a tape transform.
  [(#1377)](https://github.com/PennyLaneAI/pennylane/pull/1377)

* The `benchmark` module was deleted, since it was outdated and is superseded by
  the new separate [benchmark repository](https://github.com/PennyLaneAI/benchmark).
  [(#1343)](https://github.com/PennyLaneAI/pennylane/pull/1343)

* Decompositions in terms of elementary gates has been added for:

  - `qml.CSWAP` [(#1306)](https://github.com/PennyLaneAI/pennylane/issues/1306)
  - `qml.SWAP` [(#1329)](https://github.com/PennyLaneAI/pennylane/pull/1329)
  - `qml.SingleExcitation` [(#1303)](https://github.com/PennyLaneAI/pennylane/pull/1303)
  - `qml.SingleExcitationPlus` and `qml.SingleExcitationMinus` [(#1278)](https://github.com/PennyLaneAI/pennylane/pull/1278)
  - `qml.DoubleExcitation` [(#1303)](https://github.com/PennyLaneAI/pennylane/pull/1303)
  - `qml.Toffoli` [(#1320)](https://github.com/PennyLaneAI/pennylane/pull/1320)
  - `qml.MultiControlledX`. [(#1287)](https://github.com/PennyLaneAI/pennylane/pull/1287)
    When controlling on three or more wires, an ancilla
    register of worker wires is required to support the decomposition.

    ```python
    ctrl_wires = [f"c{i}" for i in range(5)]
    work_wires = [f"w{i}" for i in range(3)]
    target_wires = ["t0"]
    all_wires = ctrl_wires + work_wires + target_wires

    dev = qml.device("default.qubit", wires=all_wires)

    with qml.tape.QuantumTape() as tape:
        qml.MultiControlledX(control_wires=ctrl_wires, wires=target_wires, work_wires=work_wires)
    ```

    ```pycon
    >>> tape = tape.expand(depth=1)
    >>> print(tape.draw(wire_order=qml.wires.Wires(all_wires)))

     c0: ──────────────╭C──────────────────────╭C──────────┤
     c1: ──────────────├C──────────────────────├C──────────┤
     c2: ──────────╭C──│───╭C──────────────╭C──│───╭C──────┤
     c3: ──────╭C──│───│───│───╭C──────╭C──│───│───│───╭C──┤
     c4: ──╭C──│───│───│───│───│───╭C──│───│───│───│───│───┤
     w0: ──│───│───├C──╰X──├C──│───│───│───├C──╰X──├C──│───┤
     w1: ──│───├C──╰X──────╰X──├C──│───├C──╰X──────╰X──├C──┤
     w2: ──├C──╰X──────────────╰X──├C──╰X──────────────╰X──┤
     t0: ──╰X──────────────────────╰X──────────────────────┤
    ```

* Added `qml.CPhase` as an alias for the existing `qml.ControlledPhaseShift` operation.
  [(#1319)](https://github.com/PennyLaneAI/pennylane/pull/1319).

* The `Device` class now uses caching when mapping wires.
  [(#1270)](https://github.com/PennyLaneAI/pennylane/pull/1270)

* The `Wires` class now uses caching for computing its `hash`.
  [(#1270)](https://github.com/PennyLaneAI/pennylane/pull/1270)

* Added custom gate application for Toffoli in `default.qubit`.
  [(#1249)](https://github.com/PennyLaneAI/pennylane/pull/1249)

* Added validation for noise channel parameters. Invalid noise parameters now
  raise a `ValueError`.
  [(#1357)](https://github.com/PennyLaneAI/pennylane/pull/1357)

* The device test suite now provides test cases for checking gates by comparing
  expectation values.
  [(#1212)](https://github.com/PennyLaneAI/pennylane/pull/1212)

* PennyLane's test suite is now code-formatted using `black -l 100`.
  [(#1222)](https://github.com/PennyLaneAI/pennylane/pull/1222)

* PennyLane's `qchem` package and tests are now code-formatted using `black -l 100`.
  [(#1311)](https://github.com/PennyLaneAI/pennylane/pull/1311)

<h3>Breaking changes</h3>

* The `qml.inv()` function is now deprecated with a warning to use the more general `qml.adjoint()`.
  [(#1325)](https://github.com/PennyLaneAI/pennylane/pull/1325)

* Removes support for Python 3.6 and adds support for Python 3.9.
  [(#1228)](https://github.com/XanaduAI/pennylane/pull/1228)

* The tape methods `get_resources` and `get_depth` are superseded by `specs` and will be
  deprecated after one release cycle.
  [(#1245)](https://github.com/PennyLaneAI/pennylane/pull/1245)

* Using the `qml.sample()` measurement on devices with `shots=None` continue to
  raise a warning with this functionality being fully deprecated and raising an
  error after one release cycle.
  [(#1079)](https://github.com/PennyLaneAI/pennylane/pull/1079)
  [(#1196)](https://github.com/PennyLaneAI/pennylane/pull/1196)

<h3>Bug fixes</h3>

* QNodes now display readable information when in interactive environments or when printed.
  [(#1359)](https://github.com/PennyLaneAI/pennylane/pull/1359).

* Fixes a bug with `qml.math.cast` where the `MottonenStatePreparation` operation expected
  a float type instead of double.
  [(#1400)](https://github.com/XanaduAI/pennylane/pull/1400)

* Fixes a bug where a copy of `qml.ControlledQubitUnitary` was non-functional as it did not have all the necessary information.
  [(#1411)](https://github.com/PennyLaneAI/pennylane/pull/1411)

* Warns when adjoint or reversible differentiation specified or called on a device with finite shots.
  [(#1406)](https://github.com/PennyLaneAI/pennylane/pull/1406)

* Fixes the differentiability of the operations `IsingXX` and `IsingZZ` for Autograd, Jax and Tensorflow.
  [(#1390)](https://github.com/PennyLaneAI/pennylane/pull/1390)

* Fixes a bug where multiple identical Hamiltonian terms will produce a
  different result with ``optimize=True`` using ``ExpvalCost``.
  [(#1405)](https://github.com/XanaduAI/pennylane/pull/1405)

* Fixes bug where `shots=None` was not reset when changing shots temporarily in a QNode call
  like `circuit(0.1, shots=3)`.
  [(#1392)](https://github.com/XanaduAI/pennylane/pull/1392)

* Fixes floating point errors with `diff_method="finite-diff"` and `order=1` when parameters are `float32`.
  [(#1381)](https://github.com/PennyLaneAI/pennylane/pull/1381)

* Fixes a bug where `qml.ctrl` would fail to transform gates that had no
  control defined and no decomposition defined.
  [(#1376)](https://github.com/PennyLaneAI/pennylane/pull/1376)

* Copying the `JacobianTape` now correctly also copies the `jacobian_options` attribute. This fixes a bug
  allowing the JAX interface to support adjoint differentiation.
  [(#1349)](https://github.com/PennyLaneAI/pennylane/pull/1349)

* Fixes drawing QNodes that contain multiple measurements on a single wire.
  [(#1353)](https://github.com/PennyLaneAI/pennylane/pull/1353)

* Fixes drawing QNodes with no operations.
  [(#1354)](https://github.com/PennyLaneAI/pennylane/pull/1354)

* Fixes incorrect wires in the decomposition of the `ControlledPhaseShift` operation.
  [(#1338)](https://github.com/PennyLaneAI/pennylane/pull/1338)

* Fixed tests for the `Permute` operation that used a QNode and hence expanded
  tapes twice instead of once due to QNode tape expansion and an explicit tape
  expansion call.
  [(#1318)](https://github.com/PennyLaneAI/pennylane/pull/1318).

* Prevent Hamiltonians that share wires from being multiplied together.
  [(#1273)](https://github.com/PennyLaneAI/pennylane/pull/1273)

* Fixed a bug where the custom range sequences could not be passed
  to the `StronglyEntanglingLayers` template.
  [(#1332)](https://github.com/PennyLaneAI/pennylane/pull/1332)

* Fixed a bug where `qml.sum()` and `qml.dot()` do not support the JAX interface.
  [(#1380)](https://github.com/PennyLaneAI/pennylane/pull/1380)

<h3>Documentation</h3>

* Math present in the `QubitParamShiftTape` class docstring now renders correctly.
  [(#1402)](https://github.com/PennyLaneAI/pennylane/pull/1402)

* Fix typo in the documentation of `qml.StronglyEntanglingLayers`.
  [(#1367)](https://github.com/PennyLaneAI/pennylane/pull/1367)

* Fixed typo in TensorFlow interface documentation
  [(#1312)](https://github.com/PennyLaneAI/pennylane/pull/1312)

* Fixed typos in the mathematical expressions in documentation of `qml.DoubleExcitation`.
  [(#1278)](https://github.com/PennyLaneAI/pennylane/pull/1278)

* Remove unsupported `None` option from the `qml.QNode` docstrings.
  [(#1271)](https://github.com/PennyLaneAI/pennylane/pull/1271)

* Updated the docstring of `qml.PolyXP` to reference the new location of internal
  usage.
  [(#1262)](https://github.com/PennyLaneAI/pennylane/pull/1262)

* Removes occurrences of the deprecated device argument ``analytic`` from the documentation.
  [(#1261)](https://github.com/PennyLaneAI/pennylane/pull/1261)

* Updated PyTorch and TensorFlow interface introductions.
  [(#1333)](https://github.com/PennyLaneAI/pennylane/pull/1333)

* Updates the quantum chemistry quickstart to reflect recent changes to the `qchem` module.
  [(#1227)](https://github.com/PennyLaneAI/pennylane/pull/1227)

<h3>Contributors</h3>

This release contains contributions from (in alphabetical order):

Marius Aglitoiu, Vishnu Ajith, Juan Miguel Arrazola, Thomas Bromley, Jack Ceroni, Alaric Cheng, Miruna Daian,
Olivia Di Matteo, Tanya Garg, Christian Gogolin, Alain Delgado Gran, Diego Guala, Anthony Hayes, Ryan Hill,
Theodor Isacsson, Josh Izaac, Soran Jahangiri, Pavan Jayasinha, Nathan Killoran, Christina Lee, Ryan Levy,
Alberto Maldonado, Johannes Jakob Meyer, Romain Moyard, Ashish Panigrahi, Nahum Sá, Maria Schuld, Brian Shi,
Antal Száva, David Wierichs, Vincent Wong.


# Release 0.15.1

<h3>Bug fixes</h3>

* Fixes two bugs in the parameter-shift Hessian.
  [(#1260)](https://github.com/PennyLaneAI/pennylane/pull/1260)

  - Fixes a bug where having an unused parameter in the Autograd interface
    would result in an indexing error during backpropagation.

  - The parameter-shift Hessian only supports the two-term parameter-shift
    rule currently, so raises an error if asked to differentiate
    any unsupported gates (such as the controlled rotation gates).

* A bug which resulted in `qml.adjoint()` and `qml.inv()` failing to work with
  templates has been fixed.
  [(#1243)](https://github.com/PennyLaneAI/pennylane/pull/1243)

* Deprecation warning instances in PennyLane have been changed to `UserWarning`,
  to account for recent changes to how Python warnings are filtered in
  [PEP565](https://www.python.org/dev/peps/pep-0565/).
  [(#1211)](https://github.com/PennyLaneAI/pennylane/pull/1211)

<h3>Documentation</h3>

* Updated the order of the parameters to the `GaussianState` operation to match
  the way that the PennyLane-SF plugin uses them.
  [(#1255)](https://github.com/PennyLaneAI/pennylane/pull/1255)

<h3>Contributors</h3>

This release contains contributions from (in alphabetical order):

Thomas Bromley, Olivia Di Matteo, Diego Guala, Anthony Hayes, Ryan Hill,
Josh Izaac, Christina Lee, Maria Schuld, Antal Száva.

# Release 0.15.0

<h3>New features since last release</h3>

<h4>Better and more flexible shot control</h4>

* Adds a new optimizer `qml.ShotAdaptiveOptimizer`, a gradient-descent optimizer where
  the shot rate is adaptively calculated using the variances of the parameter-shift gradient.
  [(#1139)](https://github.com/PennyLaneAI/pennylane/pull/1139)

  By keeping a running average of the parameter-shift gradient and the *variance* of the
  parameter-shift gradient, this optimizer frugally distributes a shot budget across the partial
  derivatives of each parameter.

  In addition, if computing the expectation value of a Hamiltonian, weighted random sampling can be
  used to further distribute the shot budget across the local terms from which the Hamiltonian is
  constructed.

  This optimizer is based on both the [iCANS1](https://quantum-journal.org/papers/q-2020-05-11-263)
  and [Rosalin](https://arxiv.org/abs/2004.06252) shot-adaptive optimizers.

  Once constructed, the cost function can be passed directly to the optimizer's `step` method.  The
  attribute `opt.total_shots_used` can be used to track the number of shots per iteration.

  ```pycon
  >>> coeffs = [2, 4, -1, 5, 2]
  >>> obs = [
  ...   qml.PauliX(1),
  ...   qml.PauliZ(1),
  ...   qml.PauliX(0) @ qml.PauliX(1),
  ...   qml.PauliY(0) @ qml.PauliY(1),
  ...   qml.PauliZ(0) @ qml.PauliZ(1)
  ... ]
  >>> H = qml.Hamiltonian(coeffs, obs)
  >>> dev = qml.device("default.qubit", wires=2, shots=100)
  >>> cost = qml.ExpvalCost(qml.templates.StronglyEntanglingLayers, H, dev)
  >>> params = qml.init.strong_ent_layers_uniform(n_layers=2, n_wires=2)
  >>> opt = qml.ShotAdaptiveOptimizer(min_shots=10)
  >>> for i in range(5):
  ...    params = opt.step(cost, params)
  ...    print(f"Step {i}: cost = {cost(params):.2f}, shots_used = {opt.total_shots_used}")
  Step 0: cost = -5.68, shots_used = 240
  Step 1: cost = -2.98, shots_used = 336
  Step 2: cost = -4.97, shots_used = 624
  Step 3: cost = -5.53, shots_used = 1054
  Step 4: cost = -6.50, shots_used = 1798
  ```

* Batches of shots can now be specified as a list, allowing measurement statistics
  to be course-grained with a single QNode evaluation.
  [(#1103)](https://github.com/PennyLaneAI/pennylane/pull/1103)

  ```pycon
  >>> shots_list = [5, 10, 1000]
  >>> dev = qml.device("default.qubit", wires=2, shots=shots_list)
  ```

  When QNodes are executed on this device, a single execution of 1015 shots will be submitted.
  However, three sets of measurement statistics will be returned; using the first 5 shots,
  second set of 10 shots, and final 1000 shots, separately.

  For example, executing a circuit with two outputs will lead to a result of shape `(3, 2)`:

  ```pycon
  >>> @qml.qnode(dev)
  ... def circuit(x):
  ...     qml.RX(x, wires=0)
  ...     qml.CNOT(wires=[0, 1])
  ...     return qml.expval(qml.PauliZ(0) @ qml.PauliX(1)), qml.expval(qml.PauliZ(0))
  >>> circuit(0.5)
  [[0.33333333 1.        ]
   [0.2        1.        ]
   [0.012      0.868     ]]
  ```

  This output remains fully differentiable.

- The number of shots can now be specified on a per-call basis when evaluating a QNode.
  [(#1075)](https://github.com/PennyLaneAI/pennylane/pull/1075).

  For this, the qnode should be called with an additional `shots` keyword argument:

  ```pycon
  >>> dev = qml.device('default.qubit', wires=1, shots=10) # default is 10
  >>> @qml.qnode(dev)
  ... def circuit(a):
  ...     qml.RX(a, wires=0)
  ...     return qml.sample(qml.PauliZ(wires=0))
  >>> circuit(0.8)
  [ 1  1  1 -1 -1  1  1  1  1  1]
  >>> circuit(0.8, shots=3)
  [ 1  1  1]
  >>> circuit(0.8)
  [ 1  1  1 -1 -1  1  1  1  1  1]
  ```

<h4>New differentiable quantum transforms</h4>

A new module is available,
[qml.transforms](https://pennylane.rtfd.io/en/stable/code/qml_transforms.html),
which contains *differentiable quantum transforms*. These are functions that act
on QNodes, quantum functions, devices, and tapes, transforming them while remaining
fully differentiable.

* A new adjoint transform has been added.
  [(#1111)](https://github.com/PennyLaneAI/pennylane/pull/1111)
  [(#1135)](https://github.com/PennyLaneAI/pennylane/pull/1135)

  This new method allows users to apply the adjoint of an arbitrary sequence of operations.

  ```python
  def subroutine(wire):
      qml.RX(0.123, wires=wire)
      qml.RY(0.456, wires=wire)

  dev = qml.device('default.qubit', wires=1)
  @qml.qnode(dev)
  def circuit():
      subroutine(0)
      qml.adjoint(subroutine)(0)
      return qml.expval(qml.PauliZ(0))
  ```

  This creates the following circuit:

  ```pycon
  >>> print(qml.draw(circuit)())
  0: --RX(0.123)--RY(0.456)--RY(-0.456)--RX(-0.123)--| <Z>
  ```

  Directly applying to a gate also works as expected.

  ```python
  qml.adjoint(qml.RX)(0.123, wires=0) # applies RX(-0.123)
  ```

* A new transform `qml.ctrl` is now available that adds control wires to subroutines.
  [(#1157)](https://github.com/PennyLaneAI/pennylane/pull/1157)

  ```python
  def my_ansatz(params):
     qml.RX(params[0], wires=0)
     qml.RZ(params[1], wires=1)

  # Create a new operation that applies `my_ansatz`
  # controlled by the "2" wire.
  my_ansatz2 = qml.ctrl(my_ansatz, control=2)

  @qml.qnode(dev)
  def circuit(params):
      my_ansatz2(params)
      return qml.state()
  ```

  This is equivalent to:

  ```python
  @qml.qnode(...)
  def circuit(params):
      qml.CRX(params[0], wires=[2, 0])
      qml.CRZ(params[1], wires=[2, 1])
      return qml.state()
  ```

* The `qml.transforms.classical_jacobian` transform has been added.
  [(#1186)](https://github.com/PennyLaneAI/pennylane/pull/1186)

  This transform returns a function to extract the Jacobian matrix of the classical part of a
  QNode, allowing the classical dependence between the QNode arguments and the quantum gate
  arguments to be extracted.

  For example, given the following QNode:

  ```pycon
  >>> @qml.qnode(dev)
  ... def circuit(weights):
  ...     qml.RX(weights[0], wires=0)
  ...     qml.RY(weights[0], wires=1)
  ...     qml.RZ(weights[2] ** 2, wires=1)
  ...     return qml.expval(qml.PauliZ(0))
  ```

  We can use this transform to extract the relationship
  :math:`f: \mathbb{R}^n \rightarrow\mathbb{R}^m` between the input QNode
  arguments :math:`w` and the gate arguments :math:`g`, for
  a given value of the QNode arguments:

  ```pycon
  >>> cjac_fn = qml.transforms.classical_jacobian(circuit)
  >>> weights = np.array([1., 1., 1.], requires_grad=True)
  >>> cjac = cjac_fn(weights)
  >>> print(cjac)
  [[1. 0. 0.]
   [1. 0. 0.]
   [0. 0. 2.]]
  ```

  The returned Jacobian has rows corresponding to gate arguments, and columns corresponding to
  QNode arguments; that is, :math:`J_{ij} = \frac{\partial}{\partial g_i} f(w_j)`.

<h4>More operations and templates</h4>

* Added the `SingleExcitation` two-qubit operation, which is useful for quantum
  chemistry applications.
  [(#1121)](https://github.com/PennyLaneAI/pennylane/pull/1121)

  It can be used to perform an SO(2) rotation in the subspace
  spanned by the states :math:`|01\rangle` and :math:`|10\rangle`.
  For example, the following circuit performs the transformation
  :math:`|10\rangle \rightarrow \cos(\phi/2)|10\rangle - \sin(\phi/2)|01\rangle`:

  ```python
  dev = qml.device('default.qubit', wires=2)

  @qml.qnode(dev)
  def circuit(phi):
      qml.PauliX(wires=0)
      qml.SingleExcitation(phi, wires=[0, 1])
  ```

  The `SingleExcitation` operation supports analytic gradients on hardware
  using only four expectation value calculations, following results from
  [Kottmann et al.](https://arxiv.org/abs/2011.05938)

* Added the `DoubleExcitation` four-qubit operation, which is useful for quantum
  chemistry applications.
  [(#1123)](https://github.com/PennyLaneAI/pennylane/pull/1123)

  It can be used to perform an SO(2) rotation in the subspace
  spanned by the states :math:`|1100\rangle` and :math:`|0011\rangle`.
  For example, the following circuit performs the transformation
  :math:`|1100\rangle\rightarrow \cos(\phi/2)|1100\rangle - \sin(\phi/2)|0011\rangle`:

  ```python
  dev = qml.device('default.qubit', wires=2)

  @qml.qnode(dev)
  def circuit(phi):
      qml.PauliX(wires=0)
      qml.PauliX(wires=1)
      qml.DoubleExcitation(phi, wires=[0, 1, 2, 3])
  ```

  The `DoubleExcitation` operation supports analytic gradients on hardware using only
  four expectation value calculations, following results from
  [Kottmann et al.](https://arxiv.org/abs/2011.05938).

* Added the `QuantumMonteCarlo` template for performing quantum Monte Carlo estimation of an
  expectation value on simulator.
  [(#1130)](https://github.com/PennyLaneAI/pennylane/pull/1130)

  The following example shows how the expectation value of sine squared over a standard normal
  distribution can be approximated:

  ```python
  from scipy.stats import norm

  m = 5
  M = 2 ** m
  n = 10
  N = 2 ** n
  target_wires = range(m + 1)
  estimation_wires = range(m + 1, n + m + 1)

  xmax = np.pi  # bound to region [-pi, pi]
  xs = np.linspace(-xmax, xmax, M)

  probs = np.array([norm().pdf(x) for x in xs])
  probs /= np.sum(probs)

  func = lambda i: np.sin(xs[i]) ** 2

  dev = qml.device("default.qubit", wires=(n + m + 1))

  @qml.qnode(dev)
  def circuit():
      qml.templates.QuantumMonteCarlo(
          probs,
          func,
          target_wires=target_wires,
          estimation_wires=estimation_wires,
      )
      return qml.probs(estimation_wires)

  phase_estimated = np.argmax(circuit()[:int(N / 2)]) / N
  expectation_estimated = (1 - np.cos(np.pi * phase_estimated)) / 2
  ```

* Added the `QuantumPhaseEstimation` template for performing quantum phase estimation for an input
  unitary matrix.
  [(#1095)](https://github.com/PennyLaneAI/pennylane/pull/1095)

  Consider the matrix corresponding to a rotation from an `RX` gate:

  ```pycon
  >>> phase = 5
  >>> target_wires = [0]
  >>> unitary = qml.RX(phase, wires=0).matrix
  ```

  The ``phase`` parameter can be estimated using ``QuantumPhaseEstimation``. For example, using five
  phase-estimation qubits:

  ```python
  n_estimation_wires = 5
  estimation_wires = range(1, n_estimation_wires + 1)

  dev = qml.device("default.qubit", wires=n_estimation_wires + 1)

  @qml.qnode(dev)
  def circuit():
      # Start in the |+> eigenstate of the unitary
      qml.Hadamard(wires=target_wires)

      QuantumPhaseEstimation(
          unitary,
          target_wires=target_wires,
          estimation_wires=estimation_wires,
      )

      return qml.probs(estimation_wires)

  phase_estimated = np.argmax(circuit()) / 2 ** n_estimation_wires

  # Need to rescale phase due to convention of RX gate
  phase_estimated = 4 * np.pi * (1 - phase)
  ```

- Added the `ControlledPhaseShift` gate as well as the `QFT` operation for applying quantum Fourier
  transforms.
  [(#1064)](https://github.com/PennyLaneAI/pennylane/pull/1064)

  ```python
  @qml.qnode(dev)
  def circuit_qft(basis_state):
      qml.BasisState(basis_state, wires=range(3))
      qml.QFT(wires=range(3))
      return qml.state()
  ```

- Added the `ControlledQubitUnitary` operation. This
  enables implementation of multi-qubit gates with a variable number of
  control qubits. It is also possible to specify a different state for the
  control qubits using the `control_values` argument (also known as a
  mixed-polarity multi-controlled operation).
  [(#1069)](https://github.com/PennyLaneAI/pennylane/pull/1069)
  [(#1104)](https://github.com/PennyLaneAI/pennylane/pull/1104)

  For example, we can  create a multi-controlled T gate using:

  ```python
  T = qml.T._matrix()
  qml.ControlledQubitUnitary(T, control_wires=[0, 1, 3], wires=2, control_values="110")
  ```

  Here, the T gate will be applied to wire `2` if control wires `0` and `1` are in
  state `1`, and control wire `3` is in state `0`. If no value is passed to
  `control_values`, the gate will be applied if all control wires are in
  the `1` state.

- Added `MultiControlledX` for multi-controlled `NOT` gates.
  This is a special case of `ControlledQubitUnitary` that applies a
  Pauli X gate conditioned on the state of an arbitrary number of
  control qubits.
  [(#1104)](https://github.com/PennyLaneAI/pennylane/pull/1104)

<h4>Support for higher-order derivatives on hardware</h4>

* Computing second derivatives and Hessians of QNodes is now supported with
  the parameter-shift differentiation method, on all machine learning interfaces.
  [(#1130)](https://github.com/PennyLaneAI/pennylane/pull/1130)
  [(#1129)](https://github.com/PennyLaneAI/pennylane/pull/1129)
  [(#1110)](https://github.com/PennyLaneAI/pennylane/pull/1110)

  Hessians are computed using the parameter-shift rule, and can be
  evaluated on both hardware and simulator devices.

  ```python
  dev = qml.device('default.qubit', wires=1)

  @qml.qnode(dev, diff_method="parameter-shift")
  def circuit(p):
      qml.RY(p[0], wires=0)
      qml.RX(p[1], wires=0)
      return qml.expval(qml.PauliZ(0))

  x = np.array([1.0, 2.0], requires_grad=True)
  ```

  ```python
  >>> hessian_fn = qml.jacobian(qml.grad(circuit))
  >>> hessian_fn(x)
  [[0.2248451 0.7651474]
   [0.7651474 0.2248451]]
  ```

* Added the function `finite_diff()` to compute finite-difference
  approximations to the gradient and the second-order derivatives of
  arbitrary callable functions.
  [(#1090)](https://github.com/PennyLaneAI/pennylane/pull/1090)

  This is useful to compute the derivative of parametrized
  `pennylane.Hamiltonian` observables with respect to their parameters.

  For example, in quantum chemistry simulations it can be used to evaluate
  the derivatives of the electronic Hamiltonian with respect to the nuclear
  coordinates:

  ```pycon
  >>> def H(x):
  ...    return qml.qchem.molecular_hamiltonian(['H', 'H'], x)[0]
  >>> x = np.array([0., 0., -0.66140414, 0., 0., 0.66140414])
  >>> grad_fn = qml.finite_diff(H, N=1)
  >>> grad = grad_fn(x)
  >>> deriv2_fn = qml.finite_diff(H, N=2, idx=[0, 1])
  >>> deriv2_fn(x)
  ```

* The JAX interface now supports all devices, including hardware devices,
  via the parameter-shift differentiation method.
  [(#1076)](https://github.com/PennyLaneAI/pennylane/pull/1076)

  For example, using the JAX interface with Cirq:

  ```python
  dev = qml.device('cirq.simulator', wires=1)
  @qml.qnode(dev, interface="jax", diff_method="parameter-shift")
  def circuit(x):
      qml.RX(x[1], wires=0)
      qml.Rot(x[0], x[1], x[2], wires=0)
      return qml.expval(qml.PauliZ(0))
  weights = jnp.array([0.2, 0.5, 0.1])
  print(circuit(weights))
  ```

  Currently, when used with the parameter-shift differentiation method,
  only a single returned expectation value or variance is supported.
  Multiple expectations/variances, as well as probability and state returns,
  are not currently allowed.

<h3>Improvements</h3>

  ```python
  dev = qml.device("default.qubit", wires=2)

  inputstate = [np.sqrt(0.2), np.sqrt(0.3), np.sqrt(0.4), np.sqrt(0.1)]

  @qml.qnode(dev)
  def circuit():
      mottonen.MottonenStatePreparation(inputstate,wires=[0, 1])
      return qml.expval(qml.PauliZ(0))
  ```

  Previously returned:

  ```pycon
  >>> print(qml.draw(circuit)())
  0: ──RY(1.57)──╭C─────────────╭C──╭C──╭C──┤ ⟨Z⟩
  1: ──RY(1.35)──╰X──RY(0.422)──╰X──╰X──╰X──┤
  ```

  In this release, it now returns:

  ```pycon
  >>> print(qml.draw(circuit)())
  0: ──RY(1.57)──╭C─────────────╭C──┤ ⟨Z⟩
  1: ──RY(1.35)──╰X──RY(0.422)──╰X──┤
  ```

- The templates are now classes inheriting
  from `Operation`, and define the ansatz in their `expand()` method. This
  change does not affect the user interface.
  [(#1138)](https://github.com/PennyLaneAI/pennylane/pull/1138)
  [(#1156)](https://github.com/PennyLaneAI/pennylane/pull/1156)
  [(#1163)](https://github.com/PennyLaneAI/pennylane/pull/1163)
  [(#1192)](https://github.com/PennyLaneAI/pennylane/pull/1192)

  For convenience, some templates have a new method that returns the expected
  shape of the trainable parameter tensor, which can be used to create
  random tensors.

  ```python
  shape = qml.templates.BasicEntanglerLayers.shape(n_layers=2, n_wires=4)
  weights = np.random.random(shape)
  qml.templates.BasicEntanglerLayers(weights, wires=range(4))
  ```

- `QubitUnitary` now validates to ensure the input matrix is two dimensional.
  [(#1128)](https://github.com/PennyLaneAI/pennylane/pull/1128)

* Most layers in Pytorch or Keras accept arbitrary dimension inputs, where each dimension barring
  the last (in the case where the actual weight function of the layer operates on one-dimensional
  vectors) is broadcast over. This is now also supported by KerasLayer and TorchLayer.
  [(#1062)](https://github.com/PennyLaneAI/pennylane/pull/1062).

  Example use:

  ```python
  dev = qml.device("default.qubit", wires=4)
  x = tf.ones((5, 4, 4))

  @qml.qnode(dev)
  def layer(weights, inputs):
      qml.templates.AngleEmbedding(inputs, wires=range(4))
      qml.templates.StronglyEntanglingLayers(weights, wires=range(4))
      return [qml.expval(qml.PauliZ(i)) for i in range(4)]

  qlayer = qml.qnn.KerasLayer(layer, {"weights": (4, 4, 3)}, output_dim=4)
  out = qlayer(x)
  ```

  The output tensor has the following shape:
  ```pycon
  >>> out.shape
  (5, 4, 4)
  ```

* If only one argument to the function `qml.grad` has the `requires_grad` attribute
  set to True, then the returned gradient will be a NumPy array, rather than a
  tuple of length 1.
  [(#1067)](https://github.com/PennyLaneAI/pennylane/pull/1067)
  [(#1081)](https://github.com/PennyLaneAI/pennylane/pull/1081)

* An improvement has been made to how `QubitDevice` generates and post-processess samples,
  allowing QNode measurement statistics to work on devices with more than 32 qubits.
  [(#1088)](https://github.com/PennyLaneAI/pennylane/pull/1088)

* Due to the addition of `density_matrix()` as a return type from a QNode, tuples are now supported
  by the `output_dim` parameter in `qnn.KerasLayer`.
  [(#1070)](https://github.com/PennyLaneAI/pennylane/pull/1070)

* Two new utility methods are provided for working with quantum tapes.
  [(#1175)](https://github.com/PennyLaneAI/pennylane/pull/1175)

  - `qml.tape.get_active_tape()` gets the currently recording tape.

  - `tape.stop_recording()` is a context manager that temporarily
    stops the currently recording tape from recording additional
    tapes or quantum operations.

  For example:

  ```pycon
  >>> with qml.tape.QuantumTape():
  ...     qml.RX(0, wires=0)
  ...     current_tape = qml.tape.get_active_tape()
  ...     with current_tape.stop_recording():
  ...         qml.RY(1.0, wires=1)
  ...     qml.RZ(2, wires=1)
  >>> current_tape.operations
  [RX(0, wires=[0]), RZ(2, wires=[1])]
  ```

* When printing `qml.Hamiltonian` objects, the terms are sorted by number of wires followed by coefficients.
  [(#981)](https://github.com/PennyLaneAI/pennylane/pull/981)

* Adds `qml.math.conj` to the PennyLane math module.
  [(#1143)](https://github.com/PennyLaneAI/pennylane/pull/1143)

  This new method will do elementwise conjugation to the given tensor-like object,
  correctly dispatching to the required tensor-manipulation framework
  to preserve differentiability.

  ```python
  >>> a = np.array([1.0 + 2.0j])
  >>> qml.math.conj(a)
  array([1.0 - 2.0j])
  ```

* The four-term parameter-shift rule, as used by the controlled rotation operations,
  has been updated to use coefficients that minimize the variance as per
  https://arxiv.org/abs/2104.05695.
  [(#1206)](https://github.com/PennyLaneAI/pennylane/pull/1206)

* A new transform `qml.transforms.invisible` has been added, to make it easier
  to transform QNodes.
  [(#1175)](https://github.com/PennyLaneAI/pennylane/pull/1175)

<h3>Breaking changes</h3>

* Devices do not have an `analytic` argument or attribute anymore.
  Instead, `shots` is the source of truth for whether a simulator
  estimates return values from a finite number of shots, or whether
  it returns analytic results (`shots=None`).
  [(#1079)](https://github.com/PennyLaneAI/pennylane/pull/1079)
  [(#1196)](https://github.com/PennyLaneAI/pennylane/pull/1196)

  ```python
  dev_analytic = qml.device('default.qubit', wires=1, shots=None)
  dev_finite_shots = qml.device('default.qubit', wires=1, shots=1000)

  def circuit():
      qml.Hadamard(wires=0)
      return qml.expval(qml.PauliZ(wires=0))

  circuit_analytic = qml.QNode(circuit, dev_analytic)
  circuit_finite_shots = qml.QNode(circuit, dev_finite_shots)
  ```

  Devices with `shots=None` return deterministic, exact results:

  ```pycon
  >>> circuit_analytic()
  0.0
  >>> circuit_analytic()
  0.0
  ```
  Devices with `shots > 0` return stochastic results estimated from
  samples in each run:

  ```pycon
  >>> circuit_finite_shots()
  -0.062
  >>> circuit_finite_shots()
  0.034
  ```

  The `qml.sample()` measurement can only be used on devices on which the number
  of shots is set explicitly.

* If creating a QNode from a quantum function with an argument named `shots`,
  a `UserWarning` is raised, warning the user that this is a reserved
  argument to change the number of shots on a per-call basis.
  [(#1075)](https://github.com/PennyLaneAI/pennylane/pull/1075)

* For devices inheriting from `QubitDevice`, the methods `expval`, `var`, `sample`
  accept two new keyword arguments --- `shot_range` and `bin_size`.
  [(#1103)](https://github.com/PennyLaneAI/pennylane/pull/1103)

  These new arguments allow for the statistics to be performed on only a subset of device samples.
  This finer level of control is accessible from the main UI by instantiating a device with a batch
  of shots.

  For example, consider the following device:

  ```pycon
  >>> dev = qml.device("my_device", shots=[5, (10, 3), 100])
  ```

  This device will execute QNodes using 135 shots, however
  measurement statistics will be **course grained** across these 135
  shots:

  * All measurement statistics will first be computed using the
    first 5 shots --- that is, `shots_range=[0, 5]`, `bin_size=5`.

  * Next, the tuple `(10, 3)` indicates 10 shots, repeated 3 times. This will use
    `shot_range=[5, 35]`, performing the expectation value in bins of size 10
    (`bin_size=10`).

  * Finally, we repeat the measurement statistics for the final 100 shots,
    `shot_range=[35, 135]`, `bin_size=100`.


* The old PennyLane core has been removed, including the following modules:
  [(#1100)](https://github.com/PennyLaneAI/pennylane/pull/1100)

  - `pennylane.variables`
  - `pennylane.qnodes`

  As part of this change, the location of the new core within the Python
  module has been moved:

  - Moves `pennylane.tape.interfaces` → `pennylane.interfaces`
  - Merges `pennylane.CircuitGraph` and `pennylane.TapeCircuitGraph`  → `pennylane.CircuitGraph`
  - Merges `pennylane.OperationRecorder` and `pennylane.TapeOperationRecorder`  →
  - `pennylane.tape.operation_recorder`
  - Merges `pennylane.measure` and `pennylane.tape.measure` → `pennylane.measure`
  - Merges `pennylane.operation` and `pennylane.tape.operation` → `pennylane.operation`
  - Merges `pennylane._queuing` and `pennylane.tape.queuing` → `pennylane.queuing`

  This has no affect on import location.

  In addition,

  - All tape-mode functions have been removed (`qml.enable_tape()`, `qml.tape_mode_active()`),
  - All tape fixtures have been deleted,
  - Tests specifically for non-tape mode have been deleted.

* The device test suite no longer accepts the `analytic` keyword.
  [(#1216)](https://github.com/PennyLaneAI/pennylane/pull/1216)

<h3>Bug fixes</h3>

* Fixes a bug where using the circuit drawer with a `ControlledQubitUnitary`
  operation raised an error.
  [(#1174)](https://github.com/PennyLaneAI/pennylane/pull/1174)

* Fixes a bug and a test where the ``QuantumTape.is_sampled`` attribute was not
  being updated.
  [(#1126)](https://github.com/PennyLaneAI/pennylane/pull/1126)

* Fixes a bug where `BasisEmbedding` would not accept inputs whose bits are all ones
  or all zeros.
  [(#1114)](https://github.com/PennyLaneAI/pennylane/pull/1114)

* The `ExpvalCost` class raises an error if instantiated
  with non-expectation measurement statistics.
  [(#1106)](https://github.com/PennyLaneAI/pennylane/pull/1106)

* Fixes a bug where decompositions would reset the differentiation method
  of a QNode.
  [(#1117)](https://github.com/PennyLaneAI/pennylane/pull/1117)

* Fixes a bug where the second-order CV parameter-shift rule would error
  if attempting to compute the gradient of a QNode with more than one
  second-order observable.
  [(#1197)](https://github.com/PennyLaneAI/pennylane/pull/1197)

* Fixes a bug where repeated Torch interface applications after expansion caused an error.
  [(#1223)](https://github.com/PennyLaneAI/pennylane/pull/1223)

* Sampling works correctly with batches of shots specified as a list.
  [(#1232)](https://github.com/PennyLaneAI/pennylane/pull/1232)

<h3>Documentation</h3>

- Updated the diagram used in the Architectural overview page of the
  Development guide such that it doesn't mention Variables.
  [(#1235)](https://github.com/PennyLaneAI/pennylane/pull/1235)

- Typos addressed in templates documentation.
  [(#1094)](https://github.com/PennyLaneAI/pennylane/pull/1094)

- Upgraded the documentation to use Sphinx 3.5.3 and the new m2r2 package.
  [(#1186)](https://github.com/PennyLaneAI/pennylane/pull/1186)

- Added `flaky` as dependency for running tests in the documentation.
  [(#1113)](https://github.com/PennyLaneAI/pennylane/pull/1113)

<h3>Contributors</h3>

This release contains contributions from (in alphabetical order):

Shahnawaz Ahmed, Juan Miguel Arrazola, Thomas Bromley, Olivia Di Matteo, Alain Delgado Gran, Kyle
Godbey, Diego Guala, Theodor Isacsson, Josh Izaac, Soran Jahangiri, Nathan Killoran, Christina Lee,
Daniel Polatajko, Chase Roberts, Sankalp Sanand, Pritish Sehzpaul, Maria Schuld, Antal Száva, David Wierichs.


# Release 0.14.1

<h3>Bug fixes</h3>

* Fixes a testing bug where tests that required JAX would fail if JAX was not installed.
  The tests will now instead be skipped if JAX can not be imported.
  [(#1066)](https://github.com/PennyLaneAI/pennylane/pull/1066)

* Fixes a bug where inverse operations could not be differentiated
  using backpropagation on `default.qubit`.
  [(#1072)](https://github.com/PennyLaneAI/pennylane/pull/1072)

* The QNode has a new keyword argument, `max_expansion`, that determines the maximum number of times
  the internal circuit should be expanded when executed on a device. In addition, the default number
  of max expansions has been increased from 2 to 10, allowing devices that require more than two
  operator decompositions to be supported.
  [(#1074)](https://github.com/PennyLaneAI/pennylane/pull/1074)

* Fixes a bug where `Hamiltonian` objects created with non-list arguments raised an error for
  arithmetic operations. [(#1082)](https://github.com/PennyLaneAI/pennylane/pull/1082)

* Fixes a bug where `Hamiltonian` objects with no coefficients or operations would return a faulty
  result when used with `ExpvalCost`. [(#1082)](https://github.com/PennyLaneAI/pennylane/pull/1082)

<h3>Documentation</h3>

* Updates mentions of `generate_hamiltonian` to `molecular_hamiltonian` in the
  docstrings of the `ExpvalCost` and `Hamiltonian` classes.
  [(#1077)](https://github.com/PennyLaneAI/pennylane/pull/1077)

<h3>Contributors</h3>

This release contains contributions from (in alphabetical order):

Thomas Bromley, Josh Izaac, Antal Száva.



# Release 0.14.0

<h3>New features since last release</h3>

<h4>Perform quantum machine learning with JAX</h4>

* QNodes created with `default.qubit` now support a JAX interface, allowing JAX to be used
  to create, differentiate, and optimize hybrid quantum-classical models.
  [(#947)](https://github.com/PennyLaneAI/pennylane/pull/947)

  This is supported internally via a new `default.qubit.jax` device. This device runs end to end in
  JAX, meaning that it supports all of the awesome JAX transformations (`jax.vmap`, `jax.jit`,
  `jax.hessian`, etc).

  Here is an example of how to use the new JAX interface:

  ```python
  dev = qml.device("default.qubit", wires=1)
  @qml.qnode(dev, interface="jax", diff_method="backprop")
  def circuit(x):
      qml.RX(x[1], wires=0)
      qml.Rot(x[0], x[1], x[2], wires=0)
      return qml.expval(qml.PauliZ(0))

  weights = jnp.array([0.2, 0.5, 0.1])
  grad_fn = jax.grad(circuit)
  print(grad_fn(weights))
  ```

  Currently, only `diff_method="backprop"` is supported, with plans to support more in the future.

<h4>New, faster, quantum gradient methods</h4>

* A new differentiation method has been added for use with simulators. The `"adjoint"`
  method operates after a forward pass by iteratively applying inverse gates to scan backwards
  through the circuit.
  [(#1032)](https://github.com/PennyLaneAI/pennylane/pull/1032)

  This method is similar to the reversible method, but has a lower time
  overhead and a similar memory overhead. It follows the approach provided by
  [Jones and Gacon](https://arxiv.org/abs/2009.02823). This method is only compatible with certain
  statevector-based devices such as `default.qubit`.

  Example use:

  ```python
  import pennylane as qml

  wires = 1
  device = qml.device("default.qubit", wires=wires)

  @qml.qnode(device, diff_method="adjoint")
  def f(params):
      qml.RX(0.1, wires=0)
      qml.Rot(*params, wires=0)
      qml.RX(-0.3, wires=0)
      return qml.expval(qml.PauliZ(0))

  params = [0.1, 0.2, 0.3]
  qml.grad(f)(params)
  ```

* The default logic for choosing the 'best' differentiation method has been altered
  to improve performance.
  [(#1008)](https://github.com/PennyLaneAI/pennylane/pull/1008)

  - If the quantum device provides its own gradient, this is now the preferred
    differentiation method.

  - If the quantum device natively supports classical
    backpropagation, this is now preferred over the parameter-shift rule.

    This will lead to marked speed improvement during optimization when using
    `default.qubit`, with a sight penalty on the forward-pass evaluation.

  More details are available below in the 'Improvements' section for plugin developers.

* PennyLane now supports analytical quantum gradients for noisy channels, in addition to its
  existing support for unitary operations. The noisy channels `BitFlip`, `PhaseFlip`, and
  `DepolarizingChannel` all support analytic gradients out of the box.
  [(#968)](https://github.com/PennyLaneAI/pennylane/pull/968)

* A method has been added for calculating the Hessian of quantum circuits using the second-order
  parameter shift formula.
  [(#961)](https://github.com/PennyLaneAI/pennylane/pull/961)

  The following example shows the calculation of the Hessian:

  ```python
  n_wires = 5
  weights = [2.73943676, 0.16289932, 3.4536312, 2.73521126, 2.6412488]

  dev = qml.device("default.qubit", wires=n_wires)

  with qml.tape.QubitParamShiftTape() as tape:
      for i in range(n_wires):
          qml.RX(weights[i], wires=i)

      qml.CNOT(wires=[0, 1])
      qml.CNOT(wires=[2, 1])
      qml.CNOT(wires=[3, 1])
      qml.CNOT(wires=[4, 3])

      qml.expval(qml.PauliZ(1))

  print(tape.hessian(dev))
  ```

  The Hessian is not yet supported via classical machine learning interfaces, but will
  be added in a future release.

<h4>More operations and templates</h4>

* Two new error channels, `BitFlip` and `PhaseFlip` have been added.
  [(#954)](https://github.com/PennyLaneAI/pennylane/pull/954)

  They can be used in the same manner as existing error channels:

  ```python
  dev = qml.device("default.mixed", wires=2)

  @qml.qnode(dev)
  def circuit():
      qml.RX(0.3, wires=0)
      qml.RY(0.5, wires=1)
      qml.BitFlip(0.01, wires=0)
      qml.PhaseFlip(0.01, wires=1)
      return qml.expval(qml.PauliZ(0))
  ```

* Apply permutations to wires using the `Permute` subroutine.
  [(#952)](https://github.com/PennyLaneAI/pennylane/pull/952)

  ```python
  import pennylane as qml
  dev = qml.device('default.qubit', wires=5)

  @qml.qnode(dev)
  def apply_perm():
      # Send contents of wire 4 to wire 0, of wire 2 to wire 1, etc.
      qml.templates.Permute([4, 2, 0, 1, 3], wires=dev.wires)
      return qml.expval(qml.PauliZ(0))
  ```

<h4>QNode transformations</h4>

* The `qml.metric_tensor` function transforms a QNode to produce the Fubini-Study
  metric tensor with full autodifferentiation support---even on hardware.
  [(#1014)](https://github.com/PennyLaneAI/pennylane/pull/1014)

  Consider the following QNode:

  ```python
  dev = qml.device("default.qubit", wires=3)

  @qml.qnode(dev, interface="autograd")
  def circuit(weights):
      # layer 1
      qml.RX(weights[0, 0], wires=0)
      qml.RX(weights[0, 1], wires=1)

      qml.CNOT(wires=[0, 1])
      qml.CNOT(wires=[1, 2])

      # layer 2
      qml.RZ(weights[1, 0], wires=0)
      qml.RZ(weights[1, 1], wires=2)

      qml.CNOT(wires=[0, 1])
      qml.CNOT(wires=[1, 2])
      return qml.expval(qml.PauliZ(0) @ qml.PauliZ(1)), qml.expval(qml.PauliY(2))
  ```

  We can use the `metric_tensor` function to generate a new function, that returns the
  metric tensor of this QNode:

  ```pycon
  >>> met_fn = qml.metric_tensor(circuit)
  >>> weights = np.array([[0.1, 0.2, 0.3], [0.4, 0.5, 0.6]], requires_grad=True)
  >>> met_fn(weights)
  tensor([[0.25  , 0.    , 0.    , 0.    ],
          [0.    , 0.25  , 0.    , 0.    ],
          [0.    , 0.    , 0.0025, 0.0024],
          [0.    , 0.    , 0.0024, 0.0123]], requires_grad=True)
  ```

  The returned metric tensor is also fully differentiable, in all interfaces.
  For example, differentiating the `(3, 2)` element:

  ```pycon
  >>> grad_fn = qml.grad(lambda x: met_fn(x)[3, 2])
  >>> grad_fn(weights)
  array([[ 0.04867729, -0.00049502,  0.        ],
         [ 0.        ,  0.        ,  0.        ]])
  ```

  Differentiation is also supported using Torch, Jax, and TensorFlow.

* Adds the new function `qml.math.cov_matrix()`. This function accepts a list of commuting
  observables, and the probability distribution in the shared observable eigenbasis after the
  application of an ansatz. It uses these to construct the covariance matrix in a *framework
  independent* manner, such that the output covariance matrix is autodifferentiable.
  [(#1012)](https://github.com/PennyLaneAI/pennylane/pull/1012)

  For example, consider the following ansatz and observable list:

  ```python3
  obs_list = [qml.PauliX(0) @ qml.PauliZ(1), qml.PauliY(2)]
  ansatz = qml.templates.StronglyEntanglingLayers
  ```

  We can construct a QNode to output the probability distribution in the shared eigenbasis of the
  observables:

  ```python
  dev = qml.device("default.qubit", wires=3)

  @qml.qnode(dev, interface="autograd")
  def circuit(weights):
      ansatz(weights, wires=[0, 1, 2])
      # rotate into the basis of the observables
      for o in obs_list:
          o.diagonalizing_gates()
      return qml.probs(wires=[0, 1, 2])
  ```

  We can now compute the covariance matrix:

  ```pycon
  >>> weights = qml.init.strong_ent_layers_normal(n_layers=2, n_wires=3)
  >>> cov = qml.math.cov_matrix(circuit(weights), obs_list)
  >>> cov
  array([[0.98707611, 0.03665537],
         [0.03665537, 0.99998377]])
  ```

  Autodifferentiation is fully supported using all interfaces:

  ```pycon
  >>> cost_fn = lambda weights: qml.math.cov_matrix(circuit(weights), obs_list)[0, 1]
  >>> qml.grad(cost_fn)(weights)[0]
  array([[[ 4.94240914e-17, -2.33786398e-01, -1.54193959e-01],
          [-3.05414996e-17,  8.40072236e-04,  5.57884080e-04],
          [ 3.01859411e-17,  8.60411436e-03,  6.15745204e-04]],

         [[ 6.80309533e-04, -1.23162742e-03,  1.08729813e-03],
          [-1.53863193e-01, -1.38700657e-02, -1.36243323e-01],
          [-1.54665054e-01, -1.89018172e-02, -1.56415558e-01]]])
  ```

* A new  `qml.draw` function is available, allowing QNodes to be easily
  drawn without execution by providing example input.
  [(#962)](https://github.com/PennyLaneAI/pennylane/pull/962)

  ```python
  @qml.qnode(dev)
  def circuit(a, w):
      qml.Hadamard(0)
      qml.CRX(a, wires=[0, 1])
      qml.Rot(*w, wires=[1])
      qml.CRX(-a, wires=[0, 1])
      return qml.expval(qml.PauliZ(0) @ qml.PauliZ(1))
  ```

  The QNode circuit structure may depend on the input arguments;
  this is taken into account by passing example QNode arguments
  to the `qml.draw()` drawing function:

  ```pycon
  >>> drawer = qml.draw(circuit)
  >>> result = drawer(a=2.3, w=[1.2, 3.2, 0.7])
  >>> print(result)
  0: ──H──╭C────────────────────────────╭C─────────╭┤ ⟨Z ⊗ Z⟩
  1: ─────╰RX(2.3)──Rot(1.2, 3.2, 0.7)──╰RX(-2.3)──╰┤ ⟨Z ⊗ Z⟩
  ```

<h4>A faster, leaner, and more flexible core</h4>

* The new core of PennyLane, rewritten from the ground up and developed over the last few release
  cycles, has achieved feature parity and has been made the new default in PennyLane v0.14. The old
  core has been marked as deprecated, and will be removed in an upcoming release.
  [(#1046)](https://github.com/PennyLaneAI/pennylane/pull/1046)
  [(#1040)](https://github.com/PennyLaneAI/pennylane/pull/1040)
  [(#1034)](https://github.com/PennyLaneAI/pennylane/pull/1034)
  [(#1035)](https://github.com/PennyLaneAI/pennylane/pull/1035)
  [(#1027)](https://github.com/PennyLaneAI/pennylane/pull/1027)
  [(#1026)](https://github.com/PennyLaneAI/pennylane/pull/1026)
  [(#1021)](https://github.com/PennyLaneAI/pennylane/pull/1021)
  [(#1054)](https://github.com/PennyLaneAI/pennylane/pull/1054)
  [(#1049)](https://github.com/PennyLaneAI/pennylane/pull/1049)

  While high-level PennyLane code and tutorials remain unchanged, the new core
  provides several advantages and improvements:

  - **Faster and more optimized**: The new core provides various performance optimizations, reducing
    pre- and post-processing overhead, and reduces the number of quantum evaluations in certain
    cases.

  - **Support for in-QNode classical processing**: this allows for differentiable classical
    processing within the QNode.

    ```python
    dev = qml.device("default.qubit", wires=1)

    @qml.qnode(dev, interface="tf")
    def circuit(p):
        qml.RX(tf.sin(p[0])**2 + p[1], wires=0)
        return qml.expval(qml.PauliZ(0))
    ```

    The classical processing functions used within the QNode must match
    the QNode interface. Here, we use TensorFlow:

    ```pycon
    >>> params = tf.Variable([0.5, 0.1], dtype=tf.float64)
    >>> with tf.GradientTape() as tape:
    ...     res = circuit(params)
    >>> grad = tape.gradient(res, params)
    >>> print(res)
    tf.Tensor(0.9460913127754935, shape=(), dtype=float64)
    >>> print(grad)
    tf.Tensor([-0.27255248 -0.32390003], shape=(2,), dtype=float64)
    ```

    As a result of this change, quantum decompositions that require classical processing
    are fully supported and end-to-end differentiable in tape mode.

  - **No more Variable wrapping**: QNode arguments no longer become `Variable`
    objects within the QNode.

    ```python
    dev = qml.device("default.qubit", wires=1)

    @qml.qnode(dev)
    def circuit(x):
        print("Parameter value:", x)
        qml.RX(x, wires=0)
        return qml.expval(qml.PauliZ(0))
    ```

    Internal QNode parameters can be easily inspected, printed, and manipulated:

    ```pycon
    >>> circuit(0.5)
    Parameter value: 0.5
    tensor(0.87758256, requires_grad=True)
    ```

  - **Less restrictive QNode signatures**: There is no longer any restriction on the QNode signature; the QNode can be
    defined and called following the same rules as standard Python functions.

    For example, the following QNode uses positional, named, and variable
    keyword arguments:

    ```python
    x = torch.tensor(0.1, requires_grad=True)
    y = torch.tensor([0.2, 0.3], requires_grad=True)
    z = torch.tensor(0.4, requires_grad=True)

    @qml.qnode(dev, interface="torch")
    def circuit(p1, p2=y, **kwargs):
        qml.RX(p1, wires=0)
        qml.RY(p2[0] * p2[1], wires=0)
        qml.RX(kwargs["p3"], wires=0)
        return qml.var(qml.PauliZ(0))
    ```

    When we call the QNode, we may pass the arguments by name
    even if defined positionally; any argument not provided will
    use the default value.

    ```pycon
    >>> res = circuit(p1=x, p3=z)
    >>> print(res)
    tensor(0.2327, dtype=torch.float64, grad_fn=<SelectBackward>)
    >>> res.backward()
    >>> print(x.grad, y.grad, z.grad)
    tensor(0.8396) tensor([0.0289, 0.0193]) tensor(0.8387)
    ```

    This extends to the `qnn` module, where `KerasLayer` and `TorchLayer` modules
    can be created from QNodes with unrestricted signatures.

  - **Smarter measurements:** QNodes can now measure wires more than once, as
    long as all observables are commuting:

    ```python
    @qml.qnode(dev)
    def circuit(x):
        qml.RX(x, wires=0)
        return [
            qml.expval(qml.PauliZ(0)),
            qml.expval(qml.PauliZ(0) @ qml.PauliZ(1))
        ]
    ```

    Further, the `qml.ExpvalCost()` function allows for optimizing
    measurements to reduce the number of quantum evaluations required.

  With the new PennyLane core, there are a few small breaking changes, detailed
  below in the 'Breaking Changes' section.

<h3>Improvements</h3>

* The built-in PennyLane optimizers allow more flexible cost functions. The cost function passed to most optimizers
  may accept any combination of trainable arguments, non-trainable arguments, and keyword arguments.
  [(#959)](https://github.com/PennyLaneAI/pennylane/pull/959)
  [(#1053)](https://github.com/PennyLaneAI/pennylane/pull/1053)

  The full changes apply to:

  * `AdagradOptimizer`
  * `AdamOptimizer`
  * `GradientDescentOptimizer`
  * `MomentumOptimizer`
  * `NesterovMomentumOptimizer`
  * `RMSPropOptimizer`
  * `RotosolveOptimizer`

  The `requires_grad=False` property must mark any non-trainable constant argument.
  The `RotoselectOptimizer` allows passing only keyword arguments.

  Example use:

  ```python
  def cost(x, y, data, scale=1.0):
      return scale * (x[0]-data)**2 + scale * (y-data)**2

  x = np.array([1.], requires_grad=True)
  y = np.array([1.0])
  data = np.array([2.], requires_grad=False)

  opt = qml.GradientDescentOptimizer()

  # the optimizer step and step_and_cost methods can
  # now update multiple parameters at once
  x_new, y_new, data = opt.step(cost, x, y, data, scale=0.5)
  (x_new, y_new, data), value = opt.step_and_cost(cost, x, y, data, scale=0.5)

  # list and tuple unpacking is also supported
  params = (x, y, data)
  params = opt.step(cost, *params)
  ```

* The circuit drawer has been updated to support the inclusion of unused or inactive
  wires, by passing the `show_all_wires` argument.
  [(#1033)](https://github.com/PennyLaneAI/pennylane/pull/1033)

  ```python
  dev = qml.device('default.qubit', wires=[-1, "a", "q2", 0])

  @qml.qnode(dev)
  def circuit():
      qml.Hadamard(wires=-1)
      qml.CNOT(wires=[-1, "q2"])
      return qml.expval(qml.PauliX(wires="q2"))
  ```

  ```pycon
  >>> print(qml.draw(circuit, show_all_wires=True)())
  >>>
   -1: ──H──╭C──┤
    a: ─────│───┤
   q2: ─────╰X──┤ ⟨X⟩
    0: ─────────┤
  ```

* The logic for choosing the 'best' differentiation method has been altered
  to improve performance.
  [(#1008)](https://github.com/PennyLaneAI/pennylane/pull/1008)

  - If the device provides its own gradient, this is now the preferred
    differentiation method.

  - If a device provides additional interface-specific versions that natively support classical
    backpropagation, this is now preferred over the parameter-shift rule.

    Devices define additional interface-specific devices via their `capabilities()` dictionary. For
    example, `default.qubit` supports supplementary devices for TensorFlow, Autograd, and JAX:

    ```python
    {
      "passthru_devices": {
          "tf": "default.qubit.tf",
          "autograd": "default.qubit.autograd",
          "jax": "default.qubit.jax",
      },
    }
    ```

  As a result of this change, if the QNode `diff_method` is not explicitly provided,
  it is possible that the QNode will run on a *supplementary device* of the device that was
  specifically provided:

  ```python
  dev = qml.device("default.qubit", wires=2)
  qml.QNode(dev) # will default to backprop on default.qubit.autograd
  qml.QNode(dev, interface="tf") # will default to backprop on default.qubit.tf
  qml.QNode(dev, interface="jax") # will default to backprop on default.qubit.jax
  ```

* The `default.qubit` device has been updated so that internally it applies operations in a more
  functional style, i.e., by accepting an input state and returning an evolved state.
  [(#1025)](https://github.com/PennyLaneAI/pennylane/pull/1025)

* A new test series, `pennylane/devices/tests/test_compare_default_qubit.py`, has been added, allowing to test if
  a chosen device gives the same result as `default.qubit`.
  [(#897)](https://github.com/PennyLaneAI/pennylane/pull/897)

  Three tests are added:

  - `test_hermitian_expectation`,
  - `test_pauliz_expectation_analytic`, and
  - `test_random_circuit`.

* Adds the following agnostic tensor manipulation functions to the `qml.math` module: `abs`,
  `angle`, `arcsin`, `concatenate`, `dot`, `squeeze`, `sqrt`, `sum`, `take`, `where`. These functions are
  required to fully support end-to-end differentiable Mottonen and Amplitude embedding.
  [(#922)](https://github.com/PennyLaneAI/pennylane/pull/922)
  [(#1011)](https://github.com/PennyLaneAI/pennylane/pull/1011)

* The `qml.math` module now supports JAX.
  [(#985)](https://github.com/XanaduAI/software-docs/pull/274)

* Several improvements have been made to the `Wires` class to reduce overhead and simplify the logic
  of how wire labels are interpreted:
  [(#1019)](https://github.com/PennyLaneAI/pennylane/pull/1019)
  [(#1010)](https://github.com/PennyLaneAI/pennylane/pull/1010)
  [(#1005)](https://github.com/PennyLaneAI/pennylane/pull/1005)
  [(#983)](https://github.com/PennyLaneAI/pennylane/pull/983)
  [(#967)](https://github.com/PennyLaneAI/pennylane/pull/967)

  - If the input `wires` to a wires class instantiation `Wires(wires)` can be iterated over,
    its elements are interpreted as wire labels. Otherwise, `wires` is interpreted as a single wire label.
    The only exception to this are strings, which are always interpreted as a single
    wire label, so users can address wires with labels such as `"ancilla"`.

  - Any type can now be a wire label as long as it is hashable. The hash is used to establish
    the uniqueness of two labels.

  - Indexing wires objects now returns a label, instead of a new `Wires` object. For example:

    ```pycon
    >>> w = Wires([0, 1, 2])
    >>> w[1]
    >>> 1
    ```

  - The check for uniqueness of wires moved from `Wires` instantiation to
    the `qml.wires._process` function in order to reduce overhead from repeated
    creation of `Wires` instances.

  - Calls to the `Wires` class are substantially reduced, for example by avoiding to call
    Wires on Wires instances on `Operation` instantiation, and by using labels instead of
    `Wires` objects inside the default qubit device.

* Adds the `PauliRot` generator to the `qml.operation` module. This
  generator is required to construct the metric tensor.
  [(#963)](https://github.com/PennyLaneAI/pennylane/pull/963)

* The templates are modified to make use of the new `qml.math` module, for framework-agnostic
  tensor manipulation. This allows the template library to be differentiable
  in backpropagation mode (`diff_method="backprop"`).
  [(#873)](https://github.com/PennyLaneAI/pennylane/pull/873)

* The circuit drawer now allows for the wire order to be (optionally) modified:
  [(#992)](https://github.com/PennyLaneAI/pennylane/pull/992)

  ```pycon
  >>> dev = qml.device('default.qubit', wires=["a", -1, "q2"])
  >>> @qml.qnode(dev)
  ... def circuit():
  ...     qml.Hadamard(wires=-1)
  ...     qml.CNOT(wires=["a", "q2"])
  ...     qml.RX(0.2, wires="a")
  ...     return qml.expval(qml.PauliX(wires="q2"))
  ```

  Printing with default wire order of the device:

  ```pycon
  >>> print(circuit.draw())
    a: ─────╭C──RX(0.2)──┤
   -1: ──H──│────────────┤
   q2: ─────╰X───────────┤ ⟨X⟩
  ```

  Changing the wire order:

  ```pycon
  >>> print(circuit.draw(wire_order=["q2", "a", -1]))
   q2: ──╭X───────────┤ ⟨X⟩
    a: ──╰C──RX(0.2)──┤
   -1: ───H───────────┤
  ```

<h3>Breaking changes</h3>

* QNodes using the new PennyLane core will no longer accept ragged arrays as inputs.

* When using the new PennyLane core and the Autograd interface, non-differentiable data passed
  as a QNode argument or a gate must have the `requires_grad` property set to `False`:

  ```python
  @qml.qnode(dev)
  def circuit(weights, data):
      basis_state = np.array([1, 0, 1, 1], requires_grad=False)
      qml.BasisState(basis_state, wires=[0, 1, 2, 3])
      qml.templates.AmplitudeEmbedding(data, wires=[0, 1, 2, 3])
      qml.templates.BasicEntanglerLayers(weights, wires=[0, 1, 2, 3])
      return qml.probs(wires=0)

  data = np.array(data, requires_grad=False)
  weights = np.array(weights, requires_grad=True)
  circuit(weights, data)
  ```

<h3>Bug fixes</h3>

* Fixes an issue where if the constituent observables of a tensor product do not exist in the queue,
  an error is raised. With this fix, they are first queued before annotation occurs.
  [(#1038)](https://github.com/PennyLaneAI/pennylane/pull/1038)

* Fixes an issue with tape expansions where information about sampling
  (specifically the `is_sampled` tape attribute) was not preserved.
  [(#1027)](https://github.com/PennyLaneAI/pennylane/pull/1027)

* Tape expansion was not properly taking into devices that supported inverse operations,
  causing inverse operations to be unnecessarily decomposed. The QNode tape expansion logic, as well
  as the `Operation.expand()` method, has been modified to fix this.
  [(#956)](https://github.com/PennyLaneAI/pennylane/pull/956)

* Fixes an issue where the Autograd interface was not unwrapping non-differentiable
  PennyLane tensors, which can cause issues on some devices.
  [(#941)](https://github.com/PennyLaneAI/pennylane/pull/941)

* `qml.vqe.Hamiltonian` prints any observable with any number of strings.
  [(#987)](https://github.com/PennyLaneAI/pennylane/pull/987)

* Fixes a bug where parameter-shift differentiation would fail if the QNode
  contained a single probability output.
  [(#1007)](https://github.com/PennyLaneAI/pennylane/pull/1007)

* Fixes an issue when using trainable parameters that are lists/arrays with `tape.vjp`.
  [(#1042)](https://github.com/PennyLaneAI/pennylane/pull/1042)

* The `TensorN` observable is updated to support being copied without any parameters or wires passed.
  [(#1047)](https://github.com/PennyLaneAI/pennylane/pull/1047)

* Fixed deprecation warning when importing `Sequence` from `collections` instead of `collections.abc` in `vqe/vqe.py`.
  [(#1051)](https://github.com/PennyLaneAI/pennylane/pull/1051)

<h3>Contributors</h3>

This release contains contributions from (in alphabetical order):

Juan Miguel Arrazola, Thomas Bromley, Olivia Di Matteo, Theodor Isacsson, Josh Izaac, Christina Lee,
Alejandro Montanez, Steven Oud, Chase Roberts, Sankalp Sanand, Maria Schuld, Antal
Száva, David Wierichs, Jiahao Yao.

# Release 0.13.0

<h3>New features since last release</h3>

<h4>Automatically optimize the number of measurements</h4>

* QNodes in tape mode now support returning observables on the same wire whenever the observables are
  qubit-wise commuting Pauli words. Qubit-wise commuting observables can be evaluated with a
  *single* device run as they are diagonal in the same basis, via a shared set of single-qubit rotations.
  [(#882)](https://github.com/PennyLaneAI/pennylane/pull/882)

  The following example shows a single QNode returning the expectation values of
  the qubit-wise commuting Pauli words `XX` and `XI`:

  ```python
  qml.enable_tape()

  @qml.qnode(dev)
  def f(x):
      qml.Hadamard(wires=0)
      qml.Hadamard(wires=1)
      qml.CRot(0.1, 0.2, 0.3, wires=[1, 0])
      qml.RZ(x, wires=1)
      return qml.expval(qml.PauliX(0) @ qml.PauliX(1)), qml.expval(qml.PauliX(0))
  ```

  ```pycon
  >>> f(0.4)
  tensor([0.89431013, 0.9510565 ], requires_grad=True)
  ```

* The `ExpvalCost` class (previously `VQECost`) now provides observable optimization using the
  `optimize` argument, resulting in potentially fewer device executions.
  [(#902)](https://github.com/PennyLaneAI/pennylane/pull/902)

  This is achieved by separating the observables composing the Hamiltonian into qubit-wise
  commuting groups and evaluating those groups on a single QNode using functionality from the
  `qml.grouping` module:

  ```python
  qml.enable_tape()
  commuting_obs = [qml.PauliX(0), qml.PauliX(0) @ qml.PauliZ(1)]
  H = qml.vqe.Hamiltonian([1, 1], commuting_obs)

  dev = qml.device("default.qubit", wires=2)
  ansatz = qml.templates.StronglyEntanglingLayers

  cost_opt = qml.ExpvalCost(ansatz, H, dev, optimize=True)
  cost_no_opt = qml.ExpvalCost(ansatz, H, dev, optimize=False)

  params = qml.init.strong_ent_layers_uniform(3, 2)
  ```

  Grouping these commuting observables leads to fewer device executions:

  ```pycon
  >>> cost_opt(params)
  >>> ex_opt = dev.num_executions
  >>> cost_no_opt(params)
  >>> ex_no_opt = dev.num_executions - ex_opt
  >>> print("Number of executions:", ex_no_opt)
  Number of executions: 2
  >>> print("Number of executions (optimized):", ex_opt)
  Number of executions (optimized): 1
  ```

<h4>New quantum gradient features</h4>

* Compute the analytic gradient of quantum circuits in parallel on supported devices.
  [(#840)](https://github.com/PennyLaneAI/pennylane/pull/840)

  This release introduces support for batch execution of circuits, via a new device API method
  `Device.batch_execute()`. Devices that implement this new API support submitting a batch of
  circuits for *parallel* evaluation simultaneously, which can significantly reduce the computation time.

  Furthermore, if using tape mode and a compatible device, gradient computations will
  automatically make use of the new batch API---providing a speedup during optimization.

* Gradient recipes are now much more powerful, allowing for operations to define their gradient
  via an arbitrary linear combination of circuit evaluations.
  [(#909)](https://github.com/PennyLaneAI/pennylane/pull/909)
  [(#915)](https://github.com/PennyLaneAI/pennylane/pull/915)

  With this change, gradient recipes can now be of the form
  :math:`\frac{\partial}{\partial\phi_k}f(\phi_k) = \sum_{i} c_i f(a_i \phi_k + s_i )`,
  and are no longer restricted to two-term shifts with identical (but opposite in sign) shift values.

  As a result, PennyLane now supports native analytic quantum gradients for the
  controlled rotation operations `CRX`, `CRY`, `CRZ`, and `CRot`. This allows for parameter-shift
  analytic gradients on hardware, without decomposition.

  Note that this is a breaking change for developers; please see the *Breaking Changes* section
  for more details.

* The `qnn.KerasLayer` class now supports differentiating the QNode through classical
  backpropagation in tape mode.
  [(#869)](https://github.com/PennyLaneAI/pennylane/pull/869)

  ```python
  qml.enable_tape()

  dev = qml.device("default.qubit.tf", wires=2)

  @qml.qnode(dev, interface="tf", diff_method="backprop")
  def f(inputs, weights):
      qml.templates.AngleEmbedding(inputs, wires=range(2))
      qml.templates.StronglyEntanglingLayers(weights, wires=range(2))
      return [qml.expval(qml.PauliZ(i)) for i in range(2)]

  weight_shapes = {"weights": (3, 2, 3)}

  qlayer = qml.qnn.KerasLayer(f, weight_shapes, output_dim=2)

  inputs = tf.constant(np.random.random((4, 2)), dtype=tf.float32)

  with tf.GradientTape() as tape:
      out = qlayer(inputs)

  tape.jacobian(out, qlayer.trainable_weights)
  ```

<h4>New operations, templates, and measurements</h4>

* Adds the `qml.density_matrix` QNode return with partial trace capabilities.
  [(#878)](https://github.com/PennyLaneAI/pennylane/pull/878)

  The density matrix over the provided wires is returned, with all other subsystems traced out.
  `qml.density_matrix` currently works for both the `default.qubit` and `default.mixed` devices.

  ```python
  qml.enable_tape()
  dev = qml.device("default.qubit", wires=2)

  def circuit(x):
      qml.PauliY(wires=0)
      qml.Hadamard(wires=1)
      return qml.density_matrix(wires=[1])  # wire 0 is traced out
  ```

* Adds the square-root X gate `SX`. [(#871)](https://github.com/PennyLaneAI/pennylane/pull/871)

  ```python
  dev = qml.device("default.qubit", wires=1)

  @qml.qnode(dev)
  def circuit():
      qml.SX(wires=[0])
      return qml.expval(qml.PauliZ(wires=[0]))
  ```

* Two new hardware-efficient particle-conserving templates have been implemented
  to perform VQE-based quantum chemistry simulations. The new templates apply
  several layers of the particle-conserving entanglers proposed in Figs. 2a and 2b
  of Barkoutsos *et al*., [arXiv:1805.04340](https://arxiv.org/abs/1805.04340)
  [(#875)](https://github.com/PennyLaneAI/pennylane/pull/875)
  [(#876)](https://github.com/PennyLaneAI/pennylane/pull/876)

<h4>Estimate and track resources</h4>

* The `QuantumTape` class now contains basic resource estimation functionality. The method
  `tape.get_resources()` returns a dictionary with a list of the constituent operations and the
  number of times they appear in the circuit. Similarly, `tape.get_depth()` computes the circuit depth.
  [(#862)](https://github.com/PennyLaneAI/pennylane/pull/862)

  ```pycon
  >>> with qml.tape.QuantumTape() as tape:
  ...    qml.Hadamard(wires=0)
  ...    qml.RZ(0.26, wires=1)
  ...    qml.CNOT(wires=[1, 0])
  ...    qml.Rot(1.8, -2.7, 0.2, wires=0)
  ...    qml.Hadamard(wires=1)
  ...    qml.CNOT(wires=[0, 1])
  ...    qml.expval(qml.PauliZ(0) @ qml.PauliZ(1))
  >>> tape.get_resources()
  {'Hadamard': 2, 'RZ': 1, 'CNOT': 2, 'Rot': 1}
  >>> tape.get_depth()
  4
  ```

* The number of device executions over a QNode's lifetime can now be returned using `num_executions`.
  [(#853)](https://github.com/PennyLaneAI/pennylane/pull/853)

  ```pycon
  >>> dev = qml.device("default.qubit", wires=2)
  >>> @qml.qnode(dev)
  ... def circuit(x, y):
  ...    qml.RX(x, wires=[0])
  ...    qml.RY(y, wires=[1])
  ...    qml.CNOT(wires=[0, 1])
  ...    return qml.expval(qml.PauliZ(0) @ qml.PauliX(1))
  >>> for _ in range(10):
  ...    circuit(0.432, 0.12)
  >>> print(dev.num_executions)
  10
  ```

<h3>Improvements</h3>

* Support for tape mode has improved across PennyLane. The following features now work in tape mode:

  - QNode collections [(#863)](https://github.com/PennyLaneAI/pennylane/pull/863)

  - `qnn.ExpvalCost` [(#863)](https://github.com/PennyLaneAI/pennylane/pull/863)
    [(#911)](https://github.com/PennyLaneAI/pennylane/pull/911)

  - `qml.qnn.KerasLayer` [(#869)](https://github.com/PennyLaneAI/pennylane/pull/869)

  - `qml.qnn.TorchLayer` [(#865)](https://github.com/PennyLaneAI/pennylane/pull/865)

  - The `qml.qaoa` module [(#905)](https://github.com/PennyLaneAI/pennylane/pull/905)

* A new function, `qml.refresh_devices()`, has been added, allowing PennyLane to
  rescan installed PennyLane plugins and refresh the device list. In addition, the `qml.device`
  loader will attempt to refresh devices if the required plugin device cannot be found.
  This will result in an improved experience if installing PennyLane and plugins within
  a running Python session (for example, on Google Colab), and avoid the need to
  restart the kernel/runtime.
  [(#907)](https://github.com/PennyLaneAI/pennylane/pull/907)

* When using `grad_fn = qml.grad(cost)` to compute the gradient of a cost function with the Autograd
  interface, the value of the intermediate forward pass is now available via the `grad_fn.forward`
  property
  [(#914)](https://github.com/PennyLaneAI/pennylane/pull/914):

  ```python
  def cost_fn(x, y):
      return 2 * np.sin(x[0]) * np.exp(-x[1]) + x[0] ** 3 + np.cos(y)

  params = np.array([0.1, 0.5], requires_grad=True)
  data = np.array(0.65, requires_grad=False)
  grad_fn = qml.grad(cost_fn)

  grad_fn(params, data)  # perform backprop and evaluate the gradient
  grad_fn.forward  # the cost function value
  ```

* Gradient-based optimizers now have a `step_and_cost` method that returns
  both the next step as well as the objective (cost) function output.
  [(#916)](https://github.com/PennyLaneAI/pennylane/pull/916)

  ```pycon
  >>> opt = qml.GradientDescentOptimizer()
  >>> params, cost = opt.step_and_cost(cost_fn, params)
  ```

* PennyLane provides a new experimental module `qml.proc` which provides framework-agnostic processing
  functions for array and tensor manipulations.
  [(#886)](https://github.com/PennyLaneAI/pennylane/pull/886)

  Given the input tensor-like object, the call is
  dispatched to the corresponding array manipulation framework, allowing for end-to-end
  differentiation to be preserved.

  ```pycon
  >>> x = torch.tensor([1., 2.])
  >>> qml.proc.ones_like(x)
  tensor([1, 1])
  >>> y = tf.Variable([[0], [5]])
  >>> qml.proc.ones_like(y, dtype=np.complex128)
  <tf.Tensor: shape=(2, 1), dtype=complex128, numpy=
  array([[1.+0.j],
         [1.+0.j]])>
  ```

  Note that these functions are experimental, and only a subset of common functionality is
  supported. Furthermore, the names and behaviour of these functions may differ from similar
  functions in common frameworks; please refer to the function docstrings for more details.

* The gradient methods in tape mode now fully separate the quantum and classical processing. Rather
  than returning the evaluated gradients directly, they now return a tuple containing the required
  quantum and classical processing steps.
  [(#840)](https://github.com/PennyLaneAI/pennylane/pull/840)

  ```python
  def gradient_method(idx, param, **options):
      # generate the quantum tapes that must be computed
      # to determine the quantum gradient
      tapes = quantum_gradient_tapes(self)

      def processing_fn(results):
          # perform classical processing on the evaluated tapes
          # returning the evaluated quantum gradient
          return classical_processing(results)

      return tapes, processing_fn
  ```

  The `JacobianTape.jacobian()` method has been similarly modified to accumulate all gradient
  quantum tapes and classical processing functions, evaluate all quantum tapes simultaneously,
  and then apply the post-processing functions to the evaluated tape results.

* The MultiRZ gate now has a defined generator, allowing it to be used in quantum natural gradient
  optimization.
  [(#912)](https://github.com/PennyLaneAI/pennylane/pull/912)

* The CRot gate now has a `decomposition` method, which breaks the gate down into rotations
  and CNOT gates. This allows `CRot` to be used on devices that do not natively support it.
  [(#908)](https://github.com/PennyLaneAI/pennylane/pull/908)

* The classical processing in the `MottonenStatePreparation` template has been largely
  rewritten to use dense matrices and tensor manipulations wherever possible.
  This is in preparation to support differentiation through the template in the future.
  [(#864)](https://github.com/PennyLaneAI/pennylane/pull/864)

* Device-based caching has replaced QNode caching. Caching is now accessed by passing a
  `cache` argument to the device.
  [(#851)](https://github.com/PennyLaneAI/pennylane/pull/851)

  The `cache` argument should be an integer specifying the size of the cache. For example, a
  cache of size 10 is created using:

  ```pycon
  >>> dev = qml.device("default.qubit", wires=2, cache=10)
  ```

* The `Operation`, `Tensor`, and `MeasurementProcess` classes now have the `__copy__` special method
  defined.
  [(#840)](https://github.com/PennyLaneAI/pennylane/pull/840)

  This allows us to ensure that, when a shallow copy is performed of an operation, the
  mutable list storing the operation parameters is *also* shallow copied. Both the old operation and
  the copied operation will continue to share the same parameter data,
  ```pycon
  >>> import copy
  >>> op = qml.RX(0.2, wires=0)
  >>> op2 = copy.copy(op)
  >>> op.data[0] is op2.data[0]
  True
  ```

  however the *list container* is not a reference:

  ```pycon
  >>> op.data is op2.data
  False
  ```

  This allows the parameters of the copied operation to be modified, without mutating
  the parameters of the original operation.

* The `QuantumTape.copy` method has been tweaked so that
  [(#840)](https://github.com/PennyLaneAI/pennylane/pull/840):

  - Optionally, the tape's operations are shallow copied in addition to the tape by passing the
    `copy_operations=True` boolean flag. This allows the copied tape's parameters to be mutated
    without affecting the original tape's parameters. (Note: the two tapes will share parameter data
    *until* one of the tapes has their parameter list modified.)

  - Copied tapes can be cast to another `QuantumTape` subclass by passing the `tape_cls` keyword
    argument.

<h3>Breaking changes</h3>

* Updated how parameter-shift gradient recipes are defined for operations, allowing for
  gradient recipes that are specified as an arbitrary number of terms.
  [(#909)](https://github.com/PennyLaneAI/pennylane/pull/909)

  Previously, `Operation.grad_recipe` was restricted to two-term parameter-shift formulas.
  With this change, the gradient recipe now contains elements of the form
  :math:`[c_i, a_i, s_i]`, resulting in a gradient recipe of
  :math:`\frac{\partial}{\partial\phi_k}f(\phi_k) = \sum_{i} c_i f(a_i \phi_k + s_i )`.

  As this is a breaking change, all custom operations with defined gradient recipes must be
  updated to continue working with PennyLane 0.13. Note though that if `grad_recipe = None`, the
  default gradient recipe remains unchanged, and corresponds to the two terms :math:`[c_0, a_0, s_0]=[1/2, 1, \pi/2]`
  and :math:`[c_1, a_1, s_1]=[-1/2, 1, -\pi/2]` for every parameter.

- The `VQECost` class has been renamed to `ExpvalCost` to reflect its general applicability
  beyond VQE. Use of `VQECost` is still possible but will result in a deprecation warning.
  [(#913)](https://github.com/PennyLaneAI/pennylane/pull/913)

<h3>Bug fixes</h3>

* The `default.qubit.tf` device is updated to handle TensorFlow objects (e.g.,
  `tf.Variable`) as gate parameters correctly when using the `MultiRZ` and
  `CRot` operations.
  [(#921)](https://github.com/PennyLaneAI/pennylane/pull/921)

* PennyLane tensor objects are now unwrapped in BaseQNode when passed as a
  keyword argument to the quantum function.
  [(#903)](https://github.com/PennyLaneAI/pennylane/pull/903)
  [(#893)](https://github.com/PennyLaneAI/pennylane/pull/893)

* The new tape mode now prevents multiple observables from being evaluated on the same wire
  if the observables are not qubit-wise commuting Pauli words.
  [(#882)](https://github.com/PennyLaneAI/pennylane/pull/882)

* Fixes a bug in `default.qubit` whereby inverses of common gates were not being applied
  via efficient gate-specific methods, instead falling back to matrix-vector multiplication.
  The following gates were affected: `PauliX`, `PauliY`, `PauliZ`, `Hadamard`, `SWAP`, `S`,
  `T`, `CNOT`, `CZ`.
  [(#872)](https://github.com/PennyLaneAI/pennylane/pull/872)

* The `PauliRot` operation now gracefully handles single-qubit Paulis, and all-identity Paulis
  [(#860)](https://github.com/PennyLaneAI/pennylane/pull/860).

* Fixes a bug whereby binary Python operators were not properly propagating the `requires_grad`
  attribute to the output tensor.
  [(#889)](https://github.com/PennyLaneAI/pennylane/pull/889)

* Fixes a bug which prevents `TorchLayer` from doing `backward` when CUDA is enabled.
  [(#899)](https://github.com/PennyLaneAI/pennylane/pull/899)

* Fixes a bug where multi-threaded execution of `QNodeCollection` sometimes fails
  because of simultaneous queuing. This is fixed by adding thread locking during queuing.
  [(#910)](https://github.com/PennyLaneAI/pennylane/pull/918)

* Fixes a bug in `QuantumTape.set_parameters()`. The previous implementation assumed
  that the `self.trainable_parms` set would always be iterated over in increasing integer
  order. However, this is not guaranteed behaviour, and can lead to the incorrect tape parameters
  being set if this is not the case.
  [(#923)](https://github.com/PennyLaneAI/pennylane/pull/923)

* Fixes broken error message if a QNode is instantiated with an unknown exception.
  [(#930)](https://github.com/PennyLaneAI/pennylane/pull/930)

<h3>Contributors</h3>

This release contains contributions from (in alphabetical order):

Juan Miguel Arrazola, Thomas Bromley, Christina Lee, Alain Delgado Gran, Olivia Di Matteo, Anthony
Hayes, Theodor Isacsson, Josh Izaac, Soran Jahangiri, Nathan Killoran, Shumpei Kobayashi, Romain
Moyard, Zeyue Niu, Maria Schuld, Antal Száva.

# Release 0.12.0

<h3>New features since last release</h3>

<h4>New and improved simulators</h4>

* PennyLane now supports a new device, `default.mixed`, designed for
  simulating mixed-state quantum computations. This enables native
  support for implementing noisy channels in a circuit, which generally
  map pure states to mixed states.
  [(#794)](https://github.com/PennyLaneAI/pennylane/pull/794)
  [(#807)](https://github.com/PennyLaneAI/pennylane/pull/807)
  [(#819)](https://github.com/PennyLaneAI/pennylane/pull/819)

  The device can be initialized as
  ```pycon
  >>> dev = qml.device("default.mixed", wires=1)
  ```

  This allows the construction of QNodes that include non-unitary operations,
  such as noisy channels:

  ```pycon
  >>> @qml.qnode(dev)
  ... def circuit(params):
  ...     qml.RX(params[0], wires=0)
  ...     qml.RY(params[1], wires=0)
  ...     qml.AmplitudeDamping(0.5, wires=0)
  ...     return qml.expval(qml.PauliZ(0))
  >>> print(circuit([0.54, 0.12]))
  0.9257702929524184
  >>> print(circuit([0, np.pi]))
  0.0
  ```

<h4>New tools for optimizing measurements</h4>

* The new `grouping` module provides functionality for grouping simultaneously measurable Pauli word
  observables.
  [(#761)](https://github.com/PennyLaneAI/pennylane/pull/761)
  [(#850)](https://github.com/PennyLaneAI/pennylane/pull/850)
  [(#852)](https://github.com/PennyLaneAI/pennylane/pull/852)

  - The `optimize_measurements` function will take as input a list of Pauli word observables and
    their corresponding coefficients (if any), and will return the partitioned Pauli terms
    diagonalized in the measurement basis and the corresponding diagonalizing circuits.

    ```python
    from pennylane.grouping import optimize_measurements
    h, nr_qubits = qml.qchem.molecular_hamiltonian("h2", "h2.xyz")
    rotations, grouped_ops, grouped_coeffs = optimize_measurements(h.ops, h.coeffs, grouping="qwc")
    ```

    The diagonalizing circuits of `rotations` correspond to the diagonalized Pauli word groupings of
    `grouped_ops`.

  - Pauli word partitioning utilities are performed by the `PauliGroupingStrategy`
    class. An input list of Pauli words can be partitioned into mutually commuting,
    qubit-wise-commuting, or anticommuting groupings.

    For example, partitioning Pauli words into anticommutative groupings by the Recursive Largest
    First (RLF) graph colouring heuristic:

    ```python
    from pennylane import PauliX, PauliY, PauliZ, Identity
    from pennylane.grouping import group_observables
    pauli_words = [
        Identity('a') @ Identity('b'),
        Identity('a') @ PauliX('b'),
        Identity('a') @ PauliY('b'),
        PauliZ('a') @ PauliX('b'),
        PauliZ('a') @ PauliY('b'),
        PauliZ('a') @ PauliZ('b')
    ]
    groupings = group_observables(pauli_words, grouping_type='anticommuting', method='rlf')
    ```

  - Various utility functions are included for obtaining and manipulating Pauli
    words in the binary symplectic vector space representation.

    For instance, two Pauli words may be converted to their binary vector representation:

    ```pycon
    >>> from pennylane.grouping import pauli_to_binary
    >>> from pennylane.wires import Wires
    >>> wire_map = {Wires('a'): 0, Wires('b'): 1}
    >>> pauli_vec_1 = pauli_to_binary(qml.PauliX('a') @ qml.PauliY('b'))
    >>> pauli_vec_2 = pauli_to_binary(qml.PauliZ('a') @ qml.PauliZ('b'))
    >>> pauli_vec_1
    [1. 1. 0. 1.]
    >>> pauli_vec_2
    [0. 0. 1. 1.]
    ```

    Their product up to a phase may be computed by taking the sum of their binary vector
    representations, and returned in the operator representation.

    ```pycon
    >>> from pennylane.grouping import binary_to_pauli
    >>> binary_to_pauli((pauli_vec_1 + pauli_vec_2) % 2, wire_map)
    Tensor product ['PauliY', 'PauliX']: 0 params, wires ['a', 'b']
    ```

    For more details on the grouping module, see the
    [grouping module documentation](https://pennylane.readthedocs.io/en/stable/code/qml_grouping.html)


<h4>Returning the quantum state from simulators</h4>

* The quantum state of a QNode can now be returned using the `qml.state()` return function.
  [(#818)](https://github.com/XanaduAI/pennylane/pull/818)

  ```python
  import pennylane as qml

  dev = qml.device("default.qubit", wires=3)
  qml.enable_tape()

  @qml.qnode(dev)
  def qfunc(x, y):
      qml.RZ(x, wires=0)
      qml.CNOT(wires=[0, 1])
      qml.RY(y, wires=1)
      qml.CNOT(wires=[0, 2])
      return qml.state()

  >>> qfunc(0.56, 0.1)
  array([0.95985437-0.27601028j, 0.        +0.j        ,
         0.04803275-0.01381203j, 0.        +0.j        ,
         0.        +0.j        , 0.        +0.j        ,
         0.        +0.j        , 0.        +0.j        ])
  ```

  Differentiating the state is currently available when using the
  classical backpropagation differentiation method (`diff_method="backprop"`) with a compatible device,
  and when using the new tape mode.

<h4>New operations and channels</h4>

* PennyLane now includes standard channels such as the Amplitude-damping,
  Phase-damping, and Depolarizing channels, as well as the ability
  to make custom qubit channels.
  [(#760)](https://github.com/PennyLaneAI/pennylane/pull/760)
  [(#766)](https://github.com/PennyLaneAI/pennylane/pull/766)
  [(#778)](https://github.com/PennyLaneAI/pennylane/pull/778)

* The controlled-Y operation is now available via `qml.CY`. For devices that do
  not natively support the controlled-Y operation, it will be decomposed
  into `qml.RY`, `qml.CNOT`, and `qml.S` operations.
  [(#806)](https://github.com/PennyLaneAI/pennylane/pull/806)

<h4>Preview the next-generation PennyLane QNode</h4>

* The new PennyLane `tape` module provides a re-formulated QNode class, rewritten from the ground-up,
  that uses a new `QuantumTape` object to represent the QNode's quantum circuit. Tape mode
  provides several advantages over the standard PennyLane QNode.
  [(#785)](https://github.com/PennyLaneAI/pennylane/pull/785)
  [(#792)](https://github.com/PennyLaneAI/pennylane/pull/792)
  [(#796)](https://github.com/PennyLaneAI/pennylane/pull/796)
  [(#800)](https://github.com/PennyLaneAI/pennylane/pull/800)
  [(#803)](https://github.com/PennyLaneAI/pennylane/pull/803)
  [(#804)](https://github.com/PennyLaneAI/pennylane/pull/804)
  [(#805)](https://github.com/PennyLaneAI/pennylane/pull/805)
  [(#808)](https://github.com/PennyLaneAI/pennylane/pull/808)
  [(#810)](https://github.com/PennyLaneAI/pennylane/pull/810)
  [(#811)](https://github.com/PennyLaneAI/pennylane/pull/811)
  [(#815)](https://github.com/PennyLaneAI/pennylane/pull/815)
  [(#820)](https://github.com/PennyLaneAI/pennylane/pull/820)
  [(#823)](https://github.com/PennyLaneAI/pennylane/pull/823)
  [(#824)](https://github.com/PennyLaneAI/pennylane/pull/824)
  [(#829)](https://github.com/PennyLaneAI/pennylane/pull/829)

  - Support for in-QNode classical processing: Tape mode allows for differentiable classical
    processing within the QNode.

  - No more Variable wrapping: In tape mode, QNode arguments no longer become `Variable`
    objects within the QNode.

  - Less restrictive QNode signatures: There is no longer any restriction on the QNode signature;
    the QNode can be defined and called following the same rules as standard Python functions.

  - Unifying all QNodes: The tape-mode QNode merges all QNodes (including the
    `JacobianQNode` and the `PassthruQNode`) into a single unified QNode, with
    identical behaviour regardless of the differentiation type.

  - Optimizations: Tape mode provides various performance optimizations, reducing pre- and
    post-processing overhead, and reduces the number of quantum evaluations in certain cases.

  Note that tape mode is **experimental**, and does not currently have feature-parity with the
  existing QNode. [Feedback and bug reports](https://github.com/PennyLaneAI/pennylane/issues) are
  encouraged and will help improve the new tape mode.

  Tape mode can be enabled globally via the `qml.enable_tape` function, without changing your
  PennyLane code:

  ```python
  qml.enable_tape()
  dev = qml.device("default.qubit", wires=1)

  @qml.qnode(dev, interface="tf")
  def circuit(p):
      print("Parameter value:", p)
      qml.RX(tf.sin(p[0])**2 + p[1], wires=0)
      return qml.expval(qml.PauliZ(0))
  ```

  For more details, please see the [tape mode
  documentation](https://pennylane.readthedocs.io/en/stable/code/qml_tape.html).

<h3>Improvements</h3>

* QNode caching has been introduced, allowing the QNode to keep track of the results of previous
  device executions and reuse those results in subsequent calls.
  Note that QNode caching is only supported in the new and experimental tape-mode.
  [(#817)](https://github.com/PennyLaneAI/pennylane/pull/817)

  Caching is available by passing a `caching` argument to the QNode:

  ```python
  dev = qml.device("default.qubit", wires=2)
  qml.enable_tape()

  @qml.qnode(dev, caching=10)  # cache up to 10 evaluations
  def qfunc(x):
      qml.RX(x, wires=0)
      qml.RX(0.3, wires=1)
      qml.CNOT(wires=[0, 1])
      return qml.expval(qml.PauliZ(1))

  qfunc(0.1)  # first evaluation executes on the device
  qfunc(0.1)  # second evaluation accesses the cached result
  ```

* Sped up the application of certain gates in `default.qubit` by using array/tensor
  manipulation tricks. The following gates are affected: `PauliX`, `PauliY`, `PauliZ`,
  `Hadamard`, `SWAP`, `S`, `T`, `CNOT`, `CZ`.
  [(#772)](https://github.com/PennyLaneAI/pennylane/pull/772)

* The computation of marginal probabilities has been made more efficient for devices
  with a large number of wires, achieving in some cases a 5x speedup.
  [(#799)](https://github.com/PennyLaneAI/pennylane/pull/799)

* Adds arithmetic operations (addition, tensor product,
  subtraction, and scalar multiplication) between `Hamiltonian`,
  `Tensor`, and `Observable` objects, and inline arithmetic
  operations between Hamiltonians and other observables.
  [(#765)](https://github.com/PennyLaneAI/pennylane/pull/765)

  Hamiltonians can now easily be defined as sums of observables:

  ```pycon3
  >>> H = 3 * qml.PauliZ(0) - (qml.PauliX(0) @ qml.PauliX(1)) + qml.Hamiltonian([4], [qml.PauliZ(0)])
  >>> print(H)
  (7.0) [Z0] + (-1.0) [X0 X1]
  ```

* Adds `compare()` method to `Observable` and `Hamiltonian` classes, which allows
  for comparison between observable quantities.
  [(#765)](https://github.com/PennyLaneAI/pennylane/pull/765)

  ```pycon3
  >>> H = qml.Hamiltonian([1], [qml.PauliZ(0)])
  >>> obs = qml.PauliZ(0) @ qml.Identity(1)
  >>> print(H.compare(obs))
  True
  ```

  ```pycon3
  >>> H = qml.Hamiltonian([2], [qml.PauliZ(0)])
  >>> obs = qml.PauliZ(1) @ qml.Identity(0)
  >>> print(H.compare(obs))
  False
  ```

* Adds `simplify()` method to the `Hamiltonian` class.
  [(#765)](https://github.com/PennyLaneAI/pennylane/pull/765)

  ```pycon3
  >>> H = qml.Hamiltonian([1, 2], [qml.PauliZ(0), qml.PauliZ(0) @ qml.Identity(1)])
  >>> H.simplify()
  >>> print(H)
  (3.0) [Z0]
  ```

* Added a new bit-flip mixer to the `qml.qaoa` module.
  [(#774)](https://github.com/PennyLaneAI/pennylane/pull/774)

* Summation of two `Wires` objects is now supported and will return
  a `Wires` object containing the set of all wires defined by the
  terms in the summation.
  [(#812)](https://github.com/PennyLaneAI/pennylane/pull/812)

<h3>Breaking changes</h3>

* The PennyLane NumPy module now returns scalar (zero-dimensional) arrays where
  Python scalars were previously returned.
  [(#820)](https://github.com/PennyLaneAI/pennylane/pull/820)
  [(#833)](https://github.com/PennyLaneAI/pennylane/pull/833)

  For example, this affects array element indexing, and summation:

  ```pycon
  >>> x = np.array([1, 2, 3], requires_grad=False)
  >>> x[0]
  tensor(1, requires_grad=False)
  >>> np.sum(x)
  tensor(6, requires_grad=True)
  ```

  This may require small updates to user code. A convenience method, `np.tensor.unwrap()`,
  has been added to help ease the transition. This converts PennyLane NumPy tensors
  to standard NumPy arrays and Python scalars:

  ```pycon
  >>> x = np.array(1.543, requires_grad=False)
  >>> x.unwrap()
  1.543
  ```

  Note, however, that information regarding array differentiability will be
  lost.

* The device capabilities dictionary has been redesigned, for clarity and robustness. In particular,
  the capabilities dictionary is now inherited from the parent class, various keys have more
  expressive names, and all keys are now defined in the base device class. For more details, please
  [refer to the developer
  documentation](https://pennylane.readthedocs.io/en/stable/development/plugins.html#device-capabilities).
  [(#781)](https://github.com/PennyLaneAI/pennylane/pull/781/files)

<h3>Bug fixes</h3>

* Changed to use lists for storing variable values inside `BaseQNode`
  allowing complex matrices to be passed to `QubitUnitary`.
  [(#773)](https://github.com/PennyLaneAI/pennylane/pull/773)

* Fixed a bug within `default.qubit`, resulting in greater efficiency
  when applying a state vector to all wires on the device.
  [(#849)](https://github.com/PennyLaneAI/pennylane/pull/849)

<h3>Documentation</h3>

* Equations have been added to the `qml.sample` and `qml.probs` docstrings
  to clarify the mathematical foundation of the performed measurements.
  [(#843)](https://github.com/PennyLaneAI/pennylane/pull/843)

<h3>Contributors</h3>

This release contains contributions from (in alphabetical order):

Aroosa Ijaz, Juan Miguel Arrazola, Thomas Bromley, Jack Ceroni, Alain Delgado Gran, Josh Izaac,
Soran Jahangiri, Nathan Killoran, Robert Lang, Cedric Lin, Olivia Di Matteo, Nicolás Quesada, Maria
Schuld, Antal Száva.

# Release 0.11.0

<h3>New features since last release</h3>

<h4>New and improved simulators</h4>

* Added a new device, `default.qubit.autograd`, a pure-state qubit simulator written using Autograd.
  This device supports classical backpropagation (`diff_method="backprop"`); this can
  be faster than the parameter-shift rule for computing quantum gradients
  when the number of parameters to be optimized is large.
  [(#721)](https://github.com/XanaduAI/pennylane/pull/721)

  ```pycon
  >>> dev = qml.device("default.qubit.autograd", wires=1)
  >>> @qml.qnode(dev, diff_method="backprop")
  ... def circuit(x):
  ...     qml.RX(x[1], wires=0)
  ...     qml.Rot(x[0], x[1], x[2], wires=0)
  ...     return qml.expval(qml.PauliZ(0))
  >>> weights = np.array([0.2, 0.5, 0.1])
  >>> grad_fn = qml.grad(circuit)
  >>> print(grad_fn(weights))
  array([-2.25267173e-01, -1.00864546e+00,  6.93889390e-18])
  ```

  See the [device documentation](https://pennylane.readthedocs.io/en/stable/code/api/pennylane.devices.default_qubit_autograd.DefaultQubitAutograd.html) for more details.

* A new experimental C++ state-vector simulator device is now available, `lightning.qubit`. It
  uses the C++ Eigen library to perform fast linear algebra calculations for simulating quantum
  state-vector evolution.

  `lightning.qubit` is currently in beta; it can be installed via `pip`:

  ```console
  $ pip install pennylane-lightning
  ```

  Once installed, it can be used as a PennyLane device:

  ```pycon
  >>> dev = qml.device("lightning.qubit", wires=2)
  ```

  For more details, please see the [lightning qubit documentation](https://pennylane-lightning.readthedocs.io).

<h4>New algorithms and templates</h4>

* Added built-in QAOA functionality via the new `qml.qaoa` module.
  [(#712)](https://github.com/PennyLaneAI/pennylane/pull/712)
  [(#718)](https://github.com/PennyLaneAI/pennylane/pull/718)
  [(#741)](https://github.com/PennyLaneAI/pennylane/pull/741)
  [(#720)](https://github.com/PennyLaneAI/pennylane/pull/720)

  This includes the following features:

  * New `qml.qaoa.x_mixer` and `qml.qaoa.xy_mixer` functions for defining Pauli-X and XY
    mixer Hamiltonians.

  * MaxCut: The `qml.qaoa.maxcut` function allows easy construction of the cost Hamiltonian
    and recommended mixer Hamiltonian for solving the MaxCut problem for a supplied graph.

  * Layers: `qml.qaoa.cost_layer` and `qml.qaoa.mixer_layer` take cost and mixer
    Hamiltonians, respectively, and apply the corresponding QAOA cost and mixer layers
    to the quantum circuit

  For example, using PennyLane to construct and solve a MaxCut problem with QAOA:

  ```python
  wires = range(3)
  graph = Graph([(0, 1), (1, 2), (2, 0)])
  cost_h, mixer_h = qaoa.maxcut(graph)

  def qaoa_layer(gamma, alpha):
      qaoa.cost_layer(gamma, cost_h)
      qaoa.mixer_layer(alpha, mixer_h)

  def antatz(params, **kwargs):

      for w in wires:
          qml.Hadamard(wires=w)

      # repeat the QAOA layer two times
      qml.layer(qaoa_layer, 2, params[0], params[1])

  dev = qml.device('default.qubit', wires=len(wires))
  cost_function = qml.VQECost(ansatz, cost_h, dev)
  ```

* Added an `ApproxTimeEvolution` template to the PennyLane templates module, which
  can be used to implement Trotterized time-evolution under a Hamiltonian.
  [(#710)](https://github.com/XanaduAI/pennylane/pull/710)

  <img src="https://pennylane.readthedocs.io/en/latest/_static/templates/subroutines/approx_time_evolution.png" width=50%/>

* Added a `qml.layer` template-constructing function, which takes a unitary, and
  repeatedly applies it on a set of wires to a given depth.
  [(#723)](https://github.com/PennyLaneAI/pennylane/pull/723)

  ```python
  def subroutine():
      qml.Hadamard(wires=[0])
      qml.CNOT(wires=[0, 1])
      qml.PauliX(wires=[1])

  dev = qml.device('default.qubit', wires=3)

  @qml.qnode(dev)
  def circuit():
      qml.layer(subroutine, 3)
      return [qml.expval(qml.PauliZ(0)), qml.expval(qml.PauliZ(1))]
  ```

  This creates the following circuit:
  ```pycon
  >>> circuit()
  >>> print(circuit.draw())
  0: ──H──╭C──X──H──╭C──X──H──╭C──X──┤ ⟨Z⟩
  1: ─────╰X────────╰X────────╰X─────┤ ⟨Z⟩
  ```

* Added the `qml.utils.decompose_hamiltonian` function. This function can be used to
  decompose a Hamiltonian into a linear combination of Pauli operators.
  [(#671)](https://github.com/XanaduAI/pennylane/pull/671)

  ```pycon
  >>> A = np.array(
  ... [[-2, -2+1j, -2, -2],
  ... [-2-1j,  0,  0, -1],
  ... [-2,  0, -2, -1],
  ... [-2, -1, -1,  0]])
  >>> coeffs, obs_list = decompose_hamiltonian(A)
  ```

<h4>New device features</h4>

* It is now possible to specify custom wire labels, such as `['anc1', 'anc2', 0, 1, 3]`, where the labels
  can be strings or numbers.
  [(#666)](https://github.com/XanaduAI/pennylane/pull/666)

  Custom wire labels are defined by passing a list to the `wires` argument when creating the device:

  ```pycon
  >>> dev = qml.device("default.qubit", wires=['anc1', 'anc2', 0, 1, 3])
  ```

  Quantum operations should then be invoked with these custom wire labels:

  ``` pycon
  >>> @qml.qnode(dev)
  >>> def circuit():
  ...    qml.Hadamard(wires='anc2')
  ...    qml.CNOT(wires=['anc1', 3])
  ...    ...
  ```

  The existing behaviour, in which the number of wires is specified on device initialization,
  continues to work as usual. This gives a default behaviour where wires are labelled
  by consecutive integers.

  ```pycon
  >>> dev = qml.device("default.qubit", wires=5)
  ```

* An integrated device test suite has been added, which can be used
  to run basic integration tests on core or external devices.
  [(#695)](https://github.com/PennyLaneAI/pennylane/pull/695)
  [(#724)](https://github.com/PennyLaneAI/pennylane/pull/724)
  [(#733)](https://github.com/PennyLaneAI/pennylane/pull/733)

  The test can be invoked against a particular device by calling the `pl-device-test`
  command line program:

  ```console
  $ pl-device-test --device=default.qubit --shots=1234 --analytic=False
  ```

  If the tests are run on external devices, the device and its dependencies must be
  installed locally. For more details, please see the
  [plugin test documentation](http://pennylane.readthedocs.io/en/latest/code/api/pennylane.devices.tests.html).

<h3>Improvements</h3>

* The functions implementing the quantum circuits building the Unitary Coupled-Cluster
  (UCCSD) VQE ansatz have been improved, with a more consistent naming convention and
  improved docstrings.
  [(#748)](https://github.com/PennyLaneAI/pennylane/pull/748)

  The changes include:

  - The terms *1particle-1hole (ph)* and *2particle-2hole (pphh)* excitations
    were replaced with the names *single* and *double* excitations, respectively.

  - The non-differentiable arguments in the `UCCSD` template were renamed accordingly:
    `ph` → `s_wires`, `pphh` → `d_wires`

  - The term *virtual*, previously used to refer the *unoccupied* orbitals, was discarded.

  - The Usage Details sections were updated and improved.

* Added support for TensorFlow 2.3 and PyTorch 1.6.
  [(#725)](https://github.com/PennyLaneAI/pennylane/pull/725)

* Returning probabilities is now supported from photonic QNodes.
  As with qubit QNodes, photonic QNodes returning probabilities are
  end-to-end differentiable.
  [(#699)](https://github.com/XanaduAI/pennylane/pull/699/)

  ```pycon
  >>> dev = qml.device("strawberryfields.fock", wires=2, cutoff_dim=5)
  >>> @qml.qnode(dev)
  ... def circuit(a):
  ...     qml.Displacement(a, 0, wires=0)
  ...     return qml.probs(wires=0)
  >>> print(circuit(0.5))
  [7.78800783e-01 1.94700196e-01 2.43375245e-02 2.02812704e-03 1.26757940e-04]
  ```

<h3>Breaking changes</h3>

* The `pennylane.plugins` and `pennylane.beta.plugins` folders have been renamed to
  `pennylane.devices` and `pennylane.beta.devices`, to reflect their content better.
  [(#726)](https://github.com/XanaduAI/pennylane/pull/726)

<h3>Bug fixes</h3>

* The PennyLane interface conversion functions can now convert QNodes with
  pre-existing interfaces.
  [(#707)](https://github.com/XanaduAI/pennylane/pull/707)

<h3>Documentation</h3>

* The interfaces section of the documentation has been renamed to 'Interfaces and training',
  and updated with the latest variable handling details.
  [(#753)](https://github.com/PennyLaneAI/pennylane/pull/753)

<h3>Contributors</h3>

This release contains contributions from (in alphabetical order):

Juan Miguel Arrazola, Thomas Bromley, Jack Ceroni, Alain Delgado Gran, Shadab Hussain, Theodor
Isacsson, Josh Izaac, Nathan Killoran, Maria Schuld, Antal Száva, Nicola Vitucci.

# Release 0.10.0

<h3>New features since last release</h3>

<h4>New and improved simulators</h4>

* Added a new device, `default.qubit.tf`, a pure-state qubit simulator written using TensorFlow.
  As a result, it supports classical backpropagation as a means to compute the Jacobian. This can
  be faster than the parameter-shift rule for computing quantum gradients
  when the number of parameters to be optimized is large.

  `default.qubit.tf` is designed to be used with end-to-end classical backpropagation
  (`diff_method="backprop"`) with the TensorFlow interface. This is the default method
  of differentiation when creating a QNode with this device.

  Using this method, the created QNode is a 'white-box' that is
  tightly integrated with your TensorFlow computation, including
  [AutoGraph](https://www.tensorflow.org/guide/function) support:

  ```pycon
  >>> dev = qml.device("default.qubit.tf", wires=1)
  >>> @tf.function
  ... @qml.qnode(dev, interface="tf", diff_method="backprop")
  ... def circuit(x):
  ...     qml.RX(x[1], wires=0)
  ...     qml.Rot(x[0], x[1], x[2], wires=0)
  ...     return qml.expval(qml.PauliZ(0))
  >>> weights = tf.Variable([0.2, 0.5, 0.1])
  >>> with tf.GradientTape() as tape:
  ...     res = circuit(weights)
  >>> print(tape.gradient(res, weights))
  tf.Tensor([-2.2526717e-01 -1.0086454e+00  1.3877788e-17], shape=(3,), dtype=float32)
  ```

  See the `default.qubit.tf`
  [documentation](https://pennylane.ai/en/stable/code/api/pennylane.beta.plugins.DefaultQubitTF.html)
  for more details.

* The [default.tensor plugin](https://github.com/XanaduAI/pennylane/blob/master/pennylane/beta/plugins/default_tensor.py)
  has been significantly upgraded. It now allows two different
  tensor network representations to be used: `"exact"` and `"mps"`. The former uses a
  exact factorized representation of quantum states, while the latter uses a matrix product state
  representation.
  ([#572](https://github.com/XanaduAI/pennylane/pull/572))
  ([#599](https://github.com/XanaduAI/pennylane/pull/599))

<h4>New machine learning functionality and integrations</h4>

* PennyLane QNodes can now be converted into Torch layers, allowing for creation of quantum and
  hybrid models using the `torch.nn` API.
  [(#588)](https://github.com/XanaduAI/pennylane/pull/588)

  A PennyLane QNode can be converted into a `torch.nn` layer using the `qml.qnn.TorchLayer` class:

  ```pycon
  >>> @qml.qnode(dev)
  ... def qnode(inputs, weights_0, weight_1):
  ...    # define the circuit
  ...    # ...

  >>> weight_shapes = {"weights_0": 3, "weight_1": 1}
  >>> qlayer = qml.qnn.TorchLayer(qnode, weight_shapes)
  ```

  A hybrid model can then be easily constructed:

  ```pycon
  >>> model = torch.nn.Sequential(qlayer, torch.nn.Linear(2, 2))
  ```

* Added a new "reversible" differentiation method which can be used in simulators, but not hardware.

  The reversible approach is similar to backpropagation, but trades off extra computation for
  enhanced memory efficiency. Where backpropagation caches the state tensors at each step during
  a simulated evolution, the reversible method only caches the final pre-measurement state.

  Compared to the parameter-shift method, the reversible method can be faster or slower,
  depending on the density and location of parametrized gates in a circuit
  (circuits with higher density of parametrized gates near the end of the circuit will see a benefit).
  [(#670)](https://github.com/XanaduAI/pennylane/pull/670)

  ```pycon
  >>> dev = qml.device("default.qubit", wires=2)
  ... @qml.qnode(dev, diff_method="reversible")
  ... def circuit(x):
  ...     qml.RX(x, wires=0)
  ...     qml.RX(x, wires=0)
  ...     qml.CNOT(wires=[0,1])
  ...     return qml.expval(qml.PauliZ(0))
  >>> qml.grad(circuit)(0.5)
  (array(-0.47942554),)
  ```

<h4>New templates and cost functions</h4>

* Added the new templates `UCCSD`, `SingleExcitationUnitary`, and`DoubleExcitationUnitary`,
  which together implement the Unitary Coupled-Cluster Singles and Doubles (UCCSD) ansatz
  to perform VQE-based quantum chemistry simulations using PennyLane-QChem.
  [(#622)](https://github.com/XanaduAI/pennylane/pull/622)
  [(#638)](https://github.com/XanaduAI/pennylane/pull/638)
  [(#654)](https://github.com/XanaduAI/pennylane/pull/654)
  [(#659)](https://github.com/XanaduAI/pennylane/pull/659)
  [(#622)](https://github.com/XanaduAI/pennylane/pull/622)

* Added module `pennylane.qnn.cost` with class `SquaredErrorLoss`. The module contains classes
  to calculate losses and cost functions on circuits with trainable parameters.
  [(#642)](https://github.com/XanaduAI/pennylane/pull/642)

<h3>Improvements</h3>

* Improves the wire management by making the `Operator.wires` attribute a `wires` object.
  [(#666)](https://github.com/XanaduAI/pennylane/pull/666)

* A significant improvement with respect to how QNodes and interfaces mark quantum function
  arguments as differentiable when using Autograd, designed to improve performance and make
  QNodes more intuitive.
  [(#648)](https://github.com/XanaduAI/pennylane/pull/648)
  [(#650)](https://github.com/XanaduAI/pennylane/pull/650)

  In particular, the following changes have been made:

  - A new `ndarray` subclass `pennylane.numpy.tensor`, which extends NumPy arrays with
    the keyword argument and attribute `requires_grad`. Tensors which have `requires_grad=False`
    are treated as non-differentiable by the Autograd interface.

  - A new subpackage `pennylane.numpy`, which wraps `autograd.numpy` such that NumPy functions
    accept the `requires_grad` keyword argument, and allows Autograd to differentiate
    `pennylane.numpy.tensor` objects.

  - The `argnum` argument to `qml.grad` is now optional; if not provided, arguments explicitly
    marked as `requires_grad=False` are excluded for the list of differentiable arguments.
    The ability to pass `argnum` has been retained for backwards compatibility, and
    if present the old behaviour persists.

* The QNode Torch interface now inspects QNode positional arguments.
  If any argument does not have the attribute `requires_grad=True`, it
  is automatically excluded from quantum gradient computations.
  [(#652)](https://github.com/XanaduAI/pennylane/pull/652)
  [(#660)](https://github.com/XanaduAI/pennylane/pull/660)

* The QNode TF interface now inspects QNode positional arguments.
  If any argument is not being watched by a `tf.GradientTape()`,
  it is automatically excluded from quantum gradient computations.
  [(#655)](https://github.com/XanaduAI/pennylane/pull/655)
  [(#660)](https://github.com/XanaduAI/pennylane/pull/660)

* QNodes have two new public methods: `QNode.set_trainable_args()` and `QNode.get_trainable_args()`.
  These are designed to be called by interfaces, to specify to the QNode which of its
  input arguments are differentiable. Arguments which are non-differentiable will not be converted
  to PennyLane Variable objects within the QNode.
  [(#660)](https://github.com/XanaduAI/pennylane/pull/660)

* Added `decomposition` method to PauliX, PauliY, PauliZ, S, T, Hadamard, and PhaseShift gates, which
  decomposes each of these gates into rotation gates.
  [(#668)](https://github.com/XanaduAI/pennylane/pull/668)

* The `CircuitGraph` class now supports serializing contained circuit operations
  and measurement basis rotations to an OpenQASM2.0 script via the new
  `CircuitGraph.to_openqasm()` method.
  [(#623)](https://github.com/XanaduAI/pennylane/pull/623)

<h3>Breaking changes</h3>

* Removes support for Python 3.5.
  [(#639)](https://github.com/XanaduAI/pennylane/pull/639)

<h3>Documentation</h3>

* Various small typos were fixed.

<h3>Contributors</h3>

This release contains contributions from (in alphabetical order):

Thomas Bromley, Jack Ceroni, Alain Delgado Gran, Theodor Isacsson, Josh Izaac,
Nathan Killoran, Maria Schuld, Antal Száva, Nicola Vitucci.


# Release 0.9.0

<h3>New features since last release</h3>

<h4>New machine learning integrations</h4>

* PennyLane QNodes can now be converted into Keras layers, allowing for creation of quantum and
  hybrid models using the Keras API.
  [(#529)](https://github.com/XanaduAI/pennylane/pull/529)

  A PennyLane QNode can be converted into a Keras layer using the `KerasLayer` class:

  ```python
  from pennylane.qnn import KerasLayer

  @qml.qnode(dev)
  def circuit(inputs, weights_0, weight_1):
     # define the circuit
     # ...

  weight_shapes = {"weights_0": 3, "weight_1": 1}
  qlayer = qml.qnn.KerasLayer(circuit, weight_shapes, output_dim=2)
  ```

  A hybrid model can then be easily constructed:

  ```python
  model = tf.keras.models.Sequential([qlayer, tf.keras.layers.Dense(2)])
  ```

* Added a new type of QNode, `qml.qnodes.PassthruQNode`. For simulators which are coded in an
  external library which supports automatic differentiation, PennyLane will treat a PassthruQNode as
  a "white box", and rely on the external library to directly provide gradients via backpropagation.
  This can be more efficient than the using parameter-shift rule for a large number of parameters.
  [(#488)](https://github.com/XanaduAI/pennylane/pull/488)

  Currently this behaviour is supported by PennyLane's `default.tensor.tf` device backend,
  compatible with the `'tf'` interface using TensorFlow 2:

  ```python
  dev = qml.device('default.tensor.tf', wires=2)

  @qml.qnode(dev, diff_method="backprop")
  def circuit(params):
      qml.RX(params[0], wires=0)
      qml.RX(params[1], wires=1)
      qml.CNOT(wires=[0, 1])
      return qml.expval(qml.PauliZ(0))

  qnode = PassthruQNode(circuit, dev)
  params = tf.Variable([0.3, 0.1])

  with tf.GradientTape() as tape:
      tape.watch(params)
      res = qnode(params)

  grad = tape.gradient(res, params)
  ```

<h4>New optimizers</h4>

* Added the `qml.RotosolveOptimizer`, a gradient-free optimizer
  that minimizes the quantum function by updating each parameter,
  one-by-one, via a closed-form expression while keeping other parameters
  fixed.
  [(#636)](https://github.com/XanaduAI/pennylane/pull/636)
  [(#539)](https://github.com/XanaduAI/pennylane/pull/539)

* Added the `qml.RotoselectOptimizer`, which uses Rotosolve to
  minimizes a quantum function with respect to both the
  rotation operations applied and the rotation parameters.
  [(#636)](https://github.com/XanaduAI/pennylane/pull/636)
  [(#539)](https://github.com/XanaduAI/pennylane/pull/539)

  For example, given a quantum function `f` that accepts parameters `x`
  and a list of corresponding rotation operations `generators`,
  the Rotoselect optimizer will, at each step, update both the parameter
  values and the list of rotation gates to minimize the loss:

  ```pycon
  >>> opt = qml.optimize.RotoselectOptimizer()
  >>> x = [0.3, 0.7]
  >>> generators = [qml.RX, qml.RY]
  >>> for _ in range(100):
  ...     x, generators = opt.step(f, x, generators)
  ```


<h4>New operations</h4>

* Added the `PauliRot` gate, which performs an arbitrary
  Pauli rotation on multiple qubits, and the `MultiRZ` gate,
  which performs a rotation generated by a tensor product
  of Pauli Z operators.
  [(#559)](https://github.com/XanaduAI/pennylane/pull/559)

  ```python
  dev = qml.device('default.qubit', wires=4)

  @qml.qnode(dev)
  def circuit(angle):
      qml.PauliRot(angle, "IXYZ", wires=[0, 1, 2, 3])
      return [qml.expval(qml.PauliZ(wire)) for wire in [0, 1, 2, 3]]
  ```

  ```pycon
  >>> circuit(0.4)
  [1.         0.92106099 0.92106099 1.        ]
  >>> print(circuit.draw())
   0: ──╭RI(0.4)──┤ ⟨Z⟩
   1: ──├RX(0.4)──┤ ⟨Z⟩
   2: ──├RY(0.4)──┤ ⟨Z⟩
   3: ──╰RZ(0.4)──┤ ⟨Z⟩
  ```

  If the `PauliRot` gate is not supported on the target device, it will
  be decomposed into `Hadamard`, `RX` and `MultiRZ` gates. Note that
  identity gates in the Pauli word result in untouched wires:

  ```pycon
  >>> print(circuit.draw())
   0: ───────────────────────────────────┤ ⟨Z⟩
   1: ──H──────────╭RZ(0.4)──H───────────┤ ⟨Z⟩
   2: ──RX(1.571)──├RZ(0.4)──RX(-1.571)──┤ ⟨Z⟩
   3: ─────────────╰RZ(0.4)──────────────┤ ⟨Z⟩
  ```

  If the `MultiRZ` gate is not supported, it will be decomposed into
  `CNOT` and `RZ` gates:

  ```pycon
  >>> print(circuit.draw())
   0: ──────────────────────────────────────────────────┤ ⟨Z⟩
   1: ──H──────────────╭X──RZ(0.4)──╭X──────H───────────┤ ⟨Z⟩
   2: ──RX(1.571)──╭X──╰C───────────╰C──╭X──RX(-1.571)──┤ ⟨Z⟩
   3: ─────────────╰C───────────────────╰C──────────────┤ ⟨Z⟩
  ```

* PennyLane now provides `DiagonalQubitUnitary` for diagonal gates, that are e.g.,
  encountered in IQP circuits. These kinds of gates can be evaluated much faster on
  a simulator device.
  [(#567)](https://github.com/XanaduAI/pennylane/pull/567)

  The gate can be used, for example, to efficiently simulate oracles:

  ```python
  dev = qml.device('default.qubit', wires=3)

  # Function as a bitstring
  f = np.array([1, 0, 0, 1, 1, 0, 1, 0])

  @qml.qnode(dev)
  def circuit(weights1, weights2):
      qml.templates.StronglyEntanglingLayers(weights1, wires=[0, 1, 2])

      # Implements the function as a phase-kickback oracle
      qml.DiagonalQubitUnitary((-1)**f, wires=[0, 1, 2])

      qml.templates.StronglyEntanglingLayers(weights2, wires=[0, 1, 2])
      return [qml.expval(qml.PauliZ(w)) for w in range(3)]
  ```

* Added the `TensorN` CVObservable that can represent the tensor product of the
  `NumberOperator` on photonic backends.
  [(#608)](https://github.com/XanaduAI/pennylane/pull/608)

<h4>New templates</h4>

* Added the `ArbitraryUnitary` and `ArbitraryStatePreparation` templates, which use
  `PauliRot` gates to perform an arbitrary unitary and prepare an arbitrary basis
  state with the minimal number of parameters.
  [(#590)](https://github.com/XanaduAI/pennylane/pull/590)

  ```python
  dev = qml.device('default.qubit', wires=3)

  @qml.qnode(dev)
  def circuit(weights1, weights2):
        qml.templates.ArbitraryStatePreparation(weights1, wires=[0, 1, 2])
        qml.templates.ArbitraryUnitary(weights2, wires=[0, 1, 2])
        return qml.probs(wires=[0, 1, 2])
  ```

* Added the `IQPEmbedding` template, which encodes inputs into the diagonal gates of an
  IQP circuit.
  [(#605)](https://github.com/XanaduAI/pennylane/pull/605)

  <img src="https://pennylane.readthedocs.io/en/latest/_images/iqp.png"
  width=50%></img>

* Added the `SimplifiedTwoDesign` template, which implements the circuit
  design of [Cerezo et al. (2020)](<https://arxiv.org/abs/2001.00550>).
  [(#556)](https://github.com/XanaduAI/pennylane/pull/556)

  <img src="https://pennylane.readthedocs.io/en/latest/_images/simplified_two_design.png"
  width=50%></img>

* Added the `BasicEntanglerLayers` template, which is a simple layer architecture
  of rotations and CNOT nearest-neighbour entanglers.
  [(#555)](https://github.com/XanaduAI/pennylane/pull/555)

  <img src="https://pennylane.readthedocs.io/en/latest/_images/basic_entangler.png"
  width=50%></img>

* PennyLane now offers a broadcasting function to easily construct templates:
  `qml.broadcast()` takes single quantum operations or other templates and applies
  them to wires in a specific pattern.
  [(#515)](https://github.com/XanaduAI/pennylane/pull/515)
  [(#522)](https://github.com/XanaduAI/pennylane/pull/522)
  [(#526)](https://github.com/XanaduAI/pennylane/pull/526)
  [(#603)](https://github.com/XanaduAI/pennylane/pull/603)

  For example, we can use broadcast to repeat a custom template
  across multiple wires:

  ```python
  from pennylane.templates import template

  @template
  def mytemplate(pars, wires):
      qml.Hadamard(wires=wires)
      qml.RY(pars, wires=wires)

  dev = qml.device('default.qubit', wires=3)

  @qml.qnode(dev)
  def circuit(pars):
      qml.broadcast(mytemplate, pattern="single", wires=[0,1,2], parameters=pars)
      return qml.expval(qml.PauliZ(0))
  ```

  ```pycon
  >>> circuit([1, 1, 0.1])
  -0.841470984807896
  >>> print(circuit.draw())
   0: ──H──RY(1.0)──┤ ⟨Z⟩
   1: ──H──RY(1.0)──┤
   2: ──H──RY(0.1)──┤
  ```

  For other available patterns, see the
  [broadcast function documentation](https://pennylane.readthedocs.io/en/latest/code/api/pennylane.broadcast.html).

<h3>Breaking changes</h3>

* The `QAOAEmbedding` now uses the new `MultiRZ` gate as a `ZZ` entangler,
  which changes the convention. While
  previously, the `ZZ` gate in the embedding was implemented as

  ```python
  CNOT(wires=[wires[0], wires[1]])
  RZ(2 * parameter, wires=wires[0])
  CNOT(wires=[wires[0], wires[1]])
  ```

  the `MultiRZ` corresponds to

  ```python
  CNOT(wires=[wires[1], wires[0]])
  RZ(parameter, wires=wires[0])
  CNOT(wires=[wires[1], wires[0]])
  ```

  which differs in the factor of `2`, and fixes a bug in the
  wires that the `CNOT` was applied to.
  [(#609)](https://github.com/XanaduAI/pennylane/pull/609)

* Probability methods are handled by `QubitDevice` and device method
  requirements are modified to simplify plugin development.
  [(#573)](https://github.com/XanaduAI/pennylane/pull/573)

* The internal variables `All` and `Any` to mark an `Operation` as acting on all or any
  wires have been renamed to `AllWires` and `AnyWires`.
  [(#614)](https://github.com/XanaduAI/pennylane/pull/614)

<h3>Improvements</h3>

* A new `Wires` class was introduced for the internal
  bookkeeping of wire indices.
  [(#615)](https://github.com/XanaduAI/pennylane/pull/615)

* Improvements to the speed/performance of the `default.qubit` device.
  [(#567)](https://github.com/XanaduAI/pennylane/pull/567)
  [(#559)](https://github.com/XanaduAI/pennylane/pull/559)

* Added the `"backprop"` and `"device"` differentiation methods to the `qnode`
  decorator.
  [(#552)](https://github.com/XanaduAI/pennylane/pull/552)

  - `"backprop"`: Use classical backpropagation. Default on simulator
    devices that are classically end-to-end differentiable.
    The returned QNode can only be used with the same machine learning
    framework (e.g., `default.tensor.tf` simulator with the `tensorflow` interface).

  - `"device"`: Queries the device directly for the gradient.

  Using the `"backprop"` differentiation method with the `default.tensor.tf`
  device, the created QNode is a 'white-box', and is tightly integrated with
  the overall TensorFlow computation:

  ```python
  >>> dev = qml.device("default.tensor.tf", wires=1)
  >>> @qml.qnode(dev, interface="tf", diff_method="backprop")
  >>> def circuit(x):
  ...     qml.RX(x[1], wires=0)
  ...     qml.Rot(x[0], x[1], x[2], wires=0)
  ...     return qml.expval(qml.PauliZ(0))
  >>> vars = tf.Variable([0.2, 0.5, 0.1])
  >>> with tf.GradientTape() as tape:
  ...     res = circuit(vars)
  >>> tape.gradient(res, vars)
  <tf.Tensor: shape=(3,), dtype=float32, numpy=array([-2.2526717e-01, -1.0086454e+00,  1.3877788e-17], dtype=float32)>
  ```

* The circuit drawer now displays inverted operations, as well as wires
  where probabilities are returned from the device:
  [(#540)](https://github.com/XanaduAI/pennylane/pull/540)

  ```python
  >>> @qml.qnode(dev)
  ... def circuit(theta):
  ...     qml.RX(theta, wires=0)
  ...     qml.CNOT(wires=[0, 1])
  ...     qml.S(wires=1).inv()
  ...     return qml.probs(wires=[0, 1])
  >>> circuit(0.2)
  array([0.99003329, 0.        , 0.        , 0.00996671])
  >>> print(circuit.draw())
  0: ──RX(0.2)──╭C───────╭┤ Probs
  1: ───────────╰X──S⁻¹──╰┤ Probs
  ```

* You can now evaluate the metric tensor of a VQE Hamiltonian via the new
  `VQECost.metric_tensor` method. This allows `VQECost` objects to be directly
  optimized by the quantum natural gradient optimizer (`qml.QNGOptimizer`).
  [(#618)](https://github.com/XanaduAI/pennylane/pull/618)

* The input check functions in `pennylane.templates.utils` are now public
  and visible in the API documentation.
  [(#566)](https://github.com/XanaduAI/pennylane/pull/566)

* Added keyword arguments for step size and order to the `qnode` decorator, as well as
  the `QNode` and `JacobianQNode` classes. This enables the user to set the step size
  and order when using finite difference methods. These options are also exposed when
  creating QNode collections.
  [(#530)](https://github.com/XanaduAI/pennylane/pull/530)
  [(#585)](https://github.com/XanaduAI/pennylane/pull/585)
  [(#587)](https://github.com/XanaduAI/pennylane/pull/587)

* The decomposition for the `CRY` gate now uses the simpler form `RY @ CNOT @ RY @ CNOT`
  [(#547)](https://github.com/XanaduAI/pennylane/pull/547)

* The underlying queuing system was refactored, removing the `qml._current_context`
  property that held the currently active `QNode` or `OperationRecorder`. Now, all
  objects that expose a queue for operations inherit from `QueuingContext` and
  register their queue globally.
  [(#548)](https://github.com/XanaduAI/pennylane/pull/548)

* The PennyLane repository has a new benchmarking tool which supports the comparison of different git revisions.
  [(#568)](https://github.com/XanaduAI/pennylane/pull/568)
  [(#560)](https://github.com/XanaduAI/pennylane/pull/560)
  [(#516)](https://github.com/XanaduAI/pennylane/pull/516)

<h3>Documentation</h3>

* Updated the development section by creating a landing page with links to sub-pages
  containing specific guides.
  [(#596)](https://github.com/XanaduAI/pennylane/pull/596)

* Extended the developer's guide by a section explaining how to add new templates.
  [(#564)](https://github.com/XanaduAI/pennylane/pull/564)

<h3>Bug fixes</h3>

* `tf.GradientTape().jacobian()` can now be evaluated on QNodes using the TensorFlow interface.
  [(#626)](https://github.com/XanaduAI/pennylane/pull/626)

* `RandomLayers()` is now compatible with the qiskit devices.
  [(#597)](https://github.com/XanaduAI/pennylane/pull/597)

* `DefaultQubit.probability()` now returns the correct probability when called with
  `device.analytic=False`.
  [(#563)](https://github.com/XanaduAI/pennylane/pull/563)

* Fixed a bug in the `StronglyEntanglingLayers` template, allowing it to
  work correctly when applied to a single wire.
  [(544)](https://github.com/XanaduAI/pennylane/pull/544)

* Fixed a bug when inverting operations with decompositions; operations marked as inverted
  are now correctly inverted when the fallback decomposition is called.
  [(#543)](https://github.com/XanaduAI/pennylane/pull/543)

* The `QNode.print_applied()` method now correctly displays wires where
  `qml.prob()` is being returned.
  [#542](https://github.com/XanaduAI/pennylane/pull/542)

<h3>Contributors</h3>

This release contains contributions from (in alphabetical order):

Ville Bergholm, Lana Bozanic, Thomas Bromley, Theodor Isacsson, Josh Izaac, Nathan Killoran,
Maggie Li, Johannes Jakob Meyer, Maria Schuld, Sukin Sim, Antal Száva.

# Release 0.8.1

<h3>Improvements</h3>

* Beginning of support for Python 3.8, with the test suite
  now being run in a Python 3.8 environment.
  [(#501)](https://github.com/XanaduAI/pennylane/pull/501)

<h3>Documentation</h3>

* Present templates as a gallery of thumbnails showing the
  basic circuit architecture.
  [(#499)](https://github.com/XanaduAI/pennylane/pull/499)

<h3>Bug fixes</h3>

* Fixed a bug where multiplying a QNode parameter by 0 caused a divide
  by zero error when calculating the parameter shift formula.
  [(#512)](https://github.com/XanaduAI/pennylane/pull/512)

* Fixed a bug where the shape of differentiable QNode arguments
  was being cached on the first construction, leading to indexing
  errors if the QNode was re-evaluated if the argument changed shape.
  [(#505)](https://github.com/XanaduAI/pennylane/pull/505)

<h3>Contributors</h3>

This release contains contributions from (in alphabetical order):

Ville Bergholm, Josh Izaac, Johannes Jakob Meyer, Maria Schuld, Antal Száva.

# Release 0.8.0

<h3>New features since last release</h3>

* Added a quantum chemistry package, `pennylane.qchem`, which supports
  integration with OpenFermion, Psi4, PySCF, and OpenBabel.
  [(#453)](https://github.com/XanaduAI/pennylane/pull/453)

  Features include:

  - Generate the qubit Hamiltonians directly starting with the atomic structure of the molecule.
  - Calculate the mean-field (Hartree-Fock) electronic structure of molecules.
  - Allow to define an active space based on the number of active electrons and active orbitals.
  - Perform the fermionic-to-qubit transformation of the electronic Hamiltonian by
    using different functions implemented in OpenFermion.
  - Convert OpenFermion's QubitOperator to a Pennylane `Hamiltonian` class.
  - Perform a Variational Quantum Eigensolver (VQE) computation with this Hamiltonian in PennyLane.

  Check out the [quantum chemistry quickstart](https://pennylane.readthedocs.io/en/latest/introduction/chemistry.html), as well the quantum chemistry and VQE tutorials.

* PennyLane now has some functions and classes for creating and solving VQE
  problems. [(#467)](https://github.com/XanaduAI/pennylane/pull/467)

  - `qml.Hamiltonian`: a lightweight class for representing qubit Hamiltonians
  - `qml.VQECost`: a class for quickly constructing a differentiable cost function
    given a circuit ansatz, Hamiltonian, and one or more devices

    ```python
    >>> H = qml.vqe.Hamiltonian(coeffs, obs)
    >>> cost = qml.VQECost(ansatz, hamiltonian, dev, interface="torch")
    >>> params = torch.rand([4, 3])
    >>> cost(params)
    tensor(0.0245, dtype=torch.float64)
    ```

* Added a circuit drawing feature that provides a text-based representation
  of a QNode instance. It can be invoked via `qnode.draw()`. The user can specify
  to display variable names instead of variable values and choose either an ASCII
  or Unicode charset.
  [(#446)](https://github.com/XanaduAI/pennylane/pull/446)

  Consider the following circuit as an example:
  ```python3
  @qml.qnode(dev)
  def qfunc(a, w):
      qml.Hadamard(0)
      qml.CRX(a, wires=[0, 1])
      qml.Rot(w[0], w[1], w[2], wires=[1])
      qml.CRX(-a, wires=[0, 1])

      return qml.expval(qml.PauliZ(0) @ qml.PauliZ(1))
  ```

  We can draw the circuit after it has been executed:

  ```python
  >>> result = qfunc(2.3, [1.2, 3.2, 0.7])
  >>> print(qfunc.draw())
   0: ──H──╭C────────────────────────────╭C─────────╭┤ ⟨Z ⊗ Z⟩
   1: ─────╰RX(2.3)──Rot(1.2, 3.2, 0.7)──╰RX(-2.3)──╰┤ ⟨Z ⊗ Z⟩
  >>> print(qfunc.draw(charset="ascii"))
   0: --H--+C----------------------------+C---------+| <Z @ Z>
   1: -----+RX(2.3)--Rot(1.2, 3.2, 0.7)--+RX(-2.3)--+| <Z @ Z>
  >>> print(qfunc.draw(show_variable_names=True))
   0: ──H──╭C─────────────────────────────╭C─────────╭┤ ⟨Z ⊗ Z⟩
   1: ─────╰RX(a)──Rot(w[0], w[1], w[2])──╰RX(-1*a)──╰┤ ⟨Z ⊗ Z⟩
  ```

* Added `QAOAEmbedding` and its parameter initialization
  as a new trainable template.
  [(#442)](https://github.com/XanaduAI/pennylane/pull/442)

  <img src="https://pennylane.readthedocs.io/en/latest/_images/qaoa_layers.png"
  width=70%></img>

* Added the `qml.probs()` measurement function, allowing QNodes
  to differentiate variational circuit probabilities
  on simulators and hardware.
  [(#432)](https://github.com/XanaduAI/pennylane/pull/432)

  ```python
  @qml.qnode(dev)
  def circuit(x):
      qml.Hadamard(wires=0)
      qml.RY(x, wires=0)
      qml.RX(x, wires=1)
      qml.CNOT(wires=[0, 1])
      return qml.probs(wires=[0])
  ```
  Executing this circuit gives the marginal probability of wire 1:
  ```python
  >>> circuit(0.2)
  [0.40066533 0.59933467]
  ```
  QNodes that return probabilities fully support autodifferentiation.

* Added the convenience load functions `qml.from_pyquil`, `qml.from_quil` and
  `qml.from_quil_file` that convert pyQuil objects and Quil code to PennyLane
  templates. This feature requires version 0.8 or above of the PennyLane-Forest
  plugin.
  [(#459)](https://github.com/XanaduAI/pennylane/pull/459)

* Added a `qml.inv` method that inverts templates and sequences of Operations.
  Added a `@qml.template` decorator that makes templates return the queued Operations.
  [(#462)](https://github.com/XanaduAI/pennylane/pull/462)

  For example, using this function to invert a template inside a QNode:

  ```python3
      @qml.template
      def ansatz(weights, wires):
          for idx, wire in enumerate(wires):
              qml.RX(weights[idx], wires=[wire])

          for idx in range(len(wires) - 1):
              qml.CNOT(wires=[wires[idx], wires[idx + 1]])

      dev = qml.device('default.qubit', wires=2)

      @qml.qnode(dev)
      def circuit(weights):
          qml.inv(ansatz(weights, wires=[0, 1]))
          return qml.expval(qml.PauliZ(0) @ qml.PauliZ(1))
    ```

* Added the `QNodeCollection` container class, that allows independent
  QNodes to be stored and evaluated simultaneously. Experimental support
  for asynchronous evaluation of contained QNodes is provided with the
  `parallel=True` keyword argument.
  [(#466)](https://github.com/XanaduAI/pennylane/pull/466)

* Added a high level `qml.map` function, that maps a quantum
  circuit template over a list of observables or devices, returning
  a `QNodeCollection`.
  [(#466)](https://github.com/XanaduAI/pennylane/pull/466)

  For example:

  ```python3
  >>> def my_template(params, wires, **kwargs):
  >>>    qml.RX(params[0], wires=wires[0])
  >>>    qml.RX(params[1], wires=wires[1])
  >>>    qml.CNOT(wires=wires)

  >>> obs_list = [qml.PauliX(0) @ qml.PauliZ(1), qml.PauliZ(0) @ qml.PauliX(1)]
  >>> dev = qml.device("default.qubit", wires=2)
  >>> qnodes = qml.map(my_template, obs_list, dev, measure="expval")
  >>> qnodes([0.54, 0.12])
  array([-0.06154835  0.99280864])
  ```

* Added high level `qml.sum`, `qml.dot`, `qml.apply` functions
  that act on QNode collections.
  [(#466)](https://github.com/XanaduAI/pennylane/pull/466)

  `qml.apply` allows vectorized functions to act over the entire QNode
  collection:
  ```python
  >>> qnodes = qml.map(my_template, obs_list, dev, measure="expval")
  >>> cost = qml.apply(np.sin, qnodes)
  >>> cost([0.54, 0.12])
  array([-0.0615095  0.83756375])
  ```

  `qml.sum` and `qml.dot` take the sum of a QNode collection, and a
  dot product of tensors/arrays/QNode collections, respectively.

<h3>Breaking changes</h3>

* Deprecated the old-style `QNode` such that only the new-style `QNode` and its syntax can be used,
  moved all related files from the `pennylane/beta` folder to `pennylane`.
  [(#440)](https://github.com/XanaduAI/pennylane/pull/440)

<h3>Improvements</h3>

* Added the `Tensor.prune()` method and the `Tensor.non_identity_obs` property for extracting
  non-identity instances from the observables making up a `Tensor` instance.
  [(#498)](https://github.com/XanaduAI/pennylane/pull/498)

* Renamed the `expt.tensornet` and `expt.tensornet.tf` devices to `default.tensor` and
  `default.tensor.tf`.
  [(#495)](https://github.com/XanaduAI/pennylane/pull/495)

* Added a serialization method to the `CircuitGraph` class that is used to create a unique
  hash for each quantum circuit graph.
  [(#470)](https://github.com/XanaduAI/pennylane/pull/470)

* Added the `Observable.eigvals` method to return the eigenvalues of observables.
  [(#449)](https://github.com/XanaduAI/pennylane/pull/449)

* Added the `Observable.diagonalizing_gates` method to return the gates
  that diagonalize an observable in the computational basis.
  [(#454)](https://github.com/XanaduAI/pennylane/pull/454)

* Added the `Operator.matrix` method to return the matrix representation
  of an operator in the computational basis.
  [(#454)](https://github.com/XanaduAI/pennylane/pull/454)

* Added a `QubitDevice` class which implements common functionalities of plugin devices such that
  plugin devices can rely on these implementations. The new `QubitDevice` also includes
  a new `execute` method, which allows for more convenient plugin design. In addition, `QubitDevice`
  also unifies the way samples are generated on qubit-based devices.
  [(#452)](https://github.com/XanaduAI/pennylane/pull/452)
  [(#473)](https://github.com/XanaduAI/pennylane/pull/473)

* Improved documentation of `AmplitudeEmbedding` and `BasisEmbedding` templates.
  [(#441)](https://github.com/XanaduAI/pennylane/pull/441)
  [(#439)](https://github.com/XanaduAI/pennylane/pull/439)

* Codeblocks in the documentation now have a 'copy' button for easily
  copying examples.
  [(#437)](https://github.com/XanaduAI/pennylane/pull/437)

<h3>Documentation</h3>

* Update the developers plugin guide to use QubitDevice.
  [(#483)](https://github.com/XanaduAI/pennylane/pull/483)

<h3>Bug fixes</h3>

* Fixed a bug in `CVQNode._pd_analytic`, where non-descendant observables were not
  Heisenberg-transformed before evaluating the partial derivatives when using the
  order-2 parameter-shift method, resulting in an erroneous Jacobian for some circuits.
  [(#433)](https://github.com/XanaduAI/pennylane/pull/433)

<h3>Contributors</h3>

This release contains contributions from (in alphabetical order):

Juan Miguel Arrazola, Ville Bergholm, Alain Delgado Gran, Olivia Di Matteo,
Theodor Isacsson, Josh Izaac, Soran Jahangiri, Nathan Killoran, Johannes Jakob Meyer,
Zeyue Niu, Maria Schuld, Antal Száva.

# Release 0.7.0

<h3>New features since last release</h3>

* Custom padding constant in `AmplitudeEmbedding` is supported (see 'Breaking changes'.)
  [(#419)](https://github.com/XanaduAI/pennylane/pull/419)

* `StronglyEntanglingLayer` and `RandomLayer` now work with a single wire.
  [(#409)](https://github.com/XanaduAI/pennylane/pull/409)
  [(#413)](https://github.com/XanaduAI/pennylane/pull/413)

* Added support for applying the inverse of an `Operation` within a circuit.
  [(#377)](https://github.com/XanaduAI/pennylane/pull/377)

* Added an `OperationRecorder()` context manager, that allows templates
  and quantum functions to be executed while recording events. The
  recorder can be used with and without QNodes as a debugging utility.
  [(#388)](https://github.com/XanaduAI/pennylane/pull/388)

* Operations can now specify a decomposition that is used when the desired operation
  is not supported on the target device.
  [(#396)](https://github.com/XanaduAI/pennylane/pull/396)

* The ability to load circuits from external frameworks as templates
  has been added via the new `qml.load()` function. This feature
  requires plugin support --- this initial release provides support
  for Qiskit circuits and QASM files when `pennylane-qiskit` is installed,
  via the functions `qml.from_qiskit` and `qml.from_qasm`.
  [(#418)](https://github.com/XanaduAI/pennylane/pull/418)

* An experimental tensor network device has been added
  [(#416)](https://github.com/XanaduAI/pennylane/pull/416)
  [(#395)](https://github.com/XanaduAI/pennylane/pull/395)
  [(#394)](https://github.com/XanaduAI/pennylane/pull/394)
  [(#380)](https://github.com/XanaduAI/pennylane/pull/380)

* An experimental tensor network device which uses TensorFlow for
  backpropagation has been added
  [(#427)](https://github.com/XanaduAI/pennylane/pull/427)

* Custom padding constant in `AmplitudeEmbedding` is supported (see 'Breaking changes'.)
  [(#419)](https://github.com/XanaduAI/pennylane/pull/419)

<h3>Breaking changes</h3>

* The `pad` parameter in `AmplitudeEmbedding()` is now either `None` (no automatic padding), or a
  number that is used as the padding constant.
  [(#419)](https://github.com/XanaduAI/pennylane/pull/419)

* Initialization functions now return a single array of weights per function. Utilities for multi-weight templates
  `Interferometer()` and `CVNeuralNetLayers()` are provided.
  [(#412)](https://github.com/XanaduAI/pennylane/pull/412)

* The single layer templates `RandomLayer()`, `CVNeuralNetLayer()` and `StronglyEntanglingLayer()`
  have been turned into private functions `_random_layer()`, `_cv_neural_net_layer()` and
  `_strongly_entangling_layer()`. Recommended use is now via the corresponding `Layers()` templates.
  [(#413)](https://github.com/XanaduAI/pennylane/pull/413)

<h3>Improvements</h3>

* Added extensive input checks in templates.
  [(#419)](https://github.com/XanaduAI/pennylane/pull/419)

* Templates integration tests are rewritten - now cover keyword/positional argument passing,
  interfaces and combinations of templates.
  [(#409)](https://github.com/XanaduAI/pennylane/pull/409)
  [(#419)](https://github.com/XanaduAI/pennylane/pull/419)

* State vector preparation operations in the `default.qubit` plugin can now be
  applied to subsets of wires, and are restricted to being the first operation
  in a circuit.
  [(#346)](https://github.com/XanaduAI/pennylane/pull/346)

* The `QNode` class is split into a hierarchy of simpler classes.
  [(#354)](https://github.com/XanaduAI/pennylane/pull/354)
  [(#398)](https://github.com/XanaduAI/pennylane/pull/398)
  [(#415)](https://github.com/XanaduAI/pennylane/pull/415)
  [(#417)](https://github.com/XanaduAI/pennylane/pull/417)
  [(#425)](https://github.com/XanaduAI/pennylane/pull/425)

* Added the gates U1, U2 and U3 parametrizing arbitrary unitaries on 1, 2 and 3
  qubits and the Toffoli gate to the set of qubit operations.
  [(#396)](https://github.com/XanaduAI/pennylane/pull/396)

* Changes have been made to accomodate the movement of the main function
  in `pytest._internal` to `pytest._internal.main` in pip 19.3.
  [(#404)](https://github.com/XanaduAI/pennylane/pull/404)

* Added the templates `BasisStatePreparation` and `MottonenStatePreparation` that use
  gates to prepare a basis state and an arbitrary state respectively.
  [(#336)](https://github.com/XanaduAI/pennylane/pull/336)

* Added decompositions for `BasisState` and `QubitStateVector` based on state
  preparation templates.
  [(#414)](https://github.com/XanaduAI/pennylane/pull/414)

* Replaces the pseudo-inverse in the quantum natural gradient optimizer
  (which can be numerically unstable) with `np.linalg.solve`.
  [(#428)](https://github.com/XanaduAI/pennylane/pull/428)

<h3>Contributors</h3>

This release contains contributions from (in alphabetical order):

Ville Bergholm, Josh Izaac, Nathan Killoran, Angus Lowe, Johannes Jakob Meyer,
Oluwatobi Ogunbayo, Maria Schuld, Antal Száva.

# Release 0.6.1

<h3>New features since last release</h3>

* Added a `print_applied` method to QNodes, allowing the operation
  and observable queue to be printed as last constructed.
  [(#378)](https://github.com/XanaduAI/pennylane/pull/378)

<h3>Improvements</h3>

* A new `Operator` base class is introduced, which is inherited by both the
  `Observable` class and the `Operation` class.
  [(#355)](https://github.com/XanaduAI/pennylane/pull/355)

* Removed deprecated `@abstractproperty` decorators
  in `_device.py`.
  [(#374)](https://github.com/XanaduAI/pennylane/pull/374)

* The `CircuitGraph` class is updated to deal with `Operation` instances directly.
  [(#344)](https://github.com/XanaduAI/pennylane/pull/344)

* Comprehensive gradient tests have been added for the interfaces.
  [(#381)](https://github.com/XanaduAI/pennylane/pull/381)

<h3>Documentation</h3>

* The new restructured documentation has been polished and updated.
  [(#387)](https://github.com/XanaduAI/pennylane/pull/387)
  [(#375)](https://github.com/XanaduAI/pennylane/pull/375)
  [(#372)](https://github.com/XanaduAI/pennylane/pull/372)
  [(#370)](https://github.com/XanaduAI/pennylane/pull/370)
  [(#369)](https://github.com/XanaduAI/pennylane/pull/369)
  [(#367)](https://github.com/XanaduAI/pennylane/pull/367)
  [(#364)](https://github.com/XanaduAI/pennylane/pull/364)

* Updated the development guides.
  [(#382)](https://github.com/XanaduAI/pennylane/pull/382)
  [(#379)](https://github.com/XanaduAI/pennylane/pull/379)

* Added all modules, classes, and functions to the API section
  in the documentation.
  [(#373)](https://github.com/XanaduAI/pennylane/pull/373)

<h3>Bug fixes</h3>

* Replaces the existing `np.linalg.norm` normalization with hand-coded
  normalization, allowing `AmplitudeEmbedding` to be used with differentiable
  parameters. AmplitudeEmbedding tests have been added and improved.
  [(#376)](https://github.com/XanaduAI/pennylane/pull/376)

<h3>Contributors</h3>

This release contains contributions from (in alphabetical order):

Ville Bergholm, Josh Izaac, Nathan Killoran, Maria Schuld, Antal Száva

# Release 0.6.0

<h3>New features since last release</h3>

* The devices `default.qubit` and `default.gaussian` have a new initialization parameter
  `analytic` that indicates if expectation values and variances should be calculated
  analytically and not be estimated from data.
  [(#317)](https://github.com/XanaduAI/pennylane/pull/317)

* Added C-SWAP gate to the set of qubit operations
  [(#330)](https://github.com/XanaduAI/pennylane/pull/330)

* The TensorFlow interface has been renamed from `"tfe"` to `"tf"`, and
  now supports TensorFlow 2.0.
  [(#337)](https://github.com/XanaduAI/pennylane/pull/337)

* Added the S and T gates to the set of qubit operations.
  [(#343)](https://github.com/XanaduAI/pennylane/pull/343)

* Tensor observables are now supported within the `expval`,
  `var`, and `sample` functions, by using the `@` operator.
  [(#267)](https://github.com/XanaduAI/pennylane/pull/267)


<h3>Breaking changes</h3>

* The argument `n` specifying the number of samples in the method `Device.sample` was removed.
  Instead, the method will always return `Device.shots` many samples.
  [(#317)](https://github.com/XanaduAI/pennylane/pull/317)

<h3>Improvements</h3>

* The number of shots / random samples used to estimate expectation values and variances, `Device.shots`,
  can now be changed after device creation.
  [(#317)](https://github.com/XanaduAI/pennylane/pull/317)

* Unified import shortcuts to be under qml in qnode.py
  and test_operation.py
  [(#329)](https://github.com/XanaduAI/pennylane/pull/329)

* The quantum natural gradient now uses `scipy.linalg.pinvh` which is more efficient for symmetric matrices
  than the previously used `scipy.linalg.pinv`.
  [(#331)](https://github.com/XanaduAI/pennylane/pull/331)

* The deprecated `qml.expval.Observable` syntax has been removed.
  [(#267)](https://github.com/XanaduAI/pennylane/pull/267)

* Remainder of the unittest-style tests were ported to pytest.
  [(#310)](https://github.com/XanaduAI/pennylane/pull/310)

* The `do_queue` argument for operations now only takes effect
  within QNodes. Outside of QNodes, operations can now be instantiated
  without needing to specify `do_queue`.
  [(#359)](https://github.com/XanaduAI/pennylane/pull/359)

<h3>Documentation</h3>

* The docs are rewritten and restructured to contain a code introduction section as well as an API section.
  [(#314)](https://github.com/XanaduAI/pennylane/pull/275)

* Added Ising model example to the tutorials
  [(#319)](https://github.com/XanaduAI/pennylane/pull/319)

* Added tutorial for QAOA on MaxCut problem
  [(#328)](https://github.com/XanaduAI/pennylane/pull/328)

* Added QGAN flow chart figure to its tutorial
  [(#333)](https://github.com/XanaduAI/pennylane/pull/333)

* Added missing figures for gallery thumbnails of state-preparation
  and QGAN tutorials
  [(#326)](https://github.com/XanaduAI/pennylane/pull/326)

* Fixed typos in the state preparation tutorial
  [(#321)](https://github.com/XanaduAI/pennylane/pull/321)

* Fixed bug in VQE tutorial 3D plots
  [(#327)](https://github.com/XanaduAI/pennylane/pull/327)

<h3>Bug fixes</h3>

* Fixed typo in measurement type error message in qnode.py
  [(#341)](https://github.com/XanaduAI/pennylane/pull/341)

<h3>Contributors</h3>

This release contains contributions from (in alphabetical order):

Shahnawaz Ahmed, Ville Bergholm, Aroosa Ijaz, Josh Izaac, Nathan Killoran, Angus Lowe,
Johannes Jakob Meyer, Maria Schuld, Antal Száva, Roeland Wiersema.

# Release 0.5.0

<h3>New features since last release</h3>

* Adds a new optimizer, `qml.QNGOptimizer`, which optimizes QNodes using
  quantum natural gradient descent. See https://arxiv.org/abs/1909.02108
  for more details.
  [(#295)](https://github.com/XanaduAI/pennylane/pull/295)
  [(#311)](https://github.com/XanaduAI/pennylane/pull/311)

* Adds a new QNode method, `QNode.metric_tensor()`,
  which returns the block-diagonal approximation to the Fubini-Study
  metric tensor evaluated on the attached device.
  [(#295)](https://github.com/XanaduAI/pennylane/pull/295)

* Sampling support: QNodes can now return a specified number of samples
  from a given observable via the top-level `pennylane.sample()` function.
  To support this on plugin devices, there is a new `Device.sample` method.

  Calculating gradients of QNodes that involve sampling is not possible.
  [(#256)](https://github.com/XanaduAI/pennylane/pull/256)

* `default.qubit` has been updated to provide support for sampling.
  [(#256)](https://github.com/XanaduAI/pennylane/pull/256)

* Added controlled rotation gates to PennyLane operations and `default.qubit` plugin.
  [(#251)](https://github.com/XanaduAI/pennylane/pull/251)

<h3>Breaking changes</h3>

* The method `Device.supported` was removed, and replaced with the methods
  `Device.supports_observable` and `Device.supports_operation`.
  Both methods can be called with string arguments (`dev.supports_observable('PauliX')`) and
  class arguments (`dev.supports_observable(qml.PauliX)`).
  [(#276)](https://github.com/XanaduAI/pennylane/pull/276)

* The following CV observables were renamed to comply with the new Operation/Observable
  scheme: `MeanPhoton` to `NumberOperator`, `Homodyne` to `QuadOperator` and `NumberState` to `FockStateProjector`.
  [(#254)](https://github.com/XanaduAI/pennylane/pull/254)

<h3>Improvements</h3>

* The `AmplitudeEmbedding` function now provides options to normalize and
  pad features to ensure a valid state vector is prepared.
  [(#275)](https://github.com/XanaduAI/pennylane/pull/275)

* Operations can now optionally specify generators, either as existing PennyLane
  operations, or by providing a NumPy array.
  [(#295)](https://github.com/XanaduAI/pennylane/pull/295)
  [(#313)](https://github.com/XanaduAI/pennylane/pull/313)

* Adds a `Device.parameters` property, so that devices can view a dictionary mapping free
  parameters to operation parameters. This will allow plugin devices to take advantage
  of parametric compilation.
  [(#283)](https://github.com/XanaduAI/pennylane/pull/283)

* Introduces two enumerations: `Any` and `All`, representing any number of wires
  and all wires in the system respectively. They can be imported from
  `pennylane.operation`, and can be used when defining the `Operation.num_wires`
  class attribute of operations.
  [(#277)](https://github.com/XanaduAI/pennylane/pull/277)

  As part of this change:

  - `All` is equivalent to the integer 0, for backwards compatibility with the
    existing test suite

  - `Any` is equivalent to the integer -1 to allow numeric comparison
    operators to continue working

  - An additional validation is now added to the `Operation` class,
    which will alert the user that an operation with `num_wires = All`
    is being incorrectly.

* The one-qubit rotations in `pennylane.plugins.default_qubit` no longer depend on Scipy's `expm`. Instead
  they are calculated with Euler's formula.
  [(#292)](https://github.com/XanaduAI/pennylane/pull/292)

* Creates an `ObservableReturnTypes` enumeration class containing `Sample`,
  `Variance` and `Expectation`. These new values can be assigned to the `return_type`
  attribute of an `Observable`.
  [(#290)](https://github.com/XanaduAI/pennylane/pull/290)

* Changed the signature of the `RandomLayer` and `RandomLayers` templates to have a fixed seed by default.
  [(#258)](https://github.com/XanaduAI/pennylane/pull/258)

* `setup.py` has been cleaned up, removing the non-working shebang,
  and removing unused imports.
  [(#262)](https://github.com/XanaduAI/pennylane/pull/262)

<h3>Documentation</h3>

* A documentation refactor to simplify the tutorials and
  include Sphinx-Gallery.
  [(#291)](https://github.com/XanaduAI/pennylane/pull/291)

  - Examples and tutorials previously split across the `examples/`
    and `doc/tutorials/` directories, in a mixture of ReST and Jupyter notebooks,
    have been rewritten as Python scripts with ReST comments in a single location,
    the `examples/` folder.

  - Sphinx-Gallery is used to automatically build and run the tutorials.
    Rendered output is displayed in the Sphinx documentation.

  - Links are provided at the top of every tutorial page for downloading the
    tutorial as an executable python script, downloading the tutorial
    as a Jupyter notebook, or viewing the notebook on GitHub.

  - The tutorials table of contents have been moved to a single quick start page.

* Fixed a typo in `QubitStateVector`.
  [(#296)](https://github.com/XanaduAI/pennylane/pull/296)

* Fixed a typo in the `default_gaussian.gaussian_state` function.
  [(#293)](https://github.com/XanaduAI/pennylane/pull/293)

* Fixed a typo in the gradient recipe within the `RX`, `RY`, `RZ`
  operation docstrings.
  [(#248)](https://github.com/XanaduAI/pennylane/pull/248)

* Fixed a broken link in the tutorial documentation, as a
  result of the `qml.expval.Observable` deprecation.
  [(#246)](https://github.com/XanaduAI/pennylane/pull/246)

<h3>Bug fixes</h3>

* Fixed a bug where a `PolyXP` observable would fail if applied to subsets
  of wires on `default.gaussian`.
  [(#277)](https://github.com/XanaduAI/pennylane/pull/277)

<h3>Contributors</h3>

This release contains contributions from (in alphabetical order):

Simon Cross, Aroosa Ijaz, Josh Izaac, Nathan Killoran, Johannes Jakob Meyer,
Rohit Midha, Nicolás Quesada, Maria Schuld, Antal Száva, Roeland Wiersema.

# Release 0.4.0

<h3>New features since last release</h3>

* `pennylane.expval()` is now a top-level *function*, and is no longer
  a package of classes. For now, the existing `pennylane.expval.Observable`
  interface continues to work, but will raise a deprecation warning.
  [(#232)](https://github.com/XanaduAI/pennylane/pull/232)

* Variance support: QNodes can now return the variance of observables,
  via the top-level `pennylane.var()` function. To support this on
  plugin devices, there is a new `Device.var` method.

  The following observables support analytic gradients of variances:

  - All qubit observables (requiring 3 circuit evaluations for involutory
    observables such as `Identity`, `X`, `Y`, `Z`; and 5 circuit evals for
    non-involutary observables, currently only `qml.Hermitian`)

  - First-order CV observables (requiring 5 circuit evaluations)

  Second-order CV observables support numerical variance gradients.

* `pennylane.about()` function added, providing details
  on current PennyLane version, installed plugins, Python,
  platform, and NumPy versions [(#186)](https://github.com/XanaduAI/pennylane/pull/186)

* Removed the logic that allowed `wires` to be passed as a positional
  argument in quantum operations. This allows us to raise more useful
  error messages for the user if incorrect syntax is used.
  [(#188)](https://github.com/XanaduAI/pennylane/pull/188)

* Adds support for multi-qubit expectation values of the `pennylane.Hermitian()`
  observable [(#192)](https://github.com/XanaduAI/pennylane/pull/192)

* Adds support for multi-qubit expectation values in `default.qubit`.
  [(#202)](https://github.com/XanaduAI/pennylane/pull/202)

* Organize templates into submodules [(#195)](https://github.com/XanaduAI/pennylane/pull/195).
  This included the following improvements:

  - Distinguish embedding templates from layer templates.

  - New random initialization functions supporting the templates available
    in the new submodule `pennylane.init`.

  - Added a random circuit template (`RandomLayers()`), in which rotations and 2-qubit gates are randomly
    distributed over the wires

  - Add various embedding strategies

<h3>Breaking changes</h3>

* The `Device` methods `expectations`, `pre_expval`, and `post_expval` have been
  renamed to `observables`, `pre_measure`, and `post_measure` respectively.
  [(#232)](https://github.com/XanaduAI/pennylane/pull/232)

<h3>Improvements</h3>

* `default.qubit` plugin now uses `np.tensordot` when applying quantum operations
  and evaluating expectations, resulting in significant speedup
  [(#239)](https://github.com/XanaduAI/pennylane/pull/239),
  [(#241)](https://github.com/XanaduAI/pennylane/pull/241)

* PennyLane now allows division of quantum operation parameters by a constant
  [(#179)](https://github.com/XanaduAI/pennylane/pull/179)

* Portions of the test suite are in the process of being ported to pytest.
  Note: this is still a work in progress.

  Ported tests include:

  - `test_ops.py`
  - `test_about.py`
  - `test_classical_gradients.py`
  - `test_observables.py`
  - `test_measure.py`
  - `test_init.py`
  - `test_templates*.py`
  - `test_ops.py`
  - `test_variable.py`
  - `test_qnode.py` (partial)

<h3>Bug fixes</h3>

* Fixed a bug in `Device.supported`, which would incorrectly
  mark an operation as supported if it shared a name with an
  observable [(#203)](https://github.com/XanaduAI/pennylane/pull/203)

* Fixed a bug in `Operation.wires`, by explicitly casting the
  type of each wire to an integer [(#206)](https://github.com/XanaduAI/pennylane/pull/206)

* Removed code in PennyLane which configured the logger,
  as this would clash with users' configurations
  [(#208)](https://github.com/XanaduAI/pennylane/pull/208)

* Fixed a bug in `default.qubit`, in which `QubitStateVector` operations
  were accidentally being cast to `np.float` instead of `np.complex`.
  [(#211)](https://github.com/XanaduAI/pennylane/pull/211)


<h3>Contributors</h3>

This release contains contributions from:

Shahnawaz Ahmed, riveSunder, Aroosa Ijaz, Josh Izaac, Nathan Killoran, Maria Schuld.

# Release 0.3.1

<h3>Bug fixes</h3>

* Fixed a bug where the interfaces submodule was not correctly being packaged via setup.py

# Release 0.3.0

<h3>New features since last release</h3>

* PennyLane now includes a new `interfaces` submodule, which enables QNode integration with additional machine learning libraries.
* Adds support for an experimental PyTorch interface for QNodes
* Adds support for an experimental TensorFlow eager execution interface for QNodes
* Adds a PyTorch+GPU+QPU tutorial to the documentation
* Documentation now includes links and tutorials including the new [PennyLane-Forest](https://github.com/rigetti/pennylane-forest) plugin.

<h3>Improvements</h3>

* Printing a QNode object, via `print(qnode)` or in an interactive terminal, now displays more useful information regarding the QNode,
  including the device it runs on, the number of wires, it's interface, and the quantum function it uses:

  ```python
  >>> print(qnode)
  <QNode: device='default.qubit', func=circuit, wires=2, interface=PyTorch>
  ```

<h3>Contributors</h3>

This release contains contributions from:

Josh Izaac and Nathan Killoran.


# Release 0.2.0

<h3>New features since last release</h3>

* Added the `Identity` expectation value for both CV and qubit models [(#135)](https://github.com/XanaduAI/pennylane/pull/135)
* Added the `templates.py` submodule, containing some commonly used QML models to be used as ansatz in QNodes [(#133)](https://github.com/XanaduAI/pennylane/pull/133)
* Added the `qml.Interferometer` CV operation [(#152)](https://github.com/XanaduAI/pennylane/pull/152)
* Wires are now supported as free QNode parameters [(#151)](https://github.com/XanaduAI/pennylane/pull/151)
* Added ability to update stepsizes of the optimizers [(#159)](https://github.com/XanaduAI/pennylane/pull/159)

<h3>Improvements</h3>

* Removed use of hardcoded values in the optimizers, made them parameters (see [#131](https://github.com/XanaduAI/pennylane/pull/131) and [#132](https://github.com/XanaduAI/pennylane/pull/132))
* Created the new `PlaceholderExpectation`, to be used when both CV and qubit expval modules contain expectations with the same name
* Provide a way for plugins to view the operation queue _before_ applying operations. This allows for on-the-fly modifications of
  the queue, allowing hardware-based plugins to support the full range of qubit expectation values. [(#143)](https://github.com/XanaduAI/pennylane/pull/143)
* QNode return values now support _any_ form of sequence, such as lists, sets, etc. [(#144)](https://github.com/XanaduAI/pennylane/pull/144)
* CV analytic gradient calculation is now more robust, allowing for operations which may not themselves be differentiated, but have a
  well defined `_heisenberg_rep` method, and so may succeed operations that are analytically differentiable [(#152)](https://github.com/XanaduAI/pennylane/pull/152)

<h3>Bug fixes</h3>

* Fixed a bug where the variational classifier example was not batching when learning parity (see [#128](https://github.com/XanaduAI/pennylane/pull/128) and [#129](https://github.com/XanaduAI/pennylane/pull/129))
* Fixed an inconsistency where some initial state operations were documented as accepting complex parameters - all operations
  now accept real values [(#146)](https://github.com/XanaduAI/pennylane/pull/146)

<h3>Contributors</h3>

This release contains contributions from:

Christian Gogolin, Josh Izaac, Nathan Killoran, and Maria Schuld.


# Release 0.1.0

Initial public release.

<h3>Contributors</h3>
This release contains contributions from:

Ville Bergholm, Josh Izaac, Maria Schuld, Christian Gogolin, and Nathan Killoran.<|MERGE_RESOLUTION|>--- conflicted
+++ resolved
@@ -2,7 +2,6 @@
 
 <h3>New features since last release</h3>
 
-<<<<<<< HEAD
 * The new Device Tracker capabilities allows for flexible and versatile tracking of executions,
   even inside parameter-shift gradients. This functionality will improve the ease of monitoring
   large batches and remote jobs.
@@ -46,7 +45,7 @@
     Total shots:  100
     Total shots:  200
     Total shots:  300
-=======
+
 * A new quantum function transform has been added to push commuting
   single-qubit gates through controlled operations.
   [(#1464)](https://github.com/PennyLaneAI/pennylane/pull/1464)
@@ -147,7 +146,6 @@
   >>> print(qml.draw(qnode)(0.1, 0.2, 0.3))
    0: ──Rot(3.24, 1.57, 0)──╭Z──Rot(2.36, 1.57, -1.57)────┤ ⟨X⟩
    1: ──Rot(3.14, 0.2, 0)───╰C──Rot(0.406, 0.382, 0.406)──┤
->>>>>>> e8925e50
   ```
 
 * Two new quantum function transforms have been added to enable the
