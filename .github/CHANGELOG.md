# Release 0.15.0-dev (development release)

<h3>New features since last release</h3>

* Adds a new transform `qml.ctrl` that adds control wires to subroutines.
  [(#1157)](https://github.com/PennyLaneAI/pennylane/pull/1157)

  Here's a simple usage example:

  ```python
  def my_ansatz(params):
     qml.RX(params[0], wires=0)
     qml.RZ(params[1], wires=1)

  # Create a new method that applies `my_ansatz`
  # controlled by the "2" wire.
  my_anzats2 = qml.ctrl(my_ansatz, control=2)

  @qml.qnode(...)
  def circuit(params):
      my_ansatz2(params)
      return qml.state()
  ```

  The above `circuit` would be equivalent to:

  ```python
  @qml.qnode(...)
  def circuit(params):
      qml.CRX(params[0], wires=[2, 0])
      qml.CRZ(params[1], wires=[2, 1])
      return qml.state()
  ```

  The `qml.ctrl` transform is especially useful to repeatedly apply an
  operation which is controlled by different qubits in each repetition. A famous example is Shor's algorithm.

  ```python
  def modmul(a, mod, wires):
      # Some complex set of gates that implements modular multiplcation.
      # qml.CNOT(...); qml.Toffoli(...); ... 
 
  @qml.qnode(...)
  def shor(a, mod, scratch_wires, qft_wires):
      for i, wire in enumerate(qft_wires):
          qml.Hadamard(wire)

          # Create the controlled modular multiplication 
          # subroutine based on the control wire.
          cmodmul = qml.ctrl(modmul, control=wire)

          # Execute the controlled modular multiplication.
          cmodmul(a ** i, mod, scratch_wires)
 
      qml.adjoint(qml.QFT)(qft_wires)
      return qml.sample()

  ```

  In the future, devices will be able to exploit the sparsity of controlled operations to 
  improve simulation performance. 

* Adds a new optimizer `qml.ShotAdaptiveOptimizer`, a gradient-descent optimizer where
  the shot rate is adaptively calculated using the variances of the parameter-shift gradient.
  [(#1139)](https://github.com/PennyLaneAI/pennylane/pull/1139)

  By keeping a running average of the parameter-shift gradient and the *variance* of the
  parameter-shift gradient, this optimizer frugally distributes a shot budget across the partial
  derivatives of each parameter.

  In addition, if computing the expectation value of a Hamiltonian, weighted random sampling can be
  used to further distribute the shot budget across the local terms from which the Hamiltonian is
  constructed.

  This optimizer is based on both the [iCANS1](https://quantum-journal.org/papers/q-2020-05-11-263)
  and [Rosalin](https://arxiv.org/abs/2004.06252) shot adaptive optimizers.

  ```pycon
  >>> coeffs = [2, 4, -1, 5, 2]
  >>> obs = [
  ...   qml.PauliX(1),
  ...   qml.PauliZ(1),
  ...   qml.PauliX(0) @ qml.PauliX(1),
  ...   qml.PauliY(0) @ qml.PauliY(1),
  ...   qml.PauliZ(0) @ qml.PauliZ(1)
  ... ]
  >>> H = qml.Hamiltonian(coeffs, obs)
  >>> dev = qml.device("default.qubit", wires=2, shots=100)
  >>> cost = qml.ExpvalCost(qml.templates.StronglyEntanglingLayers, H, dev)
  >>> params = qml.init.strong_ent_layers_uniform(n_layers=2, n_wires=2)
  ```

  Once constructed, the cost function can be passed directly to the optimizer's `step` method.  The
  attribute `opt.total_shots_used` can be used to track the number of shots per iteration.

  ```pycon
  >>> opt = qml.ShotAdaptiveOptimizer(min_shots=10)
  >>> for i in range(5):
  ...    params = opt.step(cost, params)
  ...    print(f"Step {i}: cost = {cost(params):.2f}, shots_used = {opt.total_shots_used}")
  Step 0: cost = -5.68, shots_used = 240
  Step 1: cost = -2.98, shots_used = 336
  Step 2: cost = -4.97, shots_used = 624
  Step 3: cost = -5.53, shots_used = 1054
  Step 4: cost = -6.50, shots_used = 1798
  ```

* Added the `SingleExcitation` two-qubit operation, which is useful for quantum 
  chemistry applications. [(#1121)](https://github.com/PennyLaneAI/pennylane/pull/1121)
  
  It can be used to perform an SO(2) rotation in the subspace 
  spanned by the states :math:`|01\rangle` and :math:`|10\rangle`. 
  For example, the following circuit performs the transformation
  :math:`|10\rangle \rightarrow \cos(\phi/2)|10\rangle - \sin(\phi/2)|01\rangle`:    
  
  ```python
  dev = qml.device('default.qubit', wires=2)

  @qml.qnode(dev)
  def circuit(phi):
      qml.PauliX(wires=0)
      qml.SingleExcitation(phi, wires=[0, 1])
  ```
  
  The `SingleExcitation` operation supports analytic gradients on hardware
  using only four expectation value calculations, following results from
  [Kottmann et al.](https://arxiv.org/abs/2011.05938) 
  
  * Added the `DoubleExcitation` four-qubit operation, which is useful for quantum
  chemistry applications. [(#1123)](https://github.com/PennyLaneAI/pennylane/pull/1123)

  It can be used to perform an SO(2) rotation in the subspace 
  spanned by the states :math:`|1100\rangle` and :math:`|0011\rangle`. 
  For example, the following circuit performs the transformation
  :math:`|1100\rangle\rightarrow \cos(\phi/2)|1100\rangle - \sin(\phi/2)|0011\rangle`:   

    ```python
  dev = qml.device('default.qubit', wires=2)

  @qml.qnode(dev)
  def circuit(phi):
      qml.PauliX(wires=0)
      qml.PauliX(wires=1)
      qml.DoubleExcitation(phi, wires=[0, 1, 2, 3])
  ```
  
  The `DoubleExcitation` operation supports analytic gradients on hardware using only
  four expectation value calculations, following results from
  [Kottmann et al.](https://arxiv.org/abs/2011.05938).
  
* Adds a new function ``qml.math.conj``.
  [(#1143)](https://github.com/PennyLaneAI/pennylane/pull/1143)

  This new method will do elementwise conjugation to the given tensor-like object.

  ```python
  a = np.array([1.0 + 2.0j])
  b = qml.math.conj(a)
  ```

  Our new object ``b`` is the conjugate of ``a``.

  ```pycon
  >>> b
  array([1.0 - 2.0j])
  ```

* Added the function ``finite_diff()`` to compute finite-difference
  approximations to the gradient and the second-order derivatives of
  arbitrary callable functions.
  [(#1090)](https://github.com/PennyLaneAI/pennylane/pull/1090)

  This is useful to compute the derivative of parametrized
  ``pennylane.Hamiltonian`` observables ``O(x)`` with respect to the parameter ``x``.

  For example, in quantum chemistry simulations it can be used to evaluate
  the derivatives of the electronic Hamiltonian with respect to the nuclear
  coordinates

  ```pycon
  >>> def H(x):
  ...    return qml.qchem.molecular_hamiltonian(['H', 'H'], x)[0]

  >>> x = np.array([0., 0., -0.66140414, 0., 0., 0.66140414])
  >>> grad_fn = qml.finite_diff(H, N=1)
  >>> grad = grad_fn(x)

  >>> deriv2_fn = qml.finite_diff(H, N=2, idx=[0, 1])
  >>> deriv2 = deriv2_fn(x)
  ```

* Added the `QuantumMonteCarlo` template for performing quantum Monte Carlo estimation of an
  expectation value on simulator.
  [(#1130)](https://github.com/PennyLaneAI/pennylane/pull/1130)

  The following example shows how the expectation value of sine squared over a standard normal
  distribution can be approximated:
  
  ```python
  from scipy.stats import norm

  m = 5
  M = 2 ** m
  n = 10
  N = 2 ** n
  target_wires = range(m + 1)
  estimation_wires = range(m + 1, n + m + 1)

  xmax = np.pi  # bound to region [-pi, pi]
  xs = np.linspace(-xmax, xmax, M)

  probs = np.array([norm().pdf(x) for x in xs])
  probs /= np.sum(probs)

  func = lambda i: np.sin(xs[i]) ** 2

  dev = qml.device("default.qubit", wires=(n + m + 1))

  @qml.qnode(dev)
  def circuit():
      qml.templates.QuantumMonteCarlo(
          probs,
          func,
          target_wires=target_wires,
          estimation_wires=estimation_wires,
      )
      return qml.probs(estimation_wires)

  phase_estimated = np.argmax(circuit()[:int(N / 2)]) / N
  expectation_estimated = (1 - np.cos(np.pi * phase_estimated)) / 2
  ```
  
  The theoretical value is roughly `0.432332`, which compares closely to the estimated value:
  
  ```pycon
  >>> expectation_estimated
  0.4327096457464369
  ```

* A new adjoint transform has been added. 
  [(#1111)](https://github.com/PennyLaneAI/pennylane/pull/1111)
  [(#1135)](https://github.com/PennyLaneAI/pennylane/pull/1135)

  This new method allows users to apply the adjoint of an arbitrary sequence of operations.

  ```python
  def subroutine(wire):
      qml.RX(0.123, wires=wire)
      qml.RY(0.456, wires=wire)

  dev = qml.device('default.qubit', wires=1)
  @qml.qnode(dev)
  def circuit():
      subroutine(0)
      qml.adjoint(subroutine)(0)
      return qml.expval(qml.PauliZ(0))
  ```

  This creates the following circuit:

  ```pycon
  >>> print(qml.draw(circuit)())
  0: --RX(0.123)--RY(0.456)--RY(-0.456)--RX(-0.123)--| <Z>
  ```

  Directly applying to a gate also works as expected.

  ```python
  qml.adjoint(qml.RX)(0.123, wires=0) # Really applies RX(-0.123).
  ```

- Added the `QuantumPhaseEstimation` template for performing quantum phase estimation for an input
  unitary matrix.
  [(#1095)](https://github.com/PennyLaneAI/pennylane/pull/1095)
  
  Consider the matrix corresponding to a rotation from an `RX` gate:
  
  ```pycon
  >>> phase = 5
  >>> target_wires = [0]
  >>> unitary = qml.RX(phase, wires=0).matrix
  ```
  
  The ``phase`` parameter can be estimated using ``QuantumPhaseEstimation``. For example, using five
  phase-estimation qubits:
  
  ```python
  n_estimation_wires = 5
  estimation_wires = range(1, n_estimation_wires + 1)

  dev = qml.device("default.qubit", wires=n_estimation_wires + 1)

  @qml.qnode(dev)
  def circuit():
      # Start in the |+> eigenstate of the unitary
      qml.Hadamard(wires=target_wires)

      QuantumPhaseEstimation(
          unitary,
          target_wires=target_wires,
          estimation_wires=estimation_wires,
      )

      return qml.probs(estimation_wires)

  phase_estimated = np.argmax(circuit()) / 2 ** n_estimation_wires

  # Need to rescale phase due to convention of RX gate
  phase_estimated = 4 * np.pi * (1 - phase)
  ```

  The resulting phase is a close approximation to the true value:
  
  ```pycon
  >>> phase_estimated
  5.105088062083414
  ```

* Batches of shots can now be specified as a list, allowing measurement statistics
  to be course-grained with a single QNode evaluation.
  [(#1103)](https://github.com/PennyLaneAI/pennylane/pull/1103)

  Consider

  ```pycon
  >>> shots_list = [5, 10, 1000]
  >>> dev = qml.device("default.qubit", wires=2, analytic=False, shots=shots_list)
  ```

  When QNodes are executed on this device, a single execution of 1015 shots will be submitted.
  However, three sets of measurement statistics will be returned; using the first 5 shots,
  second set of 10 shots, and final 1000 shots, separately.

  For example:

  ```python
  @qml.qnode(dev)
  def circuit(x):
      qml.RX(x, wires=0)
      qml.CNOT(wires=[0, 1])
      return qml.expval(qml.PauliZ(0) @ qml.PauliX(1)), qml.expval(qml.PauliZ(0))
  ```

  Executing this, we will get an output of size `(3, 2)`:

  ```pycon
  >>> circuit(0.5)
  [[0.33333333 1.        ]
   [0.2        1.        ]
   [0.012      0.868     ]]
  ```

  This output remains fully differentiable.

- The number of shots can now be specified on a temporary basis when evaluating a QNode.
  [(#1075)](https://github.com/PennyLaneAI/pennylane/pull/1075)

  ```python
  dev = qml.device('default.qubit', wires=1, shots=10) # default is 10

  @qml.qnode(dev)
  def circuit(a):
      qml.RX(a, wires=0)
      return qml.sample(qml.PauliZ(wires=0))
  ```

  For this, the qnode is called with an additional `shots` keyword argument:

  ```pycon
  >>> circuit(0.8)
  [ 1  1  1 -1 -1  1  1  1  1  1]
  >>> circuit(0.8, shots=3)
  [ 1  1  1]
  >>> circuit(0.8)
  [ 1  1  1 -1 -1  1  1  1  1  1]
  ```

- The JAX interface now supports all devices.
  [(#1076)](https://github.com/PennyLaneAI/pennylane/pull/1076)

   Here is an example of how to use JAX with Cirq:

  ```python
  dev = qml.device('cirq.simulator', wires=1)
  @qml.qnode(dev, interface="jax")
  def circuit(x):
      qml.RX(x[1], wires=0)
      qml.Rot(x[0], x[1], x[2], wires=0)
      return qml.expval(qml.PauliZ(0))
  weights = jnp.array([0.2, 0.5, 0.1])
  print(circuit(weights)) # DeviceArray(...)
  ```

- Added the `ControlledPhaseShift` gate as well as the `QFT` operation for applying quantum Fourier
  transforms.
  [(#1064)](https://github.com/PennyLaneAI/pennylane/pull/1064)

<h3>Improvements</h3>

<<<<<<< HEAD
- The embedding and layer templates are now classes inheriting 
=======
* Edited the ``MottonenStatePreparation`` template to improve performance on states with only real amplitudes
  by reducing the number of redundant CNOT gates at the end of a circuit.

  ```python
  dev = qml.device("default.qubit", wires=2)
  
  inputstate = [np.sqrt(0.2), np.sqrt(0.3), np.sqrt(0.4), np.sqrt(0.1)]
  
  @qml.qnode(dev)
  def circuit():
    mottonen.MottonenStatePreparation(inputstate,wires=[0, 1])
    return qml.expval(qml.PauliZ(0))
  ```
  Previously returned:
  ```pycon
  >>> print(qml.draw(circuit)())
  0: ──RY(1.57)──╭C─────────────╭C──╭C──╭C──┤ ⟨Z⟩ 
  1: ──RY(1.35)──╰X──RY(0.422)──╰X──╰X──╰X──┤   
  ```
  Now returns:
  ```pycon
  >>> print(qml.draw(circuit)())
  0: ──RY(1.57)──╭C─────────────╭C──┤ ⟨Z⟩ 
  1: ──RY(1.35)──╰X──RY(0.422)──╰X──┤   
  ```

- The `QAOAEmbedding` and `BasicEntanglerLayers` are now classes inheriting 
>>>>>>> 5d70e8ba
  from `Operation`, and define the ansatz in their `expand()` method. This 
  change does not affect the user interface. 
  [(#1163)](https://github.com/PennyLaneAI/pennylane/pull/1163)

  For convenience, some templates now provide a method that returns the shape of the 
  trainable parameter tensor, i.e.,
  
  ```python
  shape = qml.templates.BasicEntanglerLayers.shape(n_layers=2, n_wires=4)
  weights = np.random.random(shape)
  ```

- ``QubitUnitary`` now validates to ensure the input matrix is two dimensional.
  [(#1128)](https://github.com/PennyLaneAI/pennylane/pull/1128)

- Added the `ControlledQubitUnitary` operation. This
  enables implementation of multi-qubit gates with a variable number of
  control qubits. It is also possible to specify a different state for the
  control qubits using the `control_values` argument (also known as a
  mixed-polarity multi-controlled operation).
  [(#1069)](https://github.com/PennyLaneAI/pennylane/pull/1069) [(#1104)](https://github.com/PennyLaneAI/pennylane/pull/1104)
  
  For example, we can  create a multi-controlled T gate using:

  ```python
  T = qml.T._matrix()
  qml.ControlledQubitUnitary(T, control_wires=[0, 1, 3], wires=2, control_values="110")
  ```

  Here, the T gate will be applied to wire `2` if control wires `0` and `1` are in
  state `1`, and control wire `3` is in state `0`. If no value is passed to
  `control_values`, the gate will be applied if all control wires are in
  the `1` state.

- Added `MultiControlledX` for multi-controlled `NOT` gates.
  This is a special case of `ControlledQubitUnitary` that applies a
  Pauli X gate conditioned on the state of an arbitrary number of
  control qubits.
  [(#1104)](https://github.com/PennyLaneAI/pennylane/pull/1104)

* Most layers in Pytorch or Keras accept arbitrary dimension inputs, where each dimension barring
  the last (in the case where the actual weight function of the layer operates on one-dimensional
  vectors) is broadcast over. This is now also supported by KerasLayer and TorchLayer.
  [(#1062)](https://github.com/PennyLaneAI/pennylane/pull/1062).

  Example use:

  ```python
  dev = qml.device("default.qubit", wires=4)

  x = tf.ones((5, 4, 4))

  @qml.qnode(dev)
  def layer(weights, inputs):

      qml.templates.AngleEmbedding(inputs, wires=range(4))
      qml.templates.StronglyEntanglingLayers(weights, wires=range(4))
      return [qml.expval(qml.PauliZ(i)) for i in range(4)]

  qlayer = qml.qnn.KerasLayer(layer, {"weights": (4, 4, 3)}, output_dim=4)

  out = qlayer(x)

  print(out.shape)
  ```

  The output tensor has the following shape:
  ```pycon
  >>> out.shape
  (5, 4, 4)
  ```

* If only one argument to the function `qml.grad` has the `requires_grad` attribute
  set to True, then the returned gradient will be a NumPy array, rather than a
  tuple of length 1.
  [(#1067)](https://github.com/PennyLaneAI/pennylane/pull/1067)
  [(#1081)](https://github.com/PennyLaneAI/pennylane/pull/1081)

* An improvement has been made to how `QubitDevice` generates and post-processess samples,
  allowing QNode measurement statistics to work on devices with more than 32 qubits.
  [(#1088)](https://github.com/PennyLaneAI/pennylane/pull/1088)

* Due to the addition of `density_matrix()` as a return type from a QNode, tuples are now supported by the `output_dim` parameter in `qnn.KerasLayer`.
  [(#1070)](https://github.com/PennyLaneAI/pennylane/pull/1070)

<h3>Breaking changes</h3>

* Devices do not have an `analytic` argument or attribute anymore. 
  Instead, `shots` is the source of truth for whether a simulator 
  estimates return values from a finite number of shots, or whether 
  it returns analytic results (`shots=None`).
  [(#1079)](https://github.com/PennyLaneAI/pennylane/pull/1079)
  
  ```python  
  dev_analytic = qml.device('default.qubit', wires=1, shots=None)
  dev_finite_shots = qml.device('default.qubit', wires=1, shots=1000)
  
  def circuit():
      qml.Hadamard(wires=0)
      return qml.expval(qml.PauliZ(wires=0))
  
  circuit_analytic = qml.QNode(circuit, dev_analytic)
  circuit_finite_shots = qml.QNode(circuit, dev_finite_shots)
  ```
  
  Devices with `shots=None` return deterministic, exact results:
  
  ```pycon
  >>> circuit_analytic()
  0.0
  >>> circuit_analytic()
  0.0
  ```
  Devices with `shots > 0` return stochastic results estimated from 
  samples in each run:

  ```pycon
  >>> circuit_finite_shots()
  -0.062
  >>> circuit_finite_shots()
  0.034
  ``` 
  
  The `qml.sample()` measurement can only be used on devices on which the number 
  of shots is set explicitly. 

* If creating a QNode from a quantum function with an argument named `shots`,
  a `DeprecationWarning` is raised, warning the user that this is a reserved
  argument to change the number of shots on a per-call basis.
  [(#1075)](https://github.com/PennyLaneAI/pennylane/pull/1075)

* For devices inheriting from `QubitDevice`, the methods `expval`, `var`, `sample`
  accept two new keyword arguments --- `shot_range` and `bin_size`.
  [(#1103)](https://github.com/PennyLaneAI/pennylane/pull/1103)

  These new arguments allow for the statistics to be performed on only a subset of device samples.
  This finer level of control is accessible from the main UI by instantiating a device with a batch
  of shots.

  For example, consider the following device:

  ```pycon
  >>> dev = qml.device("my_device", shots=[5, (10, 3), 100])
  ```

  This device will execute QNodes using 135 shots, however
  measurement statistics will be **course grained** across these 135
  shots:

  * All measurement statistics will first be computed using the
    first 5 shots --- that is, `shots_range=[0, 5]`, `bin_size=5`.

  * Next, the tuple `(10, 3)` indicates 10 shots, repeated 3 times. We will want to use
    `shot_range=[5, 35]`, performing the expectation value in bins of size 10
    (`bin_size=10`).

  * Finally, we repeat the measurement statistics for the final 100 shots,
    `shot_range=[35, 135]`, `bin_size=100`.

<h3>Bug fixes</h3>

* Fixes a bug and a test where the ``QuantumTape.is_sampled`` attribute was not
  being updated.
  [(#1126)](https://github.com/PennyLaneAI/pennylane/pull/1126)

* Fixes a bug where `BasisEmbedding` would not accept inputs whose bits are all ones 
  or all zeros. 
  [(#1114)](https://github.com/PennyLaneAI/pennylane/pull/1114)

* The `ExpvalCost` class raises an error if instantiated
  with non-expectation measurement statistics.
  [(#1106)](https://github.com/PennyLaneAI/pennylane/pull/1106)

* Fixes a bug where decompositions would reset the differentiation method
  of a QNode.
  [(#1117)](https://github.com/PennyLaneAI/pennylane/pull/1117)

<h3>Documentation</h3>

- Typos addressed in templates documentation.
  [(#1094)](https://github.com/PennyLaneAI/pennylane/pull/1094)

- Added `flaky` as dependency for running tests in documentation. [(#1113)](https://github.com/PennyLaneAI/pennylane/pull/1113)

<h3>Contributors</h3>

This release contains contributions from (in alphabetical order):

Juan Miguel Arrazola, Thomas Bromley, Olivia Di Matteo, Kyle Godbey, Diego Guala, Josh Izaac,
Daniel Polatajko, Chase Roberts, Sankalp Sanand, Pritish Sehzpaul, Maria Schuld, Antal Száva.

# Release 0.14.1 (current release)

<h3>Bug fixes</h3>

* Fixes a testing bug where tests that required JAX would fail if JAX was not installed.
  The tests will now instead be skipped if JAX can not be imported.
  [(#1066)](https://github.com/PennyLaneAI/pennylane/pull/1066)

* Fixes a bug where inverse operations could not be differentiated
  using backpropagation on `default.qubit`.
  [(#1072)](https://github.com/PennyLaneAI/pennylane/pull/1072)

* The QNode has a new keyword argument, `max_expansion`, that determines the maximum number of times
  the internal circuit should be expanded when executed on a device. In addition, the default number
  of max expansions has been increased from 2 to 10, allowing devices that require more than two
  operator decompositions to be supported.
  [(#1074)](https://github.com/PennyLaneAI/pennylane/pull/1074)

* Fixes a bug where `Hamiltonian` objects created with non-list arguments raised an error for
  arithmetic operations. [(#1082)](https://github.com/PennyLaneAI/pennylane/pull/1082)

* Fixes a bug where `Hamiltonian` objects with no coefficients or operations would return a faulty
  result when used with `ExpvalCost`. [(#1082)](https://github.com/PennyLaneAI/pennylane/pull/1082)

<h3>Documentation</h3>

* Updates mentions of `generate_hamiltonian` to `molecular_hamiltonian` in the
  docstrings of the `ExpvalCost` and `Hamiltonian` classes.
  [(#1077)](https://github.com/PennyLaneAI/pennylane/pull/1077)

<h3>Contributors</h3>

This release contains contributions from (in alphabetical order):

Thomas Bromley, Josh Izaac, Antal Száva.



# Release 0.14.0

<h3>New features since last release</h3>

<h4>Perform quantum machine learning with JAX</h4>

* QNodes created with `default.qubit` now support a JAX interface, allowing JAX to be used
  to create, differentiate, and optimize hybrid quantum-classical models.
  [(#947)](https://github.com/PennyLaneAI/pennylane/pull/947)

  This is supported internally via a new `default.qubit.jax` device. This device runs end to end in
  JAX, meaning that it supports all of the awesome JAX transformations (`jax.vmap`, `jax.jit`,
  `jax.hessian`, etc).

  Here is an example of how to use the new JAX interface:

  ```python
  dev = qml.device("default.qubit", wires=1)
  @qml.qnode(dev, interface="jax", diff_method="backprop")
  def circuit(x):
      qml.RX(x[1], wires=0)
      qml.Rot(x[0], x[1], x[2], wires=0)
      return qml.expval(qml.PauliZ(0))

  weights = jnp.array([0.2, 0.5, 0.1])
  grad_fn = jax.grad(circuit)
  print(grad_fn(weights))
  ```

  Currently, only `diff_method="backprop"` is supported, with plans to support more in the future.

<h4>New, faster, quantum gradient methods</h4>

* A new differentiation method has been added for use with simulators. The `"adjoint"`
  method operates after a forward pass by iteratively applying inverse gates to scan backwards
  through the circuit.
  [(#1032)](https://github.com/PennyLaneAI/pennylane/pull/1032)

  This method is similar to the reversible method, but has a lower time
  overhead and a similar memory overhead. It follows the approach provided by
  [Jones and Gacon](https://arxiv.org/abs/2009.02823). This method is only compatible with certain
  statevector-based devices such as `default.qubit`.

  Example use:

  ```python
  import pennylane as qml

  wires = 1
  device = qml.device("default.qubit", wires=wires)

  @qml.qnode(device, diff_method="adjoint")
  def f(params):
      qml.RX(0.1, wires=0)
      qml.Rot(*params, wires=0)
      qml.RX(-0.3, wires=0)
      return qml.expval(qml.PauliZ(0))

  params = [0.1, 0.2, 0.3]
  qml.grad(f)(params)
  ```

* The default logic for choosing the 'best' differentiation method has been altered
  to improve performance.
  [(#1008)](https://github.com/PennyLaneAI/pennylane/pull/1008)

  - If the quantum device provides its own gradient, this is now the preferred
    differentiation method.

  - If the quantum device natively supports classical
    backpropagation, this is now preferred over the parameter-shift rule.

    This will lead to marked speed improvement during optimization when using
    `default.qubit`, with a sight penalty on the forward-pass evaluation.

  More details are available below in the 'Improvements' section for plugin developers.

* PennyLane now supports analytical quantum gradients for noisy channels, in addition to its
  existing support for unitary operations. The noisy channels `BitFlip`, `PhaseFlip`, and
  `DepolarizingChannel` all support analytic gradients out of the box.
  [(#968)](https://github.com/PennyLaneAI/pennylane/pull/968)

* A method has been added for calculating the Hessian of quantum circuits using the second-order
  parameter shift formula.
  [(#961)](https://github.com/PennyLaneAI/pennylane/pull/961)

  The following example shows the calculation of the Hessian:

  ```python
  n_wires = 5
  weights = [2.73943676, 0.16289932, 3.4536312, 2.73521126, 2.6412488]

  dev = qml.device("default.qubit", wires=n_wires)

  with qml.tape.QubitParamShiftTape() as tape:
      for i in range(n_wires):
          qml.RX(weights[i], wires=i)

      qml.CNOT(wires=[0, 1])
      qml.CNOT(wires=[2, 1])
      qml.CNOT(wires=[3, 1])
      qml.CNOT(wires=[4, 3])

      qml.expval(qml.PauliZ(1))

  print(tape.hessian(dev))
  ```

  The Hessian is not yet supported via classical machine learning interfaces, but will
  be added in a future release.

<h4>More operations and templates</h4>

* Two new error channels, `BitFlip` and `PhaseFlip` have been added.
  [(#954)](https://github.com/PennyLaneAI/pennylane/pull/954)

  They can be used in the same manner as existing error channels:

  ```python
  dev = qml.device("default.mixed", wires=2)

  @qml.qnode(dev)
  def circuit():
      qml.RX(0.3, wires=0)
      qml.RY(0.5, wires=1)
      qml.BitFlip(0.01, wires=0)
      qml.PhaseFlip(0.01, wires=1)
      return qml.expval(qml.PauliZ(0))
  ```

* Apply permutations to wires using the `Permute` subroutine.
  [(#952)](https://github.com/PennyLaneAI/pennylane/pull/952)

  ```python
  import pennylane as qml
  dev = qml.device('default.qubit', wires=5)

  @qml.qnode(dev)
  def apply_perm():
      # Send contents of wire 4 to wire 0, of wire 2 to wire 1, etc.
      qml.templates.Permute([4, 2, 0, 1, 3], wires=dev.wires)
      return qml.expval(qml.PauliZ(0))
  ```

<h4>QNode transformations</h4>

* The `qml.metric_tensor` function transforms a QNode to produce the Fubini-Study
  metric tensor with full autodifferentiation support---even on hardware.
  [(#1014)](https://github.com/PennyLaneAI/pennylane/pull/1014)

  Consider the following QNode:

  ```python
  dev = qml.device("default.qubit", wires=3)

  @qml.qnode(dev, interface="autograd")
  def circuit(weights):
      # layer 1
      qml.RX(weights[0, 0], wires=0)
      qml.RX(weights[0, 1], wires=1)

      qml.CNOT(wires=[0, 1])
      qml.CNOT(wires=[1, 2])

      # layer 2
      qml.RZ(weights[1, 0], wires=0)
      qml.RZ(weights[1, 1], wires=2)

      qml.CNOT(wires=[0, 1])
      qml.CNOT(wires=[1, 2])
      return qml.expval(qml.PauliZ(0) @ qml.PauliZ(1)), qml.expval(qml.PauliY(2))
  ```

  We can use the `metric_tensor` function to generate a new function, that returns the
  metric tensor of this QNode:

  ```pycon
  >>> met_fn = qml.metric_tensor(circuit)
  >>> weights = np.array([[0.1, 0.2, 0.3], [0.4, 0.5, 0.6]], requires_grad=True)
  >>> met_fn(weights)
  tensor([[0.25  , 0.    , 0.    , 0.    ],
          [0.    , 0.25  , 0.    , 0.    ],
          [0.    , 0.    , 0.0025, 0.0024],
          [0.    , 0.    , 0.0024, 0.0123]], requires_grad=True)
  ```

  The returned metric tensor is also fully differentiable, in all interfaces.
  For example, differentiating the `(3, 2)` element:

  ```pycon
  >>> grad_fn = qml.grad(lambda x: met_fn(x)[3, 2])
  >>> grad_fn(weights)
  array([[ 0.04867729, -0.00049502,  0.        ],
         [ 0.        ,  0.        ,  0.        ]])
  ```

  Differentiation is also supported using Torch, Jax, and TensorFlow.

* Adds the new function `qml.math.cov_matrix()`. This function accepts a list of commuting
  observables, and the probability distribution in the shared observable eigenbasis after the
  application of an ansatz. It uses these to construct the covariance matrix in a *framework
  independent* manner, such that the output covariance matrix is autodifferentiable.
  [(#1012)](https://github.com/PennyLaneAI/pennylane/pull/1012)

  For example, consider the following ansatz and observable list:

  ```python3
  obs_list = [qml.PauliX(0) @ qml.PauliZ(1), qml.PauliY(2)]
  ansatz = qml.templates.StronglyEntanglingLayers
  ```

  We can construct a QNode to output the probability distribution in the shared eigenbasis of the
  observables:

  ```python
  dev = qml.device("default.qubit", wires=3)

  @qml.qnode(dev, interface="autograd")
  def circuit(weights):
      ansatz(weights, wires=[0, 1, 2])
      # rotate into the basis of the observables
      for o in obs_list:
          o.diagonalizing_gates()
      return qml.probs(wires=[0, 1, 2])
  ```

  We can now compute the covariance matrix:

  ```pycon
  >>> weights = qml.init.strong_ent_layers_normal(n_layers=2, n_wires=3)
  >>> cov = qml.math.cov_matrix(circuit(weights), obs_list)
  >>> cov
  array([[0.98707611, 0.03665537],
         [0.03665537, 0.99998377]])
  ```

  Autodifferentiation is fully supported using all interfaces:

  ```pycon
  >>> cost_fn = lambda weights: qml.math.cov_matrix(circuit(weights), obs_list)[0, 1]
  >>> qml.grad(cost_fn)(weights)[0]
  array([[[ 4.94240914e-17, -2.33786398e-01, -1.54193959e-01],
          [-3.05414996e-17,  8.40072236e-04,  5.57884080e-04],
          [ 3.01859411e-17,  8.60411436e-03,  6.15745204e-04]],

         [[ 6.80309533e-04, -1.23162742e-03,  1.08729813e-03],
          [-1.53863193e-01, -1.38700657e-02, -1.36243323e-01],
          [-1.54665054e-01, -1.89018172e-02, -1.56415558e-01]]])
  ```

* A new  `qml.draw` function is available, allowing QNodes to be easily
  drawn without execution by providing example input.
  [(#962)](https://github.com/PennyLaneAI/pennylane/pull/962)

  ```python
  @qml.qnode(dev)
  def circuit(a, w):
      qml.Hadamard(0)
      qml.CRX(a, wires=[0, 1])
      qml.Rot(*w, wires=[1])
      qml.CRX(-a, wires=[0, 1])
      return qml.expval(qml.PauliZ(0) @ qml.PauliZ(1))
  ```

  The QNode circuit structure may depend on the input arguments;
  this is taken into account by passing example QNode arguments
  to the `qml.draw()` drawing function:

  ```pycon
  >>> drawer = qml.draw(circuit)
  >>> result = drawer(a=2.3, w=[1.2, 3.2, 0.7])
  >>> print(result)
  0: ──H──╭C────────────────────────────╭C─────────╭┤ ⟨Z ⊗ Z⟩
  1: ─────╰RX(2.3)──Rot(1.2, 3.2, 0.7)──╰RX(-2.3)──╰┤ ⟨Z ⊗ Z⟩
  ```

<h4>A faster, leaner, and more flexible core</h4>

* The new core of PennyLane, rewritten from the ground up and developed over the last few release
  cycles, has achieved feature parity and has been made the new default in PennyLane v0.14. The old
  core has been marked as deprecated, and will be removed in an upcoming release.
  [(#1046)](https://github.com/PennyLaneAI/pennylane/pull/1046)
  [(#1040)](https://github.com/PennyLaneAI/pennylane/pull/1040)
  [(#1034)](https://github.com/PennyLaneAI/pennylane/pull/1034)
  [(#1035)](https://github.com/PennyLaneAI/pennylane/pull/1035)
  [(#1027)](https://github.com/PennyLaneAI/pennylane/pull/1027)
  [(#1026)](https://github.com/PennyLaneAI/pennylane/pull/1026)
  [(#1021)](https://github.com/PennyLaneAI/pennylane/pull/1021)
  [(#1054)](https://github.com/PennyLaneAI/pennylane/pull/1054)
  [(#1049)](https://github.com/PennyLaneAI/pennylane/pull/1049)

  While high-level PennyLane code and tutorials remain unchanged, the new core
  provides several advantages and improvements:

  - **Faster and more optimized**: The new core provides various performance optimizations, reducing
    pre- and post-processing overhead, and reduces the number of quantum evaluations in certain
    cases.

  - **Support for in-QNode classical processing**: this allows for differentiable classical
    processing within the QNode.

    ```python
    dev = qml.device("default.qubit", wires=1)

    @qml.qnode(dev, interface="tf")
    def circuit(p):
        qml.RX(tf.sin(p[0])**2 + p[1], wires=0)
        return qml.expval(qml.PauliZ(0))
    ```

    The classical processing functions used within the QNode must match
    the QNode interface. Here, we use TensorFlow:

    ```pycon
    >>> params = tf.Variable([0.5, 0.1], dtype=tf.float64)
    >>> with tf.GradientTape() as tape:
    ...     res = circuit(params)
    >>> grad = tape.gradient(res, params)
    >>> print(res)
    tf.Tensor(0.9460913127754935, shape=(), dtype=float64)
    >>> print(grad)
    tf.Tensor([-0.27255248 -0.32390003], shape=(2,), dtype=float64)
    ```

    As a result of this change, quantum decompositions that require classical processing
    are fully supported and end-to-end differentiable in tape mode.

  - **No more Variable wrapping**: QNode arguments no longer become `Variable`
    objects within the QNode.

    ```python
    dev = qml.device("default.qubit", wires=1)

    @qml.qnode(dev)
    def circuit(x):
        print("Parameter value:", x)
        qml.RX(x, wires=0)
        return qml.expval(qml.PauliZ(0))
    ```

    Internal QNode parameters can be easily inspected, printed, and manipulated:

    ```pycon
    >>> circuit(0.5)
    Parameter value: 0.5
    tensor(0.87758256, requires_grad=True)
    ```

  - **Less restrictive QNode signatures**: There is no longer any restriction on the QNode signature; the QNode can be
    defined and called following the same rules as standard Python functions.

    For example, the following QNode uses positional, named, and variable
    keyword arguments:

    ```python
    x = torch.tensor(0.1, requires_grad=True)
    y = torch.tensor([0.2, 0.3], requires_grad=True)
    z = torch.tensor(0.4, requires_grad=True)

    @qml.qnode(dev, interface="torch")
    def circuit(p1, p2=y, **kwargs):
        qml.RX(p1, wires=0)
        qml.RY(p2[0] * p2[1], wires=0)
        qml.RX(kwargs["p3"], wires=0)
        return qml.var(qml.PauliZ(0))
    ```

    When we call the QNode, we may pass the arguments by name
    even if defined positionally; any argument not provided will
    use the default value.

    ```pycon
    >>> res = circuit(p1=x, p3=z)
    >>> print(res)
    tensor(0.2327, dtype=torch.float64, grad_fn=<SelectBackward>)
    >>> res.backward()
    >>> print(x.grad, y.grad, z.grad)
    tensor(0.8396) tensor([0.0289, 0.0193]) tensor(0.8387)
    ```

    This extends to the `qnn` module, where `KerasLayer` and `TorchLayer` modules
    can be created from QNodes with unrestricted signatures.

  - **Smarter measurements:** QNodes can now measure wires more than once, as
    long as all observables are commuting:

    ```python
    @qml.qnode(dev)
    def circuit(x):
        qml.RX(x, wires=0)
        return [
            qml.expval(qml.PauliZ(0)),
            qml.expval(qml.PauliZ(0) @ qml.PauliZ(1))
        ]
    ```

    Further, the `qml.ExpvalCost()` function allows for optimizing
    measurements to reduce the number of quantum evaluations required.

  With the new PennyLane core, there are a few small breaking changes, detailed
  below in the 'Breaking Changes' section.

<h3>Improvements</h3>

* The built-in PennyLane optimizers allow more flexible cost functions. The cost function passed to most optimizers
  may accept any combination of trainable arguments, non-trainable arguments, and keyword arguments.
  [(#959)](https://github.com/PennyLaneAI/pennylane/pull/959)
  [(#1053)](https://github.com/PennyLaneAI/pennylane/pull/1053)

  The full changes apply to:

  * `AdagradOptimizer`
  * `AdamOptimizer`
  * `GradientDescentOptimizer`
  * `MomentumOptimizer`
  * `NesterovMomentumOptimizer`
  * `RMSPropOptimizer`
  * `RotosolveOptimizer`

  The `requires_grad=False` property must mark any non-trainable constant argument.
  The `RotoselectOptimizer` allows passing only keyword arguments.

  Example use:

  ```python
  def cost(x, y, data, scale=1.0):
      return scale * (x[0]-data)**2 + scale * (y-data)**2

  x = np.array([1.], requires_grad=True)
  y = np.array([1.0])
  data = np.array([2.], requires_grad=False)

  opt = qml.GradientDescentOptimizer()

  # the optimizer step and step_and_cost methods can
  # now update multiple parameters at once
  x_new, y_new, data = opt.step(cost, x, y, data, scale=0.5)
  (x_new, y_new, data), value = opt.step_and_cost(cost, x, y, data, scale=0.5)

  # list and tuple unpacking is also supported
  params = (x, y, data)
  params = opt.step(cost, *params)
  ```

* The circuit drawer has been updated to support the inclusion of unused or inactive
  wires, by passing the `show_all_wires` argument.
  [(#1033)](https://github.com/PennyLaneAI/pennylane/pull/1033)

  ```python
  dev = qml.device('default.qubit', wires=[-1, "a", "q2", 0])

  @qml.qnode(dev)
  def circuit():
      qml.Hadamard(wires=-1)
      qml.CNOT(wires=[-1, "q2"])
      return qml.expval(qml.PauliX(wires="q2"))
  ```

  ```pycon
  >>> print(qml.draw(circuit, show_all_wires=True)())
  >>>
   -1: ──H──╭C──┤
    a: ─────│───┤
   q2: ─────╰X──┤ ⟨X⟩
    0: ─────────┤
  ```

* The logic for choosing the 'best' differentiation method has been altered
  to improve performance.
  [(#1008)](https://github.com/PennyLaneAI/pennylane/pull/1008)

  - If the device provides its own gradient, this is now the preferred
    differentiation method.

  - If a device provides additional interface-specific versions that natively support classical
    backpropagation, this is now preferred over the parameter-shift rule.

    Devices define additional interface-specific devices via their `capabilities()` dictionary. For
    example, `default.qubit` supports supplementary devices for TensorFlow, Autograd, and JAX:

    ```python
    {
      "passthru_devices": {
          "tf": "default.qubit.tf",
          "autograd": "default.qubit.autograd",
          "jax": "default.qubit.jax",
      },
    }
    ```

  As a result of this change, if the QNode `diff_method` is not explicitly provided,
  it is possible that the QNode will run on a *supplementary device* of the device that was
  specifically provided:

  ```python
  dev = qml.device("default.qubit", wires=2)
  qml.QNode(dev) # will default to backprop on default.qubit.autograd
  qml.QNode(dev, interface="tf") # will default to backprop on default.qubit.tf
  qml.QNode(dev, interface="jax") # will default to backprop on default.qubit.jax
  ```

* The `default.qubit` device has been updated so that internally it applies operations in a more
  functional style, i.e., by accepting an input state and returning an evolved state.
  [(#1025)](https://github.com/PennyLaneAI/pennylane/pull/1025)

* A new test series, `pennylane/devices/tests/test_compare_default_qubit.py`, has been added, allowing to test if
  a chosen device gives the same result as `default.qubit`.
  [(#897)](https://github.com/PennyLaneAI/pennylane/pull/897)

  Three tests are added:

  - `test_hermitian_expectation`,
  - `test_pauliz_expectation_analytic`, and
  - `test_random_circuit`.

* Adds the following agnostic tensor manipulation functions to the `qml.math` module: `abs`,
  `angle`, `arcsin`, `concatenate`, `dot`, `squeeze`, `sqrt`, `sum`, `take`, `where`. These functions are
  required to fully support end-to-end differentiable Mottonen and Amplitude embedding.
  [(#922)](https://github.com/PennyLaneAI/pennylane/pull/922)
  [(#1011)](https://github.com/PennyLaneAI/pennylane/pull/1011)

* The `qml.math` module now supports JAX.
  [(#985)](https://github.com/XanaduAI/software-docs/pull/274)

* Several improvements have been made to the `Wires` class to reduce overhead and simplify the logic
  of how wire labels are interpreted:
  [(#1019)](https://github.com/PennyLaneAI/pennylane/pull/1019)
  [(#1010)](https://github.com/PennyLaneAI/pennylane/pull/1010)
  [(#1005)](https://github.com/PennyLaneAI/pennylane/pull/1005)
  [(#983)](https://github.com/PennyLaneAI/pennylane/pull/983)
  [(#967)](https://github.com/PennyLaneAI/pennylane/pull/967)

  - If the input `wires` to a wires class instantiation `Wires(wires)` can be iterated over,
    its elements are interpreted as wire labels. Otherwise, `wires` is interpreted as a single wire label.
    The only exception to this are strings, which are always interpreted as a single
    wire label, so users can address wires with labels such as `"ancilla"`.

  - Any type can now be a wire label as long as it is hashable. The hash is used to establish
    the uniqueness of two labels.

  - Indexing wires objects now returns a label, instead of a new `Wires` object. For example:

    ```pycon
    >>> w = Wires([0, 1, 2])
    >>> w[1]
    >>> 1
    ```

  - The check for uniqueness of wires moved from `Wires` instantiation to
    the `qml.wires._process` function in order to reduce overhead from repeated
    creation of `Wires` instances.

  - Calls to the `Wires` class are substantially reduced, for example by avoiding to call
    Wires on Wires instances on `Operation` instantiation, and by using labels instead of
    `Wires` objects inside the default qubit device.

* Adds the `PauliRot` generator to the `qml.operation` module. This
  generator is required to construct the metric tensor.
  [(#963)](https://github.com/PennyLaneAI/pennylane/pull/963)

* The templates are modified to make use of the new `qml.math` module, for framework-agnostic
  tensor manipulation. This allows the template library to be differentiable
  in backpropagation mode (`diff_method="backprop"`).
  [(#873)](https://github.com/PennyLaneAI/pennylane/pull/873)

* The circuit drawer now allows for the wire order to be (optionally) modified:
  [(#992)](https://github.com/PennyLaneAI/pennylane/pull/992)

  ```pycon
  >>> dev = qml.device('default.qubit', wires=["a", -1, "q2"])
  >>> @qml.qnode(dev)
  ... def circuit():
  ...     qml.Hadamard(wires=-1)
  ...     qml.CNOT(wires=["a", "q2"])
  ...     qml.RX(0.2, wires="a")
  ...     return qml.expval(qml.PauliX(wires="q2"))
  ```

  Printing with default wire order of the device:

  ```pycon
  >>> print(circuit.draw())
    a: ─────╭C──RX(0.2)──┤
   -1: ──H──│────────────┤
   q2: ─────╰X───────────┤ ⟨X⟩
  ```

  Changing the wire order:

  ```pycon
  >>> print(circuit.draw(wire_order=["q2", "a", -1]))
   q2: ──╭X───────────┤ ⟨X⟩
    a: ──╰C──RX(0.2)──┤
   -1: ───H───────────┤
  ```

<h3>Breaking changes</h3>

* QNodes using the new PennyLane core will no longer accept ragged arrays as inputs.

* When using the new PennyLane core and the Autograd interface, non-differentiable data passed
  as a QNode argument or a gate must have the `requires_grad` property set to `False`:

  ```python
  @qml.qnode(dev)
  def circuit(weights, data):
      basis_state = np.array([1, 0, 1, 1], requires_grad=False)
      qml.BasisState(basis_state, wires=[0, 1, 2, 3])
      qml.templates.AmplitudeEmbedding(data, wires=[0, 1, 2, 3])
      qml.templates.BasicEntanglerLayers(weights, wires=[0, 1, 2, 3])
      return qml.probs(wires=0)

  data = np.array(data, requires_grad=False)
  weights = np.array(weights, requires_grad=True)
  circuit(weights, data)
  ```

<h3>Bug fixes</h3>

* Fixes an issue where if the constituent observables of a tensor product do not exist in the queue,
  an error is raised. With this fix, they are first queued before annotation occurs.
  [(#1038)](https://github.com/PennyLaneAI/pennylane/pull/1038)

* Fixes an issue with tape expansions where information about sampling
  (specifically the `is_sampled` tape attribute) was not preserved.
  [(#1027)](https://github.com/PennyLaneAI/pennylane/pull/1027)

* Tape expansion was not properly taking into devices that supported inverse operations,
  causing inverse operations to be unnecessarily decomposed. The QNode tape expansion logic, as well
  as the `Operation.expand()` method, has been modified to fix this.
  [(#956)](https://github.com/PennyLaneAI/pennylane/pull/956)

* Fixes an issue where the Autograd interface was not unwrapping non-differentiable
  PennyLane tensors, which can cause issues on some devices.
  [(#941)](https://github.com/PennyLaneAI/pennylane/pull/941)

* `qml.vqe.Hamiltonian` prints any observable with any number of strings.
  [(#987)](https://github.com/PennyLaneAI/pennylane/pull/987)

* Fixes a bug where parameter-shift differentiation would fail if the QNode
  contained a single probability output.
  [(#1007)](https://github.com/PennyLaneAI/pennylane/pull/1007)

* Fixes an issue when using trainable parameters that are lists/arrays with `tape.vjp`.
  [(#1042)](https://github.com/PennyLaneAI/pennylane/pull/1042)

* The `TensorN` observable is updated to support being copied without any parameters or wires passed.
  [(#1047)](https://github.com/PennyLaneAI/pennylane/pull/1047)

* Fixed deprecation warning when importing `Sequence` from `collections` instead of `collections.abc` in `vqe/vqe.py`.
  [(#1051)](https://github.com/PennyLaneAI/pennylane/pull/1051)

<h3>Contributors</h3>

This release contains contributions from (in alphabetical order):

Juan Miguel Arrazola, Thomas Bromley, Olivia Di Matteo, Theodor Isacsson, Josh Izaac, Christina Lee,
Alejandro Montanez, Steven Oud, Chase Roberts, Sankalp Sanand, Maria Schuld, Antal
Száva, David Wierichs, Jiahao Yao.

# Release 0.13.0

<h3>New features since last release</h3>

<h4>Automatically optimize the number of measurements</h4>

* QNodes in tape mode now support returning observables on the same wire whenever the observables are
  qubit-wise commuting Pauli words. Qubit-wise commuting observables can be evaluated with a
  *single* device run as they are diagonal in the same basis, via a shared set of single-qubit rotations.
  [(#882)](https://github.com/PennyLaneAI/pennylane/pull/882)

  The following example shows a single QNode returning the expectation values of
  the qubit-wise commuting Pauli words `XX` and `XI`:

  ```python
  qml.enable_tape()

  @qml.qnode(dev)
  def f(x):
      qml.Hadamard(wires=0)
      qml.Hadamard(wires=1)
      qml.CRot(0.1, 0.2, 0.3, wires=[1, 0])
      qml.RZ(x, wires=1)
      return qml.expval(qml.PauliX(0) @ qml.PauliX(1)), qml.expval(qml.PauliX(0))
  ```

  ```pycon
  >>> f(0.4)
  tensor([0.89431013, 0.9510565 ], requires_grad=True)
  ```

* The `ExpvalCost` class (previously `VQECost`) now provides observable optimization using the
  `optimize` argument, resulting in potentially fewer device executions.
  [(#902)](https://github.com/PennyLaneAI/pennylane/pull/902)

  This is achieved by separating the observables composing the Hamiltonian into qubit-wise
  commuting groups and evaluating those groups on a single QNode using functionality from the
  `qml.grouping` module:

  ```python
  qml.enable_tape()
  commuting_obs = [qml.PauliX(0), qml.PauliX(0) @ qml.PauliZ(1)]
  H = qml.vqe.Hamiltonian([1, 1], commuting_obs)

  dev = qml.device("default.qubit", wires=2)
  ansatz = qml.templates.StronglyEntanglingLayers

  cost_opt = qml.ExpvalCost(ansatz, H, dev, optimize=True)
  cost_no_opt = qml.ExpvalCost(ansatz, H, dev, optimize=False)

  params = qml.init.strong_ent_layers_uniform(3, 2)
  ```

  Grouping these commuting observables leads to fewer device executions:

  ```pycon
  >>> cost_opt(params)
  >>> ex_opt = dev.num_executions
  >>> cost_no_opt(params)
  >>> ex_no_opt = dev.num_executions - ex_opt
  >>> print("Number of executions:", ex_no_opt)
  Number of executions: 2
  >>> print("Number of executions (optimized):", ex_opt)
  Number of executions (optimized): 1
  ```

<h4>New quantum gradient features</h4>

* Compute the analytic gradient of quantum circuits in parallel on supported devices.
  [(#840)](https://github.com/PennyLaneAI/pennylane/pull/840)

  This release introduces support for batch execution of circuits, via a new device API method
  `Device.batch_execute()`. Devices that implement this new API support submitting a batch of
  circuits for *parallel* evaluation simultaneously, which can significantly reduce the computation time.

  Furthermore, if using tape mode and a compatible device, gradient computations will
  automatically make use of the new batch API---providing a speedup during optimization.

* Gradient recipes are now much more powerful, allowing for operations to define their gradient
  via an arbitrary linear combination of circuit evaluations.
  [(#909)](https://github.com/PennyLaneAI/pennylane/pull/909)
  [(#915)](https://github.com/PennyLaneAI/pennylane/pull/915)

  With this change, gradient recipes can now be of the form
  :math:`\frac{\partial}{\partial\phi_k}f(\phi_k) = \sum_{i} c_i f(a_i \phi_k + s_i )`,
  and are no longer restricted to two-term shifts with identical (but opposite in sign) shift values.

  As a result, PennyLane now supports native analytic quantum gradients for the
  controlled rotation operations `CRX`, `CRY`, `CRZ`, and `CRot`. This allows for parameter-shift
  analytic gradients on hardware, without decomposition.

  Note that this is a breaking change for developers; please see the *Breaking Changes* section
  for more details.

* The `qnn.KerasLayer` class now supports differentiating the QNode through classical
  backpropagation in tape mode.
  [(#869)](https://github.com/PennyLaneAI/pennylane/pull/869)

  ```python
  qml.enable_tape()

  dev = qml.device("default.qubit.tf", wires=2)

  @qml.qnode(dev, interface="tf", diff_method="backprop")
  def f(inputs, weights):
      qml.templates.AngleEmbedding(inputs, wires=range(2))
      qml.templates.StronglyEntanglingLayers(weights, wires=range(2))
      return [qml.expval(qml.PauliZ(i)) for i in range(2)]

  weight_shapes = {"weights": (3, 2, 3)}

  qlayer = qml.qnn.KerasLayer(f, weight_shapes, output_dim=2)

  inputs = tf.constant(np.random.random((4, 2)), dtype=tf.float32)

  with tf.GradientTape() as tape:
      out = qlayer(inputs)

  tape.jacobian(out, qlayer.trainable_weights)
  ```

<h4>New operations, templates, and measurements</h4>

* Adds the `qml.density_matrix` QNode return with partial trace capabilities.
  [(#878)](https://github.com/PennyLaneAI/pennylane/pull/878)

  The density matrix over the provided wires is returned, with all other subsystems traced out.
  `qml.density_matrix` currently works for both the `default.qubit` and `default.mixed` devices.

  ```python
  qml.enable_tape()
  dev = qml.device("default.qubit", wires=2)

  def circuit(x):
      qml.PauliY(wires=0)
      qml.Hadamard(wires=1)
      return qml.density_matrix(wires=[1])  # wire 0 is traced out
  ```

* Adds the square-root X gate `SX`. [(#871)](https://github.com/PennyLaneAI/pennylane/pull/871)

  ```python
  dev = qml.device("default.qubit", wires=1)

  @qml.qnode(dev)
  def circuit():
      qml.SX(wires=[0])
      return qml.expval(qml.PauliZ(wires=[0]))
  ```

* Two new hardware-efficient particle-conserving templates have been implemented
  to perform VQE-based quantum chemistry simulations. The new templates apply
  several layers of the particle-conserving entanglers proposed in Figs. 2a and 2b
  of Barkoutsos *et al*., [arXiv:1805.04340](https://arxiv.org/abs/1805.04340)
  [(#875)](https://github.com/PennyLaneAI/pennylane/pull/875)
  [(#876)](https://github.com/PennyLaneAI/pennylane/pull/876)

<h4>Estimate and track resources</h4>

* The `QuantumTape` class now contains basic resource estimation functionality. The method
  `tape.get_resources()` returns a dictionary with a list of the constituent operations and the
  number of times they appear in the circuit. Similarly, `tape.get_depth()` computes the circuit depth.
  [(#862)](https://github.com/PennyLaneAI/pennylane/pull/862)

  ```pycon
  >>> with qml.tape.QuantumTape() as tape:
  ...    qml.Hadamard(wires=0)
  ...    qml.RZ(0.26, wires=1)
  ...    qml.CNOT(wires=[1, 0])
  ...    qml.Rot(1.8, -2.7, 0.2, wires=0)
  ...    qml.Hadamard(wires=1)
  ...    qml.CNOT(wires=[0, 1])
  ...    qml.expval(qml.PauliZ(0) @ qml.PauliZ(1))
  >>> tape.get_resources()
  {'Hadamard': 2, 'RZ': 1, 'CNOT': 2, 'Rot': 1}
  >>> tape.get_depth()
  4
  ```

* The number of device executions over a QNode's lifetime can now be returned using `num_executions`.
  [(#853)](https://github.com/PennyLaneAI/pennylane/pull/853)

  ```pycon
  >>> dev = qml.device("default.qubit", wires=2)
  >>> @qml.qnode(dev)
  ... def circuit(x, y):
  ...    qml.RX(x, wires=[0])
  ...    qml.RY(y, wires=[1])
  ...    qml.CNOT(wires=[0, 1])
  ...    return qml.expval(qml.PauliZ(0) @ qml.PauliX(1))
  >>> for _ in range(10):
  ...    circuit(0.432, 0.12)
  >>> print(dev.num_executions)
  10
  ```

<h3>Improvements</h3>

* Support for tape mode has improved across PennyLane. The following features now work in tape mode:

  - QNode collections [(#863)](https://github.com/PennyLaneAI/pennylane/pull/863)

  - `qnn.ExpvalCost` [(#863)](https://github.com/PennyLaneAI/pennylane/pull/863)
    [(#911)](https://github.com/PennyLaneAI/pennylane/pull/911)

  - `qml.qnn.KerasLayer` [(#869)](https://github.com/PennyLaneAI/pennylane/pull/869)

  - `qml.qnn.TorchLayer` [(#865)](https://github.com/PennyLaneAI/pennylane/pull/865)

  - The `qml.qaoa` module [(#905)](https://github.com/PennyLaneAI/pennylane/pull/905)

* A new function, `qml.refresh_devices()`, has been added, allowing PennyLane to
  rescan installed PennyLane plugins and refresh the device list. In addition, the `qml.device`
  loader will attempt to refresh devices if the required plugin device cannot be found.
  This will result in an improved experience if installing PennyLane and plugins within
  a running Python session (for example, on Google Colab), and avoid the need to
  restart the kernel/runtime.
  [(#907)](https://github.com/PennyLaneAI/pennylane/pull/907)

* When using `grad_fn = qml.grad(cost)` to compute the gradient of a cost function with the Autograd
  interface, the value of the intermediate forward pass is now available via the `grad_fn.forward`
  property
  [(#914)](https://github.com/PennyLaneAI/pennylane/pull/914):

  ```python
  def cost_fn(x, y):
      return 2 * np.sin(x[0]) * np.exp(-x[1]) + x[0] ** 3 + np.cos(y)

  params = np.array([0.1, 0.5], requires_grad=True)
  data = np.array(0.65, requires_grad=False)
  grad_fn = qml.grad(cost_fn)

  grad_fn(params, data)  # perform backprop and evaluate the gradient
  grad_fn.forward  # the cost function value
  ```

* Gradient-based optimizers now have a `step_and_cost` method that returns
  both the next step as well as the objective (cost) function output.
  [(#916)](https://github.com/PennyLaneAI/pennylane/pull/916)

  ```pycon
  >>> opt = qml.GradientDescentOptimizer()
  >>> params, cost = opt.step_and_cost(cost_fn, params)
  ```

* PennyLane provides a new experimental module `qml.proc` which provides framework-agnostic processing
  functions for array and tensor manipulations.
  [(#886)](https://github.com/PennyLaneAI/pennylane/pull/886)

  Given the input tensor-like object, the call is
  dispatched to the corresponding array manipulation framework, allowing for end-to-end
  differentiation to be preserved.

  ```pycon
  >>> x = torch.tensor([1., 2.])
  >>> qml.proc.ones_like(x)
  tensor([1, 1])
  >>> y = tf.Variable([[0], [5]])
  >>> qml.proc.ones_like(y, dtype=np.complex128)
  <tf.Tensor: shape=(2, 1), dtype=complex128, numpy=
  array([[1.+0.j],
         [1.+0.j]])>
  ```

  Note that these functions are experimental, and only a subset of common functionality is
  supported. Furthermore, the names and behaviour of these functions may differ from similar
  functions in common frameworks; please refer to the function docstrings for more details.

* The gradient methods in tape mode now fully separate the quantum and classical processing. Rather
  than returning the evaluated gradients directly, they now return a tuple containing the required
  quantum and classical processing steps.
  [(#840)](https://github.com/PennyLaneAI/pennylane/pull/840)

  ```python
  def gradient_method(idx, param, **options):
      # generate the quantum tapes that must be computed
      # to determine the quantum gradient
      tapes = quantum_gradient_tapes(self)

      def processing_fn(results):
          # perform classical processing on the evaluated tapes
          # returning the evaluated quantum gradient
          return classical_processing(results)

      return tapes, processing_fn
  ```

  The `JacobianTape.jacobian()` method has been similarly modified to accumulate all gradient
  quantum tapes and classical processing functions, evaluate all quantum tapes simultaneously,
  and then apply the post-processing functions to the evaluated tape results.

* The MultiRZ gate now has a defined generator, allowing it to be used in quantum natural gradient
  optimization.
  [(#912)](https://github.com/PennyLaneAI/pennylane/pull/912)

* The CRot gate now has a `decomposition` method, which breaks the gate down into rotations
  and CNOT gates. This allows `CRot` to be used on devices that do not natively support it.
  [(#908)](https://github.com/PennyLaneAI/pennylane/pull/908)

* The classical processing in the `MottonenStatePreparation` template has been largely
  rewritten to use dense matrices and tensor manipulations wherever possible.
  This is in preparation to support differentiation through the template in the future.
  [(#864)](https://github.com/PennyLaneAI/pennylane/pull/864)

* Device-based caching has replaced QNode caching. Caching is now accessed by passing a
  `cache` argument to the device.
  [(#851)](https://github.com/PennyLaneAI/pennylane/pull/851)

  The `cache` argument should be an integer specifying the size of the cache. For example, a
  cache of size 10 is created using:

  ```pycon
  >>> dev = qml.device("default.qubit", wires=2, cache=10)
  ```

* The `Operation`, `Tensor`, and `MeasurementProcess` classes now have the `__copy__` special method
  defined.
  [(#840)](https://github.com/PennyLaneAI/pennylane/pull/840)

  This allows us to ensure that, when a shallow copy is performed of an operation, the
  mutable list storing the operation parameters is *also* shallow copied. Both the old operation and
  the copied operation will continue to share the same parameter data,
  ```pycon
  >>> import copy
  >>> op = qml.RX(0.2, wires=0)
  >>> op2 = copy.copy(op)
  >>> op.data[0] is op2.data[0]
  True
  ```

  however the *list container* is not a reference:

  ```pycon
  >>> op.data is op2.data
  False
  ```

  This allows the parameters of the copied operation to be modified, without mutating
  the parameters of the original operation.

* The `QuantumTape.copy` method has been tweaked so that
  [(#840)](https://github.com/PennyLaneAI/pennylane/pull/840):

  - Optionally, the tape's operations are shallow copied in addition to the tape by passing the
    `copy_operations=True` boolean flag. This allows the copied tape's parameters to be mutated
    without affecting the original tape's parameters. (Note: the two tapes will share parameter data
    *until* one of the tapes has their parameter list modified.)

  - Copied tapes can be cast to another `QuantumTape` subclass by passing the `tape_cls` keyword
    argument.

<h3>Breaking changes</h3>

* Updated how parameter-shift gradient recipes are defined for operations, allowing for
  gradient recipes that are specified as an arbitrary number of terms.
  [(#909)](https://github.com/PennyLaneAI/pennylane/pull/909)

  Previously, `Operation.grad_recipe` was restricted to two-term parameter-shift formulas.
  With this change, the gradient recipe now contains elements of the form
  :math:`[c_i, a_i, s_i]`, resulting in a gradient recipe of
  :math:`\frac{\partial}{\partial\phi_k}f(\phi_k) = \sum_{i} c_i f(a_i \phi_k + s_i )`.

  As this is a breaking change, all custom operations with defined gradient recipes must be
  updated to continue working with PennyLane 0.13. Note though that if `grad_recipe = None`, the
  default gradient recipe remains unchanged, and corresponds to the two terms :math:`[c_0, a_0, s_0]=[1/2, 1, \pi/2]`
  and :math:`[c_1, a_1, s_1]=[-1/2, 1, -\pi/2]` for every parameter.

- The `VQECost` class has been renamed to `ExpvalCost` to reflect its general applicability
  beyond VQE. Use of `VQECost` is still possible but will result in a deprecation warning.
  [(#913)](https://github.com/PennyLaneAI/pennylane/pull/913)

<h3>Bug fixes</h3>

* The `default.qubit.tf` device is updated to handle TensorFlow objects (e.g.,
  `tf.Variable`) as gate parameters correctly when using the `MultiRZ` and
  `CRot` operations.
  [(#921)](https://github.com/PennyLaneAI/pennylane/pull/921)

* PennyLane tensor objects are now unwrapped in BaseQNode when passed as a
  keyword argument to the quantum function.
  [(#903)](https://github.com/PennyLaneAI/pennylane/pull/903)
  [(#893)](https://github.com/PennyLaneAI/pennylane/pull/893)

* The new tape mode now prevents multiple observables from being evaluated on the same wire
  if the observables are not qubit-wise commuting Pauli words.
  [(#882)](https://github.com/PennyLaneAI/pennylane/pull/882)

* Fixes a bug in `default.qubit` whereby inverses of common gates were not being applied
  via efficient gate-specific methods, instead falling back to matrix-vector multiplication.
  The following gates were affected: `PauliX`, `PauliY`, `PauliZ`, `Hadamard`, `SWAP`, `S`,
  `T`, `CNOT`, `CZ`.
  [(#872)](https://github.com/PennyLaneAI/pennylane/pull/872)

* The `PauliRot` operation now gracefully handles single-qubit Paulis, and all-identity Paulis
  [(#860)](https://github.com/PennyLaneAI/pennylane/pull/860).

* Fixes a bug whereby binary Python operators were not properly propagating the `requires_grad`
  attribute to the output tensor.
  [(#889)](https://github.com/PennyLaneAI/pennylane/pull/889)

* Fixes a bug which prevents `TorchLayer` from doing `backward` when CUDA is enabled.
  [(#899)](https://github.com/PennyLaneAI/pennylane/pull/899)

* Fixes a bug where multi-threaded execution of `QNodeCollection` sometimes fails
  because of simultaneous queuing. This is fixed by adding thread locking during queuing.
  [(#910)](https://github.com/PennyLaneAI/pennylane/pull/918)

* Fixes a bug in `QuantumTape.set_parameters()`. The previous implementation assumed
  that the `self.trainable_parms` set would always be iterated over in increasing integer
  order. However, this is not guaranteed behaviour, and can lead to the incorrect tape parameters
  being set if this is not the case.
  [(#923)](https://github.com/PennyLaneAI/pennylane/pull/923)

* Fixes broken error message if a QNode is instantiated with an unknown exception.
  [(#930)](https://github.com/PennyLaneAI/pennylane/pull/930)

<h3>Contributors</h3>

This release contains contributions from (in alphabetical order):

Juan Miguel Arrazola, Thomas Bromley, Christina Lee, Alain Delgado Gran, Olivia Di Matteo, Anthony
Hayes, Theodor Isacsson, Josh Izaac, Soran Jahangiri, Nathan Killoran, Shumpei Kobayashi, Romain
Moyard, Zeyue Niu, Maria Schuld, Antal Száva.

# Release 0.12.0

<h3>New features since last release</h3>

<h4>New and improved simulators</h4>

* PennyLane now supports a new device, `default.mixed`, designed for
  simulating mixed-state quantum computations. This enables native
  support for implementing noisy channels in a circuit, which generally
  map pure states to mixed states.
  [(#794)](https://github.com/PennyLaneAI/pennylane/pull/794)
  [(#807)](https://github.com/PennyLaneAI/pennylane/pull/807)
  [(#819)](https://github.com/PennyLaneAI/pennylane/pull/819)

  The device can be initialized as
  ```pycon
  >>> dev = qml.device("default.mixed", wires=1)
  ```

  This allows the construction of QNodes that include non-unitary operations,
  such as noisy channels:

  ```pycon
  >>> @qml.qnode(dev)
  ... def circuit(params):
  ...     qml.RX(params[0], wires=0)
  ...     qml.RY(params[1], wires=0)
  ...     qml.AmplitudeDamping(0.5, wires=0)
  ...     return qml.expval(qml.PauliZ(0))
  >>> print(circuit([0.54, 0.12]))
  0.9257702929524184
  >>> print(circuit([0, np.pi]))
  0.0
  ```

<h4>New tools for optimizing measurements</h4>

* The new `grouping` module provides functionality for grouping simultaneously measurable Pauli word
  observables.
  [(#761)](https://github.com/PennyLaneAI/pennylane/pull/761)
  [(#850)](https://github.com/PennyLaneAI/pennylane/pull/850)
  [(#852)](https://github.com/PennyLaneAI/pennylane/pull/852)

  - The `optimize_measurements` function will take as input a list of Pauli word observables and
    their corresponding coefficients (if any), and will return the partitioned Pauli terms
    diagonalized in the measurement basis and the corresponding diagonalizing circuits.

    ```python
    from pennylane.grouping import optimize_measurements
    h, nr_qubits = qml.qchem.molecular_hamiltonian("h2", "h2.xyz")
    rotations, grouped_ops, grouped_coeffs = optimize_measurements(h.ops, h.coeffs, grouping="qwc")
    ```

    The diagonalizing circuits of `rotations` correspond to the diagonalized Pauli word groupings of
    `grouped_ops`.

  - Pauli word partitioning utilities are performed by the `PauliGroupingStrategy`
    class. An input list of Pauli words can be partitioned into mutually commuting,
    qubit-wise-commuting, or anticommuting groupings.

    For example, partitioning Pauli words into anticommutative groupings by the Recursive Largest
    First (RLF) graph colouring heuristic:

    ```python
    from pennylane import PauliX, PauliY, PauliZ, Identity
    from pennylane.grouping import group_observables
    pauli_words = [
        Identity('a') @ Identity('b'),
        Identity('a') @ PauliX('b'),
        Identity('a') @ PauliY('b'),
        PauliZ('a') @ PauliX('b'),
        PauliZ('a') @ PauliY('b'),
        PauliZ('a') @ PauliZ('b')
    ]
    groupings = group_observables(pauli_words, grouping_type='anticommuting', method='rlf')
    ```

  - Various utility functions are included for obtaining and manipulating Pauli
    words in the binary symplectic vector space representation.

    For instance, two Pauli words may be converted to their binary vector representation:

    ```pycon
    >>> from pennylane.grouping import pauli_to_binary
    >>> from pennylane.wires import Wires
    >>> wire_map = {Wires('a'): 0, Wires('b'): 1}
    >>> pauli_vec_1 = pauli_to_binary(qml.PauliX('a') @ qml.PauliY('b'))
    >>> pauli_vec_2 = pauli_to_binary(qml.PauliZ('a') @ qml.PauliZ('b'))
    >>> pauli_vec_1
    [1. 1. 0. 1.]
    >>> pauli_vec_2
    [0. 0. 1. 1.]
    ```

    Their product up to a phase may be computed by taking the sum of their binary vector
    representations, and returned in the operator representation.

    ```pycon
    >>> from pennylane.grouping import binary_to_pauli
    >>> binary_to_pauli((pauli_vec_1 + pauli_vec_2) % 2, wire_map)
    Tensor product ['PauliY', 'PauliX']: 0 params, wires ['a', 'b']
    ```

    For more details on the grouping module, see the
    [grouping module documentation](https://pennylane.readthedocs.io/en/stable/code/qml_grouping.html)


<h4>Returning the quantum state from simulators</h4>

* The quantum state of a QNode can now be returned using the `qml.state()` return function.
  [(#818)](https://github.com/XanaduAI/pennylane/pull/818)

  ```python
  import pennylane as qml

  dev = qml.device("default.qubit", wires=3)
  qml.enable_tape()

  @qml.qnode(dev)
  def qfunc(x, y):
      qml.RZ(x, wires=0)
      qml.CNOT(wires=[0, 1])
      qml.RY(y, wires=1)
      qml.CNOT(wires=[0, 2])
      return qml.state()

  >>> qfunc(0.56, 0.1)
  array([0.95985437-0.27601028j, 0.        +0.j        ,
         0.04803275-0.01381203j, 0.        +0.j        ,
         0.        +0.j        , 0.        +0.j        ,
         0.        +0.j        , 0.        +0.j        ])
  ```

  Differentiating the state is currently available when using the
  classical backpropagation differentiation method (`diff_method="backprop"`) with a compatible device,
  and when using the new tape mode.

<h4>New operations and channels</h4>

* PennyLane now includes standard channels such as the Amplitude-damping,
  Phase-damping, and Depolarizing channels, as well as the ability
  to make custom qubit channels.
  [(#760)](https://github.com/PennyLaneAI/pennylane/pull/760)
  [(#766)](https://github.com/PennyLaneAI/pennylane/pull/766)
  [(#778)](https://github.com/PennyLaneAI/pennylane/pull/778)

* The controlled-Y operation is now available via `qml.CY`. For devices that do
  not natively support the controlled-Y operation, it will be decomposed
  into `qml.RY`, `qml.CNOT`, and `qml.S` operations.
  [(#806)](https://github.com/PennyLaneAI/pennylane/pull/806)

<h4>Preview the next-generation PennyLane QNode</h4>

* The new PennyLane `tape` module provides a re-formulated QNode class, rewritten from the ground-up,
  that uses a new `QuantumTape` object to represent the QNode's quantum circuit. Tape mode
  provides several advantages over the standard PennyLane QNode.
  [(#785)](https://github.com/PennyLaneAI/pennylane/pull/785)
  [(#792)](https://github.com/PennyLaneAI/pennylane/pull/792)
  [(#796)](https://github.com/PennyLaneAI/pennylane/pull/796)
  [(#800)](https://github.com/PennyLaneAI/pennylane/pull/800)
  [(#803)](https://github.com/PennyLaneAI/pennylane/pull/803)
  [(#804)](https://github.com/PennyLaneAI/pennylane/pull/804)
  [(#805)](https://github.com/PennyLaneAI/pennylane/pull/805)
  [(#808)](https://github.com/PennyLaneAI/pennylane/pull/808)
  [(#810)](https://github.com/PennyLaneAI/pennylane/pull/810)
  [(#811)](https://github.com/PennyLaneAI/pennylane/pull/811)
  [(#815)](https://github.com/PennyLaneAI/pennylane/pull/815)
  [(#820)](https://github.com/PennyLaneAI/pennylane/pull/820)
  [(#823)](https://github.com/PennyLaneAI/pennylane/pull/823)
  [(#824)](https://github.com/PennyLaneAI/pennylane/pull/824)
  [(#829)](https://github.com/PennyLaneAI/pennylane/pull/829)

  - Support for in-QNode classical processing: Tape mode allows for differentiable classical
    processing within the QNode.

  - No more Variable wrapping: In tape mode, QNode arguments no longer become `Variable`
    objects within the QNode.

  - Less restrictive QNode signatures: There is no longer any restriction on the QNode signature;
    the QNode can be defined and called following the same rules as standard Python functions.

  - Unifying all QNodes: The tape-mode QNode merges all QNodes (including the
    `JacobianQNode` and the `PassthruQNode`) into a single unified QNode, with
    identical behaviour regardless of the differentiation type.

  - Optimizations: Tape mode provides various performance optimizations, reducing pre- and
    post-processing overhead, and reduces the number of quantum evaluations in certain cases.

  Note that tape mode is **experimental**, and does not currently have feature-parity with the
  existing QNode. [Feedback and bug reports](https://github.com/PennyLaneAI/pennylane/issues) are
  encouraged and will help improve the new tape mode.

  Tape mode can be enabled globally via the `qml.enable_tape` function, without changing your
  PennyLane code:

  ```python
  qml.enable_tape()
  dev = qml.device("default.qubit", wires=1)

  @qml.qnode(dev, interface="tf")
  def circuit(p):
      print("Parameter value:", p)
      qml.RX(tf.sin(p[0])**2 + p[1], wires=0)
      return qml.expval(qml.PauliZ(0))
  ```

  For more details, please see the [tape mode
  documentation](https://pennylane.readthedocs.io/en/stable/code/qml_tape.html).

<h3>Improvements</h3>

* QNode caching has been introduced, allowing the QNode to keep track of the results of previous
  device executions and reuse those results in subsequent calls.
  Note that QNode caching is only supported in the new and experimental tape-mode.
  [(#817)](https://github.com/PennyLaneAI/pennylane/pull/817)

  Caching is available by passing a `caching` argument to the QNode:

  ```python
  dev = qml.device("default.qubit", wires=2)
  qml.enable_tape()

  @qml.qnode(dev, caching=10)  # cache up to 10 evaluations
  def qfunc(x):
      qml.RX(x, wires=0)
      qml.RX(0.3, wires=1)
      qml.CNOT(wires=[0, 1])
      return qml.expval(qml.PauliZ(1))

  qfunc(0.1)  # first evaluation executes on the device
  qfunc(0.1)  # second evaluation accesses the cached result
  ```

* Sped up the application of certain gates in `default.qubit` by using array/tensor
  manipulation tricks. The following gates are affected: `PauliX`, `PauliY`, `PauliZ`,
  `Hadamard`, `SWAP`, `S`, `T`, `CNOT`, `CZ`.
  [(#772)](https://github.com/PennyLaneAI/pennylane/pull/772)

* The computation of marginal probabilities has been made more efficient for devices
  with a large number of wires, achieving in some cases a 5x speedup.
  [(#799)](https://github.com/PennyLaneAI/pennylane/pull/799)

* Adds arithmetic operations (addition, tensor product,
  subtraction, and scalar multiplication) between `Hamiltonian`,
  `Tensor`, and `Observable` objects, and inline arithmetic
  operations between Hamiltonians and other observables.
  [(#765)](https://github.com/PennyLaneAI/pennylane/pull/765)

  Hamiltonians can now easily be defined as sums of observables:

  ```pycon3
  >>> H = 3 * qml.PauliZ(0) - (qml.PauliX(0) @ qml.PauliX(1)) + qml.Hamiltonian([4], [qml.PauliZ(0)])
  >>> print(H)
  (7.0) [Z0] + (-1.0) [X0 X1]
  ```

* Adds `compare()` method to `Observable` and `Hamiltonian` classes, which allows
  for comparison between observable quantities.
  [(#765)](https://github.com/PennyLaneAI/pennylane/pull/765)

  ```pycon3
  >>> H = qml.Hamiltonian([1], [qml.PauliZ(0)])
  >>> obs = qml.PauliZ(0) @ qml.Identity(1)
  >>> print(H.compare(obs))
  True
  ```

  ```pycon3
  >>> H = qml.Hamiltonian([2], [qml.PauliZ(0)])
  >>> obs = qml.PauliZ(1) @ qml.Identity(0)
  >>> print(H.compare(obs))
  False
  ```

* Adds `simplify()` method to the `Hamiltonian` class.
  [(#765)](https://github.com/PennyLaneAI/pennylane/pull/765)

  ```pycon3
  >>> H = qml.Hamiltonian([1, 2], [qml.PauliZ(0), qml.PauliZ(0) @ qml.Identity(1)])
  >>> H.simplify()
  >>> print(H)
  (3.0) [Z0]
  ```

* Added a new bit-flip mixer to the `qml.qaoa` module.
  [(#774)](https://github.com/PennyLaneAI/pennylane/pull/774)

* Summation of two `Wires` objects is now supported and will return
  a `Wires` object containing the set of all wires defined by the
  terms in the summation.
  [(#812)](https://github.com/PennyLaneAI/pennylane/pull/812)

<h3>Breaking changes</h3>

* The PennyLane NumPy module now returns scalar (zero-dimensional) arrays where
  Python scalars were previously returned.
  [(#820)](https://github.com/PennyLaneAI/pennylane/pull/820)
  [(#833)](https://github.com/PennyLaneAI/pennylane/pull/833)

  For example, this affects array element indexing, and summation:

  ```pycon
  >>> x = np.array([1, 2, 3], requires_grad=False)
  >>> x[0]
  tensor(1, requires_grad=False)
  >>> np.sum(x)
  tensor(6, requires_grad=True)
  ```

  This may require small updates to user code. A convenience method, `np.tensor.unwrap()`,
  has been added to help ease the transition. This converts PennyLane NumPy tensors
  to standard NumPy arrays and Python scalars:

  ```pycon
  >>> x = np.array(1.543, requires_grad=False)
  >>> x.unwrap()
  1.543
  ```

  Note, however, that information regarding array differentiability will be
  lost.

* The device capabilities dictionary has been redesigned, for clarity and robustness. In particular,
  the capabilities dictionary is now inherited from the parent class, various keys have more
  expressive names, and all keys are now defined in the base device class. For more details, please
  [refer to the developer
  documentation](https://pennylane.readthedocs.io/en/stable/development/plugins.html#device-capabilities).
  [(#781)](https://github.com/PennyLaneAI/pennylane/pull/781/files)

<h3>Bug fixes</h3>

* Changed to use lists for storing variable values inside `BaseQNode`
  allowing complex matrices to be passed to `QubitUnitary`.
  [(#773)](https://github.com/PennyLaneAI/pennylane/pull/773)

* Fixed a bug within `default.qubit`, resulting in greater efficiency
  when applying a state vector to all wires on the device.
  [(#849)](https://github.com/PennyLaneAI/pennylane/pull/849)

<h3>Documentation</h3>

* Equations have been added to the `qml.sample` and `qml.probs` docstrings
  to clarify the mathematical foundation of the performed measurements.
  [(#843)](https://github.com/PennyLaneAI/pennylane/pull/843)

<h3>Contributors</h3>

This release contains contributions from (in alphabetical order):

Aroosa Ijaz, Juan Miguel Arrazola, Thomas Bromley, Jack Ceroni, Alain Delgado Gran, Josh Izaac,
Soran Jahangiri, Nathan Killoran, Robert Lang, Cedric Lin, Olivia Di Matteo, Nicolás Quesada, Maria
Schuld, Antal Száva.

# Release 0.11.0

<h3>New features since last release</h3>

<h4>New and improved simulators</h4>

* Added a new device, `default.qubit.autograd`, a pure-state qubit simulator written using Autograd.
  This device supports classical backpropagation (`diff_method="backprop"`); this can
  be faster than the parameter-shift rule for computing quantum gradients
  when the number of parameters to be optimized is large.
  [(#721)](https://github.com/XanaduAI/pennylane/pull/721)

  ```pycon
  >>> dev = qml.device("default.qubit.autograd", wires=1)
  >>> @qml.qnode(dev, diff_method="backprop")
  ... def circuit(x):
  ...     qml.RX(x[1], wires=0)
  ...     qml.Rot(x[0], x[1], x[2], wires=0)
  ...     return qml.expval(qml.PauliZ(0))
  >>> weights = np.array([0.2, 0.5, 0.1])
  >>> grad_fn = qml.grad(circuit)
  >>> print(grad_fn(weights))
  array([-2.25267173e-01, -1.00864546e+00,  6.93889390e-18])
  ```

  See the [device documentation](https://pennylane.readthedocs.io/en/stable/code/api/pennylane.devices.default_qubit_autograd.DefaultQubitAutograd.html) for more details.

* A new experimental C++ state-vector simulator device is now available, `lightning.qubit`. It
  uses the C++ Eigen library to perform fast linear algebra calculations for simulating quantum
  state-vector evolution.

  `lightning.qubit` is currently in beta; it can be installed via `pip`:

  ```console
  $ pip install pennylane-lightning
  ```

  Once installed, it can be used as a PennyLane device:

  ```pycon
  >>> dev = qml.device("lightning.qubit", wires=2)
  ```

  For more details, please see the [lightning qubit documentation](https://pennylane-lightning.readthedocs.io).

<h4>New algorithms and templates</h4>

* Added built-in QAOA functionality via the new `qml.qaoa` module.
  [(#712)](https://github.com/PennyLaneAI/pennylane/pull/712)
  [(#718)](https://github.com/PennyLaneAI/pennylane/pull/718)
  [(#741)](https://github.com/PennyLaneAI/pennylane/pull/741)
  [(#720)](https://github.com/PennyLaneAI/pennylane/pull/720)

  This includes the following features:

  * New `qml.qaoa.x_mixer` and `qml.qaoa.xy_mixer` functions for defining Pauli-X and XY
    mixer Hamiltonians.

  * MaxCut: The `qml.qaoa.maxcut` function allows easy construction of the cost Hamiltonian
    and recommended mixer Hamiltonian for solving the MaxCut problem for a supplied graph.

  * Layers: `qml.qaoa.cost_layer` and `qml.qaoa.mixer_layer` take cost and mixer
    Hamiltonians, respectively, and apply the corresponding QAOA cost and mixer layers
    to the quantum circuit

  For example, using PennyLane to construct and solve a MaxCut problem with QAOA:

  ```python
  wires = range(3)
  graph = Graph([(0, 1), (1, 2), (2, 0)])
  cost_h, mixer_h = qaoa.maxcut(graph)

  def qaoa_layer(gamma, alpha):
      qaoa.cost_layer(gamma, cost_h)
      qaoa.mixer_layer(alpha, mixer_h)

  def antatz(params, **kwargs):

      for w in wires:
          qml.Hadamard(wires=w)

      # repeat the QAOA layer two times
      qml.layer(qaoa_layer, 2, params[0], params[1])

  dev = qml.device('default.qubit', wires=len(wires))
  cost_function = qml.VQECost(ansatz, cost_h, dev)
  ```

* Added an `ApproxTimeEvolution` template to the PennyLane templates module, which
  can be used to implement Trotterized time-evolution under a Hamiltonian.
  [(#710)](https://github.com/XanaduAI/pennylane/pull/710)

  <img src="https://pennylane.readthedocs.io/en/latest/_static/templates/subroutines/approx_time_evolution.png" width=50%/>

* Added a `qml.layer` template-constructing function, which takes a unitary, and
  repeatedly applies it on a set of wires to a given depth.
  [(#723)](https://github.com/PennyLaneAI/pennylane/pull/723)

  ```python
  def subroutine():
      qml.Hadamard(wires=[0])
      qml.CNOT(wires=[0, 1])
      qml.PauliX(wires=[1])

  dev = qml.device('default.qubit', wires=3)

  @qml.qnode(dev)
  def circuit():
      qml.layer(subroutine, 3)
      return [qml.expval(qml.PauliZ(0)), qml.expval(qml.PauliZ(1))]
  ```

  This creates the following circuit:
  ```pycon
  >>> circuit()
  >>> print(circuit.draw())
  0: ──H──╭C──X──H──╭C──X──H──╭C──X──┤ ⟨Z⟩
  1: ─────╰X────────╰X────────╰X─────┤ ⟨Z⟩
  ```

* Added the `qml.utils.decompose_hamiltonian` function. This function can be used to
  decompose a Hamiltonian into a linear combination of Pauli operators.
  [(#671)](https://github.com/XanaduAI/pennylane/pull/671)

  ```pycon
  >>> A = np.array(
  ... [[-2, -2+1j, -2, -2],
  ... [-2-1j,  0,  0, -1],
  ... [-2,  0, -2, -1],
  ... [-2, -1, -1,  0]])
  >>> coeffs, obs_list = decompose_hamiltonian(A)
  ```

<h4>New device features</h4>

* It is now possible to specify custom wire labels, such as `['anc1', 'anc2', 0, 1, 3]`, where the labels
  can be strings or numbers.
  [(#666)](https://github.com/XanaduAI/pennylane/pull/666)

  Custom wire labels are defined by passing a list to the `wires` argument when creating the device:

  ```pycon
  >>> dev = qml.device("default.qubit", wires=['anc1', 'anc2', 0, 1, 3])
  ```

  Quantum operations should then be invoked with these custom wire labels:

  ``` pycon
  >>> @qml.qnode(dev)
  >>> def circuit():
  ...    qml.Hadamard(wires='anc2')
  ...    qml.CNOT(wires=['anc1', 3])
  ...    ...
  ```

  The existing behaviour, in which the number of wires is specified on device initialization,
  continues to work as usual. This gives a default behaviour where wires are labelled
  by consecutive integers.

  ```pycon
  >>> dev = qml.device("default.qubit", wires=5)
  ```

* An integrated device test suite has been added, which can be used
  to run basic integration tests on core or external devices.
  [(#695)](https://github.com/PennyLaneAI/pennylane/pull/695)
  [(#724)](https://github.com/PennyLaneAI/pennylane/pull/724)
  [(#733)](https://github.com/PennyLaneAI/pennylane/pull/733)

  The test can be invoked against a particular device by calling the `pl-device-test`
  command line program:

  ```console
  $ pl-device-test --device=default.qubit --shots=1234 --analytic=False
  ```

  If the tests are run on external devices, the device and its dependencies must be
  installed locally. For more details, please see the
  [plugin test documentation](http://pennylane.readthedocs.io/en/latest/code/api/pennylane.devices.tests.html).

<h3>Improvements</h3>

* The functions implementing the quantum circuits building the Unitary Coupled-Cluster
  (UCCSD) VQE ansatz have been improved, with a more consistent naming convention and
  improved docstrings.
  [(#748)](https://github.com/PennyLaneAI/pennylane/pull/748)

  The changes include:

  - The terms *1particle-1hole (ph)* and *2particle-2hole (pphh)* excitations
    were replaced with the names *single* and *double* excitations, respectively.

  - The non-differentiable arguments in the `UCCSD` template were renamed accordingly:
    `ph` → `s_wires`, `pphh` → `d_wires`

  - The term *virtual*, previously used to refer the *unoccupied* orbitals, was discarded.

  - The Usage Details sections were updated and improved.

* Added support for TensorFlow 2.3 and PyTorch 1.6.
  [(#725)](https://github.com/PennyLaneAI/pennylane/pull/725)

* Returning probabilities is now supported from photonic QNodes.
  As with qubit QNodes, photonic QNodes returning probabilities are
  end-to-end differentiable.
  [(#699)](https://github.com/XanaduAI/pennylane/pull/699/)

  ```pycon
  >>> dev = qml.device("strawberryfields.fock", wires=2, cutoff_dim=5)
  >>> @qml.qnode(dev)
  ... def circuit(a):
  ...     qml.Displacement(a, 0, wires=0)
  ...     return qml.probs(wires=0)
  >>> print(circuit(0.5))
  [7.78800783e-01 1.94700196e-01 2.43375245e-02 2.02812704e-03 1.26757940e-04]
  ```

<h3>Breaking changes</h3>

* The `pennylane.plugins` and `pennylane.beta.plugins` folders have been renamed to
  `pennylane.devices` and `pennylane.beta.devices`, to reflect their content better.
  [(#726)](https://github.com/XanaduAI/pennylane/pull/726)

<h3>Bug fixes</h3>

* The PennyLane interface conversion functions can now convert QNodes with
  pre-existing interfaces.
  [(#707)](https://github.com/XanaduAI/pennylane/pull/707)

<h3>Documentation</h3>

* The interfaces section of the documentation has been renamed to 'Interfaces and training',
  and updated with the latest variable handling details.
  [(#753)](https://github.com/PennyLaneAI/pennylane/pull/753)

<h3>Contributors</h3>

This release contains contributions from (in alphabetical order):

Juan Miguel Arrazola, Thomas Bromley, Jack Ceroni, Alain Delgado Gran, Shadab Hussain, Theodor
Isacsson, Josh Izaac, Nathan Killoran, Maria Schuld, Antal Száva, Nicola Vitucci.

# Release 0.10.0

<h3>New features since last release</h3>

<h4>New and improved simulators</h4>

* Added a new device, `default.qubit.tf`, a pure-state qubit simulator written using TensorFlow.
  As a result, it supports classical backpropagation as a means to compute the Jacobian. This can
  be faster than the parameter-shift rule for computing quantum gradients
  when the number of parameters to be optimized is large.

  `default.qubit.tf` is designed to be used with end-to-end classical backpropagation
  (`diff_method="backprop"`) with the TensorFlow interface. This is the default method
  of differentiation when creating a QNode with this device.

  Using this method, the created QNode is a 'white-box' that is
  tightly integrated with your TensorFlow computation, including
  [AutoGraph](https://www.tensorflow.org/guide/function) support:

  ```pycon
  >>> dev = qml.device("default.qubit.tf", wires=1)
  >>> @tf.function
  ... @qml.qnode(dev, interface="tf", diff_method="backprop")
  ... def circuit(x):
  ...     qml.RX(x[1], wires=0)
  ...     qml.Rot(x[0], x[1], x[2], wires=0)
  ...     return qml.expval(qml.PauliZ(0))
  >>> weights = tf.Variable([0.2, 0.5, 0.1])
  >>> with tf.GradientTape() as tape:
  ...     res = circuit(weights)
  >>> print(tape.gradient(res, weights))
  tf.Tensor([-2.2526717e-01 -1.0086454e+00  1.3877788e-17], shape=(3,), dtype=float32)
  ```

  See the `default.qubit.tf`
  [documentation](https://pennylane.ai/en/stable/code/api/pennylane.beta.plugins.DefaultQubitTF.html)
  for more details.

* The [default.tensor plugin](https://github.com/XanaduAI/pennylane/blob/master/pennylane/beta/plugins/default_tensor.py)
  has been significantly upgraded. It now allows two different
  tensor network representations to be used: `"exact"` and `"mps"`. The former uses a
  exact factorized representation of quantum states, while the latter uses a matrix product state
  representation.
  ([#572](https://github.com/XanaduAI/pennylane/pull/572))
  ([#599](https://github.com/XanaduAI/pennylane/pull/599))

<h4>New machine learning functionality and integrations</h4>

* PennyLane QNodes can now be converted into Torch layers, allowing for creation of quantum and
  hybrid models using the `torch.nn` API.
  [(#588)](https://github.com/XanaduAI/pennylane/pull/588)

  A PennyLane QNode can be converted into a `torch.nn` layer using the `qml.qnn.TorchLayer` class:

  ```pycon
  >>> @qml.qnode(dev)
  ... def qnode(inputs, weights_0, weight_1):
  ...    # define the circuit
  ...    # ...

  >>> weight_shapes = {"weights_0": 3, "weight_1": 1}
  >>> qlayer = qml.qnn.TorchLayer(qnode, weight_shapes)
  ```

  A hybrid model can then be easily constructed:

  ```pycon
  >>> model = torch.nn.Sequential(qlayer, torch.nn.Linear(2, 2))
  ```

* Added a new "reversible" differentiation method which can be used in simulators, but not hardware.

  The reversible approach is similar to backpropagation, but trades off extra computation for
  enhanced memory efficiency. Where backpropagation caches the state tensors at each step during
  a simulated evolution, the reversible method only caches the final pre-measurement state.

  Compared to the parameter-shift method, the reversible method can be faster or slower,
  depending on the density and location of parametrized gates in a circuit
  (circuits with higher density of parametrized gates near the end of the circuit will see a benefit).
  [(#670)](https://github.com/XanaduAI/pennylane/pull/670)

  ```pycon
  >>> dev = qml.device("default.qubit", wires=2)
  ... @qml.qnode(dev, diff_method="reversible")
  ... def circuit(x):
  ...     qml.RX(x, wires=0)
  ...     qml.RX(x, wires=0)
  ...     qml.CNOT(wires=[0,1])
  ...     return qml.expval(qml.PauliZ(0))
  >>> qml.grad(circuit)(0.5)
  (array(-0.47942554),)
  ```

<h4>New templates and cost functions</h4>

* Added the new templates `UCCSD`, `SingleExcitationUnitary`, and`DoubleExcitationUnitary`,
  which together implement the Unitary Coupled-Cluster Singles and Doubles (UCCSD) ansatz
  to perform VQE-based quantum chemistry simulations using PennyLane-QChem.
  [(#622)](https://github.com/XanaduAI/pennylane/pull/622)
  [(#638)](https://github.com/XanaduAI/pennylane/pull/638)
  [(#654)](https://github.com/XanaduAI/pennylane/pull/654)
  [(#659)](https://github.com/XanaduAI/pennylane/pull/659)
  [(#622)](https://github.com/XanaduAI/pennylane/pull/622)

* Added module `pennylane.qnn.cost` with class `SquaredErrorLoss`. The module contains classes
  to calculate losses and cost functions on circuits with trainable parameters.
  [(#642)](https://github.com/XanaduAI/pennylane/pull/642)

<h3>Improvements</h3>

* Improves the wire management by making the `Operator.wires` attribute a `wires` object.
  [(#666)](https://github.com/XanaduAI/pennylane/pull/666)

* A significant improvement with respect to how QNodes and interfaces mark quantum function
  arguments as differentiable when using Autograd, designed to improve performance and make
  QNodes more intuitive.
  [(#648)](https://github.com/XanaduAI/pennylane/pull/648)
  [(#650)](https://github.com/XanaduAI/pennylane/pull/650)

  In particular, the following changes have been made:

  - A new `ndarray` subclass `pennylane.numpy.tensor`, which extends NumPy arrays with
    the keyword argument and attribute `requires_grad`. Tensors which have `requires_grad=False`
    are treated as non-differentiable by the Autograd interface.

  - A new subpackage `pennylane.numpy`, which wraps `autograd.numpy` such that NumPy functions
    accept the `requires_grad` keyword argument, and allows Autograd to differentiate
    `pennylane.numpy.tensor` objects.

  - The `argnum` argument to `qml.grad` is now optional; if not provided, arguments explicitly
    marked as `requires_grad=False` are excluded for the list of differentiable arguments.
    The ability to pass `argnum` has been retained for backwards compatibility, and
    if present the old behaviour persists.

* The QNode Torch interface now inspects QNode positional arguments.
  If any argument does not have the attribute `requires_grad=True`, it
  is automatically excluded from quantum gradient computations.
  [(#652)](https://github.com/XanaduAI/pennylane/pull/652)
  [(#660)](https://github.com/XanaduAI/pennylane/pull/660)

* The QNode TF interface now inspects QNode positional arguments.
  If any argument is not being watched by a `tf.GradientTape()`,
  it is automatically excluded from quantum gradient computations.
  [(#655)](https://github.com/XanaduAI/pennylane/pull/655)
  [(#660)](https://github.com/XanaduAI/pennylane/pull/660)

* QNodes have two new public methods: `QNode.set_trainable_args()` and `QNode.get_trainable_args()`.
  These are designed to be called by interfaces, to specify to the QNode which of its
  input arguments are differentiable. Arguments which are non-differentiable will not be converted
  to PennyLane Variable objects within the QNode.
  [(#660)](https://github.com/XanaduAI/pennylane/pull/660)

* Added `decomposition` method to PauliX, PauliY, PauliZ, S, T, Hadamard, and PhaseShift gates, which
  decomposes each of these gates into rotation gates.
  [(#668)](https://github.com/XanaduAI/pennylane/pull/668)

* The `CircuitGraph` class now supports serializing contained circuit operations
  and measurement basis rotations to an OpenQASM2.0 script via the new
  `CircuitGraph.to_openqasm()` method.
  [(#623)](https://github.com/XanaduAI/pennylane/pull/623)

<h3>Breaking changes</h3>

* Removes support for Python 3.5.
  [(#639)](https://github.com/XanaduAI/pennylane/pull/639)

<h3>Documentation</h3>

* Various small typos were fixed.

<h3>Contributors</h3>

This release contains contributions from (in alphabetical order):

Thomas Bromley, Jack Ceroni, Alain Delgado Gran, Theodor Isacsson, Josh Izaac,
Nathan Killoran, Maria Schuld, Antal Száva, Nicola Vitucci.


# Release 0.9.0

<h3>New features since last release</h3>

<h4>New machine learning integrations</h4>

* PennyLane QNodes can now be converted into Keras layers, allowing for creation of quantum and
  hybrid models using the Keras API.
  [(#529)](https://github.com/XanaduAI/pennylane/pull/529)

  A PennyLane QNode can be converted into a Keras layer using the `KerasLayer` class:

  ```python
  from pennylane.qnn import KerasLayer

  @qml.qnode(dev)
  def circuit(inputs, weights_0, weight_1):
     # define the circuit
     # ...

  weight_shapes = {"weights_0": 3, "weight_1": 1}
  qlayer = qml.qnn.KerasLayer(circuit, weight_shapes, output_dim=2)
  ```

  A hybrid model can then be easily constructed:

  ```python
  model = tf.keras.models.Sequential([qlayer, tf.keras.layers.Dense(2)])
  ```

* Added a new type of QNode, `qml.qnodes.PassthruQNode`. For simulators which are coded in an
  external library which supports automatic differentiation, PennyLane will treat a PassthruQNode as
  a "white box", and rely on the external library to directly provide gradients via backpropagation.
  This can be more efficient than the using parameter-shift rule for a large number of parameters.
  [(#488)](https://github.com/XanaduAI/pennylane/pull/488)

  Currently this behaviour is supported by PennyLane's `default.tensor.tf` device backend,
  compatible with the `'tf'` interface using TensorFlow 2:

  ```python
  dev = qml.device('default.tensor.tf', wires=2)

  @qml.qnode(dev, diff_method="backprop")
  def circuit(params):
      qml.RX(params[0], wires=0)
      qml.RX(params[1], wires=1)
      qml.CNOT(wires=[0, 1])
      return qml.expval(qml.PauliZ(0))

  qnode = PassthruQNode(circuit, dev)
  params = tf.Variable([0.3, 0.1])

  with tf.GradientTape() as tape:
      tape.watch(params)
      res = qnode(params)

  grad = tape.gradient(res, params)
  ```

<h4>New optimizers</h4>

* Added the `qml.RotosolveOptimizer`, a gradient-free optimizer
  that minimizes the quantum function by updating each parameter,
  one-by-one, via a closed-form expression while keeping other parameters
  fixed.
  [(#636)](https://github.com/XanaduAI/pennylane/pull/636)
  [(#539)](https://github.com/XanaduAI/pennylane/pull/539)

* Added the `qml.RotoselectOptimizer`, which uses Rotosolve to
  minimizes a quantum function with respect to both the
  rotation operations applied and the rotation parameters.
  [(#636)](https://github.com/XanaduAI/pennylane/pull/636)
  [(#539)](https://github.com/XanaduAI/pennylane/pull/539)

  For example, given a quantum function `f` that accepts parameters `x`
  and a list of corresponding rotation operations `generators`,
  the Rotoselect optimizer will, at each step, update both the parameter
  values and the list of rotation gates to minimize the loss:

  ```pycon
  >>> opt = qml.optimize.RotoselectOptimizer()
  >>> x = [0.3, 0.7]
  >>> generators = [qml.RX, qml.RY]
  >>> for _ in range(100):
  ...     x, generators = opt.step(f, x, generators)
  ```


<h4>New operations</h4>

* Added the `PauliRot` gate, which performs an arbitrary
  Pauli rotation on multiple qubits, and the `MultiRZ` gate,
  which performs a rotation generated by a tensor product
  of Pauli Z operators.
  [(#559)](https://github.com/XanaduAI/pennylane/pull/559)

  ```python
  dev = qml.device('default.qubit', wires=4)

  @qml.qnode(dev)
  def circuit(angle):
      qml.PauliRot(angle, "IXYZ", wires=[0, 1, 2, 3])
      return [qml.expval(qml.PauliZ(wire)) for wire in [0, 1, 2, 3]]
  ```

  ```pycon
  >>> circuit(0.4)
  [1.         0.92106099 0.92106099 1.        ]
  >>> print(circuit.draw())
   0: ──╭RI(0.4)──┤ ⟨Z⟩
   1: ──├RX(0.4)──┤ ⟨Z⟩
   2: ──├RY(0.4)──┤ ⟨Z⟩
   3: ──╰RZ(0.4)──┤ ⟨Z⟩
  ```

  If the `PauliRot` gate is not supported on the target device, it will
  be decomposed into `Hadamard`, `RX` and `MultiRZ` gates. Note that
  identity gates in the Pauli word result in untouched wires:

  ```pycon
  >>> print(circuit.draw())
   0: ───────────────────────────────────┤ ⟨Z⟩
   1: ──H──────────╭RZ(0.4)──H───────────┤ ⟨Z⟩
   2: ──RX(1.571)──├RZ(0.4)──RX(-1.571)──┤ ⟨Z⟩
   3: ─────────────╰RZ(0.4)──────────────┤ ⟨Z⟩
  ```

  If the `MultiRZ` gate is not supported, it will be decomposed into
  `CNOT` and `RZ` gates:

  ```pycon
  >>> print(circuit.draw())
   0: ──────────────────────────────────────────────────┤ ⟨Z⟩
   1: ──H──────────────╭X──RZ(0.4)──╭X──────H───────────┤ ⟨Z⟩
   2: ──RX(1.571)──╭X──╰C───────────╰C──╭X──RX(-1.571)──┤ ⟨Z⟩
   3: ─────────────╰C───────────────────╰C──────────────┤ ⟨Z⟩
  ```

* PennyLane now provides `DiagonalQubitUnitary` for diagonal gates, that are e.g.,
  encountered in IQP circuits. These kinds of gates can be evaluated much faster on
  a simulator device.
  [(#567)](https://github.com/XanaduAI/pennylane/pull/567)

  The gate can be used, for example, to efficiently simulate oracles:

  ```python
  dev = qml.device('default.qubit', wires=3)

  # Function as a bitstring
  f = np.array([1, 0, 0, 1, 1, 0, 1, 0])

  @qml.qnode(dev)
  def circuit(weights1, weights2):
      qml.templates.StronglyEntanglingLayers(weights1, wires=[0, 1, 2])

      # Implements the function as a phase-kickback oracle
      qml.DiagonalQubitUnitary((-1)**f, wires=[0, 1, 2])

      qml.templates.StronglyEntanglingLayers(weights2, wires=[0, 1, 2])
      return [qml.expval(qml.PauliZ(w)) for w in range(3)]
  ```

* Added the `TensorN` CVObservable that can represent the tensor product of the
  `NumberOperator` on photonic backends.
  [(#608)](https://github.com/XanaduAI/pennylane/pull/608)

<h4>New templates</h4>

* Added the `ArbitraryUnitary` and `ArbitraryStatePreparation` templates, which use
  `PauliRot` gates to perform an arbitrary unitary and prepare an arbitrary basis
  state with the minimal number of parameters.
  [(#590)](https://github.com/XanaduAI/pennylane/pull/590)

  ```python
  dev = qml.device('default.qubit', wires=3)

  @qml.qnode(dev)
  def circuit(weights1, weights2):
        qml.templates.ArbitraryStatePreparation(weights1, wires=[0, 1, 2])
        qml.templates.ArbitraryUnitary(weights2, wires=[0, 1, 2])
        return qml.probs(wires=[0, 1, 2])
  ```

* Added the `IQPEmbedding` template, which encodes inputs into the diagonal gates of an
  IQP circuit.
  [(#605)](https://github.com/XanaduAI/pennylane/pull/605)

  <img src="https://pennylane.readthedocs.io/en/latest/_images/iqp.png"
  width=50%></img>

* Added the `SimplifiedTwoDesign` template, which implements the circuit
  design of [Cerezo et al. (2020)](<https://arxiv.org/abs/2001.00550>).
  [(#556)](https://github.com/XanaduAI/pennylane/pull/556)

  <img src="https://pennylane.readthedocs.io/en/latest/_images/simplified_two_design.png"
  width=50%></img>

* Added the `BasicEntanglerLayers` template, which is a simple layer architecture
  of rotations and CNOT nearest-neighbour entanglers.
  [(#555)](https://github.com/XanaduAI/pennylane/pull/555)

  <img src="https://pennylane.readthedocs.io/en/latest/_images/basic_entangler.png"
  width=50%></img>

* PennyLane now offers a broadcasting function to easily construct templates:
  `qml.broadcast()` takes single quantum operations or other templates and applies
  them to wires in a specific pattern.
  [(#515)](https://github.com/XanaduAI/pennylane/pull/515)
  [(#522)](https://github.com/XanaduAI/pennylane/pull/522)
  [(#526)](https://github.com/XanaduAI/pennylane/pull/526)
  [(#603)](https://github.com/XanaduAI/pennylane/pull/603)

  For example, we can use broadcast to repeat a custom template
  across multiple wires:

  ```python
  from pennylane.templates import template

  @template
  def mytemplate(pars, wires):
      qml.Hadamard(wires=wires)
      qml.RY(pars, wires=wires)

  dev = qml.device('default.qubit', wires=3)

  @qml.qnode(dev)
  def circuit(pars):
      qml.broadcast(mytemplate, pattern="single", wires=[0,1,2], parameters=pars)
      return qml.expval(qml.PauliZ(0))
  ```

  ```pycon
  >>> circuit([1, 1, 0.1])
  -0.841470984807896
  >>> print(circuit.draw())
   0: ──H──RY(1.0)──┤ ⟨Z⟩
   1: ──H──RY(1.0)──┤
   2: ──H──RY(0.1)──┤
  ```

  For other available patterns, see the
  [broadcast function documentation](https://pennylane.readthedocs.io/en/latest/code/api/pennylane.broadcast.html).

<h3>Breaking changes</h3>

* The `QAOAEmbedding` now uses the new `MultiRZ` gate as a `ZZ` entangler,
  which changes the convention. While
  previously, the `ZZ` gate in the embedding was implemented as

  ```python
  CNOT(wires=[wires[0], wires[1]])
  RZ(2 * parameter, wires=wires[0])
  CNOT(wires=[wires[0], wires[1]])
  ```

  the `MultiRZ` corresponds to

  ```python
  CNOT(wires=[wires[1], wires[0]])
  RZ(parameter, wires=wires[0])
  CNOT(wires=[wires[1], wires[0]])
  ```

  which differs in the factor of `2`, and fixes a bug in the
  wires that the `CNOT` was applied to.
  [(#609)](https://github.com/XanaduAI/pennylane/pull/609)

* Probability methods are handled by `QubitDevice` and device method
  requirements are modified to simplify plugin development.
  [(#573)](https://github.com/XanaduAI/pennylane/pull/573)

* The internal variables `All` and `Any` to mark an `Operation` as acting on all or any
  wires have been renamed to `AllWires` and `AnyWires`.
  [(#614)](https://github.com/XanaduAI/pennylane/pull/614)

<h3>Improvements</h3>

* A new `Wires` class was introduced for the internal
  bookkeeping of wire indices.
  [(#615)](https://github.com/XanaduAI/pennylane/pull/615)

* Improvements to the speed/performance of the `default.qubit` device.
  [(#567)](https://github.com/XanaduAI/pennylane/pull/567)
  [(#559)](https://github.com/XanaduAI/pennylane/pull/559)

* Added the `"backprop"` and `"device"` differentiation methods to the `qnode`
  decorator.
  [(#552)](https://github.com/XanaduAI/pennylane/pull/552)

  - `"backprop"`: Use classical backpropagation. Default on simulator
    devices that are classically end-to-end differentiable.
    The returned QNode can only be used with the same machine learning
    framework (e.g., `default.tensor.tf` simulator with the `tensorflow` interface).

  - `"device"`: Queries the device directly for the gradient.

  Using the `"backprop"` differentiation method with the `default.tensor.tf`
  device, the created QNode is a 'white-box', and is tightly integrated with
  the overall TensorFlow computation:

  ```python
  >>> dev = qml.device("default.tensor.tf", wires=1)
  >>> @qml.qnode(dev, interface="tf", diff_method="backprop")
  >>> def circuit(x):
  ...     qml.RX(x[1], wires=0)
  ...     qml.Rot(x[0], x[1], x[2], wires=0)
  ...     return qml.expval(qml.PauliZ(0))
  >>> vars = tf.Variable([0.2, 0.5, 0.1])
  >>> with tf.GradientTape() as tape:
  ...     res = circuit(vars)
  >>> tape.gradient(res, vars)
  <tf.Tensor: shape=(3,), dtype=float32, numpy=array([-2.2526717e-01, -1.0086454e+00,  1.3877788e-17], dtype=float32)>
  ```

* The circuit drawer now displays inverted operations, as well as wires
  where probabilities are returned from the device:
  [(#540)](https://github.com/XanaduAI/pennylane/pull/540)

  ```python
  >>> @qml.qnode(dev)
  ... def circuit(theta):
  ...     qml.RX(theta, wires=0)
  ...     qml.CNOT(wires=[0, 1])
  ...     qml.S(wires=1).inv()
  ...     return qml.probs(wires=[0, 1])
  >>> circuit(0.2)
  array([0.99003329, 0.        , 0.        , 0.00996671])
  >>> print(circuit.draw())
  0: ──RX(0.2)──╭C───────╭┤ Probs
  1: ───────────╰X──S⁻¹──╰┤ Probs
  ```

* You can now evaluate the metric tensor of a VQE Hamiltonian via the new
  `VQECost.metric_tensor` method. This allows `VQECost` objects to be directly
  optimized by the quantum natural gradient optimizer (`qml.QNGOptimizer`).
  [(#618)](https://github.com/XanaduAI/pennylane/pull/618)

* The input check functions in `pennylane.templates.utils` are now public
  and visible in the API documentation.
  [(#566)](https://github.com/XanaduAI/pennylane/pull/566)

* Added keyword arguments for step size and order to the `qnode` decorator, as well as
  the `QNode` and `JacobianQNode` classes. This enables the user to set the step size
  and order when using finite difference methods. These options are also exposed when
  creating QNode collections.
  [(#530)](https://github.com/XanaduAI/pennylane/pull/530)
  [(#585)](https://github.com/XanaduAI/pennylane/pull/585)
  [(#587)](https://github.com/XanaduAI/pennylane/pull/587)

* The decomposition for the `CRY` gate now uses the simpler form `RY @ CNOT @ RY @ CNOT`
  [(#547)](https://github.com/XanaduAI/pennylane/pull/547)

* The underlying queuing system was refactored, removing the `qml._current_context`
  property that held the currently active `QNode` or `OperationRecorder`. Now, all
  objects that expose a queue for operations inherit from `QueuingContext` and
  register their queue globally.
  [(#548)](https://github.com/XanaduAI/pennylane/pull/548)

* The PennyLane repository has a new benchmarking tool which supports the comparison of different git revisions.
  [(#568)](https://github.com/XanaduAI/pennylane/pull/568)
  [(#560)](https://github.com/XanaduAI/pennylane/pull/560)
  [(#516)](https://github.com/XanaduAI/pennylane/pull/516)

<h3>Documentation</h3>

* Updated the development section by creating a landing page with links to sub-pages
  containing specific guides.
  [(#596)](https://github.com/XanaduAI/pennylane/pull/596)

* Extended the developer's guide by a section explaining how to add new templates.
  [(#564)](https://github.com/XanaduAI/pennylane/pull/564)

<h3>Bug fixes</h3>

* `tf.GradientTape().jacobian()` can now be evaluated on QNodes using the TensorFlow interface.
  [(#626)](https://github.com/XanaduAI/pennylane/pull/626)

* `RandomLayers()` is now compatible with the qiskit devices.
  [(#597)](https://github.com/XanaduAI/pennylane/pull/597)

* `DefaultQubit.probability()` now returns the correct probability when called with
  `device.analytic=False`.
  [(#563)](https://github.com/XanaduAI/pennylane/pull/563)

* Fixed a bug in the `StronglyEntanglingLayers` template, allowing it to
  work correctly when applied to a single wire.
  [(544)](https://github.com/XanaduAI/pennylane/pull/544)

* Fixed a bug when inverting operations with decompositions; operations marked as inverted
  are now correctly inverted when the fallback decomposition is called.
  [(#543)](https://github.com/XanaduAI/pennylane/pull/543)

* The `QNode.print_applied()` method now correctly displays wires where
  `qml.prob()` is being returned.
  [#542](https://github.com/XanaduAI/pennylane/pull/542)

<h3>Contributors</h3>

This release contains contributions from (in alphabetical order):

Ville Bergholm, Lana Bozanic, Thomas Bromley, Theodor Isacsson, Josh Izaac, Nathan Killoran,
Maggie Li, Johannes Jakob Meyer, Maria Schuld, Sukin Sim, Antal Száva.

# Release 0.8.1

<h3>Improvements</h3>

* Beginning of support for Python 3.8, with the test suite
  now being run in a Python 3.8 environment.
  [(#501)](https://github.com/XanaduAI/pennylane/pull/501)

<h3>Documentation</h3>

* Present templates as a gallery of thumbnails showing the
  basic circuit architecture.
  [(#499)](https://github.com/XanaduAI/pennylane/pull/499)

<h3>Bug fixes</h3>

* Fixed a bug where multiplying a QNode parameter by 0 caused a divide
  by zero error when calculating the parameter shift formula.
  [(#512)](https://github.com/XanaduAI/pennylane/pull/512)

* Fixed a bug where the shape of differentiable QNode arguments
  was being cached on the first construction, leading to indexing
  errors if the QNode was re-evaluated if the argument changed shape.
  [(#505)](https://github.com/XanaduAI/pennylane/pull/505)

<h3>Contributors</h3>

This release contains contributions from (in alphabetical order):

Ville Bergholm, Josh Izaac, Johannes Jakob Meyer, Maria Schuld, Antal Száva.

# Release 0.8.0

<h3>New features since last release</h3>

* Added a quantum chemistry package, `pennylane.qchem`, which supports
  integration with OpenFermion, Psi4, PySCF, and OpenBabel.
  [(#453)](https://github.com/XanaduAI/pennylane/pull/453)

  Features include:

  - Generate the qubit Hamiltonians directly starting with the atomic structure of the molecule.
  - Calculate the mean-field (Hartree-Fock) electronic structure of molecules.
  - Allow to define an active space based on the number of active electrons and active orbitals.
  - Perform the fermionic-to-qubit transformation of the electronic Hamiltonian by
    using different functions implemented in OpenFermion.
  - Convert OpenFermion's QubitOperator to a Pennylane `Hamiltonian` class.
  - Perform a Variational Quantum Eigensolver (VQE) computation with this Hamiltonian in PennyLane.

  Check out the [quantum chemistry quickstart](https://pennylane.readthedocs.io/en/latest/introduction/chemistry.html), as well the quantum chemistry and VQE tutorials.

* PennyLane now has some functions and classes for creating and solving VQE
  problems. [(#467)](https://github.com/XanaduAI/pennylane/pull/467)

  - `qml.Hamiltonian`: a lightweight class for representing qubit Hamiltonians
  - `qml.VQECost`: a class for quickly constructing a differentiable cost function
    given a circuit ansatz, Hamiltonian, and one or more devices

    ```python
    >>> H = qml.vqe.Hamiltonian(coeffs, obs)
    >>> cost = qml.VQECost(ansatz, hamiltonian, dev, interface="torch")
    >>> params = torch.rand([4, 3])
    >>> cost(params)
    tensor(0.0245, dtype=torch.float64)
    ```

* Added a circuit drawing feature that provides a text-based representation
  of a QNode instance. It can be invoked via `qnode.draw()`. The user can specify
  to display variable names instead of variable values and choose either an ASCII
  or Unicode charset.
  [(#446)](https://github.com/XanaduAI/pennylane/pull/446)

  Consider the following circuit as an example:
  ```python3
  @qml.qnode(dev)
  def qfunc(a, w):
      qml.Hadamard(0)
      qml.CRX(a, wires=[0, 1])
      qml.Rot(w[0], w[1], w[2], wires=[1])
      qml.CRX(-a, wires=[0, 1])

      return qml.expval(qml.PauliZ(0) @ qml.PauliZ(1))
  ```

  We can draw the circuit after it has been executed:

  ```python
  >>> result = qfunc(2.3, [1.2, 3.2, 0.7])
  >>> print(qfunc.draw())
   0: ──H──╭C────────────────────────────╭C─────────╭┤ ⟨Z ⊗ Z⟩
   1: ─────╰RX(2.3)──Rot(1.2, 3.2, 0.7)──╰RX(-2.3)──╰┤ ⟨Z ⊗ Z⟩
  >>> print(qfunc.draw(charset="ascii"))
   0: --H--+C----------------------------+C---------+| <Z @ Z>
   1: -----+RX(2.3)--Rot(1.2, 3.2, 0.7)--+RX(-2.3)--+| <Z @ Z>
  >>> print(qfunc.draw(show_variable_names=True))
   0: ──H──╭C─────────────────────────────╭C─────────╭┤ ⟨Z ⊗ Z⟩
   1: ─────╰RX(a)──Rot(w[0], w[1], w[2])──╰RX(-1*a)──╰┤ ⟨Z ⊗ Z⟩
  ```

* Added `QAOAEmbedding` and its parameter initialization
  as a new trainable template.
  [(#442)](https://github.com/XanaduAI/pennylane/pull/442)

  <img src="https://pennylane.readthedocs.io/en/latest/_images/qaoa_layers.png"
  width=70%></img>

* Added the `qml.probs()` measurement function, allowing QNodes
  to differentiate variational circuit probabilities
  on simulators and hardware.
  [(#432)](https://github.com/XanaduAI/pennylane/pull/432)

  ```python
  @qml.qnode(dev)
  def circuit(x):
      qml.Hadamard(wires=0)
      qml.RY(x, wires=0)
      qml.RX(x, wires=1)
      qml.CNOT(wires=[0, 1])
      return qml.probs(wires=[0])
  ```
  Executing this circuit gives the marginal probability of wire 1:
  ```python
  >>> circuit(0.2)
  [0.40066533 0.59933467]
  ```
  QNodes that return probabilities fully support autodifferentiation.

* Added the convenience load functions `qml.from_pyquil`, `qml.from_quil` and
  `qml.from_quil_file` that convert pyQuil objects and Quil code to PennyLane
  templates. This feature requires version 0.8 or above of the PennyLane-Forest
  plugin.
  [(#459)](https://github.com/XanaduAI/pennylane/pull/459)

* Added a `qml.inv` method that inverts templates and sequences of Operations.
  Added a `@qml.template` decorator that makes templates return the queued Operations.
  [(#462)](https://github.com/XanaduAI/pennylane/pull/462)

  For example, using this function to invert a template inside a QNode:

  ```python3
      @qml.template
      def ansatz(weights, wires):
          for idx, wire in enumerate(wires):
              qml.RX(weights[idx], wires=[wire])

          for idx in range(len(wires) - 1):
              qml.CNOT(wires=[wires[idx], wires[idx + 1]])

      dev = qml.device('default.qubit', wires=2)

      @qml.qnode(dev)
      def circuit(weights):
          qml.inv(ansatz(weights, wires=[0, 1]))
          return qml.expval(qml.PauliZ(0) @ qml.PauliZ(1))
    ```

* Added the `QNodeCollection` container class, that allows independent
  QNodes to be stored and evaluated simultaneously. Experimental support
  for asynchronous evaluation of contained QNodes is provided with the
  `parallel=True` keyword argument.
  [(#466)](https://github.com/XanaduAI/pennylane/pull/466)

* Added a high level `qml.map` function, that maps a quantum
  circuit template over a list of observables or devices, returning
  a `QNodeCollection`.
  [(#466)](https://github.com/XanaduAI/pennylane/pull/466)

  For example:

  ```python3
  >>> def my_template(params, wires, **kwargs):
  >>>    qml.RX(params[0], wires=wires[0])
  >>>    qml.RX(params[1], wires=wires[1])
  >>>    qml.CNOT(wires=wires)

  >>> obs_list = [qml.PauliX(0) @ qml.PauliZ(1), qml.PauliZ(0) @ qml.PauliX(1)]
  >>> dev = qml.device("default.qubit", wires=2)
  >>> qnodes = qml.map(my_template, obs_list, dev, measure="expval")
  >>> qnodes([0.54, 0.12])
  array([-0.06154835  0.99280864])
  ```

* Added high level `qml.sum`, `qml.dot`, `qml.apply` functions
  that act on QNode collections.
  [(#466)](https://github.com/XanaduAI/pennylane/pull/466)

  `qml.apply` allows vectorized functions to act over the entire QNode
  collection:
  ```python
  >>> qnodes = qml.map(my_template, obs_list, dev, measure="expval")
  >>> cost = qml.apply(np.sin, qnodes)
  >>> cost([0.54, 0.12])
  array([-0.0615095  0.83756375])
  ```

  `qml.sum` and `qml.dot` take the sum of a QNode collection, and a
  dot product of tensors/arrays/QNode collections, respectively.

<h3>Breaking changes</h3>

* Deprecated the old-style `QNode` such that only the new-style `QNode` and its syntax can be used,
  moved all related files from the `pennylane/beta` folder to `pennylane`.
  [(#440)](https://github.com/XanaduAI/pennylane/pull/440)

<h3>Improvements</h3>

* Added the `Tensor.prune()` method and the `Tensor.non_identity_obs` property for extracting
  non-identity instances from the observables making up a `Tensor` instance.
  [(#498)](https://github.com/XanaduAI/pennylane/pull/498)

* Renamed the `expt.tensornet` and `expt.tensornet.tf` devices to `default.tensor` and
  `default.tensor.tf`.
  [(#495)](https://github.com/XanaduAI/pennylane/pull/495)

* Added a serialization method to the `CircuitGraph` class that is used to create a unique
  hash for each quantum circuit graph.
  [(#470)](https://github.com/XanaduAI/pennylane/pull/470)

* Added the `Observable.eigvals` method to return the eigenvalues of observables.
  [(#449)](https://github.com/XanaduAI/pennylane/pull/449)

* Added the `Observable.diagonalizing_gates` method to return the gates
  that diagonalize an observable in the computational basis.
  [(#454)](https://github.com/XanaduAI/pennylane/pull/454)

* Added the `Operator.matrix` method to return the matrix representation
  of an operator in the computational basis.
  [(#454)](https://github.com/XanaduAI/pennylane/pull/454)

* Added a `QubitDevice` class which implements common functionalities of plugin devices such that
  plugin devices can rely on these implementations. The new `QubitDevice` also includes
  a new `execute` method, which allows for more convenient plugin design. In addition, `QubitDevice`
  also unifies the way samples are generated on qubit-based devices.
  [(#452)](https://github.com/XanaduAI/pennylane/pull/452)
  [(#473)](https://github.com/XanaduAI/pennylane/pull/473)

* Improved documentation of `AmplitudeEmbedding` and `BasisEmbedding` templates.
  [(#441)](https://github.com/XanaduAI/pennylane/pull/441)
  [(#439)](https://github.com/XanaduAI/pennylane/pull/439)

* Codeblocks in the documentation now have a 'copy' button for easily
  copying examples.
  [(#437)](https://github.com/XanaduAI/pennylane/pull/437)

<h3>Documentation</h3>

* Update the developers plugin guide to use QubitDevice.
  [(#483)](https://github.com/XanaduAI/pennylane/pull/483)

<h3>Bug fixes</h3>

* Fixed a bug in `CVQNode._pd_analytic`, where non-descendant observables were not
  Heisenberg-transformed before evaluating the partial derivatives when using the
  order-2 parameter-shift method, resulting in an erroneous Jacobian for some circuits.
  [(#433)](https://github.com/XanaduAI/pennylane/pull/433)

<h3>Contributors</h3>

This release contains contributions from (in alphabetical order):

Juan Miguel Arrazola, Ville Bergholm, Alain Delgado Gran, Olivia Di Matteo,
Theodor Isacsson, Josh Izaac, Soran Jahangiri, Nathan Killoran, Johannes Jakob Meyer,
Zeyue Niu, Maria Schuld, Antal Száva.

# Release 0.7.0

<h3>New features since last release</h3>

* Custom padding constant in `AmplitudeEmbedding` is supported (see 'Breaking changes'.)
  [(#419)](https://github.com/XanaduAI/pennylane/pull/419)

* `StronglyEntanglingLayer` and `RandomLayer` now work with a single wire.
  [(#409)](https://github.com/XanaduAI/pennylane/pull/409)
  [(#413)](https://github.com/XanaduAI/pennylane/pull/413)

* Added support for applying the inverse of an `Operation` within a circuit.
  [(#377)](https://github.com/XanaduAI/pennylane/pull/377)

* Added an `OperationRecorder()` context manager, that allows templates
  and quantum functions to be executed while recording events. The
  recorder can be used with and without QNodes as a debugging utility.
  [(#388)](https://github.com/XanaduAI/pennylane/pull/388)

* Operations can now specify a decomposition that is used when the desired operation
  is not supported on the target device.
  [(#396)](https://github.com/XanaduAI/pennylane/pull/396)

* The ability to load circuits from external frameworks as templates
  has been added via the new `qml.load()` function. This feature
  requires plugin support --- this initial release provides support
  for Qiskit circuits and QASM files when `pennylane-qiskit` is installed,
  via the functions `qml.from_qiskit` and `qml.from_qasm`.
  [(#418)](https://github.com/XanaduAI/pennylane/pull/418)

* An experimental tensor network device has been added
  [(#416)](https://github.com/XanaduAI/pennylane/pull/416)
  [(#395)](https://github.com/XanaduAI/pennylane/pull/395)
  [(#394)](https://github.com/XanaduAI/pennylane/pull/394)
  [(#380)](https://github.com/XanaduAI/pennylane/pull/380)

* An experimental tensor network device which uses TensorFlow for
  backpropagation has been added
  [(#427)](https://github.com/XanaduAI/pennylane/pull/427)

* Custom padding constant in `AmplitudeEmbedding` is supported (see 'Breaking changes'.)
  [(#419)](https://github.com/XanaduAI/pennylane/pull/419)

<h3>Breaking changes</h3>

* The `pad` parameter in `AmplitudeEmbedding()` is now either `None` (no automatic padding), or a
  number that is used as the padding constant.
  [(#419)](https://github.com/XanaduAI/pennylane/pull/419)

* Initialization functions now return a single array of weights per function. Utilities for multi-weight templates
  `Interferometer()` and `CVNeuralNetLayers()` are provided.
  [(#412)](https://github.com/XanaduAI/pennylane/pull/412)

* The single layer templates `RandomLayer()`, `CVNeuralNetLayer()` and `StronglyEntanglingLayer()`
  have been turned into private functions `_random_layer()`, `_cv_neural_net_layer()` and
  `_strongly_entangling_layer()`. Recommended use is now via the corresponding `Layers()` templates.
  [(#413)](https://github.com/XanaduAI/pennylane/pull/413)

<h3>Improvements</h3>

* Added extensive input checks in templates.
  [(#419)](https://github.com/XanaduAI/pennylane/pull/419)

* Templates integration tests are rewritten - now cover keyword/positional argument passing,
  interfaces and combinations of templates.
  [(#409)](https://github.com/XanaduAI/pennylane/pull/409)
  [(#419)](https://github.com/XanaduAI/pennylane/pull/419)

* State vector preparation operations in the `default.qubit` plugin can now be
  applied to subsets of wires, and are restricted to being the first operation
  in a circuit.
  [(#346)](https://github.com/XanaduAI/pennylane/pull/346)

* The `QNode` class is split into a hierarchy of simpler classes.
  [(#354)](https://github.com/XanaduAI/pennylane/pull/354)
  [(#398)](https://github.com/XanaduAI/pennylane/pull/398)
  [(#415)](https://github.com/XanaduAI/pennylane/pull/415)
  [(#417)](https://github.com/XanaduAI/pennylane/pull/417)
  [(#425)](https://github.com/XanaduAI/pennylane/pull/425)

* Added the gates U1, U2 and U3 parametrizing arbitrary unitaries on 1, 2 and 3
  qubits and the Toffoli gate to the set of qubit operations.
  [(#396)](https://github.com/XanaduAI/pennylane/pull/396)

* Changes have been made to accomodate the movement of the main function
  in `pytest._internal` to `pytest._internal.main` in pip 19.3.
  [(#404)](https://github.com/XanaduAI/pennylane/pull/404)

* Added the templates `BasisStatePreparation` and `MottonenStatePreparation` that use
  gates to prepare a basis state and an arbitrary state respectively.
  [(#336)](https://github.com/XanaduAI/pennylane/pull/336)

* Added decompositions for `BasisState` and `QubitStateVector` based on state
  preparation templates.
  [(#414)](https://github.com/XanaduAI/pennylane/pull/414)

* Replaces the pseudo-inverse in the quantum natural gradient optimizer
  (which can be numerically unstable) with `np.linalg.solve`.
  [(#428)](https://github.com/XanaduAI/pennylane/pull/428)

<h3>Contributors</h3>

This release contains contributions from (in alphabetical order):

Ville Bergholm, Josh Izaac, Nathan Killoran, Angus Lowe, Johannes Jakob Meyer,
Oluwatobi Ogunbayo, Maria Schuld, Antal Száva.

# Release 0.6.1

<h3>New features since last release</h3>

* Added a `print_applied` method to QNodes, allowing the operation
  and observable queue to be printed as last constructed.
  [(#378)](https://github.com/XanaduAI/pennylane/pull/378)

<h3>Improvements</h3>

* A new `Operator` base class is introduced, which is inherited by both the
  `Observable` class and the `Operation` class.
  [(#355)](https://github.com/XanaduAI/pennylane/pull/355)

* Removed deprecated `@abstractproperty` decorators
  in `_device.py`.
  [(#374)](https://github.com/XanaduAI/pennylane/pull/374)

* The `CircuitGraph` class is updated to deal with `Operation` instances directly.
  [(#344)](https://github.com/XanaduAI/pennylane/pull/344)

* Comprehensive gradient tests have been added for the interfaces.
  [(#381)](https://github.com/XanaduAI/pennylane/pull/381)

<h3>Documentation</h3>

* The new restructured documentation has been polished and updated.
  [(#387)](https://github.com/XanaduAI/pennylane/pull/387)
  [(#375)](https://github.com/XanaduAI/pennylane/pull/375)
  [(#372)](https://github.com/XanaduAI/pennylane/pull/372)
  [(#370)](https://github.com/XanaduAI/pennylane/pull/370)
  [(#369)](https://github.com/XanaduAI/pennylane/pull/369)
  [(#367)](https://github.com/XanaduAI/pennylane/pull/367)
  [(#364)](https://github.com/XanaduAI/pennylane/pull/364)

* Updated the development guides.
  [(#382)](https://github.com/XanaduAI/pennylane/pull/382)
  [(#379)](https://github.com/XanaduAI/pennylane/pull/379)

* Added all modules, classes, and functions to the API section
  in the documentation.
  [(#373)](https://github.com/XanaduAI/pennylane/pull/373)

<h3>Bug fixes</h3>

* Replaces the existing `np.linalg.norm` normalization with hand-coded
  normalization, allowing `AmplitudeEmbedding` to be used with differentiable
  parameters. AmplitudeEmbedding tests have been added and improved.
  [(#376)](https://github.com/XanaduAI/pennylane/pull/376)

<h3>Contributors</h3>

This release contains contributions from (in alphabetical order):

Ville Bergholm, Josh Izaac, Nathan Killoran, Maria Schuld, Antal Száva

# Release 0.6.0

<h3>New features since last release</h3>

* The devices `default.qubit` and `default.gaussian` have a new initialization parameter
  `analytic` that indicates if expectation values and variances should be calculated
  analytically and not be estimated from data.
  [(#317)](https://github.com/XanaduAI/pennylane/pull/317)

* Added C-SWAP gate to the set of qubit operations
  [(#330)](https://github.com/XanaduAI/pennylane/pull/330)

* The TensorFlow interface has been renamed from `"tfe"` to `"tf"`, and
  now supports TensorFlow 2.0.
  [(#337)](https://github.com/XanaduAI/pennylane/pull/337)

* Added the S and T gates to the set of qubit operations.
  [(#343)](https://github.com/XanaduAI/pennylane/pull/343)

* Tensor observables are now supported within the `expval`,
  `var`, and `sample` functions, by using the `@` operator.
  [(#267)](https://github.com/XanaduAI/pennylane/pull/267)


<h3>Breaking changes</h3>

* The argument `n` specifying the number of samples in the method `Device.sample` was removed.
  Instead, the method will always return `Device.shots` many samples.
  [(#317)](https://github.com/XanaduAI/pennylane/pull/317)

<h3>Improvements</h3>

* The number of shots / random samples used to estimate expectation values and variances, `Device.shots`,
  can now be changed after device creation.
  [(#317)](https://github.com/XanaduAI/pennylane/pull/317)

* Unified import shortcuts to be under qml in qnode.py
  and test_operation.py
  [(#329)](https://github.com/XanaduAI/pennylane/pull/329)

* The quantum natural gradient now uses `scipy.linalg.pinvh` which is more efficient for symmetric matrices
  than the previously used `scipy.linalg.pinv`.
  [(#331)](https://github.com/XanaduAI/pennylane/pull/331)

* The deprecated `qml.expval.Observable` syntax has been removed.
  [(#267)](https://github.com/XanaduAI/pennylane/pull/267)

* Remainder of the unittest-style tests were ported to pytest.
  [(#310)](https://github.com/XanaduAI/pennylane/pull/310)

* The `do_queue` argument for operations now only takes effect
  within QNodes. Outside of QNodes, operations can now be instantiated
  without needing to specify `do_queue`.
  [(#359)](https://github.com/XanaduAI/pennylane/pull/359)

<h3>Documentation</h3>

* The docs are rewritten and restructured to contain a code introduction section as well as an API section.
  [(#314)](https://github.com/XanaduAI/pennylane/pull/275)

* Added Ising model example to the tutorials
  [(#319)](https://github.com/XanaduAI/pennylane/pull/319)

* Added tutorial for QAOA on MaxCut problem
  [(#328)](https://github.com/XanaduAI/pennylane/pull/328)

* Added QGAN flow chart figure to its tutorial
  [(#333)](https://github.com/XanaduAI/pennylane/pull/333)

* Added missing figures for gallery thumbnails of state-preparation
  and QGAN tutorials
  [(#326)](https://github.com/XanaduAI/pennylane/pull/326)

* Fixed typos in the state preparation tutorial
  [(#321)](https://github.com/XanaduAI/pennylane/pull/321)

* Fixed bug in VQE tutorial 3D plots
  [(#327)](https://github.com/XanaduAI/pennylane/pull/327)

<h3>Bug fixes</h3>

* Fixed typo in measurement type error message in qnode.py
  [(#341)](https://github.com/XanaduAI/pennylane/pull/341)

<h3>Contributors</h3>

This release contains contributions from (in alphabetical order):

Shahnawaz Ahmed, Ville Bergholm, Aroosa Ijaz, Josh Izaac, Nathan Killoran, Angus Lowe,
Johannes Jakob Meyer, Maria Schuld, Antal Száva, Roeland Wiersema.

# Release 0.5.0

<h3>New features since last release</h3>

* Adds a new optimizer, `qml.QNGOptimizer`, which optimizes QNodes using
  quantum natural gradient descent. See https://arxiv.org/abs/1909.02108
  for more details.
  [(#295)](https://github.com/XanaduAI/pennylane/pull/295)
  [(#311)](https://github.com/XanaduAI/pennylane/pull/311)

* Adds a new QNode method, `QNode.metric_tensor()`,
  which returns the block-diagonal approximation to the Fubini-Study
  metric tensor evaluated on the attached device.
  [(#295)](https://github.com/XanaduAI/pennylane/pull/295)

* Sampling support: QNodes can now return a specified number of samples
  from a given observable via the top-level `pennylane.sample()` function.
  To support this on plugin devices, there is a new `Device.sample` method.

  Calculating gradients of QNodes that involve sampling is not possible.
  [(#256)](https://github.com/XanaduAI/pennylane/pull/256)

* `default.qubit` has been updated to provide support for sampling.
  [(#256)](https://github.com/XanaduAI/pennylane/pull/256)

* Added controlled rotation gates to PennyLane operations and `default.qubit` plugin.
  [(#251)](https://github.com/XanaduAI/pennylane/pull/251)

<h3>Breaking changes</h3>

* The method `Device.supported` was removed, and replaced with the methods
  `Device.supports_observable` and `Device.supports_operation`.
  Both methods can be called with string arguments (`dev.supports_observable('PauliX')`) and
  class arguments (`dev.supports_observable(qml.PauliX)`).
  [(#276)](https://github.com/XanaduAI/pennylane/pull/276)

* The following CV observables were renamed to comply with the new Operation/Observable
  scheme: `MeanPhoton` to `NumberOperator`, `Homodyne` to `QuadOperator` and `NumberState` to `FockStateProjector`.
  [(#254)](https://github.com/XanaduAI/pennylane/pull/254)

<h3>Improvements</h3>

* The `AmplitudeEmbedding` function now provides options to normalize and
  pad features to ensure a valid state vector is prepared.
  [(#275)](https://github.com/XanaduAI/pennylane/pull/275)

* Operations can now optionally specify generators, either as existing PennyLane
  operations, or by providing a NumPy array.
  [(#295)](https://github.com/XanaduAI/pennylane/pull/295)
  [(#313)](https://github.com/XanaduAI/pennylane/pull/313)

* Adds a `Device.parameters` property, so that devices can view a dictionary mapping free
  parameters to operation parameters. This will allow plugin devices to take advantage
  of parametric compilation.
  [(#283)](https://github.com/XanaduAI/pennylane/pull/283)

* Introduces two enumerations: `Any` and `All`, representing any number of wires
  and all wires in the system respectively. They can be imported from
  `pennylane.operation`, and can be used when defining the `Operation.num_wires`
  class attribute of operations.
  [(#277)](https://github.com/XanaduAI/pennylane/pull/277)

  As part of this change:

  - `All` is equivalent to the integer 0, for backwards compatibility with the
    existing test suite

  - `Any` is equivalent to the integer -1 to allow numeric comparison
    operators to continue working

  - An additional validation is now added to the `Operation` class,
    which will alert the user that an operation with `num_wires = All`
    is being incorrectly.

* The one-qubit rotations in `pennylane.plugins.default_qubit` no longer depend on Scipy's `expm`. Instead
  they are calculated with Euler's formula.
  [(#292)](https://github.com/XanaduAI/pennylane/pull/292)

* Creates an `ObservableReturnTypes` enumeration class containing `Sample`,
  `Variance` and `Expectation`. These new values can be assigned to the `return_type`
  attribute of an `Observable`.
  [(#290)](https://github.com/XanaduAI/pennylane/pull/290)

* Changed the signature of the `RandomLayer` and `RandomLayers` templates to have a fixed seed by default.
  [(#258)](https://github.com/XanaduAI/pennylane/pull/258)

* `setup.py` has been cleaned up, removing the non-working shebang,
  and removing unused imports.
  [(#262)](https://github.com/XanaduAI/pennylane/pull/262)

<h3>Documentation</h3>

* A documentation refactor to simplify the tutorials and
  include Sphinx-Gallery.
  [(#291)](https://github.com/XanaduAI/pennylane/pull/291)

  - Examples and tutorials previously split across the `examples/`
    and `doc/tutorials/` directories, in a mixture of ReST and Jupyter notebooks,
    have been rewritten as Python scripts with ReST comments in a single location,
    the `examples/` folder.

  - Sphinx-Gallery is used to automatically build and run the tutorials.
    Rendered output is displayed in the Sphinx documentation.

  - Links are provided at the top of every tutorial page for downloading the
    tutorial as an executable python script, downloading the tutorial
    as a Jupyter notebook, or viewing the notebook on GitHub.

  - The tutorials table of contents have been moved to a single quick start page.

* Fixed a typo in `QubitStateVector`.
  [(#296)](https://github.com/XanaduAI/pennylane/pull/296)

* Fixed a typo in the `default_gaussian.gaussian_state` function.
  [(#293)](https://github.com/XanaduAI/pennylane/pull/293)

* Fixed a typo in the gradient recipe within the `RX`, `RY`, `RZ`
  operation docstrings.
  [(#248)](https://github.com/XanaduAI/pennylane/pull/248)

* Fixed a broken link in the tutorial documentation, as a
  result of the `qml.expval.Observable` deprecation.
  [(#246)](https://github.com/XanaduAI/pennylane/pull/246)

<h3>Bug fixes</h3>

* Fixed a bug where a `PolyXP` observable would fail if applied to subsets
  of wires on `default.gaussian`.
  [(#277)](https://github.com/XanaduAI/pennylane/pull/277)

<h3>Contributors</h3>

This release contains contributions from (in alphabetical order):

Simon Cross, Aroosa Ijaz, Josh Izaac, Nathan Killoran, Johannes Jakob Meyer,
Rohit Midha, Nicolás Quesada, Maria Schuld, Antal Száva, Roeland Wiersema.

# Release 0.4.0

<h3>New features since last release</h3>

* `pennylane.expval()` is now a top-level *function*, and is no longer
  a package of classes. For now, the existing `pennylane.expval.Observable`
  interface continues to work, but will raise a deprecation warning.
  [(#232)](https://github.com/XanaduAI/pennylane/pull/232)

* Variance support: QNodes can now return the variance of observables,
  via the top-level `pennylane.var()` function. To support this on
  plugin devices, there is a new `Device.var` method.

  The following observables support analytic gradients of variances:

  - All qubit observables (requiring 3 circuit evaluations for involutory
    observables such as `Identity`, `X`, `Y`, `Z`; and 5 circuit evals for
    non-involutary observables, currently only `qml.Hermitian`)

  - First-order CV observables (requiring 5 circuit evaluations)

  Second-order CV observables support numerical variance gradients.

* `pennylane.about()` function added, providing details
  on current PennyLane version, installed plugins, Python,
  platform, and NumPy versions [(#186)](https://github.com/XanaduAI/pennylane/pull/186)

* Removed the logic that allowed `wires` to be passed as a positional
  argument in quantum operations. This allows us to raise more useful
  error messages for the user if incorrect syntax is used.
  [(#188)](https://github.com/XanaduAI/pennylane/pull/188)

* Adds support for multi-qubit expectation values of the `pennylane.Hermitian()`
  observable [(#192)](https://github.com/XanaduAI/pennylane/pull/192)

* Adds support for multi-qubit expectation values in `default.qubit`.
  [(#202)](https://github.com/XanaduAI/pennylane/pull/202)

* Organize templates into submodules [(#195)](https://github.com/XanaduAI/pennylane/pull/195).
  This included the following improvements:

  - Distinguish embedding templates from layer templates.

  - New random initialization functions supporting the templates available
    in the new submodule `pennylane.init`.

  - Added a random circuit template (`RandomLayers()`), in which rotations and 2-qubit gates are randomly
    distributed over the wires

  - Add various embedding strategies

<h3>Breaking changes</h3>

* The `Device` methods `expectations`, `pre_expval`, and `post_expval` have been
  renamed to `observables`, `pre_measure`, and `post_measure` respectively.
  [(#232)](https://github.com/XanaduAI/pennylane/pull/232)

<h3>Improvements</h3>

* `default.qubit` plugin now uses `np.tensordot` when applying quantum operations
  and evaluating expectations, resulting in significant speedup
  [(#239)](https://github.com/XanaduAI/pennylane/pull/239),
  [(#241)](https://github.com/XanaduAI/pennylane/pull/241)

* PennyLane now allows division of quantum operation parameters by a constant
  [(#179)](https://github.com/XanaduAI/pennylane/pull/179)

* Portions of the test suite are in the process of being ported to pytest.
  Note: this is still a work in progress.

  Ported tests include:

  - `test_ops.py`
  - `test_about.py`
  - `test_classical_gradients.py`
  - `test_observables.py`
  - `test_measure.py`
  - `test_init.py`
  - `test_templates*.py`
  - `test_ops.py`
  - `test_variable.py`
  - `test_qnode.py` (partial)

<h3>Bug fixes</h3>

* Fixed a bug in `Device.supported`, which would incorrectly
  mark an operation as supported if it shared a name with an
  observable [(#203)](https://github.com/XanaduAI/pennylane/pull/203)

* Fixed a bug in `Operation.wires`, by explicitly casting the
  type of each wire to an integer [(#206)](https://github.com/XanaduAI/pennylane/pull/206)

* Removed code in PennyLane which configured the logger,
  as this would clash with users' configurations
  [(#208)](https://github.com/XanaduAI/pennylane/pull/208)

* Fixed a bug in `default.qubit`, in which `QubitStateVector` operations
  were accidentally being cast to `np.float` instead of `np.complex`.
  [(#211)](https://github.com/XanaduAI/pennylane/pull/211)


<h3>Contributors</h3>

This release contains contributions from:

Shahnawaz Ahmed, riveSunder, Aroosa Ijaz, Josh Izaac, Nathan Killoran, Maria Schuld.

# Release 0.3.1

<h3>Bug fixes</h3>

* Fixed a bug where the interfaces submodule was not correctly being packaged via setup.py

# Release 0.3.0

<h3>New features since last release</h3>

* PennyLane now includes a new `interfaces` submodule, which enables QNode integration with additional machine learning libraries.
* Adds support for an experimental PyTorch interface for QNodes
* Adds support for an experimental TensorFlow eager execution interface for QNodes
* Adds a PyTorch+GPU+QPU tutorial to the documentation
* Documentation now includes links and tutorials including the new [PennyLane-Forest](https://github.com/rigetti/pennylane-forest) plugin.

<h3>Improvements</h3>

* Printing a QNode object, via `print(qnode)` or in an interactive terminal, now displays more useful information regarding the QNode,
  including the device it runs on, the number of wires, it's interface, and the quantum function it uses:

  ```python
  >>> print(qnode)
  <QNode: device='default.qubit', func=circuit, wires=2, interface=PyTorch>
  ```

<h3>Contributors</h3>

This release contains contributions from:

Josh Izaac and Nathan Killoran.


# Release 0.2.0

<h3>New features since last release</h3>

* Added the `Identity` expectation value for both CV and qubit models [(#135)](https://github.com/XanaduAI/pennylane/pull/135)
* Added the `templates.py` submodule, containing some commonly used QML models to be used as ansatz in QNodes [(#133)](https://github.com/XanaduAI/pennylane/pull/133)
* Added the `qml.Interferometer` CV operation [(#152)](https://github.com/XanaduAI/pennylane/pull/152)
* Wires are now supported as free QNode parameters [(#151)](https://github.com/XanaduAI/pennylane/pull/151)
* Added ability to update stepsizes of the optimizers [(#159)](https://github.com/XanaduAI/pennylane/pull/159)

<h3>Improvements</h3>

* Removed use of hardcoded values in the optimizers, made them parameters (see [#131](https://github.com/XanaduAI/pennylane/pull/131) and [#132](https://github.com/XanaduAI/pennylane/pull/132))
* Created the new `PlaceholderExpectation`, to be used when both CV and qubit expval modules contain expectations with the same name
* Provide a way for plugins to view the operation queue _before_ applying operations. This allows for on-the-fly modifications of
  the queue, allowing hardware-based plugins to support the full range of qubit expectation values. [(#143)](https://github.com/XanaduAI/pennylane/pull/143)
* QNode return values now support _any_ form of sequence, such as lists, sets, etc. [(#144)](https://github.com/XanaduAI/pennylane/pull/144)
* CV analytic gradient calculation is now more robust, allowing for operations which may not themselves be differentiated, but have a
  well defined `_heisenberg_rep` method, and so may succeed operations that are analytically differentiable [(#152)](https://github.com/XanaduAI/pennylane/pull/152)

<h3>Bug fixes</h3>

* Fixed a bug where the variational classifier example was not batching when learning parity (see [#128](https://github.com/XanaduAI/pennylane/pull/128) and [#129](https://github.com/XanaduAI/pennylane/pull/129))
* Fixed an inconsistency where some initial state operations were documented as accepting complex parameters - all operations
  now accept real values [(#146)](https://github.com/XanaduAI/pennylane/pull/146)

<h3>Contributors</h3>

This release contains contributions from:

Christian Gogolin, Josh Izaac, Nathan Killoran, and Maria Schuld.


# Release 0.1.0

Initial public release.

<h3>Contributors</h3>
This release contains contributions from:

Ville Bergholm, Josh Izaac, Maria Schuld, Christian Gogolin, and Nathan Killoran.<|MERGE_RESOLUTION|>--- conflicted
+++ resolved
@@ -397,9 +397,6 @@
 
 <h3>Improvements</h3>
 
-<<<<<<< HEAD
-- The embedding and layer templates are now classes inheriting 
-=======
 * Edited the ``MottonenStatePreparation`` template to improve performance on states with only real amplitudes
   by reducing the number of redundant CNOT gates at the end of a circuit.
 
@@ -426,8 +423,7 @@
   1: ──RY(1.35)──╰X──RY(0.422)──╰X──┤   
   ```
 
-- The `QAOAEmbedding` and `BasicEntanglerLayers` are now classes inheriting 
->>>>>>> 5d70e8ba
+- The embedding and layer templates are now classes inheriting 
   from `Operation`, and define the ansatz in their `expand()` method. This 
   change does not affect the user interface. 
   [(#1163)](https://github.com/PennyLaneAI/pennylane/pull/1163)
