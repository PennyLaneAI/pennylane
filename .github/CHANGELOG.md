# Release 0.6.0-dev

### New features since last release

* The devices `default.qubit` and `default.gaussian` have a new initialization parameter
  `analytic` that indicates if expectation values and variances should be calculated
  analytically and not be estimated from data.
  [#317](https://github.com/XanaduAI/pennylane/pull/317)

* Added C-SWAP gate to the set of qubit operations
  [#330](https://github.com/XanaduAI/pennylane/pull/330)

### Breaking changes

* The argument `n` specifying the number of samples in the method `Device.sample` was removed.
  Instead, the method will always return `Device.shots` many samples. 
  [#317](https://github.com/XanaduAI/pennylane/pull/317)

### Improvements

* The number of shots / random samples used to estimate expectation values and variances, `Device.shots`,
  can now be changed after device creation.
  [#317](https://github.com/XanaduAI/pennylane/pull/317)

<<<<<<< HEAD
### Documentation

* Added tutorial for Rotoselect algorithm for circuit
  structure learning
  []()

* Unify import shortcuts to be under qml in qnode.py
=======
* Unified import shortcuts to be under qml in qnode.py
>>>>>>> d82e44c6
  and test_operation.py
  [#329](https://github.com/XanaduAI/pennylane/pull/329)

* The quantum natural gradient now uses `scipy.linalg.pinvh` which is more efficient for symmetric matrices
  than the previously used `scipy.linalg.pinv`.
  [#331](https://github.com/XanaduAI/pennylane/pull/331)
### Documentation

* Added missing figures for gallery thumbnails of state-preparation
  and QGAN tutorials
  [#326](https://github.com/XanaduAI/pennylane/pull/326)

* Fixed typos in the state preparation tutorial
  [#321](https://github.com/XanaduAI/pennylane/pull/321)

* Fixed bug in VQE tutorial 3D plots
  [#327](https://github.com/XanaduAI/pennylane/pull/327)

### Bug fixes

### Contributors

This release contains contributions from (in alphabetical order):

Aroosa Ijaz, Angus Lowe, Johannes Jakob Meyer, Roeland Wiersema

---

# Release 0.5.0

### New features since last release

* Adds a new optimizer, `qml.QNGOptimizer`, which optimizes QNodes using
  quantum natural gradient descent. See https://arxiv.org/abs/1909.02108
  for more details.
  [#295](https://github.com/XanaduAI/pennylane/pull/295)
  [#311](https://github.com/XanaduAI/pennylane/pull/311)

* Adds a new QNode method, `QNode.metric_tensor()`,
  which returns the block-diagonal approximation to the Fubini-Study
  metric tensor evaluated on the attached device.
  [#295](https://github.com/XanaduAI/pennylane/pull/295)

* Sampling support: QNodes can now return a specified number of samples
  from a given observable via the top-level `pennylane.sample()` function.
  To support this on plugin devices, there is a new `Device.sample` method.

  Calculating gradients of QNodes that involve sampling is not possible.
  [#256](https://github.com/XanaduAI/pennylane/pull/256)

* `default.qubit` has been updated to provide support for sampling.
  [#256](https://github.com/XanaduAI/pennylane/pull/256)

* Added controlled rotation gates to PennyLane operations and `default.qubit` plugin.
  [#251](https://github.com/XanaduAI/pennylane/pull/251)

### Breaking changes

* The method `Device.supported` was removed, and replaced with the methods
  `Device.supports_observable` and `Device.supports_operation`.
  Both methods can be called with string arguments (`dev.supports_observable('PauliX')`) and
  class arguments (`dev.supports_observable(qml.PauliX)`).
  [#276](https://github.com/XanaduAI/pennylane/pull/276)

* The following CV observables were renamed to comply with the new Operation/Observable
  scheme: `MeanPhoton` to `NumberOperator`, `Homodyne` to `QuadOperator` and `NumberState` to `FockStateProjector`.
  [#243](https://github.com/XanaduAI/pennylane/pull/254)

### Improvements

* The `AmplitudeEmbedding` function now provides options to normalize and
  pad features to ensure a valid state vector is prepared.
  [#275](https://github.com/XanaduAI/pennylane/pull/275)

* Operations can now optionally specify generators, either as existing PennyLane
  operations, or by providing a NumPy array.
  [#295](https://github.com/XanaduAI/pennylane/pull/295)
  [#313](https://github.com/XanaduAI/pennylane/pull/313)

* Adds a `Device.parameters` property, so that devices can view a dictionary mapping free
  parameters to operation parameters. This will allow plugin devices to take advantage
  of parametric compilation.
  [#283](https://github.com/XanaduAI/pennylane/pull/283)

* Introduces two enumerations: `Any` and `All`, representing any number of wires
  and all wires in the system respectively. They can be imported from
  `pennylane.operation`, and can be used when defining the `Operation.num_wires`
  class attribute of operations.
  [#277](https://github.com/XanaduAI/pennylane/pull/277)

  As part of this change:

  - `All` is equivalent to the integer 0, for backwards compatibility with the
    existing test suite

  - `Any` is equivalent to the integer -1 to allow numeric comparison
    operators to continue working

  - An additional validation is now added to the `Operation` class,
    which will alert the user that an operation with `num_wires = All`
    is being incorrectly.

* The one-qubit rotations in `pennylane.plugins.default_qubit` no longer depend on Scipy's `expm`. Instead
  they are calculated with Euler's formula.
  [#292](https://github.com/XanaduAI/pennylane/pull/292)

* Creates an `ObservableReturnTypes` enumeration class containing `Sample`,
  `Variance` and `Expectation`. These new values can be assigned to the `return_type`
  attribute of an `Observable`.
  [#290](https://github.com/XanaduAI/pennylane/pull/290)

* Changed the signature of the `RandomLayer` and `RandomLayers` templates to have a fixed seed by default.
  [#258](https://github.com/XanaduAI/pennylane/pull/258)

* `setup.py` has been cleaned up, removing the non-working shebang,
  and removing unused imports.
  [#262](https://github.com/XanaduAI/pennylane/pull/262)

### Documentation

* A documentation refactor to simplify the tutorials and
  include Sphinx-Gallery.
  [#291](https://github.com/XanaduAI/pennylane/pull/291)

  - Examples and tutorials previously split across the `examples/`
    and `doc/tutorials/` directories, in a mixture of ReST and Jupyter notebooks,
    have been rewritten as Python scripts with ReST comments in a single location,
    the `examples/` folder.

  - Sphinx-Gallery is used to automatically build and run the tutorials.
    Rendered output is displayed in the Sphinx documentation.

  - Links are provided at the top of every tutorial page for downloading the
    tutorial as an executable python script, downloading the tutorial
    as a Jupyter notebook, or viewing the notebook on GitHub.

  - The tutorials table of contents have been moved to a single quick start page.

* Fixed a typo in `QubitStateVector`.
  [#295](https://github.com/XanaduAI/pennylane/pull/296)

* Fixed a typo in the `default_gaussian.gaussian_state` function.
  [#293](https://github.com/XanaduAI/pennylane/pull/293)

* Fixed a typo in the gradient recipe within the `RX`, `RY`, `RZ`
  operation docstrings.
  [#248](https://github.com/XanaduAI/pennylane/pull/248)

* Fixed a broken link in the tutorial documentation, as a
  result of the `qml.expval.Observable` deprecation.
  [#246](https://github.com/XanaduAI/pennylane/pull/246)

### Bug fixes

* Fixed a bug where a `PolyXP` observable would fail if applied to subsets
  of wires on `default.gaussian`.
  [#277](https://github.com/XanaduAI/pennylane/pull/277)

### Contributors

This release contains contributions from (in alphabetical order):

Simon Cross, Aroosa Ijaz, Josh Izaac, Nathan Killoran, Johannes Jakob Meyer,
Rohit Midha, Nicolás Quesada, Maria Schuld, Antal Száva, Roeland Wiersema.

---

# Release 0.4.0

### New features since last release

* `pennylane.expval()` is now a top-level *function*, and is no longer
  a package of classes. For now, the existing `pennylane.expval.Observable`
  interface continues to work, but will raise a deprecation warning.
  [#232](https://github.com/XanaduAI/pennylane/pull/232)

* Variance support: QNodes can now return the variance of observables,
  via the top-level `pennylane.var()` function. To support this on
  plugin devices, there is a new `Device.var` method.

  The following observables support analytic gradients of variances:

  - All qubit observables (requiring 3 circuit evaluations for involutory
    observables such as `Identity`, `X`, `Y`, `Z`; and 5 circuit evals for
    non-involutary observables, currently only `qml.Hermitian`)

  - First-order CV observables (requiring 5 circuit evaluations)

  Second-order CV observables support numerical variance gradients.

* `pennylane.about()` function added, providing details
  on current PennyLane version, installed plugins, Python,
  platform, and NumPy versions [#186](https://github.com/XanaduAI/pennylane/pull/186)

* Removed the logic that allowed `wires` to be passed as a positional
  argument in quantum operations. This allows us to raise more useful
  error messages for the user if incorrect syntax is used.
  [#188](https://github.com/XanaduAI/pennylane/pull/188)

* Adds support for multi-qubit expectation values of the `pennylane.Hermitian()`
  observable [#192](https://github.com/XanaduAI/pennylane/pull/192)

* Adds support for multi-qubit expectation values in `default.qubit`.
  [#202](https://github.com/XanaduAI/pennylane/pull/202)

* Organize templates into submodules [#195](https://github.com/XanaduAI/pennylane/pull/195).
  This included the following improvements:

  - Distinguish embedding templates from layer templates.

  - New random initialization functions supporting the templates available
    in the new submodule `pennylane.init`.

  - Added a random circuit template (`RandomLayers()`), in which rotations and 2-qubit gates are randomly
    distributed over the wires

  - Add various embedding strategies

### Breaking changes

* The `Device` methods `expectations`, `pre_expval`, and `post_expval` have been
  renamed to `observables`, `pre_measure`, and `post_measure` respectively.
  [#232](https://github.com/XanaduAI/pennylane/pull/232)

### Improvements

* `default.qubit` plugin now uses `np.tensordot` when applying quantum operations
  and evaluating expectations, resulting in significant speedup [#239](https://github.com/XanaduAI/pennylane/pull/239), [#241](https://github.com/XanaduAI/pennylane/pull/241)

* PennyLane now allows division of quantum operation parameters by a constant [#179](https://github.com/XanaduAI/pennylane/pull/179)

* Portions of the test suite are in the process of being ported to pytest.
  Note: this is still a work in progress.

  Ported tests include:

  - `test_ops.py`
  - `test_about.py`
  - `test_classical_gradients.py`
  - `test_observables.py`
  - `test_measure.py`
  - `test_init.py`
  - `test_templates*.py`
  - `test_ops.py`
  - `test_variable.py`
  - `test_qnode.py` (partial)

### Bug fixes

* Fixed a bug in `Device.supported`, which would incorrectly
  mark an operation as supported if it shared a name with an
  observable [#203](https://github.com/XanaduAI/pennylane/pull/203)

* Fixed a bug in `Operation.wires`, by explicitly casting the
  type of each wire to an integer [#206](https://github.com/XanaduAI/pennylane/pull/206)

* Removed code in PennyLane which configured the logger,
  as this would clash with users' configurations
  [#208](https://github.com/XanaduAI/pennylane/pull/208)

* Fixed a bug in `default.qubit`, in which `QubitStateVector` operations
  were accidentally being cast to `np.float` instead of `np.complex`.
  [#211](https://github.com/XanaduAI/pennylane/pull/211)


### Contributors

This release contains contributions from:

Shahnawaz Ahmed, riveSunder, Aroosa Ijaz, Josh Izaac, Nathan Killoran, Maria Schuld.

# Release 0.3.1

### Bug fixes

* Fixed a bug where the interfaces submodule was not correctly being packaged via setup.py

# Release 0.3.0

### New features since last release

* PennyLane now includes a new `interfaces` submodule, which enables QNode integration with additional machine learning libraries.
* Adds support for an experimental PyTorch interface for QNodes
* Adds support for an experimental TensorFlow eager execution interface for QNodes
* Adds a PyTorch+GPU+QPU tutorial to the documentation
* Documentation now includes links and tutorials including the new [PennyLane-Forest](https://github.com/rigetti/pennylane-forest) plugin.

### Improvements

* Printing a QNode object, via `print(qnode)` or in an interactive terminal, now displays more useful information regarding the QNode,
  including the device it runs on, the number of wires, it's interface, and the quantum function it uses:

  ```python
  >>> print(qnode)
  <QNode: device='default.qubit', func=circuit, wires=2, interface=PyTorch>
  ```

### Contributors

This release contains contributions from:

Josh Izaac and Nathan Killoran.


# Release 0.2.0

### New features since last release

* Added the `Identity` expectation value for both CV and qubit models (#135)
* Added the `templates.py` submodule, containing some commonly used QML models to be used as ansatz in QNodes (#133)
* Added the `qml.Interferometer` CV operation (#152)
* Wires are now supported as free QNode parameters (#151)
* Added ability to update stepsizes of the optimizers (#159)

### Improvements

* Removed use of hardcoded values in the optimizers, made them parameters (see #131 and #132)
* Created the new `PlaceholderExpectation`, to be used when both CV and qubit expval modules contain expectations with the same name
* Provide the plugins a way to view the operation queue _before_ applying operations. This allows for on-the-fly modifications of
  the queue, allowing hardware-based plugins to support the full range of qubit expectation values. (#143)
* QNode return values now support _any_ form of sequence, such as lists, sets, etc. (#144)
* CV analytic gradient calculation is now more robust, allowing for operations which may not themselves be differentiated, but have a
  well defined `_heisenberg_rep` method, and so may succeed operations that are analytically differentiable (#152)

### Bug fixes

* Fixed a bug where the variational classifier example was not batching when learning parity (see #128 and #129)
* Fixed an inconsistency where some initial state operations were documented as accepting complex parameters - all operations
  now accept real values (#146)

### Contributors

This release contains contributions from:

Christian Gogolin, Josh Izaac, Nathan Killoran, and Maria Schuld.


# Release 0.1.0

Initial public release.

### Contributors
This release contains contributions from:

Ville Bergholm, Josh Izaac, Maria Schuld, Christian Gogolin, and Nathan Killoran.<|MERGE_RESOLUTION|>--- conflicted
+++ resolved
@@ -22,24 +22,19 @@
   can now be changed after device creation.
   [#317](https://github.com/XanaduAI/pennylane/pull/317)
 
-<<<<<<< HEAD
+* Unified import shortcuts to be under qml in qnode.py
+  and test_operation.py
+  [#329](https://github.com/XanaduAI/pennylane/pull/329)
+
+* The quantum natural gradient now uses `scipy.linalg.pinvh` which is more efficient for symmetric matrices
+  than the previously used `scipy.linalg.pinv`.
+  [#331](https://github.com/XanaduAI/pennylane/pull/331)
+
 ### Documentation
 
 * Added tutorial for Rotoselect algorithm for circuit
   structure learning
   []()
-
-* Unify import shortcuts to be under qml in qnode.py
-=======
-* Unified import shortcuts to be under qml in qnode.py
->>>>>>> d82e44c6
-  and test_operation.py
-  [#329](https://github.com/XanaduAI/pennylane/pull/329)
-
-* The quantum natural gradient now uses `scipy.linalg.pinvh` which is more efficient for symmetric matrices
-  than the previously used `scipy.linalg.pinv`.
-  [#331](https://github.com/XanaduAI/pennylane/pull/331)
-### Documentation
 
 * Added missing figures for gallery thumbnails of state-preparation
   and QGAN tutorials
