--- conflicted
+++ resolved
@@ -2,7 +2,6 @@
 
 <h3>New features since last release</h3>
 
-<<<<<<< HEAD
 * Computing second derivatives and Hessians of QNodes is now supported when
   using the PyTorch interface.
   [(#1129)](https://github.com/PennyLaneAI/pennylane/pull/1129/files)
@@ -34,7 +33,8 @@
            [ 0.3826,  0.1124]],
           [[-0.1124, -0.3826],
            [-0.3826, -0.1124]]])
-=======
+  ```
+
 * Adds a new optimizer `qml.ShotAdaptiveOptimizer`, a gradient-descent optimizer where
   the shot rate is adaptively calculated using the variances of the parameter-shift gradient.
   [(#1139)](https://github.com/PennyLaneAI/pennylane/pull/1139)
@@ -138,7 +138,6 @@
   ```pycon
   >>> b
   array([1.0 - 2.0j])
->>>>>>> f955dc81
   ```
 
 * Added the function ``finite_diff()`` to compute finite-difference
