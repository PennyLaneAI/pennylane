# Release 0.17.0-dev (development release)

<h3>New features since last release</h3>

* The new ``qml.apply`` function can be used to add operations that might have
  already been instantiated elsewhere to the QNode and other queuing contexts:
  [(#1433)](https://github.com/PennyLaneAI/pennylane/pull/1433)

  ```python
  op = qml.RX(0.4, wires=0)
  dev = qml.device("default.qubit", wires=2)

  @qml.qnode(dev)
  def circuit(x):
      qml.RY(x, wires=0)
      qml.apply(op)
      return qml.expval(qml.PauliZ(0))
  ```

  ```pycon
  >>> print(qml.draw(circuit)(0.6))
  0: ──RY(0.6)──RX(0.4)──┤ ⟨Z⟩
  ```

  Previously instantiated measurements can also be applied to QNodes.

* Ising YY gate functionality added.
  [(#1358)](https://github.com/PennyLaneAI/pennylane/pull/1358)

<h3>Improvements</h3>

<h3>Breaking changes</h3>

* The existing `pennylane.collections.apply` function is no longer accessible
  via `qml.apply`, and needs to be imported directly from the ``collections``
  package.
  [(#1358)](https://github.com/PennyLaneAI/pennylane/pull/1358)

<h3>Bug fixes</h3>

* Fixed a bug in the `torch` interface that prevented gradients from being
  computed on a GPU [(#1426)](https://github.com/PennyLaneAI/pennylane/pull/1426).

* Quantum function transforms now preserve the format of the measurement
  results, so that a single measurement returns a single value rather than
  an array with a single element. [(#1434)](https://github.com/PennyLaneAI/pennylane/pull/1434)

* Fixed a bug in the parameter-shift Hessian implementation, which resulted
  in the incorrect Hessian being returned for a cost function
  that performed post-processing on a vector-valued QNode.
  [(#)](https://github.com/PennyLaneAI/pennylane/pull/)

<h3>Documentation</h3>

<h3>Contributors</h3>

This release contains contributions from (in alphabetical order):

<<<<<<< HEAD
Olivia Di Matteo, Josh Izaac, Ashish Panigrahi.
=======
Olivia Di Matteo, Josh Izaac, Ashish Panigrahi
>>>>>>> fe71ae0d


# Release 0.16.0 (current release)

<h3>New features since last release</h3>

* Added a sparse Hamiltonian observable and the functionality to support computing its expectation
  value. [(#1398)](https://github.com/PennyLaneAI/pennylane/pull/1398)

  For example, the following QNode returns the expectation value of a sparse Hamiltonian:

  ```python
  dev = qml.device("default.qubit", wires=2)

  @qml.qnode(dev, diff_method="parameter-shift")
  def circuit(param, H):
      qml.PauliX(0)
      qml.SingleExcitation(param, wires=[0, 1])
      return qml.expval(qml.SparseHamiltonian(H, [0, 1]))
  ```
  
  We can execute this QNode, passing in a sparse identity matrix:

  ```pycon
  >>> print(circuit([0.5], scipy.sparse.eye(4).tocoo()))
  0.9999999999999999
  ```

  The expectation value of the sparse Hamiltonian is computed directly, which leads to executions
  that are faster by orders of magnitude. Note that "parameter-shift" is the only differentiation
  method that is currently supported when the observable is a sparse Hamiltonian.

* Added functionality to compute the sparse matrix representation of a `qml.Hamiltonian` object.
  [(#1394)](https://github.com/PennyLaneAI/pennylane/pull/1394)

<h4>First class support for quantum kernels</h4>

* The new `qml.kernels` module provides basic functionalities for [working with quantum
  kernels](https://pennylane.readthedocs.io/en/stable/code/qml_kernels.html) as
  well as post-processing methods to mitigate sampling errors and device noise:
  [(#1102)](https://github.com/PennyLaneAI/pennylane/pull/1102)

  ```python

  num_wires = 6
  wires = range(num_wires)
  dev = qml.device('default.qubit', wires=wires)

  @qml.qnode(dev)
  def kernel_circuit(x1, x2):
      qml.templates.AngleEmbedding(x1, wires=wires)
      qml.adjoint(qml.templates.AngleEmbedding)(x2, wires=wires)
      return qml.probs(wires)

  kernel = lambda x1, x2: kernel_circuit(x1, x2)[0]
  X_train = np.random.random((10, 6))
  X_test = np.random.random((5, 6))

  # Create symmetric square kernel matrix (for training)
  K = qml.kernels.square_kernel_matrix(X_train, kernel)

  # Compute kernel between test and training data.
  K_test = qml.kernels.kernel_matrix(X_train, X_test, kernel)
  K1 = qml.kernels.mitigate_depolarizing_noise(K, num_wires, method='single')
  ```

<h4>Extract the fourier representation of quantum circuits</h4>

* PennyLane now has a `fourier` module, which hosts a [growing library
  of methods](https://pennylane.readthedocs.io/en/stable/code/qml_fourier.html)
  that help with investigating the Fourier representation of functions
  implemented by quantum circuits. The Fourier representation can be used
  to examine and characterize the expressivity of the quantum circuit.
  [(#1160)](https://github.com/PennyLaneAI/pennylane/pull/1160)
  [(#1378)](https://github.com/PennyLaneAI/pennylane/pull/1378)

  For example, one can plot distributions over Fourier series coefficients like
  this one:

  <img src="https://pennylane.readthedocs.io/en/latest/_static/fourier.png" width=70%/>

<h4>Seamless support for working with the Pauli group</h4>

* Added functionality for constructing and manipulating the Pauli group
  [(#1181)](https://github.com/PennyLaneAI/pennylane/pull/1181).

  The function `qml.grouping.pauli_group` provides a generator to
  easily loop over the group, or construct and store it in its entirety.
  For example, we can construct the single-qubit Pauli group like so:

  ```pycon
  >>> from pennylane.grouping import pauli_group
  >>> pauli_group_1_qubit = list(pauli_group(1))
  >>> pauli_group_1_qubit
  [Identity(wires=[0]), PauliZ(wires=[0]), PauliX(wires=[0]), PauliY(wires=[0])]
  ```

  We can multiply together its members at the level of Pauli words
  using the `pauli_mult` and `pauli_multi_with_phase` functions.
  This can be done on arbitrarily-labeled wires as well, by defining a wire map.

  ```pycon
  >>> from pennylane.grouping import pauli_group, pauli_mult
  >>> wire_map = {'a' : 0, 'b' : 1, 'c' : 2}
  >>> pg = list(pauli_group(3, wire_map=wire_map))
  >>> pg[3]
  PauliZ(wires=['b']) @ PauliZ(wires=['c'])
  >>> pg[55]
  PauliY(wires=['a']) @ PauliY(wires=['b']) @ PauliZ(wires=['c'])
  >>> pauli_mult(pg[3], pg[55], wire_map=wire_map)
  PauliY(wires=['a']) @ PauliX(wires=['b'])
  ```

  Functions for conversion of Pauli observables to strings (and back),
  are included.

  ```pycon
  >>> from pennylane.grouping import pauli_word_to_string, string_to_pauli_word
  >>> pauli_word_to_string(pg[55], wire_map=wire_map)
  'YYZ'
  >>> string_to_pauli_word('ZXY', wire_map=wire_map)
  PauliZ(wires=['a']) @ PauliX(wires=['b']) @ PauliY(wires=['c'])
  ```

  Calculation of the matrix representation for arbitrary Paulis and wire maps is now
  also supported.

  ```pycon
  >>> from pennylane.grouping import pauli_word_to_matrix
  >>> wire_map = {'a' : 0, 'b' : 1}
  >>> pauli_word = qml.PauliZ('b')  # corresponds to Pauli 'IZ'
  >>> pauli_word_to_matrix(pauli_word, wire_map=wire_map)
  array([[ 1.,  0.,  0.,  0.],
         [ 0., -1.,  0., -0.],
         [ 0.,  0.,  1.,  0.],
         [ 0., -0.,  0., -1.]])
  ```

<h4>New transforms</h4>

* The `qml.specs` QNode transform creates a function that returns specifications or
  details about the QNode, including depth, number of gates, and number of
  gradient executions required.
  [(#1245)](https://github.com/PennyLaneAI/pennylane/pull/1245)

  For example:

  ```python
  dev = qml.device('default.qubit', wires=4)

  @qml.qnode(dev, diff_method='parameter-shift')
  def circuit(x, y):
      qml.RX(x[0], wires=0)
      qml.Toffoli(wires=(0, 1, 2))
      qml.CRY(x[1], wires=(0, 1))
      qml.Rot(x[2], x[3], y, wires=0)
      return qml.expval(qml.PauliZ(0)), qml.expval(qml.PauliX(1))
  ```

  We can now use the `qml.specs` transform to generate a function that returns
  details and resource information:

  ```pycon
  >>> x = np.array([0.05, 0.1, 0.2, 0.3], requires_grad=True)
  >>> y = np.array(0.4, requires_grad=False)
  >>> specs_func = qml.specs(circuit)
  >>> specs_func(x, y)
  {'gate_sizes': defaultdict(int, {1: 2, 3: 1, 2: 1}),
   'gate_types': defaultdict(int, {'RX': 1, 'Toffoli': 1, 'CRY': 1, 'Rot': 1}),
   'num_operations': 4,
   'num_observables': 2,
   'num_diagonalizing_gates': 1,
   'num_used_wires': 3,
   'depth': 4,
   'num_trainable_params': 4,
   'num_parameter_shift_executions': 11,
   'num_device_wires': 4,
   'device_name': 'default.qubit',
   'diff_method': 'parameter-shift'}
  ```

  The tape methods `get_resources` and `get_depth` are superseded by `specs` and will be
  deprecated after one release cycle.

* Adds a decorator `@qml.qfunc_transform` to easily create a transformation
  that modifies the behaviour of a quantum function.
  [(#1315)](https://github.com/PennyLaneAI/pennylane/pull/1315)

  For example, consider the following transform, which scales the parameter of
  all `RX` gates by :math:`x \rightarrow \sin(a) \sqrt{x}`, and the parameters
  of all `RY` gates by :math:`y \rightarrow \cos(a * b) y`:

  ```python
  @qml.qfunc_transform
  def my_transform(tape, a, b):
      for op in tape.operations + tape.measurements:
          if op.name == "RX":
              x = op.parameters[0]
              qml.RX(qml.math.sin(a) * qml.math.sqrt(x), wires=op.wires)
          elif op.name == "RY":
              y = op.parameters[0]
              qml.RX(qml.math.cos(a * b) * y, wires=op.wires)
          else:
              op.queue()
  ```

  We can now apply this transform to any quantum function:

  ```python
  dev = qml.device("default.qubit", wires=2)

  def ansatz(x):
      qml.Hadamard(wires=0)
      qml.RX(x[0], wires=0)
      qml.RY(x[1], wires=1)
      qml.CNOT(wires=[0, 1])

  @qml.qnode(dev)
  def circuit(params, transform_weights):
      qml.RX(0.1, wires=0)

      # apply the transform to the ansatz
      my_transform(*transform_weights)(ansatz)(params)

      return qml.expval(qml.PauliZ(1))
  ```

  We can print this QNode to show that the qfunc transform is taking place:

  ```pycon
  >>> x = np.array([0.5, 0.3], requires_grad=True)
  >>> transform_weights = np.array([0.1, 0.6], requires_grad=True)
  >>> print(qml.draw(circuit)(x, transform_weights))
   0: ──RX(0.1)────H──RX(0.0706)──╭C──┤
   1: ──RX(0.299)─────────────────╰X──┤ ⟨Z⟩
  ```

  Evaluating the QNode, as well as the derivative, with respect to the gate
  parameter *and* the transform weights:

  ```pycon
  >>> circuit(x, transform_weights)
  tensor(0.00672829, requires_grad=True)
  >>> qml.grad(circuit)(x, transform_weights)
  (array([ 0.00671711, -0.00207359]), array([6.69695008e-02, 3.73694364e-06]))
  ```

* Adds a `hamiltonian_expand` tape transform. This takes a tape ending in
  `qml.expval(H)`, where `H` is a Hamiltonian, and maps it to a collection
  of tapes which can be executed and passed into a post-processing function yielding
  the expectation value.
  [(#1142)](https://github.com/PennyLaneAI/pennylane/pull/1142)

  Example use:

  ```python
  H = qml.PauliZ(0) + 3 * qml.PauliZ(0) @ qml.PauliX(1)

  with qml.tape.QuantumTape() as tape:
      qml.Hadamard(wires=1)
      qml.expval(H)

  tapes, fn = qml.transforms.hamiltonian_expand(tape)
  ```

  We can now evaluate the transformed tapes, and apply the post-processing
  function:

  ```pycon
  >>> dev = qml.device("default.qubit", wires=3)
  >>> res = dev.batch_execute(tapes)
  >>> fn(res)
  3.999999999999999
  ```

* The `quantum_monte_carlo` transform has been added, allowing an input circuit to be transformed
  into the full quantum Monte Carlo algorithm.
  [(#1316)](https://github.com/PennyLaneAI/pennylane/pull/1316)

  Suppose we want to measure the expectation value of the sine squared function according to
  a standard normal distribution. We can calculate the expectation value analytically as
  `0.432332`, but we can also estimate using the quantum Monte Carlo algorithm. The first step is to
  discretize the problem:

  ```python
  from scipy.stats import norm

  m = 5
  M = 2 ** m

  xmax = np.pi  # bound to region [-pi, pi]
  xs = np.linspace(-xmax, xmax, M)

  probs = np.array([norm().pdf(x) for x in xs])
  probs /= np.sum(probs)

  func = lambda i: np.sin(xs[i]) ** 2
  r_rotations = np.array([2 * np.arcsin(np.sqrt(func(i))) for i in range(M)])
  ```

  The `quantum_monte_carlo` transform can then be used:

  ```python
  from pennylane.templates.state_preparations.mottonen import (
      _uniform_rotation_dagger as r_unitary,
  )

  n = 6
  N = 2 ** n

  a_wires = range(m)
  wires = range(m + 1)
  target_wire = m
  estimation_wires = range(m + 1, n + m + 1)

  dev = qml.device("default.qubit", wires=(n + m + 1))

  def fn():
      qml.templates.MottonenStatePreparation(np.sqrt(probs), wires=a_wires)
      r_unitary(qml.RY, r_rotations, control_wires=a_wires[::-1], target_wire=target_wire)

  @qml.qnode(dev)
  def qmc():
      qml.quantum_monte_carlo(fn, wires, target_wire, estimation_wires)()
      return qml.probs(estimation_wires)

  phase_estimated = np.argmax(qmc()[:int(N / 2)]) / N
  ```

  The estimated value can be retrieved using:

  ```pycon
  >>> (1 - np.cos(np.pi * phase_estimated)) / 2
  0.42663476277231915
  ```

  The resources required to perform the quantum Monte Carlo algorithm can also be inspected using
  the `specs` transform.

<h4>Extended QAOA module</h4>

* Functionality to support solving the maximum-weighted cycle problem has been added to the `qaoa`
  module.
  [(#1207)](https://github.com/PennyLaneAI/pennylane/pull/1207)
  [(#1209)](https://github.com/PennyLaneAI/pennylane/pull/1209)
  [(#1251)](https://github.com/PennyLaneAI/pennylane/pull/1251)
  [(#1213)](https://github.com/PennyLaneAI/pennylane/pull/1213)
  [(#1220)](https://github.com/PennyLaneAI/pennylane/pull/1220)
  [(#1214)](https://github.com/PennyLaneAI/pennylane/pull/1214)
  [(#1283)](https://github.com/PennyLaneAI/pennylane/pull/1283)
  [(#1297)](https://github.com/PennyLaneAI/pennylane/pull/1297)
  [(#1396)](https://github.com/PennyLaneAI/pennylane/pull/1396)
  [(#1403)](https://github.com/PennyLaneAI/pennylane/pull/1403)

  The `max_weight_cycle` function returns the appropriate cost and mixer Hamiltonians:

  ```pycon
  >>> a = np.random.random((3, 3))
  >>> np.fill_diagonal(a, 0)
  >>> g = nx.DiGraph(a)  # create a random directed graph
  >>> cost, mixer, mapping = qml.qaoa.max_weight_cycle(g)
  >>> print(cost)
    (-0.9775906842165344) [Z2]
  + (-0.9027248603361988) [Z3]
  + (-0.8722207409852838) [Z0]
  + (-0.6426184210832898) [Z5]
  + (-0.2832594164291379) [Z1]
  + (-0.0778133996933755) [Z4]
  >>> print(mapping)
  {0: (0, 1), 1: (0, 2), 2: (1, 0), 3: (1, 2), 4: (2, 0), 5: (2, 1)}
  ```
  Additional functionality can be found in the
  [qml.qaoa.cycle](https://pennylane.readthedocs.io/en/latest/code/api/pennylane.qaoa.cycle.html)
  module.


<h4>Extended operations and templates</h4>

* Added functionality to compute the sparse matrix representation of a `qml.Hamiltonian` object.
  [(#1394)](https://github.com/PennyLaneAI/pennylane/pull/1394)

  ```python
  coeffs = [1, -0.45]
  obs = [qml.PauliZ(0) @ qml.PauliZ(1), qml.PauliY(0) @ qml.PauliZ(1)]
  H = qml.Hamiltonian(coeffs, obs)
  H_sparse = qml.utils.sparse_hamiltonian(H)
  ```

  The resulting matrix is a sparse matrix in scipy coordinate list (COO) format:

  ```python
  >>> H_sparse
  <4x4 sparse matrix of type '<class 'numpy.complex128'>'
      with 8 stored elements in COOrdinate format>
  ```

  The sparse matrix can be converted to an array as:

  ```python
  >>> H_sparse.toarray()
  array([[ 1.+0.j  ,  0.+0.j  ,  0.+0.45j,  0.+0.j  ],
         [ 0.+0.j  , -1.+0.j  ,  0.+0.j  ,  0.-0.45j],
         [ 0.-0.45j,  0.+0.j  , -1.+0.j  ,  0.+0.j  ],
         [ 0.+0.j  ,  0.+0.45j,  0.+0.j  ,  1.+0.j  ]])
  ```

* Adds the new template `AllSinglesDoubles` to prepare quantum states of molecules
  using the `SingleExcitation` and `DoubleExcitation` operations.
  The new template reduces significantly the number of operations
  and the depth of the quantum circuit with respect to the traditional UCCSD
  unitary.
  [(#1383)](https://github.com/PennyLaneAI/pennylane/pull/1383)

  For example, consider the case of two particles and four qubits.
  First, we define the Hartree-Fock initial state and generate all
  possible single and double excitations.

  ```python
  import pennylane as qml
  from pennylane import numpy as np

  electrons = 2
  qubits = 4

  hf_state = qml.qchem.hf_state(electrons, qubits)
  singles, doubles = qml.qchem.excitations(electrons, qubits)
  ```

  Now we can use the template ``AllSinglesDoubles`` to define the
  quantum circuit,

  ```python
  from pennylane.templates import AllSinglesDoubles

  wires = range(qubits)

  dev = qml.device('default.qubit', wires=wires)

  @qml.qnode(dev)
  def circuit(weights, hf_state, singles, doubles):
      AllSinglesDoubles(weights, wires, hf_state, singles, doubles)
      return qml.expval(qml.PauliZ(0))

  params = np.random.normal(0, np.pi, len(singles) + len(doubles))
  ```
  and execute it:
  ```pycon
  >>> circuit(params, hf_state, singles=singles, doubles=doubles)
  tensor(-0.73772194, requires_grad=True)
  ```

* Adds `QubitCarry` and `QubitSum` operations for basic arithmetic.
  [(#1169)](https://github.com/PennyLaneAI/pennylane/pull/1169)

  The following example adds two 1-bit numbers, returning a 2-bit answer:

  ```python
  dev = qml.device('default.qubit', wires = 4)
  a = 0
  b = 1

  @qml.qnode(dev)
  def circuit():
      qml.BasisState(np.array([a, b]), wires=[1, 2])
      qml.QubitCarry(wires=[0, 1, 2, 3])
      qml.CNOT(wires=[1, 2])
      qml.QubitSum(wires=[0, 1, 2])
      return qml.probs(wires=[3, 2])

  probs = circuit()
  bitstrings = tuple(itertools.product([0, 1], repeat = 2))
  indx = np.argwhere(probs == 1).flatten()[0]
  output = bitstrings[indx]
  ```

  ```pycon
  >>> print(output)
  (0, 1)
  ```

* Added the `qml.Projector` observable, which is available on all devices
  inheriting from the `QubitDevice` class.
  [(#1356)](https://github.com/PennyLaneAI/pennylane/pull/1356)
  [(#1368)](https://github.com/PennyLaneAI/pennylane/pull/1368)

  Using `qml.Projector`, we can define the basis state projectors to use when
  computing expectation values. Let us take for example a circuit that prepares
  Bell states:

  ```python
  dev = qml.device("default.qubit", wires=2)

  @qml.qnode(dev)
  def circuit(basis_state):
      qml.Hadamard(wires=[0])
      qml.CNOT(wires=[0, 1])
      return qml.expval(qml.Projector(basis_state, wires=[0, 1]))
  ```

  We can then specify the `|00>` basis state to construct the `|00><00|`
  projector and compute the expectation value:

  ```pycon
  >>> basis_state = [0, 0]
  >>> circuit(basis_state)
  tensor(0.5, requires_grad=True)
  ```

  As expected, we get similar results when specifying the `|11>` basis state:

  ```pycon
  >>> basis_state = [1, 1]
  >>> circuit(basis_state)
  tensor(0.5, requires_grad=True)
  ```

* The following new operations have been added:

  - The IsingXX gate `qml.IsingXX` [(#1194)](https://github.com/PennyLaneAI/pennylane/pull/1194)
  - The IsingZZ gate `qml.IsingZZ` [(#1199)](https://github.com/PennyLaneAI/pennylane/pull/1199)
  - The ISWAP gate `qml.ISWAP` [(#1298)](https://github.com/PennyLaneAI/pennylane/pull/1298)
  - The reset error noise channel `qml.ResetError` [(#1321)](https://github.com/PennyLaneAI/pennylane/pull/1321)


<h3>Improvements</h3>

* The ``argnum`` keyword argument can now be specified for a QNode to define a
  subset of trainable parameters used to estimate the Jacobian.
  [(#1371)](https://github.com/PennyLaneAI/pennylane/pull/1371)

  For example, consider two trainable parameters and a quantum function:

  ```python
  dev = qml.device("default.qubit", wires=2)

  x = np.array(0.543, requires_grad=True)
  y = np.array(-0.654, requires_grad=True)

  def circuit(x,y):
      qml.RX(x, wires=[0])
      qml.RY(y, wires=[1])
      qml.CNOT(wires=[0, 1])
      return qml.expval(qml.PauliZ(0) @ qml.PauliX(1))
  ```

  When computing the gradient of the QNode, we can specify the trainable
  parameters to consider by passing the ``argnum`` keyword argument:

  ```pycon
  >>> qnode1 = qml.QNode(circuit, dev, diff_method="parameter-shift", argnum=[0,1])
  >>> print(qml.grad(qnode1)(x,y))
  (array(0.31434679), array(0.67949903))
  ```

  Specifying a proper subset of the trainable parameters will estimate the
  Jacobian:

  ```pycon
  >>> qnode2 = qml.QNode(circuit, dev, diff_method="parameter-shift", argnum=[0])
  >>> print(qml.grad(qnode2)(x,y))
  (array(0.31434679), array(0.))
  ```

* Allows creating differentiable observables that return custom objects such
  that the observable is supported by devices.
  [(1291)](https://github.com/PennyLaneAI/pennylane/pull/1291)

  As an example, first we define `NewObservable` class:

  ```python
  from pennylane.devices import DefaultQubit

  class NewObservable(qml.operation.Observable):
      """NewObservable"""

      num_wires = qml.operation.AnyWires
      num_params = 0
      par_domain = None

      def diagonalizing_gates(self):
          """Diagonalizing gates"""
          return []
  ```

  Once we have this new observable class, we define a `SpecialObject` class
  that can be used to encode data in an observable and a new device that supports
  our new observable and returns a `SpecialObject` as the expectation value
  (the code is shortened for brevity, the extended example can be found as a
  test in the previously referenced pull request):

  ```python
  class SpecialObject:

      def __init__(self, val):
          self.val = val

      def __mul__(self, other):
          new = SpecialObject(self.val)
          new *= other
          return new

      ...

  class DeviceSupportingNewObservable(DefaultQubit):
      name = "Device supporting NewObservable"
      short_name = "default.qubit.newobservable"
      observables = DefaultQubit.observables.union({"NewObservable"})

      def expval(self, observable, **kwargs):
          if self.shots is None and isinstance(observable, NewObservable):
              val = super().expval(qml.PauliZ(wires=0), **kwargs)
              return SpecialObject(val)

          return super().expval(observable, **kwargs)
  ```

  At this point, we can create a device that will support the differentiation
  of a `NewObservable` object:

  ```python
  dev = DeviceSupportingNewObservable(wires=1, shots=None)

  @qml.qnode(dev, diff_method="parameter-shift")
  def qnode(x):
      qml.RY(x, wires=0)
      return qml.expval(NewObservable(wires=0))
  ```

  We can then compute the jacobian of this object:

  ```pycon
  >>> result = qml.jacobian(qnode)(0.2)
  >>> print(result)
  <__main__.SpecialObject object at 0x7fd2c54721f0>
  >>> print(result.item().val)
  -0.19866933079506116
  ```

* PennyLane NumPy now includes the
  [random module's](https://numpy.org/doc/stable/reference/random/index.html#module-numpy.random)
  `Generator` objects, the recommended way of random number generation. This allows for
  random number generation using a local, rather than global seed.
  [(#1267)](https://github.com/PennyLaneAI/pennylane/pull/1267)

  ```python
  from pennylane import numpy as np

  rng = np.random.default_rng()
  random_mat1 = rng.random((3,2))
  random_mat2 = rng.standard_normal(3, requires_grad=False)
  ```

* The performance of adjoint jacobian differentiation was significantly
  improved as the method now reuses the state computed on the forward pass.
  This can be turned off to save memory with the Torch and TensorFlow
  interfaces by passing `adjoint_cache=False` during QNode creation.
  [(#1341)](https://github.com/PennyLaneAI/pennylane/pull/1341)

* The `Operator` (and by inheritance, the `Operation` and `Observable` class and their children)
  now have an `id` attribute, which can mark an operator in a circuit, for example to
  identify it on the tape by a tape transform.
  [(#1377)](https://github.com/PennyLaneAI/pennylane/pull/1377)

* The `benchmark` module was deleted, since it was outdated and is superseded by
  the new separate [benchmark repository](https://github.com/PennyLaneAI/benchmark).
  [(#1343)](https://github.com/PennyLaneAI/pennylane/pull/1343)

* Decompositions in terms of elementary gates has been added for:

  - `qml.CSWAP` [(#1306)](https://github.com/PennyLaneAI/pennylane/issues/1306)
  - `qml.SWAP` [(#1329)](https://github.com/PennyLaneAI/pennylane/pull/1329)
  - `qml.SingleExcitation` [(#1303)](https://github.com/PennyLaneAI/pennylane/pull/1303)
  - `qml.SingleExcitationPlus` and `qml.SingleExcitationMinus` [(#1278)](https://github.com/PennyLaneAI/pennylane/pull/1278)
  - `qml.DoubleExcitation` [(#1303)](https://github.com/PennyLaneAI/pennylane/pull/1303)
  - `qml.Toffoli` [(#1320)](https://github.com/PennyLaneAI/pennylane/pull/1320)
  - `qml.MultiControlledX`. [(#1287)](https://github.com/PennyLaneAI/pennylane/pull/1287)
    When controlling on three or more wires, an ancilla
    register of worker wires is required to support the decomposition.

    ```python
    ctrl_wires = [f"c{i}" for i in range(5)]
    work_wires = [f"w{i}" for i in range(3)]
    target_wires = ["t0"]
    all_wires = ctrl_wires + work_wires + target_wires

    dev = qml.device("default.qubit", wires=all_wires)

    with qml.tape.QuantumTape() as tape:
        qml.MultiControlledX(control_wires=ctrl_wires, wires=target_wires, work_wires=work_wires)
    ```

    ```pycon
    >>> tape = tape.expand(depth=1)
    >>> print(tape.draw(wire_order=qml.wires.Wires(all_wires)))

     c0: ──────────────╭C──────────────────────╭C──────────┤
     c1: ──────────────├C──────────────────────├C──────────┤
     c2: ──────────╭C──│───╭C──────────────╭C──│───╭C──────┤
     c3: ──────╭C──│───│───│───╭C──────╭C──│───│───│───╭C──┤
     c4: ──╭C──│───│───│───│───│───╭C──│───│───│───│───│───┤
     w0: ──│───│───├C──╰X──├C──│───│───│───├C──╰X──├C──│───┤
     w1: ──│───├C──╰X──────╰X──├C──│───├C──╰X──────╰X──├C──┤
     w2: ──├C──╰X──────────────╰X──├C──╰X──────────────╰X──┤
     t0: ──╰X──────────────────────╰X──────────────────────┤
    ```

* Added `qml.CPhase` as an alias for the existing `qml.ControlledPhaseShift` operation.
  [(#1319)](https://github.com/PennyLaneAI/pennylane/pull/1319).

* The `Device` class now uses caching when mapping wires.
  [(#1270)](https://github.com/PennyLaneAI/pennylane/pull/1270)

* The `Wires` class now uses caching for computing its `hash`.
  [(#1270)](https://github.com/PennyLaneAI/pennylane/pull/1270)

* Added custom gate application for Toffoli in `default.qubit`.
  [(#1249)](https://github.com/PennyLaneAI/pennylane/pull/1249)

* Added validation for noise channel parameters. Invalid noise parameters now
  raise a `ValueError`.
  [(#1357)](https://github.com/PennyLaneAI/pennylane/pull/1357)

* The device test suite now provides test cases for checking gates by comparing
  expectation values.
  [(#1212)](https://github.com/PennyLaneAI/pennylane/pull/1212)

* PennyLane's test suite is now code-formatted using `black -l 100`.
  [(#1222)](https://github.com/PennyLaneAI/pennylane/pull/1222)

* PennyLane's `qchem` package and tests are now code-formatted using `black -l 100`.
  [(#1311)](https://github.com/PennyLaneAI/pennylane/pull/1311)

<h3>Breaking changes</h3>

* The `qml.inv()` function is now deprecated with a warning to use the more general `qml.adjoint()`.
  [(#1325)](https://github.com/PennyLaneAI/pennylane/pull/1325)

* Removes support for Python 3.6 and adds support for Python 3.9.
  [(#1228)](https://github.com/XanaduAI/pennylane/pull/1228)

* The tape methods `get_resources` and `get_depth` are superseded by `specs` and will be
  deprecated after one release cycle.
  [(#1245)](https://github.com/PennyLaneAI/pennylane/pull/1245)

* Using the `qml.sample()` measurement on devices with `shots=None` continue to
  raise a warning with this functionality being fully deprecated and raising an
  error after one release cycle.
  [(#1079)](https://github.com/PennyLaneAI/pennylane/pull/1079)
  [(#1196)](https://github.com/PennyLaneAI/pennylane/pull/1196)

<h3>Bug fixes</h3>

* QNodes now display readable information when in interactive environments or when printed.
  [(#1359)](https://github.com/PennyLaneAI/pennylane/pull/1359).

* Fixes a bug with `qml.math.cast` where the `MottonenStatePreparation` operation expected
  a float type instead of double.
  [(#1400)](https://github.com/XanaduAI/pennylane/pull/1400)

* Fixes a bug where a copy of `qml.ControlledQubitUnitary` was non-functional as it did not have all the necessary information.
  [(#1411)](https://github.com/PennyLaneAI/pennylane/pull/1411)

* Warns when adjoint or reversible differentiation specified or called on a device with finite shots.
  [(#1406)](https://github.com/PennyLaneAI/pennylane/pull/1406)

* Fixes the differentiability of the operations `IsingXX` and `IsingZZ` for Autograd, Jax and Tensorflow.
  [(#1390)](https://github.com/PennyLaneAI/pennylane/pull/1390)

* Fixes a bug where multiple identical Hamiltonian terms will produce a
  different result with ``optimize=True`` using ``ExpvalCost``.
  [(#1405)](https://github.com/XanaduAI/pennylane/pull/1405)

* Fixes bug where `shots=None` was not reset when changing shots temporarily in a QNode call
  like `circuit(0.1, shots=3)`.
  [(#1392)](https://github.com/XanaduAI/pennylane/pull/1392)

* Fixes floating point errors with `diff_method="finite-diff"` and `order=1` when parameters are `float32`.
  [(#1381)](https://github.com/PennyLaneAI/pennylane/pull/1381)

* Fixes a bug where `qml.ctrl` would fail to transform gates that had no
  control defined and no decomposition defined.
  [(#1376)](https://github.com/PennyLaneAI/pennylane/pull/1376)

* Copying the `JacobianTape` now correctly also copies the `jacobian_options` attribute. This fixes a bug
  allowing the JAX interface to support adjoint differentiation.
  [(#1349)](https://github.com/PennyLaneAI/pennylane/pull/1349)

* Fixes drawing QNodes that contain multiple measurements on a single wire.
  [(#1353)](https://github.com/PennyLaneAI/pennylane/pull/1353)

* Fixes drawing QNodes with no operations.
  [(#1354)](https://github.com/PennyLaneAI/pennylane/pull/1354)

* Fixes incorrect wires in the decomposition of the `ControlledPhaseShift` operation.
  [(#1338)](https://github.com/PennyLaneAI/pennylane/pull/1338)

* Fixed tests for the `Permute` operation that used a QNode and hence expanded
  tapes twice instead of once due to QNode tape expansion and an explicit tape
  expansion call.
  [(#1318)](https://github.com/PennyLaneAI/pennylane/pull/1318).

* Prevent Hamiltonians that share wires from being multiplied together.
  [(#1273)](https://github.com/PennyLaneAI/pennylane/pull/1273)

* Fixed a bug where the custom range sequences could not be passed
  to the `StronglyEntanglingLayers` template.
  [(#1332)](https://github.com/PennyLaneAI/pennylane/pull/1332)

* Fixed a bug where `qml.sum()` and `qml.dot()` do not support the JAX interface.
  [(#1380)](https://github.com/PennyLaneAI/pennylane/pull/1380)

<h3>Documentation</h3>

* Math present in the `QubitParamShiftTape` class docstring now renders correctly.
  [(#1402)](https://github.com/PennyLaneAI/pennylane/pull/1402)

* Fix typo in the documentation of `qml.StronglyEntanglingLayers`.
  [(#1367)](https://github.com/PennyLaneAI/pennylane/pull/1367)

* Fixed typo in TensorFlow interface documentation
  [(#1312)](https://github.com/PennyLaneAI/pennylane/pull/1312)

* Fixed typos in the mathematical expressions in documentation of `qml.DoubleExcitation`.
  [(#1278)](https://github.com/PennyLaneAI/pennylane/pull/1278)

* Remove unsupported `None` option from the `qml.QNode` docstrings.
  [(#1271)](https://github.com/PennyLaneAI/pennylane/pull/1271)

* Updated the docstring of `qml.PolyXP` to reference the new location of internal
  usage.
  [(#1262)](https://github.com/PennyLaneAI/pennylane/pull/1262)

* Removes occurrences of the deprecated device argument ``analytic`` from the documentation.
  [(#1261)](https://github.com/PennyLaneAI/pennylane/pull/1261)

* Updated PyTorch and TensorFlow interface introductions.
  [(#1333)](https://github.com/PennyLaneAI/pennylane/pull/1333)

* Updates the quantum chemistry quickstart to reflect recent changes to the `qchem` module.
  [(#1227)](https://github.com/PennyLaneAI/pennylane/pull/1227)

<h3>Contributors</h3>

This release contains contributions from (in alphabetical order):

Marius Aglitoiu, Vishnu Ajith, Juan Miguel Arrazola, Thomas Bromley, Jack Ceroni, Alaric Cheng, Miruna Daian,
Olivia Di Matteo, Tanya Garg, Christian Gogolin, Alain Delgado Gran, Diego Guala, Anthony Hayes, Ryan Hill,
Theodor Isacsson, Josh Izaac, Soran Jahangiri, Pavan Jayasinha, Nathan Killoran, Christina Lee, Ryan Levy,
Alberto Maldonado, Johannes Jakob Meyer, Romain Moyard, Ashish Panigrahi, Nahum Sá, Maria Schuld, Brian Shi,
Antal Száva, David Wierichs, Vincent Wong.


# Release 0.15.1

<h3>Bug fixes</h3>

* Fixes two bugs in the parameter-shift Hessian.
  [(#1260)](https://github.com/PennyLaneAI/pennylane/pull/1260)

  - Fixes a bug where having an unused parameter in the Autograd interface
    would result in an indexing error during backpropagation.

  - The parameter-shift Hessian only supports the two-term parameter-shift
    rule currently, so raises an error if asked to differentiate
    any unsupported gates (such as the controlled rotation gates).

* A bug which resulted in `qml.adjoint()` and `qml.inv()` failing to work with
  templates has been fixed.
  [(#1243)](https://github.com/PennyLaneAI/pennylane/pull/1243)

* Deprecation warning instances in PennyLane have been changed to `UserWarning`,
  to account for recent changes to how Python warnings are filtered in
  [PEP565](https://www.python.org/dev/peps/pep-0565/).
  [(#1211)](https://github.com/PennyLaneAI/pennylane/pull/1211)

<h3>Documentation</h3>

* Updated the order of the parameters to the `GaussianState` operation to match
  the way that the PennyLane-SF plugin uses them.
  [(#1255)](https://github.com/PennyLaneAI/pennylane/pull/1255)

<h3>Contributors</h3>

This release contains contributions from (in alphabetical order):

Thomas Bromley, Olivia Di Matteo, Diego Guala, Anthony Hayes, Ryan Hill,
Josh Izaac, Christina Lee, Maria Schuld, Antal Száva.

# Release 0.15.0

<h3>New features since last release</h3>

<h4>Better and more flexible shot control</h4>

* Adds a new optimizer `qml.ShotAdaptiveOptimizer`, a gradient-descent optimizer where
  the shot rate is adaptively calculated using the variances of the parameter-shift gradient.
  [(#1139)](https://github.com/PennyLaneAI/pennylane/pull/1139)

  By keeping a running average of the parameter-shift gradient and the *variance* of the
  parameter-shift gradient, this optimizer frugally distributes a shot budget across the partial
  derivatives of each parameter.

  In addition, if computing the expectation value of a Hamiltonian, weighted random sampling can be
  used to further distribute the shot budget across the local terms from which the Hamiltonian is
  constructed.

  This optimizer is based on both the [iCANS1](https://quantum-journal.org/papers/q-2020-05-11-263)
  and [Rosalin](https://arxiv.org/abs/2004.06252) shot-adaptive optimizers.

  Once constructed, the cost function can be passed directly to the optimizer's `step` method.  The
  attribute `opt.total_shots_used` can be used to track the number of shots per iteration.

  ```pycon
  >>> coeffs = [2, 4, -1, 5, 2]
  >>> obs = [
  ...   qml.PauliX(1),
  ...   qml.PauliZ(1),
  ...   qml.PauliX(0) @ qml.PauliX(1),
  ...   qml.PauliY(0) @ qml.PauliY(1),
  ...   qml.PauliZ(0) @ qml.PauliZ(1)
  ... ]
  >>> H = qml.Hamiltonian(coeffs, obs)
  >>> dev = qml.device("default.qubit", wires=2, shots=100)
  >>> cost = qml.ExpvalCost(qml.templates.StronglyEntanglingLayers, H, dev)
  >>> params = qml.init.strong_ent_layers_uniform(n_layers=2, n_wires=2)
  >>> opt = qml.ShotAdaptiveOptimizer(min_shots=10)
  >>> for i in range(5):
  ...    params = opt.step(cost, params)
  ...    print(f"Step {i}: cost = {cost(params):.2f}, shots_used = {opt.total_shots_used}")
  Step 0: cost = -5.68, shots_used = 240
  Step 1: cost = -2.98, shots_used = 336
  Step 2: cost = -4.97, shots_used = 624
  Step 3: cost = -5.53, shots_used = 1054
  Step 4: cost = -6.50, shots_used = 1798
  ```

* Batches of shots can now be specified as a list, allowing measurement statistics
  to be course-grained with a single QNode evaluation.
  [(#1103)](https://github.com/PennyLaneAI/pennylane/pull/1103)

  ```pycon
  >>> shots_list = [5, 10, 1000]
  >>> dev = qml.device("default.qubit", wires=2, shots=shots_list)
  ```

  When QNodes are executed on this device, a single execution of 1015 shots will be submitted.
  However, three sets of measurement statistics will be returned; using the first 5 shots,
  second set of 10 shots, and final 1000 shots, separately.

  For example, executing a circuit with two outputs will lead to a result of shape `(3, 2)`:

  ```pycon
  >>> @qml.qnode(dev)
  ... def circuit(x):
  ...     qml.RX(x, wires=0)
  ...     qml.CNOT(wires=[0, 1])
  ...     return qml.expval(qml.PauliZ(0) @ qml.PauliX(1)), qml.expval(qml.PauliZ(0))
  >>> circuit(0.5)
  [[0.33333333 1.        ]
   [0.2        1.        ]
   [0.012      0.868     ]]
  ```

  This output remains fully differentiable.

- The number of shots can now be specified on a per-call basis when evaluating a QNode.
  [(#1075)](https://github.com/PennyLaneAI/pennylane/pull/1075).

  For this, the qnode should be called with an additional `shots` keyword argument:

  ```pycon
  >>> dev = qml.device('default.qubit', wires=1, shots=10) # default is 10
  >>> @qml.qnode(dev)
  ... def circuit(a):
  ...     qml.RX(a, wires=0)
  ...     return qml.sample(qml.PauliZ(wires=0))
  >>> circuit(0.8)
  [ 1  1  1 -1 -1  1  1  1  1  1]
  >>> circuit(0.8, shots=3)
  [ 1  1  1]
  >>> circuit(0.8)
  [ 1  1  1 -1 -1  1  1  1  1  1]
  ```

<h4>New differentiable quantum transforms</h4>

A new module is available,
[qml.transforms](https://pennylane.rtfd.io/en/stable/code/qml_transforms.html),
which contains *differentiable quantum transforms*. These are functions that act
on QNodes, quantum functions, devices, and tapes, transforming them while remaining
fully differentiable.

* A new adjoint transform has been added.
  [(#1111)](https://github.com/PennyLaneAI/pennylane/pull/1111)
  [(#1135)](https://github.com/PennyLaneAI/pennylane/pull/1135)

  This new method allows users to apply the adjoint of an arbitrary sequence of operations.

  ```python
  def subroutine(wire):
      qml.RX(0.123, wires=wire)
      qml.RY(0.456, wires=wire)

  dev = qml.device('default.qubit', wires=1)
  @qml.qnode(dev)
  def circuit():
      subroutine(0)
      qml.adjoint(subroutine)(0)
      return qml.expval(qml.PauliZ(0))
  ```

  This creates the following circuit:

  ```pycon
  >>> print(qml.draw(circuit)())
  0: --RX(0.123)--RY(0.456)--RY(-0.456)--RX(-0.123)--| <Z>
  ```

  Directly applying to a gate also works as expected.

  ```python
  qml.adjoint(qml.RX)(0.123, wires=0) # applies RX(-0.123)
  ```

* A new transform `qml.ctrl` is now available that adds control wires to subroutines.
  [(#1157)](https://github.com/PennyLaneAI/pennylane/pull/1157)

  ```python
  def my_ansatz(params):
     qml.RX(params[0], wires=0)
     qml.RZ(params[1], wires=1)

  # Create a new operation that applies `my_ansatz`
  # controlled by the "2" wire.
  my_ansatz2 = qml.ctrl(my_ansatz, control=2)

  @qml.qnode(dev)
  def circuit(params):
      my_ansatz2(params)
      return qml.state()
  ```

  This is equivalent to:

  ```python
  @qml.qnode(...)
  def circuit(params):
      qml.CRX(params[0], wires=[2, 0])
      qml.CRZ(params[1], wires=[2, 1])
      return qml.state()
  ```

* The `qml.transforms.classical_jacobian` transform has been added.
  [(#1186)](https://github.com/PennyLaneAI/pennylane/pull/1186)

  This transform returns a function to extract the Jacobian matrix of the classical part of a
  QNode, allowing the classical dependence between the QNode arguments and the quantum gate
  arguments to be extracted.

  For example, given the following QNode:

  ```pycon
  >>> @qml.qnode(dev)
  ... def circuit(weights):
  ...     qml.RX(weights[0], wires=0)
  ...     qml.RY(weights[0], wires=1)
  ...     qml.RZ(weights[2] ** 2, wires=1)
  ...     return qml.expval(qml.PauliZ(0))
  ```

  We can use this transform to extract the relationship
  :math:`f: \mathbb{R}^n \rightarrow\mathbb{R}^m` between the input QNode
  arguments :math:`w` and the gate arguments :math:`g`, for
  a given value of the QNode arguments:

  ```pycon
  >>> cjac_fn = qml.transforms.classical_jacobian(circuit)
  >>> weights = np.array([1., 1., 1.], requires_grad=True)
  >>> cjac = cjac_fn(weights)
  >>> print(cjac)
  [[1. 0. 0.]
   [1. 0. 0.]
   [0. 0. 2.]]
  ```

  The returned Jacobian has rows corresponding to gate arguments, and columns corresponding to
  QNode arguments; that is, :math:`J_{ij} = \frac{\partial}{\partial g_i} f(w_j)`.

<h4>More operations and templates</h4>

* Added the `SingleExcitation` two-qubit operation, which is useful for quantum
  chemistry applications.
  [(#1121)](https://github.com/PennyLaneAI/pennylane/pull/1121)

  It can be used to perform an SO(2) rotation in the subspace
  spanned by the states :math:`|01\rangle` and :math:`|10\rangle`.
  For example, the following circuit performs the transformation
  :math:`|10\rangle \rightarrow \cos(\phi/2)|10\rangle - \sin(\phi/2)|01\rangle`:

  ```python
  dev = qml.device('default.qubit', wires=2)

  @qml.qnode(dev)
  def circuit(phi):
      qml.PauliX(wires=0)
      qml.SingleExcitation(phi, wires=[0, 1])
  ```

  The `SingleExcitation` operation supports analytic gradients on hardware
  using only four expectation value calculations, following results from
  [Kottmann et al.](https://arxiv.org/abs/2011.05938)

* Added the `DoubleExcitation` four-qubit operation, which is useful for quantum
  chemistry applications.
  [(#1123)](https://github.com/PennyLaneAI/pennylane/pull/1123)

  It can be used to perform an SO(2) rotation in the subspace
  spanned by the states :math:`|1100\rangle` and :math:`|0011\rangle`.
  For example, the following circuit performs the transformation
  :math:`|1100\rangle\rightarrow \cos(\phi/2)|1100\rangle - \sin(\phi/2)|0011\rangle`:

  ```python
  dev = qml.device('default.qubit', wires=2)

  @qml.qnode(dev)
  def circuit(phi):
      qml.PauliX(wires=0)
      qml.PauliX(wires=1)
      qml.DoubleExcitation(phi, wires=[0, 1, 2, 3])
  ```

  The `DoubleExcitation` operation supports analytic gradients on hardware using only
  four expectation value calculations, following results from
  [Kottmann et al.](https://arxiv.org/abs/2011.05938).

* Added the `QuantumMonteCarlo` template for performing quantum Monte Carlo estimation of an
  expectation value on simulator.
  [(#1130)](https://github.com/PennyLaneAI/pennylane/pull/1130)

  The following example shows how the expectation value of sine squared over a standard normal
  distribution can be approximated:

  ```python
  from scipy.stats import norm

  m = 5
  M = 2 ** m
  n = 10
  N = 2 ** n
  target_wires = range(m + 1)
  estimation_wires = range(m + 1, n + m + 1)

  xmax = np.pi  # bound to region [-pi, pi]
  xs = np.linspace(-xmax, xmax, M)

  probs = np.array([norm().pdf(x) for x in xs])
  probs /= np.sum(probs)

  func = lambda i: np.sin(xs[i]) ** 2

  dev = qml.device("default.qubit", wires=(n + m + 1))

  @qml.qnode(dev)
  def circuit():
      qml.templates.QuantumMonteCarlo(
          probs,
          func,
          target_wires=target_wires,
          estimation_wires=estimation_wires,
      )
      return qml.probs(estimation_wires)

  phase_estimated = np.argmax(circuit()[:int(N / 2)]) / N
  expectation_estimated = (1 - np.cos(np.pi * phase_estimated)) / 2
  ```

* Added the `QuantumPhaseEstimation` template for performing quantum phase estimation for an input
  unitary matrix.
  [(#1095)](https://github.com/PennyLaneAI/pennylane/pull/1095)

  Consider the matrix corresponding to a rotation from an `RX` gate:

  ```pycon
  >>> phase = 5
  >>> target_wires = [0]
  >>> unitary = qml.RX(phase, wires=0).matrix
  ```

  The ``phase`` parameter can be estimated using ``QuantumPhaseEstimation``. For example, using five
  phase-estimation qubits:

  ```python
  n_estimation_wires = 5
  estimation_wires = range(1, n_estimation_wires + 1)

  dev = qml.device("default.qubit", wires=n_estimation_wires + 1)

  @qml.qnode(dev)
  def circuit():
      # Start in the |+> eigenstate of the unitary
      qml.Hadamard(wires=target_wires)

      QuantumPhaseEstimation(
          unitary,
          target_wires=target_wires,
          estimation_wires=estimation_wires,
      )

      return qml.probs(estimation_wires)

  phase_estimated = np.argmax(circuit()) / 2 ** n_estimation_wires

  # Need to rescale phase due to convention of RX gate
  phase_estimated = 4 * np.pi * (1 - phase)
  ```

- Added the `ControlledPhaseShift` gate as well as the `QFT` operation for applying quantum Fourier
  transforms.
  [(#1064)](https://github.com/PennyLaneAI/pennylane/pull/1064)

  ```python
  @qml.qnode(dev)
  def circuit_qft(basis_state):
      qml.BasisState(basis_state, wires=range(3))
      qml.QFT(wires=range(3))
      return qml.state()
  ```

- Added the `ControlledQubitUnitary` operation. This
  enables implementation of multi-qubit gates with a variable number of
  control qubits. It is also possible to specify a different state for the
  control qubits using the `control_values` argument (also known as a
  mixed-polarity multi-controlled operation).
  [(#1069)](https://github.com/PennyLaneAI/pennylane/pull/1069)
  [(#1104)](https://github.com/PennyLaneAI/pennylane/pull/1104)

  For example, we can  create a multi-controlled T gate using:

  ```python
  T = qml.T._matrix()
  qml.ControlledQubitUnitary(T, control_wires=[0, 1, 3], wires=2, control_values="110")
  ```

  Here, the T gate will be applied to wire `2` if control wires `0` and `1` are in
  state `1`, and control wire `3` is in state `0`. If no value is passed to
  `control_values`, the gate will be applied if all control wires are in
  the `1` state.

- Added `MultiControlledX` for multi-controlled `NOT` gates.
  This is a special case of `ControlledQubitUnitary` that applies a
  Pauli X gate conditioned on the state of an arbitrary number of
  control qubits.
  [(#1104)](https://github.com/PennyLaneAI/pennylane/pull/1104)

<h4>Support for higher-order derivatives on hardware</h4>

* Computing second derivatives and Hessians of QNodes is now supported with
  the parameter-shift differentiation method, on all machine learning interfaces.
  [(#1130)](https://github.com/PennyLaneAI/pennylane/pull/1130)
  [(#1129)](https://github.com/PennyLaneAI/pennylane/pull/1129)
  [(#1110)](https://github.com/PennyLaneAI/pennylane/pull/1110)

  Hessians are computed using the parameter-shift rule, and can be
  evaluated on both hardware and simulator devices.

  ```python
  dev = qml.device('default.qubit', wires=1)

  @qml.qnode(dev, diff_method="parameter-shift")
  def circuit(p):
      qml.RY(p[0], wires=0)
      qml.RX(p[1], wires=0)
      return qml.expval(qml.PauliZ(0))

  x = np.array([1.0, 2.0], requires_grad=True)
  ```

  ```python
  >>> hessian_fn = qml.jacobian(qml.grad(circuit))
  >>> hessian_fn(x)
  [[0.2248451 0.7651474]
   [0.7651474 0.2248451]]
  ```

* Added the function `finite_diff()` to compute finite-difference
  approximations to the gradient and the second-order derivatives of
  arbitrary callable functions.
  [(#1090)](https://github.com/PennyLaneAI/pennylane/pull/1090)

  This is useful to compute the derivative of parametrized
  `pennylane.Hamiltonian` observables with respect to their parameters.

  For example, in quantum chemistry simulations it can be used to evaluate
  the derivatives of the electronic Hamiltonian with respect to the nuclear
  coordinates:

  ```pycon
  >>> def H(x):
  ...    return qml.qchem.molecular_hamiltonian(['H', 'H'], x)[0]
  >>> x = np.array([0., 0., -0.66140414, 0., 0., 0.66140414])
  >>> grad_fn = qml.finite_diff(H, N=1)
  >>> grad = grad_fn(x)
  >>> deriv2_fn = qml.finite_diff(H, N=2, idx=[0, 1])
  >>> deriv2_fn(x)
  ```

* The JAX interface now supports all devices, including hardware devices,
  via the parameter-shift differentiation method.
  [(#1076)](https://github.com/PennyLaneAI/pennylane/pull/1076)

  For example, using the JAX interface with Cirq:

  ```python
  dev = qml.device('cirq.simulator', wires=1)
  @qml.qnode(dev, interface="jax", diff_method="parameter-shift")
  def circuit(x):
      qml.RX(x[1], wires=0)
      qml.Rot(x[0], x[1], x[2], wires=0)
      return qml.expval(qml.PauliZ(0))
  weights = jnp.array([0.2, 0.5, 0.1])
  print(circuit(weights))
  ```

  Currently, when used with the parameter-shift differentiation method,
  only a single returned expectation value or variance is supported.
  Multiple expectations/variances, as well as probability and state returns,
  are not currently allowed.

<h3>Improvements</h3>

  ```python
  dev = qml.device("default.qubit", wires=2)

  inputstate = [np.sqrt(0.2), np.sqrt(0.3), np.sqrt(0.4), np.sqrt(0.1)]

  @qml.qnode(dev)
  def circuit():
      mottonen.MottonenStatePreparation(inputstate,wires=[0, 1])
      return qml.expval(qml.PauliZ(0))
  ```

  Previously returned:

  ```pycon
  >>> print(qml.draw(circuit)())
  0: ──RY(1.57)──╭C─────────────╭C──╭C──╭C──┤ ⟨Z⟩
  1: ──RY(1.35)──╰X──RY(0.422)──╰X──╰X──╰X──┤
  ```

  In this release, it now returns:

  ```pycon
  >>> print(qml.draw(circuit)())
  0: ──RY(1.57)──╭C─────────────╭C──┤ ⟨Z⟩
  1: ──RY(1.35)──╰X──RY(0.422)──╰X──┤
  ```

- The templates are now classes inheriting
  from `Operation`, and define the ansatz in their `expand()` method. This
  change does not affect the user interface.
  [(#1138)](https://github.com/PennyLaneAI/pennylane/pull/1138)
  [(#1156)](https://github.com/PennyLaneAI/pennylane/pull/1156)
  [(#1163)](https://github.com/PennyLaneAI/pennylane/pull/1163)
  [(#1192)](https://github.com/PennyLaneAI/pennylane/pull/1192)

  For convenience, some templates have a new method that returns the expected
  shape of the trainable parameter tensor, which can be used to create
  random tensors.

  ```python
  shape = qml.templates.BasicEntanglerLayers.shape(n_layers=2, n_wires=4)
  weights = np.random.random(shape)
  qml.templates.BasicEntanglerLayers(weights, wires=range(4))
  ```

- `QubitUnitary` now validates to ensure the input matrix is two dimensional.
  [(#1128)](https://github.com/PennyLaneAI/pennylane/pull/1128)

* Most layers in Pytorch or Keras accept arbitrary dimension inputs, where each dimension barring
  the last (in the case where the actual weight function of the layer operates on one-dimensional
  vectors) is broadcast over. This is now also supported by KerasLayer and TorchLayer.
  [(#1062)](https://github.com/PennyLaneAI/pennylane/pull/1062).

  Example use:

  ```python
  dev = qml.device("default.qubit", wires=4)
  x = tf.ones((5, 4, 4))

  @qml.qnode(dev)
  def layer(weights, inputs):
      qml.templates.AngleEmbedding(inputs, wires=range(4))
      qml.templates.StronglyEntanglingLayers(weights, wires=range(4))
      return [qml.expval(qml.PauliZ(i)) for i in range(4)]

  qlayer = qml.qnn.KerasLayer(layer, {"weights": (4, 4, 3)}, output_dim=4)
  out = qlayer(x)
  ```

  The output tensor has the following shape:
  ```pycon
  >>> out.shape
  (5, 4, 4)
  ```

* If only one argument to the function `qml.grad` has the `requires_grad` attribute
  set to True, then the returned gradient will be a NumPy array, rather than a
  tuple of length 1.
  [(#1067)](https://github.com/PennyLaneAI/pennylane/pull/1067)
  [(#1081)](https://github.com/PennyLaneAI/pennylane/pull/1081)

* An improvement has been made to how `QubitDevice` generates and post-processess samples,
  allowing QNode measurement statistics to work on devices with more than 32 qubits.
  [(#1088)](https://github.com/PennyLaneAI/pennylane/pull/1088)

* Due to the addition of `density_matrix()` as a return type from a QNode, tuples are now supported
  by the `output_dim` parameter in `qnn.KerasLayer`.
  [(#1070)](https://github.com/PennyLaneAI/pennylane/pull/1070)

* Two new utility methods are provided for working with quantum tapes.
  [(#1175)](https://github.com/PennyLaneAI/pennylane/pull/1175)

  - `qml.tape.get_active_tape()` gets the currently recording tape.

  - `tape.stop_recording()` is a context manager that temporarily
    stops the currently recording tape from recording additional
    tapes or quantum operations.

  For example:

  ```pycon
  >>> with qml.tape.QuantumTape():
  ...     qml.RX(0, wires=0)
  ...     current_tape = qml.tape.get_active_tape()
  ...     with current_tape.stop_recording():
  ...         qml.RY(1.0, wires=1)
  ...     qml.RZ(2, wires=1)
  >>> current_tape.operations
  [RX(0, wires=[0]), RZ(2, wires=[1])]
  ```

* When printing `qml.Hamiltonian` objects, the terms are sorted by number of wires followed by coefficients.
  [(#981)](https://github.com/PennyLaneAI/pennylane/pull/981)

* Adds `qml.math.conj` to the PennyLane math module.
  [(#1143)](https://github.com/PennyLaneAI/pennylane/pull/1143)

  This new method will do elementwise conjugation to the given tensor-like object,
  correctly dispatching to the required tensor-manipulation framework
  to preserve differentiability.

  ```python
  >>> a = np.array([1.0 + 2.0j])
  >>> qml.math.conj(a)
  array([1.0 - 2.0j])
  ```

* The four-term parameter-shift rule, as used by the controlled rotation operations,
  has been updated to use coefficients that minimize the variance as per
  https://arxiv.org/abs/2104.05695.
  [(#1206)](https://github.com/PennyLaneAI/pennylane/pull/1206)

* A new transform `qml.transforms.invisible` has been added, to make it easier
  to transform QNodes.
  [(#1175)](https://github.com/PennyLaneAI/pennylane/pull/1175)

<h3>Breaking changes</h3>

* Devices do not have an `analytic` argument or attribute anymore.
  Instead, `shots` is the source of truth for whether a simulator
  estimates return values from a finite number of shots, or whether
  it returns analytic results (`shots=None`).
  [(#1079)](https://github.com/PennyLaneAI/pennylane/pull/1079)
  [(#1196)](https://github.com/PennyLaneAI/pennylane/pull/1196)

  ```python
  dev_analytic = qml.device('default.qubit', wires=1, shots=None)
  dev_finite_shots = qml.device('default.qubit', wires=1, shots=1000)

  def circuit():
      qml.Hadamard(wires=0)
      return qml.expval(qml.PauliZ(wires=0))

  circuit_analytic = qml.QNode(circuit, dev_analytic)
  circuit_finite_shots = qml.QNode(circuit, dev_finite_shots)
  ```

  Devices with `shots=None` return deterministic, exact results:

  ```pycon
  >>> circuit_analytic()
  0.0
  >>> circuit_analytic()
  0.0
  ```
  Devices with `shots > 0` return stochastic results estimated from
  samples in each run:

  ```pycon
  >>> circuit_finite_shots()
  -0.062
  >>> circuit_finite_shots()
  0.034
  ```

  The `qml.sample()` measurement can only be used on devices on which the number
  of shots is set explicitly.

* If creating a QNode from a quantum function with an argument named `shots`,
  a `UserWarning` is raised, warning the user that this is a reserved
  argument to change the number of shots on a per-call basis.
  [(#1075)](https://github.com/PennyLaneAI/pennylane/pull/1075)

* For devices inheriting from `QubitDevice`, the methods `expval`, `var`, `sample`
  accept two new keyword arguments --- `shot_range` and `bin_size`.
  [(#1103)](https://github.com/PennyLaneAI/pennylane/pull/1103)

  These new arguments allow for the statistics to be performed on only a subset of device samples.
  This finer level of control is accessible from the main UI by instantiating a device with a batch
  of shots.

  For example, consider the following device:

  ```pycon
  >>> dev = qml.device("my_device", shots=[5, (10, 3), 100])
  ```

  This device will execute QNodes using 135 shots, however
  measurement statistics will be **course grained** across these 135
  shots:

  * All measurement statistics will first be computed using the
    first 5 shots --- that is, `shots_range=[0, 5]`, `bin_size=5`.

  * Next, the tuple `(10, 3)` indicates 10 shots, repeated 3 times. This will use
    `shot_range=[5, 35]`, performing the expectation value in bins of size 10
    (`bin_size=10`).

  * Finally, we repeat the measurement statistics for the final 100 shots,
    `shot_range=[35, 135]`, `bin_size=100`.


* The old PennyLane core has been removed, including the following modules:
  [(#1100)](https://github.com/PennyLaneAI/pennylane/pull/1100)

  - `pennylane.variables`
  - `pennylane.qnodes`

  As part of this change, the location of the new core within the Python
  module has been moved:

  - Moves `pennylane.tape.interfaces` → `pennylane.interfaces`
  - Merges `pennylane.CircuitGraph` and `pennylane.TapeCircuitGraph`  → `pennylane.CircuitGraph`
  - Merges `pennylane.OperationRecorder` and `pennylane.TapeOperationRecorder`  →
  - `pennylane.tape.operation_recorder`
  - Merges `pennylane.measure` and `pennylane.tape.measure` → `pennylane.measure`
  - Merges `pennylane.operation` and `pennylane.tape.operation` → `pennylane.operation`
  - Merges `pennylane._queuing` and `pennylane.tape.queuing` → `pennylane.queuing`

  This has no affect on import location.

  In addition,

  - All tape-mode functions have been removed (`qml.enable_tape()`, `qml.tape_mode_active()`),
  - All tape fixtures have been deleted,
  - Tests specifically for non-tape mode have been deleted.

* The device test suite no longer accepts the `analytic` keyword.
  [(#1216)](https://github.com/PennyLaneAI/pennylane/pull/1216)

<h3>Bug fixes</h3>

* Fixes a bug where using the circuit drawer with a `ControlledQubitUnitary`
  operation raised an error.
  [(#1174)](https://github.com/PennyLaneAI/pennylane/pull/1174)

* Fixes a bug and a test where the ``QuantumTape.is_sampled`` attribute was not
  being updated.
  [(#1126)](https://github.com/PennyLaneAI/pennylane/pull/1126)

* Fixes a bug where `BasisEmbedding` would not accept inputs whose bits are all ones
  or all zeros.
  [(#1114)](https://github.com/PennyLaneAI/pennylane/pull/1114)

* The `ExpvalCost` class raises an error if instantiated
  with non-expectation measurement statistics.
  [(#1106)](https://github.com/PennyLaneAI/pennylane/pull/1106)

* Fixes a bug where decompositions would reset the differentiation method
  of a QNode.
  [(#1117)](https://github.com/PennyLaneAI/pennylane/pull/1117)

* Fixes a bug where the second-order CV parameter-shift rule would error
  if attempting to compute the gradient of a QNode with more than one
  second-order observable.
  [(#1197)](https://github.com/PennyLaneAI/pennylane/pull/1197)

* Fixes a bug where repeated Torch interface applications after expansion caused an error.
  [(#1223)](https://github.com/PennyLaneAI/pennylane/pull/1223)

* Sampling works correctly with batches of shots specified as a list.
  [(#1232)](https://github.com/PennyLaneAI/pennylane/pull/1232)

<h3>Documentation</h3>

- Updated the diagram used in the Architectural overview page of the
  Development guide such that it doesn't mention Variables.
  [(#1235)](https://github.com/PennyLaneAI/pennylane/pull/1235)

- Typos addressed in templates documentation.
  [(#1094)](https://github.com/PennyLaneAI/pennylane/pull/1094)

- Upgraded the documentation to use Sphinx 3.5.3 and the new m2r2 package.
  [(#1186)](https://github.com/PennyLaneAI/pennylane/pull/1186)

- Added `flaky` as dependency for running tests in the documentation.
  [(#1113)](https://github.com/PennyLaneAI/pennylane/pull/1113)

<h3>Contributors</h3>

This release contains contributions from (in alphabetical order):

Shahnawaz Ahmed, Juan Miguel Arrazola, Thomas Bromley, Olivia Di Matteo, Alain Delgado Gran, Kyle
Godbey, Diego Guala, Theodor Isacsson, Josh Izaac, Soran Jahangiri, Nathan Killoran, Christina Lee,
Daniel Polatajko, Chase Roberts, Sankalp Sanand, Pritish Sehzpaul, Maria Schuld, Antal Száva, David Wierichs.


# Release 0.14.1

<h3>Bug fixes</h3>

* Fixes a testing bug where tests that required JAX would fail if JAX was not installed.
  The tests will now instead be skipped if JAX can not be imported.
  [(#1066)](https://github.com/PennyLaneAI/pennylane/pull/1066)

* Fixes a bug where inverse operations could not be differentiated
  using backpropagation on `default.qubit`.
  [(#1072)](https://github.com/PennyLaneAI/pennylane/pull/1072)

* The QNode has a new keyword argument, `max_expansion`, that determines the maximum number of times
  the internal circuit should be expanded when executed on a device. In addition, the default number
  of max expansions has been increased from 2 to 10, allowing devices that require more than two
  operator decompositions to be supported.
  [(#1074)](https://github.com/PennyLaneAI/pennylane/pull/1074)

* Fixes a bug where `Hamiltonian` objects created with non-list arguments raised an error for
  arithmetic operations. [(#1082)](https://github.com/PennyLaneAI/pennylane/pull/1082)

* Fixes a bug where `Hamiltonian` objects with no coefficients or operations would return a faulty
  result when used with `ExpvalCost`. [(#1082)](https://github.com/PennyLaneAI/pennylane/pull/1082)

<h3>Documentation</h3>

* Updates mentions of `generate_hamiltonian` to `molecular_hamiltonian` in the
  docstrings of the `ExpvalCost` and `Hamiltonian` classes.
  [(#1077)](https://github.com/PennyLaneAI/pennylane/pull/1077)

<h3>Contributors</h3>

This release contains contributions from (in alphabetical order):

Thomas Bromley, Josh Izaac, Antal Száva.



# Release 0.14.0

<h3>New features since last release</h3>

<h4>Perform quantum machine learning with JAX</h4>

* QNodes created with `default.qubit` now support a JAX interface, allowing JAX to be used
  to create, differentiate, and optimize hybrid quantum-classical models.
  [(#947)](https://github.com/PennyLaneAI/pennylane/pull/947)

  This is supported internally via a new `default.qubit.jax` device. This device runs end to end in
  JAX, meaning that it supports all of the awesome JAX transformations (`jax.vmap`, `jax.jit`,
  `jax.hessian`, etc).

  Here is an example of how to use the new JAX interface:

  ```python
  dev = qml.device("default.qubit", wires=1)
  @qml.qnode(dev, interface="jax", diff_method="backprop")
  def circuit(x):
      qml.RX(x[1], wires=0)
      qml.Rot(x[0], x[1], x[2], wires=0)
      return qml.expval(qml.PauliZ(0))

  weights = jnp.array([0.2, 0.5, 0.1])
  grad_fn = jax.grad(circuit)
  print(grad_fn(weights))
  ```

  Currently, only `diff_method="backprop"` is supported, with plans to support more in the future.

<h4>New, faster, quantum gradient methods</h4>

* A new differentiation method has been added for use with simulators. The `"adjoint"`
  method operates after a forward pass by iteratively applying inverse gates to scan backwards
  through the circuit.
  [(#1032)](https://github.com/PennyLaneAI/pennylane/pull/1032)

  This method is similar to the reversible method, but has a lower time
  overhead and a similar memory overhead. It follows the approach provided by
  [Jones and Gacon](https://arxiv.org/abs/2009.02823). This method is only compatible with certain
  statevector-based devices such as `default.qubit`.

  Example use:

  ```python
  import pennylane as qml

  wires = 1
  device = qml.device("default.qubit", wires=wires)

  @qml.qnode(device, diff_method="adjoint")
  def f(params):
      qml.RX(0.1, wires=0)
      qml.Rot(*params, wires=0)
      qml.RX(-0.3, wires=0)
      return qml.expval(qml.PauliZ(0))

  params = [0.1, 0.2, 0.3]
  qml.grad(f)(params)
  ```

* The default logic for choosing the 'best' differentiation method has been altered
  to improve performance.
  [(#1008)](https://github.com/PennyLaneAI/pennylane/pull/1008)

  - If the quantum device provides its own gradient, this is now the preferred
    differentiation method.

  - If the quantum device natively supports classical
    backpropagation, this is now preferred over the parameter-shift rule.

    This will lead to marked speed improvement during optimization when using
    `default.qubit`, with a sight penalty on the forward-pass evaluation.

  More details are available below in the 'Improvements' section for plugin developers.

* PennyLane now supports analytical quantum gradients for noisy channels, in addition to its
  existing support for unitary operations. The noisy channels `BitFlip`, `PhaseFlip`, and
  `DepolarizingChannel` all support analytic gradients out of the box.
  [(#968)](https://github.com/PennyLaneAI/pennylane/pull/968)

* A method has been added for calculating the Hessian of quantum circuits using the second-order
  parameter shift formula.
  [(#961)](https://github.com/PennyLaneAI/pennylane/pull/961)

  The following example shows the calculation of the Hessian:

  ```python
  n_wires = 5
  weights = [2.73943676, 0.16289932, 3.4536312, 2.73521126, 2.6412488]

  dev = qml.device("default.qubit", wires=n_wires)

  with qml.tape.QubitParamShiftTape() as tape:
      for i in range(n_wires):
          qml.RX(weights[i], wires=i)

      qml.CNOT(wires=[0, 1])
      qml.CNOT(wires=[2, 1])
      qml.CNOT(wires=[3, 1])
      qml.CNOT(wires=[4, 3])

      qml.expval(qml.PauliZ(1))

  print(tape.hessian(dev))
  ```

  The Hessian is not yet supported via classical machine learning interfaces, but will
  be added in a future release.

<h4>More operations and templates</h4>

* Two new error channels, `BitFlip` and `PhaseFlip` have been added.
  [(#954)](https://github.com/PennyLaneAI/pennylane/pull/954)

  They can be used in the same manner as existing error channels:

  ```python
  dev = qml.device("default.mixed", wires=2)

  @qml.qnode(dev)
  def circuit():
      qml.RX(0.3, wires=0)
      qml.RY(0.5, wires=1)
      qml.BitFlip(0.01, wires=0)
      qml.PhaseFlip(0.01, wires=1)
      return qml.expval(qml.PauliZ(0))
  ```

* Apply permutations to wires using the `Permute` subroutine.
  [(#952)](https://github.com/PennyLaneAI/pennylane/pull/952)

  ```python
  import pennylane as qml
  dev = qml.device('default.qubit', wires=5)

  @qml.qnode(dev)
  def apply_perm():
      # Send contents of wire 4 to wire 0, of wire 2 to wire 1, etc.
      qml.templates.Permute([4, 2, 0, 1, 3], wires=dev.wires)
      return qml.expval(qml.PauliZ(0))
  ```

<h4>QNode transformations</h4>

* The `qml.metric_tensor` function transforms a QNode to produce the Fubini-Study
  metric tensor with full autodifferentiation support---even on hardware.
  [(#1014)](https://github.com/PennyLaneAI/pennylane/pull/1014)

  Consider the following QNode:

  ```python
  dev = qml.device("default.qubit", wires=3)

  @qml.qnode(dev, interface="autograd")
  def circuit(weights):
      # layer 1
      qml.RX(weights[0, 0], wires=0)
      qml.RX(weights[0, 1], wires=1)

      qml.CNOT(wires=[0, 1])
      qml.CNOT(wires=[1, 2])

      # layer 2
      qml.RZ(weights[1, 0], wires=0)
      qml.RZ(weights[1, 1], wires=2)

      qml.CNOT(wires=[0, 1])
      qml.CNOT(wires=[1, 2])
      return qml.expval(qml.PauliZ(0) @ qml.PauliZ(1)), qml.expval(qml.PauliY(2))
  ```

  We can use the `metric_tensor` function to generate a new function, that returns the
  metric tensor of this QNode:

  ```pycon
  >>> met_fn = qml.metric_tensor(circuit)
  >>> weights = np.array([[0.1, 0.2, 0.3], [0.4, 0.5, 0.6]], requires_grad=True)
  >>> met_fn(weights)
  tensor([[0.25  , 0.    , 0.    , 0.    ],
          [0.    , 0.25  , 0.    , 0.    ],
          [0.    , 0.    , 0.0025, 0.0024],
          [0.    , 0.    , 0.0024, 0.0123]], requires_grad=True)
  ```

  The returned metric tensor is also fully differentiable, in all interfaces.
  For example, differentiating the `(3, 2)` element:

  ```pycon
  >>> grad_fn = qml.grad(lambda x: met_fn(x)[3, 2])
  >>> grad_fn(weights)
  array([[ 0.04867729, -0.00049502,  0.        ],
         [ 0.        ,  0.        ,  0.        ]])
  ```

  Differentiation is also supported using Torch, Jax, and TensorFlow.

* Adds the new function `qml.math.cov_matrix()`. This function accepts a list of commuting
  observables, and the probability distribution in the shared observable eigenbasis after the
  application of an ansatz. It uses these to construct the covariance matrix in a *framework
  independent* manner, such that the output covariance matrix is autodifferentiable.
  [(#1012)](https://github.com/PennyLaneAI/pennylane/pull/1012)

  For example, consider the following ansatz and observable list:

  ```python3
  obs_list = [qml.PauliX(0) @ qml.PauliZ(1), qml.PauliY(2)]
  ansatz = qml.templates.StronglyEntanglingLayers
  ```

  We can construct a QNode to output the probability distribution in the shared eigenbasis of the
  observables:

  ```python
  dev = qml.device("default.qubit", wires=3)

  @qml.qnode(dev, interface="autograd")
  def circuit(weights):
      ansatz(weights, wires=[0, 1, 2])
      # rotate into the basis of the observables
      for o in obs_list:
          o.diagonalizing_gates()
      return qml.probs(wires=[0, 1, 2])
  ```

  We can now compute the covariance matrix:

  ```pycon
  >>> weights = qml.init.strong_ent_layers_normal(n_layers=2, n_wires=3)
  >>> cov = qml.math.cov_matrix(circuit(weights), obs_list)
  >>> cov
  array([[0.98707611, 0.03665537],
         [0.03665537, 0.99998377]])
  ```

  Autodifferentiation is fully supported using all interfaces:

  ```pycon
  >>> cost_fn = lambda weights: qml.math.cov_matrix(circuit(weights), obs_list)[0, 1]
  >>> qml.grad(cost_fn)(weights)[0]
  array([[[ 4.94240914e-17, -2.33786398e-01, -1.54193959e-01],
          [-3.05414996e-17,  8.40072236e-04,  5.57884080e-04],
          [ 3.01859411e-17,  8.60411436e-03,  6.15745204e-04]],

         [[ 6.80309533e-04, -1.23162742e-03,  1.08729813e-03],
          [-1.53863193e-01, -1.38700657e-02, -1.36243323e-01],
          [-1.54665054e-01, -1.89018172e-02, -1.56415558e-01]]])
  ```

* A new  `qml.draw` function is available, allowing QNodes to be easily
  drawn without execution by providing example input.
  [(#962)](https://github.com/PennyLaneAI/pennylane/pull/962)

  ```python
  @qml.qnode(dev)
  def circuit(a, w):
      qml.Hadamard(0)
      qml.CRX(a, wires=[0, 1])
      qml.Rot(*w, wires=[1])
      qml.CRX(-a, wires=[0, 1])
      return qml.expval(qml.PauliZ(0) @ qml.PauliZ(1))
  ```

  The QNode circuit structure may depend on the input arguments;
  this is taken into account by passing example QNode arguments
  to the `qml.draw()` drawing function:

  ```pycon
  >>> drawer = qml.draw(circuit)
  >>> result = drawer(a=2.3, w=[1.2, 3.2, 0.7])
  >>> print(result)
  0: ──H──╭C────────────────────────────╭C─────────╭┤ ⟨Z ⊗ Z⟩
  1: ─────╰RX(2.3)──Rot(1.2, 3.2, 0.7)──╰RX(-2.3)──╰┤ ⟨Z ⊗ Z⟩
  ```

<h4>A faster, leaner, and more flexible core</h4>

* The new core of PennyLane, rewritten from the ground up and developed over the last few release
  cycles, has achieved feature parity and has been made the new default in PennyLane v0.14. The old
  core has been marked as deprecated, and will be removed in an upcoming release.
  [(#1046)](https://github.com/PennyLaneAI/pennylane/pull/1046)
  [(#1040)](https://github.com/PennyLaneAI/pennylane/pull/1040)
  [(#1034)](https://github.com/PennyLaneAI/pennylane/pull/1034)
  [(#1035)](https://github.com/PennyLaneAI/pennylane/pull/1035)
  [(#1027)](https://github.com/PennyLaneAI/pennylane/pull/1027)
  [(#1026)](https://github.com/PennyLaneAI/pennylane/pull/1026)
  [(#1021)](https://github.com/PennyLaneAI/pennylane/pull/1021)
  [(#1054)](https://github.com/PennyLaneAI/pennylane/pull/1054)
  [(#1049)](https://github.com/PennyLaneAI/pennylane/pull/1049)

  While high-level PennyLane code and tutorials remain unchanged, the new core
  provides several advantages and improvements:

  - **Faster and more optimized**: The new core provides various performance optimizations, reducing
    pre- and post-processing overhead, and reduces the number of quantum evaluations in certain
    cases.

  - **Support for in-QNode classical processing**: this allows for differentiable classical
    processing within the QNode.

    ```python
    dev = qml.device("default.qubit", wires=1)

    @qml.qnode(dev, interface="tf")
    def circuit(p):
        qml.RX(tf.sin(p[0])**2 + p[1], wires=0)
        return qml.expval(qml.PauliZ(0))
    ```

    The classical processing functions used within the QNode must match
    the QNode interface. Here, we use TensorFlow:

    ```pycon
    >>> params = tf.Variable([0.5, 0.1], dtype=tf.float64)
    >>> with tf.GradientTape() as tape:
    ...     res = circuit(params)
    >>> grad = tape.gradient(res, params)
    >>> print(res)
    tf.Tensor(0.9460913127754935, shape=(), dtype=float64)
    >>> print(grad)
    tf.Tensor([-0.27255248 -0.32390003], shape=(2,), dtype=float64)
    ```

    As a result of this change, quantum decompositions that require classical processing
    are fully supported and end-to-end differentiable in tape mode.

  - **No more Variable wrapping**: QNode arguments no longer become `Variable`
    objects within the QNode.

    ```python
    dev = qml.device("default.qubit", wires=1)

    @qml.qnode(dev)
    def circuit(x):
        print("Parameter value:", x)
        qml.RX(x, wires=0)
        return qml.expval(qml.PauliZ(0))
    ```

    Internal QNode parameters can be easily inspected, printed, and manipulated:

    ```pycon
    >>> circuit(0.5)
    Parameter value: 0.5
    tensor(0.87758256, requires_grad=True)
    ```

  - **Less restrictive QNode signatures**: There is no longer any restriction on the QNode signature; the QNode can be
    defined and called following the same rules as standard Python functions.

    For example, the following QNode uses positional, named, and variable
    keyword arguments:

    ```python
    x = torch.tensor(0.1, requires_grad=True)
    y = torch.tensor([0.2, 0.3], requires_grad=True)
    z = torch.tensor(0.4, requires_grad=True)

    @qml.qnode(dev, interface="torch")
    def circuit(p1, p2=y, **kwargs):
        qml.RX(p1, wires=0)
        qml.RY(p2[0] * p2[1], wires=0)
        qml.RX(kwargs["p3"], wires=0)
        return qml.var(qml.PauliZ(0))
    ```

    When we call the QNode, we may pass the arguments by name
    even if defined positionally; any argument not provided will
    use the default value.

    ```pycon
    >>> res = circuit(p1=x, p3=z)
    >>> print(res)
    tensor(0.2327, dtype=torch.float64, grad_fn=<SelectBackward>)
    >>> res.backward()
    >>> print(x.grad, y.grad, z.grad)
    tensor(0.8396) tensor([0.0289, 0.0193]) tensor(0.8387)
    ```

    This extends to the `qnn` module, where `KerasLayer` and `TorchLayer` modules
    can be created from QNodes with unrestricted signatures.

  - **Smarter measurements:** QNodes can now measure wires more than once, as
    long as all observables are commuting:

    ```python
    @qml.qnode(dev)
    def circuit(x):
        qml.RX(x, wires=0)
        return [
            qml.expval(qml.PauliZ(0)),
            qml.expval(qml.PauliZ(0) @ qml.PauliZ(1))
        ]
    ```

    Further, the `qml.ExpvalCost()` function allows for optimizing
    measurements to reduce the number of quantum evaluations required.

  With the new PennyLane core, there are a few small breaking changes, detailed
  below in the 'Breaking Changes' section.

<h3>Improvements</h3>

* The built-in PennyLane optimizers allow more flexible cost functions. The cost function passed to most optimizers
  may accept any combination of trainable arguments, non-trainable arguments, and keyword arguments.
  [(#959)](https://github.com/PennyLaneAI/pennylane/pull/959)
  [(#1053)](https://github.com/PennyLaneAI/pennylane/pull/1053)

  The full changes apply to:

  * `AdagradOptimizer`
  * `AdamOptimizer`
  * `GradientDescentOptimizer`
  * `MomentumOptimizer`
  * `NesterovMomentumOptimizer`
  * `RMSPropOptimizer`
  * `RotosolveOptimizer`

  The `requires_grad=False` property must mark any non-trainable constant argument.
  The `RotoselectOptimizer` allows passing only keyword arguments.

  Example use:

  ```python
  def cost(x, y, data, scale=1.0):
      return scale * (x[0]-data)**2 + scale * (y-data)**2

  x = np.array([1.], requires_grad=True)
  y = np.array([1.0])
  data = np.array([2.], requires_grad=False)

  opt = qml.GradientDescentOptimizer()

  # the optimizer step and step_and_cost methods can
  # now update multiple parameters at once
  x_new, y_new, data = opt.step(cost, x, y, data, scale=0.5)
  (x_new, y_new, data), value = opt.step_and_cost(cost, x, y, data, scale=0.5)

  # list and tuple unpacking is also supported
  params = (x, y, data)
  params = opt.step(cost, *params)
  ```

* The circuit drawer has been updated to support the inclusion of unused or inactive
  wires, by passing the `show_all_wires` argument.
  [(#1033)](https://github.com/PennyLaneAI/pennylane/pull/1033)

  ```python
  dev = qml.device('default.qubit', wires=[-1, "a", "q2", 0])

  @qml.qnode(dev)
  def circuit():
      qml.Hadamard(wires=-1)
      qml.CNOT(wires=[-1, "q2"])
      return qml.expval(qml.PauliX(wires="q2"))
  ```

  ```pycon
  >>> print(qml.draw(circuit, show_all_wires=True)())
  >>>
   -1: ──H──╭C──┤
    a: ─────│───┤
   q2: ─────╰X──┤ ⟨X⟩
    0: ─────────┤
  ```

* The logic for choosing the 'best' differentiation method has been altered
  to improve performance.
  [(#1008)](https://github.com/PennyLaneAI/pennylane/pull/1008)

  - If the device provides its own gradient, this is now the preferred
    differentiation method.

  - If a device provides additional interface-specific versions that natively support classical
    backpropagation, this is now preferred over the parameter-shift rule.

    Devices define additional interface-specific devices via their `capabilities()` dictionary. For
    example, `default.qubit` supports supplementary devices for TensorFlow, Autograd, and JAX:

    ```python
    {
      "passthru_devices": {
          "tf": "default.qubit.tf",
          "autograd": "default.qubit.autograd",
          "jax": "default.qubit.jax",
      },
    }
    ```

  As a result of this change, if the QNode `diff_method` is not explicitly provided,
  it is possible that the QNode will run on a *supplementary device* of the device that was
  specifically provided:

  ```python
  dev = qml.device("default.qubit", wires=2)
  qml.QNode(dev) # will default to backprop on default.qubit.autograd
  qml.QNode(dev, interface="tf") # will default to backprop on default.qubit.tf
  qml.QNode(dev, interface="jax") # will default to backprop on default.qubit.jax
  ```

* The `default.qubit` device has been updated so that internally it applies operations in a more
  functional style, i.e., by accepting an input state and returning an evolved state.
  [(#1025)](https://github.com/PennyLaneAI/pennylane/pull/1025)

* A new test series, `pennylane/devices/tests/test_compare_default_qubit.py`, has been added, allowing to test if
  a chosen device gives the same result as `default.qubit`.
  [(#897)](https://github.com/PennyLaneAI/pennylane/pull/897)

  Three tests are added:

  - `test_hermitian_expectation`,
  - `test_pauliz_expectation_analytic`, and
  - `test_random_circuit`.

* Adds the following agnostic tensor manipulation functions to the `qml.math` module: `abs`,
  `angle`, `arcsin`, `concatenate`, `dot`, `squeeze`, `sqrt`, `sum`, `take`, `where`. These functions are
  required to fully support end-to-end differentiable Mottonen and Amplitude embedding.
  [(#922)](https://github.com/PennyLaneAI/pennylane/pull/922)
  [(#1011)](https://github.com/PennyLaneAI/pennylane/pull/1011)

* The `qml.math` module now supports JAX.
  [(#985)](https://github.com/XanaduAI/software-docs/pull/274)

* Several improvements have been made to the `Wires` class to reduce overhead and simplify the logic
  of how wire labels are interpreted:
  [(#1019)](https://github.com/PennyLaneAI/pennylane/pull/1019)
  [(#1010)](https://github.com/PennyLaneAI/pennylane/pull/1010)
  [(#1005)](https://github.com/PennyLaneAI/pennylane/pull/1005)
  [(#983)](https://github.com/PennyLaneAI/pennylane/pull/983)
  [(#967)](https://github.com/PennyLaneAI/pennylane/pull/967)

  - If the input `wires` to a wires class instantiation `Wires(wires)` can be iterated over,
    its elements are interpreted as wire labels. Otherwise, `wires` is interpreted as a single wire label.
    The only exception to this are strings, which are always interpreted as a single
    wire label, so users can address wires with labels such as `"ancilla"`.

  - Any type can now be a wire label as long as it is hashable. The hash is used to establish
    the uniqueness of two labels.

  - Indexing wires objects now returns a label, instead of a new `Wires` object. For example:

    ```pycon
    >>> w = Wires([0, 1, 2])
    >>> w[1]
    >>> 1
    ```

  - The check for uniqueness of wires moved from `Wires` instantiation to
    the `qml.wires._process` function in order to reduce overhead from repeated
    creation of `Wires` instances.

  - Calls to the `Wires` class are substantially reduced, for example by avoiding to call
    Wires on Wires instances on `Operation` instantiation, and by using labels instead of
    `Wires` objects inside the default qubit device.

* Adds the `PauliRot` generator to the `qml.operation` module. This
  generator is required to construct the metric tensor.
  [(#963)](https://github.com/PennyLaneAI/pennylane/pull/963)

* The templates are modified to make use of the new `qml.math` module, for framework-agnostic
  tensor manipulation. This allows the template library to be differentiable
  in backpropagation mode (`diff_method="backprop"`).
  [(#873)](https://github.com/PennyLaneAI/pennylane/pull/873)

* The circuit drawer now allows for the wire order to be (optionally) modified:
  [(#992)](https://github.com/PennyLaneAI/pennylane/pull/992)

  ```pycon
  >>> dev = qml.device('default.qubit', wires=["a", -1, "q2"])
  >>> @qml.qnode(dev)
  ... def circuit():
  ...     qml.Hadamard(wires=-1)
  ...     qml.CNOT(wires=["a", "q2"])
  ...     qml.RX(0.2, wires="a")
  ...     return qml.expval(qml.PauliX(wires="q2"))
  ```

  Printing with default wire order of the device:

  ```pycon
  >>> print(circuit.draw())
    a: ─────╭C──RX(0.2)──┤
   -1: ──H──│────────────┤
   q2: ─────╰X───────────┤ ⟨X⟩
  ```

  Changing the wire order:

  ```pycon
  >>> print(circuit.draw(wire_order=["q2", "a", -1]))
   q2: ──╭X───────────┤ ⟨X⟩
    a: ──╰C──RX(0.2)──┤
   -1: ───H───────────┤
  ```

<h3>Breaking changes</h3>

* QNodes using the new PennyLane core will no longer accept ragged arrays as inputs.

* When using the new PennyLane core and the Autograd interface, non-differentiable data passed
  as a QNode argument or a gate must have the `requires_grad` property set to `False`:

  ```python
  @qml.qnode(dev)
  def circuit(weights, data):
      basis_state = np.array([1, 0, 1, 1], requires_grad=False)
      qml.BasisState(basis_state, wires=[0, 1, 2, 3])
      qml.templates.AmplitudeEmbedding(data, wires=[0, 1, 2, 3])
      qml.templates.BasicEntanglerLayers(weights, wires=[0, 1, 2, 3])
      return qml.probs(wires=0)

  data = np.array(data, requires_grad=False)
  weights = np.array(weights, requires_grad=True)
  circuit(weights, data)
  ```

<h3>Bug fixes</h3>

* Fixes an issue where if the constituent observables of a tensor product do not exist in the queue,
  an error is raised. With this fix, they are first queued before annotation occurs.
  [(#1038)](https://github.com/PennyLaneAI/pennylane/pull/1038)

* Fixes an issue with tape expansions where information about sampling
  (specifically the `is_sampled` tape attribute) was not preserved.
  [(#1027)](https://github.com/PennyLaneAI/pennylane/pull/1027)

* Tape expansion was not properly taking into devices that supported inverse operations,
  causing inverse operations to be unnecessarily decomposed. The QNode tape expansion logic, as well
  as the `Operation.expand()` method, has been modified to fix this.
  [(#956)](https://github.com/PennyLaneAI/pennylane/pull/956)

* Fixes an issue where the Autograd interface was not unwrapping non-differentiable
  PennyLane tensors, which can cause issues on some devices.
  [(#941)](https://github.com/PennyLaneAI/pennylane/pull/941)

* `qml.vqe.Hamiltonian` prints any observable with any number of strings.
  [(#987)](https://github.com/PennyLaneAI/pennylane/pull/987)

* Fixes a bug where parameter-shift differentiation would fail if the QNode
  contained a single probability output.
  [(#1007)](https://github.com/PennyLaneAI/pennylane/pull/1007)

* Fixes an issue when using trainable parameters that are lists/arrays with `tape.vjp`.
  [(#1042)](https://github.com/PennyLaneAI/pennylane/pull/1042)

* The `TensorN` observable is updated to support being copied without any parameters or wires passed.
  [(#1047)](https://github.com/PennyLaneAI/pennylane/pull/1047)

* Fixed deprecation warning when importing `Sequence` from `collections` instead of `collections.abc` in `vqe/vqe.py`.
  [(#1051)](https://github.com/PennyLaneAI/pennylane/pull/1051)

<h3>Contributors</h3>

This release contains contributions from (in alphabetical order):

Juan Miguel Arrazola, Thomas Bromley, Olivia Di Matteo, Theodor Isacsson, Josh Izaac, Christina Lee,
Alejandro Montanez, Steven Oud, Chase Roberts, Sankalp Sanand, Maria Schuld, Antal
Száva, David Wierichs, Jiahao Yao.

# Release 0.13.0

<h3>New features since last release</h3>

<h4>Automatically optimize the number of measurements</h4>

* QNodes in tape mode now support returning observables on the same wire whenever the observables are
  qubit-wise commuting Pauli words. Qubit-wise commuting observables can be evaluated with a
  *single* device run as they are diagonal in the same basis, via a shared set of single-qubit rotations.
  [(#882)](https://github.com/PennyLaneAI/pennylane/pull/882)

  The following example shows a single QNode returning the expectation values of
  the qubit-wise commuting Pauli words `XX` and `XI`:

  ```python
  qml.enable_tape()

  @qml.qnode(dev)
  def f(x):
      qml.Hadamard(wires=0)
      qml.Hadamard(wires=1)
      qml.CRot(0.1, 0.2, 0.3, wires=[1, 0])
      qml.RZ(x, wires=1)
      return qml.expval(qml.PauliX(0) @ qml.PauliX(1)), qml.expval(qml.PauliX(0))
  ```

  ```pycon
  >>> f(0.4)
  tensor([0.89431013, 0.9510565 ], requires_grad=True)
  ```

* The `ExpvalCost` class (previously `VQECost`) now provides observable optimization using the
  `optimize` argument, resulting in potentially fewer device executions.
  [(#902)](https://github.com/PennyLaneAI/pennylane/pull/902)

  This is achieved by separating the observables composing the Hamiltonian into qubit-wise
  commuting groups and evaluating those groups on a single QNode using functionality from the
  `qml.grouping` module:

  ```python
  qml.enable_tape()
  commuting_obs = [qml.PauliX(0), qml.PauliX(0) @ qml.PauliZ(1)]
  H = qml.vqe.Hamiltonian([1, 1], commuting_obs)

  dev = qml.device("default.qubit", wires=2)
  ansatz = qml.templates.StronglyEntanglingLayers

  cost_opt = qml.ExpvalCost(ansatz, H, dev, optimize=True)
  cost_no_opt = qml.ExpvalCost(ansatz, H, dev, optimize=False)

  params = qml.init.strong_ent_layers_uniform(3, 2)
  ```

  Grouping these commuting observables leads to fewer device executions:

  ```pycon
  >>> cost_opt(params)
  >>> ex_opt = dev.num_executions
  >>> cost_no_opt(params)
  >>> ex_no_opt = dev.num_executions - ex_opt
  >>> print("Number of executions:", ex_no_opt)
  Number of executions: 2
  >>> print("Number of executions (optimized):", ex_opt)
  Number of executions (optimized): 1
  ```

<h4>New quantum gradient features</h4>

* Compute the analytic gradient of quantum circuits in parallel on supported devices.
  [(#840)](https://github.com/PennyLaneAI/pennylane/pull/840)

  This release introduces support for batch execution of circuits, via a new device API method
  `Device.batch_execute()`. Devices that implement this new API support submitting a batch of
  circuits for *parallel* evaluation simultaneously, which can significantly reduce the computation time.

  Furthermore, if using tape mode and a compatible device, gradient computations will
  automatically make use of the new batch API---providing a speedup during optimization.

* Gradient recipes are now much more powerful, allowing for operations to define their gradient
  via an arbitrary linear combination of circuit evaluations.
  [(#909)](https://github.com/PennyLaneAI/pennylane/pull/909)
  [(#915)](https://github.com/PennyLaneAI/pennylane/pull/915)

  With this change, gradient recipes can now be of the form
  :math:`\frac{\partial}{\partial\phi_k}f(\phi_k) = \sum_{i} c_i f(a_i \phi_k + s_i )`,
  and are no longer restricted to two-term shifts with identical (but opposite in sign) shift values.

  As a result, PennyLane now supports native analytic quantum gradients for the
  controlled rotation operations `CRX`, `CRY`, `CRZ`, and `CRot`. This allows for parameter-shift
  analytic gradients on hardware, without decomposition.

  Note that this is a breaking change for developers; please see the *Breaking Changes* section
  for more details.

* The `qnn.KerasLayer` class now supports differentiating the QNode through classical
  backpropagation in tape mode.
  [(#869)](https://github.com/PennyLaneAI/pennylane/pull/869)

  ```python
  qml.enable_tape()

  dev = qml.device("default.qubit.tf", wires=2)

  @qml.qnode(dev, interface="tf", diff_method="backprop")
  def f(inputs, weights):
      qml.templates.AngleEmbedding(inputs, wires=range(2))
      qml.templates.StronglyEntanglingLayers(weights, wires=range(2))
      return [qml.expval(qml.PauliZ(i)) for i in range(2)]

  weight_shapes = {"weights": (3, 2, 3)}

  qlayer = qml.qnn.KerasLayer(f, weight_shapes, output_dim=2)

  inputs = tf.constant(np.random.random((4, 2)), dtype=tf.float32)

  with tf.GradientTape() as tape:
      out = qlayer(inputs)

  tape.jacobian(out, qlayer.trainable_weights)
  ```

<h4>New operations, templates, and measurements</h4>

* Adds the `qml.density_matrix` QNode return with partial trace capabilities.
  [(#878)](https://github.com/PennyLaneAI/pennylane/pull/878)

  The density matrix over the provided wires is returned, with all other subsystems traced out.
  `qml.density_matrix` currently works for both the `default.qubit` and `default.mixed` devices.

  ```python
  qml.enable_tape()
  dev = qml.device("default.qubit", wires=2)

  def circuit(x):
      qml.PauliY(wires=0)
      qml.Hadamard(wires=1)
      return qml.density_matrix(wires=[1])  # wire 0 is traced out
  ```

* Adds the square-root X gate `SX`. [(#871)](https://github.com/PennyLaneAI/pennylane/pull/871)

  ```python
  dev = qml.device("default.qubit", wires=1)

  @qml.qnode(dev)
  def circuit():
      qml.SX(wires=[0])
      return qml.expval(qml.PauliZ(wires=[0]))
  ```

* Two new hardware-efficient particle-conserving templates have been implemented
  to perform VQE-based quantum chemistry simulations. The new templates apply
  several layers of the particle-conserving entanglers proposed in Figs. 2a and 2b
  of Barkoutsos *et al*., [arXiv:1805.04340](https://arxiv.org/abs/1805.04340)
  [(#875)](https://github.com/PennyLaneAI/pennylane/pull/875)
  [(#876)](https://github.com/PennyLaneAI/pennylane/pull/876)

<h4>Estimate and track resources</h4>

* The `QuantumTape` class now contains basic resource estimation functionality. The method
  `tape.get_resources()` returns a dictionary with a list of the constituent operations and the
  number of times they appear in the circuit. Similarly, `tape.get_depth()` computes the circuit depth.
  [(#862)](https://github.com/PennyLaneAI/pennylane/pull/862)

  ```pycon
  >>> with qml.tape.QuantumTape() as tape:
  ...    qml.Hadamard(wires=0)
  ...    qml.RZ(0.26, wires=1)
  ...    qml.CNOT(wires=[1, 0])
  ...    qml.Rot(1.8, -2.7, 0.2, wires=0)
  ...    qml.Hadamard(wires=1)
  ...    qml.CNOT(wires=[0, 1])
  ...    qml.expval(qml.PauliZ(0) @ qml.PauliZ(1))
  >>> tape.get_resources()
  {'Hadamard': 2, 'RZ': 1, 'CNOT': 2, 'Rot': 1}
  >>> tape.get_depth()
  4
  ```

* The number of device executions over a QNode's lifetime can now be returned using `num_executions`.
  [(#853)](https://github.com/PennyLaneAI/pennylane/pull/853)

  ```pycon
  >>> dev = qml.device("default.qubit", wires=2)
  >>> @qml.qnode(dev)
  ... def circuit(x, y):
  ...    qml.RX(x, wires=[0])
  ...    qml.RY(y, wires=[1])
  ...    qml.CNOT(wires=[0, 1])
  ...    return qml.expval(qml.PauliZ(0) @ qml.PauliX(1))
  >>> for _ in range(10):
  ...    circuit(0.432, 0.12)
  >>> print(dev.num_executions)
  10
  ```

<h3>Improvements</h3>

* Support for tape mode has improved across PennyLane. The following features now work in tape mode:

  - QNode collections [(#863)](https://github.com/PennyLaneAI/pennylane/pull/863)

  - `qnn.ExpvalCost` [(#863)](https://github.com/PennyLaneAI/pennylane/pull/863)
    [(#911)](https://github.com/PennyLaneAI/pennylane/pull/911)

  - `qml.qnn.KerasLayer` [(#869)](https://github.com/PennyLaneAI/pennylane/pull/869)

  - `qml.qnn.TorchLayer` [(#865)](https://github.com/PennyLaneAI/pennylane/pull/865)

  - The `qml.qaoa` module [(#905)](https://github.com/PennyLaneAI/pennylane/pull/905)

* A new function, `qml.refresh_devices()`, has been added, allowing PennyLane to
  rescan installed PennyLane plugins and refresh the device list. In addition, the `qml.device`
  loader will attempt to refresh devices if the required plugin device cannot be found.
  This will result in an improved experience if installing PennyLane and plugins within
  a running Python session (for example, on Google Colab), and avoid the need to
  restart the kernel/runtime.
  [(#907)](https://github.com/PennyLaneAI/pennylane/pull/907)

* When using `grad_fn = qml.grad(cost)` to compute the gradient of a cost function with the Autograd
  interface, the value of the intermediate forward pass is now available via the `grad_fn.forward`
  property
  [(#914)](https://github.com/PennyLaneAI/pennylane/pull/914):

  ```python
  def cost_fn(x, y):
      return 2 * np.sin(x[0]) * np.exp(-x[1]) + x[0] ** 3 + np.cos(y)

  params = np.array([0.1, 0.5], requires_grad=True)
  data = np.array(0.65, requires_grad=False)
  grad_fn = qml.grad(cost_fn)

  grad_fn(params, data)  # perform backprop and evaluate the gradient
  grad_fn.forward  # the cost function value
  ```

* Gradient-based optimizers now have a `step_and_cost` method that returns
  both the next step as well as the objective (cost) function output.
  [(#916)](https://github.com/PennyLaneAI/pennylane/pull/916)

  ```pycon
  >>> opt = qml.GradientDescentOptimizer()
  >>> params, cost = opt.step_and_cost(cost_fn, params)
  ```

* PennyLane provides a new experimental module `qml.proc` which provides framework-agnostic processing
  functions for array and tensor manipulations.
  [(#886)](https://github.com/PennyLaneAI/pennylane/pull/886)

  Given the input tensor-like object, the call is
  dispatched to the corresponding array manipulation framework, allowing for end-to-end
  differentiation to be preserved.

  ```pycon
  >>> x = torch.tensor([1., 2.])
  >>> qml.proc.ones_like(x)
  tensor([1, 1])
  >>> y = tf.Variable([[0], [5]])
  >>> qml.proc.ones_like(y, dtype=np.complex128)
  <tf.Tensor: shape=(2, 1), dtype=complex128, numpy=
  array([[1.+0.j],
         [1.+0.j]])>
  ```

  Note that these functions are experimental, and only a subset of common functionality is
  supported. Furthermore, the names and behaviour of these functions may differ from similar
  functions in common frameworks; please refer to the function docstrings for more details.

* The gradient methods in tape mode now fully separate the quantum and classical processing. Rather
  than returning the evaluated gradients directly, they now return a tuple containing the required
  quantum and classical processing steps.
  [(#840)](https://github.com/PennyLaneAI/pennylane/pull/840)

  ```python
  def gradient_method(idx, param, **options):
      # generate the quantum tapes that must be computed
      # to determine the quantum gradient
      tapes = quantum_gradient_tapes(self)

      def processing_fn(results):
          # perform classical processing on the evaluated tapes
          # returning the evaluated quantum gradient
          return classical_processing(results)

      return tapes, processing_fn
  ```

  The `JacobianTape.jacobian()` method has been similarly modified to accumulate all gradient
  quantum tapes and classical processing functions, evaluate all quantum tapes simultaneously,
  and then apply the post-processing functions to the evaluated tape results.

* The MultiRZ gate now has a defined generator, allowing it to be used in quantum natural gradient
  optimization.
  [(#912)](https://github.com/PennyLaneAI/pennylane/pull/912)

* The CRot gate now has a `decomposition` method, which breaks the gate down into rotations
  and CNOT gates. This allows `CRot` to be used on devices that do not natively support it.
  [(#908)](https://github.com/PennyLaneAI/pennylane/pull/908)

* The classical processing in the `MottonenStatePreparation` template has been largely
  rewritten to use dense matrices and tensor manipulations wherever possible.
  This is in preparation to support differentiation through the template in the future.
  [(#864)](https://github.com/PennyLaneAI/pennylane/pull/864)

* Device-based caching has replaced QNode caching. Caching is now accessed by passing a
  `cache` argument to the device.
  [(#851)](https://github.com/PennyLaneAI/pennylane/pull/851)

  The `cache` argument should be an integer specifying the size of the cache. For example, a
  cache of size 10 is created using:

  ```pycon
  >>> dev = qml.device("default.qubit", wires=2, cache=10)
  ```

* The `Operation`, `Tensor`, and `MeasurementProcess` classes now have the `__copy__` special method
  defined.
  [(#840)](https://github.com/PennyLaneAI/pennylane/pull/840)

  This allows us to ensure that, when a shallow copy is performed of an operation, the
  mutable list storing the operation parameters is *also* shallow copied. Both the old operation and
  the copied operation will continue to share the same parameter data,
  ```pycon
  >>> import copy
  >>> op = qml.RX(0.2, wires=0)
  >>> op2 = copy.copy(op)
  >>> op.data[0] is op2.data[0]
  True
  ```

  however the *list container* is not a reference:

  ```pycon
  >>> op.data is op2.data
  False
  ```

  This allows the parameters of the copied operation to be modified, without mutating
  the parameters of the original operation.

* The `QuantumTape.copy` method has been tweaked so that
  [(#840)](https://github.com/PennyLaneAI/pennylane/pull/840):

  - Optionally, the tape's operations are shallow copied in addition to the tape by passing the
    `copy_operations=True` boolean flag. This allows the copied tape's parameters to be mutated
    without affecting the original tape's parameters. (Note: the two tapes will share parameter data
    *until* one of the tapes has their parameter list modified.)

  - Copied tapes can be cast to another `QuantumTape` subclass by passing the `tape_cls` keyword
    argument.

<h3>Breaking changes</h3>

* Updated how parameter-shift gradient recipes are defined for operations, allowing for
  gradient recipes that are specified as an arbitrary number of terms.
  [(#909)](https://github.com/PennyLaneAI/pennylane/pull/909)

  Previously, `Operation.grad_recipe` was restricted to two-term parameter-shift formulas.
  With this change, the gradient recipe now contains elements of the form
  :math:`[c_i, a_i, s_i]`, resulting in a gradient recipe of
  :math:`\frac{\partial}{\partial\phi_k}f(\phi_k) = \sum_{i} c_i f(a_i \phi_k + s_i )`.

  As this is a breaking change, all custom operations with defined gradient recipes must be
  updated to continue working with PennyLane 0.13. Note though that if `grad_recipe = None`, the
  default gradient recipe remains unchanged, and corresponds to the two terms :math:`[c_0, a_0, s_0]=[1/2, 1, \pi/2]`
  and :math:`[c_1, a_1, s_1]=[-1/2, 1, -\pi/2]` for every parameter.

- The `VQECost` class has been renamed to `ExpvalCost` to reflect its general applicability
  beyond VQE. Use of `VQECost` is still possible but will result in a deprecation warning.
  [(#913)](https://github.com/PennyLaneAI/pennylane/pull/913)

<h3>Bug fixes</h3>

* The `default.qubit.tf` device is updated to handle TensorFlow objects (e.g.,
  `tf.Variable`) as gate parameters correctly when using the `MultiRZ` and
  `CRot` operations.
  [(#921)](https://github.com/PennyLaneAI/pennylane/pull/921)

* PennyLane tensor objects are now unwrapped in BaseQNode when passed as a
  keyword argument to the quantum function.
  [(#903)](https://github.com/PennyLaneAI/pennylane/pull/903)
  [(#893)](https://github.com/PennyLaneAI/pennylane/pull/893)

* The new tape mode now prevents multiple observables from being evaluated on the same wire
  if the observables are not qubit-wise commuting Pauli words.
  [(#882)](https://github.com/PennyLaneAI/pennylane/pull/882)

* Fixes a bug in `default.qubit` whereby inverses of common gates were not being applied
  via efficient gate-specific methods, instead falling back to matrix-vector multiplication.
  The following gates were affected: `PauliX`, `PauliY`, `PauliZ`, `Hadamard`, `SWAP`, `S`,
  `T`, `CNOT`, `CZ`.
  [(#872)](https://github.com/PennyLaneAI/pennylane/pull/872)

* The `PauliRot` operation now gracefully handles single-qubit Paulis, and all-identity Paulis
  [(#860)](https://github.com/PennyLaneAI/pennylane/pull/860).

* Fixes a bug whereby binary Python operators were not properly propagating the `requires_grad`
  attribute to the output tensor.
  [(#889)](https://github.com/PennyLaneAI/pennylane/pull/889)

* Fixes a bug which prevents `TorchLayer` from doing `backward` when CUDA is enabled.
  [(#899)](https://github.com/PennyLaneAI/pennylane/pull/899)

* Fixes a bug where multi-threaded execution of `QNodeCollection` sometimes fails
  because of simultaneous queuing. This is fixed by adding thread locking during queuing.
  [(#910)](https://github.com/PennyLaneAI/pennylane/pull/918)

* Fixes a bug in `QuantumTape.set_parameters()`. The previous implementation assumed
  that the `self.trainable_parms` set would always be iterated over in increasing integer
  order. However, this is not guaranteed behaviour, and can lead to the incorrect tape parameters
  being set if this is not the case.
  [(#923)](https://github.com/PennyLaneAI/pennylane/pull/923)

* Fixes broken error message if a QNode is instantiated with an unknown exception.
  [(#930)](https://github.com/PennyLaneAI/pennylane/pull/930)

<h3>Contributors</h3>

This release contains contributions from (in alphabetical order):

Juan Miguel Arrazola, Thomas Bromley, Christina Lee, Alain Delgado Gran, Olivia Di Matteo, Anthony
Hayes, Theodor Isacsson, Josh Izaac, Soran Jahangiri, Nathan Killoran, Shumpei Kobayashi, Romain
Moyard, Zeyue Niu, Maria Schuld, Antal Száva.

# Release 0.12.0

<h3>New features since last release</h3>

<h4>New and improved simulators</h4>

* PennyLane now supports a new device, `default.mixed`, designed for
  simulating mixed-state quantum computations. This enables native
  support for implementing noisy channels in a circuit, which generally
  map pure states to mixed states.
  [(#794)](https://github.com/PennyLaneAI/pennylane/pull/794)
  [(#807)](https://github.com/PennyLaneAI/pennylane/pull/807)
  [(#819)](https://github.com/PennyLaneAI/pennylane/pull/819)

  The device can be initialized as
  ```pycon
  >>> dev = qml.device("default.mixed", wires=1)
  ```

  This allows the construction of QNodes that include non-unitary operations,
  such as noisy channels:

  ```pycon
  >>> @qml.qnode(dev)
  ... def circuit(params):
  ...     qml.RX(params[0], wires=0)
  ...     qml.RY(params[1], wires=0)
  ...     qml.AmplitudeDamping(0.5, wires=0)
  ...     return qml.expval(qml.PauliZ(0))
  >>> print(circuit([0.54, 0.12]))
  0.9257702929524184
  >>> print(circuit([0, np.pi]))
  0.0
  ```

<h4>New tools for optimizing measurements</h4>

* The new `grouping` module provides functionality for grouping simultaneously measurable Pauli word
  observables.
  [(#761)](https://github.com/PennyLaneAI/pennylane/pull/761)
  [(#850)](https://github.com/PennyLaneAI/pennylane/pull/850)
  [(#852)](https://github.com/PennyLaneAI/pennylane/pull/852)

  - The `optimize_measurements` function will take as input a list of Pauli word observables and
    their corresponding coefficients (if any), and will return the partitioned Pauli terms
    diagonalized in the measurement basis and the corresponding diagonalizing circuits.

    ```python
    from pennylane.grouping import optimize_measurements
    h, nr_qubits = qml.qchem.molecular_hamiltonian("h2", "h2.xyz")
    rotations, grouped_ops, grouped_coeffs = optimize_measurements(h.ops, h.coeffs, grouping="qwc")
    ```

    The diagonalizing circuits of `rotations` correspond to the diagonalized Pauli word groupings of
    `grouped_ops`.

  - Pauli word partitioning utilities are performed by the `PauliGroupingStrategy`
    class. An input list of Pauli words can be partitioned into mutually commuting,
    qubit-wise-commuting, or anticommuting groupings.

    For example, partitioning Pauli words into anticommutative groupings by the Recursive Largest
    First (RLF) graph colouring heuristic:

    ```python
    from pennylane import PauliX, PauliY, PauliZ, Identity
    from pennylane.grouping import group_observables
    pauli_words = [
        Identity('a') @ Identity('b'),
        Identity('a') @ PauliX('b'),
        Identity('a') @ PauliY('b'),
        PauliZ('a') @ PauliX('b'),
        PauliZ('a') @ PauliY('b'),
        PauliZ('a') @ PauliZ('b')
    ]
    groupings = group_observables(pauli_words, grouping_type='anticommuting', method='rlf')
    ```

  - Various utility functions are included for obtaining and manipulating Pauli
    words in the binary symplectic vector space representation.

    For instance, two Pauli words may be converted to their binary vector representation:

    ```pycon
    >>> from pennylane.grouping import pauli_to_binary
    >>> from pennylane.wires import Wires
    >>> wire_map = {Wires('a'): 0, Wires('b'): 1}
    >>> pauli_vec_1 = pauli_to_binary(qml.PauliX('a') @ qml.PauliY('b'))
    >>> pauli_vec_2 = pauli_to_binary(qml.PauliZ('a') @ qml.PauliZ('b'))
    >>> pauli_vec_1
    [1. 1. 0. 1.]
    >>> pauli_vec_2
    [0. 0. 1. 1.]
    ```

    Their product up to a phase may be computed by taking the sum of their binary vector
    representations, and returned in the operator representation.

    ```pycon
    >>> from pennylane.grouping import binary_to_pauli
    >>> binary_to_pauli((pauli_vec_1 + pauli_vec_2) % 2, wire_map)
    Tensor product ['PauliY', 'PauliX']: 0 params, wires ['a', 'b']
    ```

    For more details on the grouping module, see the
    [grouping module documentation](https://pennylane.readthedocs.io/en/stable/code/qml_grouping.html)


<h4>Returning the quantum state from simulators</h4>

* The quantum state of a QNode can now be returned using the `qml.state()` return function.
  [(#818)](https://github.com/XanaduAI/pennylane/pull/818)

  ```python
  import pennylane as qml

  dev = qml.device("default.qubit", wires=3)
  qml.enable_tape()

  @qml.qnode(dev)
  def qfunc(x, y):
      qml.RZ(x, wires=0)
      qml.CNOT(wires=[0, 1])
      qml.RY(y, wires=1)
      qml.CNOT(wires=[0, 2])
      return qml.state()

  >>> qfunc(0.56, 0.1)
  array([0.95985437-0.27601028j, 0.        +0.j        ,
         0.04803275-0.01381203j, 0.        +0.j        ,
         0.        +0.j        , 0.        +0.j        ,
         0.        +0.j        , 0.        +0.j        ])
  ```

  Differentiating the state is currently available when using the
  classical backpropagation differentiation method (`diff_method="backprop"`) with a compatible device,
  and when using the new tape mode.

<h4>New operations and channels</h4>

* PennyLane now includes standard channels such as the Amplitude-damping,
  Phase-damping, and Depolarizing channels, as well as the ability
  to make custom qubit channels.
  [(#760)](https://github.com/PennyLaneAI/pennylane/pull/760)
  [(#766)](https://github.com/PennyLaneAI/pennylane/pull/766)
  [(#778)](https://github.com/PennyLaneAI/pennylane/pull/778)

* The controlled-Y operation is now available via `qml.CY`. For devices that do
  not natively support the controlled-Y operation, it will be decomposed
  into `qml.RY`, `qml.CNOT`, and `qml.S` operations.
  [(#806)](https://github.com/PennyLaneAI/pennylane/pull/806)

<h4>Preview the next-generation PennyLane QNode</h4>

* The new PennyLane `tape` module provides a re-formulated QNode class, rewritten from the ground-up,
  that uses a new `QuantumTape` object to represent the QNode's quantum circuit. Tape mode
  provides several advantages over the standard PennyLane QNode.
  [(#785)](https://github.com/PennyLaneAI/pennylane/pull/785)
  [(#792)](https://github.com/PennyLaneAI/pennylane/pull/792)
  [(#796)](https://github.com/PennyLaneAI/pennylane/pull/796)
  [(#800)](https://github.com/PennyLaneAI/pennylane/pull/800)
  [(#803)](https://github.com/PennyLaneAI/pennylane/pull/803)
  [(#804)](https://github.com/PennyLaneAI/pennylane/pull/804)
  [(#805)](https://github.com/PennyLaneAI/pennylane/pull/805)
  [(#808)](https://github.com/PennyLaneAI/pennylane/pull/808)
  [(#810)](https://github.com/PennyLaneAI/pennylane/pull/810)
  [(#811)](https://github.com/PennyLaneAI/pennylane/pull/811)
  [(#815)](https://github.com/PennyLaneAI/pennylane/pull/815)
  [(#820)](https://github.com/PennyLaneAI/pennylane/pull/820)
  [(#823)](https://github.com/PennyLaneAI/pennylane/pull/823)
  [(#824)](https://github.com/PennyLaneAI/pennylane/pull/824)
  [(#829)](https://github.com/PennyLaneAI/pennylane/pull/829)

  - Support for in-QNode classical processing: Tape mode allows for differentiable classical
    processing within the QNode.

  - No more Variable wrapping: In tape mode, QNode arguments no longer become `Variable`
    objects within the QNode.

  - Less restrictive QNode signatures: There is no longer any restriction on the QNode signature;
    the QNode can be defined and called following the same rules as standard Python functions.

  - Unifying all QNodes: The tape-mode QNode merges all QNodes (including the
    `JacobianQNode` and the `PassthruQNode`) into a single unified QNode, with
    identical behaviour regardless of the differentiation type.

  - Optimizations: Tape mode provides various performance optimizations, reducing pre- and
    post-processing overhead, and reduces the number of quantum evaluations in certain cases.

  Note that tape mode is **experimental**, and does not currently have feature-parity with the
  existing QNode. [Feedback and bug reports](https://github.com/PennyLaneAI/pennylane/issues) are
  encouraged and will help improve the new tape mode.

  Tape mode can be enabled globally via the `qml.enable_tape` function, without changing your
  PennyLane code:

  ```python
  qml.enable_tape()
  dev = qml.device("default.qubit", wires=1)

  @qml.qnode(dev, interface="tf")
  def circuit(p):
      print("Parameter value:", p)
      qml.RX(tf.sin(p[0])**2 + p[1], wires=0)
      return qml.expval(qml.PauliZ(0))
  ```

  For more details, please see the [tape mode
  documentation](https://pennylane.readthedocs.io/en/stable/code/qml_tape.html).

<h3>Improvements</h3>

* QNode caching has been introduced, allowing the QNode to keep track of the results of previous
  device executions and reuse those results in subsequent calls.
  Note that QNode caching is only supported in the new and experimental tape-mode.
  [(#817)](https://github.com/PennyLaneAI/pennylane/pull/817)

  Caching is available by passing a `caching` argument to the QNode:

  ```python
  dev = qml.device("default.qubit", wires=2)
  qml.enable_tape()

  @qml.qnode(dev, caching=10)  # cache up to 10 evaluations
  def qfunc(x):
      qml.RX(x, wires=0)
      qml.RX(0.3, wires=1)
      qml.CNOT(wires=[0, 1])
      return qml.expval(qml.PauliZ(1))

  qfunc(0.1)  # first evaluation executes on the device
  qfunc(0.1)  # second evaluation accesses the cached result
  ```

* Sped up the application of certain gates in `default.qubit` by using array/tensor
  manipulation tricks. The following gates are affected: `PauliX`, `PauliY`, `PauliZ`,
  `Hadamard`, `SWAP`, `S`, `T`, `CNOT`, `CZ`.
  [(#772)](https://github.com/PennyLaneAI/pennylane/pull/772)

* The computation of marginal probabilities has been made more efficient for devices
  with a large number of wires, achieving in some cases a 5x speedup.
  [(#799)](https://github.com/PennyLaneAI/pennylane/pull/799)

* Adds arithmetic operations (addition, tensor product,
  subtraction, and scalar multiplication) between `Hamiltonian`,
  `Tensor`, and `Observable` objects, and inline arithmetic
  operations between Hamiltonians and other observables.
  [(#765)](https://github.com/PennyLaneAI/pennylane/pull/765)

  Hamiltonians can now easily be defined as sums of observables:

  ```pycon3
  >>> H = 3 * qml.PauliZ(0) - (qml.PauliX(0) @ qml.PauliX(1)) + qml.Hamiltonian([4], [qml.PauliZ(0)])
  >>> print(H)
  (7.0) [Z0] + (-1.0) [X0 X1]
  ```

* Adds `compare()` method to `Observable` and `Hamiltonian` classes, which allows
  for comparison between observable quantities.
  [(#765)](https://github.com/PennyLaneAI/pennylane/pull/765)

  ```pycon3
  >>> H = qml.Hamiltonian([1], [qml.PauliZ(0)])
  >>> obs = qml.PauliZ(0) @ qml.Identity(1)
  >>> print(H.compare(obs))
  True
  ```

  ```pycon3
  >>> H = qml.Hamiltonian([2], [qml.PauliZ(0)])
  >>> obs = qml.PauliZ(1) @ qml.Identity(0)
  >>> print(H.compare(obs))
  False
  ```

* Adds `simplify()` method to the `Hamiltonian` class.
  [(#765)](https://github.com/PennyLaneAI/pennylane/pull/765)

  ```pycon3
  >>> H = qml.Hamiltonian([1, 2], [qml.PauliZ(0), qml.PauliZ(0) @ qml.Identity(1)])
  >>> H.simplify()
  >>> print(H)
  (3.0) [Z0]
  ```

* Added a new bit-flip mixer to the `qml.qaoa` module.
  [(#774)](https://github.com/PennyLaneAI/pennylane/pull/774)

* Summation of two `Wires` objects is now supported and will return
  a `Wires` object containing the set of all wires defined by the
  terms in the summation.
  [(#812)](https://github.com/PennyLaneAI/pennylane/pull/812)

<h3>Breaking changes</h3>

* The PennyLane NumPy module now returns scalar (zero-dimensional) arrays where
  Python scalars were previously returned.
  [(#820)](https://github.com/PennyLaneAI/pennylane/pull/820)
  [(#833)](https://github.com/PennyLaneAI/pennylane/pull/833)

  For example, this affects array element indexing, and summation:

  ```pycon
  >>> x = np.array([1, 2, 3], requires_grad=False)
  >>> x[0]
  tensor(1, requires_grad=False)
  >>> np.sum(x)
  tensor(6, requires_grad=True)
  ```

  This may require small updates to user code. A convenience method, `np.tensor.unwrap()`,
  has been added to help ease the transition. This converts PennyLane NumPy tensors
  to standard NumPy arrays and Python scalars:

  ```pycon
  >>> x = np.array(1.543, requires_grad=False)
  >>> x.unwrap()
  1.543
  ```

  Note, however, that information regarding array differentiability will be
  lost.

* The device capabilities dictionary has been redesigned, for clarity and robustness. In particular,
  the capabilities dictionary is now inherited from the parent class, various keys have more
  expressive names, and all keys are now defined in the base device class. For more details, please
  [refer to the developer
  documentation](https://pennylane.readthedocs.io/en/stable/development/plugins.html#device-capabilities).
  [(#781)](https://github.com/PennyLaneAI/pennylane/pull/781/files)

<h3>Bug fixes</h3>

* Changed to use lists for storing variable values inside `BaseQNode`
  allowing complex matrices to be passed to `QubitUnitary`.
  [(#773)](https://github.com/PennyLaneAI/pennylane/pull/773)

* Fixed a bug within `default.qubit`, resulting in greater efficiency
  when applying a state vector to all wires on the device.
  [(#849)](https://github.com/PennyLaneAI/pennylane/pull/849)

<h3>Documentation</h3>

* Equations have been added to the `qml.sample` and `qml.probs` docstrings
  to clarify the mathematical foundation of the performed measurements.
  [(#843)](https://github.com/PennyLaneAI/pennylane/pull/843)

<h3>Contributors</h3>

This release contains contributions from (in alphabetical order):

Aroosa Ijaz, Juan Miguel Arrazola, Thomas Bromley, Jack Ceroni, Alain Delgado Gran, Josh Izaac,
Soran Jahangiri, Nathan Killoran, Robert Lang, Cedric Lin, Olivia Di Matteo, Nicolás Quesada, Maria
Schuld, Antal Száva.

# Release 0.11.0

<h3>New features since last release</h3>

<h4>New and improved simulators</h4>

* Added a new device, `default.qubit.autograd`, a pure-state qubit simulator written using Autograd.
  This device supports classical backpropagation (`diff_method="backprop"`); this can
  be faster than the parameter-shift rule for computing quantum gradients
  when the number of parameters to be optimized is large.
  [(#721)](https://github.com/XanaduAI/pennylane/pull/721)

  ```pycon
  >>> dev = qml.device("default.qubit.autograd", wires=1)
  >>> @qml.qnode(dev, diff_method="backprop")
  ... def circuit(x):
  ...     qml.RX(x[1], wires=0)
  ...     qml.Rot(x[0], x[1], x[2], wires=0)
  ...     return qml.expval(qml.PauliZ(0))
  >>> weights = np.array([0.2, 0.5, 0.1])
  >>> grad_fn = qml.grad(circuit)
  >>> print(grad_fn(weights))
  array([-2.25267173e-01, -1.00864546e+00,  6.93889390e-18])
  ```

  See the [device documentation](https://pennylane.readthedocs.io/en/stable/code/api/pennylane.devices.default_qubit_autograd.DefaultQubitAutograd.html) for more details.

* A new experimental C++ state-vector simulator device is now available, `lightning.qubit`. It
  uses the C++ Eigen library to perform fast linear algebra calculations for simulating quantum
  state-vector evolution.

  `lightning.qubit` is currently in beta; it can be installed via `pip`:

  ```console
  $ pip install pennylane-lightning
  ```

  Once installed, it can be used as a PennyLane device:

  ```pycon
  >>> dev = qml.device("lightning.qubit", wires=2)
  ```

  For more details, please see the [lightning qubit documentation](https://pennylane-lightning.readthedocs.io).

<h4>New algorithms and templates</h4>

* Added built-in QAOA functionality via the new `qml.qaoa` module.
  [(#712)](https://github.com/PennyLaneAI/pennylane/pull/712)
  [(#718)](https://github.com/PennyLaneAI/pennylane/pull/718)
  [(#741)](https://github.com/PennyLaneAI/pennylane/pull/741)
  [(#720)](https://github.com/PennyLaneAI/pennylane/pull/720)

  This includes the following features:

  * New `qml.qaoa.x_mixer` and `qml.qaoa.xy_mixer` functions for defining Pauli-X and XY
    mixer Hamiltonians.

  * MaxCut: The `qml.qaoa.maxcut` function allows easy construction of the cost Hamiltonian
    and recommended mixer Hamiltonian for solving the MaxCut problem for a supplied graph.

  * Layers: `qml.qaoa.cost_layer` and `qml.qaoa.mixer_layer` take cost and mixer
    Hamiltonians, respectively, and apply the corresponding QAOA cost and mixer layers
    to the quantum circuit

  For example, using PennyLane to construct and solve a MaxCut problem with QAOA:

  ```python
  wires = range(3)
  graph = Graph([(0, 1), (1, 2), (2, 0)])
  cost_h, mixer_h = qaoa.maxcut(graph)

  def qaoa_layer(gamma, alpha):
      qaoa.cost_layer(gamma, cost_h)
      qaoa.mixer_layer(alpha, mixer_h)

  def antatz(params, **kwargs):

      for w in wires:
          qml.Hadamard(wires=w)

      # repeat the QAOA layer two times
      qml.layer(qaoa_layer, 2, params[0], params[1])

  dev = qml.device('default.qubit', wires=len(wires))
  cost_function = qml.VQECost(ansatz, cost_h, dev)
  ```

* Added an `ApproxTimeEvolution` template to the PennyLane templates module, which
  can be used to implement Trotterized time-evolution under a Hamiltonian.
  [(#710)](https://github.com/XanaduAI/pennylane/pull/710)

  <img src="https://pennylane.readthedocs.io/en/latest/_static/templates/subroutines/approx_time_evolution.png" width=50%/>

* Added a `qml.layer` template-constructing function, which takes a unitary, and
  repeatedly applies it on a set of wires to a given depth.
  [(#723)](https://github.com/PennyLaneAI/pennylane/pull/723)

  ```python
  def subroutine():
      qml.Hadamard(wires=[0])
      qml.CNOT(wires=[0, 1])
      qml.PauliX(wires=[1])

  dev = qml.device('default.qubit', wires=3)

  @qml.qnode(dev)
  def circuit():
      qml.layer(subroutine, 3)
      return [qml.expval(qml.PauliZ(0)), qml.expval(qml.PauliZ(1))]
  ```

  This creates the following circuit:
  ```pycon
  >>> circuit()
  >>> print(circuit.draw())
  0: ──H──╭C──X──H──╭C──X──H──╭C──X──┤ ⟨Z⟩
  1: ─────╰X────────╰X────────╰X─────┤ ⟨Z⟩
  ```

* Added the `qml.utils.decompose_hamiltonian` function. This function can be used to
  decompose a Hamiltonian into a linear combination of Pauli operators.
  [(#671)](https://github.com/XanaduAI/pennylane/pull/671)

  ```pycon
  >>> A = np.array(
  ... [[-2, -2+1j, -2, -2],
  ... [-2-1j,  0,  0, -1],
  ... [-2,  0, -2, -1],
  ... [-2, -1, -1,  0]])
  >>> coeffs, obs_list = decompose_hamiltonian(A)
  ```

<h4>New device features</h4>

* It is now possible to specify custom wire labels, such as `['anc1', 'anc2', 0, 1, 3]`, where the labels
  can be strings or numbers.
  [(#666)](https://github.com/XanaduAI/pennylane/pull/666)

  Custom wire labels are defined by passing a list to the `wires` argument when creating the device:

  ```pycon
  >>> dev = qml.device("default.qubit", wires=['anc1', 'anc2', 0, 1, 3])
  ```

  Quantum operations should then be invoked with these custom wire labels:

  ``` pycon
  >>> @qml.qnode(dev)
  >>> def circuit():
  ...    qml.Hadamard(wires='anc2')
  ...    qml.CNOT(wires=['anc1', 3])
  ...    ...
  ```

  The existing behaviour, in which the number of wires is specified on device initialization,
  continues to work as usual. This gives a default behaviour where wires are labelled
  by consecutive integers.

  ```pycon
  >>> dev = qml.device("default.qubit", wires=5)
  ```

* An integrated device test suite has been added, which can be used
  to run basic integration tests on core or external devices.
  [(#695)](https://github.com/PennyLaneAI/pennylane/pull/695)
  [(#724)](https://github.com/PennyLaneAI/pennylane/pull/724)
  [(#733)](https://github.com/PennyLaneAI/pennylane/pull/733)

  The test can be invoked against a particular device by calling the `pl-device-test`
  command line program:

  ```console
  $ pl-device-test --device=default.qubit --shots=1234 --analytic=False
  ```

  If the tests are run on external devices, the device and its dependencies must be
  installed locally. For more details, please see the
  [plugin test documentation](http://pennylane.readthedocs.io/en/latest/code/api/pennylane.devices.tests.html).

<h3>Improvements</h3>

* The functions implementing the quantum circuits building the Unitary Coupled-Cluster
  (UCCSD) VQE ansatz have been improved, with a more consistent naming convention and
  improved docstrings.
  [(#748)](https://github.com/PennyLaneAI/pennylane/pull/748)

  The changes include:

  - The terms *1particle-1hole (ph)* and *2particle-2hole (pphh)* excitations
    were replaced with the names *single* and *double* excitations, respectively.

  - The non-differentiable arguments in the `UCCSD` template were renamed accordingly:
    `ph` → `s_wires`, `pphh` → `d_wires`

  - The term *virtual*, previously used to refer the *unoccupied* orbitals, was discarded.

  - The Usage Details sections were updated and improved.

* Added support for TensorFlow 2.3 and PyTorch 1.6.
  [(#725)](https://github.com/PennyLaneAI/pennylane/pull/725)

* Returning probabilities is now supported from photonic QNodes.
  As with qubit QNodes, photonic QNodes returning probabilities are
  end-to-end differentiable.
  [(#699)](https://github.com/XanaduAI/pennylane/pull/699/)

  ```pycon
  >>> dev = qml.device("strawberryfields.fock", wires=2, cutoff_dim=5)
  >>> @qml.qnode(dev)
  ... def circuit(a):
  ...     qml.Displacement(a, 0, wires=0)
  ...     return qml.probs(wires=0)
  >>> print(circuit(0.5))
  [7.78800783e-01 1.94700196e-01 2.43375245e-02 2.02812704e-03 1.26757940e-04]
  ```

<h3>Breaking changes</h3>

* The `pennylane.plugins` and `pennylane.beta.plugins` folders have been renamed to
  `pennylane.devices` and `pennylane.beta.devices`, to reflect their content better.
  [(#726)](https://github.com/XanaduAI/pennylane/pull/726)

<h3>Bug fixes</h3>

* The PennyLane interface conversion functions can now convert QNodes with
  pre-existing interfaces.
  [(#707)](https://github.com/XanaduAI/pennylane/pull/707)

<h3>Documentation</h3>

* The interfaces section of the documentation has been renamed to 'Interfaces and training',
  and updated with the latest variable handling details.
  [(#753)](https://github.com/PennyLaneAI/pennylane/pull/753)

<h3>Contributors</h3>

This release contains contributions from (in alphabetical order):

Juan Miguel Arrazola, Thomas Bromley, Jack Ceroni, Alain Delgado Gran, Shadab Hussain, Theodor
Isacsson, Josh Izaac, Nathan Killoran, Maria Schuld, Antal Száva, Nicola Vitucci.

# Release 0.10.0

<h3>New features since last release</h3>

<h4>New and improved simulators</h4>

* Added a new device, `default.qubit.tf`, a pure-state qubit simulator written using TensorFlow.
  As a result, it supports classical backpropagation as a means to compute the Jacobian. This can
  be faster than the parameter-shift rule for computing quantum gradients
  when the number of parameters to be optimized is large.

  `default.qubit.tf` is designed to be used with end-to-end classical backpropagation
  (`diff_method="backprop"`) with the TensorFlow interface. This is the default method
  of differentiation when creating a QNode with this device.

  Using this method, the created QNode is a 'white-box' that is
  tightly integrated with your TensorFlow computation, including
  [AutoGraph](https://www.tensorflow.org/guide/function) support:

  ```pycon
  >>> dev = qml.device("default.qubit.tf", wires=1)
  >>> @tf.function
  ... @qml.qnode(dev, interface="tf", diff_method="backprop")
  ... def circuit(x):
  ...     qml.RX(x[1], wires=0)
  ...     qml.Rot(x[0], x[1], x[2], wires=0)
  ...     return qml.expval(qml.PauliZ(0))
  >>> weights = tf.Variable([0.2, 0.5, 0.1])
  >>> with tf.GradientTape() as tape:
  ...     res = circuit(weights)
  >>> print(tape.gradient(res, weights))
  tf.Tensor([-2.2526717e-01 -1.0086454e+00  1.3877788e-17], shape=(3,), dtype=float32)
  ```

  See the `default.qubit.tf`
  [documentation](https://pennylane.ai/en/stable/code/api/pennylane.beta.plugins.DefaultQubitTF.html)
  for more details.

* The [default.tensor plugin](https://github.com/XanaduAI/pennylane/blob/master/pennylane/beta/plugins/default_tensor.py)
  has been significantly upgraded. It now allows two different
  tensor network representations to be used: `"exact"` and `"mps"`. The former uses a
  exact factorized representation of quantum states, while the latter uses a matrix product state
  representation.
  ([#572](https://github.com/XanaduAI/pennylane/pull/572))
  ([#599](https://github.com/XanaduAI/pennylane/pull/599))

<h4>New machine learning functionality and integrations</h4>

* PennyLane QNodes can now be converted into Torch layers, allowing for creation of quantum and
  hybrid models using the `torch.nn` API.
  [(#588)](https://github.com/XanaduAI/pennylane/pull/588)

  A PennyLane QNode can be converted into a `torch.nn` layer using the `qml.qnn.TorchLayer` class:

  ```pycon
  >>> @qml.qnode(dev)
  ... def qnode(inputs, weights_0, weight_1):
  ...    # define the circuit
  ...    # ...

  >>> weight_shapes = {"weights_0": 3, "weight_1": 1}
  >>> qlayer = qml.qnn.TorchLayer(qnode, weight_shapes)
  ```

  A hybrid model can then be easily constructed:

  ```pycon
  >>> model = torch.nn.Sequential(qlayer, torch.nn.Linear(2, 2))
  ```

* Added a new "reversible" differentiation method which can be used in simulators, but not hardware.

  The reversible approach is similar to backpropagation, but trades off extra computation for
  enhanced memory efficiency. Where backpropagation caches the state tensors at each step during
  a simulated evolution, the reversible method only caches the final pre-measurement state.

  Compared to the parameter-shift method, the reversible method can be faster or slower,
  depending on the density and location of parametrized gates in a circuit
  (circuits with higher density of parametrized gates near the end of the circuit will see a benefit).
  [(#670)](https://github.com/XanaduAI/pennylane/pull/670)

  ```pycon
  >>> dev = qml.device("default.qubit", wires=2)
  ... @qml.qnode(dev, diff_method="reversible")
  ... def circuit(x):
  ...     qml.RX(x, wires=0)
  ...     qml.RX(x, wires=0)
  ...     qml.CNOT(wires=[0,1])
  ...     return qml.expval(qml.PauliZ(0))
  >>> qml.grad(circuit)(0.5)
  (array(-0.47942554),)
  ```

<h4>New templates and cost functions</h4>

* Added the new templates `UCCSD`, `SingleExcitationUnitary`, and`DoubleExcitationUnitary`,
  which together implement the Unitary Coupled-Cluster Singles and Doubles (UCCSD) ansatz
  to perform VQE-based quantum chemistry simulations using PennyLane-QChem.
  [(#622)](https://github.com/XanaduAI/pennylane/pull/622)
  [(#638)](https://github.com/XanaduAI/pennylane/pull/638)
  [(#654)](https://github.com/XanaduAI/pennylane/pull/654)
  [(#659)](https://github.com/XanaduAI/pennylane/pull/659)
  [(#622)](https://github.com/XanaduAI/pennylane/pull/622)

* Added module `pennylane.qnn.cost` with class `SquaredErrorLoss`. The module contains classes
  to calculate losses and cost functions on circuits with trainable parameters.
  [(#642)](https://github.com/XanaduAI/pennylane/pull/642)

<h3>Improvements</h3>

* Improves the wire management by making the `Operator.wires` attribute a `wires` object.
  [(#666)](https://github.com/XanaduAI/pennylane/pull/666)

* A significant improvement with respect to how QNodes and interfaces mark quantum function
  arguments as differentiable when using Autograd, designed to improve performance and make
  QNodes more intuitive.
  [(#648)](https://github.com/XanaduAI/pennylane/pull/648)
  [(#650)](https://github.com/XanaduAI/pennylane/pull/650)

  In particular, the following changes have been made:

  - A new `ndarray` subclass `pennylane.numpy.tensor`, which extends NumPy arrays with
    the keyword argument and attribute `requires_grad`. Tensors which have `requires_grad=False`
    are treated as non-differentiable by the Autograd interface.

  - A new subpackage `pennylane.numpy`, which wraps `autograd.numpy` such that NumPy functions
    accept the `requires_grad` keyword argument, and allows Autograd to differentiate
    `pennylane.numpy.tensor` objects.

  - The `argnum` argument to `qml.grad` is now optional; if not provided, arguments explicitly
    marked as `requires_grad=False` are excluded for the list of differentiable arguments.
    The ability to pass `argnum` has been retained for backwards compatibility, and
    if present the old behaviour persists.

* The QNode Torch interface now inspects QNode positional arguments.
  If any argument does not have the attribute `requires_grad=True`, it
  is automatically excluded from quantum gradient computations.
  [(#652)](https://github.com/XanaduAI/pennylane/pull/652)
  [(#660)](https://github.com/XanaduAI/pennylane/pull/660)

* The QNode TF interface now inspects QNode positional arguments.
  If any argument is not being watched by a `tf.GradientTape()`,
  it is automatically excluded from quantum gradient computations.
  [(#655)](https://github.com/XanaduAI/pennylane/pull/655)
  [(#660)](https://github.com/XanaduAI/pennylane/pull/660)

* QNodes have two new public methods: `QNode.set_trainable_args()` and `QNode.get_trainable_args()`.
  These are designed to be called by interfaces, to specify to the QNode which of its
  input arguments are differentiable. Arguments which are non-differentiable will not be converted
  to PennyLane Variable objects within the QNode.
  [(#660)](https://github.com/XanaduAI/pennylane/pull/660)

* Added `decomposition` method to PauliX, PauliY, PauliZ, S, T, Hadamard, and PhaseShift gates, which
  decomposes each of these gates into rotation gates.
  [(#668)](https://github.com/XanaduAI/pennylane/pull/668)

* The `CircuitGraph` class now supports serializing contained circuit operations
  and measurement basis rotations to an OpenQASM2.0 script via the new
  `CircuitGraph.to_openqasm()` method.
  [(#623)](https://github.com/XanaduAI/pennylane/pull/623)

<h3>Breaking changes</h3>

* Removes support for Python 3.5.
  [(#639)](https://github.com/XanaduAI/pennylane/pull/639)

<h3>Documentation</h3>

* Various small typos were fixed.

<h3>Contributors</h3>

This release contains contributions from (in alphabetical order):

Thomas Bromley, Jack Ceroni, Alain Delgado Gran, Theodor Isacsson, Josh Izaac,
Nathan Killoran, Maria Schuld, Antal Száva, Nicola Vitucci.


# Release 0.9.0

<h3>New features since last release</h3>

<h4>New machine learning integrations</h4>

* PennyLane QNodes can now be converted into Keras layers, allowing for creation of quantum and
  hybrid models using the Keras API.
  [(#529)](https://github.com/XanaduAI/pennylane/pull/529)

  A PennyLane QNode can be converted into a Keras layer using the `KerasLayer` class:

  ```python
  from pennylane.qnn import KerasLayer

  @qml.qnode(dev)
  def circuit(inputs, weights_0, weight_1):
     # define the circuit
     # ...

  weight_shapes = {"weights_0": 3, "weight_1": 1}
  qlayer = qml.qnn.KerasLayer(circuit, weight_shapes, output_dim=2)
  ```

  A hybrid model can then be easily constructed:

  ```python
  model = tf.keras.models.Sequential([qlayer, tf.keras.layers.Dense(2)])
  ```

* Added a new type of QNode, `qml.qnodes.PassthruQNode`. For simulators which are coded in an
  external library which supports automatic differentiation, PennyLane will treat a PassthruQNode as
  a "white box", and rely on the external library to directly provide gradients via backpropagation.
  This can be more efficient than the using parameter-shift rule for a large number of parameters.
  [(#488)](https://github.com/XanaduAI/pennylane/pull/488)

  Currently this behaviour is supported by PennyLane's `default.tensor.tf` device backend,
  compatible with the `'tf'` interface using TensorFlow 2:

  ```python
  dev = qml.device('default.tensor.tf', wires=2)

  @qml.qnode(dev, diff_method="backprop")
  def circuit(params):
      qml.RX(params[0], wires=0)
      qml.RX(params[1], wires=1)
      qml.CNOT(wires=[0, 1])
      return qml.expval(qml.PauliZ(0))

  qnode = PassthruQNode(circuit, dev)
  params = tf.Variable([0.3, 0.1])

  with tf.GradientTape() as tape:
      tape.watch(params)
      res = qnode(params)

  grad = tape.gradient(res, params)
  ```

<h4>New optimizers</h4>

* Added the `qml.RotosolveOptimizer`, a gradient-free optimizer
  that minimizes the quantum function by updating each parameter,
  one-by-one, via a closed-form expression while keeping other parameters
  fixed.
  [(#636)](https://github.com/XanaduAI/pennylane/pull/636)
  [(#539)](https://github.com/XanaduAI/pennylane/pull/539)

* Added the `qml.RotoselectOptimizer`, which uses Rotosolve to
  minimizes a quantum function with respect to both the
  rotation operations applied and the rotation parameters.
  [(#636)](https://github.com/XanaduAI/pennylane/pull/636)
  [(#539)](https://github.com/XanaduAI/pennylane/pull/539)

  For example, given a quantum function `f` that accepts parameters `x`
  and a list of corresponding rotation operations `generators`,
  the Rotoselect optimizer will, at each step, update both the parameter
  values and the list of rotation gates to minimize the loss:

  ```pycon
  >>> opt = qml.optimize.RotoselectOptimizer()
  >>> x = [0.3, 0.7]
  >>> generators = [qml.RX, qml.RY]
  >>> for _ in range(100):
  ...     x, generators = opt.step(f, x, generators)
  ```


<h4>New operations</h4>

* Added the `PauliRot` gate, which performs an arbitrary
  Pauli rotation on multiple qubits, and the `MultiRZ` gate,
  which performs a rotation generated by a tensor product
  of Pauli Z operators.
  [(#559)](https://github.com/XanaduAI/pennylane/pull/559)

  ```python
  dev = qml.device('default.qubit', wires=4)

  @qml.qnode(dev)
  def circuit(angle):
      qml.PauliRot(angle, "IXYZ", wires=[0, 1, 2, 3])
      return [qml.expval(qml.PauliZ(wire)) for wire in [0, 1, 2, 3]]
  ```

  ```pycon
  >>> circuit(0.4)
  [1.         0.92106099 0.92106099 1.        ]
  >>> print(circuit.draw())
   0: ──╭RI(0.4)──┤ ⟨Z⟩
   1: ──├RX(0.4)──┤ ⟨Z⟩
   2: ──├RY(0.4)──┤ ⟨Z⟩
   3: ──╰RZ(0.4)──┤ ⟨Z⟩
  ```

  If the `PauliRot` gate is not supported on the target device, it will
  be decomposed into `Hadamard`, `RX` and `MultiRZ` gates. Note that
  identity gates in the Pauli word result in untouched wires:

  ```pycon
  >>> print(circuit.draw())
   0: ───────────────────────────────────┤ ⟨Z⟩
   1: ──H──────────╭RZ(0.4)──H───────────┤ ⟨Z⟩
   2: ──RX(1.571)──├RZ(0.4)──RX(-1.571)──┤ ⟨Z⟩
   3: ─────────────╰RZ(0.4)──────────────┤ ⟨Z⟩
  ```

  If the `MultiRZ` gate is not supported, it will be decomposed into
  `CNOT` and `RZ` gates:

  ```pycon
  >>> print(circuit.draw())
   0: ──────────────────────────────────────────────────┤ ⟨Z⟩
   1: ──H──────────────╭X──RZ(0.4)──╭X──────H───────────┤ ⟨Z⟩
   2: ──RX(1.571)──╭X──╰C───────────╰C──╭X──RX(-1.571)──┤ ⟨Z⟩
   3: ─────────────╰C───────────────────╰C──────────────┤ ⟨Z⟩
  ```

* PennyLane now provides `DiagonalQubitUnitary` for diagonal gates, that are e.g.,
  encountered in IQP circuits. These kinds of gates can be evaluated much faster on
  a simulator device.
  [(#567)](https://github.com/XanaduAI/pennylane/pull/567)

  The gate can be used, for example, to efficiently simulate oracles:

  ```python
  dev = qml.device('default.qubit', wires=3)

  # Function as a bitstring
  f = np.array([1, 0, 0, 1, 1, 0, 1, 0])

  @qml.qnode(dev)
  def circuit(weights1, weights2):
      qml.templates.StronglyEntanglingLayers(weights1, wires=[0, 1, 2])

      # Implements the function as a phase-kickback oracle
      qml.DiagonalQubitUnitary((-1)**f, wires=[0, 1, 2])

      qml.templates.StronglyEntanglingLayers(weights2, wires=[0, 1, 2])
      return [qml.expval(qml.PauliZ(w)) for w in range(3)]
  ```

* Added the `TensorN` CVObservable that can represent the tensor product of the
  `NumberOperator` on photonic backends.
  [(#608)](https://github.com/XanaduAI/pennylane/pull/608)

<h4>New templates</h4>

* Added the `ArbitraryUnitary` and `ArbitraryStatePreparation` templates, which use
  `PauliRot` gates to perform an arbitrary unitary and prepare an arbitrary basis
  state with the minimal number of parameters.
  [(#590)](https://github.com/XanaduAI/pennylane/pull/590)

  ```python
  dev = qml.device('default.qubit', wires=3)

  @qml.qnode(dev)
  def circuit(weights1, weights2):
        qml.templates.ArbitraryStatePreparation(weights1, wires=[0, 1, 2])
        qml.templates.ArbitraryUnitary(weights2, wires=[0, 1, 2])
        return qml.probs(wires=[0, 1, 2])
  ```

* Added the `IQPEmbedding` template, which encodes inputs into the diagonal gates of an
  IQP circuit.
  [(#605)](https://github.com/XanaduAI/pennylane/pull/605)

  <img src="https://pennylane.readthedocs.io/en/latest/_images/iqp.png"
  width=50%></img>

* Added the `SimplifiedTwoDesign` template, which implements the circuit
  design of [Cerezo et al. (2020)](<https://arxiv.org/abs/2001.00550>).
  [(#556)](https://github.com/XanaduAI/pennylane/pull/556)

  <img src="https://pennylane.readthedocs.io/en/latest/_images/simplified_two_design.png"
  width=50%></img>

* Added the `BasicEntanglerLayers` template, which is a simple layer architecture
  of rotations and CNOT nearest-neighbour entanglers.
  [(#555)](https://github.com/XanaduAI/pennylane/pull/555)

  <img src="https://pennylane.readthedocs.io/en/latest/_images/basic_entangler.png"
  width=50%></img>

* PennyLane now offers a broadcasting function to easily construct templates:
  `qml.broadcast()` takes single quantum operations or other templates and applies
  them to wires in a specific pattern.
  [(#515)](https://github.com/XanaduAI/pennylane/pull/515)
  [(#522)](https://github.com/XanaduAI/pennylane/pull/522)
  [(#526)](https://github.com/XanaduAI/pennylane/pull/526)
  [(#603)](https://github.com/XanaduAI/pennylane/pull/603)

  For example, we can use broadcast to repeat a custom template
  across multiple wires:

  ```python
  from pennylane.templates import template

  @template
  def mytemplate(pars, wires):
      qml.Hadamard(wires=wires)
      qml.RY(pars, wires=wires)

  dev = qml.device('default.qubit', wires=3)

  @qml.qnode(dev)
  def circuit(pars):
      qml.broadcast(mytemplate, pattern="single", wires=[0,1,2], parameters=pars)
      return qml.expval(qml.PauliZ(0))
  ```

  ```pycon
  >>> circuit([1, 1, 0.1])
  -0.841470984807896
  >>> print(circuit.draw())
   0: ──H──RY(1.0)──┤ ⟨Z⟩
   1: ──H──RY(1.0)──┤
   2: ──H──RY(0.1)──┤
  ```

  For other available patterns, see the
  [broadcast function documentation](https://pennylane.readthedocs.io/en/latest/code/api/pennylane.broadcast.html).

<h3>Breaking changes</h3>

* The `QAOAEmbedding` now uses the new `MultiRZ` gate as a `ZZ` entangler,
  which changes the convention. While
  previously, the `ZZ` gate in the embedding was implemented as

  ```python
  CNOT(wires=[wires[0], wires[1]])
  RZ(2 * parameter, wires=wires[0])
  CNOT(wires=[wires[0], wires[1]])
  ```

  the `MultiRZ` corresponds to

  ```python
  CNOT(wires=[wires[1], wires[0]])
  RZ(parameter, wires=wires[0])
  CNOT(wires=[wires[1], wires[0]])
  ```

  which differs in the factor of `2`, and fixes a bug in the
  wires that the `CNOT` was applied to.
  [(#609)](https://github.com/XanaduAI/pennylane/pull/609)

* Probability methods are handled by `QubitDevice` and device method
  requirements are modified to simplify plugin development.
  [(#573)](https://github.com/XanaduAI/pennylane/pull/573)

* The internal variables `All` and `Any` to mark an `Operation` as acting on all or any
  wires have been renamed to `AllWires` and `AnyWires`.
  [(#614)](https://github.com/XanaduAI/pennylane/pull/614)

<h3>Improvements</h3>

* A new `Wires` class was introduced for the internal
  bookkeeping of wire indices.
  [(#615)](https://github.com/XanaduAI/pennylane/pull/615)

* Improvements to the speed/performance of the `default.qubit` device.
  [(#567)](https://github.com/XanaduAI/pennylane/pull/567)
  [(#559)](https://github.com/XanaduAI/pennylane/pull/559)

* Added the `"backprop"` and `"device"` differentiation methods to the `qnode`
  decorator.
  [(#552)](https://github.com/XanaduAI/pennylane/pull/552)

  - `"backprop"`: Use classical backpropagation. Default on simulator
    devices that are classically end-to-end differentiable.
    The returned QNode can only be used with the same machine learning
    framework (e.g., `default.tensor.tf` simulator with the `tensorflow` interface).

  - `"device"`: Queries the device directly for the gradient.

  Using the `"backprop"` differentiation method with the `default.tensor.tf`
  device, the created QNode is a 'white-box', and is tightly integrated with
  the overall TensorFlow computation:

  ```python
  >>> dev = qml.device("default.tensor.tf", wires=1)
  >>> @qml.qnode(dev, interface="tf", diff_method="backprop")
  >>> def circuit(x):
  ...     qml.RX(x[1], wires=0)
  ...     qml.Rot(x[0], x[1], x[2], wires=0)
  ...     return qml.expval(qml.PauliZ(0))
  >>> vars = tf.Variable([0.2, 0.5, 0.1])
  >>> with tf.GradientTape() as tape:
  ...     res = circuit(vars)
  >>> tape.gradient(res, vars)
  <tf.Tensor: shape=(3,), dtype=float32, numpy=array([-2.2526717e-01, -1.0086454e+00,  1.3877788e-17], dtype=float32)>
  ```

* The circuit drawer now displays inverted operations, as well as wires
  where probabilities are returned from the device:
  [(#540)](https://github.com/XanaduAI/pennylane/pull/540)

  ```python
  >>> @qml.qnode(dev)
  ... def circuit(theta):
  ...     qml.RX(theta, wires=0)
  ...     qml.CNOT(wires=[0, 1])
  ...     qml.S(wires=1).inv()
  ...     return qml.probs(wires=[0, 1])
  >>> circuit(0.2)
  array([0.99003329, 0.        , 0.        , 0.00996671])
  >>> print(circuit.draw())
  0: ──RX(0.2)──╭C───────╭┤ Probs
  1: ───────────╰X──S⁻¹──╰┤ Probs
  ```

* You can now evaluate the metric tensor of a VQE Hamiltonian via the new
  `VQECost.metric_tensor` method. This allows `VQECost` objects to be directly
  optimized by the quantum natural gradient optimizer (`qml.QNGOptimizer`).
  [(#618)](https://github.com/XanaduAI/pennylane/pull/618)

* The input check functions in `pennylane.templates.utils` are now public
  and visible in the API documentation.
  [(#566)](https://github.com/XanaduAI/pennylane/pull/566)

* Added keyword arguments for step size and order to the `qnode` decorator, as well as
  the `QNode` and `JacobianQNode` classes. This enables the user to set the step size
  and order when using finite difference methods. These options are also exposed when
  creating QNode collections.
  [(#530)](https://github.com/XanaduAI/pennylane/pull/530)
  [(#585)](https://github.com/XanaduAI/pennylane/pull/585)
  [(#587)](https://github.com/XanaduAI/pennylane/pull/587)

* The decomposition for the `CRY` gate now uses the simpler form `RY @ CNOT @ RY @ CNOT`
  [(#547)](https://github.com/XanaduAI/pennylane/pull/547)

* The underlying queuing system was refactored, removing the `qml._current_context`
  property that held the currently active `QNode` or `OperationRecorder`. Now, all
  objects that expose a queue for operations inherit from `QueuingContext` and
  register their queue globally.
  [(#548)](https://github.com/XanaduAI/pennylane/pull/548)

* The PennyLane repository has a new benchmarking tool which supports the comparison of different git revisions.
  [(#568)](https://github.com/XanaduAI/pennylane/pull/568)
  [(#560)](https://github.com/XanaduAI/pennylane/pull/560)
  [(#516)](https://github.com/XanaduAI/pennylane/pull/516)

<h3>Documentation</h3>

* Updated the development section by creating a landing page with links to sub-pages
  containing specific guides.
  [(#596)](https://github.com/XanaduAI/pennylane/pull/596)

* Extended the developer's guide by a section explaining how to add new templates.
  [(#564)](https://github.com/XanaduAI/pennylane/pull/564)

<h3>Bug fixes</h3>

* `tf.GradientTape().jacobian()` can now be evaluated on QNodes using the TensorFlow interface.
  [(#626)](https://github.com/XanaduAI/pennylane/pull/626)

* `RandomLayers()` is now compatible with the qiskit devices.
  [(#597)](https://github.com/XanaduAI/pennylane/pull/597)

* `DefaultQubit.probability()` now returns the correct probability when called with
  `device.analytic=False`.
  [(#563)](https://github.com/XanaduAI/pennylane/pull/563)

* Fixed a bug in the `StronglyEntanglingLayers` template, allowing it to
  work correctly when applied to a single wire.
  [(544)](https://github.com/XanaduAI/pennylane/pull/544)

* Fixed a bug when inverting operations with decompositions; operations marked as inverted
  are now correctly inverted when the fallback decomposition is called.
  [(#543)](https://github.com/XanaduAI/pennylane/pull/543)

* The `QNode.print_applied()` method now correctly displays wires where
  `qml.prob()` is being returned.
  [#542](https://github.com/XanaduAI/pennylane/pull/542)

<h3>Contributors</h3>

This release contains contributions from (in alphabetical order):

Ville Bergholm, Lana Bozanic, Thomas Bromley, Theodor Isacsson, Josh Izaac, Nathan Killoran,
Maggie Li, Johannes Jakob Meyer, Maria Schuld, Sukin Sim, Antal Száva.

# Release 0.8.1

<h3>Improvements</h3>

* Beginning of support for Python 3.8, with the test suite
  now being run in a Python 3.8 environment.
  [(#501)](https://github.com/XanaduAI/pennylane/pull/501)

<h3>Documentation</h3>

* Present templates as a gallery of thumbnails showing the
  basic circuit architecture.
  [(#499)](https://github.com/XanaduAI/pennylane/pull/499)

<h3>Bug fixes</h3>

* Fixed a bug where multiplying a QNode parameter by 0 caused a divide
  by zero error when calculating the parameter shift formula.
  [(#512)](https://github.com/XanaduAI/pennylane/pull/512)

* Fixed a bug where the shape of differentiable QNode arguments
  was being cached on the first construction, leading to indexing
  errors if the QNode was re-evaluated if the argument changed shape.
  [(#505)](https://github.com/XanaduAI/pennylane/pull/505)

<h3>Contributors</h3>

This release contains contributions from (in alphabetical order):

Ville Bergholm, Josh Izaac, Johannes Jakob Meyer, Maria Schuld, Antal Száva.

# Release 0.8.0

<h3>New features since last release</h3>

* Added a quantum chemistry package, `pennylane.qchem`, which supports
  integration with OpenFermion, Psi4, PySCF, and OpenBabel.
  [(#453)](https://github.com/XanaduAI/pennylane/pull/453)

  Features include:

  - Generate the qubit Hamiltonians directly starting with the atomic structure of the molecule.
  - Calculate the mean-field (Hartree-Fock) electronic structure of molecules.
  - Allow to define an active space based on the number of active electrons and active orbitals.
  - Perform the fermionic-to-qubit transformation of the electronic Hamiltonian by
    using different functions implemented in OpenFermion.
  - Convert OpenFermion's QubitOperator to a Pennylane `Hamiltonian` class.
  - Perform a Variational Quantum Eigensolver (VQE) computation with this Hamiltonian in PennyLane.

  Check out the [quantum chemistry quickstart](https://pennylane.readthedocs.io/en/latest/introduction/chemistry.html), as well the quantum chemistry and VQE tutorials.

* PennyLane now has some functions and classes for creating and solving VQE
  problems. [(#467)](https://github.com/XanaduAI/pennylane/pull/467)

  - `qml.Hamiltonian`: a lightweight class for representing qubit Hamiltonians
  - `qml.VQECost`: a class for quickly constructing a differentiable cost function
    given a circuit ansatz, Hamiltonian, and one or more devices

    ```python
    >>> H = qml.vqe.Hamiltonian(coeffs, obs)
    >>> cost = qml.VQECost(ansatz, hamiltonian, dev, interface="torch")
    >>> params = torch.rand([4, 3])
    >>> cost(params)
    tensor(0.0245, dtype=torch.float64)
    ```

* Added a circuit drawing feature that provides a text-based representation
  of a QNode instance. It can be invoked via `qnode.draw()`. The user can specify
  to display variable names instead of variable values and choose either an ASCII
  or Unicode charset.
  [(#446)](https://github.com/XanaduAI/pennylane/pull/446)

  Consider the following circuit as an example:
  ```python3
  @qml.qnode(dev)
  def qfunc(a, w):
      qml.Hadamard(0)
      qml.CRX(a, wires=[0, 1])
      qml.Rot(w[0], w[1], w[2], wires=[1])
      qml.CRX(-a, wires=[0, 1])

      return qml.expval(qml.PauliZ(0) @ qml.PauliZ(1))
  ```

  We can draw the circuit after it has been executed:

  ```python
  >>> result = qfunc(2.3, [1.2, 3.2, 0.7])
  >>> print(qfunc.draw())
   0: ──H──╭C────────────────────────────╭C─────────╭┤ ⟨Z ⊗ Z⟩
   1: ─────╰RX(2.3)──Rot(1.2, 3.2, 0.7)──╰RX(-2.3)──╰┤ ⟨Z ⊗ Z⟩
  >>> print(qfunc.draw(charset="ascii"))
   0: --H--+C----------------------------+C---------+| <Z @ Z>
   1: -----+RX(2.3)--Rot(1.2, 3.2, 0.7)--+RX(-2.3)--+| <Z @ Z>
  >>> print(qfunc.draw(show_variable_names=True))
   0: ──H──╭C─────────────────────────────╭C─────────╭┤ ⟨Z ⊗ Z⟩
   1: ─────╰RX(a)──Rot(w[0], w[1], w[2])──╰RX(-1*a)──╰┤ ⟨Z ⊗ Z⟩
  ```

* Added `QAOAEmbedding` and its parameter initialization
  as a new trainable template.
  [(#442)](https://github.com/XanaduAI/pennylane/pull/442)

  <img src="https://pennylane.readthedocs.io/en/latest/_images/qaoa_layers.png"
  width=70%></img>

* Added the `qml.probs()` measurement function, allowing QNodes
  to differentiate variational circuit probabilities
  on simulators and hardware.
  [(#432)](https://github.com/XanaduAI/pennylane/pull/432)

  ```python
  @qml.qnode(dev)
  def circuit(x):
      qml.Hadamard(wires=0)
      qml.RY(x, wires=0)
      qml.RX(x, wires=1)
      qml.CNOT(wires=[0, 1])
      return qml.probs(wires=[0])
  ```
  Executing this circuit gives the marginal probability of wire 1:
  ```python
  >>> circuit(0.2)
  [0.40066533 0.59933467]
  ```
  QNodes that return probabilities fully support autodifferentiation.

* Added the convenience load functions `qml.from_pyquil`, `qml.from_quil` and
  `qml.from_quil_file` that convert pyQuil objects and Quil code to PennyLane
  templates. This feature requires version 0.8 or above of the PennyLane-Forest
  plugin.
  [(#459)](https://github.com/XanaduAI/pennylane/pull/459)

* Added a `qml.inv` method that inverts templates and sequences of Operations.
  Added a `@qml.template` decorator that makes templates return the queued Operations.
  [(#462)](https://github.com/XanaduAI/pennylane/pull/462)

  For example, using this function to invert a template inside a QNode:

  ```python3
      @qml.template
      def ansatz(weights, wires):
          for idx, wire in enumerate(wires):
              qml.RX(weights[idx], wires=[wire])

          for idx in range(len(wires) - 1):
              qml.CNOT(wires=[wires[idx], wires[idx + 1]])

      dev = qml.device('default.qubit', wires=2)

      @qml.qnode(dev)
      def circuit(weights):
          qml.inv(ansatz(weights, wires=[0, 1]))
          return qml.expval(qml.PauliZ(0) @ qml.PauliZ(1))
    ```

* Added the `QNodeCollection` container class, that allows independent
  QNodes to be stored and evaluated simultaneously. Experimental support
  for asynchronous evaluation of contained QNodes is provided with the
  `parallel=True` keyword argument.
  [(#466)](https://github.com/XanaduAI/pennylane/pull/466)

* Added a high level `qml.map` function, that maps a quantum
  circuit template over a list of observables or devices, returning
  a `QNodeCollection`.
  [(#466)](https://github.com/XanaduAI/pennylane/pull/466)

  For example:

  ```python3
  >>> def my_template(params, wires, **kwargs):
  >>>    qml.RX(params[0], wires=wires[0])
  >>>    qml.RX(params[1], wires=wires[1])
  >>>    qml.CNOT(wires=wires)

  >>> obs_list = [qml.PauliX(0) @ qml.PauliZ(1), qml.PauliZ(0) @ qml.PauliX(1)]
  >>> dev = qml.device("default.qubit", wires=2)
  >>> qnodes = qml.map(my_template, obs_list, dev, measure="expval")
  >>> qnodes([0.54, 0.12])
  array([-0.06154835  0.99280864])
  ```

* Added high level `qml.sum`, `qml.dot`, `qml.apply` functions
  that act on QNode collections.
  [(#466)](https://github.com/XanaduAI/pennylane/pull/466)

  `qml.apply` allows vectorized functions to act over the entire QNode
  collection:
  ```python
  >>> qnodes = qml.map(my_template, obs_list, dev, measure="expval")
  >>> cost = qml.apply(np.sin, qnodes)
  >>> cost([0.54, 0.12])
  array([-0.0615095  0.83756375])
  ```

  `qml.sum` and `qml.dot` take the sum of a QNode collection, and a
  dot product of tensors/arrays/QNode collections, respectively.

<h3>Breaking changes</h3>

* Deprecated the old-style `QNode` such that only the new-style `QNode` and its syntax can be used,
  moved all related files from the `pennylane/beta` folder to `pennylane`.
  [(#440)](https://github.com/XanaduAI/pennylane/pull/440)

<h3>Improvements</h3>

* Added the `Tensor.prune()` method and the `Tensor.non_identity_obs` property for extracting
  non-identity instances from the observables making up a `Tensor` instance.
  [(#498)](https://github.com/XanaduAI/pennylane/pull/498)

* Renamed the `expt.tensornet` and `expt.tensornet.tf` devices to `default.tensor` and
  `default.tensor.tf`.
  [(#495)](https://github.com/XanaduAI/pennylane/pull/495)

* Added a serialization method to the `CircuitGraph` class that is used to create a unique
  hash for each quantum circuit graph.
  [(#470)](https://github.com/XanaduAI/pennylane/pull/470)

* Added the `Observable.eigvals` method to return the eigenvalues of observables.
  [(#449)](https://github.com/XanaduAI/pennylane/pull/449)

* Added the `Observable.diagonalizing_gates` method to return the gates
  that diagonalize an observable in the computational basis.
  [(#454)](https://github.com/XanaduAI/pennylane/pull/454)

* Added the `Operator.matrix` method to return the matrix representation
  of an operator in the computational basis.
  [(#454)](https://github.com/XanaduAI/pennylane/pull/454)

* Added a `QubitDevice` class which implements common functionalities of plugin devices such that
  plugin devices can rely on these implementations. The new `QubitDevice` also includes
  a new `execute` method, which allows for more convenient plugin design. In addition, `QubitDevice`
  also unifies the way samples are generated on qubit-based devices.
  [(#452)](https://github.com/XanaduAI/pennylane/pull/452)
  [(#473)](https://github.com/XanaduAI/pennylane/pull/473)

* Improved documentation of `AmplitudeEmbedding` and `BasisEmbedding` templates.
  [(#441)](https://github.com/XanaduAI/pennylane/pull/441)
  [(#439)](https://github.com/XanaduAI/pennylane/pull/439)

* Codeblocks in the documentation now have a 'copy' button for easily
  copying examples.
  [(#437)](https://github.com/XanaduAI/pennylane/pull/437)

<h3>Documentation</h3>

* Update the developers plugin guide to use QubitDevice.
  [(#483)](https://github.com/XanaduAI/pennylane/pull/483)

<h3>Bug fixes</h3>

* Fixed a bug in `CVQNode._pd_analytic`, where non-descendant observables were not
  Heisenberg-transformed before evaluating the partial derivatives when using the
  order-2 parameter-shift method, resulting in an erroneous Jacobian for some circuits.
  [(#433)](https://github.com/XanaduAI/pennylane/pull/433)

<h3>Contributors</h3>

This release contains contributions from (in alphabetical order):

Juan Miguel Arrazola, Ville Bergholm, Alain Delgado Gran, Olivia Di Matteo,
Theodor Isacsson, Josh Izaac, Soran Jahangiri, Nathan Killoran, Johannes Jakob Meyer,
Zeyue Niu, Maria Schuld, Antal Száva.

# Release 0.7.0

<h3>New features since last release</h3>

* Custom padding constant in `AmplitudeEmbedding` is supported (see 'Breaking changes'.)
  [(#419)](https://github.com/XanaduAI/pennylane/pull/419)

* `StronglyEntanglingLayer` and `RandomLayer` now work with a single wire.
  [(#409)](https://github.com/XanaduAI/pennylane/pull/409)
  [(#413)](https://github.com/XanaduAI/pennylane/pull/413)

* Added support for applying the inverse of an `Operation` within a circuit.
  [(#377)](https://github.com/XanaduAI/pennylane/pull/377)

* Added an `OperationRecorder()` context manager, that allows templates
  and quantum functions to be executed while recording events. The
  recorder can be used with and without QNodes as a debugging utility.
  [(#388)](https://github.com/XanaduAI/pennylane/pull/388)

* Operations can now specify a decomposition that is used when the desired operation
  is not supported on the target device.
  [(#396)](https://github.com/XanaduAI/pennylane/pull/396)

* The ability to load circuits from external frameworks as templates
  has been added via the new `qml.load()` function. This feature
  requires plugin support --- this initial release provides support
  for Qiskit circuits and QASM files when `pennylane-qiskit` is installed,
  via the functions `qml.from_qiskit` and `qml.from_qasm`.
  [(#418)](https://github.com/XanaduAI/pennylane/pull/418)

* An experimental tensor network device has been added
  [(#416)](https://github.com/XanaduAI/pennylane/pull/416)
  [(#395)](https://github.com/XanaduAI/pennylane/pull/395)
  [(#394)](https://github.com/XanaduAI/pennylane/pull/394)
  [(#380)](https://github.com/XanaduAI/pennylane/pull/380)

* An experimental tensor network device which uses TensorFlow for
  backpropagation has been added
  [(#427)](https://github.com/XanaduAI/pennylane/pull/427)

* Custom padding constant in `AmplitudeEmbedding` is supported (see 'Breaking changes'.)
  [(#419)](https://github.com/XanaduAI/pennylane/pull/419)

<h3>Breaking changes</h3>

* The `pad` parameter in `AmplitudeEmbedding()` is now either `None` (no automatic padding), or a
  number that is used as the padding constant.
  [(#419)](https://github.com/XanaduAI/pennylane/pull/419)

* Initialization functions now return a single array of weights per function. Utilities for multi-weight templates
  `Interferometer()` and `CVNeuralNetLayers()` are provided.
  [(#412)](https://github.com/XanaduAI/pennylane/pull/412)

* The single layer templates `RandomLayer()`, `CVNeuralNetLayer()` and `StronglyEntanglingLayer()`
  have been turned into private functions `_random_layer()`, `_cv_neural_net_layer()` and
  `_strongly_entangling_layer()`. Recommended use is now via the corresponding `Layers()` templates.
  [(#413)](https://github.com/XanaduAI/pennylane/pull/413)

<h3>Improvements</h3>

* Added extensive input checks in templates.
  [(#419)](https://github.com/XanaduAI/pennylane/pull/419)

* Templates integration tests are rewritten - now cover keyword/positional argument passing,
  interfaces and combinations of templates.
  [(#409)](https://github.com/XanaduAI/pennylane/pull/409)
  [(#419)](https://github.com/XanaduAI/pennylane/pull/419)

* State vector preparation operations in the `default.qubit` plugin can now be
  applied to subsets of wires, and are restricted to being the first operation
  in a circuit.
  [(#346)](https://github.com/XanaduAI/pennylane/pull/346)

* The `QNode` class is split into a hierarchy of simpler classes.
  [(#354)](https://github.com/XanaduAI/pennylane/pull/354)
  [(#398)](https://github.com/XanaduAI/pennylane/pull/398)
  [(#415)](https://github.com/XanaduAI/pennylane/pull/415)
  [(#417)](https://github.com/XanaduAI/pennylane/pull/417)
  [(#425)](https://github.com/XanaduAI/pennylane/pull/425)

* Added the gates U1, U2 and U3 parametrizing arbitrary unitaries on 1, 2 and 3
  qubits and the Toffoli gate to the set of qubit operations.
  [(#396)](https://github.com/XanaduAI/pennylane/pull/396)

* Changes have been made to accomodate the movement of the main function
  in `pytest._internal` to `pytest._internal.main` in pip 19.3.
  [(#404)](https://github.com/XanaduAI/pennylane/pull/404)

* Added the templates `BasisStatePreparation` and `MottonenStatePreparation` that use
  gates to prepare a basis state and an arbitrary state respectively.
  [(#336)](https://github.com/XanaduAI/pennylane/pull/336)

* Added decompositions for `BasisState` and `QubitStateVector` based on state
  preparation templates.
  [(#414)](https://github.com/XanaduAI/pennylane/pull/414)

* Replaces the pseudo-inverse in the quantum natural gradient optimizer
  (which can be numerically unstable) with `np.linalg.solve`.
  [(#428)](https://github.com/XanaduAI/pennylane/pull/428)

<h3>Contributors</h3>

This release contains contributions from (in alphabetical order):

Ville Bergholm, Josh Izaac, Nathan Killoran, Angus Lowe, Johannes Jakob Meyer,
Oluwatobi Ogunbayo, Maria Schuld, Antal Száva.

# Release 0.6.1

<h3>New features since last release</h3>

* Added a `print_applied` method to QNodes, allowing the operation
  and observable queue to be printed as last constructed.
  [(#378)](https://github.com/XanaduAI/pennylane/pull/378)

<h3>Improvements</h3>

* A new `Operator` base class is introduced, which is inherited by both the
  `Observable` class and the `Operation` class.
  [(#355)](https://github.com/XanaduAI/pennylane/pull/355)

* Removed deprecated `@abstractproperty` decorators
  in `_device.py`.
  [(#374)](https://github.com/XanaduAI/pennylane/pull/374)

* The `CircuitGraph` class is updated to deal with `Operation` instances directly.
  [(#344)](https://github.com/XanaduAI/pennylane/pull/344)

* Comprehensive gradient tests have been added for the interfaces.
  [(#381)](https://github.com/XanaduAI/pennylane/pull/381)

<h3>Documentation</h3>

* The new restructured documentation has been polished and updated.
  [(#387)](https://github.com/XanaduAI/pennylane/pull/387)
  [(#375)](https://github.com/XanaduAI/pennylane/pull/375)
  [(#372)](https://github.com/XanaduAI/pennylane/pull/372)
  [(#370)](https://github.com/XanaduAI/pennylane/pull/370)
  [(#369)](https://github.com/XanaduAI/pennylane/pull/369)
  [(#367)](https://github.com/XanaduAI/pennylane/pull/367)
  [(#364)](https://github.com/XanaduAI/pennylane/pull/364)

* Updated the development guides.
  [(#382)](https://github.com/XanaduAI/pennylane/pull/382)
  [(#379)](https://github.com/XanaduAI/pennylane/pull/379)

* Added all modules, classes, and functions to the API section
  in the documentation.
  [(#373)](https://github.com/XanaduAI/pennylane/pull/373)

<h3>Bug fixes</h3>

* Replaces the existing `np.linalg.norm` normalization with hand-coded
  normalization, allowing `AmplitudeEmbedding` to be used with differentiable
  parameters. AmplitudeEmbedding tests have been added and improved.
  [(#376)](https://github.com/XanaduAI/pennylane/pull/376)

<h3>Contributors</h3>

This release contains contributions from (in alphabetical order):

Ville Bergholm, Josh Izaac, Nathan Killoran, Maria Schuld, Antal Száva

# Release 0.6.0

<h3>New features since last release</h3>

* The devices `default.qubit` and `default.gaussian` have a new initialization parameter
  `analytic` that indicates if expectation values and variances should be calculated
  analytically and not be estimated from data.
  [(#317)](https://github.com/XanaduAI/pennylane/pull/317)

* Added C-SWAP gate to the set of qubit operations
  [(#330)](https://github.com/XanaduAI/pennylane/pull/330)

* The TensorFlow interface has been renamed from `"tfe"` to `"tf"`, and
  now supports TensorFlow 2.0.
  [(#337)](https://github.com/XanaduAI/pennylane/pull/337)

* Added the S and T gates to the set of qubit operations.
  [(#343)](https://github.com/XanaduAI/pennylane/pull/343)

* Tensor observables are now supported within the `expval`,
  `var`, and `sample` functions, by using the `@` operator.
  [(#267)](https://github.com/XanaduAI/pennylane/pull/267)


<h3>Breaking changes</h3>

* The argument `n` specifying the number of samples in the method `Device.sample` was removed.
  Instead, the method will always return `Device.shots` many samples.
  [(#317)](https://github.com/XanaduAI/pennylane/pull/317)

<h3>Improvements</h3>

* The number of shots / random samples used to estimate expectation values and variances, `Device.shots`,
  can now be changed after device creation.
  [(#317)](https://github.com/XanaduAI/pennylane/pull/317)

* Unified import shortcuts to be under qml in qnode.py
  and test_operation.py
  [(#329)](https://github.com/XanaduAI/pennylane/pull/329)

* The quantum natural gradient now uses `scipy.linalg.pinvh` which is more efficient for symmetric matrices
  than the previously used `scipy.linalg.pinv`.
  [(#331)](https://github.com/XanaduAI/pennylane/pull/331)

* The deprecated `qml.expval.Observable` syntax has been removed.
  [(#267)](https://github.com/XanaduAI/pennylane/pull/267)

* Remainder of the unittest-style tests were ported to pytest.
  [(#310)](https://github.com/XanaduAI/pennylane/pull/310)

* The `do_queue` argument for operations now only takes effect
  within QNodes. Outside of QNodes, operations can now be instantiated
  without needing to specify `do_queue`.
  [(#359)](https://github.com/XanaduAI/pennylane/pull/359)

<h3>Documentation</h3>

* The docs are rewritten and restructured to contain a code introduction section as well as an API section.
  [(#314)](https://github.com/XanaduAI/pennylane/pull/275)

* Added Ising model example to the tutorials
  [(#319)](https://github.com/XanaduAI/pennylane/pull/319)

* Added tutorial for QAOA on MaxCut problem
  [(#328)](https://github.com/XanaduAI/pennylane/pull/328)

* Added QGAN flow chart figure to its tutorial
  [(#333)](https://github.com/XanaduAI/pennylane/pull/333)

* Added missing figures for gallery thumbnails of state-preparation
  and QGAN tutorials
  [(#326)](https://github.com/XanaduAI/pennylane/pull/326)

* Fixed typos in the state preparation tutorial
  [(#321)](https://github.com/XanaduAI/pennylane/pull/321)

* Fixed bug in VQE tutorial 3D plots
  [(#327)](https://github.com/XanaduAI/pennylane/pull/327)

<h3>Bug fixes</h3>

* Fixed typo in measurement type error message in qnode.py
  [(#341)](https://github.com/XanaduAI/pennylane/pull/341)

<h3>Contributors</h3>

This release contains contributions from (in alphabetical order):

Shahnawaz Ahmed, Ville Bergholm, Aroosa Ijaz, Josh Izaac, Nathan Killoran, Angus Lowe,
Johannes Jakob Meyer, Maria Schuld, Antal Száva, Roeland Wiersema.

# Release 0.5.0

<h3>New features since last release</h3>

* Adds a new optimizer, `qml.QNGOptimizer`, which optimizes QNodes using
  quantum natural gradient descent. See https://arxiv.org/abs/1909.02108
  for more details.
  [(#295)](https://github.com/XanaduAI/pennylane/pull/295)
  [(#311)](https://github.com/XanaduAI/pennylane/pull/311)

* Adds a new QNode method, `QNode.metric_tensor()`,
  which returns the block-diagonal approximation to the Fubini-Study
  metric tensor evaluated on the attached device.
  [(#295)](https://github.com/XanaduAI/pennylane/pull/295)

* Sampling support: QNodes can now return a specified number of samples
  from a given observable via the top-level `pennylane.sample()` function.
  To support this on plugin devices, there is a new `Device.sample` method.

  Calculating gradients of QNodes that involve sampling is not possible.
  [(#256)](https://github.com/XanaduAI/pennylane/pull/256)

* `default.qubit` has been updated to provide support for sampling.
  [(#256)](https://github.com/XanaduAI/pennylane/pull/256)

* Added controlled rotation gates to PennyLane operations and `default.qubit` plugin.
  [(#251)](https://github.com/XanaduAI/pennylane/pull/251)

<h3>Breaking changes</h3>

* The method `Device.supported` was removed, and replaced with the methods
  `Device.supports_observable` and `Device.supports_operation`.
  Both methods can be called with string arguments (`dev.supports_observable('PauliX')`) and
  class arguments (`dev.supports_observable(qml.PauliX)`).
  [(#276)](https://github.com/XanaduAI/pennylane/pull/276)

* The following CV observables were renamed to comply with the new Operation/Observable
  scheme: `MeanPhoton` to `NumberOperator`, `Homodyne` to `QuadOperator` and `NumberState` to `FockStateProjector`.
  [(#254)](https://github.com/XanaduAI/pennylane/pull/254)

<h3>Improvements</h3>

* The `AmplitudeEmbedding` function now provides options to normalize and
  pad features to ensure a valid state vector is prepared.
  [(#275)](https://github.com/XanaduAI/pennylane/pull/275)

* Operations can now optionally specify generators, either as existing PennyLane
  operations, or by providing a NumPy array.
  [(#295)](https://github.com/XanaduAI/pennylane/pull/295)
  [(#313)](https://github.com/XanaduAI/pennylane/pull/313)

* Adds a `Device.parameters` property, so that devices can view a dictionary mapping free
  parameters to operation parameters. This will allow plugin devices to take advantage
  of parametric compilation.
  [(#283)](https://github.com/XanaduAI/pennylane/pull/283)

* Introduces two enumerations: `Any` and `All`, representing any number of wires
  and all wires in the system respectively. They can be imported from
  `pennylane.operation`, and can be used when defining the `Operation.num_wires`
  class attribute of operations.
  [(#277)](https://github.com/XanaduAI/pennylane/pull/277)

  As part of this change:

  - `All` is equivalent to the integer 0, for backwards compatibility with the
    existing test suite

  - `Any` is equivalent to the integer -1 to allow numeric comparison
    operators to continue working

  - An additional validation is now added to the `Operation` class,
    which will alert the user that an operation with `num_wires = All`
    is being incorrectly.

* The one-qubit rotations in `pennylane.plugins.default_qubit` no longer depend on Scipy's `expm`. Instead
  they are calculated with Euler's formula.
  [(#292)](https://github.com/XanaduAI/pennylane/pull/292)

* Creates an `ObservableReturnTypes` enumeration class containing `Sample`,
  `Variance` and `Expectation`. These new values can be assigned to the `return_type`
  attribute of an `Observable`.
  [(#290)](https://github.com/XanaduAI/pennylane/pull/290)

* Changed the signature of the `RandomLayer` and `RandomLayers` templates to have a fixed seed by default.
  [(#258)](https://github.com/XanaduAI/pennylane/pull/258)

* `setup.py` has been cleaned up, removing the non-working shebang,
  and removing unused imports.
  [(#262)](https://github.com/XanaduAI/pennylane/pull/262)

<h3>Documentation</h3>

* A documentation refactor to simplify the tutorials and
  include Sphinx-Gallery.
  [(#291)](https://github.com/XanaduAI/pennylane/pull/291)

  - Examples and tutorials previously split across the `examples/`
    and `doc/tutorials/` directories, in a mixture of ReST and Jupyter notebooks,
    have been rewritten as Python scripts with ReST comments in a single location,
    the `examples/` folder.

  - Sphinx-Gallery is used to automatically build and run the tutorials.
    Rendered output is displayed in the Sphinx documentation.

  - Links are provided at the top of every tutorial page for downloading the
    tutorial as an executable python script, downloading the tutorial
    as a Jupyter notebook, or viewing the notebook on GitHub.

  - The tutorials table of contents have been moved to a single quick start page.

* Fixed a typo in `QubitStateVector`.
  [(#296)](https://github.com/XanaduAI/pennylane/pull/296)

* Fixed a typo in the `default_gaussian.gaussian_state` function.
  [(#293)](https://github.com/XanaduAI/pennylane/pull/293)

* Fixed a typo in the gradient recipe within the `RX`, `RY`, `RZ`
  operation docstrings.
  [(#248)](https://github.com/XanaduAI/pennylane/pull/248)

* Fixed a broken link in the tutorial documentation, as a
  result of the `qml.expval.Observable` deprecation.
  [(#246)](https://github.com/XanaduAI/pennylane/pull/246)

<h3>Bug fixes</h3>

* Fixed a bug where a `PolyXP` observable would fail if applied to subsets
  of wires on `default.gaussian`.
  [(#277)](https://github.com/XanaduAI/pennylane/pull/277)

<h3>Contributors</h3>

This release contains contributions from (in alphabetical order):

Simon Cross, Aroosa Ijaz, Josh Izaac, Nathan Killoran, Johannes Jakob Meyer,
Rohit Midha, Nicolás Quesada, Maria Schuld, Antal Száva, Roeland Wiersema.

# Release 0.4.0

<h3>New features since last release</h3>

* `pennylane.expval()` is now a top-level *function*, and is no longer
  a package of classes. For now, the existing `pennylane.expval.Observable`
  interface continues to work, but will raise a deprecation warning.
  [(#232)](https://github.com/XanaduAI/pennylane/pull/232)

* Variance support: QNodes can now return the variance of observables,
  via the top-level `pennylane.var()` function. To support this on
  plugin devices, there is a new `Device.var` method.

  The following observables support analytic gradients of variances:

  - All qubit observables (requiring 3 circuit evaluations for involutory
    observables such as `Identity`, `X`, `Y`, `Z`; and 5 circuit evals for
    non-involutary observables, currently only `qml.Hermitian`)

  - First-order CV observables (requiring 5 circuit evaluations)

  Second-order CV observables support numerical variance gradients.

* `pennylane.about()` function added, providing details
  on current PennyLane version, installed plugins, Python,
  platform, and NumPy versions [(#186)](https://github.com/XanaduAI/pennylane/pull/186)

* Removed the logic that allowed `wires` to be passed as a positional
  argument in quantum operations. This allows us to raise more useful
  error messages for the user if incorrect syntax is used.
  [(#188)](https://github.com/XanaduAI/pennylane/pull/188)

* Adds support for multi-qubit expectation values of the `pennylane.Hermitian()`
  observable [(#192)](https://github.com/XanaduAI/pennylane/pull/192)

* Adds support for multi-qubit expectation values in `default.qubit`.
  [(#202)](https://github.com/XanaduAI/pennylane/pull/202)

* Organize templates into submodules [(#195)](https://github.com/XanaduAI/pennylane/pull/195).
  This included the following improvements:

  - Distinguish embedding templates from layer templates.

  - New random initialization functions supporting the templates available
    in the new submodule `pennylane.init`.

  - Added a random circuit template (`RandomLayers()`), in which rotations and 2-qubit gates are randomly
    distributed over the wires

  - Add various embedding strategies

<h3>Breaking changes</h3>

* The `Device` methods `expectations`, `pre_expval`, and `post_expval` have been
  renamed to `observables`, `pre_measure`, and `post_measure` respectively.
  [(#232)](https://github.com/XanaduAI/pennylane/pull/232)

<h3>Improvements</h3>

* `default.qubit` plugin now uses `np.tensordot` when applying quantum operations
  and evaluating expectations, resulting in significant speedup
  [(#239)](https://github.com/XanaduAI/pennylane/pull/239),
  [(#241)](https://github.com/XanaduAI/pennylane/pull/241)

* PennyLane now allows division of quantum operation parameters by a constant
  [(#179)](https://github.com/XanaduAI/pennylane/pull/179)

* Portions of the test suite are in the process of being ported to pytest.
  Note: this is still a work in progress.

  Ported tests include:

  - `test_ops.py`
  - `test_about.py`
  - `test_classical_gradients.py`
  - `test_observables.py`
  - `test_measure.py`
  - `test_init.py`
  - `test_templates*.py`
  - `test_ops.py`
  - `test_variable.py`
  - `test_qnode.py` (partial)

<h3>Bug fixes</h3>

* Fixed a bug in `Device.supported`, which would incorrectly
  mark an operation as supported if it shared a name with an
  observable [(#203)](https://github.com/XanaduAI/pennylane/pull/203)

* Fixed a bug in `Operation.wires`, by explicitly casting the
  type of each wire to an integer [(#206)](https://github.com/XanaduAI/pennylane/pull/206)

* Removed code in PennyLane which configured the logger,
  as this would clash with users' configurations
  [(#208)](https://github.com/XanaduAI/pennylane/pull/208)

* Fixed a bug in `default.qubit`, in which `QubitStateVector` operations
  were accidentally being cast to `np.float` instead of `np.complex`.
  [(#211)](https://github.com/XanaduAI/pennylane/pull/211)


<h3>Contributors</h3>

This release contains contributions from:

Shahnawaz Ahmed, riveSunder, Aroosa Ijaz, Josh Izaac, Nathan Killoran, Maria Schuld.

# Release 0.3.1

<h3>Bug fixes</h3>

* Fixed a bug where the interfaces submodule was not correctly being packaged via setup.py

# Release 0.3.0

<h3>New features since last release</h3>

* PennyLane now includes a new `interfaces` submodule, which enables QNode integration with additional machine learning libraries.
* Adds support for an experimental PyTorch interface for QNodes
* Adds support for an experimental TensorFlow eager execution interface for QNodes
* Adds a PyTorch+GPU+QPU tutorial to the documentation
* Documentation now includes links and tutorials including the new [PennyLane-Forest](https://github.com/rigetti/pennylane-forest) plugin.

<h3>Improvements</h3>

* Printing a QNode object, via `print(qnode)` or in an interactive terminal, now displays more useful information regarding the QNode,
  including the device it runs on, the number of wires, it's interface, and the quantum function it uses:

  ```python
  >>> print(qnode)
  <QNode: device='default.qubit', func=circuit, wires=2, interface=PyTorch>
  ```

<h3>Contributors</h3>

This release contains contributions from:

Josh Izaac and Nathan Killoran.


# Release 0.2.0

<h3>New features since last release</h3>

* Added the `Identity` expectation value for both CV and qubit models [(#135)](https://github.com/XanaduAI/pennylane/pull/135)
* Added the `templates.py` submodule, containing some commonly used QML models to be used as ansatz in QNodes [(#133)](https://github.com/XanaduAI/pennylane/pull/133)
* Added the `qml.Interferometer` CV operation [(#152)](https://github.com/XanaduAI/pennylane/pull/152)
* Wires are now supported as free QNode parameters [(#151)](https://github.com/XanaduAI/pennylane/pull/151)
* Added ability to update stepsizes of the optimizers [(#159)](https://github.com/XanaduAI/pennylane/pull/159)

<h3>Improvements</h3>

* Removed use of hardcoded values in the optimizers, made them parameters (see [#131](https://github.com/XanaduAI/pennylane/pull/131) and [#132](https://github.com/XanaduAI/pennylane/pull/132))
* Created the new `PlaceholderExpectation`, to be used when both CV and qubit expval modules contain expectations with the same name
* Provide a way for plugins to view the operation queue _before_ applying operations. This allows for on-the-fly modifications of
  the queue, allowing hardware-based plugins to support the full range of qubit expectation values. [(#143)](https://github.com/XanaduAI/pennylane/pull/143)
* QNode return values now support _any_ form of sequence, such as lists, sets, etc. [(#144)](https://github.com/XanaduAI/pennylane/pull/144)
* CV analytic gradient calculation is now more robust, allowing for operations which may not themselves be differentiated, but have a
  well defined `_heisenberg_rep` method, and so may succeed operations that are analytically differentiable [(#152)](https://github.com/XanaduAI/pennylane/pull/152)

<h3>Bug fixes</h3>

* Fixed a bug where the variational classifier example was not batching when learning parity (see [#128](https://github.com/XanaduAI/pennylane/pull/128) and [#129](https://github.com/XanaduAI/pennylane/pull/129))
* Fixed an inconsistency where some initial state operations were documented as accepting complex parameters - all operations
  now accept real values [(#146)](https://github.com/XanaduAI/pennylane/pull/146)

<h3>Contributors</h3>

This release contains contributions from:

Christian Gogolin, Josh Izaac, Nathan Killoran, and Maria Schuld.


# Release 0.1.0

Initial public release.

<h3>Contributors</h3>
This release contains contributions from:

Ville Bergholm, Josh Izaac, Maria Schuld, Christian Gogolin, and Nathan Killoran.<|MERGE_RESOLUTION|>--- conflicted
+++ resolved
@@ -56,11 +56,7 @@
 
 This release contains contributions from (in alphabetical order):
 
-<<<<<<< HEAD
 Olivia Di Matteo, Josh Izaac, Ashish Panigrahi.
-=======
-Olivia Di Matteo, Josh Izaac, Ashish Panigrahi
->>>>>>> fe71ae0d
 
 
 # Release 0.16.0 (current release)
