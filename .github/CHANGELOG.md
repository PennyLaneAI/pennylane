--- conflicted
+++ resolved
@@ -1,5 +1,3 @@
-<<<<<<< HEAD
-=======
 # Release 0.18.0-dev (development release)
 
 <h3>New features since last release</h3>
@@ -135,7 +133,6 @@
 
 Josh Izaac, Johannes Jakob Meyer, Maria Schuld.
 
->>>>>>> 3397b49b
 # Release 0.17.0 (current release)
 
 <h3>New features since the last release</h3>
@@ -350,7 +347,6 @@
   Total shots:  300
   Total shots:  300
   ```
-<<<<<<< HEAD
 
 <h4>Containerization support</h4>
 
@@ -392,10 +388,6 @@
   method that is currently supported when the observable is a sparse Hamiltonian.
 
 * VQE problems can now be intuitively set up by passing the Hamiltonian
-=======
-  
-* VQE problems can now intuitively been set up by passing the Hamiltonian 
->>>>>>> 3397b49b
   as an observable. [(#1474)](https://github.com/PennyLaneAI/pennylane/pull/1474)
 
   ``` python
@@ -440,10 +432,7 @@
   For example,
 
   ```pycon
-<<<<<<< HEAD
   >>> params = np.array([0.3,0.4,0.5], requires_grad=True)
-=======
->>>>>>> 3397b49b
   >>> with qml.tape.JacobianTape() as tape:
   ...     qml.RX(params[0], wires=0)
   ...     qml.RY(params[1], wires=0)
@@ -717,16 +706,6 @@
 Izaac, Soran Jahangiri, Nathan Killoran, Arshpreet Singh Khangura, Leonhard
 Kunczik, Christina Lee, Romain Moyard, Lee James O'Riordan, Ashish Panigrahi,
 Nahum Sá, Maria Schuld, Jay Soni, Antal Száva, David Wierichs.
-
-<<<<<<< HEAD
-=======
-# Release 0.16.0
-
-<h3>New features since last release</h3>
-
-* Added a sparse Hamiltonian observable and the functionality to support computing its expectation
-  value. [(#1398)](https://github.com/PennyLaneAI/pennylane/pull/1398)
->>>>>>> 3397b49b
 
 # Release 0.16.0
 
