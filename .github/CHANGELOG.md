# Release 0.16.0-dev (development release)

<h3>New features since last release</h3>

<<<<<<< HEAD
* Added validation for noise channel parameters. Invalid noise parameters now
  raise a `ValueError`. [(#1357)](https://github.com/PennyLaneAI/pennylane/pull/1357)

=======
* PennyLane now has a `fourier` module, which hosts a [growing library 
  of methods](https://pennylane.readthedocs.io/en/stable/code/qml_fourier.html) 
  that help with investigating the Fourier representation of functions 
  implemented by quantum circuits.
  [(#1160)](https://github.com/PennyLaneAI/pennylane/pull/1160)
  
  For example, one can plot distributions over Fourier series coefficients like 
  this one:
  
  <img src="https://pennylane.readthedocs.io/en/latest/_static/fourier.png" width=70%/>

* It is now possible [(1291)](https://github.com/PennyLaneAI/pennylane/pull/1291)
  to create custom Observables and corresponding devices
  whose return type can be an arbitrary object and QNodes using such Observable
  remain differentiable with qml.grad as long as the class of the returned
  object implements the operations of a field. See tests/tape/test_jacobian_tape.py
  for an example.
>>>>>>> be3c88d3

* PennyLane now has a ``kernels`` module.
  It provides basic functionalities for working with quantum kernels as well as
  post-processing methods to mitigate sampling errors and device noise:

```python
import pennylane as qml
from pennylane import numpy as np

num_wires = 6
wires = range(num_wires)

dev = qml.device('default.qubit', wires=num_wires)

@qml.qnode(dev)
def kernel_circuit(x1, x2):
    qml.templates.AngleEmbedding(x1, wires=wires)
    qml.adjoint(qml.templates.AngleEmbedding)(x2, wires=wires)
    return qml.probs(wires)

kernel = lambda x1, x2: kernel_circuit(x1, x2)[0]

# "Training feature vectors"
X_train = np.random.random((10, 6))
# Create symmetric square kernel matrix (for training)
K = qml.kernels.square_kernel_matrix(X_train, kernel)
# Add some (symmetric) Gaussian noise to the kernel matrix.
N = np.random.randn(10, 10)
K += (N + N.T) / 2

K1 = qml.kernels.displace_matrix(K)
K2 = qml.kernels.closest_psd_matrix(K)
K3 = qml.kernels.threshold_matrix(K)
K4 = qml.kernels.mitigate_depolarizing_noise(K, num_wires, method='single')
K5 = qml.kernels.mitigate_depolarizing_noise(K, num_wires, method='average')
K6 = qml.kernels.mitigate_depolarizing_noise(K, num_wires, method='split_channel')

# "Testing feature vectors"
X_test = np.random.random((5, 6))
# Compute kernel between test and training data.
K_test = qml.kernels.kernel_matrix(X_train, X_test, kernel)
```

* QNodes now display readable information when in interactive environments or when printed.
  [(#1359)](https://github.com/PennyLaneAI/pennylane/pull/1359).

* Added CPhase operation as an alias for ControlledPhaseShift operation
  [(#1319)](https://github.com/PennyLaneAI/pennylane/pull/1319).

* The `qml.Toffoli` operation now has a decomposition over elementary gates.
  [(#1320)](https://github.com/PennyLaneAI/pennylane/pull/1320)

* Added a new noise channel, `qml.ResetError`.
  [(#1321)](https://github.com/PennyLaneAI/pennylane/pull/1321).

* The `qml.SWAP`  operation now has a decomposition over elementary gates. [(#1329)](https://github.com/PennyLaneAI/pennylane/pull/1329)

* Added functionality for constructing and manipulating the Pauli group
  [(#1181)](https://github.com/PennyLaneAI/pennylane/pull/1181).
  The function `pennylane.grouping.pauli_group` provides a generator to
  easily loop over the group, or construct and store it in its entirety.
  For example, we can construct the 3-qubit Pauli group like so:

  ```pycon
  >>> from pennylane.grouping import pauli_group
  >>> pauli_group_1_qubit = list(pauli_group(1))
  >>> pauli_group_1_qubit
  [Identity(wires=[0]), PauliZ(wires=[0]), PauliX(wires=[0]), PauliY(wires=[0])]
  ```

  We can multiply together its members at the level of Pauli words
  using the `pauli_mult` and `pauli_multi_with_phase` functions.
  This can be done on arbitrarily-labeled wires as well, by defining a wire map.

  ```pycon
  >>> from pennylane.grouping import pauli_group, pauli_mult
  >>> wire_map = {'a' : 0, 'b' : 1, 'c' : 2}
  >>> pg = list(pauli_group(3, wire_map=wire_map))
  >>> pg[3]
  PauliZ(wires=['b']) @ PauliZ(wires=['c'])
  >>> pg[55]
  PauliY(wires=['a']) @ PauliY(wires=['b']) @ PauliZ(wires=['c'])
  >>> pauli_mult(pg[3], pg[55], wire_map=wire_map)
  PauliY(wires=['a']) @ PauliX(wires=['b'])
  ```

  Functions for conversion of Pauli observables to strings (and back),
  are included.

  ```pycon
  >>> from pennylane.grouping import pauli_word_to_string, string_to_pauli_word
  >>> pauli_word_to_string(pg[55], wire_map=wire_map)
  'YYZ'
  >>> string_to_pauli_word('ZXY', wire_map=wire_map)
  PauliZ(wires=['a']) @ PauliX(wires=['b']) @ PauliY(wires=['c'])
  ```

  Calculation of the matrix representation for arbitrary Paulis and wire maps is now
  also supported.

  ```pycon
  >>> from pennylane.grouping import pauli_word_to_matrix
  >>> wire_map = {'a' : 0, 'b' : 1}
  >>> pauli_word = qml.PauliZ('b')  # corresponds to Pauli 'IZ'
  >>> pauli_word_to_matrix(pauli_word, wire_map=wire_map)
  array([[ 1.,  0.,  0.,  0.],
         [ 0., -1.,  0., -0.],
         [ 0.,  0.,  1.,  0.],
         [ 0., -0.,  0., -1.]])
  ```

* Functionality to support solving the maximum-weighted cycle problem has been added to the `qaoa`
  module.
  [(#1207)](https://github.com/PennyLaneAI/pennylane/pull/1207)
  [(#1209)](https://github.com/PennyLaneAI/pennylane/pull/1209)
  [(#1251)](https://github.com/PennyLaneAI/pennylane/pull/1251)
  [(#1213)](https://github.com/PennyLaneAI/pennylane/pull/1213)
  [(#1220)](https://github.com/PennyLaneAI/pennylane/pull/1220)
  [(#1214)](https://github.com/PennyLaneAI/pennylane/pull/1214)
  [(#1283)](https://github.com/PennyLaneAI/pennylane/pull/1283)
  [(#1297)](https://github.com/PennyLaneAI/pennylane/pull/1297)

  The `max_weight_cycle` function returns the appropriate cost and mixer Hamiltonians:

  ```pycon
  >>> a = np.random.random((3, 3))
  >>> np.fill_diagonal(a, 0)
  >>> g = nx.DiGraph(a)  # create a random directed graph
  >>> cost, mixer, mapping = qml.qaoa.max_weight_cycle(g)
  >>> print(cost)
    (-0.9775906842165344) [Z2]
  + (-0.9027248603361988) [Z3]
  + (-0.8722207409852838) [Z0]
  + (-0.6426184210832898) [Z5]
  + (-0.2832594164291379) [Z1]
  + (-0.0778133996933755) [Z4]
  >>> print(mixer)
    (-0.25) [X0 Y1 Y5]
  + (-0.25) [X1 Y0 Y3]
  + (-0.25) [X2 Y3 Y4]
  + (-0.25) [X3 Y2 Y1]
  + (-0.25) [X4 Y5 Y2]
  + (-0.25) [X5 Y4 Y0]
  + (0.25) [X0 X1 X5]
  + (0.25) [Y0 Y1 X5]
  + (0.25) [Y0 X1 Y5]
  + (0.25) [X1 X0 X3]
  + (0.25) [Y1 Y0 X3]
  + (0.25) [Y1 X0 Y3]
  + (0.25) [X2 X3 X4]
  + (0.25) [Y2 Y3 X4]
  + (0.25) [Y2 X3 Y4]
  + (0.25) [X3 X2 X1]
  + (0.25) [Y3 Y2 X1]
  + (0.25) [Y3 X2 Y1]
  + (0.25) [X4 X5 X2]
  + (0.25) [Y4 Y5 X2]
  + (0.25) [Y4 X5 Y2]
  + (0.25) [X5 X4 X0]
  + (0.25) [Y5 Y4 X0]
  + (0.25) [Y5 X4 Y0]
  >>> mapping
  {0: (0, 1), 1: (0, 2), 2: (1, 0), 3: (1, 2), 4: (2, 0), 5: (2, 1)}
  ```
 Additional functionality can be found in the `qml.qaoa.cycle` module.

* Adds `QubitCarry` and `QubitSum` operations for basic arithmetic.
  [(#1169)](https://github.com/PennyLaneAI/pennylane/pull/1169)

  The following example adds two 1-bit numbers, returning a 2-bit answer:

  ```python
  dev = qml.device('default.qubit', wires = 4)
  a = 0
  b = 1

  @qml.qnode(dev)
  def circuit():
      qml.BasisState(np.array([a, b]), wires=[1, 2])
      qml.QubitCarry(wires=[0, 1, 2, 3])
      qml.CNOT(wires=[1, 2])
      qml.QubitSum(wires=[0, 1, 2])
      return qml.probs(wires=[3, 2])

  probs = circuit()
  bitstrings = tuple(itertools.product([0, 1], repeat = 2))
  indx = np.argwhere(probs == 1).flatten()[0]
  output = bitstrings[indx]
  ```

  ```pycon
  >>> print(output)
  (0, 1)
  ```

* PennyLane NumPy now includes the
  [random module's](https://numpy.org/doc/stable/reference/random/index.html#module-numpy.random)
  `Generator` objects, the recommended way of random number generation. This allows for
  random number generation using a local, rather than global seed.

```python
from pennylane import numpy as np

rng = np.random.default_rng()
random_mat1 = rng.random((3,2))
random_mat2 = rng.standard_normal(3, requires_grad=False)
```

* Ising ZZ gate functionality added.
  [(#1199)](https://github.com/PennyLaneAI/pennylane/pull/1199)

* The ISWAP operation has been added to the `default_qubit` device.
  [(#1298)](https://github.com/PennyLaneAI/pennylane/pull/1298)

* Ising XX gate functionality added. [(#1194)](https://github.com/PennyLaneAI/pennylane/pull/1194)

<h3>Improvements</h3>

* The `benchmark` module was deleted, since it was outdated and is superseded by
  the new separate [benchmark repository](https://github.com/PennyLaneAI/benchmark).
  [(#1343)](https://github.com/PennyLaneAI/pennylane/pull/1343)

*  A decomposition has been added for the `qml.CSWAP` operation.
  [(#1306)](https://github.com/PennyLaneAI/pennylane/issues/1306)

* The `qml.inv()` function is now deprecated with a warning to use the more general `qml.adjoint()`.
  [(#1325)](https://github.com/PennyLaneAI/pennylane/pull/1325)

* The `MultiControlledX` gate now has a decomposition defined. When controlling on three or more wires,
  an ancilla register of worker wires is required to support the decomposition.
  [(#1287)](https://github.com/PennyLaneAI/pennylane/pull/1287)

  ```python
  ctrl_wires = [f"c{i}" for i in range(5)]
  work_wires = [f"w{i}" for i in range(3)]
  target_wires = ["t0"]
  all_wires = ctrl_wires + work_wires + target_wires

  dev = qml.device("default.qubit", wires=all_wires)

  with qml.tape.QuantumTape() as tape:
      qml.MultiControlledX(control_wires=ctrl_wires, wires=target_wires, work_wires=work_wires)
  ```

  ```pycon
  >>> tape = tape.expand(depth=2)
  >>> print(tape.draw(wire_order=Wires(all_wires)))
   c0: ──────────────╭C──────────────────────╭C──────────┤
   c1: ──────────────├C──────────────────────├C──────────┤
   c2: ──────────╭C──│───╭C──────────────╭C──│───╭C──────┤
   c3: ──────╭C──│───│───│───╭C──────╭C──│───│───│───╭C──┤
   c4: ──╭C──│───│───│───│───│───╭C──│───│───│───│───│───┤
   w0: ──│───│───├C──╰X──├C──│───│───│───├C──╰X──├C──│───┤
   w1: ──│───├C──╰X──────╰X──├C──│───├C──╰X──────╰X──├C──┤
   w2: ──├C──╰X──────────────╰X──├C──╰X──────────────╰X──┤
   t0: ──╰X──────────────────────╰X──────────────────────┤
  ```

* The `qml.SingleExcitation` and `qml.DoubleExcitation` operations now
  have decompositions over elementary gates, and their gradient recipes
  have been updated to use the four-term parameter-shift rules.
  [(#1303)](https://github.com/PennyLaneAI/pennylane/pull/1303)

* The `qml.SingleExcitationPlus` and `qml.SingleExcitationMinus` operations now
  have decompositions over elementary gates.
  [(#1278)](https://github.com/PennyLaneAI/pennylane/pull/1278)

* The `Device` class now uses caching when mapping wires.
  [(#1270)](https://github.com/PennyLaneAI/pennylane/pull/1270)

* The `Wires` class now uses caching for computing its `hash`.
  [(#1270)](https://github.com/PennyLaneAI/pennylane/pull/1270)

* Added custom gate application for Toffoli in `default.qubit`.
  [(#1249)](https://github.com/PennyLaneAI/pennylane/pull/1249)

* The device test suite now provides test cases for checking gates by comparing
  expectation values.
  [(#1212)](https://github.com/PennyLaneAI/pennylane/pull/1212)

* PennyLane's test suite is now code-formatted using `black -l 100`.
  [(#1222)](https://github.com/PennyLaneAI/pennylane/pull/1222)

* Adds a `hamiltonian_expand` tape transform. This takes a tape ending in
  `qml.expval(H)`, where `H` is a Hamiltonian, and maps it to a collection
  of tapes which can be executed and passed into a post-processing function yielding
  the expectation value.
  [(#1142)](https://github.com/PennyLaneAI/pennylane/pull/1142)

  Example use:

  ```python
  H = qml.PauliZ(0) + 3 * qml.PauliZ(0) @ qml.PauliX(1)

  with qml.tape.QuantumTape() as tape:
      qml.Hadamard(wires=1)
      return qml.expval(H)

  tapes, fn = qml.transforms.hamiltonian_expand(tape)
  dev = qml.device("default.qubit", wires=3)
  res = dev.batch_execute(tapes)
  ```
  ```pycon
  >>> fn(res)
  4.0
  ```

* PennyLane's `qchem` package and tests are now code-formatted using `black -l 100`.
  [(#1311)](https://github.com/PennyLaneAI/pennylane/pull/1311)

<h3>Breaking changes</h3>

* Removes support for Python 3.6 and begin testing for Python 3.9.
  [(#1228)](https://github.com/XanaduAI/pennylane/pull/1228)

<h3>Bug fixes</h3>

* Fixes drawing QNodes that contain multiple measurements on a single wire.
  [(#1353)](https://github.com/PennyLaneAI/pennylane/pull/1353)

* Fixes drawing QNodes with no operations.
  [(#1354)](https://github.com/PennyLaneAI/pennylane/pull/1354)

* Fixes incorrect wires in the decomposition of the `ControlledPhaseShift` operation.
  [(#1338)](https://github.com/PennyLaneAI/pennylane/pull/1338)

* Fixed tests for the `Permute` operation that used a QNode and hence expanded
  tapes twice instead of once due to QNode tape expansion and an explicit tape
  expansion call.
  [(#1318)](https://github.com/PennyLaneAI/pennylane/pull/1318).

* Prevent Hamiltonians that share wires from being multiplied together.
  [(#1273)](https://github.com/PennyLaneAI/pennylane/pull/1273)

* Fixed a bug where the custom range sequences could not be passed
  to the `StronglyEntanglingLayers` template.
  [(#1332)](https://github.com/PennyLaneAI/pennylane/pull/1332)

<h3>Documentation</h3>

* Fixed typo on TensorFlow interface documentation [(#1312)](https://github.com/PennyLaneAI/pennylane/pull/1312)

* Fixed typos in the mathematical expressions in documentation of `qml.DoubleExcitation`.
  [(#1278)](https://github.com/PennyLaneAI/pennylane/pull/1278)

* Remove unsupported `None` option from the `qml.QNode` docstrings.
  [(#1271)](https://github.com/PennyLaneAI/pennylane/pull/1271)

* Updated the docstring of `qml.PolyXP` to reference the new location of internal
  usage. [(#1262)](https://github.com/PennyLaneAI/pennylane/pull/1262)

* Removes occurrences of the deprecated device argument ``analytic`` from the documentation.
  [(#1261)](https://github.com/PennyLaneAI/pennylane/pull/1261)

* Updated PyTorch and TensorFlow interface introductions.
  [(#1333)](https://github.com/PennyLaneAI/pennylane/pull/1333)

<h3>Contributors</h3>

This release contains contributions from (in alphabetical order):

Marius Aglitoiu, Vishnu Ajith, Thomas Bromley, Jack Ceroni, Miruna Daian, Olivia Di Matteo,
Tanya Garg, Christian Gogolin, Diego Guala, Anthony Hayes, Ryan Hill, Josh Izaac, Pavan Jayasinha, Ryan Levy, Nahum Sá, Maria Schuld,
Johannes Jakob Meyer, Brian Shi, Antal Száva, David Wierichs, Vincent Wong, Alberto Maldonado, Ashish Panigrahi.


# Release 0.15.1 (current release)

<h3>Bug fixes</h3>

* Fixes two bugs in the parameter-shift Hessian.
  [(#1260)](https://github.com/PennyLaneAI/pennylane/pull/1260)

  - Fixes a bug where having an unused parameter in the Autograd interface
    would result in an indexing error during backpropagation.

  - The parameter-shift Hessian only supports the two-term parameter-shift
    rule currently, so raises an error if asked to differentiate
    any unsupported gates (such as the controlled rotation gates).

* A bug which resulted in `qml.adjoint()` and `qml.inv()` failing to work with
  templates has been fixed.
  [(#1243)](https://github.com/PennyLaneAI/pennylane/pull/1243)

* Deprecation warning instances in PennyLane have been changed to `UserWarning`,
  to account for recent changes to how Python warnings are filtered in
  [PEP565](https://www.python.org/dev/peps/pep-0565/).
  [(#1211)](https://github.com/PennyLaneAI/pennylane/pull/1211)

<h3>Documentation</h3>

* Updated the order of the parameters to the `GaussianState` operation to match
  the way that the PennyLane-SF plugin uses them.
  [(#1255)](https://github.com/PennyLaneAI/pennylane/pull/1255)

<h3>Contributors</h3>

This release contains contributions from (in alphabetical order):

Thomas Bromley, Olivia Di Matteo, Diego Guala, Anthony Hayes, Ryan Hill,
Josh Izaac, Christina Lee, Maria Schuld, Antal Száva.

# Release 0.15.0

<h3>New features since last release</h3>

<h4>Better and more flexible shot control</h4>

* Adds a new optimizer `qml.ShotAdaptiveOptimizer`, a gradient-descent optimizer where
  the shot rate is adaptively calculated using the variances of the parameter-shift gradient.
  [(#1139)](https://github.com/PennyLaneAI/pennylane/pull/1139)

  By keeping a running average of the parameter-shift gradient and the *variance* of the
  parameter-shift gradient, this optimizer frugally distributes a shot budget across the partial
  derivatives of each parameter.

  In addition, if computing the expectation value of a Hamiltonian, weighted random sampling can be
  used to further distribute the shot budget across the local terms from which the Hamiltonian is
  constructed.

  This optimizer is based on both the [iCANS1](https://quantum-journal.org/papers/q-2020-05-11-263)
  and [Rosalin](https://arxiv.org/abs/2004.06252) shot-adaptive optimizers.

  Once constructed, the cost function can be passed directly to the optimizer's `step` method.  The
  attribute `opt.total_shots_used` can be used to track the number of shots per iteration.

  ```pycon
  >>> coeffs = [2, 4, -1, 5, 2]
  >>> obs = [
  ...   qml.PauliX(1),
  ...   qml.PauliZ(1),
  ...   qml.PauliX(0) @ qml.PauliX(1),
  ...   qml.PauliY(0) @ qml.PauliY(1),
  ...   qml.PauliZ(0) @ qml.PauliZ(1)
  ... ]
  >>> H = qml.Hamiltonian(coeffs, obs)
  >>> dev = qml.device("default.qubit", wires=2, shots=100)
  >>> cost = qml.ExpvalCost(qml.templates.StronglyEntanglingLayers, H, dev)
  >>> params = qml.init.strong_ent_layers_uniform(n_layers=2, n_wires=2)
  >>> opt = qml.ShotAdaptiveOptimizer(min_shots=10)
  >>> for i in range(5):
  ...    params = opt.step(cost, params)
  ...    print(f"Step {i}: cost = {cost(params):.2f}, shots_used = {opt.total_shots_used}")
  Step 0: cost = -5.68, shots_used = 240
  Step 1: cost = -2.98, shots_used = 336
  Step 2: cost = -4.97, shots_used = 624
  Step 3: cost = -5.53, shots_used = 1054
  Step 4: cost = -6.50, shots_used = 1798
  ```

* Batches of shots can now be specified as a list, allowing measurement statistics
  to be course-grained with a single QNode evaluation.
  [(#1103)](https://github.com/PennyLaneAI/pennylane/pull/1103)

  ```pycon
  >>> shots_list = [5, 10, 1000]
  >>> dev = qml.device("default.qubit", wires=2, shots=shots_list)
  ```

  When QNodes are executed on this device, a single execution of 1015 shots will be submitted.
  However, three sets of measurement statistics will be returned; using the first 5 shots,
  second set of 10 shots, and final 1000 shots, separately.

  For example, executing a circuit with two outputs will lead to a result of shape `(3, 2)`:

  ```pycon
  >>> @qml.qnode(dev)
  ... def circuit(x):
  ...     qml.RX(x, wires=0)
  ...     qml.CNOT(wires=[0, 1])
  ...     return qml.expval(qml.PauliZ(0) @ qml.PauliX(1)), qml.expval(qml.PauliZ(0))
  >>> circuit(0.5)
  [[0.33333333 1.        ]
   [0.2        1.        ]
   [0.012      0.868     ]]
  ```

  This output remains fully differentiable.

- The number of shots can now be specified on a per-call basis when evaluating a QNode.
  [(#1075)](https://github.com/PennyLaneAI/pennylane/pull/1075).

  For this, the qnode should be called with an additional `shots` keyword argument:

  ```pycon
  >>> dev = qml.device('default.qubit', wires=1, shots=10) # default is 10
  >>> @qml.qnode(dev)
  ... def circuit(a):
  ...     qml.RX(a, wires=0)
  ...     return qml.sample(qml.PauliZ(wires=0))
  >>> circuit(0.8)
  [ 1  1  1 -1 -1  1  1  1  1  1]
  >>> circuit(0.8, shots=3)
  [ 1  1  1]
  >>> circuit(0.8)
  [ 1  1  1 -1 -1  1  1  1  1  1]
  ```

<h4>New differentiable quantum transforms</h4>

A new module is available,
[qml.transforms](https://pennylane.rtfd.io/en/stable/code/qml_transforms.html),
which contains *differentiable quantum transforms*. These are functions that act
on QNodes, quantum functions, devices, and tapes, transforming them while remaining
fully differentiable.

* A new adjoint transform has been added.
  [(#1111)](https://github.com/PennyLaneAI/pennylane/pull/1111)
  [(#1135)](https://github.com/PennyLaneAI/pennylane/pull/1135)

  This new method allows users to apply the adjoint of an arbitrary sequence of operations.

  ```python
  def subroutine(wire):
      qml.RX(0.123, wires=wire)
      qml.RY(0.456, wires=wire)

  dev = qml.device('default.qubit', wires=1)
  @qml.qnode(dev)
  def circuit():
      subroutine(0)
      qml.adjoint(subroutine)(0)
      return qml.expval(qml.PauliZ(0))
  ```

  This creates the following circuit:

  ```pycon
  >>> print(qml.draw(circuit)())
  0: --RX(0.123)--RY(0.456)--RY(-0.456)--RX(-0.123)--| <Z>
  ```

  Directly applying to a gate also works as expected.

  ```python
  qml.adjoint(qml.RX)(0.123, wires=0) # applies RX(-0.123)
  ```

* A new transform `qml.ctrl` is now available that adds control wires to subroutines.
  [(#1157)](https://github.com/PennyLaneAI/pennylane/pull/1157)

  ```python
  def my_ansatz(params):
     qml.RX(params[0], wires=0)
     qml.RZ(params[1], wires=1)

  # Create a new operation that applies `my_ansatz`
  # controlled by the "2" wire.
  my_ansatz2 = qml.ctrl(my_ansatz, control=2)

  @qml.qnode(dev)
  def circuit(params):
      my_ansatz2(params)
      return qml.state()
  ```

  This is equivalent to:

  ```python
  @qml.qnode(...)
  def circuit(params):
      qml.CRX(params[0], wires=[2, 0])
      qml.CRZ(params[1], wires=[2, 1])
      return qml.state()
  ```

* The `qml.transforms.classical_jacobian` transform has been added.
  [(#1186)](https://github.com/PennyLaneAI/pennylane/pull/1186)

  This transform returns a function to extract the Jacobian matrix of the classical part of a
  QNode, allowing the classical dependence between the QNode arguments and the quantum gate
  arguments to be extracted.

  For example, given the following QNode:

  ```pycon
  >>> @qml.qnode(dev)
  ... def circuit(weights):
  ...     qml.RX(weights[0], wires=0)
  ...     qml.RY(weights[0], wires=1)
  ...     qml.RZ(weights[2] ** 2, wires=1)
  ...     return qml.expval(qml.PauliZ(0))
  ```

  We can use this transform to extract the relationship
  :math:`f: \mathbb{R}^n \rightarrow\mathbb{R}^m` between the input QNode
  arguments :math:`w` and the gate arguments :math:`g`, for
  a given value of the QNode arguments:

  ```pycon
  >>> cjac_fn = qml.transforms.classical_jacobian(circuit)
  >>> weights = np.array([1., 1., 1.], requires_grad=True)
  >>> cjac = cjac_fn(weights)
  >>> print(cjac)
  [[1. 0. 0.]
   [1. 0. 0.]
   [0. 0. 2.]]
  ```

  The returned Jacobian has rows corresponding to gate arguments, and columns corresponding to
  QNode arguments; that is, :math:`J_{ij} = \frac{\partial}{\partial g_i} f(w_j)`.

<h4>More operations and templates</h4>

* Added the `SingleExcitation` two-qubit operation, which is useful for quantum
  chemistry applications.
  [(#1121)](https://github.com/PennyLaneAI/pennylane/pull/1121)

  It can be used to perform an SO(2) rotation in the subspace
  spanned by the states :math:`|01\rangle` and :math:`|10\rangle`.
  For example, the following circuit performs the transformation
  :math:`|10\rangle \rightarrow \cos(\phi/2)|10\rangle - \sin(\phi/2)|01\rangle`:

  ```python
  dev = qml.device('default.qubit', wires=2)

  @qml.qnode(dev)
  def circuit(phi):
      qml.PauliX(wires=0)
      qml.SingleExcitation(phi, wires=[0, 1])
  ```

  The `SingleExcitation` operation supports analytic gradients on hardware
  using only four expectation value calculations, following results from
  [Kottmann et al.](https://arxiv.org/abs/2011.05938)

* Added the `DoubleExcitation` four-qubit operation, which is useful for quantum
  chemistry applications.
  [(#1123)](https://github.com/PennyLaneAI/pennylane/pull/1123)

  It can be used to perform an SO(2) rotation in the subspace
  spanned by the states :math:`|1100\rangle` and :math:`|0011\rangle`.
  For example, the following circuit performs the transformation
  :math:`|1100\rangle\rightarrow \cos(\phi/2)|1100\rangle - \sin(\phi/2)|0011\rangle`:

  ```python
  dev = qml.device('default.qubit', wires=2)

  @qml.qnode(dev)
  def circuit(phi):
      qml.PauliX(wires=0)
      qml.PauliX(wires=1)
      qml.DoubleExcitation(phi, wires=[0, 1, 2, 3])
  ```

  The `DoubleExcitation` operation supports analytic gradients on hardware using only
  four expectation value calculations, following results from
  [Kottmann et al.](https://arxiv.org/abs/2011.05938).

* Added the `QuantumMonteCarlo` template for performing quantum Monte Carlo estimation of an
  expectation value on simulator.
  [(#1130)](https://github.com/PennyLaneAI/pennylane/pull/1130)

  The following example shows how the expectation value of sine squared over a standard normal
  distribution can be approximated:

  ```python
  from scipy.stats import norm

  m = 5
  M = 2 ** m
  n = 10
  N = 2 ** n
  target_wires = range(m + 1)
  estimation_wires = range(m + 1, n + m + 1)

  xmax = np.pi  # bound to region [-pi, pi]
  xs = np.linspace(-xmax, xmax, M)

  probs = np.array([norm().pdf(x) for x in xs])
  probs /= np.sum(probs)

  func = lambda i: np.sin(xs[i]) ** 2

  dev = qml.device("default.qubit", wires=(n + m + 1))

  @qml.qnode(dev)
  def circuit():
      qml.templates.QuantumMonteCarlo(
          probs,
          func,
          target_wires=target_wires,
          estimation_wires=estimation_wires,
      )
      return qml.probs(estimation_wires)

  phase_estimated = np.argmax(circuit()[:int(N / 2)]) / N
  expectation_estimated = (1 - np.cos(np.pi * phase_estimated)) / 2
  ```

* Added the `QuantumPhaseEstimation` template for performing quantum phase estimation for an input
  unitary matrix.
  [(#1095)](https://github.com/PennyLaneAI/pennylane/pull/1095)

  Consider the matrix corresponding to a rotation from an `RX` gate:

  ```pycon
  >>> phase = 5
  >>> target_wires = [0]
  >>> unitary = qml.RX(phase, wires=0).matrix
  ```

  The ``phase`` parameter can be estimated using ``QuantumPhaseEstimation``. For example, using five
  phase-estimation qubits:

  ```python
  n_estimation_wires = 5
  estimation_wires = range(1, n_estimation_wires + 1)

  dev = qml.device("default.qubit", wires=n_estimation_wires + 1)

  @qml.qnode(dev)
  def circuit():
      # Start in the |+> eigenstate of the unitary
      qml.Hadamard(wires=target_wires)

      QuantumPhaseEstimation(
          unitary,
          target_wires=target_wires,
          estimation_wires=estimation_wires,
      )

      return qml.probs(estimation_wires)

  phase_estimated = np.argmax(circuit()) / 2 ** n_estimation_wires

  # Need to rescale phase due to convention of RX gate
  phase_estimated = 4 * np.pi * (1 - phase)
  ```

- Added the `ControlledPhaseShift` gate as well as the `QFT` operation for applying quantum Fourier
  transforms.
  [(#1064)](https://github.com/PennyLaneAI/pennylane/pull/1064)

  ```python
  @qml.qnode(dev)
  def circuit_qft(basis_state):
      qml.BasisState(basis_state, wires=range(3))
      qml.QFT(wires=range(3))
      return qml.state()
  ```

- Added the `ControlledQubitUnitary` operation. This
  enables implementation of multi-qubit gates with a variable number of
  control qubits. It is also possible to specify a different state for the
  control qubits using the `control_values` argument (also known as a
  mixed-polarity multi-controlled operation).
  [(#1069)](https://github.com/PennyLaneAI/pennylane/pull/1069)
  [(#1104)](https://github.com/PennyLaneAI/pennylane/pull/1104)

  For example, we can  create a multi-controlled T gate using:

  ```python
  T = qml.T._matrix()
  qml.ControlledQubitUnitary(T, control_wires=[0, 1, 3], wires=2, control_values="110")
  ```

  Here, the T gate will be applied to wire `2` if control wires `0` and `1` are in
  state `1`, and control wire `3` is in state `0`. If no value is passed to
  `control_values`, the gate will be applied if all control wires are in
  the `1` state.

- Added `MultiControlledX` for multi-controlled `NOT` gates.
  This is a special case of `ControlledQubitUnitary` that applies a
  Pauli X gate conditioned on the state of an arbitrary number of
  control qubits.
  [(#1104)](https://github.com/PennyLaneAI/pennylane/pull/1104)

<h4>Support for higher-order derivatives on hardware</h4>

* Computing second derivatives and Hessians of QNodes is now supported with
  the parameter-shift differentiation method, on all machine learning interfaces.
  [(#1130)](https://github.com/PennyLaneAI/pennylane/pull/1130)
  [(#1129)](https://github.com/PennyLaneAI/pennylane/pull/1129)
  [(#1110)](https://github.com/PennyLaneAI/pennylane/pull/1110)

  Hessians are computed using the parameter-shift rule, and can be
  evaluated on both hardware and simulator devices.

  ```python
  dev = qml.device('default.qubit', wires=1)

  @qml.qnode(dev, diff_method="parameter-shift")
  def circuit(p):
      qml.RY(p[0], wires=0)
      qml.RX(p[1], wires=0)
      return qml.expval(qml.PauliZ(0))

  x = np.array([1.0, 2.0], requires_grad=True)
  ```

  ```python
  >>> hessian_fn = qml.jacobian(qml.grad(circuit))
  >>> hessian_fn(x)
  [[0.2248451 0.7651474]
   [0.7651474 0.2248451]]
  ```

* Added the function `finite_diff()` to compute finite-difference
  approximations to the gradient and the second-order derivatives of
  arbitrary callable functions.
  [(#1090)](https://github.com/PennyLaneAI/pennylane/pull/1090)

  This is useful to compute the derivative of parametrized
  `pennylane.Hamiltonian` observables with respect to their parameters.

  For example, in quantum chemistry simulations it can be used to evaluate
  the derivatives of the electronic Hamiltonian with respect to the nuclear
  coordinates:

  ```pycon
  >>> def H(x):
  ...    return qml.qchem.molecular_hamiltonian(['H', 'H'], x)[0]
  >>> x = np.array([0., 0., -0.66140414, 0., 0., 0.66140414])
  >>> grad_fn = qml.finite_diff(H, N=1)
  >>> grad = grad_fn(x)
  >>> deriv2_fn = qml.finite_diff(H, N=2, idx=[0, 1])
  >>> deriv2_fn(x)
  ```

* The JAX interface now supports all devices, including hardware devices,
  via the parameter-shift differentiation method.
  [(#1076)](https://github.com/PennyLaneAI/pennylane/pull/1076)

  For example, using the JAX interface with Cirq:

  ```python
  dev = qml.device('cirq.simulator', wires=1)
  @qml.qnode(dev, interface="jax", diff_method="parameter-shift")
  def circuit(x):
      qml.RX(x[1], wires=0)
      qml.Rot(x[0], x[1], x[2], wires=0)
      return qml.expval(qml.PauliZ(0))
  weights = jnp.array([0.2, 0.5, 0.1])
  print(circuit(weights))
  ```

  Currently, when used with the parameter-shift differentiation method,
  only a single returned expectation value or variance is supported.
  Multiple expectations/variances, as well as probability and state returns,
  are not currently allowed.

<h3>Improvements</h3>

  ```python
  dev = qml.device("default.qubit", wires=2)

  inputstate = [np.sqrt(0.2), np.sqrt(0.3), np.sqrt(0.4), np.sqrt(0.1)]

  @qml.qnode(dev)
  def circuit():
      mottonen.MottonenStatePreparation(inputstate,wires=[0, 1])
      return qml.expval(qml.PauliZ(0))
  ```

  Previously returned:

  ```pycon
  >>> print(qml.draw(circuit)())
  0: ──RY(1.57)──╭C─────────────╭C──╭C──╭C──┤ ⟨Z⟩
  1: ──RY(1.35)──╰X──RY(0.422)──╰X──╰X──╰X──┤
  ```

  In this release, it now returns:

  ```pycon
  >>> print(qml.draw(circuit)())
  0: ──RY(1.57)──╭C─────────────╭C──┤ ⟨Z⟩
  1: ──RY(1.35)──╰X──RY(0.422)──╰X──┤
  ```

- The templates are now classes inheriting
  from `Operation`, and define the ansatz in their `expand()` method. This
  change does not affect the user interface.
  [(#1138)](https://github.com/PennyLaneAI/pennylane/pull/1138)
  [(#1156)](https://github.com/PennyLaneAI/pennylane/pull/1156)
  [(#1163)](https://github.com/PennyLaneAI/pennylane/pull/1163)
  [(#1192)](https://github.com/PennyLaneAI/pennylane/pull/1192)

  For convenience, some templates have a new method that returns the expected
  shape of the trainable parameter tensor, which can be used to create
  random tensors.

  ```python
  shape = qml.templates.BasicEntanglerLayers.shape(n_layers=2, n_wires=4)
  weights = np.random.random(shape)
  qml.templates.BasicEntanglerLayers(weights, wires=range(4))
  ```

- `QubitUnitary` now validates to ensure the input matrix is two dimensional.
  [(#1128)](https://github.com/PennyLaneAI/pennylane/pull/1128)

* Most layers in Pytorch or Keras accept arbitrary dimension inputs, where each dimension barring
  the last (in the case where the actual weight function of the layer operates on one-dimensional
  vectors) is broadcast over. This is now also supported by KerasLayer and TorchLayer.
  [(#1062)](https://github.com/PennyLaneAI/pennylane/pull/1062).

  Example use:

  ```python
  dev = qml.device("default.qubit", wires=4)
  x = tf.ones((5, 4, 4))

  @qml.qnode(dev)
  def layer(weights, inputs):
      qml.templates.AngleEmbedding(inputs, wires=range(4))
      qml.templates.StronglyEntanglingLayers(weights, wires=range(4))
      return [qml.expval(qml.PauliZ(i)) for i in range(4)]

  qlayer = qml.qnn.KerasLayer(layer, {"weights": (4, 4, 3)}, output_dim=4)
  out = qlayer(x)
  ```

  The output tensor has the following shape:
  ```pycon
  >>> out.shape
  (5, 4, 4)
  ```

* If only one argument to the function `qml.grad` has the `requires_grad` attribute
  set to True, then the returned gradient will be a NumPy array, rather than a
  tuple of length 1.
  [(#1067)](https://github.com/PennyLaneAI/pennylane/pull/1067)
  [(#1081)](https://github.com/PennyLaneAI/pennylane/pull/1081)

* An improvement has been made to how `QubitDevice` generates and post-processess samples,
  allowing QNode measurement statistics to work on devices with more than 32 qubits.
  [(#1088)](https://github.com/PennyLaneAI/pennylane/pull/1088)

* Due to the addition of `density_matrix()` as a return type from a QNode, tuples are now supported
  by the `output_dim` parameter in `qnn.KerasLayer`.
  [(#1070)](https://github.com/PennyLaneAI/pennylane/pull/1070)

* Two new utility methods are provided for working with quantum tapes.
  [(#1175)](https://github.com/PennyLaneAI/pennylane/pull/1175)

  - `qml.tape.get_active_tape()` gets the currently recording tape.

  - `tape.stop_recording()` is a context manager that temporarily
    stops the currently recording tape from recording additional
    tapes or quantum operations.

  For example:

  ```pycon
  >>> with qml.tape.QuantumTape():
  ...     qml.RX(0, wires=0)
  ...     current_tape = qml.tape.get_active_tape()
  ...     with current_tape.stop_recording():
  ...         qml.RY(1.0, wires=1)
  ...     qml.RZ(2, wires=1)
  >>> current_tape.operations
  [RX(0, wires=[0]), RZ(2, wires=[1])]
  ```

* When printing `qml.Hamiltonian` objects, the terms are sorted by number of wires followed by coefficients.
  [(#981)](https://github.com/PennyLaneAI/pennylane/pull/981)

* Adds `qml.math.conj` to the PennyLane math module.
  [(#1143)](https://github.com/PennyLaneAI/pennylane/pull/1143)

  This new method will do elementwise conjugation to the given tensor-like object,
  correctly dispatching to the required tensor-manipulation framework
  to preserve differentiability.

  ```python
  >>> a = np.array([1.0 + 2.0j])
  >>> qml.math.conj(a)
  array([1.0 - 2.0j])
  ```

* The four-term parameter-shift rule, as used by the controlled rotation operations,
  has been updated to use coefficients that minimize the variance as per
  https://arxiv.org/abs/2104.05695.
  [(#1206)](https://github.com/PennyLaneAI/pennylane/pull/1206)

* A new transform `qml.transforms.invisible` has been added, to make it easier
  to transform QNodes.
  [(#1175)](https://github.com/PennyLaneAI/pennylane/pull/1175)

<h3>Breaking changes</h3>

* Devices do not have an `analytic` argument or attribute anymore.
  Instead, `shots` is the source of truth for whether a simulator
  estimates return values from a finite number of shots, or whether
  it returns analytic results (`shots=None`).
  [(#1079)](https://github.com/PennyLaneAI/pennylane/pull/1079)
  [(#1196)](https://github.com/PennyLaneAI/pennylane/pull/1196)

  ```python
  dev_analytic = qml.device('default.qubit', wires=1, shots=None)
  dev_finite_shots = qml.device('default.qubit', wires=1, shots=1000)

  def circuit():
      qml.Hadamard(wires=0)
      return qml.expval(qml.PauliZ(wires=0))

  circuit_analytic = qml.QNode(circuit, dev_analytic)
  circuit_finite_shots = qml.QNode(circuit, dev_finite_shots)
  ```

  Devices with `shots=None` return deterministic, exact results:

  ```pycon
  >>> circuit_analytic()
  0.0
  >>> circuit_analytic()
  0.0
  ```
  Devices with `shots > 0` return stochastic results estimated from
  samples in each run:

  ```pycon
  >>> circuit_finite_shots()
  -0.062
  >>> circuit_finite_shots()
  0.034
  ```

  The `qml.sample()` measurement can only be used on devices on which the number
  of shots is set explicitly.

* If creating a QNode from a quantum function with an argument named `shots`,
  a `UserWarning` is raised, warning the user that this is a reserved
  argument to change the number of shots on a per-call basis.
  [(#1075)](https://github.com/PennyLaneAI/pennylane/pull/1075)

* For devices inheriting from `QubitDevice`, the methods `expval`, `var`, `sample`
  accept two new keyword arguments --- `shot_range` and `bin_size`.
  [(#1103)](https://github.com/PennyLaneAI/pennylane/pull/1103)

  These new arguments allow for the statistics to be performed on only a subset of device samples.
  This finer level of control is accessible from the main UI by instantiating a device with a batch
  of shots.

  For example, consider the following device:

  ```pycon
  >>> dev = qml.device("my_device", shots=[5, (10, 3), 100])
  ```

  This device will execute QNodes using 135 shots, however
  measurement statistics will be **course grained** across these 135
  shots:

  * All measurement statistics will first be computed using the
    first 5 shots --- that is, `shots_range=[0, 5]`, `bin_size=5`.

  * Next, the tuple `(10, 3)` indicates 10 shots, repeated 3 times. This will use
    `shot_range=[5, 35]`, performing the expectation value in bins of size 10
    (`bin_size=10`).

  * Finally, we repeat the measurement statistics for the final 100 shots,
    `shot_range=[35, 135]`, `bin_size=100`.


* The old PennyLane core has been removed, including the following modules:
  [(#1100)](https://github.com/PennyLaneAI/pennylane/pull/1100)

  - `pennylane.variables`
  - `pennylane.qnodes`

  As part of this change, the location of the new core within the Python
  module has been moved:

  - Moves `pennylane.tape.interfaces` → `pennylane.interfaces`
  - Merges `pennylane.CircuitGraph` and `pennylane.TapeCircuitGraph`  → `pennylane.CircuitGraph`
  - Merges `pennylane.OperationRecorder` and `pennylane.TapeOperationRecorder`  →
  - `pennylane.tape.operation_recorder`
  - Merges `pennylane.measure` and `pennylane.tape.measure` → `pennylane.measure`
  - Merges `pennylane.operation` and `pennylane.tape.operation` → `pennylane.operation`
  - Merges `pennylane._queuing` and `pennylane.tape.queuing` → `pennylane.queuing`

  This has no affect on import location.

  In addition,

  - All tape-mode functions have been removed (`qml.enable_tape()`, `qml.tape_mode_active()`),
  - All tape fixtures have been deleted,
  - Tests specifically for non-tape mode have been deleted.

* The device test suite no longer accepts the `analytic` keyword.
  [(#1216)](https://github.com/PennyLaneAI/pennylane/pull/1216)

<h3>Bug fixes</h3>

* Fixes a bug where using the circuit drawer with a `ControlledQubitUnitary`
  operation raised an error.
  [(#1174)](https://github.com/PennyLaneAI/pennylane/pull/1174)

* Fixes a bug and a test where the ``QuantumTape.is_sampled`` attribute was not
  being updated.
  [(#1126)](https://github.com/PennyLaneAI/pennylane/pull/1126)

* Fixes a bug where `BasisEmbedding` would not accept inputs whose bits are all ones
  or all zeros.
  [(#1114)](https://github.com/PennyLaneAI/pennylane/pull/1114)

* The `ExpvalCost` class raises an error if instantiated
  with non-expectation measurement statistics.
  [(#1106)](https://github.com/PennyLaneAI/pennylane/pull/1106)

* Fixes a bug where decompositions would reset the differentiation method
  of a QNode.
  [(#1117)](https://github.com/PennyLaneAI/pennylane/pull/1117)

* Fixes a bug where the second-order CV parameter-shift rule would error
  if attempting to compute the gradient of a QNode with more than one
  second-order observable.
  [(#1197)](https://github.com/PennyLaneAI/pennylane/pull/1197)

* Fixes a bug where repeated Torch interface applications after expansion caused an error.
  [(#1223)](https://github.com/PennyLaneAI/pennylane/pull/1223)

* Sampling works correctly with batches of shots specified as a list.
  [(#1232)](https://github.com/PennyLaneAI/pennylane/pull/1232)

<h3>Documentation</h3>

- Updated the diagram used in the Architectural overview page of the
  Development guide such that it doesn't mention Variables.
  [(#1235)](https://github.com/PennyLaneAI/pennylane/pull/1235)

- Typos addressed in templates documentation.
  [(#1094)](https://github.com/PennyLaneAI/pennylane/pull/1094)

- Upgraded the documentation to use Sphinx 3.5.3 and the new m2r2 package.
  [(#1186)](https://github.com/PennyLaneAI/pennylane/pull/1186)

- Added `flaky` as dependency for running tests in the documentation.
  [(#1113)](https://github.com/PennyLaneAI/pennylane/pull/1113)

<h3>Contributors</h3>

This release contains contributions from (in alphabetical order):

Shahnawaz Ahmed, Juan Miguel Arrazola, Thomas Bromley, Olivia Di Matteo, Alain Delgado Gran, Kyle
Godbey, Diego Guala, Theodor Isacsson, Josh Izaac, Soran Jahangiri, Nathan Killoran, Christina Lee,
Daniel Polatajko, Chase Roberts, Sankalp Sanand, Pritish Sehzpaul, Maria Schuld, Antal Száva, David Wierichs.


# Release 0.14.1

<h3>Bug fixes</h3>

* Fixes a testing bug where tests that required JAX would fail if JAX was not installed.
  The tests will now instead be skipped if JAX can not be imported.
  [(#1066)](https://github.com/PennyLaneAI/pennylane/pull/1066)

* Fixes a bug where inverse operations could not be differentiated
  using backpropagation on `default.qubit`.
  [(#1072)](https://github.com/PennyLaneAI/pennylane/pull/1072)

* The QNode has a new keyword argument, `max_expansion`, that determines the maximum number of times
  the internal circuit should be expanded when executed on a device. In addition, the default number
  of max expansions has been increased from 2 to 10, allowing devices that require more than two
  operator decompositions to be supported.
  [(#1074)](https://github.com/PennyLaneAI/pennylane/pull/1074)

* Fixes a bug where `Hamiltonian` objects created with non-list arguments raised an error for
  arithmetic operations. [(#1082)](https://github.com/PennyLaneAI/pennylane/pull/1082)

* Fixes a bug where `Hamiltonian` objects with no coefficients or operations would return a faulty
  result when used with `ExpvalCost`. [(#1082)](https://github.com/PennyLaneAI/pennylane/pull/1082)

<h3>Documentation</h3>

* Updates mentions of `generate_hamiltonian` to `molecular_hamiltonian` in the
  docstrings of the `ExpvalCost` and `Hamiltonian` classes.
  [(#1077)](https://github.com/PennyLaneAI/pennylane/pull/1077)

<h3>Contributors</h3>

This release contains contributions from (in alphabetical order):

Thomas Bromley, Josh Izaac, Antal Száva.



# Release 0.14.0

<h3>New features since last release</h3>

<h4>Perform quantum machine learning with JAX</h4>

* QNodes created with `default.qubit` now support a JAX interface, allowing JAX to be used
  to create, differentiate, and optimize hybrid quantum-classical models.
  [(#947)](https://github.com/PennyLaneAI/pennylane/pull/947)

  This is supported internally via a new `default.qubit.jax` device. This device runs end to end in
  JAX, meaning that it supports all of the awesome JAX transformations (`jax.vmap`, `jax.jit`,
  `jax.hessian`, etc).

  Here is an example of how to use the new JAX interface:

  ```python
  dev = qml.device("default.qubit", wires=1)
  @qml.qnode(dev, interface="jax", diff_method="backprop")
  def circuit(x):
      qml.RX(x[1], wires=0)
      qml.Rot(x[0], x[1], x[2], wires=0)
      return qml.expval(qml.PauliZ(0))

  weights = jnp.array([0.2, 0.5, 0.1])
  grad_fn = jax.grad(circuit)
  print(grad_fn(weights))
  ```

  Currently, only `diff_method="backprop"` is supported, with plans to support more in the future.

<h4>New, faster, quantum gradient methods</h4>

* A new differentiation method has been added for use with simulators. The `"adjoint"`
  method operates after a forward pass by iteratively applying inverse gates to scan backwards
  through the circuit.
  [(#1032)](https://github.com/PennyLaneAI/pennylane/pull/1032)

  This method is similar to the reversible method, but has a lower time
  overhead and a similar memory overhead. It follows the approach provided by
  [Jones and Gacon](https://arxiv.org/abs/2009.02823). This method is only compatible with certain
  statevector-based devices such as `default.qubit`.

  Example use:

  ```python
  import pennylane as qml

  wires = 1
  device = qml.device("default.qubit", wires=wires)

  @qml.qnode(device, diff_method="adjoint")
  def f(params):
      qml.RX(0.1, wires=0)
      qml.Rot(*params, wires=0)
      qml.RX(-0.3, wires=0)
      return qml.expval(qml.PauliZ(0))

  params = [0.1, 0.2, 0.3]
  qml.grad(f)(params)
  ```

* The default logic for choosing the 'best' differentiation method has been altered
  to improve performance.
  [(#1008)](https://github.com/PennyLaneAI/pennylane/pull/1008)

  - If the quantum device provides its own gradient, this is now the preferred
    differentiation method.

  - If the quantum device natively supports classical
    backpropagation, this is now preferred over the parameter-shift rule.

    This will lead to marked speed improvement during optimization when using
    `default.qubit`, with a sight penalty on the forward-pass evaluation.

  More details are available below in the 'Improvements' section for plugin developers.

* PennyLane now supports analytical quantum gradients for noisy channels, in addition to its
  existing support for unitary operations. The noisy channels `BitFlip`, `PhaseFlip`, and
  `DepolarizingChannel` all support analytic gradients out of the box.
  [(#968)](https://github.com/PennyLaneAI/pennylane/pull/968)

* A method has been added for calculating the Hessian of quantum circuits using the second-order
  parameter shift formula.
  [(#961)](https://github.com/PennyLaneAI/pennylane/pull/961)

  The following example shows the calculation of the Hessian:

  ```python
  n_wires = 5
  weights = [2.73943676, 0.16289932, 3.4536312, 2.73521126, 2.6412488]

  dev = qml.device("default.qubit", wires=n_wires)

  with qml.tape.QubitParamShiftTape() as tape:
      for i in range(n_wires):
          qml.RX(weights[i], wires=i)

      qml.CNOT(wires=[0, 1])
      qml.CNOT(wires=[2, 1])
      qml.CNOT(wires=[3, 1])
      qml.CNOT(wires=[4, 3])

      qml.expval(qml.PauliZ(1))

  print(tape.hessian(dev))
  ```

  The Hessian is not yet supported via classical machine learning interfaces, but will
  be added in a future release.

<h4>More operations and templates</h4>

* Two new error channels, `BitFlip` and `PhaseFlip` have been added.
  [(#954)](https://github.com/PennyLaneAI/pennylane/pull/954)

  They can be used in the same manner as existing error channels:

  ```python
  dev = qml.device("default.mixed", wires=2)

  @qml.qnode(dev)
  def circuit():
      qml.RX(0.3, wires=0)
      qml.RY(0.5, wires=1)
      qml.BitFlip(0.01, wires=0)
      qml.PhaseFlip(0.01, wires=1)
      return qml.expval(qml.PauliZ(0))
  ```

* Apply permutations to wires using the `Permute` subroutine.
  [(#952)](https://github.com/PennyLaneAI/pennylane/pull/952)

  ```python
  import pennylane as qml
  dev = qml.device('default.qubit', wires=5)

  @qml.qnode(dev)
  def apply_perm():
      # Send contents of wire 4 to wire 0, of wire 2 to wire 1, etc.
      qml.templates.Permute([4, 2, 0, 1, 3], wires=dev.wires)
      return qml.expval(qml.PauliZ(0))
  ```

<h4>QNode transformations</h4>

* The `qml.metric_tensor` function transforms a QNode to produce the Fubini-Study
  metric tensor with full autodifferentiation support---even on hardware.
  [(#1014)](https://github.com/PennyLaneAI/pennylane/pull/1014)

  Consider the following QNode:

  ```python
  dev = qml.device("default.qubit", wires=3)

  @qml.qnode(dev, interface="autograd")
  def circuit(weights):
      # layer 1
      qml.RX(weights[0, 0], wires=0)
      qml.RX(weights[0, 1], wires=1)

      qml.CNOT(wires=[0, 1])
      qml.CNOT(wires=[1, 2])

      # layer 2
      qml.RZ(weights[1, 0], wires=0)
      qml.RZ(weights[1, 1], wires=2)

      qml.CNOT(wires=[0, 1])
      qml.CNOT(wires=[1, 2])
      return qml.expval(qml.PauliZ(0) @ qml.PauliZ(1)), qml.expval(qml.PauliY(2))
  ```

  We can use the `metric_tensor` function to generate a new function, that returns the
  metric tensor of this QNode:

  ```pycon
  >>> met_fn = qml.metric_tensor(circuit)
  >>> weights = np.array([[0.1, 0.2, 0.3], [0.4, 0.5, 0.6]], requires_grad=True)
  >>> met_fn(weights)
  tensor([[0.25  , 0.    , 0.    , 0.    ],
          [0.    , 0.25  , 0.    , 0.    ],
          [0.    , 0.    , 0.0025, 0.0024],
          [0.    , 0.    , 0.0024, 0.0123]], requires_grad=True)
  ```

  The returned metric tensor is also fully differentiable, in all interfaces.
  For example, differentiating the `(3, 2)` element:

  ```pycon
  >>> grad_fn = qml.grad(lambda x: met_fn(x)[3, 2])
  >>> grad_fn(weights)
  array([[ 0.04867729, -0.00049502,  0.        ],
         [ 0.        ,  0.        ,  0.        ]])
  ```

  Differentiation is also supported using Torch, Jax, and TensorFlow.

* Adds the new function `qml.math.cov_matrix()`. This function accepts a list of commuting
  observables, and the probability distribution in the shared observable eigenbasis after the
  application of an ansatz. It uses these to construct the covariance matrix in a *framework
  independent* manner, such that the output covariance matrix is autodifferentiable.
  [(#1012)](https://github.com/PennyLaneAI/pennylane/pull/1012)

  For example, consider the following ansatz and observable list:

  ```python3
  obs_list = [qml.PauliX(0) @ qml.PauliZ(1), qml.PauliY(2)]
  ansatz = qml.templates.StronglyEntanglingLayers
  ```

  We can construct a QNode to output the probability distribution in the shared eigenbasis of the
  observables:

  ```python
  dev = qml.device("default.qubit", wires=3)

  @qml.qnode(dev, interface="autograd")
  def circuit(weights):
      ansatz(weights, wires=[0, 1, 2])
      # rotate into the basis of the observables
      for o in obs_list:
          o.diagonalizing_gates()
      return qml.probs(wires=[0, 1, 2])
  ```

  We can now compute the covariance matrix:

  ```pycon
  >>> weights = qml.init.strong_ent_layers_normal(n_layers=2, n_wires=3)
  >>> cov = qml.math.cov_matrix(circuit(weights), obs_list)
  >>> cov
  array([[0.98707611, 0.03665537],
         [0.03665537, 0.99998377]])
  ```

  Autodifferentiation is fully supported using all interfaces:

  ```pycon
  >>> cost_fn = lambda weights: qml.math.cov_matrix(circuit(weights), obs_list)[0, 1]
  >>> qml.grad(cost_fn)(weights)[0]
  array([[[ 4.94240914e-17, -2.33786398e-01, -1.54193959e-01],
          [-3.05414996e-17,  8.40072236e-04,  5.57884080e-04],
          [ 3.01859411e-17,  8.60411436e-03,  6.15745204e-04]],

         [[ 6.80309533e-04, -1.23162742e-03,  1.08729813e-03],
          [-1.53863193e-01, -1.38700657e-02, -1.36243323e-01],
          [-1.54665054e-01, -1.89018172e-02, -1.56415558e-01]]])
  ```

* A new  `qml.draw` function is available, allowing QNodes to be easily
  drawn without execution by providing example input.
  [(#962)](https://github.com/PennyLaneAI/pennylane/pull/962)

  ```python
  @qml.qnode(dev)
  def circuit(a, w):
      qml.Hadamard(0)
      qml.CRX(a, wires=[0, 1])
      qml.Rot(*w, wires=[1])
      qml.CRX(-a, wires=[0, 1])
      return qml.expval(qml.PauliZ(0) @ qml.PauliZ(1))
  ```

  The QNode circuit structure may depend on the input arguments;
  this is taken into account by passing example QNode arguments
  to the `qml.draw()` drawing function:

  ```pycon
  >>> drawer = qml.draw(circuit)
  >>> result = drawer(a=2.3, w=[1.2, 3.2, 0.7])
  >>> print(result)
  0: ──H──╭C────────────────────────────╭C─────────╭┤ ⟨Z ⊗ Z⟩
  1: ─────╰RX(2.3)──Rot(1.2, 3.2, 0.7)──╰RX(-2.3)──╰┤ ⟨Z ⊗ Z⟩
  ```

<h4>A faster, leaner, and more flexible core</h4>

* The new core of PennyLane, rewritten from the ground up and developed over the last few release
  cycles, has achieved feature parity and has been made the new default in PennyLane v0.14. The old
  core has been marked as deprecated, and will be removed in an upcoming release.
  [(#1046)](https://github.com/PennyLaneAI/pennylane/pull/1046)
  [(#1040)](https://github.com/PennyLaneAI/pennylane/pull/1040)
  [(#1034)](https://github.com/PennyLaneAI/pennylane/pull/1034)
  [(#1035)](https://github.com/PennyLaneAI/pennylane/pull/1035)
  [(#1027)](https://github.com/PennyLaneAI/pennylane/pull/1027)
  [(#1026)](https://github.com/PennyLaneAI/pennylane/pull/1026)
  [(#1021)](https://github.com/PennyLaneAI/pennylane/pull/1021)
  [(#1054)](https://github.com/PennyLaneAI/pennylane/pull/1054)
  [(#1049)](https://github.com/PennyLaneAI/pennylane/pull/1049)

  While high-level PennyLane code and tutorials remain unchanged, the new core
  provides several advantages and improvements:

  - **Faster and more optimized**: The new core provides various performance optimizations, reducing
    pre- and post-processing overhead, and reduces the number of quantum evaluations in certain
    cases.

  - **Support for in-QNode classical processing**: this allows for differentiable classical
    processing within the QNode.

    ```python
    dev = qml.device("default.qubit", wires=1)

    @qml.qnode(dev, interface="tf")
    def circuit(p):
        qml.RX(tf.sin(p[0])**2 + p[1], wires=0)
        return qml.expval(qml.PauliZ(0))
    ```

    The classical processing functions used within the QNode must match
    the QNode interface. Here, we use TensorFlow:

    ```pycon
    >>> params = tf.Variable([0.5, 0.1], dtype=tf.float64)
    >>> with tf.GradientTape() as tape:
    ...     res = circuit(params)
    >>> grad = tape.gradient(res, params)
    >>> print(res)
    tf.Tensor(0.9460913127754935, shape=(), dtype=float64)
    >>> print(grad)
    tf.Tensor([-0.27255248 -0.32390003], shape=(2,), dtype=float64)
    ```

    As a result of this change, quantum decompositions that require classical processing
    are fully supported and end-to-end differentiable in tape mode.

  - **No more Variable wrapping**: QNode arguments no longer become `Variable`
    objects within the QNode.

    ```python
    dev = qml.device("default.qubit", wires=1)

    @qml.qnode(dev)
    def circuit(x):
        print("Parameter value:", x)
        qml.RX(x, wires=0)
        return qml.expval(qml.PauliZ(0))
    ```

    Internal QNode parameters can be easily inspected, printed, and manipulated:

    ```pycon
    >>> circuit(0.5)
    Parameter value: 0.5
    tensor(0.87758256, requires_grad=True)
    ```

  - **Less restrictive QNode signatures**: There is no longer any restriction on the QNode signature; the QNode can be
    defined and called following the same rules as standard Python functions.

    For example, the following QNode uses positional, named, and variable
    keyword arguments:

    ```python
    x = torch.tensor(0.1, requires_grad=True)
    y = torch.tensor([0.2, 0.3], requires_grad=True)
    z = torch.tensor(0.4, requires_grad=True)

    @qml.qnode(dev, interface="torch")
    def circuit(p1, p2=y, **kwargs):
        qml.RX(p1, wires=0)
        qml.RY(p2[0] * p2[1], wires=0)
        qml.RX(kwargs["p3"], wires=0)
        return qml.var(qml.PauliZ(0))
    ```

    When we call the QNode, we may pass the arguments by name
    even if defined positionally; any argument not provided will
    use the default value.

    ```pycon
    >>> res = circuit(p1=x, p3=z)
    >>> print(res)
    tensor(0.2327, dtype=torch.float64, grad_fn=<SelectBackward>)
    >>> res.backward()
    >>> print(x.grad, y.grad, z.grad)
    tensor(0.8396) tensor([0.0289, 0.0193]) tensor(0.8387)
    ```

    This extends to the `qnn` module, where `KerasLayer` and `TorchLayer` modules
    can be created from QNodes with unrestricted signatures.

  - **Smarter measurements:** QNodes can now measure wires more than once, as
    long as all observables are commuting:

    ```python
    @qml.qnode(dev)
    def circuit(x):
        qml.RX(x, wires=0)
        return [
            qml.expval(qml.PauliZ(0)),
            qml.expval(qml.PauliZ(0) @ qml.PauliZ(1))
        ]
    ```

    Further, the `qml.ExpvalCost()` function allows for optimizing
    measurements to reduce the number of quantum evaluations required.

  With the new PennyLane core, there are a few small breaking changes, detailed
  below in the 'Breaking Changes' section.

<h3>Improvements</h3>

* The built-in PennyLane optimizers allow more flexible cost functions. The cost function passed to most optimizers
  may accept any combination of trainable arguments, non-trainable arguments, and keyword arguments.
  [(#959)](https://github.com/PennyLaneAI/pennylane/pull/959)
  [(#1053)](https://github.com/PennyLaneAI/pennylane/pull/1053)

  The full changes apply to:

  * `AdagradOptimizer`
  * `AdamOptimizer`
  * `GradientDescentOptimizer`
  * `MomentumOptimizer`
  * `NesterovMomentumOptimizer`
  * `RMSPropOptimizer`
  * `RotosolveOptimizer`

  The `requires_grad=False` property must mark any non-trainable constant argument.
  The `RotoselectOptimizer` allows passing only keyword arguments.

  Example use:

  ```python
  def cost(x, y, data, scale=1.0):
      return scale * (x[0]-data)**2 + scale * (y-data)**2

  x = np.array([1.], requires_grad=True)
  y = np.array([1.0])
  data = np.array([2.], requires_grad=False)

  opt = qml.GradientDescentOptimizer()

  # the optimizer step and step_and_cost methods can
  # now update multiple parameters at once
  x_new, y_new, data = opt.step(cost, x, y, data, scale=0.5)
  (x_new, y_new, data), value = opt.step_and_cost(cost, x, y, data, scale=0.5)

  # list and tuple unpacking is also supported
  params = (x, y, data)
  params = opt.step(cost, *params)
  ```

* The circuit drawer has been updated to support the inclusion of unused or inactive
  wires, by passing the `show_all_wires` argument.
  [(#1033)](https://github.com/PennyLaneAI/pennylane/pull/1033)

  ```python
  dev = qml.device('default.qubit', wires=[-1, "a", "q2", 0])

  @qml.qnode(dev)
  def circuit():
      qml.Hadamard(wires=-1)
      qml.CNOT(wires=[-1, "q2"])
      return qml.expval(qml.PauliX(wires="q2"))
  ```

  ```pycon
  >>> print(qml.draw(circuit, show_all_wires=True)())
  >>>
   -1: ──H──╭C──┤
    a: ─────│───┤
   q2: ─────╰X──┤ ⟨X⟩
    0: ─────────┤
  ```

* The logic for choosing the 'best' differentiation method has been altered
  to improve performance.
  [(#1008)](https://github.com/PennyLaneAI/pennylane/pull/1008)

  - If the device provides its own gradient, this is now the preferred
    differentiation method.

  - If a device provides additional interface-specific versions that natively support classical
    backpropagation, this is now preferred over the parameter-shift rule.

    Devices define additional interface-specific devices via their `capabilities()` dictionary. For
    example, `default.qubit` supports supplementary devices for TensorFlow, Autograd, and JAX:

    ```python
    {
      "passthru_devices": {
          "tf": "default.qubit.tf",
          "autograd": "default.qubit.autograd",
          "jax": "default.qubit.jax",
      },
    }
    ```

  As a result of this change, if the QNode `diff_method` is not explicitly provided,
  it is possible that the QNode will run on a *supplementary device* of the device that was
  specifically provided:

  ```python
  dev = qml.device("default.qubit", wires=2)
  qml.QNode(dev) # will default to backprop on default.qubit.autograd
  qml.QNode(dev, interface="tf") # will default to backprop on default.qubit.tf
  qml.QNode(dev, interface="jax") # will default to backprop on default.qubit.jax
  ```

* The `default.qubit` device has been updated so that internally it applies operations in a more
  functional style, i.e., by accepting an input state and returning an evolved state.
  [(#1025)](https://github.com/PennyLaneAI/pennylane/pull/1025)

* A new test series, `pennylane/devices/tests/test_compare_default_qubit.py`, has been added, allowing to test if
  a chosen device gives the same result as `default.qubit`.
  [(#897)](https://github.com/PennyLaneAI/pennylane/pull/897)

  Three tests are added:

  - `test_hermitian_expectation`,
  - `test_pauliz_expectation_analytic`, and
  - `test_random_circuit`.

* Adds the following agnostic tensor manipulation functions to the `qml.math` module: `abs`,
  `angle`, `arcsin`, `concatenate`, `dot`, `squeeze`, `sqrt`, `sum`, `take`, `where`. These functions are
  required to fully support end-to-end differentiable Mottonen and Amplitude embedding.
  [(#922)](https://github.com/PennyLaneAI/pennylane/pull/922)
  [(#1011)](https://github.com/PennyLaneAI/pennylane/pull/1011)

* The `qml.math` module now supports JAX.
  [(#985)](https://github.com/XanaduAI/software-docs/pull/274)

* Several improvements have been made to the `Wires` class to reduce overhead and simplify the logic
  of how wire labels are interpreted:
  [(#1019)](https://github.com/PennyLaneAI/pennylane/pull/1019)
  [(#1010)](https://github.com/PennyLaneAI/pennylane/pull/1010)
  [(#1005)](https://github.com/PennyLaneAI/pennylane/pull/1005)
  [(#983)](https://github.com/PennyLaneAI/pennylane/pull/983)
  [(#967)](https://github.com/PennyLaneAI/pennylane/pull/967)

  - If the input `wires` to a wires class instantiation `Wires(wires)` can be iterated over,
    its elements are interpreted as wire labels. Otherwise, `wires` is interpreted as a single wire label.
    The only exception to this are strings, which are always interpreted as a single
    wire label, so users can address wires with labels such as `"ancilla"`.

  - Any type can now be a wire label as long as it is hashable. The hash is used to establish
    the uniqueness of two labels.

  - Indexing wires objects now returns a label, instead of a new `Wires` object. For example:

    ```pycon
    >>> w = Wires([0, 1, 2])
    >>> w[1]
    >>> 1
    ```

  - The check for uniqueness of wires moved from `Wires` instantiation to
    the `qml.wires._process` function in order to reduce overhead from repeated
    creation of `Wires` instances.

  - Calls to the `Wires` class are substantially reduced, for example by avoiding to call
    Wires on Wires instances on `Operation` instantiation, and by using labels instead of
    `Wires` objects inside the default qubit device.

* Adds the `PauliRot` generator to the `qml.operation` module. This
  generator is required to construct the metric tensor.
  [(#963)](https://github.com/PennyLaneAI/pennylane/pull/963)

* The templates are modified to make use of the new `qml.math` module, for framework-agnostic
  tensor manipulation. This allows the template library to be differentiable
  in backpropagation mode (`diff_method="backprop"`).
  [(#873)](https://github.com/PennyLaneAI/pennylane/pull/873)

* The circuit drawer now allows for the wire order to be (optionally) modified:
  [(#992)](https://github.com/PennyLaneAI/pennylane/pull/992)

  ```pycon
  >>> dev = qml.device('default.qubit', wires=["a", -1, "q2"])
  >>> @qml.qnode(dev)
  ... def circuit():
  ...     qml.Hadamard(wires=-1)
  ...     qml.CNOT(wires=["a", "q2"])
  ...     qml.RX(0.2, wires="a")
  ...     return qml.expval(qml.PauliX(wires="q2"))
  ```

  Printing with default wire order of the device:

  ```pycon
  >>> print(circuit.draw())
    a: ─────╭C──RX(0.2)──┤
   -1: ──H──│────────────┤
   q2: ─────╰X───────────┤ ⟨X⟩
  ```

  Changing the wire order:

  ```pycon
  >>> print(circuit.draw(wire_order=["q2", "a", -1]))
   q2: ──╭X───────────┤ ⟨X⟩
    a: ──╰C──RX(0.2)──┤
   -1: ───H───────────┤
  ```

<h3>Breaking changes</h3>

* QNodes using the new PennyLane core will no longer accept ragged arrays as inputs.

* When using the new PennyLane core and the Autograd interface, non-differentiable data passed
  as a QNode argument or a gate must have the `requires_grad` property set to `False`:

  ```python
  @qml.qnode(dev)
  def circuit(weights, data):
      basis_state = np.array([1, 0, 1, 1], requires_grad=False)
      qml.BasisState(basis_state, wires=[0, 1, 2, 3])
      qml.templates.AmplitudeEmbedding(data, wires=[0, 1, 2, 3])
      qml.templates.BasicEntanglerLayers(weights, wires=[0, 1, 2, 3])
      return qml.probs(wires=0)

  data = np.array(data, requires_grad=False)
  weights = np.array(weights, requires_grad=True)
  circuit(weights, data)
  ```

<h3>Bug fixes</h3>

* Fixes an issue where if the constituent observables of a tensor product do not exist in the queue,
  an error is raised. With this fix, they are first queued before annotation occurs.
  [(#1038)](https://github.com/PennyLaneAI/pennylane/pull/1038)

* Fixes an issue with tape expansions where information about sampling
  (specifically the `is_sampled` tape attribute) was not preserved.
  [(#1027)](https://github.com/PennyLaneAI/pennylane/pull/1027)

* Tape expansion was not properly taking into devices that supported inverse operations,
  causing inverse operations to be unnecessarily decomposed. The QNode tape expansion logic, as well
  as the `Operation.expand()` method, has been modified to fix this.
  [(#956)](https://github.com/PennyLaneAI/pennylane/pull/956)

* Fixes an issue where the Autograd interface was not unwrapping non-differentiable
  PennyLane tensors, which can cause issues on some devices.
  [(#941)](https://github.com/PennyLaneAI/pennylane/pull/941)

* `qml.vqe.Hamiltonian` prints any observable with any number of strings.
  [(#987)](https://github.com/PennyLaneAI/pennylane/pull/987)

* Fixes a bug where parameter-shift differentiation would fail if the QNode
  contained a single probability output.
  [(#1007)](https://github.com/PennyLaneAI/pennylane/pull/1007)

* Fixes an issue when using trainable parameters that are lists/arrays with `tape.vjp`.
  [(#1042)](https://github.com/PennyLaneAI/pennylane/pull/1042)

* The `TensorN` observable is updated to support being copied without any parameters or wires passed.
  [(#1047)](https://github.com/PennyLaneAI/pennylane/pull/1047)

* Fixed deprecation warning when importing `Sequence` from `collections` instead of `collections.abc` in `vqe/vqe.py`.
  [(#1051)](https://github.com/PennyLaneAI/pennylane/pull/1051)

<h3>Contributors</h3>

This release contains contributions from (in alphabetical order):

Juan Miguel Arrazola, Thomas Bromley, Olivia Di Matteo, Theodor Isacsson, Josh Izaac, Christina Lee,
Alejandro Montanez, Steven Oud, Chase Roberts, Sankalp Sanand, Maria Schuld, Antal
Száva, David Wierichs, Jiahao Yao.

# Release 0.13.0

<h3>New features since last release</h3>

<h4>Automatically optimize the number of measurements</h4>

* QNodes in tape mode now support returning observables on the same wire whenever the observables are
  qubit-wise commuting Pauli words. Qubit-wise commuting observables can be evaluated with a
  *single* device run as they are diagonal in the same basis, via a shared set of single-qubit rotations.
  [(#882)](https://github.com/PennyLaneAI/pennylane/pull/882)

  The following example shows a single QNode returning the expectation values of
  the qubit-wise commuting Pauli words `XX` and `XI`:

  ```python
  qml.enable_tape()

  @qml.qnode(dev)
  def f(x):
      qml.Hadamard(wires=0)
      qml.Hadamard(wires=1)
      qml.CRot(0.1, 0.2, 0.3, wires=[1, 0])
      qml.RZ(x, wires=1)
      return qml.expval(qml.PauliX(0) @ qml.PauliX(1)), qml.expval(qml.PauliX(0))
  ```

  ```pycon
  >>> f(0.4)
  tensor([0.89431013, 0.9510565 ], requires_grad=True)
  ```

* The `ExpvalCost` class (previously `VQECost`) now provides observable optimization using the
  `optimize` argument, resulting in potentially fewer device executions.
  [(#902)](https://github.com/PennyLaneAI/pennylane/pull/902)

  This is achieved by separating the observables composing the Hamiltonian into qubit-wise
  commuting groups and evaluating those groups on a single QNode using functionality from the
  `qml.grouping` module:

  ```python
  qml.enable_tape()
  commuting_obs = [qml.PauliX(0), qml.PauliX(0) @ qml.PauliZ(1)]
  H = qml.vqe.Hamiltonian([1, 1], commuting_obs)

  dev = qml.device("default.qubit", wires=2)
  ansatz = qml.templates.StronglyEntanglingLayers

  cost_opt = qml.ExpvalCost(ansatz, H, dev, optimize=True)
  cost_no_opt = qml.ExpvalCost(ansatz, H, dev, optimize=False)

  params = qml.init.strong_ent_layers_uniform(3, 2)
  ```

  Grouping these commuting observables leads to fewer device executions:

  ```pycon
  >>> cost_opt(params)
  >>> ex_opt = dev.num_executions
  >>> cost_no_opt(params)
  >>> ex_no_opt = dev.num_executions - ex_opt
  >>> print("Number of executions:", ex_no_opt)
  Number of executions: 2
  >>> print("Number of executions (optimized):", ex_opt)
  Number of executions (optimized): 1
  ```

<h4>New quantum gradient features</h4>

* Compute the analytic gradient of quantum circuits in parallel on supported devices.
  [(#840)](https://github.com/PennyLaneAI/pennylane/pull/840)

  This release introduces support for batch execution of circuits, via a new device API method
  `Device.batch_execute()`. Devices that implement this new API support submitting a batch of
  circuits for *parallel* evaluation simultaneously, which can significantly reduce the computation time.

  Furthermore, if using tape mode and a compatible device, gradient computations will
  automatically make use of the new batch API---providing a speedup during optimization.

* Gradient recipes are now much more powerful, allowing for operations to define their gradient
  via an arbitrary linear combination of circuit evaluations.
  [(#909)](https://github.com/PennyLaneAI/pennylane/pull/909)
  [(#915)](https://github.com/PennyLaneAI/pennylane/pull/915)

  With this change, gradient recipes can now be of the form
  :math:`\frac{\partial}{\partial\phi_k}f(\phi_k) = \sum_{i} c_i f(a_i \phi_k + s_i )`,
  and are no longer restricted to two-term shifts with identical (but opposite in sign) shift values.

  As a result, PennyLane now supports native analytic quantum gradients for the
  controlled rotation operations `CRX`, `CRY`, `CRZ`, and `CRot`. This allows for parameter-shift
  analytic gradients on hardware, without decomposition.

  Note that this is a breaking change for developers; please see the *Breaking Changes* section
  for more details.

* The `qnn.KerasLayer` class now supports differentiating the QNode through classical
  backpropagation in tape mode.
  [(#869)](https://github.com/PennyLaneAI/pennylane/pull/869)

  ```python
  qml.enable_tape()

  dev = qml.device("default.qubit.tf", wires=2)

  @qml.qnode(dev, interface="tf", diff_method="backprop")
  def f(inputs, weights):
      qml.templates.AngleEmbedding(inputs, wires=range(2))
      qml.templates.StronglyEntanglingLayers(weights, wires=range(2))
      return [qml.expval(qml.PauliZ(i)) for i in range(2)]

  weight_shapes = {"weights": (3, 2, 3)}

  qlayer = qml.qnn.KerasLayer(f, weight_shapes, output_dim=2)

  inputs = tf.constant(np.random.random((4, 2)), dtype=tf.float32)

  with tf.GradientTape() as tape:
      out = qlayer(inputs)

  tape.jacobian(out, qlayer.trainable_weights)
  ```

<h4>New operations, templates, and measurements</h4>

* Adds the `qml.density_matrix` QNode return with partial trace capabilities.
  [(#878)](https://github.com/PennyLaneAI/pennylane/pull/878)

  The density matrix over the provided wires is returned, with all other subsystems traced out.
  `qml.density_matrix` currently works for both the `default.qubit` and `default.mixed` devices.

  ```python
  qml.enable_tape()
  dev = qml.device("default.qubit", wires=2)

  def circuit(x):
      qml.PauliY(wires=0)
      qml.Hadamard(wires=1)
      return qml.density_matrix(wires=[1])  # wire 0 is traced out
  ```

* Adds the square-root X gate `SX`. [(#871)](https://github.com/PennyLaneAI/pennylane/pull/871)

  ```python
  dev = qml.device("default.qubit", wires=1)

  @qml.qnode(dev)
  def circuit():
      qml.SX(wires=[0])
      return qml.expval(qml.PauliZ(wires=[0]))
  ```

* Two new hardware-efficient particle-conserving templates have been implemented
  to perform VQE-based quantum chemistry simulations. The new templates apply
  several layers of the particle-conserving entanglers proposed in Figs. 2a and 2b
  of Barkoutsos *et al*., [arXiv:1805.04340](https://arxiv.org/abs/1805.04340)
  [(#875)](https://github.com/PennyLaneAI/pennylane/pull/875)
  [(#876)](https://github.com/PennyLaneAI/pennylane/pull/876)

<h4>Estimate and track resources</h4>

* The `QuantumTape` class now contains basic resource estimation functionality. The method
  `tape.get_resources()` returns a dictionary with a list of the constituent operations and the
  number of times they appear in the circuit. Similarly, `tape.get_depth()` computes the circuit depth.
  [(#862)](https://github.com/PennyLaneAI/pennylane/pull/862)

  ```pycon
  >>> with qml.tape.QuantumTape() as tape:
  ...    qml.Hadamard(wires=0)
  ...    qml.RZ(0.26, wires=1)
  ...    qml.CNOT(wires=[1, 0])
  ...    qml.Rot(1.8, -2.7, 0.2, wires=0)
  ...    qml.Hadamard(wires=1)
  ...    qml.CNOT(wires=[0, 1])
  ...    qml.expval(qml.PauliZ(0) @ qml.PauliZ(1))
  >>> tape.get_resources()
  {'Hadamard': 2, 'RZ': 1, 'CNOT': 2, 'Rot': 1}
  >>> tape.get_depth()
  4
  ```

* The number of device executions over a QNode's lifetime can now be returned using `num_executions`.
  [(#853)](https://github.com/PennyLaneAI/pennylane/pull/853)

  ```pycon
  >>> dev = qml.device("default.qubit", wires=2)
  >>> @qml.qnode(dev)
  ... def circuit(x, y):
  ...    qml.RX(x, wires=[0])
  ...    qml.RY(y, wires=[1])
  ...    qml.CNOT(wires=[0, 1])
  ...    return qml.expval(qml.PauliZ(0) @ qml.PauliX(1))
  >>> for _ in range(10):
  ...    circuit(0.432, 0.12)
  >>> print(dev.num_executions)
  10
  ```

<h3>Improvements</h3>

* Support for tape mode has improved across PennyLane. The following features now work in tape mode:

  - QNode collections [(#863)](https://github.com/PennyLaneAI/pennylane/pull/863)

  - `qnn.ExpvalCost` [(#863)](https://github.com/PennyLaneAI/pennylane/pull/863)
    [(#911)](https://github.com/PennyLaneAI/pennylane/pull/911)

  - `qml.qnn.KerasLayer` [(#869)](https://github.com/PennyLaneAI/pennylane/pull/869)

  - `qml.qnn.TorchLayer` [(#865)](https://github.com/PennyLaneAI/pennylane/pull/865)

  - The `qml.qaoa` module [(#905)](https://github.com/PennyLaneAI/pennylane/pull/905)

* A new function, `qml.refresh_devices()`, has been added, allowing PennyLane to
  rescan installed PennyLane plugins and refresh the device list. In addition, the `qml.device`
  loader will attempt to refresh devices if the required plugin device cannot be found.
  This will result in an improved experience if installing PennyLane and plugins within
  a running Python session (for example, on Google Colab), and avoid the need to
  restart the kernel/runtime.
  [(#907)](https://github.com/PennyLaneAI/pennylane/pull/907)

* When using `grad_fn = qml.grad(cost)` to compute the gradient of a cost function with the Autograd
  interface, the value of the intermediate forward pass is now available via the `grad_fn.forward`
  property
  [(#914)](https://github.com/PennyLaneAI/pennylane/pull/914):

  ```python
  def cost_fn(x, y):
      return 2 * np.sin(x[0]) * np.exp(-x[1]) + x[0] ** 3 + np.cos(y)

  params = np.array([0.1, 0.5], requires_grad=True)
  data = np.array(0.65, requires_grad=False)
  grad_fn = qml.grad(cost_fn)

  grad_fn(params, data)  # perform backprop and evaluate the gradient
  grad_fn.forward  # the cost function value
  ```

* Gradient-based optimizers now have a `step_and_cost` method that returns
  both the next step as well as the objective (cost) function output.
  [(#916)](https://github.com/PennyLaneAI/pennylane/pull/916)

  ```pycon
  >>> opt = qml.GradientDescentOptimizer()
  >>> params, cost = opt.step_and_cost(cost_fn, params)
  ```

* PennyLane provides a new experimental module `qml.proc` which provides framework-agnostic processing
  functions for array and tensor manipulations.
  [(#886)](https://github.com/PennyLaneAI/pennylane/pull/886)

  Given the input tensor-like object, the call is
  dispatched to the corresponding array manipulation framework, allowing for end-to-end
  differentiation to be preserved.

  ```pycon
  >>> x = torch.tensor([1., 2.])
  >>> qml.proc.ones_like(x)
  tensor([1, 1])
  >>> y = tf.Variable([[0], [5]])
  >>> qml.proc.ones_like(y, dtype=np.complex128)
  <tf.Tensor: shape=(2, 1), dtype=complex128, numpy=
  array([[1.+0.j],
         [1.+0.j]])>
  ```

  Note that these functions are experimental, and only a subset of common functionality is
  supported. Furthermore, the names and behaviour of these functions may differ from similar
  functions in common frameworks; please refer to the function docstrings for more details.

* The gradient methods in tape mode now fully separate the quantum and classical processing. Rather
  than returning the evaluated gradients directly, they now return a tuple containing the required
  quantum and classical processing steps.
  [(#840)](https://github.com/PennyLaneAI/pennylane/pull/840)

  ```python
  def gradient_method(idx, param, **options):
      # generate the quantum tapes that must be computed
      # to determine the quantum gradient
      tapes = quantum_gradient_tapes(self)

      def processing_fn(results):
          # perform classical processing on the evaluated tapes
          # returning the evaluated quantum gradient
          return classical_processing(results)

      return tapes, processing_fn
  ```

  The `JacobianTape.jacobian()` method has been similarly modified to accumulate all gradient
  quantum tapes and classical processing functions, evaluate all quantum tapes simultaneously,
  and then apply the post-processing functions to the evaluated tape results.

* The MultiRZ gate now has a defined generator, allowing it to be used in quantum natural gradient
  optimization.
  [(#912)](https://github.com/PennyLaneAI/pennylane/pull/912)

* The CRot gate now has a `decomposition` method, which breaks the gate down into rotations
  and CNOT gates. This allows `CRot` to be used on devices that do not natively support it.
  [(#908)](https://github.com/PennyLaneAI/pennylane/pull/908)

* The classical processing in the `MottonenStatePreparation` template has been largely
  rewritten to use dense matrices and tensor manipulations wherever possible.
  This is in preparation to support differentiation through the template in the future.
  [(#864)](https://github.com/PennyLaneAI/pennylane/pull/864)

* Device-based caching has replaced QNode caching. Caching is now accessed by passing a
  `cache` argument to the device.
  [(#851)](https://github.com/PennyLaneAI/pennylane/pull/851)

  The `cache` argument should be an integer specifying the size of the cache. For example, a
  cache of size 10 is created using:

  ```pycon
  >>> dev = qml.device("default.qubit", wires=2, cache=10)
  ```

* The `Operation`, `Tensor`, and `MeasurementProcess` classes now have the `__copy__` special method
  defined.
  [(#840)](https://github.com/PennyLaneAI/pennylane/pull/840)

  This allows us to ensure that, when a shallow copy is performed of an operation, the
  mutable list storing the operation parameters is *also* shallow copied. Both the old operation and
  the copied operation will continue to share the same parameter data,
  ```pycon
  >>> import copy
  >>> op = qml.RX(0.2, wires=0)
  >>> op2 = copy.copy(op)
  >>> op.data[0] is op2.data[0]
  True
  ```

  however the *list container* is not a reference:

  ```pycon
  >>> op.data is op2.data
  False
  ```

  This allows the parameters of the copied operation to be modified, without mutating
  the parameters of the original operation.

* The `QuantumTape.copy` method has been tweaked so that
  [(#840)](https://github.com/PennyLaneAI/pennylane/pull/840):

  - Optionally, the tape's operations are shallow copied in addition to the tape by passing the
    `copy_operations=True` boolean flag. This allows the copied tape's parameters to be mutated
    without affecting the original tape's parameters. (Note: the two tapes will share parameter data
    *until* one of the tapes has their parameter list modified.)

  - Copied tapes can be cast to another `QuantumTape` subclass by passing the `tape_cls` keyword
    argument.

<h3>Breaking changes</h3>

* Updated how parameter-shift gradient recipes are defined for operations, allowing for
  gradient recipes that are specified as an arbitrary number of terms.
  [(#909)](https://github.com/PennyLaneAI/pennylane/pull/909)

  Previously, `Operation.grad_recipe` was restricted to two-term parameter-shift formulas.
  With this change, the gradient recipe now contains elements of the form
  :math:`[c_i, a_i, s_i]`, resulting in a gradient recipe of
  :math:`\frac{\partial}{\partial\phi_k}f(\phi_k) = \sum_{i} c_i f(a_i \phi_k + s_i )`.

  As this is a breaking change, all custom operations with defined gradient recipes must be
  updated to continue working with PennyLane 0.13. Note though that if `grad_recipe = None`, the
  default gradient recipe remains unchanged, and corresponds to the two terms :math:`[c_0, a_0, s_0]=[1/2, 1, \pi/2]`
  and :math:`[c_1, a_1, s_1]=[-1/2, 1, -\pi/2]` for every parameter.

- The `VQECost` class has been renamed to `ExpvalCost` to reflect its general applicability
  beyond VQE. Use of `VQECost` is still possible but will result in a deprecation warning.
  [(#913)](https://github.com/PennyLaneAI/pennylane/pull/913)

<h3>Bug fixes</h3>

* The `default.qubit.tf` device is updated to handle TensorFlow objects (e.g.,
  `tf.Variable`) as gate parameters correctly when using the `MultiRZ` and
  `CRot` operations.
  [(#921)](https://github.com/PennyLaneAI/pennylane/pull/921)

* PennyLane tensor objects are now unwrapped in BaseQNode when passed as a
  keyword argument to the quantum function.
  [(#903)](https://github.com/PennyLaneAI/pennylane/pull/903)
  [(#893)](https://github.com/PennyLaneAI/pennylane/pull/893)

* The new tape mode now prevents multiple observables from being evaluated on the same wire
  if the observables are not qubit-wise commuting Pauli words.
  [(#882)](https://github.com/PennyLaneAI/pennylane/pull/882)

* Fixes a bug in `default.qubit` whereby inverses of common gates were not being applied
  via efficient gate-specific methods, instead falling back to matrix-vector multiplication.
  The following gates were affected: `PauliX`, `PauliY`, `PauliZ`, `Hadamard`, `SWAP`, `S`,
  `T`, `CNOT`, `CZ`.
  [(#872)](https://github.com/PennyLaneAI/pennylane/pull/872)

* The `PauliRot` operation now gracefully handles single-qubit Paulis, and all-identity Paulis
  [(#860)](https://github.com/PennyLaneAI/pennylane/pull/860).

* Fixes a bug whereby binary Python operators were not properly propagating the `requires_grad`
  attribute to the output tensor.
  [(#889)](https://github.com/PennyLaneAI/pennylane/pull/889)

* Fixes a bug which prevents `TorchLayer` from doing `backward` when CUDA is enabled.
  [(#899)](https://github.com/PennyLaneAI/pennylane/pull/899)

* Fixes a bug where multi-threaded execution of `QNodeCollection` sometimes fails
  because of simultaneous queuing. This is fixed by adding thread locking during queuing.
  [(#910)](https://github.com/PennyLaneAI/pennylane/pull/918)

* Fixes a bug in `QuantumTape.set_parameters()`. The previous implementation assumed
  that the `self.trainable_parms` set would always be iterated over in increasing integer
  order. However, this is not guaranteed behaviour, and can lead to the incorrect tape parameters
  being set if this is not the case.
  [(#923)](https://github.com/PennyLaneAI/pennylane/pull/923)

* Fixes broken error message if a QNode is instantiated with an unknown exception.
  [(#930)](https://github.com/PennyLaneAI/pennylane/pull/930)

<h3>Contributors</h3>

This release contains contributions from (in alphabetical order):

Juan Miguel Arrazola, Thomas Bromley, Christina Lee, Alain Delgado Gran, Olivia Di Matteo, Anthony
Hayes, Theodor Isacsson, Josh Izaac, Soran Jahangiri, Nathan Killoran, Shumpei Kobayashi, Romain
Moyard, Zeyue Niu, Maria Schuld, Antal Száva.

# Release 0.12.0

<h3>New features since last release</h3>

<h4>New and improved simulators</h4>

* PennyLane now supports a new device, `default.mixed`, designed for
  simulating mixed-state quantum computations. This enables native
  support for implementing noisy channels in a circuit, which generally
  map pure states to mixed states.
  [(#794)](https://github.com/PennyLaneAI/pennylane/pull/794)
  [(#807)](https://github.com/PennyLaneAI/pennylane/pull/807)
  [(#819)](https://github.com/PennyLaneAI/pennylane/pull/819)

  The device can be initialized as
  ```pycon
  >>> dev = qml.device("default.mixed", wires=1)
  ```

  This allows the construction of QNodes that include non-unitary operations,
  such as noisy channels:

  ```pycon
  >>> @qml.qnode(dev)
  ... def circuit(params):
  ...     qml.RX(params[0], wires=0)
  ...     qml.RY(params[1], wires=0)
  ...     qml.AmplitudeDamping(0.5, wires=0)
  ...     return qml.expval(qml.PauliZ(0))
  >>> print(circuit([0.54, 0.12]))
  0.9257702929524184
  >>> print(circuit([0, np.pi]))
  0.0
  ```

<h4>New tools for optimizing measurements</h4>

* The new `grouping` module provides functionality for grouping simultaneously measurable Pauli word
  observables.
  [(#761)](https://github.com/PennyLaneAI/pennylane/pull/761)
  [(#850)](https://github.com/PennyLaneAI/pennylane/pull/850)
  [(#852)](https://github.com/PennyLaneAI/pennylane/pull/852)

  - The `optimize_measurements` function will take as input a list of Pauli word observables and
    their corresponding coefficients (if any), and will return the partitioned Pauli terms
    diagonalized in the measurement basis and the corresponding diagonalizing circuits.

    ```python
    from pennylane.grouping import optimize_measurements
    h, nr_qubits = qml.qchem.molecular_hamiltonian("h2", "h2.xyz")
    rotations, grouped_ops, grouped_coeffs = optimize_measurements(h.ops, h.coeffs, grouping="qwc")
    ```

    The diagonalizing circuits of `rotations` correspond to the diagonalized Pauli word groupings of
    `grouped_ops`.

  - Pauli word partitioning utilities are performed by the `PauliGroupingStrategy`
    class. An input list of Pauli words can be partitioned into mutually commuting,
    qubit-wise-commuting, or anticommuting groupings.

    For example, partitioning Pauli words into anticommutative groupings by the Recursive Largest
    First (RLF) graph colouring heuristic:

    ```python
    from pennylane import PauliX, PauliY, PauliZ, Identity
    from pennylane.grouping import group_observables
    pauli_words = [
        Identity('a') @ Identity('b'),
        Identity('a') @ PauliX('b'),
        Identity('a') @ PauliY('b'),
        PauliZ('a') @ PauliX('b'),
        PauliZ('a') @ PauliY('b'),
        PauliZ('a') @ PauliZ('b')
    ]
    groupings = group_observables(pauli_words, grouping_type='anticommuting', method='rlf')
    ```

  - Various utility functions are included for obtaining and manipulating Pauli
    words in the binary symplectic vector space representation.

    For instance, two Pauli words may be converted to their binary vector representation:

    ```pycon
    >>> from pennylane.grouping import pauli_to_binary
    >>> from pennylane.wires import Wires
    >>> wire_map = {Wires('a'): 0, Wires('b'): 1}
    >>> pauli_vec_1 = pauli_to_binary(qml.PauliX('a') @ qml.PauliY('b'))
    >>> pauli_vec_2 = pauli_to_binary(qml.PauliZ('a') @ qml.PauliZ('b'))
    >>> pauli_vec_1
    [1. 1. 0. 1.]
    >>> pauli_vec_2
    [0. 0. 1. 1.]
    ```

    Their product up to a phase may be computed by taking the sum of their binary vector
    representations, and returned in the operator representation.

    ```pycon
    >>> from pennylane.grouping import binary_to_pauli
    >>> binary_to_pauli((pauli_vec_1 + pauli_vec_2) % 2, wire_map)
    Tensor product ['PauliY', 'PauliX']: 0 params, wires ['a', 'b']
    ```

    For more details on the grouping module, see the
    [grouping module documentation](https://pennylane.readthedocs.io/en/stable/code/qml_grouping.html)


<h4>Returning the quantum state from simulators</h4>

* The quantum state of a QNode can now be returned using the `qml.state()` return function.
  [(#818)](https://github.com/XanaduAI/pennylane/pull/818)

  ```python
  import pennylane as qml

  dev = qml.device("default.qubit", wires=3)
  qml.enable_tape()

  @qml.qnode(dev)
  def qfunc(x, y):
      qml.RZ(x, wires=0)
      qml.CNOT(wires=[0, 1])
      qml.RY(y, wires=1)
      qml.CNOT(wires=[0, 2])
      return qml.state()

  >>> qfunc(0.56, 0.1)
  array([0.95985437-0.27601028j, 0.        +0.j        ,
         0.04803275-0.01381203j, 0.        +0.j        ,
         0.        +0.j        , 0.        +0.j        ,
         0.        +0.j        , 0.        +0.j        ])
  ```

  Differentiating the state is currently available when using the
  classical backpropagation differentiation method (`diff_method="backprop"`) with a compatible device,
  and when using the new tape mode.

<h4>New operations and channels</h4>

* PennyLane now includes standard channels such as the Amplitude-damping,
  Phase-damping, and Depolarizing channels, as well as the ability
  to make custom qubit channels.
  [(#760)](https://github.com/PennyLaneAI/pennylane/pull/760)
  [(#766)](https://github.com/PennyLaneAI/pennylane/pull/766)
  [(#778)](https://github.com/PennyLaneAI/pennylane/pull/778)

* The controlled-Y operation is now available via `qml.CY`. For devices that do
  not natively support the controlled-Y operation, it will be decomposed
  into `qml.RY`, `qml.CNOT`, and `qml.S` operations.
  [(#806)](https://github.com/PennyLaneAI/pennylane/pull/806)

<h4>Preview the next-generation PennyLane QNode</h4>

* The new PennyLane `tape` module provides a re-formulated QNode class, rewritten from the ground-up,
  that uses a new `QuantumTape` object to represent the QNode's quantum circuit. Tape mode
  provides several advantages over the standard PennyLane QNode.
  [(#785)](https://github.com/PennyLaneAI/pennylane/pull/785)
  [(#792)](https://github.com/PennyLaneAI/pennylane/pull/792)
  [(#796)](https://github.com/PennyLaneAI/pennylane/pull/796)
  [(#800)](https://github.com/PennyLaneAI/pennylane/pull/800)
  [(#803)](https://github.com/PennyLaneAI/pennylane/pull/803)
  [(#804)](https://github.com/PennyLaneAI/pennylane/pull/804)
  [(#805)](https://github.com/PennyLaneAI/pennylane/pull/805)
  [(#808)](https://github.com/PennyLaneAI/pennylane/pull/808)
  [(#810)](https://github.com/PennyLaneAI/pennylane/pull/810)
  [(#811)](https://github.com/PennyLaneAI/pennylane/pull/811)
  [(#815)](https://github.com/PennyLaneAI/pennylane/pull/815)
  [(#820)](https://github.com/PennyLaneAI/pennylane/pull/820)
  [(#823)](https://github.com/PennyLaneAI/pennylane/pull/823)
  [(#824)](https://github.com/PennyLaneAI/pennylane/pull/824)
  [(#829)](https://github.com/PennyLaneAI/pennylane/pull/829)

  - Support for in-QNode classical processing: Tape mode allows for differentiable classical
    processing within the QNode.

  - No more Variable wrapping: In tape mode, QNode arguments no longer become `Variable`
    objects within the QNode.

  - Less restrictive QNode signatures: There is no longer any restriction on the QNode signature;
    the QNode can be defined and called following the same rules as standard Python functions.

  - Unifying all QNodes: The tape-mode QNode merges all QNodes (including the
    `JacobianQNode` and the `PassthruQNode`) into a single unified QNode, with
    identical behaviour regardless of the differentiation type.

  - Optimizations: Tape mode provides various performance optimizations, reducing pre- and
    post-processing overhead, and reduces the number of quantum evaluations in certain cases.

  Note that tape mode is **experimental**, and does not currently have feature-parity with the
  existing QNode. [Feedback and bug reports](https://github.com/PennyLaneAI/pennylane/issues) are
  encouraged and will help improve the new tape mode.

  Tape mode can be enabled globally via the `qml.enable_tape` function, without changing your
  PennyLane code:

  ```python
  qml.enable_tape()
  dev = qml.device("default.qubit", wires=1)

  @qml.qnode(dev, interface="tf")
  def circuit(p):
      print("Parameter value:", p)
      qml.RX(tf.sin(p[0])**2 + p[1], wires=0)
      return qml.expval(qml.PauliZ(0))
  ```

  For more details, please see the [tape mode
  documentation](https://pennylane.readthedocs.io/en/stable/code/qml_tape.html).

<h3>Improvements</h3>

* QNode caching has been introduced, allowing the QNode to keep track of the results of previous
  device executions and reuse those results in subsequent calls.
  Note that QNode caching is only supported in the new and experimental tape-mode.
  [(#817)](https://github.com/PennyLaneAI/pennylane/pull/817)

  Caching is available by passing a `caching` argument to the QNode:

  ```python
  dev = qml.device("default.qubit", wires=2)
  qml.enable_tape()

  @qml.qnode(dev, caching=10)  # cache up to 10 evaluations
  def qfunc(x):
      qml.RX(x, wires=0)
      qml.RX(0.3, wires=1)
      qml.CNOT(wires=[0, 1])
      return qml.expval(qml.PauliZ(1))

  qfunc(0.1)  # first evaluation executes on the device
  qfunc(0.1)  # second evaluation accesses the cached result
  ```

* Sped up the application of certain gates in `default.qubit` by using array/tensor
  manipulation tricks. The following gates are affected: `PauliX`, `PauliY`, `PauliZ`,
  `Hadamard`, `SWAP`, `S`, `T`, `CNOT`, `CZ`.
  [(#772)](https://github.com/PennyLaneAI/pennylane/pull/772)

* The computation of marginal probabilities has been made more efficient for devices
  with a large number of wires, achieving in some cases a 5x speedup.
  [(#799)](https://github.com/PennyLaneAI/pennylane/pull/799)

* Adds arithmetic operations (addition, tensor product,
  subtraction, and scalar multiplication) between `Hamiltonian`,
  `Tensor`, and `Observable` objects, and inline arithmetic
  operations between Hamiltonians and other observables.
  [(#765)](https://github.com/PennyLaneAI/pennylane/pull/765)

  Hamiltonians can now easily be defined as sums of observables:

  ```pycon3
  >>> H = 3 * qml.PauliZ(0) - (qml.PauliX(0) @ qml.PauliX(1)) + qml.Hamiltonian([4], [qml.PauliZ(0)])
  >>> print(H)
  (7.0) [Z0] + (-1.0) [X0 X1]
  ```

* Adds `compare()` method to `Observable` and `Hamiltonian` classes, which allows
  for comparison between observable quantities.
  [(#765)](https://github.com/PennyLaneAI/pennylane/pull/765)

  ```pycon3
  >>> H = qml.Hamiltonian([1], [qml.PauliZ(0)])
  >>> obs = qml.PauliZ(0) @ qml.Identity(1)
  >>> print(H.compare(obs))
  True
  ```

  ```pycon3
  >>> H = qml.Hamiltonian([2], [qml.PauliZ(0)])
  >>> obs = qml.PauliZ(1) @ qml.Identity(0)
  >>> print(H.compare(obs))
  False
  ```

* Adds `simplify()` method to the `Hamiltonian` class.
  [(#765)](https://github.com/PennyLaneAI/pennylane/pull/765)

  ```pycon3
  >>> H = qml.Hamiltonian([1, 2], [qml.PauliZ(0), qml.PauliZ(0) @ qml.Identity(1)])
  >>> H.simplify()
  >>> print(H)
  (3.0) [Z0]
  ```

* Added a new bit-flip mixer to the `qml.qaoa` module.
  [(#774)](https://github.com/PennyLaneAI/pennylane/pull/774)

* Summation of two `Wires` objects is now supported and will return
  a `Wires` object containing the set of all wires defined by the
  terms in the summation.
  [(#812)](https://github.com/PennyLaneAI/pennylane/pull/812)

<h3>Breaking changes</h3>

* The PennyLane NumPy module now returns scalar (zero-dimensional) arrays where
  Python scalars were previously returned.
  [(#820)](https://github.com/PennyLaneAI/pennylane/pull/820)
  [(#833)](https://github.com/PennyLaneAI/pennylane/pull/833)

  For example, this affects array element indexing, and summation:

  ```pycon
  >>> x = np.array([1, 2, 3], requires_grad=False)
  >>> x[0]
  tensor(1, requires_grad=False)
  >>> np.sum(x)
  tensor(6, requires_grad=True)
  ```

  This may require small updates to user code. A convenience method, `np.tensor.unwrap()`,
  has been added to help ease the transition. This converts PennyLane NumPy tensors
  to standard NumPy arrays and Python scalars:

  ```pycon
  >>> x = np.array(1.543, requires_grad=False)
  >>> x.unwrap()
  1.543
  ```

  Note, however, that information regarding array differentiability will be
  lost.

* The device capabilities dictionary has been redesigned, for clarity and robustness. In particular,
  the capabilities dictionary is now inherited from the parent class, various keys have more
  expressive names, and all keys are now defined in the base device class. For more details, please
  [refer to the developer
  documentation](https://pennylane.readthedocs.io/en/stable/development/plugins.html#device-capabilities).
  [(#781)](https://github.com/PennyLaneAI/pennylane/pull/781/files)

<h3>Bug fixes</h3>

* Changed to use lists for storing variable values inside `BaseQNode`
  allowing complex matrices to be passed to `QubitUnitary`.
  [(#773)](https://github.com/PennyLaneAI/pennylane/pull/773)

* Fixed a bug within `default.qubit`, resulting in greater efficiency
  when applying a state vector to all wires on the device.
  [(#849)](https://github.com/PennyLaneAI/pennylane/pull/849)

<h3>Documentation</h3>

* Equations have been added to the `qml.sample` and `qml.probs` docstrings
  to clarify the mathematical foundation of the performed measurements.
  [(#843)](https://github.com/PennyLaneAI/pennylane/pull/843)

<h3>Contributors</h3>

This release contains contributions from (in alphabetical order):

Aroosa Ijaz, Juan Miguel Arrazola, Thomas Bromley, Jack Ceroni, Alain Delgado Gran, Josh Izaac,
Soran Jahangiri, Nathan Killoran, Robert Lang, Cedric Lin, Olivia Di Matteo, Nicolás Quesada, Maria
Schuld, Antal Száva.

# Release 0.11.0

<h3>New features since last release</h3>

<h4>New and improved simulators</h4>

* Added a new device, `default.qubit.autograd`, a pure-state qubit simulator written using Autograd.
  This device supports classical backpropagation (`diff_method="backprop"`); this can
  be faster than the parameter-shift rule for computing quantum gradients
  when the number of parameters to be optimized is large.
  [(#721)](https://github.com/XanaduAI/pennylane/pull/721)

  ```pycon
  >>> dev = qml.device("default.qubit.autograd", wires=1)
  >>> @qml.qnode(dev, diff_method="backprop")
  ... def circuit(x):
  ...     qml.RX(x[1], wires=0)
  ...     qml.Rot(x[0], x[1], x[2], wires=0)
  ...     return qml.expval(qml.PauliZ(0))
  >>> weights = np.array([0.2, 0.5, 0.1])
  >>> grad_fn = qml.grad(circuit)
  >>> print(grad_fn(weights))
  array([-2.25267173e-01, -1.00864546e+00,  6.93889390e-18])
  ```

  See the [device documentation](https://pennylane.readthedocs.io/en/stable/code/api/pennylane.devices.default_qubit_autograd.DefaultQubitAutograd.html) for more details.

* A new experimental C++ state-vector simulator device is now available, `lightning.qubit`. It
  uses the C++ Eigen library to perform fast linear algebra calculations for simulating quantum
  state-vector evolution.

  `lightning.qubit` is currently in beta; it can be installed via `pip`:

  ```console
  $ pip install pennylane-lightning
  ```

  Once installed, it can be used as a PennyLane device:

  ```pycon
  >>> dev = qml.device("lightning.qubit", wires=2)
  ```

  For more details, please see the [lightning qubit documentation](https://pennylane-lightning.readthedocs.io).

<h4>New algorithms and templates</h4>

* Added built-in QAOA functionality via the new `qml.qaoa` module.
  [(#712)](https://github.com/PennyLaneAI/pennylane/pull/712)
  [(#718)](https://github.com/PennyLaneAI/pennylane/pull/718)
  [(#741)](https://github.com/PennyLaneAI/pennylane/pull/741)
  [(#720)](https://github.com/PennyLaneAI/pennylane/pull/720)

  This includes the following features:

  * New `qml.qaoa.x_mixer` and `qml.qaoa.xy_mixer` functions for defining Pauli-X and XY
    mixer Hamiltonians.

  * MaxCut: The `qml.qaoa.maxcut` function allows easy construction of the cost Hamiltonian
    and recommended mixer Hamiltonian for solving the MaxCut problem for a supplied graph.

  * Layers: `qml.qaoa.cost_layer` and `qml.qaoa.mixer_layer` take cost and mixer
    Hamiltonians, respectively, and apply the corresponding QAOA cost and mixer layers
    to the quantum circuit

  For example, using PennyLane to construct and solve a MaxCut problem with QAOA:

  ```python
  wires = range(3)
  graph = Graph([(0, 1), (1, 2), (2, 0)])
  cost_h, mixer_h = qaoa.maxcut(graph)

  def qaoa_layer(gamma, alpha):
      qaoa.cost_layer(gamma, cost_h)
      qaoa.mixer_layer(alpha, mixer_h)

  def antatz(params, **kwargs):

      for w in wires:
          qml.Hadamard(wires=w)

      # repeat the QAOA layer two times
      qml.layer(qaoa_layer, 2, params[0], params[1])

  dev = qml.device('default.qubit', wires=len(wires))
  cost_function = qml.VQECost(ansatz, cost_h, dev)
  ```

* Added an `ApproxTimeEvolution` template to the PennyLane templates module, which
  can be used to implement Trotterized time-evolution under a Hamiltonian.
  [(#710)](https://github.com/XanaduAI/pennylane/pull/710)

  <img src="https://pennylane.readthedocs.io/en/latest/_static/templates/subroutines/approx_time_evolution.png" width=50%/>

* Added a `qml.layer` template-constructing function, which takes a unitary, and
  repeatedly applies it on a set of wires to a given depth.
  [(#723)](https://github.com/PennyLaneAI/pennylane/pull/723)

  ```python
  def subroutine():
      qml.Hadamard(wires=[0])
      qml.CNOT(wires=[0, 1])
      qml.PauliX(wires=[1])

  dev = qml.device('default.qubit', wires=3)

  @qml.qnode(dev)
  def circuit():
      qml.layer(subroutine, 3)
      return [qml.expval(qml.PauliZ(0)), qml.expval(qml.PauliZ(1))]
  ```

  This creates the following circuit:
  ```pycon
  >>> circuit()
  >>> print(circuit.draw())
  0: ──H──╭C──X──H──╭C──X──H──╭C──X──┤ ⟨Z⟩
  1: ─────╰X────────╰X────────╰X─────┤ ⟨Z⟩
  ```

* Added the `qml.utils.decompose_hamiltonian` function. This function can be used to
  decompose a Hamiltonian into a linear combination of Pauli operators.
  [(#671)](https://github.com/XanaduAI/pennylane/pull/671)

  ```pycon
  >>> A = np.array(
  ... [[-2, -2+1j, -2, -2],
  ... [-2-1j,  0,  0, -1],
  ... [-2,  0, -2, -1],
  ... [-2, -1, -1,  0]])
  >>> coeffs, obs_list = decompose_hamiltonian(A)
  ```

<h4>New device features</h4>

* It is now possible to specify custom wire labels, such as `['anc1', 'anc2', 0, 1, 3]`, where the labels
  can be strings or numbers.
  [(#666)](https://github.com/XanaduAI/pennylane/pull/666)

  Custom wire labels are defined by passing a list to the `wires` argument when creating the device:

  ```pycon
  >>> dev = qml.device("default.qubit", wires=['anc1', 'anc2', 0, 1, 3])
  ```

  Quantum operations should then be invoked with these custom wire labels:

  ``` pycon
  >>> @qml.qnode(dev)
  >>> def circuit():
  ...    qml.Hadamard(wires='anc2')
  ...    qml.CNOT(wires=['anc1', 3])
  ...    ...
  ```

  The existing behaviour, in which the number of wires is specified on device initialization,
  continues to work as usual. This gives a default behaviour where wires are labelled
  by consecutive integers.

  ```pycon
  >>> dev = qml.device("default.qubit", wires=5)
  ```

* An integrated device test suite has been added, which can be used
  to run basic integration tests on core or external devices.
  [(#695)](https://github.com/PennyLaneAI/pennylane/pull/695)
  [(#724)](https://github.com/PennyLaneAI/pennylane/pull/724)
  [(#733)](https://github.com/PennyLaneAI/pennylane/pull/733)

  The test can be invoked against a particular device by calling the `pl-device-test`
  command line program:

  ```console
  $ pl-device-test --device=default.qubit --shots=1234 --analytic=False
  ```

  If the tests are run on external devices, the device and its dependencies must be
  installed locally. For more details, please see the
  [plugin test documentation](http://pennylane.readthedocs.io/en/latest/code/api/pennylane.devices.tests.html).

<h3>Improvements</h3>

* The functions implementing the quantum circuits building the Unitary Coupled-Cluster
  (UCCSD) VQE ansatz have been improved, with a more consistent naming convention and
  improved docstrings.
  [(#748)](https://github.com/PennyLaneAI/pennylane/pull/748)

  The changes include:

  - The terms *1particle-1hole (ph)* and *2particle-2hole (pphh)* excitations
    were replaced with the names *single* and *double* excitations, respectively.

  - The non-differentiable arguments in the `UCCSD` template were renamed accordingly:
    `ph` → `s_wires`, `pphh` → `d_wires`

  - The term *virtual*, previously used to refer the *unoccupied* orbitals, was discarded.

  - The Usage Details sections were updated and improved.

* Added support for TensorFlow 2.3 and PyTorch 1.6.
  [(#725)](https://github.com/PennyLaneAI/pennylane/pull/725)

* Returning probabilities is now supported from photonic QNodes.
  As with qubit QNodes, photonic QNodes returning probabilities are
  end-to-end differentiable.
  [(#699)](https://github.com/XanaduAI/pennylane/pull/699/)

  ```pycon
  >>> dev = qml.device("strawberryfields.fock", wires=2, cutoff_dim=5)
  >>> @qml.qnode(dev)
  ... def circuit(a):
  ...     qml.Displacement(a, 0, wires=0)
  ...     return qml.probs(wires=0)
  >>> print(circuit(0.5))
  [7.78800783e-01 1.94700196e-01 2.43375245e-02 2.02812704e-03 1.26757940e-04]
  ```

<h3>Breaking changes</h3>

* The `pennylane.plugins` and `pennylane.beta.plugins` folders have been renamed to
  `pennylane.devices` and `pennylane.beta.devices`, to reflect their content better.
  [(#726)](https://github.com/XanaduAI/pennylane/pull/726)

<h3>Bug fixes</h3>

* The PennyLane interface conversion functions can now convert QNodes with
  pre-existing interfaces.
  [(#707)](https://github.com/XanaduAI/pennylane/pull/707)

<h3>Documentation</h3>

* The interfaces section of the documentation has been renamed to 'Interfaces and training',
  and updated with the latest variable handling details.
  [(#753)](https://github.com/PennyLaneAI/pennylane/pull/753)

<h3>Contributors</h3>

This release contains contributions from (in alphabetical order):

Juan Miguel Arrazola, Thomas Bromley, Jack Ceroni, Alain Delgado Gran, Shadab Hussain, Theodor
Isacsson, Josh Izaac, Nathan Killoran, Maria Schuld, Antal Száva, Nicola Vitucci.

# Release 0.10.0

<h3>New features since last release</h3>

<h4>New and improved simulators</h4>

* Added a new device, `default.qubit.tf`, a pure-state qubit simulator written using TensorFlow.
  As a result, it supports classical backpropagation as a means to compute the Jacobian. This can
  be faster than the parameter-shift rule for computing quantum gradients
  when the number of parameters to be optimized is large.

  `default.qubit.tf` is designed to be used with end-to-end classical backpropagation
  (`diff_method="backprop"`) with the TensorFlow interface. This is the default method
  of differentiation when creating a QNode with this device.

  Using this method, the created QNode is a 'white-box' that is
  tightly integrated with your TensorFlow computation, including
  [AutoGraph](https://www.tensorflow.org/guide/function) support:

  ```pycon
  >>> dev = qml.device("default.qubit.tf", wires=1)
  >>> @tf.function
  ... @qml.qnode(dev, interface="tf", diff_method="backprop")
  ... def circuit(x):
  ...     qml.RX(x[1], wires=0)
  ...     qml.Rot(x[0], x[1], x[2], wires=0)
  ...     return qml.expval(qml.PauliZ(0))
  >>> weights = tf.Variable([0.2, 0.5, 0.1])
  >>> with tf.GradientTape() as tape:
  ...     res = circuit(weights)
  >>> print(tape.gradient(res, weights))
  tf.Tensor([-2.2526717e-01 -1.0086454e+00  1.3877788e-17], shape=(3,), dtype=float32)
  ```

  See the `default.qubit.tf`
  [documentation](https://pennylane.ai/en/stable/code/api/pennylane.beta.plugins.DefaultQubitTF.html)
  for more details.

* The [default.tensor plugin](https://github.com/XanaduAI/pennylane/blob/master/pennylane/beta/plugins/default_tensor.py)
  has been significantly upgraded. It now allows two different
  tensor network representations to be used: `"exact"` and `"mps"`. The former uses a
  exact factorized representation of quantum states, while the latter uses a matrix product state
  representation.
  ([#572](https://github.com/XanaduAI/pennylane/pull/572))
  ([#599](https://github.com/XanaduAI/pennylane/pull/599))

<h4>New machine learning functionality and integrations</h4>

* PennyLane QNodes can now be converted into Torch layers, allowing for creation of quantum and
  hybrid models using the `torch.nn` API.
  [(#588)](https://github.com/XanaduAI/pennylane/pull/588)

  A PennyLane QNode can be converted into a `torch.nn` layer using the `qml.qnn.TorchLayer` class:

  ```pycon
  >>> @qml.qnode(dev)
  ... def qnode(inputs, weights_0, weight_1):
  ...    # define the circuit
  ...    # ...

  >>> weight_shapes = {"weights_0": 3, "weight_1": 1}
  >>> qlayer = qml.qnn.TorchLayer(qnode, weight_shapes)
  ```

  A hybrid model can then be easily constructed:

  ```pycon
  >>> model = torch.nn.Sequential(qlayer, torch.nn.Linear(2, 2))
  ```

* Added a new "reversible" differentiation method which can be used in simulators, but not hardware.

  The reversible approach is similar to backpropagation, but trades off extra computation for
  enhanced memory efficiency. Where backpropagation caches the state tensors at each step during
  a simulated evolution, the reversible method only caches the final pre-measurement state.

  Compared to the parameter-shift method, the reversible method can be faster or slower,
  depending on the density and location of parametrized gates in a circuit
  (circuits with higher density of parametrized gates near the end of the circuit will see a benefit).
  [(#670)](https://github.com/XanaduAI/pennylane/pull/670)

  ```pycon
  >>> dev = qml.device("default.qubit", wires=2)
  ... @qml.qnode(dev, diff_method="reversible")
  ... def circuit(x):
  ...     qml.RX(x, wires=0)
  ...     qml.RX(x, wires=0)
  ...     qml.CNOT(wires=[0,1])
  ...     return qml.expval(qml.PauliZ(0))
  >>> qml.grad(circuit)(0.5)
  (array(-0.47942554),)
  ```

<h4>New templates and cost functions</h4>

* Added the new templates `UCCSD`, `SingleExcitationUnitary`, and`DoubleExcitationUnitary`,
  which together implement the Unitary Coupled-Cluster Singles and Doubles (UCCSD) ansatz
  to perform VQE-based quantum chemistry simulations using PennyLane-QChem.
  [(#622)](https://github.com/XanaduAI/pennylane/pull/622)
  [(#638)](https://github.com/XanaduAI/pennylane/pull/638)
  [(#654)](https://github.com/XanaduAI/pennylane/pull/654)
  [(#659)](https://github.com/XanaduAI/pennylane/pull/659)
  [(#622)](https://github.com/XanaduAI/pennylane/pull/622)

* Added module `pennylane.qnn.cost` with class `SquaredErrorLoss`. The module contains classes
  to calculate losses and cost functions on circuits with trainable parameters.
  [(#642)](https://github.com/XanaduAI/pennylane/pull/642)

<h3>Improvements</h3>

* Improves the wire management by making the `Operator.wires` attribute a `wires` object.
  [(#666)](https://github.com/XanaduAI/pennylane/pull/666)

* A significant improvement with respect to how QNodes and interfaces mark quantum function
  arguments as differentiable when using Autograd, designed to improve performance and make
  QNodes more intuitive.
  [(#648)](https://github.com/XanaduAI/pennylane/pull/648)
  [(#650)](https://github.com/XanaduAI/pennylane/pull/650)

  In particular, the following changes have been made:

  - A new `ndarray` subclass `pennylane.numpy.tensor`, which extends NumPy arrays with
    the keyword argument and attribute `requires_grad`. Tensors which have `requires_grad=False`
    are treated as non-differentiable by the Autograd interface.

  - A new subpackage `pennylane.numpy`, which wraps `autograd.numpy` such that NumPy functions
    accept the `requires_grad` keyword argument, and allows Autograd to differentiate
    `pennylane.numpy.tensor` objects.

  - The `argnum` argument to `qml.grad` is now optional; if not provided, arguments explicitly
    marked as `requires_grad=False` are excluded for the list of differentiable arguments.
    The ability to pass `argnum` has been retained for backwards compatibility, and
    if present the old behaviour persists.

* The QNode Torch interface now inspects QNode positional arguments.
  If any argument does not have the attribute `requires_grad=True`, it
  is automatically excluded from quantum gradient computations.
  [(#652)](https://github.com/XanaduAI/pennylane/pull/652)
  [(#660)](https://github.com/XanaduAI/pennylane/pull/660)

* The QNode TF interface now inspects QNode positional arguments.
  If any argument is not being watched by a `tf.GradientTape()`,
  it is automatically excluded from quantum gradient computations.
  [(#655)](https://github.com/XanaduAI/pennylane/pull/655)
  [(#660)](https://github.com/XanaduAI/pennylane/pull/660)

* QNodes have two new public methods: `QNode.set_trainable_args()` and `QNode.get_trainable_args()`.
  These are designed to be called by interfaces, to specify to the QNode which of its
  input arguments are differentiable. Arguments which are non-differentiable will not be converted
  to PennyLane Variable objects within the QNode.
  [(#660)](https://github.com/XanaduAI/pennylane/pull/660)

* Added `decomposition` method to PauliX, PauliY, PauliZ, S, T, Hadamard, and PhaseShift gates, which
  decomposes each of these gates into rotation gates.
  [(#668)](https://github.com/XanaduAI/pennylane/pull/668)

* The `CircuitGraph` class now supports serializing contained circuit operations
  and measurement basis rotations to an OpenQASM2.0 script via the new
  `CircuitGraph.to_openqasm()` method.
  [(#623)](https://github.com/XanaduAI/pennylane/pull/623)

<h3>Breaking changes</h3>

* Removes support for Python 3.5.
  [(#639)](https://github.com/XanaduAI/pennylane/pull/639)

<h3>Documentation</h3>

* Various small typos were fixed.

<h3>Contributors</h3>

This release contains contributions from (in alphabetical order):

Thomas Bromley, Jack Ceroni, Alain Delgado Gran, Theodor Isacsson, Josh Izaac,
Nathan Killoran, Maria Schuld, Antal Száva, Nicola Vitucci.


# Release 0.9.0

<h3>New features since last release</h3>

<h4>New machine learning integrations</h4>

* PennyLane QNodes can now be converted into Keras layers, allowing for creation of quantum and
  hybrid models using the Keras API.
  [(#529)](https://github.com/XanaduAI/pennylane/pull/529)

  A PennyLane QNode can be converted into a Keras layer using the `KerasLayer` class:

  ```python
  from pennylane.qnn import KerasLayer

  @qml.qnode(dev)
  def circuit(inputs, weights_0, weight_1):
     # define the circuit
     # ...

  weight_shapes = {"weights_0": 3, "weight_1": 1}
  qlayer = qml.qnn.KerasLayer(circuit, weight_shapes, output_dim=2)
  ```

  A hybrid model can then be easily constructed:

  ```python
  model = tf.keras.models.Sequential([qlayer, tf.keras.layers.Dense(2)])
  ```

* Added a new type of QNode, `qml.qnodes.PassthruQNode`. For simulators which are coded in an
  external library which supports automatic differentiation, PennyLane will treat a PassthruQNode as
  a "white box", and rely on the external library to directly provide gradients via backpropagation.
  This can be more efficient than the using parameter-shift rule for a large number of parameters.
  [(#488)](https://github.com/XanaduAI/pennylane/pull/488)

  Currently this behaviour is supported by PennyLane's `default.tensor.tf` device backend,
  compatible with the `'tf'` interface using TensorFlow 2:

  ```python
  dev = qml.device('default.tensor.tf', wires=2)

  @qml.qnode(dev, diff_method="backprop")
  def circuit(params):
      qml.RX(params[0], wires=0)
      qml.RX(params[1], wires=1)
      qml.CNOT(wires=[0, 1])
      return qml.expval(qml.PauliZ(0))

  qnode = PassthruQNode(circuit, dev)
  params = tf.Variable([0.3, 0.1])

  with tf.GradientTape() as tape:
      tape.watch(params)
      res = qnode(params)

  grad = tape.gradient(res, params)
  ```

<h4>New optimizers</h4>

* Added the `qml.RotosolveOptimizer`, a gradient-free optimizer
  that minimizes the quantum function by updating each parameter,
  one-by-one, via a closed-form expression while keeping other parameters
  fixed.
  [(#636)](https://github.com/XanaduAI/pennylane/pull/636)
  [(#539)](https://github.com/XanaduAI/pennylane/pull/539)

* Added the `qml.RotoselectOptimizer`, which uses Rotosolve to
  minimizes a quantum function with respect to both the
  rotation operations applied and the rotation parameters.
  [(#636)](https://github.com/XanaduAI/pennylane/pull/636)
  [(#539)](https://github.com/XanaduAI/pennylane/pull/539)

  For example, given a quantum function `f` that accepts parameters `x`
  and a list of corresponding rotation operations `generators`,
  the Rotoselect optimizer will, at each step, update both the parameter
  values and the list of rotation gates to minimize the loss:

  ```pycon
  >>> opt = qml.optimize.RotoselectOptimizer()
  >>> x = [0.3, 0.7]
  >>> generators = [qml.RX, qml.RY]
  >>> for _ in range(100):
  ...     x, generators = opt.step(f, x, generators)
  ```


<h4>New operations</h4>

* Added the `PauliRot` gate, which performs an arbitrary
  Pauli rotation on multiple qubits, and the `MultiRZ` gate,
  which performs a rotation generated by a tensor product
  of Pauli Z operators.
  [(#559)](https://github.com/XanaduAI/pennylane/pull/559)

  ```python
  dev = qml.device('default.qubit', wires=4)

  @qml.qnode(dev)
  def circuit(angle):
      qml.PauliRot(angle, "IXYZ", wires=[0, 1, 2, 3])
      return [qml.expval(qml.PauliZ(wire)) for wire in [0, 1, 2, 3]]
  ```

  ```pycon
  >>> circuit(0.4)
  [1.         0.92106099 0.92106099 1.        ]
  >>> print(circuit.draw())
   0: ──╭RI(0.4)──┤ ⟨Z⟩
   1: ──├RX(0.4)──┤ ⟨Z⟩
   2: ──├RY(0.4)──┤ ⟨Z⟩
   3: ──╰RZ(0.4)──┤ ⟨Z⟩
  ```

  If the `PauliRot` gate is not supported on the target device, it will
  be decomposed into `Hadamard`, `RX` and `MultiRZ` gates. Note that
  identity gates in the Pauli word result in untouched wires:

  ```pycon
  >>> print(circuit.draw())
   0: ───────────────────────────────────┤ ⟨Z⟩
   1: ──H──────────╭RZ(0.4)──H───────────┤ ⟨Z⟩
   2: ──RX(1.571)──├RZ(0.4)──RX(-1.571)──┤ ⟨Z⟩
   3: ─────────────╰RZ(0.4)──────────────┤ ⟨Z⟩
  ```

  If the `MultiRZ` gate is not supported, it will be decomposed into
  `CNOT` and `RZ` gates:

  ```pycon
  >>> print(circuit.draw())
   0: ──────────────────────────────────────────────────┤ ⟨Z⟩
   1: ──H──────────────╭X──RZ(0.4)──╭X──────H───────────┤ ⟨Z⟩
   2: ──RX(1.571)──╭X──╰C───────────╰C──╭X──RX(-1.571)──┤ ⟨Z⟩
   3: ─────────────╰C───────────────────╰C──────────────┤ ⟨Z⟩
  ```

* PennyLane now provides `DiagonalQubitUnitary` for diagonal gates, that are e.g.,
  encountered in IQP circuits. These kinds of gates can be evaluated much faster on
  a simulator device.
  [(#567)](https://github.com/XanaduAI/pennylane/pull/567)

  The gate can be used, for example, to efficiently simulate oracles:

  ```python
  dev = qml.device('default.qubit', wires=3)

  # Function as a bitstring
  f = np.array([1, 0, 0, 1, 1, 0, 1, 0])

  @qml.qnode(dev)
  def circuit(weights1, weights2):
      qml.templates.StronglyEntanglingLayers(weights1, wires=[0, 1, 2])

      # Implements the function as a phase-kickback oracle
      qml.DiagonalQubitUnitary((-1)**f, wires=[0, 1, 2])

      qml.templates.StronglyEntanglingLayers(weights2, wires=[0, 1, 2])
      return [qml.expval(qml.PauliZ(w)) for w in range(3)]
  ```

* Added the `TensorN` CVObservable that can represent the tensor product of the
  `NumberOperator` on photonic backends.
  [(#608)](https://github.com/XanaduAI/pennylane/pull/608)

<h4>New templates</h4>

* Added the `ArbitraryUnitary` and `ArbitraryStatePreparation` templates, which use
  `PauliRot` gates to perform an arbitrary unitary and prepare an arbitrary basis
  state with the minimal number of parameters.
  [(#590)](https://github.com/XanaduAI/pennylane/pull/590)

  ```python
  dev = qml.device('default.qubit', wires=3)

  @qml.qnode(dev)
  def circuit(weights1, weights2):
        qml.templates.ArbitraryStatePreparation(weights1, wires=[0, 1, 2])
        qml.templates.ArbitraryUnitary(weights2, wires=[0, 1, 2])
        return qml.probs(wires=[0, 1, 2])
  ```

* Added the `IQPEmbedding` template, which encodes inputs into the diagonal gates of an
  IQP circuit.
  [(#605)](https://github.com/XanaduAI/pennylane/pull/605)

  <img src="https://pennylane.readthedocs.io/en/latest/_images/iqp.png"
  width=50%></img>

* Added the `SimplifiedTwoDesign` template, which implements the circuit
  design of [Cerezo et al. (2020)](<https://arxiv.org/abs/2001.00550>).
  [(#556)](https://github.com/XanaduAI/pennylane/pull/556)

  <img src="https://pennylane.readthedocs.io/en/latest/_images/simplified_two_design.png"
  width=50%></img>

* Added the `BasicEntanglerLayers` template, which is a simple layer architecture
  of rotations and CNOT nearest-neighbour entanglers.
  [(#555)](https://github.com/XanaduAI/pennylane/pull/555)

  <img src="https://pennylane.readthedocs.io/en/latest/_images/basic_entangler.png"
  width=50%></img>

* PennyLane now offers a broadcasting function to easily construct templates:
  `qml.broadcast()` takes single quantum operations or other templates and applies
  them to wires in a specific pattern.
  [(#515)](https://github.com/XanaduAI/pennylane/pull/515)
  [(#522)](https://github.com/XanaduAI/pennylane/pull/522)
  [(#526)](https://github.com/XanaduAI/pennylane/pull/526)
  [(#603)](https://github.com/XanaduAI/pennylane/pull/603)

  For example, we can use broadcast to repeat a custom template
  across multiple wires:

  ```python
  from pennylane.templates import template

  @template
  def mytemplate(pars, wires):
      qml.Hadamard(wires=wires)
      qml.RY(pars, wires=wires)

  dev = qml.device('default.qubit', wires=3)

  @qml.qnode(dev)
  def circuit(pars):
      qml.broadcast(mytemplate, pattern="single", wires=[0,1,2], parameters=pars)
      return qml.expval(qml.PauliZ(0))
  ```

  ```pycon
  >>> circuit([1, 1, 0.1])
  -0.841470984807896
  >>> print(circuit.draw())
   0: ──H──RY(1.0)──┤ ⟨Z⟩
   1: ──H──RY(1.0)──┤
   2: ──H──RY(0.1)──┤
  ```

  For other available patterns, see the
  [broadcast function documentation](https://pennylane.readthedocs.io/en/latest/code/api/pennylane.broadcast.html).

<h3>Breaking changes</h3>

* The `QAOAEmbedding` now uses the new `MultiRZ` gate as a `ZZ` entangler,
  which changes the convention. While
  previously, the `ZZ` gate in the embedding was implemented as

  ```python
  CNOT(wires=[wires[0], wires[1]])
  RZ(2 * parameter, wires=wires[0])
  CNOT(wires=[wires[0], wires[1]])
  ```

  the `MultiRZ` corresponds to

  ```python
  CNOT(wires=[wires[1], wires[0]])
  RZ(parameter, wires=wires[0])
  CNOT(wires=[wires[1], wires[0]])
  ```

  which differs in the factor of `2`, and fixes a bug in the
  wires that the `CNOT` was applied to.
  [(#609)](https://github.com/XanaduAI/pennylane/pull/609)

* Probability methods are handled by `QubitDevice` and device method
  requirements are modified to simplify plugin development.
  [(#573)](https://github.com/XanaduAI/pennylane/pull/573)

* The internal variables `All` and `Any` to mark an `Operation` as acting on all or any
  wires have been renamed to `AllWires` and `AnyWires`.
  [(#614)](https://github.com/XanaduAI/pennylane/pull/614)

<h3>Improvements</h3>

* A new `Wires` class was introduced for the internal
  bookkeeping of wire indices.
  [(#615)](https://github.com/XanaduAI/pennylane/pull/615)

* Improvements to the speed/performance of the `default.qubit` device.
  [(#567)](https://github.com/XanaduAI/pennylane/pull/567)
  [(#559)](https://github.com/XanaduAI/pennylane/pull/559)

* Added the `"backprop"` and `"device"` differentiation methods to the `qnode`
  decorator.
  [(#552)](https://github.com/XanaduAI/pennylane/pull/552)

  - `"backprop"`: Use classical backpropagation. Default on simulator
    devices that are classically end-to-end differentiable.
    The returned QNode can only be used with the same machine learning
    framework (e.g., `default.tensor.tf` simulator with the `tensorflow` interface).

  - `"device"`: Queries the device directly for the gradient.

  Using the `"backprop"` differentiation method with the `default.tensor.tf`
  device, the created QNode is a 'white-box', and is tightly integrated with
  the overall TensorFlow computation:

  ```python
  >>> dev = qml.device("default.tensor.tf", wires=1)
  >>> @qml.qnode(dev, interface="tf", diff_method="backprop")
  >>> def circuit(x):
  ...     qml.RX(x[1], wires=0)
  ...     qml.Rot(x[0], x[1], x[2], wires=0)
  ...     return qml.expval(qml.PauliZ(0))
  >>> vars = tf.Variable([0.2, 0.5, 0.1])
  >>> with tf.GradientTape() as tape:
  ...     res = circuit(vars)
  >>> tape.gradient(res, vars)
  <tf.Tensor: shape=(3,), dtype=float32, numpy=array([-2.2526717e-01, -1.0086454e+00,  1.3877788e-17], dtype=float32)>
  ```

* The circuit drawer now displays inverted operations, as well as wires
  where probabilities are returned from the device:
  [(#540)](https://github.com/XanaduAI/pennylane/pull/540)

  ```python
  >>> @qml.qnode(dev)
  ... def circuit(theta):
  ...     qml.RX(theta, wires=0)
  ...     qml.CNOT(wires=[0, 1])
  ...     qml.S(wires=1).inv()
  ...     return qml.probs(wires=[0, 1])
  >>> circuit(0.2)
  array([0.99003329, 0.        , 0.        , 0.00996671])
  >>> print(circuit.draw())
  0: ──RX(0.2)──╭C───────╭┤ Probs
  1: ───────────╰X──S⁻¹──╰┤ Probs
  ```

* You can now evaluate the metric tensor of a VQE Hamiltonian via the new
  `VQECost.metric_tensor` method. This allows `VQECost` objects to be directly
  optimized by the quantum natural gradient optimizer (`qml.QNGOptimizer`).
  [(#618)](https://github.com/XanaduAI/pennylane/pull/618)

* The input check functions in `pennylane.templates.utils` are now public
  and visible in the API documentation.
  [(#566)](https://github.com/XanaduAI/pennylane/pull/566)

* Added keyword arguments for step size and order to the `qnode` decorator, as well as
  the `QNode` and `JacobianQNode` classes. This enables the user to set the step size
  and order when using finite difference methods. These options are also exposed when
  creating QNode collections.
  [(#530)](https://github.com/XanaduAI/pennylane/pull/530)
  [(#585)](https://github.com/XanaduAI/pennylane/pull/585)
  [(#587)](https://github.com/XanaduAI/pennylane/pull/587)

* The decomposition for the `CRY` gate now uses the simpler form `RY @ CNOT @ RY @ CNOT`
  [(#547)](https://github.com/XanaduAI/pennylane/pull/547)

* The underlying queuing system was refactored, removing the `qml._current_context`
  property that held the currently active `QNode` or `OperationRecorder`. Now, all
  objects that expose a queue for operations inherit from `QueuingContext` and
  register their queue globally.
  [(#548)](https://github.com/XanaduAI/pennylane/pull/548)

* The PennyLane repository has a new benchmarking tool which supports the comparison of different git revisions.
  [(#568)](https://github.com/XanaduAI/pennylane/pull/568)
  [(#560)](https://github.com/XanaduAI/pennylane/pull/560)
  [(#516)](https://github.com/XanaduAI/pennylane/pull/516)

<h3>Documentation</h3>

* Updated the development section by creating a landing page with links to sub-pages
  containing specific guides.
  [(#596)](https://github.com/XanaduAI/pennylane/pull/596)

* Extended the developer's guide by a section explaining how to add new templates.
  [(#564)](https://github.com/XanaduAI/pennylane/pull/564)

<h3>Bug fixes</h3>

* `tf.GradientTape().jacobian()` can now be evaluated on QNodes using the TensorFlow interface.
  [(#626)](https://github.com/XanaduAI/pennylane/pull/626)

* `RandomLayers()` is now compatible with the qiskit devices.
  [(#597)](https://github.com/XanaduAI/pennylane/pull/597)

* `DefaultQubit.probability()` now returns the correct probability when called with
  `device.analytic=False`.
  [(#563)](https://github.com/XanaduAI/pennylane/pull/563)

* Fixed a bug in the `StronglyEntanglingLayers` template, allowing it to
  work correctly when applied to a single wire.
  [(544)](https://github.com/XanaduAI/pennylane/pull/544)

* Fixed a bug when inverting operations with decompositions; operations marked as inverted
  are now correctly inverted when the fallback decomposition is called.
  [(#543)](https://github.com/XanaduAI/pennylane/pull/543)

* The `QNode.print_applied()` method now correctly displays wires where
  `qml.prob()` is being returned.
  [#542](https://github.com/XanaduAI/pennylane/pull/542)

<h3>Contributors</h3>

This release contains contributions from (in alphabetical order):

Ville Bergholm, Lana Bozanic, Thomas Bromley, Theodor Isacsson, Josh Izaac, Nathan Killoran,
Maggie Li, Johannes Jakob Meyer, Maria Schuld, Sukin Sim, Antal Száva.

# Release 0.8.1

<h3>Improvements</h3>

* Beginning of support for Python 3.8, with the test suite
  now being run in a Python 3.8 environment.
  [(#501)](https://github.com/XanaduAI/pennylane/pull/501)

<h3>Documentation</h3>

* Present templates as a gallery of thumbnails showing the
  basic circuit architecture.
  [(#499)](https://github.com/XanaduAI/pennylane/pull/499)

<h3>Bug fixes</h3>

* Fixed a bug where multiplying a QNode parameter by 0 caused a divide
  by zero error when calculating the parameter shift formula.
  [(#512)](https://github.com/XanaduAI/pennylane/pull/512)

* Fixed a bug where the shape of differentiable QNode arguments
  was being cached on the first construction, leading to indexing
  errors if the QNode was re-evaluated if the argument changed shape.
  [(#505)](https://github.com/XanaduAI/pennylane/pull/505)

<h3>Contributors</h3>

This release contains contributions from (in alphabetical order):

Ville Bergholm, Josh Izaac, Johannes Jakob Meyer, Maria Schuld, Antal Száva.

# Release 0.8.0

<h3>New features since last release</h3>

* Added a quantum chemistry package, `pennylane.qchem`, which supports
  integration with OpenFermion, Psi4, PySCF, and OpenBabel.
  [(#453)](https://github.com/XanaduAI/pennylane/pull/453)

  Features include:

  - Generate the qubit Hamiltonians directly starting with the atomic structure of the molecule.
  - Calculate the mean-field (Hartree-Fock) electronic structure of molecules.
  - Allow to define an active space based on the number of active electrons and active orbitals.
  - Perform the fermionic-to-qubit transformation of the electronic Hamiltonian by
    using different functions implemented in OpenFermion.
  - Convert OpenFermion's QubitOperator to a Pennylane `Hamiltonian` class.
  - Perform a Variational Quantum Eigensolver (VQE) computation with this Hamiltonian in PennyLane.

  Check out the [quantum chemistry quickstart](https://pennylane.readthedocs.io/en/latest/introduction/chemistry.html), as well the quantum chemistry and VQE tutorials.

* PennyLane now has some functions and classes for creating and solving VQE
  problems. [(#467)](https://github.com/XanaduAI/pennylane/pull/467)

  - `qml.Hamiltonian`: a lightweight class for representing qubit Hamiltonians
  - `qml.VQECost`: a class for quickly constructing a differentiable cost function
    given a circuit ansatz, Hamiltonian, and one or more devices

    ```python
    >>> H = qml.vqe.Hamiltonian(coeffs, obs)
    >>> cost = qml.VQECost(ansatz, hamiltonian, dev, interface="torch")
    >>> params = torch.rand([4, 3])
    >>> cost(params)
    tensor(0.0245, dtype=torch.float64)
    ```

* Added a circuit drawing feature that provides a text-based representation
  of a QNode instance. It can be invoked via `qnode.draw()`. The user can specify
  to display variable names instead of variable values and choose either an ASCII
  or Unicode charset.
  [(#446)](https://github.com/XanaduAI/pennylane/pull/446)

  Consider the following circuit as an example:
  ```python3
  @qml.qnode(dev)
  def qfunc(a, w):
      qml.Hadamard(0)
      qml.CRX(a, wires=[0, 1])
      qml.Rot(w[0], w[1], w[2], wires=[1])
      qml.CRX(-a, wires=[0, 1])

      return qml.expval(qml.PauliZ(0) @ qml.PauliZ(1))
  ```

  We can draw the circuit after it has been executed:

  ```python
  >>> result = qfunc(2.3, [1.2, 3.2, 0.7])
  >>> print(qfunc.draw())
   0: ──H──╭C────────────────────────────╭C─────────╭┤ ⟨Z ⊗ Z⟩
   1: ─────╰RX(2.3)──Rot(1.2, 3.2, 0.7)──╰RX(-2.3)──╰┤ ⟨Z ⊗ Z⟩
  >>> print(qfunc.draw(charset="ascii"))
   0: --H--+C----------------------------+C---------+| <Z @ Z>
   1: -----+RX(2.3)--Rot(1.2, 3.2, 0.7)--+RX(-2.3)--+| <Z @ Z>
  >>> print(qfunc.draw(show_variable_names=True))
   0: ──H──╭C─────────────────────────────╭C─────────╭┤ ⟨Z ⊗ Z⟩
   1: ─────╰RX(a)──Rot(w[0], w[1], w[2])──╰RX(-1*a)──╰┤ ⟨Z ⊗ Z⟩
  ```

* Added `QAOAEmbedding` and its parameter initialization
  as a new trainable template.
  [(#442)](https://github.com/XanaduAI/pennylane/pull/442)

  <img src="https://pennylane.readthedocs.io/en/latest/_images/qaoa_layers.png"
  width=70%></img>

* Added the `qml.probs()` measurement function, allowing QNodes
  to differentiate variational circuit probabilities
  on simulators and hardware.
  [(#432)](https://github.com/XanaduAI/pennylane/pull/432)

  ```python
  @qml.qnode(dev)
  def circuit(x):
      qml.Hadamard(wires=0)
      qml.RY(x, wires=0)
      qml.RX(x, wires=1)
      qml.CNOT(wires=[0, 1])
      return qml.probs(wires=[0])
  ```
  Executing this circuit gives the marginal probability of wire 1:
  ```python
  >>> circuit(0.2)
  [0.40066533 0.59933467]
  ```
  QNodes that return probabilities fully support autodifferentiation.

* Added the convenience load functions `qml.from_pyquil`, `qml.from_quil` and
  `qml.from_quil_file` that convert pyQuil objects and Quil code to PennyLane
  templates. This feature requires version 0.8 or above of the PennyLane-Forest
  plugin.
  [(#459)](https://github.com/XanaduAI/pennylane/pull/459)

* Added a `qml.inv` method that inverts templates and sequences of Operations.
  Added a `@qml.template` decorator that makes templates return the queued Operations.
  [(#462)](https://github.com/XanaduAI/pennylane/pull/462)

  For example, using this function to invert a template inside a QNode:

  ```python3
      @qml.template
      def ansatz(weights, wires):
          for idx, wire in enumerate(wires):
              qml.RX(weights[idx], wires=[wire])

          for idx in range(len(wires) - 1):
              qml.CNOT(wires=[wires[idx], wires[idx + 1]])

      dev = qml.device('default.qubit', wires=2)

      @qml.qnode(dev)
      def circuit(weights):
          qml.inv(ansatz(weights, wires=[0, 1]))
          return qml.expval(qml.PauliZ(0) @ qml.PauliZ(1))
    ```

* Added the `QNodeCollection` container class, that allows independent
  QNodes to be stored and evaluated simultaneously. Experimental support
  for asynchronous evaluation of contained QNodes is provided with the
  `parallel=True` keyword argument.
  [(#466)](https://github.com/XanaduAI/pennylane/pull/466)

* Added a high level `qml.map` function, that maps a quantum
  circuit template over a list of observables or devices, returning
  a `QNodeCollection`.
  [(#466)](https://github.com/XanaduAI/pennylane/pull/466)

  For example:

  ```python3
  >>> def my_template(params, wires, **kwargs):
  >>>    qml.RX(params[0], wires=wires[0])
  >>>    qml.RX(params[1], wires=wires[1])
  >>>    qml.CNOT(wires=wires)

  >>> obs_list = [qml.PauliX(0) @ qml.PauliZ(1), qml.PauliZ(0) @ qml.PauliX(1)]
  >>> dev = qml.device("default.qubit", wires=2)
  >>> qnodes = qml.map(my_template, obs_list, dev, measure="expval")
  >>> qnodes([0.54, 0.12])
  array([-0.06154835  0.99280864])
  ```

* Added high level `qml.sum`, `qml.dot`, `qml.apply` functions
  that act on QNode collections.
  [(#466)](https://github.com/XanaduAI/pennylane/pull/466)

  `qml.apply` allows vectorized functions to act over the entire QNode
  collection:
  ```python
  >>> qnodes = qml.map(my_template, obs_list, dev, measure="expval")
  >>> cost = qml.apply(np.sin, qnodes)
  >>> cost([0.54, 0.12])
  array([-0.0615095  0.83756375])
  ```

  `qml.sum` and `qml.dot` take the sum of a QNode collection, and a
  dot product of tensors/arrays/QNode collections, respectively.

<h3>Breaking changes</h3>

* Deprecated the old-style `QNode` such that only the new-style `QNode` and its syntax can be used,
  moved all related files from the `pennylane/beta` folder to `pennylane`.
  [(#440)](https://github.com/XanaduAI/pennylane/pull/440)

<h3>Improvements</h3>

* Added the `Tensor.prune()` method and the `Tensor.non_identity_obs` property for extracting
  non-identity instances from the observables making up a `Tensor` instance.
  [(#498)](https://github.com/XanaduAI/pennylane/pull/498)

* Renamed the `expt.tensornet` and `expt.tensornet.tf` devices to `default.tensor` and
  `default.tensor.tf`.
  [(#495)](https://github.com/XanaduAI/pennylane/pull/495)

* Added a serialization method to the `CircuitGraph` class that is used to create a unique
  hash for each quantum circuit graph.
  [(#470)](https://github.com/XanaduAI/pennylane/pull/470)

* Added the `Observable.eigvals` method to return the eigenvalues of observables.
  [(#449)](https://github.com/XanaduAI/pennylane/pull/449)

* Added the `Observable.diagonalizing_gates` method to return the gates
  that diagonalize an observable in the computational basis.
  [(#454)](https://github.com/XanaduAI/pennylane/pull/454)

* Added the `Operator.matrix` method to return the matrix representation
  of an operator in the computational basis.
  [(#454)](https://github.com/XanaduAI/pennylane/pull/454)

* Added a `QubitDevice` class which implements common functionalities of plugin devices such that
  plugin devices can rely on these implementations. The new `QubitDevice` also includes
  a new `execute` method, which allows for more convenient plugin design. In addition, `QubitDevice`
  also unifies the way samples are generated on qubit-based devices.
  [(#452)](https://github.com/XanaduAI/pennylane/pull/452)
  [(#473)](https://github.com/XanaduAI/pennylane/pull/473)

* Improved documentation of `AmplitudeEmbedding` and `BasisEmbedding` templates.
  [(#441)](https://github.com/XanaduAI/pennylane/pull/441)
  [(#439)](https://github.com/XanaduAI/pennylane/pull/439)

* Codeblocks in the documentation now have a 'copy' button for easily
  copying examples.
  [(#437)](https://github.com/XanaduAI/pennylane/pull/437)

<h3>Documentation</h3>

* Update the developers plugin guide to use QubitDevice.
  [(#483)](https://github.com/XanaduAI/pennylane/pull/483)

<h3>Bug fixes</h3>

* Fixed a bug in `CVQNode._pd_analytic`, where non-descendant observables were not
  Heisenberg-transformed before evaluating the partial derivatives when using the
  order-2 parameter-shift method, resulting in an erroneous Jacobian for some circuits.
  [(#433)](https://github.com/XanaduAI/pennylane/pull/433)

<h3>Contributors</h3>

This release contains contributions from (in alphabetical order):

Juan Miguel Arrazola, Ville Bergholm, Alain Delgado Gran, Olivia Di Matteo,
Theodor Isacsson, Josh Izaac, Soran Jahangiri, Nathan Killoran, Johannes Jakob Meyer,
Zeyue Niu, Maria Schuld, Antal Száva.

# Release 0.7.0

<h3>New features since last release</h3>

* Custom padding constant in `AmplitudeEmbedding` is supported (see 'Breaking changes'.)
  [(#419)](https://github.com/XanaduAI/pennylane/pull/419)

* `StronglyEntanglingLayer` and `RandomLayer` now work with a single wire.
  [(#409)](https://github.com/XanaduAI/pennylane/pull/409)
  [(#413)](https://github.com/XanaduAI/pennylane/pull/413)

* Added support for applying the inverse of an `Operation` within a circuit.
  [(#377)](https://github.com/XanaduAI/pennylane/pull/377)

* Added an `OperationRecorder()` context manager, that allows templates
  and quantum functions to be executed while recording events. The
  recorder can be used with and without QNodes as a debugging utility.
  [(#388)](https://github.com/XanaduAI/pennylane/pull/388)

* Operations can now specify a decomposition that is used when the desired operation
  is not supported on the target device.
  [(#396)](https://github.com/XanaduAI/pennylane/pull/396)

* The ability to load circuits from external frameworks as templates
  has been added via the new `qml.load()` function. This feature
  requires plugin support --- this initial release provides support
  for Qiskit circuits and QASM files when `pennylane-qiskit` is installed,
  via the functions `qml.from_qiskit` and `qml.from_qasm`.
  [(#418)](https://github.com/XanaduAI/pennylane/pull/418)

* An experimental tensor network device has been added
  [(#416)](https://github.com/XanaduAI/pennylane/pull/416)
  [(#395)](https://github.com/XanaduAI/pennylane/pull/395)
  [(#394)](https://github.com/XanaduAI/pennylane/pull/394)
  [(#380)](https://github.com/XanaduAI/pennylane/pull/380)

* An experimental tensor network device which uses TensorFlow for
  backpropagation has been added
  [(#427)](https://github.com/XanaduAI/pennylane/pull/427)

* Custom padding constant in `AmplitudeEmbedding` is supported (see 'Breaking changes'.)
  [(#419)](https://github.com/XanaduAI/pennylane/pull/419)

<h3>Breaking changes</h3>

* The `pad` parameter in `AmplitudeEmbedding()` is now either `None` (no automatic padding), or a
  number that is used as the padding constant.
  [(#419)](https://github.com/XanaduAI/pennylane/pull/419)

* Initialization functions now return a single array of weights per function. Utilities for multi-weight templates
  `Interferometer()` and `CVNeuralNetLayers()` are provided.
  [(#412)](https://github.com/XanaduAI/pennylane/pull/412)

* The single layer templates `RandomLayer()`, `CVNeuralNetLayer()` and `StronglyEntanglingLayer()`
  have been turned into private functions `_random_layer()`, `_cv_neural_net_layer()` and
  `_strongly_entangling_layer()`. Recommended use is now via the corresponding `Layers()` templates.
  [(#413)](https://github.com/XanaduAI/pennylane/pull/413)

<h3>Improvements</h3>

* Added extensive input checks in templates.
  [(#419)](https://github.com/XanaduAI/pennylane/pull/419)

* Templates integration tests are rewritten - now cover keyword/positional argument passing,
  interfaces and combinations of templates.
  [(#409)](https://github.com/XanaduAI/pennylane/pull/409)
  [(#419)](https://github.com/XanaduAI/pennylane/pull/419)

* State vector preparation operations in the `default.qubit` plugin can now be
  applied to subsets of wires, and are restricted to being the first operation
  in a circuit.
  [(#346)](https://github.com/XanaduAI/pennylane/pull/346)

* The `QNode` class is split into a hierarchy of simpler classes.
  [(#354)](https://github.com/XanaduAI/pennylane/pull/354)
  [(#398)](https://github.com/XanaduAI/pennylane/pull/398)
  [(#415)](https://github.com/XanaduAI/pennylane/pull/415)
  [(#417)](https://github.com/XanaduAI/pennylane/pull/417)
  [(#425)](https://github.com/XanaduAI/pennylane/pull/425)

* Added the gates U1, U2 and U3 parametrizing arbitrary unitaries on 1, 2 and 3
  qubits and the Toffoli gate to the set of qubit operations.
  [(#396)](https://github.com/XanaduAI/pennylane/pull/396)

* Changes have been made to accomodate the movement of the main function
  in `pytest._internal` to `pytest._internal.main` in pip 19.3.
  [(#404)](https://github.com/XanaduAI/pennylane/pull/404)

* Added the templates `BasisStatePreparation` and `MottonenStatePreparation` that use
  gates to prepare a basis state and an arbitrary state respectively.
  [(#336)](https://github.com/XanaduAI/pennylane/pull/336)

* Added decompositions for `BasisState` and `QubitStateVector` based on state
  preparation templates.
  [(#414)](https://github.com/XanaduAI/pennylane/pull/414)

* Replaces the pseudo-inverse in the quantum natural gradient optimizer
  (which can be numerically unstable) with `np.linalg.solve`.
  [(#428)](https://github.com/XanaduAI/pennylane/pull/428)

<h3>Contributors</h3>

This release contains contributions from (in alphabetical order):

Ville Bergholm, Josh Izaac, Nathan Killoran, Angus Lowe, Johannes Jakob Meyer,
Oluwatobi Ogunbayo, Maria Schuld, Antal Száva.

# Release 0.6.1

<h3>New features since last release</h3>

* Added a `print_applied` method to QNodes, allowing the operation
  and observable queue to be printed as last constructed.
  [(#378)](https://github.com/XanaduAI/pennylane/pull/378)

<h3>Improvements</h3>

* A new `Operator` base class is introduced, which is inherited by both the
  `Observable` class and the `Operation` class.
  [(#355)](https://github.com/XanaduAI/pennylane/pull/355)

* Removed deprecated `@abstractproperty` decorators
  in `_device.py`.
  [(#374)](https://github.com/XanaduAI/pennylane/pull/374)

* The `CircuitGraph` class is updated to deal with `Operation` instances directly.
  [(#344)](https://github.com/XanaduAI/pennylane/pull/344)

* Comprehensive gradient tests have been added for the interfaces.
  [(#381)](https://github.com/XanaduAI/pennylane/pull/381)

<h3>Documentation</h3>

* The new restructured documentation has been polished and updated.
  [(#387)](https://github.com/XanaduAI/pennylane/pull/387)
  [(#375)](https://github.com/XanaduAI/pennylane/pull/375)
  [(#372)](https://github.com/XanaduAI/pennylane/pull/372)
  [(#370)](https://github.com/XanaduAI/pennylane/pull/370)
  [(#369)](https://github.com/XanaduAI/pennylane/pull/369)
  [(#367)](https://github.com/XanaduAI/pennylane/pull/367)
  [(#364)](https://github.com/XanaduAI/pennylane/pull/364)

* Updated the development guides.
  [(#382)](https://github.com/XanaduAI/pennylane/pull/382)
  [(#379)](https://github.com/XanaduAI/pennylane/pull/379)

* Added all modules, classes, and functions to the API section
  in the documentation.
  [(#373)](https://github.com/XanaduAI/pennylane/pull/373)

<h3>Bug fixes</h3>

* Replaces the existing `np.linalg.norm` normalization with hand-coded
  normalization, allowing `AmplitudeEmbedding` to be used with differentiable
  parameters. AmplitudeEmbedding tests have been added and improved.
  [(#376)](https://github.com/XanaduAI/pennylane/pull/376)

<h3>Contributors</h3>

This release contains contributions from (in alphabetical order):

Ville Bergholm, Josh Izaac, Nathan Killoran, Maria Schuld, Antal Száva

# Release 0.6.0

<h3>New features since last release</h3>

* The devices `default.qubit` and `default.gaussian` have a new initialization parameter
  `analytic` that indicates if expectation values and variances should be calculated
  analytically and not be estimated from data.
  [(#317)](https://github.com/XanaduAI/pennylane/pull/317)

* Added C-SWAP gate to the set of qubit operations
  [(#330)](https://github.com/XanaduAI/pennylane/pull/330)

* The TensorFlow interface has been renamed from `"tfe"` to `"tf"`, and
  now supports TensorFlow 2.0.
  [(#337)](https://github.com/XanaduAI/pennylane/pull/337)

* Added the S and T gates to the set of qubit operations.
  [(#343)](https://github.com/XanaduAI/pennylane/pull/343)

* Tensor observables are now supported within the `expval`,
  `var`, and `sample` functions, by using the `@` operator.
  [(#267)](https://github.com/XanaduAI/pennylane/pull/267)


<h3>Breaking changes</h3>

* The argument `n` specifying the number of samples in the method `Device.sample` was removed.
  Instead, the method will always return `Device.shots` many samples.
  [(#317)](https://github.com/XanaduAI/pennylane/pull/317)

<h3>Improvements</h3>

* The number of shots / random samples used to estimate expectation values and variances, `Device.shots`,
  can now be changed after device creation.
  [(#317)](https://github.com/XanaduAI/pennylane/pull/317)

* Unified import shortcuts to be under qml in qnode.py
  and test_operation.py
  [(#329)](https://github.com/XanaduAI/pennylane/pull/329)

* The quantum natural gradient now uses `scipy.linalg.pinvh` which is more efficient for symmetric matrices
  than the previously used `scipy.linalg.pinv`.
  [(#331)](https://github.com/XanaduAI/pennylane/pull/331)

* The deprecated `qml.expval.Observable` syntax has been removed.
  [(#267)](https://github.com/XanaduAI/pennylane/pull/267)

* Remainder of the unittest-style tests were ported to pytest.
  [(#310)](https://github.com/XanaduAI/pennylane/pull/310)

* The `do_queue` argument for operations now only takes effect
  within QNodes. Outside of QNodes, operations can now be instantiated
  without needing to specify `do_queue`.
  [(#359)](https://github.com/XanaduAI/pennylane/pull/359)

<h3>Documentation</h3>

* The docs are rewritten and restructured to contain a code introduction section as well as an API section.
  [(#314)](https://github.com/XanaduAI/pennylane/pull/275)

* Added Ising model example to the tutorials
  [(#319)](https://github.com/XanaduAI/pennylane/pull/319)

* Added tutorial for QAOA on MaxCut problem
  [(#328)](https://github.com/XanaduAI/pennylane/pull/328)

* Added QGAN flow chart figure to its tutorial
  [(#333)](https://github.com/XanaduAI/pennylane/pull/333)

* Added missing figures for gallery thumbnails of state-preparation
  and QGAN tutorials
  [(#326)](https://github.com/XanaduAI/pennylane/pull/326)

* Fixed typos in the state preparation tutorial
  [(#321)](https://github.com/XanaduAI/pennylane/pull/321)

* Fixed bug in VQE tutorial 3D plots
  [(#327)](https://github.com/XanaduAI/pennylane/pull/327)

<h3>Bug fixes</h3>

* Fixed typo in measurement type error message in qnode.py
  [(#341)](https://github.com/XanaduAI/pennylane/pull/341)

<h3>Contributors</h3>

This release contains contributions from (in alphabetical order):

Shahnawaz Ahmed, Ville Bergholm, Aroosa Ijaz, Josh Izaac, Nathan Killoran, Angus Lowe,
Johannes Jakob Meyer, Maria Schuld, Antal Száva, Roeland Wiersema.

# Release 0.5.0

<h3>New features since last release</h3>

* Adds a new optimizer, `qml.QNGOptimizer`, which optimizes QNodes using
  quantum natural gradient descent. See https://arxiv.org/abs/1909.02108
  for more details.
  [(#295)](https://github.com/XanaduAI/pennylane/pull/295)
  [(#311)](https://github.com/XanaduAI/pennylane/pull/311)

* Adds a new QNode method, `QNode.metric_tensor()`,
  which returns the block-diagonal approximation to the Fubini-Study
  metric tensor evaluated on the attached device.
  [(#295)](https://github.com/XanaduAI/pennylane/pull/295)

* Sampling support: QNodes can now return a specified number of samples
  from a given observable via the top-level `pennylane.sample()` function.
  To support this on plugin devices, there is a new `Device.sample` method.

  Calculating gradients of QNodes that involve sampling is not possible.
  [(#256)](https://github.com/XanaduAI/pennylane/pull/256)

* `default.qubit` has been updated to provide support for sampling.
  [(#256)](https://github.com/XanaduAI/pennylane/pull/256)

* Added controlled rotation gates to PennyLane operations and `default.qubit` plugin.
  [(#251)](https://github.com/XanaduAI/pennylane/pull/251)

<h3>Breaking changes</h3>

* The method `Device.supported` was removed, and replaced with the methods
  `Device.supports_observable` and `Device.supports_operation`.
  Both methods can be called with string arguments (`dev.supports_observable('PauliX')`) and
  class arguments (`dev.supports_observable(qml.PauliX)`).
  [(#276)](https://github.com/XanaduAI/pennylane/pull/276)

* The following CV observables were renamed to comply with the new Operation/Observable
  scheme: `MeanPhoton` to `NumberOperator`, `Homodyne` to `QuadOperator` and `NumberState` to `FockStateProjector`.
  [(#254)](https://github.com/XanaduAI/pennylane/pull/254)

<h3>Improvements</h3>

* The `AmplitudeEmbedding` function now provides options to normalize and
  pad features to ensure a valid state vector is prepared.
  [(#275)](https://github.com/XanaduAI/pennylane/pull/275)

* Operations can now optionally specify generators, either as existing PennyLane
  operations, or by providing a NumPy array.
  [(#295)](https://github.com/XanaduAI/pennylane/pull/295)
  [(#313)](https://github.com/XanaduAI/pennylane/pull/313)

* Adds a `Device.parameters` property, so that devices can view a dictionary mapping free
  parameters to operation parameters. This will allow plugin devices to take advantage
  of parametric compilation.
  [(#283)](https://github.com/XanaduAI/pennylane/pull/283)

* Introduces two enumerations: `Any` and `All`, representing any number of wires
  and all wires in the system respectively. They can be imported from
  `pennylane.operation`, and can be used when defining the `Operation.num_wires`
  class attribute of operations.
  [(#277)](https://github.com/XanaduAI/pennylane/pull/277)

  As part of this change:

  - `All` is equivalent to the integer 0, for backwards compatibility with the
    existing test suite

  - `Any` is equivalent to the integer -1 to allow numeric comparison
    operators to continue working

  - An additional validation is now added to the `Operation` class,
    which will alert the user that an operation with `num_wires = All`
    is being incorrectly.

* The one-qubit rotations in `pennylane.plugins.default_qubit` no longer depend on Scipy's `expm`. Instead
  they are calculated with Euler's formula.
  [(#292)](https://github.com/XanaduAI/pennylane/pull/292)

* Creates an `ObservableReturnTypes` enumeration class containing `Sample`,
  `Variance` and `Expectation`. These new values can be assigned to the `return_type`
  attribute of an `Observable`.
  [(#290)](https://github.com/XanaduAI/pennylane/pull/290)

* Changed the signature of the `RandomLayer` and `RandomLayers` templates to have a fixed seed by default.
  [(#258)](https://github.com/XanaduAI/pennylane/pull/258)

* `setup.py` has been cleaned up, removing the non-working shebang,
  and removing unused imports.
  [(#262)](https://github.com/XanaduAI/pennylane/pull/262)

<h3>Documentation</h3>

* A documentation refactor to simplify the tutorials and
  include Sphinx-Gallery.
  [(#291)](https://github.com/XanaduAI/pennylane/pull/291)

  - Examples and tutorials previously split across the `examples/`
    and `doc/tutorials/` directories, in a mixture of ReST and Jupyter notebooks,
    have been rewritten as Python scripts with ReST comments in a single location,
    the `examples/` folder.

  - Sphinx-Gallery is used to automatically build and run the tutorials.
    Rendered output is displayed in the Sphinx documentation.

  - Links are provided at the top of every tutorial page for downloading the
    tutorial as an executable python script, downloading the tutorial
    as a Jupyter notebook, or viewing the notebook on GitHub.

  - The tutorials table of contents have been moved to a single quick start page.

* Fixed a typo in `QubitStateVector`.
  [(#296)](https://github.com/XanaduAI/pennylane/pull/296)

* Fixed a typo in the `default_gaussian.gaussian_state` function.
  [(#293)](https://github.com/XanaduAI/pennylane/pull/293)

* Fixed a typo in the gradient recipe within the `RX`, `RY`, `RZ`
  operation docstrings.
  [(#248)](https://github.com/XanaduAI/pennylane/pull/248)

* Fixed a broken link in the tutorial documentation, as a
  result of the `qml.expval.Observable` deprecation.
  [(#246)](https://github.com/XanaduAI/pennylane/pull/246)

<h3>Bug fixes</h3>

* Fixed a bug where a `PolyXP` observable would fail if applied to subsets
  of wires on `default.gaussian`.
  [(#277)](https://github.com/XanaduAI/pennylane/pull/277)

<h3>Contributors</h3>

This release contains contributions from (in alphabetical order):

Simon Cross, Aroosa Ijaz, Josh Izaac, Nathan Killoran, Johannes Jakob Meyer,
Rohit Midha, Nicolás Quesada, Maria Schuld, Antal Száva, Roeland Wiersema.

# Release 0.4.0

<h3>New features since last release</h3>

* `pennylane.expval()` is now a top-level *function*, and is no longer
  a package of classes. For now, the existing `pennylane.expval.Observable`
  interface continues to work, but will raise a deprecation warning.
  [(#232)](https://github.com/XanaduAI/pennylane/pull/232)

* Variance support: QNodes can now return the variance of observables,
  via the top-level `pennylane.var()` function. To support this on
  plugin devices, there is a new `Device.var` method.

  The following observables support analytic gradients of variances:

  - All qubit observables (requiring 3 circuit evaluations for involutory
    observables such as `Identity`, `X`, `Y`, `Z`; and 5 circuit evals for
    non-involutary observables, currently only `qml.Hermitian`)

  - First-order CV observables (requiring 5 circuit evaluations)

  Second-order CV observables support numerical variance gradients.

* `pennylane.about()` function added, providing details
  on current PennyLane version, installed plugins, Python,
  platform, and NumPy versions [(#186)](https://github.com/XanaduAI/pennylane/pull/186)

* Removed the logic that allowed `wires` to be passed as a positional
  argument in quantum operations. This allows us to raise more useful
  error messages for the user if incorrect syntax is used.
  [(#188)](https://github.com/XanaduAI/pennylane/pull/188)

* Adds support for multi-qubit expectation values of the `pennylane.Hermitian()`
  observable [(#192)](https://github.com/XanaduAI/pennylane/pull/192)

* Adds support for multi-qubit expectation values in `default.qubit`.
  [(#202)](https://github.com/XanaduAI/pennylane/pull/202)

* Organize templates into submodules [(#195)](https://github.com/XanaduAI/pennylane/pull/195).
  This included the following improvements:

  - Distinguish embedding templates from layer templates.

  - New random initialization functions supporting the templates available
    in the new submodule `pennylane.init`.

  - Added a random circuit template (`RandomLayers()`), in which rotations and 2-qubit gates are randomly
    distributed over the wires

  - Add various embedding strategies

<h3>Breaking changes</h3>

* The `Device` methods `expectations`, `pre_expval`, and `post_expval` have been
  renamed to `observables`, `pre_measure`, and `post_measure` respectively.
  [(#232)](https://github.com/XanaduAI/pennylane/pull/232)

<h3>Improvements</h3>

* `default.qubit` plugin now uses `np.tensordot` when applying quantum operations
  and evaluating expectations, resulting in significant speedup
  [(#239)](https://github.com/XanaduAI/pennylane/pull/239),
  [(#241)](https://github.com/XanaduAI/pennylane/pull/241)

* PennyLane now allows division of quantum operation parameters by a constant
  [(#179)](https://github.com/XanaduAI/pennylane/pull/179)

* Portions of the test suite are in the process of being ported to pytest.
  Note: this is still a work in progress.

  Ported tests include:

  - `test_ops.py`
  - `test_about.py`
  - `test_classical_gradients.py`
  - `test_observables.py`
  - `test_measure.py`
  - `test_init.py`
  - `test_templates*.py`
  - `test_ops.py`
  - `test_variable.py`
  - `test_qnode.py` (partial)

<h3>Bug fixes</h3>

* Fixed a bug in `Device.supported`, which would incorrectly
  mark an operation as supported if it shared a name with an
  observable [(#203)](https://github.com/XanaduAI/pennylane/pull/203)

* Fixed a bug in `Operation.wires`, by explicitly casting the
  type of each wire to an integer [(#206)](https://github.com/XanaduAI/pennylane/pull/206)

* Removed code in PennyLane which configured the logger,
  as this would clash with users' configurations
  [(#208)](https://github.com/XanaduAI/pennylane/pull/208)

* Fixed a bug in `default.qubit`, in which `QubitStateVector` operations
  were accidentally being cast to `np.float` instead of `np.complex`.
  [(#211)](https://github.com/XanaduAI/pennylane/pull/211)


<h3>Contributors</h3>

This release contains contributions from:

Shahnawaz Ahmed, riveSunder, Aroosa Ijaz, Josh Izaac, Nathan Killoran, Maria Schuld.

# Release 0.3.1

<h3>Bug fixes</h3>

* Fixed a bug where the interfaces submodule was not correctly being packaged via setup.py

# Release 0.3.0

<h3>New features since last release</h3>

* PennyLane now includes a new `interfaces` submodule, which enables QNode integration with additional machine learning libraries.
* Adds support for an experimental PyTorch interface for QNodes
* Adds support for an experimental TensorFlow eager execution interface for QNodes
* Adds a PyTorch+GPU+QPU tutorial to the documentation
* Documentation now includes links and tutorials including the new [PennyLane-Forest](https://github.com/rigetti/pennylane-forest) plugin.

<h3>Improvements</h3>

* Printing a QNode object, via `print(qnode)` or in an interactive terminal, now displays more useful information regarding the QNode,
  including the device it runs on, the number of wires, it's interface, and the quantum function it uses:

  ```python
  >>> print(qnode)
  <QNode: device='default.qubit', func=circuit, wires=2, interface=PyTorch>
  ```

<h3>Contributors</h3>

This release contains contributions from:

Josh Izaac and Nathan Killoran.


# Release 0.2.0

<h3>New features since last release</h3>

* Added the `Identity` expectation value for both CV and qubit models [(#135)](https://github.com/XanaduAI/pennylane/pull/135)
* Added the `templates.py` submodule, containing some commonly used QML models to be used as ansatz in QNodes [(#133)](https://github.com/XanaduAI/pennylane/pull/133)
* Added the `qml.Interferometer` CV operation [(#152)](https://github.com/XanaduAI/pennylane/pull/152)
* Wires are now supported as free QNode parameters [(#151)](https://github.com/XanaduAI/pennylane/pull/151)
* Added ability to update stepsizes of the optimizers [(#159)](https://github.com/XanaduAI/pennylane/pull/159)

<h3>Improvements</h3>

* Removed use of hardcoded values in the optimizers, made them parameters (see [#131](https://github.com/XanaduAI/pennylane/pull/131) and [#132](https://github.com/XanaduAI/pennylane/pull/132))
* Created the new `PlaceholderExpectation`, to be used when both CV and qubit expval modules contain expectations with the same name
* Provide a way for plugins to view the operation queue _before_ applying operations. This allows for on-the-fly modifications of
  the queue, allowing hardware-based plugins to support the full range of qubit expectation values. [(#143)](https://github.com/XanaduAI/pennylane/pull/143)
* QNode return values now support _any_ form of sequence, such as lists, sets, etc. [(#144)](https://github.com/XanaduAI/pennylane/pull/144)
* CV analytic gradient calculation is now more robust, allowing for operations which may not themselves be differentiated, but have a
  well defined `_heisenberg_rep` method, and so may succeed operations that are analytically differentiable [(#152)](https://github.com/XanaduAI/pennylane/pull/152)

<h3>Bug fixes</h3>

* Fixed a bug where the variational classifier example was not batching when learning parity (see [#128](https://github.com/XanaduAI/pennylane/pull/128) and [#129](https://github.com/XanaduAI/pennylane/pull/129))
* Fixed an inconsistency where some initial state operations were documented as accepting complex parameters - all operations
  now accept real values [(#146)](https://github.com/XanaduAI/pennylane/pull/146)

<h3>Contributors</h3>

This release contains contributions from:

Christian Gogolin, Josh Izaac, Nathan Killoran, and Maria Schuld.


# Release 0.1.0

Initial public release.

<h3>Contributors</h3>
This release contains contributions from:

Ville Bergholm, Josh Izaac, Maria Schuld, Christian Gogolin, and Nathan Killoran.<|MERGE_RESOLUTION|>--- conflicted
+++ resolved
@@ -2,11 +2,9 @@
 
 <h3>New features since last release</h3>
 
-<<<<<<< HEAD
 * Added validation for noise channel parameters. Invalid noise parameters now
   raise a `ValueError`. [(#1357)](https://github.com/PennyLaneAI/pennylane/pull/1357)
 
-=======
 * PennyLane now has a `fourier` module, which hosts a [growing library 
   of methods](https://pennylane.readthedocs.io/en/stable/code/qml_fourier.html) 
   that help with investigating the Fourier representation of functions 
@@ -24,7 +22,6 @@
   remain differentiable with qml.grad as long as the class of the returned
   object implements the operations of a field. See tests/tape/test_jacobian_tape.py
   for an example.
->>>>>>> be3c88d3
 
 * PennyLane now has a ``kernels`` module.
   It provides basic functionalities for working with quantum kernels as well as
