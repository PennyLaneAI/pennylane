# Release 0.16.0-dev (development release)

<h3>New features since last release</h3>

* Added validation for noise channel parameters. Invalid noise parameters now
  raise a `ValueError`. [(#1357)](https://github.com/PennyLaneAI/pennylane/pull/1357)

* PennyLane now has a `fourier` module, which hosts a [growing library 
  of methods](https://pennylane.readthedocs.io/en/stable/code/qml_fourier.html) 
  that help with investigating the Fourier representation of functions 
  implemented by quantum circuits.
  [(#1160)](https://github.com/PennyLaneAI/pennylane/pull/1160)
  
  For example, one can plot distributions over Fourier series coefficients like 
  this one:
  
  <img src="https://pennylane.readthedocs.io/en/latest/_static/fourier.png" width=70%/>

* It is now possible [(1291)](https://github.com/PennyLaneAI/pennylane/pull/1291)
  to create custom Observables and corresponding devices
  whose return type can be an arbitrary object and QNodes using such Observable
  remain differentiable with qml.grad as long as the class of the returned
  object implements the operations of a field. See tests/tape/test_jacobian_tape.py
  for an example.

* PennyLane now has a ``kernels`` module.
  It provides basic functionalities for working with quantum kernels as well as
  post-processing methods to mitigate sampling errors and device noise:

```python
import pennylane as qml
from pennylane import numpy as np

num_wires = 6
wires = range(num_wires)

dev = qml.device('default.qubit', wires=num_wires)

@qml.qnode(dev)
def kernel_circuit(x1, x2):
    qml.templates.AngleEmbedding(x1, wires=wires)
    qml.adjoint(qml.templates.AngleEmbedding)(x2, wires=wires)
    return qml.probs(wires)

kernel = lambda x1, x2: kernel_circuit(x1, x2)[0]

# "Training feature vectors"
X_train = np.random.random((10, 6))
# Create symmetric square kernel matrix (for training)
K = qml.kernels.square_kernel_matrix(X_train, kernel)
# Add some (symmetric) Gaussian noise to the kernel matrix.
N = np.random.randn(10, 10)
K += (N + N.T) / 2

K1 = qml.kernels.displace_matrix(K)
K2 = qml.kernels.closest_psd_matrix(K)
K3 = qml.kernels.threshold_matrix(K)
K4 = qml.kernels.mitigate_depolarizing_noise(K, num_wires, method='single')
K5 = qml.kernels.mitigate_depolarizing_noise(K, num_wires, method='average')
K6 = qml.kernels.mitigate_depolarizing_noise(K, num_wires, method='split_channel')

# "Testing feature vectors"
X_test = np.random.random((5, 6))
# Compute kernel between test and training data.
K_test = qml.kernels.kernel_matrix(X_train, X_test, kernel)
```

* QNodes now display readable information when in interactive environments or when printed.
  [(#1359)](https://github.com/PennyLaneAI/pennylane/pull/1359).

* Added CPhase operation as an alias for ControlledPhaseShift operation
  [(#1319)](https://github.com/PennyLaneAI/pennylane/pull/1319).

* The `qml.Toffoli` operation now has a decomposition over elementary gates.
  [(#1320)](https://github.com/PennyLaneAI/pennylane/pull/1320)

* Added a new noise channel, `qml.ResetError`.
  [(#1321)](https://github.com/PennyLaneAI/pennylane/pull/1321).

* The `qml.SWAP`  operation now has a decomposition over elementary gates. [(#1329)](https://github.com/PennyLaneAI/pennylane/pull/1329)

* Added functionality for constructing and manipulating the Pauli group
  [(#1181)](https://github.com/PennyLaneAI/pennylane/pull/1181).
  The function `pennylane.grouping.pauli_group` provides a generator to
  easily loop over the group, or construct and store it in its entirety.
  For example, we can construct the 3-qubit Pauli group like so:

  ```pycon
  >>> from pennylane.grouping import pauli_group
  >>> pauli_group_1_qubit = list(pauli_group(1))
  >>> pauli_group_1_qubit
  [Identity(wires=[0]), PauliZ(wires=[0]), PauliX(wires=[0]), PauliY(wires=[0])]
  ```

  We can multiply together its members at the level of Pauli words
  using the `pauli_mult` and `pauli_multi_with_phase` functions.
  This can be done on arbitrarily-labeled wires as well, by defining a wire map.

  ```pycon
  >>> from pennylane.grouping import pauli_group, pauli_mult
  >>> wire_map = {'a' : 0, 'b' : 1, 'c' : 2}
  >>> pg = list(pauli_group(3, wire_map=wire_map))
  >>> pg[3]
  PauliZ(wires=['b']) @ PauliZ(wires=['c'])
  >>> pg[55]
  PauliY(wires=['a']) @ PauliY(wires=['b']) @ PauliZ(wires=['c'])
  >>> pauli_mult(pg[3], pg[55], wire_map=wire_map)
  PauliY(wires=['a']) @ PauliX(wires=['b'])
  ```

  Functions for conversion of Pauli observables to strings (and back),
  are included.

  ```pycon
  >>> from pennylane.grouping import pauli_word_to_string, string_to_pauli_word
  >>> pauli_word_to_string(pg[55], wire_map=wire_map)
  'YYZ'
  >>> string_to_pauli_word('ZXY', wire_map=wire_map)
  PauliZ(wires=['a']) @ PauliX(wires=['b']) @ PauliY(wires=['c'])
  ```

  Calculation of the matrix representation for arbitrary Paulis and wire maps is now
  also supported.

  ```pycon
  >>> from pennylane.grouping import pauli_word_to_matrix
  >>> wire_map = {'a' : 0, 'b' : 1}
  >>> pauli_word = qml.PauliZ('b')  # corresponds to Pauli 'IZ'
  >>> pauli_word_to_matrix(pauli_word, wire_map=wire_map)
  array([[ 1.,  0.,  0.,  0.],
         [ 0., -1.,  0., -0.],
         [ 0.,  0.,  1.,  0.],
         [ 0., -0.,  0., -1.]])
  ```

* Functionality to support solving the maximum-weighted cycle problem has been added to the `qaoa`
  module.
  [(#1207)](https://github.com/PennyLaneAI/pennylane/pull/1207)
  [(#1209)](https://github.com/PennyLaneAI/pennylane/pull/1209)
  [(#1251)](https://github.com/PennyLaneAI/pennylane/pull/1251)
  [(#1213)](https://github.com/PennyLaneAI/pennylane/pull/1213)
  [(#1220)](https://github.com/PennyLaneAI/pennylane/pull/1220)
  [(#1214)](https://github.com/PennyLaneAI/pennylane/pull/1214)
  [(#1283)](https://github.com/PennyLaneAI/pennylane/pull/1283)
  [(#1297)](https://github.com/PennyLaneAI/pennylane/pull/1297)

  The `max_weight_cycle` function returns the appropriate cost and mixer Hamiltonians:

  ```pycon
  >>> a = np.random.random((3, 3))
  >>> np.fill_diagonal(a, 0)
  >>> g = nx.DiGraph(a)  # create a random directed graph
  >>> cost, mixer, mapping = qml.qaoa.max_weight_cycle(g)
  >>> print(cost)
    (-0.9775906842165344) [Z2]
  + (-0.9027248603361988) [Z3]
  + (-0.8722207409852838) [Z0]
  + (-0.6426184210832898) [Z5]
  + (-0.2832594164291379) [Z1]
  + (-0.0778133996933755) [Z4]
  >>> print(mixer)
    (-0.25) [X0 Y1 Y5]
  + (-0.25) [X1 Y0 Y3]
  + (-0.25) [X2 Y3 Y4]
  + (-0.25) [X3 Y2 Y1]
  + (-0.25) [X4 Y5 Y2]
  + (-0.25) [X5 Y4 Y0]
  + (0.25) [X0 X1 X5]
  + (0.25) [Y0 Y1 X5]
  + (0.25) [Y0 X1 Y5]
  + (0.25) [X1 X0 X3]
  + (0.25) [Y1 Y0 X3]
  + (0.25) [Y1 X0 Y3]
  + (0.25) [X2 X3 X4]
  + (0.25) [Y2 Y3 X4]
  + (0.25) [Y2 X3 Y4]
  + (0.25) [X3 X2 X1]
  + (0.25) [Y3 Y2 X1]
  + (0.25) [Y3 X2 Y1]
  + (0.25) [X4 X5 X2]
  + (0.25) [Y4 Y5 X2]
  + (0.25) [Y4 X5 Y2]
  + (0.25) [X5 X4 X0]
  + (0.25) [Y5 Y4 X0]
  + (0.25) [Y5 X4 Y0]
  >>> mapping
  {0: (0, 1), 1: (0, 2), 2: (1, 0), 3: (1, 2), 4: (2, 0), 5: (2, 1)}
  ```
 Additional functionality can be found in the `qml.qaoa.cycle` module.

* Adds `QubitCarry` and `QubitSum` operations for basic arithmetic.
  [(#1169)](https://github.com/PennyLaneAI/pennylane/pull/1169)

  The following example adds two 1-bit numbers, returning a 2-bit answer:

  ```python
  dev = qml.device('default.qubit', wires = 4)
  a = 0
  b = 1

  @qml.qnode(dev)
  def circuit():
      qml.BasisState(np.array([a, b]), wires=[1, 2])
      qml.QubitCarry(wires=[0, 1, 2, 3])
      qml.CNOT(wires=[1, 2])
      qml.QubitSum(wires=[0, 1, 2])
      return qml.probs(wires=[3, 2])

  probs = circuit()
  bitstrings = tuple(itertools.product([0, 1], repeat = 2))
  indx = np.argwhere(probs == 1).flatten()[0]
  output = bitstrings[indx]
  ```

  ```pycon
  >>> print(output)
  (0, 1)
  ```

* PennyLane NumPy now includes the
  [random module's](https://numpy.org/doc/stable/reference/random/index.html#module-numpy.random)
  `Generator` objects, the recommended way of random number generation. This allows for
  random number generation using a local, rather than global seed.

```python
from pennylane import numpy as np

rng = np.random.default_rng()
random_mat1 = rng.random((3,2))
random_mat2 = rng.standard_normal(3, requires_grad=False)
```

* Ising ZZ gate functionality added.
  [(#1199)](https://github.com/PennyLaneAI/pennylane/pull/1199)

* The ISWAP operation has been added to the `default_qubit` device.
  [(#1298)](https://github.com/PennyLaneAI/pennylane/pull/1298)

* Ising XX gate functionality added. [(#1194)](https://github.com/PennyLaneAI/pennylane/pull/1194)

* Added Projector observable, which is available on all devices inheriting from the `QubitDevice` class.
  [(#1356)](https://github.com/PennyLaneAI/pennylane/pull/1356)

<h3>Improvements</h3>

* Implement special handling for measuring the variance of Projector observables to improve memory usage.
  [(#1368)](https://github.com/PennyLaneAI/pennylane/pull/1368)

* The `benchmark` module was deleted, since it was outdated and is superseded by
  the new separate [benchmark repository](https://github.com/PennyLaneAI/benchmark).
  [(#1343)](https://github.com/PennyLaneAI/pennylane/pull/1343)

*  A decomposition has been added for the `qml.CSWAP` operation.
  [(#1306)](https://github.com/PennyLaneAI/pennylane/issues/1306)

* The `qml.inv()` function is now deprecated with a warning to use the more general `qml.adjoint()`.
  [(#1325)](https://github.com/PennyLaneAI/pennylane/pull/1325)

* The `MultiControlledX` gate now has a decomposition defined. When controlling on three or more wires,
  an ancilla register of worker wires is required to support the decomposition.
  [(#1287)](https://github.com/PennyLaneAI/pennylane/pull/1287)

  ```python
  ctrl_wires = [f"c{i}" for i in range(5)]
  work_wires = [f"w{i}" for i in range(3)]
  target_wires = ["t0"]
  all_wires = ctrl_wires + work_wires + target_wires

  dev = qml.device("default.qubit", wires=all_wires)

  with qml.tape.QuantumTape() as tape:
      qml.MultiControlledX(control_wires=ctrl_wires, wires=target_wires, work_wires=work_wires)
  ```

  ```pycon
  >>> tape = tape.expand(depth=2)
  >>> print(tape.draw(wire_order=Wires(all_wires)))
   c0: ──────────────╭C──────────────────────╭C──────────┤
   c1: ──────────────├C──────────────────────├C──────────┤
   c2: ──────────╭C──│───╭C──────────────╭C──│───╭C──────┤
   c3: ──────╭C──│───│───│───╭C──────╭C──│───│───│───╭C──┤
   c4: ──╭C──│───│───│───│───│───╭C──│───│───│───│───│───┤
   w0: ──│───│───├C──╰X──├C──│───│───│───├C──╰X──├C──│───┤
   w1: ──│───├C──╰X──────╰X──├C──│───├C──╰X──────╰X──├C──┤
   w2: ──├C──╰X──────────────╰X──├C──╰X──────────────╰X──┤
   t0: ──╰X──────────────────────╰X──────────────────────┤
  ```

* The `qml.SingleExcitation` and `qml.DoubleExcitation` operations now
  have decompositions over elementary gates, and their gradient recipes
  have been updated to use the four-term parameter-shift rules.
  [(#1303)](https://github.com/PennyLaneAI/pennylane/pull/1303)

* The `qml.SingleExcitationPlus` and `qml.SingleExcitationMinus` operations now
  have decompositions over elementary gates.
  [(#1278)](https://github.com/PennyLaneAI/pennylane/pull/1278)

* The `Device` class now uses caching when mapping wires.
  [(#1270)](https://github.com/PennyLaneAI/pennylane/pull/1270)

* The `Wires` class now uses caching for computing its `hash`.
  [(#1270)](https://github.com/PennyLaneAI/pennylane/pull/1270)

* Added custom gate application for Toffoli in `default.qubit`.
  [(#1249)](https://github.com/PennyLaneAI/pennylane/pull/1249)

* The device test suite now provides test cases for checking gates by comparing
  expectation values.
  [(#1212)](https://github.com/PennyLaneAI/pennylane/pull/1212)

* PennyLane's test suite is now code-formatted using `black -l 100`.
  [(#1222)](https://github.com/PennyLaneAI/pennylane/pull/1222)

* Adds a `hamiltonian_expand` tape transform. This takes a tape ending in
  `qml.expval(H)`, where `H` is a Hamiltonian, and maps it to a collection
  of tapes which can be executed and passed into a post-processing function yielding
  the expectation value.
  [(#1142)](https://github.com/PennyLaneAI/pennylane/pull/1142)

  Example use:

  ```python
  H = qml.PauliZ(0) + 3 * qml.PauliZ(0) @ qml.PauliX(1)

  with qml.tape.QuantumTape() as tape:
      qml.Hadamard(wires=1)
      return qml.expval(H)

  tapes, fn = qml.transforms.hamiltonian_expand(tape)
  dev = qml.device("default.qubit", wires=3)
  res = dev.batch_execute(tapes)
  ```
  ```pycon
  >>> fn(res)
  4.0
  ```

* PennyLane's `qchem` package and tests are now code-formatted using `black -l 100`.
  [(#1311)](https://github.com/PennyLaneAI/pennylane/pull/1311)

<h3>Breaking changes</h3>

* Removes support for Python 3.6 and begin testing for Python 3.9.
  [(#1228)](https://github.com/XanaduAI/pennylane/pull/1228)

<h3>Bug fixes</h3>

<<<<<<< HEAD
* Fixes a bug where `qml.ctrl` would fail to transform gates that had no
  control defined and no decomposition defined.
  [](https://github.com/PennyLaneAI/pennylane/pull/)
=======
* Copying the `JacobianTape` now correctly also copies the `jacobian_options` attribute. This fixes a bug
  allowing the JAX interface to support adjoint differentiation.
  [(#1349)](https://github.com/PennyLaneAI/pennylane/pull/1349)
>>>>>>> a4d7abdc

* Fixes drawing QNodes that contain multiple measurements on a single wire.
  [(#1353)](https://github.com/PennyLaneAI/pennylane/pull/1353)

* Fixes drawing QNodes with no operations.
  [(#1354)](https://github.com/PennyLaneAI/pennylane/pull/1354)

* Fixes incorrect wires in the decomposition of the `ControlledPhaseShift` operation.
  [(#1338)](https://github.com/PennyLaneAI/pennylane/pull/1338)

* Fixed tests for the `Permute` operation that used a QNode and hence expanded
  tapes twice instead of once due to QNode tape expansion and an explicit tape
  expansion call.
  [(#1318)](https://github.com/PennyLaneAI/pennylane/pull/1318).

* Prevent Hamiltonians that share wires from being multiplied together.
  [(#1273)](https://github.com/PennyLaneAI/pennylane/pull/1273)

* Fixed a bug where the custom range sequences could not be passed
  to the `StronglyEntanglingLayers` template.
  [(#1332)](https://github.com/PennyLaneAI/pennylane/pull/1332)

<h3>Documentation</h3>

* Fix typo in the documentation of qml.templates.layers.StronglyEntanglingLayers 
  [(#1367)](https://github.com/PennyLaneAI/pennylane/pull/1367)

* Fixed typo on TensorFlow interface documentation [(#1312)](https://github.com/PennyLaneAI/pennylane/pull/1312)

* Fixed typos in the mathematical expressions in documentation of `qml.DoubleExcitation`.
  [(#1278)](https://github.com/PennyLaneAI/pennylane/pull/1278)

* Remove unsupported `None` option from the `qml.QNode` docstrings.
  [(#1271)](https://github.com/PennyLaneAI/pennylane/pull/1271)

* Updated the docstring of `qml.PolyXP` to reference the new location of internal
  usage. [(#1262)](https://github.com/PennyLaneAI/pennylane/pull/1262)

* Removes occurrences of the deprecated device argument ``analytic`` from the documentation.
  [(#1261)](https://github.com/PennyLaneAI/pennylane/pull/1261)

* Updated PyTorch and TensorFlow interface introductions.
  [(#1333)](https://github.com/PennyLaneAI/pennylane/pull/1333)

<h3>Contributors</h3>

This release contains contributions from (in alphabetical order):

Marius Aglitoiu, Vishnu Ajith, Thomas Bromley, Jack Ceroni, Miruna Daian, Olivia Di Matteo,
Tanya Garg, Christian Gogolin, Diego Guala, Anthony Hayes, Ryan Hill, Josh Izaac, Pavan Jayasinha, Christina Lee, Ryan Levy, Nahum Sá, Maria Schuld,
Johannes Jakob Meyer, Brian Shi, Antal Száva, David Wierichs, Vincent Wong, Alberto Maldonado, Ashish Panigrahi.


# Release 0.15.1 (current release)

<h3>Bug fixes</h3>

* Fixes two bugs in the parameter-shift Hessian.
  [(#1260)](https://github.com/PennyLaneAI/pennylane/pull/1260)

  - Fixes a bug where having an unused parameter in the Autograd interface
    would result in an indexing error during backpropagation.

  - The parameter-shift Hessian only supports the two-term parameter-shift
    rule currently, so raises an error if asked to differentiate
    any unsupported gates (such as the controlled rotation gates).

* A bug which resulted in `qml.adjoint()` and `qml.inv()` failing to work with
  templates has been fixed.
  [(#1243)](https://github.com/PennyLaneAI/pennylane/pull/1243)

* Deprecation warning instances in PennyLane have been changed to `UserWarning`,
  to account for recent changes to how Python warnings are filtered in
  [PEP565](https://www.python.org/dev/peps/pep-0565/).
  [(#1211)](https://github.com/PennyLaneAI/pennylane/pull/1211)

<h3>Documentation</h3>

* Updated the order of the parameters to the `GaussianState` operation to match
  the way that the PennyLane-SF plugin uses them.
  [(#1255)](https://github.com/PennyLaneAI/pennylane/pull/1255)

<h3>Contributors</h3>

This release contains contributions from (in alphabetical order):

Thomas Bromley, Olivia Di Matteo, Diego Guala, Anthony Hayes, Ryan Hill,
Josh Izaac, Christina Lee, Maria Schuld, Antal Száva.

# Release 0.15.0

<h3>New features since last release</h3>

<h4>Better and more flexible shot control</h4>

* Adds a new optimizer `qml.ShotAdaptiveOptimizer`, a gradient-descent optimizer where
  the shot rate is adaptively calculated using the variances of the parameter-shift gradient.
  [(#1139)](https://github.com/PennyLaneAI/pennylane/pull/1139)

  By keeping a running average of the parameter-shift gradient and the *variance* of the
  parameter-shift gradient, this optimizer frugally distributes a shot budget across the partial
  derivatives of each parameter.

  In addition, if computing the expectation value of a Hamiltonian, weighted random sampling can be
  used to further distribute the shot budget across the local terms from which the Hamiltonian is
  constructed.

  This optimizer is based on both the [iCANS1](https://quantum-journal.org/papers/q-2020-05-11-263)
  and [Rosalin](https://arxiv.org/abs/2004.06252) shot-adaptive optimizers.

  Once constructed, the cost function can be passed directly to the optimizer's `step` method.  The
  attribute `opt.total_shots_used` can be used to track the number of shots per iteration.

  ```pycon
  >>> coeffs = [2, 4, -1, 5, 2]
  >>> obs = [
  ...   qml.PauliX(1),
  ...   qml.PauliZ(1),
  ...   qml.PauliX(0) @ qml.PauliX(1),
  ...   qml.PauliY(0) @ qml.PauliY(1),
  ...   qml.PauliZ(0) @ qml.PauliZ(1)
  ... ]
  >>> H = qml.Hamiltonian(coeffs, obs)
  >>> dev = qml.device("default.qubit", wires=2, shots=100)
  >>> cost = qml.ExpvalCost(qml.templates.StronglyEntanglingLayers, H, dev)
  >>> params = qml.init.strong_ent_layers_uniform(n_layers=2, n_wires=2)
  >>> opt = qml.ShotAdaptiveOptimizer(min_shots=10)
  >>> for i in range(5):
  ...    params = opt.step(cost, params)
  ...    print(f"Step {i}: cost = {cost(params):.2f}, shots_used = {opt.total_shots_used}")
  Step 0: cost = -5.68, shots_used = 240
  Step 1: cost = -2.98, shots_used = 336
  Step 2: cost = -4.97, shots_used = 624
  Step 3: cost = -5.53, shots_used = 1054
  Step 4: cost = -6.50, shots_used = 1798
  ```

* Batches of shots can now be specified as a list, allowing measurement statistics
  to be course-grained with a single QNode evaluation.
  [(#1103)](https://github.com/PennyLaneAI/pennylane/pull/1103)

  ```pycon
  >>> shots_list = [5, 10, 1000]
  >>> dev = qml.device("default.qubit", wires=2, shots=shots_list)
  ```

  When QNodes are executed on this device, a single execution of 1015 shots will be submitted.
  However, three sets of measurement statistics will be returned; using the first 5 shots,
  second set of 10 shots, and final 1000 shots, separately.

  For example, executing a circuit with two outputs will lead to a result of shape `(3, 2)`:

  ```pycon
  >>> @qml.qnode(dev)
  ... def circuit(x):
  ...     qml.RX(x, wires=0)
  ...     qml.CNOT(wires=[0, 1])
  ...     return qml.expval(qml.PauliZ(0) @ qml.PauliX(1)), qml.expval(qml.PauliZ(0))
  >>> circuit(0.5)
  [[0.33333333 1.        ]
   [0.2        1.        ]
   [0.012      0.868     ]]
  ```

  This output remains fully differentiable.

- The number of shots can now be specified on a per-call basis when evaluating a QNode.
  [(#1075)](https://github.com/PennyLaneAI/pennylane/pull/1075).

  For this, the qnode should be called with an additional `shots` keyword argument:

  ```pycon
  >>> dev = qml.device('default.qubit', wires=1, shots=10) # default is 10
  >>> @qml.qnode(dev)
  ... def circuit(a):
  ...     qml.RX(a, wires=0)
  ...     return qml.sample(qml.PauliZ(wires=0))
  >>> circuit(0.8)
  [ 1  1  1 -1 -1  1  1  1  1  1]
  >>> circuit(0.8, shots=3)
  [ 1  1  1]
  >>> circuit(0.8)
  [ 1  1  1 -1 -1  1  1  1  1  1]
  ```

<h4>New differentiable quantum transforms</h4>

A new module is available,
[qml.transforms](https://pennylane.rtfd.io/en/stable/code/qml_transforms.html),
which contains *differentiable quantum transforms*. These are functions that act
on QNodes, quantum functions, devices, and tapes, transforming them while remaining
fully differentiable.

* A new adjoint transform has been added.
  [(#1111)](https://github.com/PennyLaneAI/pennylane/pull/1111)
  [(#1135)](https://github.com/PennyLaneAI/pennylane/pull/1135)

  This new method allows users to apply the adjoint of an arbitrary sequence of operations.

  ```python
  def subroutine(wire):
      qml.RX(0.123, wires=wire)
      qml.RY(0.456, wires=wire)

  dev = qml.device('default.qubit', wires=1)
  @qml.qnode(dev)
  def circuit():
      subroutine(0)
      qml.adjoint(subroutine)(0)
      return qml.expval(qml.PauliZ(0))
  ```

  This creates the following circuit:

  ```pycon
  >>> print(qml.draw(circuit)())
  0: --RX(0.123)--RY(0.456)--RY(-0.456)--RX(-0.123)--| <Z>
  ```

  Directly applying to a gate also works as expected.

  ```python
  qml.adjoint(qml.RX)(0.123, wires=0) # applies RX(-0.123)
  ```

* A new transform `qml.ctrl` is now available that adds control wires to subroutines.
  [(#1157)](https://github.com/PennyLaneAI/pennylane/pull/1157)

  ```python
  def my_ansatz(params):
     qml.RX(params[0], wires=0)
     qml.RZ(params[1], wires=1)

  # Create a new operation that applies `my_ansatz`
  # controlled by the "2" wire.
  my_ansatz2 = qml.ctrl(my_ansatz, control=2)

  @qml.qnode(dev)
  def circuit(params):
      my_ansatz2(params)
      return qml.state()
  ```

  This is equivalent to:

  ```python
  @qml.qnode(...)
  def circuit(params):
      qml.CRX(params[0], wires=[2, 0])
      qml.CRZ(params[1], wires=[2, 1])
      return qml.state()
  ```

* The `qml.transforms.classical_jacobian` transform has been added.
  [(#1186)](https://github.com/PennyLaneAI/pennylane/pull/1186)

  This transform returns a function to extract the Jacobian matrix of the classical part of a
  QNode, allowing the classical dependence between the QNode arguments and the quantum gate
  arguments to be extracted.

  For example, given the following QNode:

  ```pycon
  >>> @qml.qnode(dev)
  ... def circuit(weights):
  ...     qml.RX(weights[0], wires=0)
  ...     qml.RY(weights[0], wires=1)
  ...     qml.RZ(weights[2] ** 2, wires=1)
  ...     return qml.expval(qml.PauliZ(0))
  ```

  We can use this transform to extract the relationship
  :math:`f: \mathbb{R}^n \rightarrow\mathbb{R}^m` between the input QNode
  arguments :math:`w` and the gate arguments :math:`g`, for
  a given value of the QNode arguments:

  ```pycon
  >>> cjac_fn = qml.transforms.classical_jacobian(circuit)
  >>> weights = np.array([1., 1., 1.], requires_grad=True)
  >>> cjac = cjac_fn(weights)
  >>> print(cjac)
  [[1. 0. 0.]
   [1. 0. 0.]
   [0. 0. 2.]]
  ```

  The returned Jacobian has rows corresponding to gate arguments, and columns corresponding to
  QNode arguments; that is, :math:`J_{ij} = \frac{\partial}{\partial g_i} f(w_j)`.

<h4>More operations and templates</h4>

* Added the `SingleExcitation` two-qubit operation, which is useful for quantum
  chemistry applications.
  [(#1121)](https://github.com/PennyLaneAI/pennylane/pull/1121)

  It can be used to perform an SO(2) rotation in the subspace
  spanned by the states :math:`|01\rangle` and :math:`|10\rangle`.
  For example, the following circuit performs the transformation
  :math:`|10\rangle \rightarrow \cos(\phi/2)|10\rangle - \sin(\phi/2)|01\rangle`:

  ```python
  dev = qml.device('default.qubit', wires=2)

  @qml.qnode(dev)
  def circuit(phi):
      qml.PauliX(wires=0)
      qml.SingleExcitation(phi, wires=[0, 1])
  ```

  The `SingleExcitation` operation supports analytic gradients on hardware
  using only four expectation value calculations, following results from
  [Kottmann et al.](https://arxiv.org/abs/2011.05938)

* Added the `DoubleExcitation` four-qubit operation, which is useful for quantum
  chemistry applications.
  [(#1123)](https://github.com/PennyLaneAI/pennylane/pull/1123)

  It can be used to perform an SO(2) rotation in the subspace
  spanned by the states :math:`|1100\rangle` and :math:`|0011\rangle`.
  For example, the following circuit performs the transformation
  :math:`|1100\rangle\rightarrow \cos(\phi/2)|1100\rangle - \sin(\phi/2)|0011\rangle`:

  ```python
  dev = qml.device('default.qubit', wires=2)

  @qml.qnode(dev)
  def circuit(phi):
      qml.PauliX(wires=0)
      qml.PauliX(wires=1)
      qml.DoubleExcitation(phi, wires=[0, 1, 2, 3])
  ```

  The `DoubleExcitation` operation supports analytic gradients on hardware using only
  four expectation value calculations, following results from
  [Kottmann et al.](https://arxiv.org/abs/2011.05938).

* Added the `QuantumMonteCarlo` template for performing quantum Monte Carlo estimation of an
  expectation value on simulator.
  [(#1130)](https://github.com/PennyLaneAI/pennylane/pull/1130)

  The following example shows how the expectation value of sine squared over a standard normal
  distribution can be approximated:

  ```python
  from scipy.stats import norm

  m = 5
  M = 2 ** m
  n = 10
  N = 2 ** n
  target_wires = range(m + 1)
  estimation_wires = range(m + 1, n + m + 1)

  xmax = np.pi  # bound to region [-pi, pi]
  xs = np.linspace(-xmax, xmax, M)

  probs = np.array([norm().pdf(x) for x in xs])
  probs /= np.sum(probs)

  func = lambda i: np.sin(xs[i]) ** 2

  dev = qml.device("default.qubit", wires=(n + m + 1))

  @qml.qnode(dev)
  def circuit():
      qml.templates.QuantumMonteCarlo(
          probs,
          func,
          target_wires=target_wires,
          estimation_wires=estimation_wires,
      )
      return qml.probs(estimation_wires)

  phase_estimated = np.argmax(circuit()[:int(N / 2)]) / N
  expectation_estimated = (1 - np.cos(np.pi * phase_estimated)) / 2
  ```

* Added the `QuantumPhaseEstimation` template for performing quantum phase estimation for an input
  unitary matrix.
  [(#1095)](https://github.com/PennyLaneAI/pennylane/pull/1095)

  Consider the matrix corresponding to a rotation from an `RX` gate:

  ```pycon
  >>> phase = 5
  >>> target_wires = [0]
  >>> unitary = qml.RX(phase, wires=0).matrix
  ```

  The ``phase`` parameter can be estimated using ``QuantumPhaseEstimation``. For example, using five
  phase-estimation qubits:

  ```python
  n_estimation_wires = 5
  estimation_wires = range(1, n_estimation_wires + 1)

  dev = qml.device("default.qubit", wires=n_estimation_wires + 1)

  @qml.qnode(dev)
  def circuit():
      # Start in the |+> eigenstate of the unitary
      qml.Hadamard(wires=target_wires)

      QuantumPhaseEstimation(
          unitary,
          target_wires=target_wires,
          estimation_wires=estimation_wires,
      )

      return qml.probs(estimation_wires)

  phase_estimated = np.argmax(circuit()) / 2 ** n_estimation_wires

  # Need to rescale phase due to convention of RX gate
  phase_estimated = 4 * np.pi * (1 - phase)
  ```

- Added the `ControlledPhaseShift` gate as well as the `QFT` operation for applying quantum Fourier
  transforms.
  [(#1064)](https://github.com/PennyLaneAI/pennylane/pull/1064)

  ```python
  @qml.qnode(dev)
  def circuit_qft(basis_state):
      qml.BasisState(basis_state, wires=range(3))
      qml.QFT(wires=range(3))
      return qml.state()
  ```

- Added the `ControlledQubitUnitary` operation. This
  enables implementation of multi-qubit gates with a variable number of
  control qubits. It is also possible to specify a different state for the
  control qubits using the `control_values` argument (also known as a
  mixed-polarity multi-controlled operation).
  [(#1069)](https://github.com/PennyLaneAI/pennylane/pull/1069)
  [(#1104)](https://github.com/PennyLaneAI/pennylane/pull/1104)

  For example, we can  create a multi-controlled T gate using:

  ```python
  T = qml.T._matrix()
  qml.ControlledQubitUnitary(T, control_wires=[0, 1, 3], wires=2, control_values="110")
  ```

  Here, the T gate will be applied to wire `2` if control wires `0` and `1` are in
  state `1`, and control wire `3` is in state `0`. If no value is passed to
  `control_values`, the gate will be applied if all control wires are in
  the `1` state.

- Added `MultiControlledX` for multi-controlled `NOT` gates.
  This is a special case of `ControlledQubitUnitary` that applies a
  Pauli X gate conditioned on the state of an arbitrary number of
  control qubits.
  [(#1104)](https://github.com/PennyLaneAI/pennylane/pull/1104)

<h4>Support for higher-order derivatives on hardware</h4>

* Computing second derivatives and Hessians of QNodes is now supported with
  the parameter-shift differentiation method, on all machine learning interfaces.
  [(#1130)](https://github.com/PennyLaneAI/pennylane/pull/1130)
  [(#1129)](https://github.com/PennyLaneAI/pennylane/pull/1129)
  [(#1110)](https://github.com/PennyLaneAI/pennylane/pull/1110)

  Hessians are computed using the parameter-shift rule, and can be
  evaluated on both hardware and simulator devices.

  ```python
  dev = qml.device('default.qubit', wires=1)

  @qml.qnode(dev, diff_method="parameter-shift")
  def circuit(p):
      qml.RY(p[0], wires=0)
      qml.RX(p[1], wires=0)
      return qml.expval(qml.PauliZ(0))

  x = np.array([1.0, 2.0], requires_grad=True)
  ```

  ```python
  >>> hessian_fn = qml.jacobian(qml.grad(circuit))
  >>> hessian_fn(x)
  [[0.2248451 0.7651474]
   [0.7651474 0.2248451]]
  ```

* Added the function `finite_diff()` to compute finite-difference
  approximations to the gradient and the second-order derivatives of
  arbitrary callable functions.
  [(#1090)](https://github.com/PennyLaneAI/pennylane/pull/1090)

  This is useful to compute the derivative of parametrized
  `pennylane.Hamiltonian` observables with respect to their parameters.

  For example, in quantum chemistry simulations it can be used to evaluate
  the derivatives of the electronic Hamiltonian with respect to the nuclear
  coordinates:

  ```pycon
  >>> def H(x):
  ...    return qml.qchem.molecular_hamiltonian(['H', 'H'], x)[0]
  >>> x = np.array([0., 0., -0.66140414, 0., 0., 0.66140414])
  >>> grad_fn = qml.finite_diff(H, N=1)
  >>> grad = grad_fn(x)
  >>> deriv2_fn = qml.finite_diff(H, N=2, idx=[0, 1])
  >>> deriv2_fn(x)
  ```

* The JAX interface now supports all devices, including hardware devices,
  via the parameter-shift differentiation method.
  [(#1076)](https://github.com/PennyLaneAI/pennylane/pull/1076)

  For example, using the JAX interface with Cirq:

  ```python
  dev = qml.device('cirq.simulator', wires=1)
  @qml.qnode(dev, interface="jax", diff_method="parameter-shift")
  def circuit(x):
      qml.RX(x[1], wires=0)
      qml.Rot(x[0], x[1], x[2], wires=0)
      return qml.expval(qml.PauliZ(0))
  weights = jnp.array([0.2, 0.5, 0.1])
  print(circuit(weights))
  ```

  Currently, when used with the parameter-shift differentiation method,
  only a single returned expectation value or variance is supported.
  Multiple expectations/variances, as well as probability and state returns,
  are not currently allowed.

<h3>Improvements</h3>

  ```python
  dev = qml.device("default.qubit", wires=2)

  inputstate = [np.sqrt(0.2), np.sqrt(0.3), np.sqrt(0.4), np.sqrt(0.1)]

  @qml.qnode(dev)
  def circuit():
      mottonen.MottonenStatePreparation(inputstate,wires=[0, 1])
      return qml.expval(qml.PauliZ(0))
  ```

  Previously returned:

  ```pycon
  >>> print(qml.draw(circuit)())
  0: ──RY(1.57)──╭C─────────────╭C──╭C──╭C──┤ ⟨Z⟩
  1: ──RY(1.35)──╰X──RY(0.422)──╰X──╰X──╰X──┤
  ```

  In this release, it now returns:

  ```pycon
  >>> print(qml.draw(circuit)())
  0: ──RY(1.57)──╭C─────────────╭C──┤ ⟨Z⟩
  1: ──RY(1.35)──╰X──RY(0.422)──╰X──┤
  ```

- The templates are now classes inheriting
  from `Operation`, and define the ansatz in their `expand()` method. This
  change does not affect the user interface.
  [(#1138)](https://github.com/PennyLaneAI/pennylane/pull/1138)
  [(#1156)](https://github.com/PennyLaneAI/pennylane/pull/1156)
  [(#1163)](https://github.com/PennyLaneAI/pennylane/pull/1163)
  [(#1192)](https://github.com/PennyLaneAI/pennylane/pull/1192)

  For convenience, some templates have a new method that returns the expected
  shape of the trainable parameter tensor, which can be used to create
  random tensors.

  ```python
  shape = qml.templates.BasicEntanglerLayers.shape(n_layers=2, n_wires=4)
  weights = np.random.random(shape)
  qml.templates.BasicEntanglerLayers(weights, wires=range(4))
  ```

- `QubitUnitary` now validates to ensure the input matrix is two dimensional.
  [(#1128)](https://github.com/PennyLaneAI/pennylane/pull/1128)

* Most layers in Pytorch or Keras accept arbitrary dimension inputs, where each dimension barring
  the last (in the case where the actual weight function of the layer operates on one-dimensional
  vectors) is broadcast over. This is now also supported by KerasLayer and TorchLayer.
  [(#1062)](https://github.com/PennyLaneAI/pennylane/pull/1062).

  Example use:

  ```python
  dev = qml.device("default.qubit", wires=4)
  x = tf.ones((5, 4, 4))

  @qml.qnode(dev)
  def layer(weights, inputs):
      qml.templates.AngleEmbedding(inputs, wires=range(4))
      qml.templates.StronglyEntanglingLayers(weights, wires=range(4))
      return [qml.expval(qml.PauliZ(i)) for i in range(4)]

  qlayer = qml.qnn.KerasLayer(layer, {"weights": (4, 4, 3)}, output_dim=4)
  out = qlayer(x)
  ```

  The output tensor has the following shape:
  ```pycon
  >>> out.shape
  (5, 4, 4)
  ```

* If only one argument to the function `qml.grad` has the `requires_grad` attribute
  set to True, then the returned gradient will be a NumPy array, rather than a
  tuple of length 1.
  [(#1067)](https://github.com/PennyLaneAI/pennylane/pull/1067)
  [(#1081)](https://github.com/PennyLaneAI/pennylane/pull/1081)

* An improvement has been made to how `QubitDevice` generates and post-processess samples,
  allowing QNode measurement statistics to work on devices with more than 32 qubits.
  [(#1088)](https://github.com/PennyLaneAI/pennylane/pull/1088)

* Due to the addition of `density_matrix()` as a return type from a QNode, tuples are now supported
  by the `output_dim` parameter in `qnn.KerasLayer`.
  [(#1070)](https://github.com/PennyLaneAI/pennylane/pull/1070)

* Two new utility methods are provided for working with quantum tapes.
  [(#1175)](https://github.com/PennyLaneAI/pennylane/pull/1175)

  - `qml.tape.get_active_tape()` gets the currently recording tape.

  - `tape.stop_recording()` is a context manager that temporarily
    stops the currently recording tape from recording additional
    tapes or quantum operations.

  For example:

  ```pycon
  >>> with qml.tape.QuantumTape():
  ...     qml.RX(0, wires=0)
  ...     current_tape = qml.tape.get_active_tape()
  ...     with current_tape.stop_recording():
  ...         qml.RY(1.0, wires=1)
  ...     qml.RZ(2, wires=1)
  >>> current_tape.operations
  [RX(0, wires=[0]), RZ(2, wires=[1])]
  ```

* When printing `qml.Hamiltonian` objects, the terms are sorted by number of wires followed by coefficients.
  [(#981)](https://github.com/PennyLaneAI/pennylane/pull/981)

* Adds `qml.math.conj` to the PennyLane math module.
  [(#1143)](https://github.com/PennyLaneAI/pennylane/pull/1143)

  This new method will do elementwise conjugation to the given tensor-like object,
  correctly dispatching to the required tensor-manipulation framework
  to preserve differentiability.

  ```python
  >>> a = np.array([1.0 + 2.0j])
  >>> qml.math.conj(a)
  array([1.0 - 2.0j])
  ```

* The four-term parameter-shift rule, as used by the controlled rotation operations,
  has been updated to use coefficients that minimize the variance as per
  https://arxiv.org/abs/2104.05695.
  [(#1206)](https://github.com/PennyLaneAI/pennylane/pull/1206)

* A new transform `qml.transforms.invisible` has been added, to make it easier
  to transform QNodes.
  [(#1175)](https://github.com/PennyLaneAI/pennylane/pull/1175)

<h3>Breaking changes</h3>

* Devices do not have an `analytic` argument or attribute anymore.
  Instead, `shots` is the source of truth for whether a simulator
  estimates return values from a finite number of shots, or whether
  it returns analytic results (`shots=None`).
  [(#1079)](https://github.com/PennyLaneAI/pennylane/pull/1079)
  [(#1196)](https://github.com/PennyLaneAI/pennylane/pull/1196)

  ```python
  dev_analytic = qml.device('default.qubit', wires=1, shots=None)
  dev_finite_shots = qml.device('default.qubit', wires=1, shots=1000)

  def circuit():
      qml.Hadamard(wires=0)
      return qml.expval(qml.PauliZ(wires=0))

  circuit_analytic = qml.QNode(circuit, dev_analytic)
  circuit_finite_shots = qml.QNode(circuit, dev_finite_shots)
  ```

  Devices with `shots=None` return deterministic, exact results:

  ```pycon
  >>> circuit_analytic()
  0.0
  >>> circuit_analytic()
  0.0
  ```
  Devices with `shots > 0` return stochastic results estimated from
  samples in each run:

  ```pycon
  >>> circuit_finite_shots()
  -0.062
  >>> circuit_finite_shots()
  0.034
  ```

  The `qml.sample()` measurement can only be used on devices on which the number
  of shots is set explicitly.

* If creating a QNode from a quantum function with an argument named `shots`,
  a `UserWarning` is raised, warning the user that this is a reserved
  argument to change the number of shots on a per-call basis.
  [(#1075)](https://github.com/PennyLaneAI/pennylane/pull/1075)

* For devices inheriting from `QubitDevice`, the methods `expval`, `var`, `sample`
  accept two new keyword arguments --- `shot_range` and `bin_size`.
  [(#1103)](https://github.com/PennyLaneAI/pennylane/pull/1103)

  These new arguments allow for the statistics to be performed on only a subset of device samples.
  This finer level of control is accessible from the main UI by instantiating a device with a batch
  of shots.

  For example, consider the following device:

  ```pycon
  >>> dev = qml.device("my_device", shots=[5, (10, 3), 100])
  ```

  This device will execute QNodes using 135 shots, however
  measurement statistics will be **course grained** across these 135
  shots:

  * All measurement statistics will first be computed using the
    first 5 shots --- that is, `shots_range=[0, 5]`, `bin_size=5`.

  * Next, the tuple `(10, 3)` indicates 10 shots, repeated 3 times. This will use
    `shot_range=[5, 35]`, performing the expectation value in bins of size 10
    (`bin_size=10`).

  * Finally, we repeat the measurement statistics for the final 100 shots,
    `shot_range=[35, 135]`, `bin_size=100`.


* The old PennyLane core has been removed, including the following modules:
  [(#1100)](https://github.com/PennyLaneAI/pennylane/pull/1100)

  - `pennylane.variables`
  - `pennylane.qnodes`

  As part of this change, the location of the new core within the Python
  module has been moved:

  - Moves `pennylane.tape.interfaces` → `pennylane.interfaces`
  - Merges `pennylane.CircuitGraph` and `pennylane.TapeCircuitGraph`  → `pennylane.CircuitGraph`
  - Merges `pennylane.OperationRecorder` and `pennylane.TapeOperationRecorder`  →
  - `pennylane.tape.operation_recorder`
  - Merges `pennylane.measure` and `pennylane.tape.measure` → `pennylane.measure`
  - Merges `pennylane.operation` and `pennylane.tape.operation` → `pennylane.operation`
  - Merges `pennylane._queuing` and `pennylane.tape.queuing` → `pennylane.queuing`

  This has no affect on import location.

  In addition,

  - All tape-mode functions have been removed (`qml.enable_tape()`, `qml.tape_mode_active()`),
  - All tape fixtures have been deleted,
  - Tests specifically for non-tape mode have been deleted.

* The device test suite no longer accepts the `analytic` keyword.
  [(#1216)](https://github.com/PennyLaneAI/pennylane/pull/1216)

<h3>Bug fixes</h3>

* Fixes a bug where using the circuit drawer with a `ControlledQubitUnitary`
  operation raised an error.
  [(#1174)](https://github.com/PennyLaneAI/pennylane/pull/1174)

* Fixes a bug and a test where the ``QuantumTape.is_sampled`` attribute was not
  being updated.
  [(#1126)](https://github.com/PennyLaneAI/pennylane/pull/1126)

* Fixes a bug where `BasisEmbedding` would not accept inputs whose bits are all ones
  or all zeros.
  [(#1114)](https://github.com/PennyLaneAI/pennylane/pull/1114)

* The `ExpvalCost` class raises an error if instantiated
  with non-expectation measurement statistics.
  [(#1106)](https://github.com/PennyLaneAI/pennylane/pull/1106)

* Fixes a bug where decompositions would reset the differentiation method
  of a QNode.
  [(#1117)](https://github.com/PennyLaneAI/pennylane/pull/1117)

* Fixes a bug where the second-order CV parameter-shift rule would error
  if attempting to compute the gradient of a QNode with more than one
  second-order observable.
  [(#1197)](https://github.com/PennyLaneAI/pennylane/pull/1197)

* Fixes a bug where repeated Torch interface applications after expansion caused an error.
  [(#1223)](https://github.com/PennyLaneAI/pennylane/pull/1223)

* Sampling works correctly with batches of shots specified as a list.
  [(#1232)](https://github.com/PennyLaneAI/pennylane/pull/1232)

<h3>Documentation</h3>

- Updated the diagram used in the Architectural overview page of the
  Development guide such that it doesn't mention Variables.
  [(#1235)](https://github.com/PennyLaneAI/pennylane/pull/1235)

- Typos addressed in templates documentation.
  [(#1094)](https://github.com/PennyLaneAI/pennylane/pull/1094)

- Upgraded the documentation to use Sphinx 3.5.3 and the new m2r2 package.
  [(#1186)](https://github.com/PennyLaneAI/pennylane/pull/1186)

- Added `flaky` as dependency for running tests in the documentation.
  [(#1113)](https://github.com/PennyLaneAI/pennylane/pull/1113)

<h3>Contributors</h3>

This release contains contributions from (in alphabetical order):

Shahnawaz Ahmed, Juan Miguel Arrazola, Thomas Bromley, Olivia Di Matteo, Alain Delgado Gran, Kyle
Godbey, Diego Guala, Theodor Isacsson, Josh Izaac, Soran Jahangiri, Nathan Killoran, Christina Lee,
Daniel Polatajko, Chase Roberts, Sankalp Sanand, Pritish Sehzpaul, Maria Schuld, Antal Száva, David Wierichs.


# Release 0.14.1

<h3>Bug fixes</h3>

* Fixes a testing bug where tests that required JAX would fail if JAX was not installed.
  The tests will now instead be skipped if JAX can not be imported.
  [(#1066)](https://github.com/PennyLaneAI/pennylane/pull/1066)

* Fixes a bug where inverse operations could not be differentiated
  using backpropagation on `default.qubit`.
  [(#1072)](https://github.com/PennyLaneAI/pennylane/pull/1072)

* The QNode has a new keyword argument, `max_expansion`, that determines the maximum number of times
  the internal circuit should be expanded when executed on a device. In addition, the default number
  of max expansions has been increased from 2 to 10, allowing devices that require more than two
  operator decompositions to be supported.
  [(#1074)](https://github.com/PennyLaneAI/pennylane/pull/1074)

* Fixes a bug where `Hamiltonian` objects created with non-list arguments raised an error for
  arithmetic operations. [(#1082)](https://github.com/PennyLaneAI/pennylane/pull/1082)

* Fixes a bug where `Hamiltonian` objects with no coefficients or operations would return a faulty
  result when used with `ExpvalCost`. [(#1082)](https://github.com/PennyLaneAI/pennylane/pull/1082)

<h3>Documentation</h3>

* Updates mentions of `generate_hamiltonian` to `molecular_hamiltonian` in the
  docstrings of the `ExpvalCost` and `Hamiltonian` classes.
  [(#1077)](https://github.com/PennyLaneAI/pennylane/pull/1077)

<h3>Contributors</h3>

This release contains contributions from (in alphabetical order):

Thomas Bromley, Josh Izaac, Antal Száva.



# Release 0.14.0

<h3>New features since last release</h3>

<h4>Perform quantum machine learning with JAX</h4>

* QNodes created with `default.qubit` now support a JAX interface, allowing JAX to be used
  to create, differentiate, and optimize hybrid quantum-classical models.
  [(#947)](https://github.com/PennyLaneAI/pennylane/pull/947)

  This is supported internally via a new `default.qubit.jax` device. This device runs end to end in
  JAX, meaning that it supports all of the awesome JAX transformations (`jax.vmap`, `jax.jit`,
  `jax.hessian`, etc).

  Here is an example of how to use the new JAX interface:

  ```python
  dev = qml.device("default.qubit", wires=1)
  @qml.qnode(dev, interface="jax", diff_method="backprop")
  def circuit(x):
      qml.RX(x[1], wires=0)
      qml.Rot(x[0], x[1], x[2], wires=0)
      return qml.expval(qml.PauliZ(0))

  weights = jnp.array([0.2, 0.5, 0.1])
  grad_fn = jax.grad(circuit)
  print(grad_fn(weights))
  ```

  Currently, only `diff_method="backprop"` is supported, with plans to support more in the future.

<h4>New, faster, quantum gradient methods</h4>

* A new differentiation method has been added for use with simulators. The `"adjoint"`
  method operates after a forward pass by iteratively applying inverse gates to scan backwards
  through the circuit.
  [(#1032)](https://github.com/PennyLaneAI/pennylane/pull/1032)

  This method is similar to the reversible method, but has a lower time
  overhead and a similar memory overhead. It follows the approach provided by
  [Jones and Gacon](https://arxiv.org/abs/2009.02823). This method is only compatible with certain
  statevector-based devices such as `default.qubit`.

  Example use:

  ```python
  import pennylane as qml

  wires = 1
  device = qml.device("default.qubit", wires=wires)

  @qml.qnode(device, diff_method="adjoint")
  def f(params):
      qml.RX(0.1, wires=0)
      qml.Rot(*params, wires=0)
      qml.RX(-0.3, wires=0)
      return qml.expval(qml.PauliZ(0))

  params = [0.1, 0.2, 0.3]
  qml.grad(f)(params)
  ```

* The default logic for choosing the 'best' differentiation method has been altered
  to improve performance.
  [(#1008)](https://github.com/PennyLaneAI/pennylane/pull/1008)

  - If the quantum device provides its own gradient, this is now the preferred
    differentiation method.

  - If the quantum device natively supports classical
    backpropagation, this is now preferred over the parameter-shift rule.

    This will lead to marked speed improvement during optimization when using
    `default.qubit`, with a sight penalty on the forward-pass evaluation.

  More details are available below in the 'Improvements' section for plugin developers.

* PennyLane now supports analytical quantum gradients for noisy channels, in addition to its
  existing support for unitary operations. The noisy channels `BitFlip`, `PhaseFlip`, and
  `DepolarizingChannel` all support analytic gradients out of the box.
  [(#968)](https://github.com/PennyLaneAI/pennylane/pull/968)

* A method has been added for calculating the Hessian of quantum circuits using the second-order
  parameter shift formula.
  [(#961)](https://github.com/PennyLaneAI/pennylane/pull/961)

  The following example shows the calculation of the Hessian:

  ```python
  n_wires = 5
  weights = [2.73943676, 0.16289932, 3.4536312, 2.73521126, 2.6412488]

  dev = qml.device("default.qubit", wires=n_wires)

  with qml.tape.QubitParamShiftTape() as tape:
      for i in range(n_wires):
          qml.RX(weights[i], wires=i)

      qml.CNOT(wires=[0, 1])
      qml.CNOT(wires=[2, 1])
      qml.CNOT(wires=[3, 1])
      qml.CNOT(wires=[4, 3])

      qml.expval(qml.PauliZ(1))

  print(tape.hessian(dev))
  ```

  The Hessian is not yet supported via classical machine learning interfaces, but will
  be added in a future release.

<h4>More operations and templates</h4>

* Two new error channels, `BitFlip` and `PhaseFlip` have been added.
  [(#954)](https://github.com/PennyLaneAI/pennylane/pull/954)

  They can be used in the same manner as existing error channels:

  ```python
  dev = qml.device("default.mixed", wires=2)

  @qml.qnode(dev)
  def circuit():
      qml.RX(0.3, wires=0)
      qml.RY(0.5, wires=1)
      qml.BitFlip(0.01, wires=0)
      qml.PhaseFlip(0.01, wires=1)
      return qml.expval(qml.PauliZ(0))
  ```

* Apply permutations to wires using the `Permute` subroutine.
  [(#952)](https://github.com/PennyLaneAI/pennylane/pull/952)

  ```python
  import pennylane as qml
  dev = qml.device('default.qubit', wires=5)

  @qml.qnode(dev)
  def apply_perm():
      # Send contents of wire 4 to wire 0, of wire 2 to wire 1, etc.
      qml.templates.Permute([4, 2, 0, 1, 3], wires=dev.wires)
      return qml.expval(qml.PauliZ(0))
  ```

<h4>QNode transformations</h4>

* The `qml.metric_tensor` function transforms a QNode to produce the Fubini-Study
  metric tensor with full autodifferentiation support---even on hardware.
  [(#1014)](https://github.com/PennyLaneAI/pennylane/pull/1014)

  Consider the following QNode:

  ```python
  dev = qml.device("default.qubit", wires=3)

  @qml.qnode(dev, interface="autograd")
  def circuit(weights):
      # layer 1
      qml.RX(weights[0, 0], wires=0)
      qml.RX(weights[0, 1], wires=1)

      qml.CNOT(wires=[0, 1])
      qml.CNOT(wires=[1, 2])

      # layer 2
      qml.RZ(weights[1, 0], wires=0)
      qml.RZ(weights[1, 1], wires=2)

      qml.CNOT(wires=[0, 1])
      qml.CNOT(wires=[1, 2])
      return qml.expval(qml.PauliZ(0) @ qml.PauliZ(1)), qml.expval(qml.PauliY(2))
  ```

  We can use the `metric_tensor` function to generate a new function, that returns the
  metric tensor of this QNode:

  ```pycon
  >>> met_fn = qml.metric_tensor(circuit)
  >>> weights = np.array([[0.1, 0.2, 0.3], [0.4, 0.5, 0.6]], requires_grad=True)
  >>> met_fn(weights)
  tensor([[0.25  , 0.    , 0.    , 0.    ],
          [0.    , 0.25  , 0.    , 0.    ],
          [0.    , 0.    , 0.0025, 0.0024],
          [0.    , 0.    , 0.0024, 0.0123]], requires_grad=True)
  ```

  The returned metric tensor is also fully differentiable, in all interfaces.
  For example, differentiating the `(3, 2)` element:

  ```pycon
  >>> grad_fn = qml.grad(lambda x: met_fn(x)[3, 2])
  >>> grad_fn(weights)
  array([[ 0.04867729, -0.00049502,  0.        ],
         [ 0.        ,  0.        ,  0.        ]])
  ```

  Differentiation is also supported using Torch, Jax, and TensorFlow.

* Adds the new function `qml.math.cov_matrix()`. This function accepts a list of commuting
  observables, and the probability distribution in the shared observable eigenbasis after the
  application of an ansatz. It uses these to construct the covariance matrix in a *framework
  independent* manner, such that the output covariance matrix is autodifferentiable.
  [(#1012)](https://github.com/PennyLaneAI/pennylane/pull/1012)

  For example, consider the following ansatz and observable list:

  ```python3
  obs_list = [qml.PauliX(0) @ qml.PauliZ(1), qml.PauliY(2)]
  ansatz = qml.templates.StronglyEntanglingLayers
  ```

  We can construct a QNode to output the probability distribution in the shared eigenbasis of the
  observables:

  ```python
  dev = qml.device("default.qubit", wires=3)

  @qml.qnode(dev, interface="autograd")
  def circuit(weights):
      ansatz(weights, wires=[0, 1, 2])
      # rotate into the basis of the observables
      for o in obs_list:
          o.diagonalizing_gates()
      return qml.probs(wires=[0, 1, 2])
  ```

  We can now compute the covariance matrix:

  ```pycon
  >>> weights = qml.init.strong_ent_layers_normal(n_layers=2, n_wires=3)
  >>> cov = qml.math.cov_matrix(circuit(weights), obs_list)
  >>> cov
  array([[0.98707611, 0.03665537],
         [0.03665537, 0.99998377]])
  ```

  Autodifferentiation is fully supported using all interfaces:

  ```pycon
  >>> cost_fn = lambda weights: qml.math.cov_matrix(circuit(weights), obs_list)[0, 1]
  >>> qml.grad(cost_fn)(weights)[0]
  array([[[ 4.94240914e-17, -2.33786398e-01, -1.54193959e-01],
          [-3.05414996e-17,  8.40072236e-04,  5.57884080e-04],
          [ 3.01859411e-17,  8.60411436e-03,  6.15745204e-04]],

         [[ 6.80309533e-04, -1.23162742e-03,  1.08729813e-03],
          [-1.53863193e-01, -1.38700657e-02, -1.36243323e-01],
          [-1.54665054e-01, -1.89018172e-02, -1.56415558e-01]]])
  ```

* A new  `qml.draw` function is available, allowing QNodes to be easily
  drawn without execution by providing example input.
  [(#962)](https://github.com/PennyLaneAI/pennylane/pull/962)

  ```python
  @qml.qnode(dev)
  def circuit(a, w):
      qml.Hadamard(0)
      qml.CRX(a, wires=[0, 1])
      qml.Rot(*w, wires=[1])
      qml.CRX(-a, wires=[0, 1])
      return qml.expval(qml.PauliZ(0) @ qml.PauliZ(1))
  ```

  The QNode circuit structure may depend on the input arguments;
  this is taken into account by passing example QNode arguments
  to the `qml.draw()` drawing function:

  ```pycon
  >>> drawer = qml.draw(circuit)
  >>> result = drawer(a=2.3, w=[1.2, 3.2, 0.7])
  >>> print(result)
  0: ──H──╭C────────────────────────────╭C─────────╭┤ ⟨Z ⊗ Z⟩
  1: ─────╰RX(2.3)──Rot(1.2, 3.2, 0.7)──╰RX(-2.3)──╰┤ ⟨Z ⊗ Z⟩
  ```

<h4>A faster, leaner, and more flexible core</h4>

* The new core of PennyLane, rewritten from the ground up and developed over the last few release
  cycles, has achieved feature parity and has been made the new default in PennyLane v0.14. The old
  core has been marked as deprecated, and will be removed in an upcoming release.
  [(#1046)](https://github.com/PennyLaneAI/pennylane/pull/1046)
  [(#1040)](https://github.com/PennyLaneAI/pennylane/pull/1040)
  [(#1034)](https://github.com/PennyLaneAI/pennylane/pull/1034)
  [(#1035)](https://github.com/PennyLaneAI/pennylane/pull/1035)
  [(#1027)](https://github.com/PennyLaneAI/pennylane/pull/1027)
  [(#1026)](https://github.com/PennyLaneAI/pennylane/pull/1026)
  [(#1021)](https://github.com/PennyLaneAI/pennylane/pull/1021)
  [(#1054)](https://github.com/PennyLaneAI/pennylane/pull/1054)
  [(#1049)](https://github.com/PennyLaneAI/pennylane/pull/1049)

  While high-level PennyLane code and tutorials remain unchanged, the new core
  provides several advantages and improvements:

  - **Faster and more optimized**: The new core provides various performance optimizations, reducing
    pre- and post-processing overhead, and reduces the number of quantum evaluations in certain
    cases.

  - **Support for in-QNode classical processing**: this allows for differentiable classical
    processing within the QNode.

    ```python
    dev = qml.device("default.qubit", wires=1)

    @qml.qnode(dev, interface="tf")
    def circuit(p):
        qml.RX(tf.sin(p[0])**2 + p[1], wires=0)
        return qml.expval(qml.PauliZ(0))
    ```

    The classical processing functions used within the QNode must match
    the QNode interface. Here, we use TensorFlow:

    ```pycon
    >>> params = tf.Variable([0.5, 0.1], dtype=tf.float64)
    >>> with tf.GradientTape() as tape:
    ...     res = circuit(params)
    >>> grad = tape.gradient(res, params)
    >>> print(res)
    tf.Tensor(0.9460913127754935, shape=(), dtype=float64)
    >>> print(grad)
    tf.Tensor([-0.27255248 -0.32390003], shape=(2,), dtype=float64)
    ```

    As a result of this change, quantum decompositions that require classical processing
    are fully supported and end-to-end differentiable in tape mode.

  - **No more Variable wrapping**: QNode arguments no longer become `Variable`
    objects within the QNode.

    ```python
    dev = qml.device("default.qubit", wires=1)

    @qml.qnode(dev)
    def circuit(x):
        print("Parameter value:", x)
        qml.RX(x, wires=0)
        return qml.expval(qml.PauliZ(0))
    ```

    Internal QNode parameters can be easily inspected, printed, and manipulated:

    ```pycon
    >>> circuit(0.5)
    Parameter value: 0.5
    tensor(0.87758256, requires_grad=True)
    ```

  - **Less restrictive QNode signatures**: There is no longer any restriction on the QNode signature; the QNode can be
    defined and called following the same rules as standard Python functions.

    For example, the following QNode uses positional, named, and variable
    keyword arguments:

    ```python
    x = torch.tensor(0.1, requires_grad=True)
    y = torch.tensor([0.2, 0.3], requires_grad=True)
    z = torch.tensor(0.4, requires_grad=True)

    @qml.qnode(dev, interface="torch")
    def circuit(p1, p2=y, **kwargs):
        qml.RX(p1, wires=0)
        qml.RY(p2[0] * p2[1], wires=0)
        qml.RX(kwargs["p3"], wires=0)
        return qml.var(qml.PauliZ(0))
    ```

    When we call the QNode, we may pass the arguments by name
    even if defined positionally; any argument not provided will
    use the default value.

    ```pycon
    >>> res = circuit(p1=x, p3=z)
    >>> print(res)
    tensor(0.2327, dtype=torch.float64, grad_fn=<SelectBackward>)
    >>> res.backward()
    >>> print(x.grad, y.grad, z.grad)
    tensor(0.8396) tensor([0.0289, 0.0193]) tensor(0.8387)
    ```

    This extends to the `qnn` module, where `KerasLayer` and `TorchLayer` modules
    can be created from QNodes with unrestricted signatures.

  - **Smarter measurements:** QNodes can now measure wires more than once, as
    long as all observables are commuting:

    ```python
    @qml.qnode(dev)
    def circuit(x):
        qml.RX(x, wires=0)
        return [
            qml.expval(qml.PauliZ(0)),
            qml.expval(qml.PauliZ(0) @ qml.PauliZ(1))
        ]
    ```

    Further, the `qml.ExpvalCost()` function allows for optimizing
    measurements to reduce the number of quantum evaluations required.

  With the new PennyLane core, there are a few small breaking changes, detailed
  below in the 'Breaking Changes' section.

<h3>Improvements</h3>

* The built-in PennyLane optimizers allow more flexible cost functions. The cost function passed to most optimizers
  may accept any combination of trainable arguments, non-trainable arguments, and keyword arguments.
  [(#959)](https://github.com/PennyLaneAI/pennylane/pull/959)
  [(#1053)](https://github.com/PennyLaneAI/pennylane/pull/1053)

  The full changes apply to:

  * `AdagradOptimizer`
  * `AdamOptimizer`
  * `GradientDescentOptimizer`
  * `MomentumOptimizer`
  * `NesterovMomentumOptimizer`
  * `RMSPropOptimizer`
  * `RotosolveOptimizer`

  The `requires_grad=False` property must mark any non-trainable constant argument.
  The `RotoselectOptimizer` allows passing only keyword arguments.

  Example use:

  ```python
  def cost(x, y, data, scale=1.0):
      return scale * (x[0]-data)**2 + scale * (y-data)**2

  x = np.array([1.], requires_grad=True)
  y = np.array([1.0])
  data = np.array([2.], requires_grad=False)

  opt = qml.GradientDescentOptimizer()

  # the optimizer step and step_and_cost methods can
  # now update multiple parameters at once
  x_new, y_new, data = opt.step(cost, x, y, data, scale=0.5)
  (x_new, y_new, data), value = opt.step_and_cost(cost, x, y, data, scale=0.5)

  # list and tuple unpacking is also supported
  params = (x, y, data)
  params = opt.step(cost, *params)
  ```

* The circuit drawer has been updated to support the inclusion of unused or inactive
  wires, by passing the `show_all_wires` argument.
  [(#1033)](https://github.com/PennyLaneAI/pennylane/pull/1033)

  ```python
  dev = qml.device('default.qubit', wires=[-1, "a", "q2", 0])

  @qml.qnode(dev)
  def circuit():
      qml.Hadamard(wires=-1)
      qml.CNOT(wires=[-1, "q2"])
      return qml.expval(qml.PauliX(wires="q2"))
  ```

  ```pycon
  >>> print(qml.draw(circuit, show_all_wires=True)())
  >>>
   -1: ──H──╭C──┤
    a: ─────│───┤
   q2: ─────╰X──┤ ⟨X⟩
    0: ─────────┤
  ```

* The logic for choosing the 'best' differentiation method has been altered
  to improve performance.
  [(#1008)](https://github.com/PennyLaneAI/pennylane/pull/1008)

  - If the device provides its own gradient, this is now the preferred
    differentiation method.

  - If a device provides additional interface-specific versions that natively support classical
    backpropagation, this is now preferred over the parameter-shift rule.

    Devices define additional interface-specific devices via their `capabilities()` dictionary. For
    example, `default.qubit` supports supplementary devices for TensorFlow, Autograd, and JAX:

    ```python
    {
      "passthru_devices": {
          "tf": "default.qubit.tf",
          "autograd": "default.qubit.autograd",
          "jax": "default.qubit.jax",
      },
    }
    ```

  As a result of this change, if the QNode `diff_method` is not explicitly provided,
  it is possible that the QNode will run on a *supplementary device* of the device that was
  specifically provided:

  ```python
  dev = qml.device("default.qubit", wires=2)
  qml.QNode(dev) # will default to backprop on default.qubit.autograd
  qml.QNode(dev, interface="tf") # will default to backprop on default.qubit.tf
  qml.QNode(dev, interface="jax") # will default to backprop on default.qubit.jax
  ```

* The `default.qubit` device has been updated so that internally it applies operations in a more
  functional style, i.e., by accepting an input state and returning an evolved state.
  [(#1025)](https://github.com/PennyLaneAI/pennylane/pull/1025)

* A new test series, `pennylane/devices/tests/test_compare_default_qubit.py`, has been added, allowing to test if
  a chosen device gives the same result as `default.qubit`.
  [(#897)](https://github.com/PennyLaneAI/pennylane/pull/897)

  Three tests are added:

  - `test_hermitian_expectation`,
  - `test_pauliz_expectation_analytic`, and
  - `test_random_circuit`.

* Adds the following agnostic tensor manipulation functions to the `qml.math` module: `abs`,
  `angle`, `arcsin`, `concatenate`, `dot`, `squeeze`, `sqrt`, `sum`, `take`, `where`. These functions are
  required to fully support end-to-end differentiable Mottonen and Amplitude embedding.
  [(#922)](https://github.com/PennyLaneAI/pennylane/pull/922)
  [(#1011)](https://github.com/PennyLaneAI/pennylane/pull/1011)

* The `qml.math` module now supports JAX.
  [(#985)](https://github.com/XanaduAI/software-docs/pull/274)

* Several improvements have been made to the `Wires` class to reduce overhead and simplify the logic
  of how wire labels are interpreted:
  [(#1019)](https://github.com/PennyLaneAI/pennylane/pull/1019)
  [(#1010)](https://github.com/PennyLaneAI/pennylane/pull/1010)
  [(#1005)](https://github.com/PennyLaneAI/pennylane/pull/1005)
  [(#983)](https://github.com/PennyLaneAI/pennylane/pull/983)
  [(#967)](https://github.com/PennyLaneAI/pennylane/pull/967)

  - If the input `wires` to a wires class instantiation `Wires(wires)` can be iterated over,
    its elements are interpreted as wire labels. Otherwise, `wires` is interpreted as a single wire label.
    The only exception to this are strings, which are always interpreted as a single
    wire label, so users can address wires with labels such as `"ancilla"`.

  - Any type can now be a wire label as long as it is hashable. The hash is used to establish
    the uniqueness of two labels.

  - Indexing wires objects now returns a label, instead of a new `Wires` object. For example:

    ```pycon
    >>> w = Wires([0, 1, 2])
    >>> w[1]
    >>> 1
    ```

  - The check for uniqueness of wires moved from `Wires` instantiation to
    the `qml.wires._process` function in order to reduce overhead from repeated
    creation of `Wires` instances.

  - Calls to the `Wires` class are substantially reduced, for example by avoiding to call
    Wires on Wires instances on `Operation` instantiation, and by using labels instead of
    `Wires` objects inside the default qubit device.

* Adds the `PauliRot` generator to the `qml.operation` module. This
  generator is required to construct the metric tensor.
  [(#963)](https://github.com/PennyLaneAI/pennylane/pull/963)

* The templates are modified to make use of the new `qml.math` module, for framework-agnostic
  tensor manipulation. This allows the template library to be differentiable
  in backpropagation mode (`diff_method="backprop"`).
  [(#873)](https://github.com/PennyLaneAI/pennylane/pull/873)

* The circuit drawer now allows for the wire order to be (optionally) modified:
  [(#992)](https://github.com/PennyLaneAI/pennylane/pull/992)

  ```pycon
  >>> dev = qml.device('default.qubit', wires=["a", -1, "q2"])
  >>> @qml.qnode(dev)
  ... def circuit():
  ...     qml.Hadamard(wires=-1)
  ...     qml.CNOT(wires=["a", "q2"])
  ...     qml.RX(0.2, wires="a")
  ...     return qml.expval(qml.PauliX(wires="q2"))
  ```

  Printing with default wire order of the device:

  ```pycon
  >>> print(circuit.draw())
    a: ─────╭C──RX(0.2)──┤
   -1: ──H──│────────────┤
   q2: ─────╰X───────────┤ ⟨X⟩
  ```

  Changing the wire order:

  ```pycon
  >>> print(circuit.draw(wire_order=["q2", "a", -1]))
   q2: ──╭X───────────┤ ⟨X⟩
    a: ──╰C──RX(0.2)──┤
   -1: ───H───────────┤
  ```

<h3>Breaking changes</h3>

* QNodes using the new PennyLane core will no longer accept ragged arrays as inputs.

* When using the new PennyLane core and the Autograd interface, non-differentiable data passed
  as a QNode argument or a gate must have the `requires_grad` property set to `False`:

  ```python
  @qml.qnode(dev)
  def circuit(weights, data):
      basis_state = np.array([1, 0, 1, 1], requires_grad=False)
      qml.BasisState(basis_state, wires=[0, 1, 2, 3])
      qml.templates.AmplitudeEmbedding(data, wires=[0, 1, 2, 3])
      qml.templates.BasicEntanglerLayers(weights, wires=[0, 1, 2, 3])
      return qml.probs(wires=0)

  data = np.array(data, requires_grad=False)
  weights = np.array(weights, requires_grad=True)
  circuit(weights, data)
  ```

<h3>Bug fixes</h3>

* Fixes an issue where if the constituent observables of a tensor product do not exist in the queue,
  an error is raised. With this fix, they are first queued before annotation occurs.
  [(#1038)](https://github.com/PennyLaneAI/pennylane/pull/1038)

* Fixes an issue with tape expansions where information about sampling
  (specifically the `is_sampled` tape attribute) was not preserved.
  [(#1027)](https://github.com/PennyLaneAI/pennylane/pull/1027)

* Tape expansion was not properly taking into devices that supported inverse operations,
  causing inverse operations to be unnecessarily decomposed. The QNode tape expansion logic, as well
  as the `Operation.expand()` method, has been modified to fix this.
  [(#956)](https://github.com/PennyLaneAI/pennylane/pull/956)

* Fixes an issue where the Autograd interface was not unwrapping non-differentiable
  PennyLane tensors, which can cause issues on some devices.
  [(#941)](https://github.com/PennyLaneAI/pennylane/pull/941)

* `qml.vqe.Hamiltonian` prints any observable with any number of strings.
  [(#987)](https://github.com/PennyLaneAI/pennylane/pull/987)

* Fixes a bug where parameter-shift differentiation would fail if the QNode
  contained a single probability output.
  [(#1007)](https://github.com/PennyLaneAI/pennylane/pull/1007)

* Fixes an issue when using trainable parameters that are lists/arrays with `tape.vjp`.
  [(#1042)](https://github.com/PennyLaneAI/pennylane/pull/1042)

* The `TensorN` observable is updated to support being copied without any parameters or wires passed.
  [(#1047)](https://github.com/PennyLaneAI/pennylane/pull/1047)

* Fixed deprecation warning when importing `Sequence` from `collections` instead of `collections.abc` in `vqe/vqe.py`.
  [(#1051)](https://github.com/PennyLaneAI/pennylane/pull/1051)

<h3>Contributors</h3>

This release contains contributions from (in alphabetical order):

Juan Miguel Arrazola, Thomas Bromley, Olivia Di Matteo, Theodor Isacsson, Josh Izaac, Christina Lee,
Alejandro Montanez, Steven Oud, Chase Roberts, Sankalp Sanand, Maria Schuld, Antal
Száva, David Wierichs, Jiahao Yao.

# Release 0.13.0

<h3>New features since last release</h3>

<h4>Automatically optimize the number of measurements</h4>

* QNodes in tape mode now support returning observables on the same wire whenever the observables are
  qubit-wise commuting Pauli words. Qubit-wise commuting observables can be evaluated with a
  *single* device run as they are diagonal in the same basis, via a shared set of single-qubit rotations.
  [(#882)](https://github.com/PennyLaneAI/pennylane/pull/882)

  The following example shows a single QNode returning the expectation values of
  the qubit-wise commuting Pauli words `XX` and `XI`:

  ```python
  qml.enable_tape()

  @qml.qnode(dev)
  def f(x):
      qml.Hadamard(wires=0)
      qml.Hadamard(wires=1)
      qml.CRot(0.1, 0.2, 0.3, wires=[1, 0])
      qml.RZ(x, wires=1)
      return qml.expval(qml.PauliX(0) @ qml.PauliX(1)), qml.expval(qml.PauliX(0))
  ```

  ```pycon
  >>> f(0.4)
  tensor([0.89431013, 0.9510565 ], requires_grad=True)
  ```

* The `ExpvalCost` class (previously `VQECost`) now provides observable optimization using the
  `optimize` argument, resulting in potentially fewer device executions.
  [(#902)](https://github.com/PennyLaneAI/pennylane/pull/902)

  This is achieved by separating the observables composing the Hamiltonian into qubit-wise
  commuting groups and evaluating those groups on a single QNode using functionality from the
  `qml.grouping` module:

  ```python
  qml.enable_tape()
  commuting_obs = [qml.PauliX(0), qml.PauliX(0) @ qml.PauliZ(1)]
  H = qml.vqe.Hamiltonian([1, 1], commuting_obs)

  dev = qml.device("default.qubit", wires=2)
  ansatz = qml.templates.StronglyEntanglingLayers

  cost_opt = qml.ExpvalCost(ansatz, H, dev, optimize=True)
  cost_no_opt = qml.ExpvalCost(ansatz, H, dev, optimize=False)

  params = qml.init.strong_ent_layers_uniform(3, 2)
  ```

  Grouping these commuting observables leads to fewer device executions:

  ```pycon
  >>> cost_opt(params)
  >>> ex_opt = dev.num_executions
  >>> cost_no_opt(params)
  >>> ex_no_opt = dev.num_executions - ex_opt
  >>> print("Number of executions:", ex_no_opt)
  Number of executions: 2
  >>> print("Number of executions (optimized):", ex_opt)
  Number of executions (optimized): 1
  ```

<h4>New quantum gradient features</h4>

* Compute the analytic gradient of quantum circuits in parallel on supported devices.
  [(#840)](https://github.com/PennyLaneAI/pennylane/pull/840)

  This release introduces support for batch execution of circuits, via a new device API method
  `Device.batch_execute()`. Devices that implement this new API support submitting a batch of
  circuits for *parallel* evaluation simultaneously, which can significantly reduce the computation time.

  Furthermore, if using tape mode and a compatible device, gradient computations will
  automatically make use of the new batch API---providing a speedup during optimization.

* Gradient recipes are now much more powerful, allowing for operations to define their gradient
  via an arbitrary linear combination of circuit evaluations.
  [(#909)](https://github.com/PennyLaneAI/pennylane/pull/909)
  [(#915)](https://github.com/PennyLaneAI/pennylane/pull/915)

  With this change, gradient recipes can now be of the form
  :math:`\frac{\partial}{\partial\phi_k}f(\phi_k) = \sum_{i} c_i f(a_i \phi_k + s_i )`,
  and are no longer restricted to two-term shifts with identical (but opposite in sign) shift values.

  As a result, PennyLane now supports native analytic quantum gradients for the
  controlled rotation operations `CRX`, `CRY`, `CRZ`, and `CRot`. This allows for parameter-shift
  analytic gradients on hardware, without decomposition.

  Note that this is a breaking change for developers; please see the *Breaking Changes* section
  for more details.

* The `qnn.KerasLayer` class now supports differentiating the QNode through classical
  backpropagation in tape mode.
  [(#869)](https://github.com/PennyLaneAI/pennylane/pull/869)

  ```python
  qml.enable_tape()

  dev = qml.device("default.qubit.tf", wires=2)

  @qml.qnode(dev, interface="tf", diff_method="backprop")
  def f(inputs, weights):
      qml.templates.AngleEmbedding(inputs, wires=range(2))
      qml.templates.StronglyEntanglingLayers(weights, wires=range(2))
      return [qml.expval(qml.PauliZ(i)) for i in range(2)]

  weight_shapes = {"weights": (3, 2, 3)}

  qlayer = qml.qnn.KerasLayer(f, weight_shapes, output_dim=2)

  inputs = tf.constant(np.random.random((4, 2)), dtype=tf.float32)

  with tf.GradientTape() as tape:
      out = qlayer(inputs)

  tape.jacobian(out, qlayer.trainable_weights)
  ```

<h4>New operations, templates, and measurements</h4>

* Adds the `qml.density_matrix` QNode return with partial trace capabilities.
  [(#878)](https://github.com/PennyLaneAI/pennylane/pull/878)

  The density matrix over the provided wires is returned, with all other subsystems traced out.
  `qml.density_matrix` currently works for both the `default.qubit` and `default.mixed` devices.

  ```python
  qml.enable_tape()
  dev = qml.device("default.qubit", wires=2)

  def circuit(x):
      qml.PauliY(wires=0)
      qml.Hadamard(wires=1)
      return qml.density_matrix(wires=[1])  # wire 0 is traced out
  ```

* Adds the square-root X gate `SX`. [(#871)](https://github.com/PennyLaneAI/pennylane/pull/871)

  ```python
  dev = qml.device("default.qubit", wires=1)

  @qml.qnode(dev)
  def circuit():
      qml.SX(wires=[0])
      return qml.expval(qml.PauliZ(wires=[0]))
  ```

* Two new hardware-efficient particle-conserving templates have been implemented
  to perform VQE-based quantum chemistry simulations. The new templates apply
  several layers of the particle-conserving entanglers proposed in Figs. 2a and 2b
  of Barkoutsos *et al*., [arXiv:1805.04340](https://arxiv.org/abs/1805.04340)
  [(#875)](https://github.com/PennyLaneAI/pennylane/pull/875)
  [(#876)](https://github.com/PennyLaneAI/pennylane/pull/876)

<h4>Estimate and track resources</h4>

* The `QuantumTape` class now contains basic resource estimation functionality. The method
  `tape.get_resources()` returns a dictionary with a list of the constituent operations and the
  number of times they appear in the circuit. Similarly, `tape.get_depth()` computes the circuit depth.
  [(#862)](https://github.com/PennyLaneAI/pennylane/pull/862)

  ```pycon
  >>> with qml.tape.QuantumTape() as tape:
  ...    qml.Hadamard(wires=0)
  ...    qml.RZ(0.26, wires=1)
  ...    qml.CNOT(wires=[1, 0])
  ...    qml.Rot(1.8, -2.7, 0.2, wires=0)
  ...    qml.Hadamard(wires=1)
  ...    qml.CNOT(wires=[0, 1])
  ...    qml.expval(qml.PauliZ(0) @ qml.PauliZ(1))
  >>> tape.get_resources()
  {'Hadamard': 2, 'RZ': 1, 'CNOT': 2, 'Rot': 1}
  >>> tape.get_depth()
  4
  ```

* The number of device executions over a QNode's lifetime can now be returned using `num_executions`.
  [(#853)](https://github.com/PennyLaneAI/pennylane/pull/853)

  ```pycon
  >>> dev = qml.device("default.qubit", wires=2)
  >>> @qml.qnode(dev)
  ... def circuit(x, y):
  ...    qml.RX(x, wires=[0])
  ...    qml.RY(y, wires=[1])
  ...    qml.CNOT(wires=[0, 1])
  ...    return qml.expval(qml.PauliZ(0) @ qml.PauliX(1))
  >>> for _ in range(10):
  ...    circuit(0.432, 0.12)
  >>> print(dev.num_executions)
  10
  ```

<h3>Improvements</h3>

* Support for tape mode has improved across PennyLane. The following features now work in tape mode:

  - QNode collections [(#863)](https://github.com/PennyLaneAI/pennylane/pull/863)

  - `qnn.ExpvalCost` [(#863)](https://github.com/PennyLaneAI/pennylane/pull/863)
    [(#911)](https://github.com/PennyLaneAI/pennylane/pull/911)

  - `qml.qnn.KerasLayer` [(#869)](https://github.com/PennyLaneAI/pennylane/pull/869)

  - `qml.qnn.TorchLayer` [(#865)](https://github.com/PennyLaneAI/pennylane/pull/865)

  - The `qml.qaoa` module [(#905)](https://github.com/PennyLaneAI/pennylane/pull/905)

* A new function, `qml.refresh_devices()`, has been added, allowing PennyLane to
  rescan installed PennyLane plugins and refresh the device list. In addition, the `qml.device`
  loader will attempt to refresh devices if the required plugin device cannot be found.
  This will result in an improved experience if installing PennyLane and plugins within
  a running Python session (for example, on Google Colab), and avoid the need to
  restart the kernel/runtime.
  [(#907)](https://github.com/PennyLaneAI/pennylane/pull/907)

* When using `grad_fn = qml.grad(cost)` to compute the gradient of a cost function with the Autograd
  interface, the value of the intermediate forward pass is now available via the `grad_fn.forward`
  property
  [(#914)](https://github.com/PennyLaneAI/pennylane/pull/914):

  ```python
  def cost_fn(x, y):
      return 2 * np.sin(x[0]) * np.exp(-x[1]) + x[0] ** 3 + np.cos(y)

  params = np.array([0.1, 0.5], requires_grad=True)
  data = np.array(0.65, requires_grad=False)
  grad_fn = qml.grad(cost_fn)

  grad_fn(params, data)  # perform backprop and evaluate the gradient
  grad_fn.forward  # the cost function value
  ```

* Gradient-based optimizers now have a `step_and_cost` method that returns
  both the next step as well as the objective (cost) function output.
  [(#916)](https://github.com/PennyLaneAI/pennylane/pull/916)

  ```pycon
  >>> opt = qml.GradientDescentOptimizer()
  >>> params, cost = opt.step_and_cost(cost_fn, params)
  ```

* PennyLane provides a new experimental module `qml.proc` which provides framework-agnostic processing
  functions for array and tensor manipulations.
  [(#886)](https://github.com/PennyLaneAI/pennylane/pull/886)

  Given the input tensor-like object, the call is
  dispatched to the corresponding array manipulation framework, allowing for end-to-end
  differentiation to be preserved.

  ```pycon
  >>> x = torch.tensor([1., 2.])
  >>> qml.proc.ones_like(x)
  tensor([1, 1])
  >>> y = tf.Variable([[0], [5]])
  >>> qml.proc.ones_like(y, dtype=np.complex128)
  <tf.Tensor: shape=(2, 1), dtype=complex128, numpy=
  array([[1.+0.j],
         [1.+0.j]])>
  ```

  Note that these functions are experimental, and only a subset of common functionality is
  supported. Furthermore, the names and behaviour of these functions may differ from similar
  functions in common frameworks; please refer to the function docstrings for more details.

* The gradient methods in tape mode now fully separate the quantum and classical processing. Rather
  than returning the evaluated gradients directly, they now return a tuple containing the required
  quantum and classical processing steps.
  [(#840)](https://github.com/PennyLaneAI/pennylane/pull/840)

  ```python
  def gradient_method(idx, param, **options):
      # generate the quantum tapes that must be computed
      # to determine the quantum gradient
      tapes = quantum_gradient_tapes(self)

      def processing_fn(results):
          # perform classical processing on the evaluated tapes
          # returning the evaluated quantum gradient
          return classical_processing(results)

      return tapes, processing_fn
  ```

  The `JacobianTape.jacobian()` method has been similarly modified to accumulate all gradient
  quantum tapes and classical processing functions, evaluate all quantum tapes simultaneously,
  and then apply the post-processing functions to the evaluated tape results.

* The MultiRZ gate now has a defined generator, allowing it to be used in quantum natural gradient
  optimization.
  [(#912)](https://github.com/PennyLaneAI/pennylane/pull/912)

* The CRot gate now has a `decomposition` method, which breaks the gate down into rotations
  and CNOT gates. This allows `CRot` to be used on devices that do not natively support it.
  [(#908)](https://github.com/PennyLaneAI/pennylane/pull/908)

* The classical processing in the `MottonenStatePreparation` template has been largely
  rewritten to use dense matrices and tensor manipulations wherever possible.
  This is in preparation to support differentiation through the template in the future.
  [(#864)](https://github.com/PennyLaneAI/pennylane/pull/864)

* Device-based caching has replaced QNode caching. Caching is now accessed by passing a
  `cache` argument to the device.
  [(#851)](https://github.com/PennyLaneAI/pennylane/pull/851)

  The `cache` argument should be an integer specifying the size of the cache. For example, a
  cache of size 10 is created using:

  ```pycon
  >>> dev = qml.device("default.qubit", wires=2, cache=10)
  ```

* The `Operation`, `Tensor`, and `MeasurementProcess` classes now have the `__copy__` special method
  defined.
  [(#840)](https://github.com/PennyLaneAI/pennylane/pull/840)

  This allows us to ensure that, when a shallow copy is performed of an operation, the
  mutable list storing the operation parameters is *also* shallow copied. Both the old operation and
  the copied operation will continue to share the same parameter data,
  ```pycon
  >>> import copy
  >>> op = qml.RX(0.2, wires=0)
  >>> op2 = copy.copy(op)
  >>> op.data[0] is op2.data[0]
  True
  ```

  however the *list container* is not a reference:

  ```pycon
  >>> op.data is op2.data
  False
  ```

  This allows the parameters of the copied operation to be modified, without mutating
  the parameters of the original operation.

* The `QuantumTape.copy` method has been tweaked so that
  [(#840)](https://github.com/PennyLaneAI/pennylane/pull/840):

  - Optionally, the tape's operations are shallow copied in addition to the tape by passing the
    `copy_operations=True` boolean flag. This allows the copied tape's parameters to be mutated
    without affecting the original tape's parameters. (Note: the two tapes will share parameter data
    *until* one of the tapes has their parameter list modified.)

  - Copied tapes can be cast to another `QuantumTape` subclass by passing the `tape_cls` keyword
    argument.

<h3>Breaking changes</h3>

* Updated how parameter-shift gradient recipes are defined for operations, allowing for
  gradient recipes that are specified as an arbitrary number of terms.
  [(#909)](https://github.com/PennyLaneAI/pennylane/pull/909)

  Previously, `Operation.grad_recipe` was restricted to two-term parameter-shift formulas.
  With this change, the gradient recipe now contains elements of the form
  :math:`[c_i, a_i, s_i]`, resulting in a gradient recipe of
  :math:`\frac{\partial}{\partial\phi_k}f(\phi_k) = \sum_{i} c_i f(a_i \phi_k + s_i )`.

  As this is a breaking change, all custom operations with defined gradient recipes must be
  updated to continue working with PennyLane 0.13. Note though that if `grad_recipe = None`, the
  default gradient recipe remains unchanged, and corresponds to the two terms :math:`[c_0, a_0, s_0]=[1/2, 1, \pi/2]`
  and :math:`[c_1, a_1, s_1]=[-1/2, 1, -\pi/2]` for every parameter.

- The `VQECost` class has been renamed to `ExpvalCost` to reflect its general applicability
  beyond VQE. Use of `VQECost` is still possible but will result in a deprecation warning.
  [(#913)](https://github.com/PennyLaneAI/pennylane/pull/913)

<h3>Bug fixes</h3>

* The `default.qubit.tf` device is updated to handle TensorFlow objects (e.g.,
  `tf.Variable`) as gate parameters correctly when using the `MultiRZ` and
  `CRot` operations.
  [(#921)](https://github.com/PennyLaneAI/pennylane/pull/921)

* PennyLane tensor objects are now unwrapped in BaseQNode when passed as a
  keyword argument to the quantum function.
  [(#903)](https://github.com/PennyLaneAI/pennylane/pull/903)
  [(#893)](https://github.com/PennyLaneAI/pennylane/pull/893)

* The new tape mode now prevents multiple observables from being evaluated on the same wire
  if the observables are not qubit-wise commuting Pauli words.
  [(#882)](https://github.com/PennyLaneAI/pennylane/pull/882)

* Fixes a bug in `default.qubit` whereby inverses of common gates were not being applied
  via efficient gate-specific methods, instead falling back to matrix-vector multiplication.
  The following gates were affected: `PauliX`, `PauliY`, `PauliZ`, `Hadamard`, `SWAP`, `S`,
  `T`, `CNOT`, `CZ`.
  [(#872)](https://github.com/PennyLaneAI/pennylane/pull/872)

* The `PauliRot` operation now gracefully handles single-qubit Paulis, and all-identity Paulis
  [(#860)](https://github.com/PennyLaneAI/pennylane/pull/860).

* Fixes a bug whereby binary Python operators were not properly propagating the `requires_grad`
  attribute to the output tensor.
  [(#889)](https://github.com/PennyLaneAI/pennylane/pull/889)

* Fixes a bug which prevents `TorchLayer` from doing `backward` when CUDA is enabled.
  [(#899)](https://github.com/PennyLaneAI/pennylane/pull/899)

* Fixes a bug where multi-threaded execution of `QNodeCollection` sometimes fails
  because of simultaneous queuing. This is fixed by adding thread locking during queuing.
  [(#910)](https://github.com/PennyLaneAI/pennylane/pull/918)

* Fixes a bug in `QuantumTape.set_parameters()`. The previous implementation assumed
  that the `self.trainable_parms` set would always be iterated over in increasing integer
  order. However, this is not guaranteed behaviour, and can lead to the incorrect tape parameters
  being set if this is not the case.
  [(#923)](https://github.com/PennyLaneAI/pennylane/pull/923)

* Fixes broken error message if a QNode is instantiated with an unknown exception.
  [(#930)](https://github.com/PennyLaneAI/pennylane/pull/930)

<h3>Contributors</h3>

This release contains contributions from (in alphabetical order):

Juan Miguel Arrazola, Thomas Bromley, Christina Lee, Alain Delgado Gran, Olivia Di Matteo, Anthony
Hayes, Theodor Isacsson, Josh Izaac, Soran Jahangiri, Nathan Killoran, Shumpei Kobayashi, Romain
Moyard, Zeyue Niu, Maria Schuld, Antal Száva.

# Release 0.12.0

<h3>New features since last release</h3>

<h4>New and improved simulators</h4>

* PennyLane now supports a new device, `default.mixed`, designed for
  simulating mixed-state quantum computations. This enables native
  support for implementing noisy channels in a circuit, which generally
  map pure states to mixed states.
  [(#794)](https://github.com/PennyLaneAI/pennylane/pull/794)
  [(#807)](https://github.com/PennyLaneAI/pennylane/pull/807)
  [(#819)](https://github.com/PennyLaneAI/pennylane/pull/819)

  The device can be initialized as
  ```pycon
  >>> dev = qml.device("default.mixed", wires=1)
  ```

  This allows the construction of QNodes that include non-unitary operations,
  such as noisy channels:

  ```pycon
  >>> @qml.qnode(dev)
  ... def circuit(params):
  ...     qml.RX(params[0], wires=0)
  ...     qml.RY(params[1], wires=0)
  ...     qml.AmplitudeDamping(0.5, wires=0)
  ...     return qml.expval(qml.PauliZ(0))
  >>> print(circuit([0.54, 0.12]))
  0.9257702929524184
  >>> print(circuit([0, np.pi]))
  0.0
  ```

<h4>New tools for optimizing measurements</h4>

* The new `grouping` module provides functionality for grouping simultaneously measurable Pauli word
  observables.
  [(#761)](https://github.com/PennyLaneAI/pennylane/pull/761)
  [(#850)](https://github.com/PennyLaneAI/pennylane/pull/850)
  [(#852)](https://github.com/PennyLaneAI/pennylane/pull/852)

  - The `optimize_measurements` function will take as input a list of Pauli word observables and
    their corresponding coefficients (if any), and will return the partitioned Pauli terms
    diagonalized in the measurement basis and the corresponding diagonalizing circuits.

    ```python
    from pennylane.grouping import optimize_measurements
    h, nr_qubits = qml.qchem.molecular_hamiltonian("h2", "h2.xyz")
    rotations, grouped_ops, grouped_coeffs = optimize_measurements(h.ops, h.coeffs, grouping="qwc")
    ```

    The diagonalizing circuits of `rotations` correspond to the diagonalized Pauli word groupings of
    `grouped_ops`.

  - Pauli word partitioning utilities are performed by the `PauliGroupingStrategy`
    class. An input list of Pauli words can be partitioned into mutually commuting,
    qubit-wise-commuting, or anticommuting groupings.

    For example, partitioning Pauli words into anticommutative groupings by the Recursive Largest
    First (RLF) graph colouring heuristic:

    ```python
    from pennylane import PauliX, PauliY, PauliZ, Identity
    from pennylane.grouping import group_observables
    pauli_words = [
        Identity('a') @ Identity('b'),
        Identity('a') @ PauliX('b'),
        Identity('a') @ PauliY('b'),
        PauliZ('a') @ PauliX('b'),
        PauliZ('a') @ PauliY('b'),
        PauliZ('a') @ PauliZ('b')
    ]
    groupings = group_observables(pauli_words, grouping_type='anticommuting', method='rlf')
    ```

  - Various utility functions are included for obtaining and manipulating Pauli
    words in the binary symplectic vector space representation.

    For instance, two Pauli words may be converted to their binary vector representation:

    ```pycon
    >>> from pennylane.grouping import pauli_to_binary
    >>> from pennylane.wires import Wires
    >>> wire_map = {Wires('a'): 0, Wires('b'): 1}
    >>> pauli_vec_1 = pauli_to_binary(qml.PauliX('a') @ qml.PauliY('b'))
    >>> pauli_vec_2 = pauli_to_binary(qml.PauliZ('a') @ qml.PauliZ('b'))
    >>> pauli_vec_1
    [1. 1. 0. 1.]
    >>> pauli_vec_2
    [0. 0. 1. 1.]
    ```

    Their product up to a phase may be computed by taking the sum of their binary vector
    representations, and returned in the operator representation.

    ```pycon
    >>> from pennylane.grouping import binary_to_pauli
    >>> binary_to_pauli((pauli_vec_1 + pauli_vec_2) % 2, wire_map)
    Tensor product ['PauliY', 'PauliX']: 0 params, wires ['a', 'b']
    ```

    For more details on the grouping module, see the
    [grouping module documentation](https://pennylane.readthedocs.io/en/stable/code/qml_grouping.html)


<h4>Returning the quantum state from simulators</h4>

* The quantum state of a QNode can now be returned using the `qml.state()` return function.
  [(#818)](https://github.com/XanaduAI/pennylane/pull/818)

  ```python
  import pennylane as qml

  dev = qml.device("default.qubit", wires=3)
  qml.enable_tape()

  @qml.qnode(dev)
  def qfunc(x, y):
      qml.RZ(x, wires=0)
      qml.CNOT(wires=[0, 1])
      qml.RY(y, wires=1)
      qml.CNOT(wires=[0, 2])
      return qml.state()

  >>> qfunc(0.56, 0.1)
  array([0.95985437-0.27601028j, 0.        +0.j        ,
         0.04803275-0.01381203j, 0.        +0.j        ,
         0.        +0.j        , 0.        +0.j        ,
         0.        +0.j        , 0.        +0.j        ])
  ```

  Differentiating the state is currently available when using the
  classical backpropagation differentiation method (`diff_method="backprop"`) with a compatible device,
  and when using the new tape mode.

<h4>New operations and channels</h4>

* PennyLane now includes standard channels such as the Amplitude-damping,
  Phase-damping, and Depolarizing channels, as well as the ability
  to make custom qubit channels.
  [(#760)](https://github.com/PennyLaneAI/pennylane/pull/760)
  [(#766)](https://github.com/PennyLaneAI/pennylane/pull/766)
  [(#778)](https://github.com/PennyLaneAI/pennylane/pull/778)

* The controlled-Y operation is now available via `qml.CY`. For devices that do
  not natively support the controlled-Y operation, it will be decomposed
  into `qml.RY`, `qml.CNOT`, and `qml.S` operations.
  [(#806)](https://github.com/PennyLaneAI/pennylane/pull/806)

<h4>Preview the next-generation PennyLane QNode</h4>

* The new PennyLane `tape` module provides a re-formulated QNode class, rewritten from the ground-up,
  that uses a new `QuantumTape` object to represent the QNode's quantum circuit. Tape mode
  provides several advantages over the standard PennyLane QNode.
  [(#785)](https://github.com/PennyLaneAI/pennylane/pull/785)
  [(#792)](https://github.com/PennyLaneAI/pennylane/pull/792)
  [(#796)](https://github.com/PennyLaneAI/pennylane/pull/796)
  [(#800)](https://github.com/PennyLaneAI/pennylane/pull/800)
  [(#803)](https://github.com/PennyLaneAI/pennylane/pull/803)
  [(#804)](https://github.com/PennyLaneAI/pennylane/pull/804)
  [(#805)](https://github.com/PennyLaneAI/pennylane/pull/805)
  [(#808)](https://github.com/PennyLaneAI/pennylane/pull/808)
  [(#810)](https://github.com/PennyLaneAI/pennylane/pull/810)
  [(#811)](https://github.com/PennyLaneAI/pennylane/pull/811)
  [(#815)](https://github.com/PennyLaneAI/pennylane/pull/815)
  [(#820)](https://github.com/PennyLaneAI/pennylane/pull/820)
  [(#823)](https://github.com/PennyLaneAI/pennylane/pull/823)
  [(#824)](https://github.com/PennyLaneAI/pennylane/pull/824)
  [(#829)](https://github.com/PennyLaneAI/pennylane/pull/829)

  - Support for in-QNode classical processing: Tape mode allows for differentiable classical
    processing within the QNode.

  - No more Variable wrapping: In tape mode, QNode arguments no longer become `Variable`
    objects within the QNode.

  - Less restrictive QNode signatures: There is no longer any restriction on the QNode signature;
    the QNode can be defined and called following the same rules as standard Python functions.

  - Unifying all QNodes: The tape-mode QNode merges all QNodes (including the
    `JacobianQNode` and the `PassthruQNode`) into a single unified QNode, with
    identical behaviour regardless of the differentiation type.

  - Optimizations: Tape mode provides various performance optimizations, reducing pre- and
    post-processing overhead, and reduces the number of quantum evaluations in certain cases.

  Note that tape mode is **experimental**, and does not currently have feature-parity with the
  existing QNode. [Feedback and bug reports](https://github.com/PennyLaneAI/pennylane/issues) are
  encouraged and will help improve the new tape mode.

  Tape mode can be enabled globally via the `qml.enable_tape` function, without changing your
  PennyLane code:

  ```python
  qml.enable_tape()
  dev = qml.device("default.qubit", wires=1)

  @qml.qnode(dev, interface="tf")
  def circuit(p):
      print("Parameter value:", p)
      qml.RX(tf.sin(p[0])**2 + p[1], wires=0)
      return qml.expval(qml.PauliZ(0))
  ```

  For more details, please see the [tape mode
  documentation](https://pennylane.readthedocs.io/en/stable/code/qml_tape.html).

<h3>Improvements</h3>

* QNode caching has been introduced, allowing the QNode to keep track of the results of previous
  device executions and reuse those results in subsequent calls.
  Note that QNode caching is only supported in the new and experimental tape-mode.
  [(#817)](https://github.com/PennyLaneAI/pennylane/pull/817)

  Caching is available by passing a `caching` argument to the QNode:

  ```python
  dev = qml.device("default.qubit", wires=2)
  qml.enable_tape()

  @qml.qnode(dev, caching=10)  # cache up to 10 evaluations
  def qfunc(x):
      qml.RX(x, wires=0)
      qml.RX(0.3, wires=1)
      qml.CNOT(wires=[0, 1])
      return qml.expval(qml.PauliZ(1))

  qfunc(0.1)  # first evaluation executes on the device
  qfunc(0.1)  # second evaluation accesses the cached result
  ```

* Sped up the application of certain gates in `default.qubit` by using array/tensor
  manipulation tricks. The following gates are affected: `PauliX`, `PauliY`, `PauliZ`,
  `Hadamard`, `SWAP`, `S`, `T`, `CNOT`, `CZ`.
  [(#772)](https://github.com/PennyLaneAI/pennylane/pull/772)

* The computation of marginal probabilities has been made more efficient for devices
  with a large number of wires, achieving in some cases a 5x speedup.
  [(#799)](https://github.com/PennyLaneAI/pennylane/pull/799)

* Adds arithmetic operations (addition, tensor product,
  subtraction, and scalar multiplication) between `Hamiltonian`,
  `Tensor`, and `Observable` objects, and inline arithmetic
  operations between Hamiltonians and other observables.
  [(#765)](https://github.com/PennyLaneAI/pennylane/pull/765)

  Hamiltonians can now easily be defined as sums of observables:

  ```pycon3
  >>> H = 3 * qml.PauliZ(0) - (qml.PauliX(0) @ qml.PauliX(1)) + qml.Hamiltonian([4], [qml.PauliZ(0)])
  >>> print(H)
  (7.0) [Z0] + (-1.0) [X0 X1]
  ```

* Adds `compare()` method to `Observable` and `Hamiltonian` classes, which allows
  for comparison between observable quantities.
  [(#765)](https://github.com/PennyLaneAI/pennylane/pull/765)

  ```pycon3
  >>> H = qml.Hamiltonian([1], [qml.PauliZ(0)])
  >>> obs = qml.PauliZ(0) @ qml.Identity(1)
  >>> print(H.compare(obs))
  True
  ```

  ```pycon3
  >>> H = qml.Hamiltonian([2], [qml.PauliZ(0)])
  >>> obs = qml.PauliZ(1) @ qml.Identity(0)
  >>> print(H.compare(obs))
  False
  ```

* Adds `simplify()` method to the `Hamiltonian` class.
  [(#765)](https://github.com/PennyLaneAI/pennylane/pull/765)

  ```pycon3
  >>> H = qml.Hamiltonian([1, 2], [qml.PauliZ(0), qml.PauliZ(0) @ qml.Identity(1)])
  >>> H.simplify()
  >>> print(H)
  (3.0) [Z0]
  ```

* Added a new bit-flip mixer to the `qml.qaoa` module.
  [(#774)](https://github.com/PennyLaneAI/pennylane/pull/774)

* Summation of two `Wires` objects is now supported and will return
  a `Wires` object containing the set of all wires defined by the
  terms in the summation.
  [(#812)](https://github.com/PennyLaneAI/pennylane/pull/812)

<h3>Breaking changes</h3>

* The PennyLane NumPy module now returns scalar (zero-dimensional) arrays where
  Python scalars were previously returned.
  [(#820)](https://github.com/PennyLaneAI/pennylane/pull/820)
  [(#833)](https://github.com/PennyLaneAI/pennylane/pull/833)

  For example, this affects array element indexing, and summation:

  ```pycon
  >>> x = np.array([1, 2, 3], requires_grad=False)
  >>> x[0]
  tensor(1, requires_grad=False)
  >>> np.sum(x)
  tensor(6, requires_grad=True)
  ```

  This may require small updates to user code. A convenience method, `np.tensor.unwrap()`,
  has been added to help ease the transition. This converts PennyLane NumPy tensors
  to standard NumPy arrays and Python scalars:

  ```pycon
  >>> x = np.array(1.543, requires_grad=False)
  >>> x.unwrap()
  1.543
  ```

  Note, however, that information regarding array differentiability will be
  lost.

* The device capabilities dictionary has been redesigned, for clarity and robustness. In particular,
  the capabilities dictionary is now inherited from the parent class, various keys have more
  expressive names, and all keys are now defined in the base device class. For more details, please
  [refer to the developer
  documentation](https://pennylane.readthedocs.io/en/stable/development/plugins.html#device-capabilities).
  [(#781)](https://github.com/PennyLaneAI/pennylane/pull/781/files)

<h3>Bug fixes</h3>

* Changed to use lists for storing variable values inside `BaseQNode`
  allowing complex matrices to be passed to `QubitUnitary`.
  [(#773)](https://github.com/PennyLaneAI/pennylane/pull/773)

* Fixed a bug within `default.qubit`, resulting in greater efficiency
  when applying a state vector to all wires on the device.
  [(#849)](https://github.com/PennyLaneAI/pennylane/pull/849)

<h3>Documentation</h3>

* Equations have been added to the `qml.sample` and `qml.probs` docstrings
  to clarify the mathematical foundation of the performed measurements.
  [(#843)](https://github.com/PennyLaneAI/pennylane/pull/843)

<h3>Contributors</h3>

This release contains contributions from (in alphabetical order):

Aroosa Ijaz, Juan Miguel Arrazola, Thomas Bromley, Jack Ceroni, Alain Delgado Gran, Josh Izaac,
Soran Jahangiri, Nathan Killoran, Robert Lang, Cedric Lin, Olivia Di Matteo, Nicolás Quesada, Maria
Schuld, Antal Száva.

# Release 0.11.0

<h3>New features since last release</h3>

<h4>New and improved simulators</h4>

* Added a new device, `default.qubit.autograd`, a pure-state qubit simulator written using Autograd.
  This device supports classical backpropagation (`diff_method="backprop"`); this can
  be faster than the parameter-shift rule for computing quantum gradients
  when the number of parameters to be optimized is large.
  [(#721)](https://github.com/XanaduAI/pennylane/pull/721)

  ```pycon
  >>> dev = qml.device("default.qubit.autograd", wires=1)
  >>> @qml.qnode(dev, diff_method="backprop")
  ... def circuit(x):
  ...     qml.RX(x[1], wires=0)
  ...     qml.Rot(x[0], x[1], x[2], wires=0)
  ...     return qml.expval(qml.PauliZ(0))
  >>> weights = np.array([0.2, 0.5, 0.1])
  >>> grad_fn = qml.grad(circuit)
  >>> print(grad_fn(weights))
  array([-2.25267173e-01, -1.00864546e+00,  6.93889390e-18])
  ```

  See the [device documentation](https://pennylane.readthedocs.io/en/stable/code/api/pennylane.devices.default_qubit_autograd.DefaultQubitAutograd.html) for more details.

* A new experimental C++ state-vector simulator device is now available, `lightning.qubit`. It
  uses the C++ Eigen library to perform fast linear algebra calculations for simulating quantum
  state-vector evolution.

  `lightning.qubit` is currently in beta; it can be installed via `pip`:

  ```console
  $ pip install pennylane-lightning
  ```

  Once installed, it can be used as a PennyLane device:

  ```pycon
  >>> dev = qml.device("lightning.qubit", wires=2)
  ```

  For more details, please see the [lightning qubit documentation](https://pennylane-lightning.readthedocs.io).

<h4>New algorithms and templates</h4>

* Added built-in QAOA functionality via the new `qml.qaoa` module.
  [(#712)](https://github.com/PennyLaneAI/pennylane/pull/712)
  [(#718)](https://github.com/PennyLaneAI/pennylane/pull/718)
  [(#741)](https://github.com/PennyLaneAI/pennylane/pull/741)
  [(#720)](https://github.com/PennyLaneAI/pennylane/pull/720)

  This includes the following features:

  * New `qml.qaoa.x_mixer` and `qml.qaoa.xy_mixer` functions for defining Pauli-X and XY
    mixer Hamiltonians.

  * MaxCut: The `qml.qaoa.maxcut` function allows easy construction of the cost Hamiltonian
    and recommended mixer Hamiltonian for solving the MaxCut problem for a supplied graph.

  * Layers: `qml.qaoa.cost_layer` and `qml.qaoa.mixer_layer` take cost and mixer
    Hamiltonians, respectively, and apply the corresponding QAOA cost and mixer layers
    to the quantum circuit

  For example, using PennyLane to construct and solve a MaxCut problem with QAOA:

  ```python
  wires = range(3)
  graph = Graph([(0, 1), (1, 2), (2, 0)])
  cost_h, mixer_h = qaoa.maxcut(graph)

  def qaoa_layer(gamma, alpha):
      qaoa.cost_layer(gamma, cost_h)
      qaoa.mixer_layer(alpha, mixer_h)

  def antatz(params, **kwargs):

      for w in wires:
          qml.Hadamard(wires=w)

      # repeat the QAOA layer two times
      qml.layer(qaoa_layer, 2, params[0], params[1])

  dev = qml.device('default.qubit', wires=len(wires))
  cost_function = qml.VQECost(ansatz, cost_h, dev)
  ```

* Added an `ApproxTimeEvolution` template to the PennyLane templates module, which
  can be used to implement Trotterized time-evolution under a Hamiltonian.
  [(#710)](https://github.com/XanaduAI/pennylane/pull/710)

  <img src="https://pennylane.readthedocs.io/en/latest/_static/templates/subroutines/approx_time_evolution.png" width=50%/>

* Added a `qml.layer` template-constructing function, which takes a unitary, and
  repeatedly applies it on a set of wires to a given depth.
  [(#723)](https://github.com/PennyLaneAI/pennylane/pull/723)

  ```python
  def subroutine():
      qml.Hadamard(wires=[0])
      qml.CNOT(wires=[0, 1])
      qml.PauliX(wires=[1])

  dev = qml.device('default.qubit', wires=3)

  @qml.qnode(dev)
  def circuit():
      qml.layer(subroutine, 3)
      return [qml.expval(qml.PauliZ(0)), qml.expval(qml.PauliZ(1))]
  ```

  This creates the following circuit:
  ```pycon
  >>> circuit()
  >>> print(circuit.draw())
  0: ──H──╭C──X──H──╭C──X──H──╭C──X──┤ ⟨Z⟩
  1: ─────╰X────────╰X────────╰X─────┤ ⟨Z⟩
  ```

* Added the `qml.utils.decompose_hamiltonian` function. This function can be used to
  decompose a Hamiltonian into a linear combination of Pauli operators.
  [(#671)](https://github.com/XanaduAI/pennylane/pull/671)

  ```pycon
  >>> A = np.array(
  ... [[-2, -2+1j, -2, -2],
  ... [-2-1j,  0,  0, -1],
  ... [-2,  0, -2, -1],
  ... [-2, -1, -1,  0]])
  >>> coeffs, obs_list = decompose_hamiltonian(A)
  ```

<h4>New device features</h4>

* It is now possible to specify custom wire labels, such as `['anc1', 'anc2', 0, 1, 3]`, where the labels
  can be strings or numbers.
  [(#666)](https://github.com/XanaduAI/pennylane/pull/666)

  Custom wire labels are defined by passing a list to the `wires` argument when creating the device:

  ```pycon
  >>> dev = qml.device("default.qubit", wires=['anc1', 'anc2', 0, 1, 3])
  ```

  Quantum operations should then be invoked with these custom wire labels:

  ``` pycon
  >>> @qml.qnode(dev)
  >>> def circuit():
  ...    qml.Hadamard(wires='anc2')
  ...    qml.CNOT(wires=['anc1', 3])
  ...    ...
  ```

  The existing behaviour, in which the number of wires is specified on device initialization,
  continues to work as usual. This gives a default behaviour where wires are labelled
  by consecutive integers.

  ```pycon
  >>> dev = qml.device("default.qubit", wires=5)
  ```

* An integrated device test suite has been added, which can be used
  to run basic integration tests on core or external devices.
  [(#695)](https://github.com/PennyLaneAI/pennylane/pull/695)
  [(#724)](https://github.com/PennyLaneAI/pennylane/pull/724)
  [(#733)](https://github.com/PennyLaneAI/pennylane/pull/733)

  The test can be invoked against a particular device by calling the `pl-device-test`
  command line program:

  ```console
  $ pl-device-test --device=default.qubit --shots=1234 --analytic=False
  ```

  If the tests are run on external devices, the device and its dependencies must be
  installed locally. For more details, please see the
  [plugin test documentation](http://pennylane.readthedocs.io/en/latest/code/api/pennylane.devices.tests.html).

<h3>Improvements</h3>

* The functions implementing the quantum circuits building the Unitary Coupled-Cluster
  (UCCSD) VQE ansatz have been improved, with a more consistent naming convention and
  improved docstrings.
  [(#748)](https://github.com/PennyLaneAI/pennylane/pull/748)

  The changes include:

  - The terms *1particle-1hole (ph)* and *2particle-2hole (pphh)* excitations
    were replaced with the names *single* and *double* excitations, respectively.

  - The non-differentiable arguments in the `UCCSD` template were renamed accordingly:
    `ph` → `s_wires`, `pphh` → `d_wires`

  - The term *virtual*, previously used to refer the *unoccupied* orbitals, was discarded.

  - The Usage Details sections were updated and improved.

* Added support for TensorFlow 2.3 and PyTorch 1.6.
  [(#725)](https://github.com/PennyLaneAI/pennylane/pull/725)

* Returning probabilities is now supported from photonic QNodes.
  As with qubit QNodes, photonic QNodes returning probabilities are
  end-to-end differentiable.
  [(#699)](https://github.com/XanaduAI/pennylane/pull/699/)

  ```pycon
  >>> dev = qml.device("strawberryfields.fock", wires=2, cutoff_dim=5)
  >>> @qml.qnode(dev)
  ... def circuit(a):
  ...     qml.Displacement(a, 0, wires=0)
  ...     return qml.probs(wires=0)
  >>> print(circuit(0.5))
  [7.78800783e-01 1.94700196e-01 2.43375245e-02 2.02812704e-03 1.26757940e-04]
  ```

<h3>Breaking changes</h3>

* The `pennylane.plugins` and `pennylane.beta.plugins` folders have been renamed to
  `pennylane.devices` and `pennylane.beta.devices`, to reflect their content better.
  [(#726)](https://github.com/XanaduAI/pennylane/pull/726)

<h3>Bug fixes</h3>

* The PennyLane interface conversion functions can now convert QNodes with
  pre-existing interfaces.
  [(#707)](https://github.com/XanaduAI/pennylane/pull/707)

<h3>Documentation</h3>

* The interfaces section of the documentation has been renamed to 'Interfaces and training',
  and updated with the latest variable handling details.
  [(#753)](https://github.com/PennyLaneAI/pennylane/pull/753)

<h3>Contributors</h3>

This release contains contributions from (in alphabetical order):

Juan Miguel Arrazola, Thomas Bromley, Jack Ceroni, Alain Delgado Gran, Shadab Hussain, Theodor
Isacsson, Josh Izaac, Nathan Killoran, Maria Schuld, Antal Száva, Nicola Vitucci.

# Release 0.10.0

<h3>New features since last release</h3>

<h4>New and improved simulators</h4>

* Added a new device, `default.qubit.tf`, a pure-state qubit simulator written using TensorFlow.
  As a result, it supports classical backpropagation as a means to compute the Jacobian. This can
  be faster than the parameter-shift rule for computing quantum gradients
  when the number of parameters to be optimized is large.

  `default.qubit.tf` is designed to be used with end-to-end classical backpropagation
  (`diff_method="backprop"`) with the TensorFlow interface. This is the default method
  of differentiation when creating a QNode with this device.

  Using this method, the created QNode is a 'white-box' that is
  tightly integrated with your TensorFlow computation, including
  [AutoGraph](https://www.tensorflow.org/guide/function) support:

  ```pycon
  >>> dev = qml.device("default.qubit.tf", wires=1)
  >>> @tf.function
  ... @qml.qnode(dev, interface="tf", diff_method="backprop")
  ... def circuit(x):
  ...     qml.RX(x[1], wires=0)
  ...     qml.Rot(x[0], x[1], x[2], wires=0)
  ...     return qml.expval(qml.PauliZ(0))
  >>> weights = tf.Variable([0.2, 0.5, 0.1])
  >>> with tf.GradientTape() as tape:
  ...     res = circuit(weights)
  >>> print(tape.gradient(res, weights))
  tf.Tensor([-2.2526717e-01 -1.0086454e+00  1.3877788e-17], shape=(3,), dtype=float32)
  ```

  See the `default.qubit.tf`
  [documentation](https://pennylane.ai/en/stable/code/api/pennylane.beta.plugins.DefaultQubitTF.html)
  for more details.

* The [default.tensor plugin](https://github.com/XanaduAI/pennylane/blob/master/pennylane/beta/plugins/default_tensor.py)
  has been significantly upgraded. It now allows two different
  tensor network representations to be used: `"exact"` and `"mps"`. The former uses a
  exact factorized representation of quantum states, while the latter uses a matrix product state
  representation.
  ([#572](https://github.com/XanaduAI/pennylane/pull/572))
  ([#599](https://github.com/XanaduAI/pennylane/pull/599))

<h4>New machine learning functionality and integrations</h4>

* PennyLane QNodes can now be converted into Torch layers, allowing for creation of quantum and
  hybrid models using the `torch.nn` API.
  [(#588)](https://github.com/XanaduAI/pennylane/pull/588)

  A PennyLane QNode can be converted into a `torch.nn` layer using the `qml.qnn.TorchLayer` class:

  ```pycon
  >>> @qml.qnode(dev)
  ... def qnode(inputs, weights_0, weight_1):
  ...    # define the circuit
  ...    # ...

  >>> weight_shapes = {"weights_0": 3, "weight_1": 1}
  >>> qlayer = qml.qnn.TorchLayer(qnode, weight_shapes)
  ```

  A hybrid model can then be easily constructed:

  ```pycon
  >>> model = torch.nn.Sequential(qlayer, torch.nn.Linear(2, 2))
  ```

* Added a new "reversible" differentiation method which can be used in simulators, but not hardware.

  The reversible approach is similar to backpropagation, but trades off extra computation for
  enhanced memory efficiency. Where backpropagation caches the state tensors at each step during
  a simulated evolution, the reversible method only caches the final pre-measurement state.

  Compared to the parameter-shift method, the reversible method can be faster or slower,
  depending on the density and location of parametrized gates in a circuit
  (circuits with higher density of parametrized gates near the end of the circuit will see a benefit).
  [(#670)](https://github.com/XanaduAI/pennylane/pull/670)

  ```pycon
  >>> dev = qml.device("default.qubit", wires=2)
  ... @qml.qnode(dev, diff_method="reversible")
  ... def circuit(x):
  ...     qml.RX(x, wires=0)
  ...     qml.RX(x, wires=0)
  ...     qml.CNOT(wires=[0,1])
  ...     return qml.expval(qml.PauliZ(0))
  >>> qml.grad(circuit)(0.5)
  (array(-0.47942554),)
  ```

<h4>New templates and cost functions</h4>

* Added the new templates `UCCSD`, `SingleExcitationUnitary`, and`DoubleExcitationUnitary`,
  which together implement the Unitary Coupled-Cluster Singles and Doubles (UCCSD) ansatz
  to perform VQE-based quantum chemistry simulations using PennyLane-QChem.
  [(#622)](https://github.com/XanaduAI/pennylane/pull/622)
  [(#638)](https://github.com/XanaduAI/pennylane/pull/638)
  [(#654)](https://github.com/XanaduAI/pennylane/pull/654)
  [(#659)](https://github.com/XanaduAI/pennylane/pull/659)
  [(#622)](https://github.com/XanaduAI/pennylane/pull/622)

* Added module `pennylane.qnn.cost` with class `SquaredErrorLoss`. The module contains classes
  to calculate losses and cost functions on circuits with trainable parameters.
  [(#642)](https://github.com/XanaduAI/pennylane/pull/642)

<h3>Improvements</h3>

* Improves the wire management by making the `Operator.wires` attribute a `wires` object.
  [(#666)](https://github.com/XanaduAI/pennylane/pull/666)

* A significant improvement with respect to how QNodes and interfaces mark quantum function
  arguments as differentiable when using Autograd, designed to improve performance and make
  QNodes more intuitive.
  [(#648)](https://github.com/XanaduAI/pennylane/pull/648)
  [(#650)](https://github.com/XanaduAI/pennylane/pull/650)

  In particular, the following changes have been made:

  - A new `ndarray` subclass `pennylane.numpy.tensor`, which extends NumPy arrays with
    the keyword argument and attribute `requires_grad`. Tensors which have `requires_grad=False`
    are treated as non-differentiable by the Autograd interface.

  - A new subpackage `pennylane.numpy`, which wraps `autograd.numpy` such that NumPy functions
    accept the `requires_grad` keyword argument, and allows Autograd to differentiate
    `pennylane.numpy.tensor` objects.

  - The `argnum` argument to `qml.grad` is now optional; if not provided, arguments explicitly
    marked as `requires_grad=False` are excluded for the list of differentiable arguments.
    The ability to pass `argnum` has been retained for backwards compatibility, and
    if present the old behaviour persists.

* The QNode Torch interface now inspects QNode positional arguments.
  If any argument does not have the attribute `requires_grad=True`, it
  is automatically excluded from quantum gradient computations.
  [(#652)](https://github.com/XanaduAI/pennylane/pull/652)
  [(#660)](https://github.com/XanaduAI/pennylane/pull/660)

* The QNode TF interface now inspects QNode positional arguments.
  If any argument is not being watched by a `tf.GradientTape()`,
  it is automatically excluded from quantum gradient computations.
  [(#655)](https://github.com/XanaduAI/pennylane/pull/655)
  [(#660)](https://github.com/XanaduAI/pennylane/pull/660)

* QNodes have two new public methods: `QNode.set_trainable_args()` and `QNode.get_trainable_args()`.
  These are designed to be called by interfaces, to specify to the QNode which of its
  input arguments are differentiable. Arguments which are non-differentiable will not be converted
  to PennyLane Variable objects within the QNode.
  [(#660)](https://github.com/XanaduAI/pennylane/pull/660)

* Added `decomposition` method to PauliX, PauliY, PauliZ, S, T, Hadamard, and PhaseShift gates, which
  decomposes each of these gates into rotation gates.
  [(#668)](https://github.com/XanaduAI/pennylane/pull/668)

* The `CircuitGraph` class now supports serializing contained circuit operations
  and measurement basis rotations to an OpenQASM2.0 script via the new
  `CircuitGraph.to_openqasm()` method.
  [(#623)](https://github.com/XanaduAI/pennylane/pull/623)

<h3>Breaking changes</h3>

* Removes support for Python 3.5.
  [(#639)](https://github.com/XanaduAI/pennylane/pull/639)

<h3>Documentation</h3>

* Various small typos were fixed.

<h3>Contributors</h3>

This release contains contributions from (in alphabetical order):

Thomas Bromley, Jack Ceroni, Alain Delgado Gran, Theodor Isacsson, Josh Izaac,
Nathan Killoran, Maria Schuld, Antal Száva, Nicola Vitucci.


# Release 0.9.0

<h3>New features since last release</h3>

<h4>New machine learning integrations</h4>

* PennyLane QNodes can now be converted into Keras layers, allowing for creation of quantum and
  hybrid models using the Keras API.
  [(#529)](https://github.com/XanaduAI/pennylane/pull/529)

  A PennyLane QNode can be converted into a Keras layer using the `KerasLayer` class:

  ```python
  from pennylane.qnn import KerasLayer

  @qml.qnode(dev)
  def circuit(inputs, weights_0, weight_1):
     # define the circuit
     # ...

  weight_shapes = {"weights_0": 3, "weight_1": 1}
  qlayer = qml.qnn.KerasLayer(circuit, weight_shapes, output_dim=2)
  ```

  A hybrid model can then be easily constructed:

  ```python
  model = tf.keras.models.Sequential([qlayer, tf.keras.layers.Dense(2)])
  ```

* Added a new type of QNode, `qml.qnodes.PassthruQNode`. For simulators which are coded in an
  external library which supports automatic differentiation, PennyLane will treat a PassthruQNode as
  a "white box", and rely on the external library to directly provide gradients via backpropagation.
  This can be more efficient than the using parameter-shift rule for a large number of parameters.
  [(#488)](https://github.com/XanaduAI/pennylane/pull/488)

  Currently this behaviour is supported by PennyLane's `default.tensor.tf` device backend,
  compatible with the `'tf'` interface using TensorFlow 2:

  ```python
  dev = qml.device('default.tensor.tf', wires=2)

  @qml.qnode(dev, diff_method="backprop")
  def circuit(params):
      qml.RX(params[0], wires=0)
      qml.RX(params[1], wires=1)
      qml.CNOT(wires=[0, 1])
      return qml.expval(qml.PauliZ(0))

  qnode = PassthruQNode(circuit, dev)
  params = tf.Variable([0.3, 0.1])

  with tf.GradientTape() as tape:
      tape.watch(params)
      res = qnode(params)

  grad = tape.gradient(res, params)
  ```

<h4>New optimizers</h4>

* Added the `qml.RotosolveOptimizer`, a gradient-free optimizer
  that minimizes the quantum function by updating each parameter,
  one-by-one, via a closed-form expression while keeping other parameters
  fixed.
  [(#636)](https://github.com/XanaduAI/pennylane/pull/636)
  [(#539)](https://github.com/XanaduAI/pennylane/pull/539)

* Added the `qml.RotoselectOptimizer`, which uses Rotosolve to
  minimizes a quantum function with respect to both the
  rotation operations applied and the rotation parameters.
  [(#636)](https://github.com/XanaduAI/pennylane/pull/636)
  [(#539)](https://github.com/XanaduAI/pennylane/pull/539)

  For example, given a quantum function `f` that accepts parameters `x`
  and a list of corresponding rotation operations `generators`,
  the Rotoselect optimizer will, at each step, update both the parameter
  values and the list of rotation gates to minimize the loss:

  ```pycon
  >>> opt = qml.optimize.RotoselectOptimizer()
  >>> x = [0.3, 0.7]
  >>> generators = [qml.RX, qml.RY]
  >>> for _ in range(100):
  ...     x, generators = opt.step(f, x, generators)
  ```


<h4>New operations</h4>

* Added the `PauliRot` gate, which performs an arbitrary
  Pauli rotation on multiple qubits, and the `MultiRZ` gate,
  which performs a rotation generated by a tensor product
  of Pauli Z operators.
  [(#559)](https://github.com/XanaduAI/pennylane/pull/559)

  ```python
  dev = qml.device('default.qubit', wires=4)

  @qml.qnode(dev)
  def circuit(angle):
      qml.PauliRot(angle, "IXYZ", wires=[0, 1, 2, 3])
      return [qml.expval(qml.PauliZ(wire)) for wire in [0, 1, 2, 3]]
  ```

  ```pycon
  >>> circuit(0.4)
  [1.         0.92106099 0.92106099 1.        ]
  >>> print(circuit.draw())
   0: ──╭RI(0.4)──┤ ⟨Z⟩
   1: ──├RX(0.4)──┤ ⟨Z⟩
   2: ──├RY(0.4)──┤ ⟨Z⟩
   3: ──╰RZ(0.4)──┤ ⟨Z⟩
  ```

  If the `PauliRot` gate is not supported on the target device, it will
  be decomposed into `Hadamard`, `RX` and `MultiRZ` gates. Note that
  identity gates in the Pauli word result in untouched wires:

  ```pycon
  >>> print(circuit.draw())
   0: ───────────────────────────────────┤ ⟨Z⟩
   1: ──H──────────╭RZ(0.4)──H───────────┤ ⟨Z⟩
   2: ──RX(1.571)──├RZ(0.4)──RX(-1.571)──┤ ⟨Z⟩
   3: ─────────────╰RZ(0.4)──────────────┤ ⟨Z⟩
  ```

  If the `MultiRZ` gate is not supported, it will be decomposed into
  `CNOT` and `RZ` gates:

  ```pycon
  >>> print(circuit.draw())
   0: ──────────────────────────────────────────────────┤ ⟨Z⟩
   1: ──H──────────────╭X──RZ(0.4)──╭X──────H───────────┤ ⟨Z⟩
   2: ──RX(1.571)──╭X──╰C───────────╰C──╭X──RX(-1.571)──┤ ⟨Z⟩
   3: ─────────────╰C───────────────────╰C──────────────┤ ⟨Z⟩
  ```

* PennyLane now provides `DiagonalQubitUnitary` for diagonal gates, that are e.g.,
  encountered in IQP circuits. These kinds of gates can be evaluated much faster on
  a simulator device.
  [(#567)](https://github.com/XanaduAI/pennylane/pull/567)

  The gate can be used, for example, to efficiently simulate oracles:

  ```python
  dev = qml.device('default.qubit', wires=3)

  # Function as a bitstring
  f = np.array([1, 0, 0, 1, 1, 0, 1, 0])

  @qml.qnode(dev)
  def circuit(weights1, weights2):
      qml.templates.StronglyEntanglingLayers(weights1, wires=[0, 1, 2])

      # Implements the function as a phase-kickback oracle
      qml.DiagonalQubitUnitary((-1)**f, wires=[0, 1, 2])

      qml.templates.StronglyEntanglingLayers(weights2, wires=[0, 1, 2])
      return [qml.expval(qml.PauliZ(w)) for w in range(3)]
  ```

* Added the `TensorN` CVObservable that can represent the tensor product of the
  `NumberOperator` on photonic backends.
  [(#608)](https://github.com/XanaduAI/pennylane/pull/608)

<h4>New templates</h4>

* Added the `ArbitraryUnitary` and `ArbitraryStatePreparation` templates, which use
  `PauliRot` gates to perform an arbitrary unitary and prepare an arbitrary basis
  state with the minimal number of parameters.
  [(#590)](https://github.com/XanaduAI/pennylane/pull/590)

  ```python
  dev = qml.device('default.qubit', wires=3)

  @qml.qnode(dev)
  def circuit(weights1, weights2):
        qml.templates.ArbitraryStatePreparation(weights1, wires=[0, 1, 2])
        qml.templates.ArbitraryUnitary(weights2, wires=[0, 1, 2])
        return qml.probs(wires=[0, 1, 2])
  ```

* Added the `IQPEmbedding` template, which encodes inputs into the diagonal gates of an
  IQP circuit.
  [(#605)](https://github.com/XanaduAI/pennylane/pull/605)

  <img src="https://pennylane.readthedocs.io/en/latest/_images/iqp.png"
  width=50%></img>

* Added the `SimplifiedTwoDesign` template, which implements the circuit
  design of [Cerezo et al. (2020)](<https://arxiv.org/abs/2001.00550>).
  [(#556)](https://github.com/XanaduAI/pennylane/pull/556)

  <img src="https://pennylane.readthedocs.io/en/latest/_images/simplified_two_design.png"
  width=50%></img>

* Added the `BasicEntanglerLayers` template, which is a simple layer architecture
  of rotations and CNOT nearest-neighbour entanglers.
  [(#555)](https://github.com/XanaduAI/pennylane/pull/555)

  <img src="https://pennylane.readthedocs.io/en/latest/_images/basic_entangler.png"
  width=50%></img>

* PennyLane now offers a broadcasting function to easily construct templates:
  `qml.broadcast()` takes single quantum operations or other templates and applies
  them to wires in a specific pattern.
  [(#515)](https://github.com/XanaduAI/pennylane/pull/515)
  [(#522)](https://github.com/XanaduAI/pennylane/pull/522)
  [(#526)](https://github.com/XanaduAI/pennylane/pull/526)
  [(#603)](https://github.com/XanaduAI/pennylane/pull/603)

  For example, we can use broadcast to repeat a custom template
  across multiple wires:

  ```python
  from pennylane.templates import template

  @template
  def mytemplate(pars, wires):
      qml.Hadamard(wires=wires)
      qml.RY(pars, wires=wires)

  dev = qml.device('default.qubit', wires=3)

  @qml.qnode(dev)
  def circuit(pars):
      qml.broadcast(mytemplate, pattern="single", wires=[0,1,2], parameters=pars)
      return qml.expval(qml.PauliZ(0))
  ```

  ```pycon
  >>> circuit([1, 1, 0.1])
  -0.841470984807896
  >>> print(circuit.draw())
   0: ──H──RY(1.0)──┤ ⟨Z⟩
   1: ──H──RY(1.0)──┤
   2: ──H──RY(0.1)──┤
  ```

  For other available patterns, see the
  [broadcast function documentation](https://pennylane.readthedocs.io/en/latest/code/api/pennylane.broadcast.html).

<h3>Breaking changes</h3>

* The `QAOAEmbedding` now uses the new `MultiRZ` gate as a `ZZ` entangler,
  which changes the convention. While
  previously, the `ZZ` gate in the embedding was implemented as

  ```python
  CNOT(wires=[wires[0], wires[1]])
  RZ(2 * parameter, wires=wires[0])
  CNOT(wires=[wires[0], wires[1]])
  ```

  the `MultiRZ` corresponds to

  ```python
  CNOT(wires=[wires[1], wires[0]])
  RZ(parameter, wires=wires[0])
  CNOT(wires=[wires[1], wires[0]])
  ```

  which differs in the factor of `2`, and fixes a bug in the
  wires that the `CNOT` was applied to.
  [(#609)](https://github.com/XanaduAI/pennylane/pull/609)

* Probability methods are handled by `QubitDevice` and device method
  requirements are modified to simplify plugin development.
  [(#573)](https://github.com/XanaduAI/pennylane/pull/573)

* The internal variables `All` and `Any` to mark an `Operation` as acting on all or any
  wires have been renamed to `AllWires` and `AnyWires`.
  [(#614)](https://github.com/XanaduAI/pennylane/pull/614)

<h3>Improvements</h3>

* A new `Wires` class was introduced for the internal
  bookkeeping of wire indices.
  [(#615)](https://github.com/XanaduAI/pennylane/pull/615)

* Improvements to the speed/performance of the `default.qubit` device.
  [(#567)](https://github.com/XanaduAI/pennylane/pull/567)
  [(#559)](https://github.com/XanaduAI/pennylane/pull/559)

* Added the `"backprop"` and `"device"` differentiation methods to the `qnode`
  decorator.
  [(#552)](https://github.com/XanaduAI/pennylane/pull/552)

  - `"backprop"`: Use classical backpropagation. Default on simulator
    devices that are classically end-to-end differentiable.
    The returned QNode can only be used with the same machine learning
    framework (e.g., `default.tensor.tf` simulator with the `tensorflow` interface).

  - `"device"`: Queries the device directly for the gradient.

  Using the `"backprop"` differentiation method with the `default.tensor.tf`
  device, the created QNode is a 'white-box', and is tightly integrated with
  the overall TensorFlow computation:

  ```python
  >>> dev = qml.device("default.tensor.tf", wires=1)
  >>> @qml.qnode(dev, interface="tf", diff_method="backprop")
  >>> def circuit(x):
  ...     qml.RX(x[1], wires=0)
  ...     qml.Rot(x[0], x[1], x[2], wires=0)
  ...     return qml.expval(qml.PauliZ(0))
  >>> vars = tf.Variable([0.2, 0.5, 0.1])
  >>> with tf.GradientTape() as tape:
  ...     res = circuit(vars)
  >>> tape.gradient(res, vars)
  <tf.Tensor: shape=(3,), dtype=float32, numpy=array([-2.2526717e-01, -1.0086454e+00,  1.3877788e-17], dtype=float32)>
  ```

* The circuit drawer now displays inverted operations, as well as wires
  where probabilities are returned from the device:
  [(#540)](https://github.com/XanaduAI/pennylane/pull/540)

  ```python
  >>> @qml.qnode(dev)
  ... def circuit(theta):
  ...     qml.RX(theta, wires=0)
  ...     qml.CNOT(wires=[0, 1])
  ...     qml.S(wires=1).inv()
  ...     return qml.probs(wires=[0, 1])
  >>> circuit(0.2)
  array([0.99003329, 0.        , 0.        , 0.00996671])
  >>> print(circuit.draw())
  0: ──RX(0.2)──╭C───────╭┤ Probs
  1: ───────────╰X──S⁻¹──╰┤ Probs
  ```

* You can now evaluate the metric tensor of a VQE Hamiltonian via the new
  `VQECost.metric_tensor` method. This allows `VQECost` objects to be directly
  optimized by the quantum natural gradient optimizer (`qml.QNGOptimizer`).
  [(#618)](https://github.com/XanaduAI/pennylane/pull/618)

* The input check functions in `pennylane.templates.utils` are now public
  and visible in the API documentation.
  [(#566)](https://github.com/XanaduAI/pennylane/pull/566)

* Added keyword arguments for step size and order to the `qnode` decorator, as well as
  the `QNode` and `JacobianQNode` classes. This enables the user to set the step size
  and order when using finite difference methods. These options are also exposed when
  creating QNode collections.
  [(#530)](https://github.com/XanaduAI/pennylane/pull/530)
  [(#585)](https://github.com/XanaduAI/pennylane/pull/585)
  [(#587)](https://github.com/XanaduAI/pennylane/pull/587)

* The decomposition for the `CRY` gate now uses the simpler form `RY @ CNOT @ RY @ CNOT`
  [(#547)](https://github.com/XanaduAI/pennylane/pull/547)

* The underlying queuing system was refactored, removing the `qml._current_context`
  property that held the currently active `QNode` or `OperationRecorder`. Now, all
  objects that expose a queue for operations inherit from `QueuingContext` and
  register their queue globally.
  [(#548)](https://github.com/XanaduAI/pennylane/pull/548)

* The PennyLane repository has a new benchmarking tool which supports the comparison of different git revisions.
  [(#568)](https://github.com/XanaduAI/pennylane/pull/568)
  [(#560)](https://github.com/XanaduAI/pennylane/pull/560)
  [(#516)](https://github.com/XanaduAI/pennylane/pull/516)

<h3>Documentation</h3>

* Updated the development section by creating a landing page with links to sub-pages
  containing specific guides.
  [(#596)](https://github.com/XanaduAI/pennylane/pull/596)

* Extended the developer's guide by a section explaining how to add new templates.
  [(#564)](https://github.com/XanaduAI/pennylane/pull/564)

<h3>Bug fixes</h3>

* `tf.GradientTape().jacobian()` can now be evaluated on QNodes using the TensorFlow interface.
  [(#626)](https://github.com/XanaduAI/pennylane/pull/626)

* `RandomLayers()` is now compatible with the qiskit devices.
  [(#597)](https://github.com/XanaduAI/pennylane/pull/597)

* `DefaultQubit.probability()` now returns the correct probability when called with
  `device.analytic=False`.
  [(#563)](https://github.com/XanaduAI/pennylane/pull/563)

* Fixed a bug in the `StronglyEntanglingLayers` template, allowing it to
  work correctly when applied to a single wire.
  [(544)](https://github.com/XanaduAI/pennylane/pull/544)

* Fixed a bug when inverting operations with decompositions; operations marked as inverted
  are now correctly inverted when the fallback decomposition is called.
  [(#543)](https://github.com/XanaduAI/pennylane/pull/543)

* The `QNode.print_applied()` method now correctly displays wires where
  `qml.prob()` is being returned.
  [#542](https://github.com/XanaduAI/pennylane/pull/542)

<h3>Contributors</h3>

This release contains contributions from (in alphabetical order):

Ville Bergholm, Lana Bozanic, Thomas Bromley, Theodor Isacsson, Josh Izaac, Nathan Killoran,
Maggie Li, Johannes Jakob Meyer, Maria Schuld, Sukin Sim, Antal Száva.

# Release 0.8.1

<h3>Improvements</h3>

* Beginning of support for Python 3.8, with the test suite
  now being run in a Python 3.8 environment.
  [(#501)](https://github.com/XanaduAI/pennylane/pull/501)

<h3>Documentation</h3>

* Present templates as a gallery of thumbnails showing the
  basic circuit architecture.
  [(#499)](https://github.com/XanaduAI/pennylane/pull/499)

<h3>Bug fixes</h3>

* Fixed a bug where multiplying a QNode parameter by 0 caused a divide
  by zero error when calculating the parameter shift formula.
  [(#512)](https://github.com/XanaduAI/pennylane/pull/512)

* Fixed a bug where the shape of differentiable QNode arguments
  was being cached on the first construction, leading to indexing
  errors if the QNode was re-evaluated if the argument changed shape.
  [(#505)](https://github.com/XanaduAI/pennylane/pull/505)

<h3>Contributors</h3>

This release contains contributions from (in alphabetical order):

Ville Bergholm, Josh Izaac, Johannes Jakob Meyer, Maria Schuld, Antal Száva.

# Release 0.8.0

<h3>New features since last release</h3>

* Added a quantum chemistry package, `pennylane.qchem`, which supports
  integration with OpenFermion, Psi4, PySCF, and OpenBabel.
  [(#453)](https://github.com/XanaduAI/pennylane/pull/453)

  Features include:

  - Generate the qubit Hamiltonians directly starting with the atomic structure of the molecule.
  - Calculate the mean-field (Hartree-Fock) electronic structure of molecules.
  - Allow to define an active space based on the number of active electrons and active orbitals.
  - Perform the fermionic-to-qubit transformation of the electronic Hamiltonian by
    using different functions implemented in OpenFermion.
  - Convert OpenFermion's QubitOperator to a Pennylane `Hamiltonian` class.
  - Perform a Variational Quantum Eigensolver (VQE) computation with this Hamiltonian in PennyLane.

  Check out the [quantum chemistry quickstart](https://pennylane.readthedocs.io/en/latest/introduction/chemistry.html), as well the quantum chemistry and VQE tutorials.

* PennyLane now has some functions and classes for creating and solving VQE
  problems. [(#467)](https://github.com/XanaduAI/pennylane/pull/467)

  - `qml.Hamiltonian`: a lightweight class for representing qubit Hamiltonians
  - `qml.VQECost`: a class for quickly constructing a differentiable cost function
    given a circuit ansatz, Hamiltonian, and one or more devices

    ```python
    >>> H = qml.vqe.Hamiltonian(coeffs, obs)
    >>> cost = qml.VQECost(ansatz, hamiltonian, dev, interface="torch")
    >>> params = torch.rand([4, 3])
    >>> cost(params)
    tensor(0.0245, dtype=torch.float64)
    ```

* Added a circuit drawing feature that provides a text-based representation
  of a QNode instance. It can be invoked via `qnode.draw()`. The user can specify
  to display variable names instead of variable values and choose either an ASCII
  or Unicode charset.
  [(#446)](https://github.com/XanaduAI/pennylane/pull/446)

  Consider the following circuit as an example:
  ```python3
  @qml.qnode(dev)
  def qfunc(a, w):
      qml.Hadamard(0)
      qml.CRX(a, wires=[0, 1])
      qml.Rot(w[0], w[1], w[2], wires=[1])
      qml.CRX(-a, wires=[0, 1])

      return qml.expval(qml.PauliZ(0) @ qml.PauliZ(1))
  ```

  We can draw the circuit after it has been executed:

  ```python
  >>> result = qfunc(2.3, [1.2, 3.2, 0.7])
  >>> print(qfunc.draw())
   0: ──H──╭C────────────────────────────╭C─────────╭┤ ⟨Z ⊗ Z⟩
   1: ─────╰RX(2.3)──Rot(1.2, 3.2, 0.7)──╰RX(-2.3)──╰┤ ⟨Z ⊗ Z⟩
  >>> print(qfunc.draw(charset="ascii"))
   0: --H--+C----------------------------+C---------+| <Z @ Z>
   1: -----+RX(2.3)--Rot(1.2, 3.2, 0.7)--+RX(-2.3)--+| <Z @ Z>
  >>> print(qfunc.draw(show_variable_names=True))
   0: ──H──╭C─────────────────────────────╭C─────────╭┤ ⟨Z ⊗ Z⟩
   1: ─────╰RX(a)──Rot(w[0], w[1], w[2])──╰RX(-1*a)──╰┤ ⟨Z ⊗ Z⟩
  ```

* Added `QAOAEmbedding` and its parameter initialization
  as a new trainable template.
  [(#442)](https://github.com/XanaduAI/pennylane/pull/442)

  <img src="https://pennylane.readthedocs.io/en/latest/_images/qaoa_layers.png"
  width=70%></img>

* Added the `qml.probs()` measurement function, allowing QNodes
  to differentiate variational circuit probabilities
  on simulators and hardware.
  [(#432)](https://github.com/XanaduAI/pennylane/pull/432)

  ```python
  @qml.qnode(dev)
  def circuit(x):
      qml.Hadamard(wires=0)
      qml.RY(x, wires=0)
      qml.RX(x, wires=1)
      qml.CNOT(wires=[0, 1])
      return qml.probs(wires=[0])
  ```
  Executing this circuit gives the marginal probability of wire 1:
  ```python
  >>> circuit(0.2)
  [0.40066533 0.59933467]
  ```
  QNodes that return probabilities fully support autodifferentiation.

* Added the convenience load functions `qml.from_pyquil`, `qml.from_quil` and
  `qml.from_quil_file` that convert pyQuil objects and Quil code to PennyLane
  templates. This feature requires version 0.8 or above of the PennyLane-Forest
  plugin.
  [(#459)](https://github.com/XanaduAI/pennylane/pull/459)

* Added a `qml.inv` method that inverts templates and sequences of Operations.
  Added a `@qml.template` decorator that makes templates return the queued Operations.
  [(#462)](https://github.com/XanaduAI/pennylane/pull/462)

  For example, using this function to invert a template inside a QNode:

  ```python3
      @qml.template
      def ansatz(weights, wires):
          for idx, wire in enumerate(wires):
              qml.RX(weights[idx], wires=[wire])

          for idx in range(len(wires) - 1):
              qml.CNOT(wires=[wires[idx], wires[idx + 1]])

      dev = qml.device('default.qubit', wires=2)

      @qml.qnode(dev)
      def circuit(weights):
          qml.inv(ansatz(weights, wires=[0, 1]))
          return qml.expval(qml.PauliZ(0) @ qml.PauliZ(1))
    ```

* Added the `QNodeCollection` container class, that allows independent
  QNodes to be stored and evaluated simultaneously. Experimental support
  for asynchronous evaluation of contained QNodes is provided with the
  `parallel=True` keyword argument.
  [(#466)](https://github.com/XanaduAI/pennylane/pull/466)

* Added a high level `qml.map` function, that maps a quantum
  circuit template over a list of observables or devices, returning
  a `QNodeCollection`.
  [(#466)](https://github.com/XanaduAI/pennylane/pull/466)

  For example:

  ```python3
  >>> def my_template(params, wires, **kwargs):
  >>>    qml.RX(params[0], wires=wires[0])
  >>>    qml.RX(params[1], wires=wires[1])
  >>>    qml.CNOT(wires=wires)

  >>> obs_list = [qml.PauliX(0) @ qml.PauliZ(1), qml.PauliZ(0) @ qml.PauliX(1)]
  >>> dev = qml.device("default.qubit", wires=2)
  >>> qnodes = qml.map(my_template, obs_list, dev, measure="expval")
  >>> qnodes([0.54, 0.12])
  array([-0.06154835  0.99280864])
  ```

* Added high level `qml.sum`, `qml.dot`, `qml.apply` functions
  that act on QNode collections.
  [(#466)](https://github.com/XanaduAI/pennylane/pull/466)

  `qml.apply` allows vectorized functions to act over the entire QNode
  collection:
  ```python
  >>> qnodes = qml.map(my_template, obs_list, dev, measure="expval")
  >>> cost = qml.apply(np.sin, qnodes)
  >>> cost([0.54, 0.12])
  array([-0.0615095  0.83756375])
  ```

  `qml.sum` and `qml.dot` take the sum of a QNode collection, and a
  dot product of tensors/arrays/QNode collections, respectively.

<h3>Breaking changes</h3>

* Deprecated the old-style `QNode` such that only the new-style `QNode` and its syntax can be used,
  moved all related files from the `pennylane/beta` folder to `pennylane`.
  [(#440)](https://github.com/XanaduAI/pennylane/pull/440)

<h3>Improvements</h3>

* Added the `Tensor.prune()` method and the `Tensor.non_identity_obs` property for extracting
  non-identity instances from the observables making up a `Tensor` instance.
  [(#498)](https://github.com/XanaduAI/pennylane/pull/498)

* Renamed the `expt.tensornet` and `expt.tensornet.tf` devices to `default.tensor` and
  `default.tensor.tf`.
  [(#495)](https://github.com/XanaduAI/pennylane/pull/495)

* Added a serialization method to the `CircuitGraph` class that is used to create a unique
  hash for each quantum circuit graph.
  [(#470)](https://github.com/XanaduAI/pennylane/pull/470)

* Added the `Observable.eigvals` method to return the eigenvalues of observables.
  [(#449)](https://github.com/XanaduAI/pennylane/pull/449)

* Added the `Observable.diagonalizing_gates` method to return the gates
  that diagonalize an observable in the computational basis.
  [(#454)](https://github.com/XanaduAI/pennylane/pull/454)

* Added the `Operator.matrix` method to return the matrix representation
  of an operator in the computational basis.
  [(#454)](https://github.com/XanaduAI/pennylane/pull/454)

* Added a `QubitDevice` class which implements common functionalities of plugin devices such that
  plugin devices can rely on these implementations. The new `QubitDevice` also includes
  a new `execute` method, which allows for more convenient plugin design. In addition, `QubitDevice`
  also unifies the way samples are generated on qubit-based devices.
  [(#452)](https://github.com/XanaduAI/pennylane/pull/452)
  [(#473)](https://github.com/XanaduAI/pennylane/pull/473)

* Improved documentation of `AmplitudeEmbedding` and `BasisEmbedding` templates.
  [(#441)](https://github.com/XanaduAI/pennylane/pull/441)
  [(#439)](https://github.com/XanaduAI/pennylane/pull/439)

* Codeblocks in the documentation now have a 'copy' button for easily
  copying examples.
  [(#437)](https://github.com/XanaduAI/pennylane/pull/437)

<h3>Documentation</h3>

* Update the developers plugin guide to use QubitDevice.
  [(#483)](https://github.com/XanaduAI/pennylane/pull/483)

<h3>Bug fixes</h3>

* Fixed a bug in `CVQNode._pd_analytic`, where non-descendant observables were not
  Heisenberg-transformed before evaluating the partial derivatives when using the
  order-2 parameter-shift method, resulting in an erroneous Jacobian for some circuits.
  [(#433)](https://github.com/XanaduAI/pennylane/pull/433)

<h3>Contributors</h3>

This release contains contributions from (in alphabetical order):

Juan Miguel Arrazola, Ville Bergholm, Alain Delgado Gran, Olivia Di Matteo,
Theodor Isacsson, Josh Izaac, Soran Jahangiri, Nathan Killoran, Johannes Jakob Meyer,
Zeyue Niu, Maria Schuld, Antal Száva.

# Release 0.7.0

<h3>New features since last release</h3>

* Custom padding constant in `AmplitudeEmbedding` is supported (see 'Breaking changes'.)
  [(#419)](https://github.com/XanaduAI/pennylane/pull/419)

* `StronglyEntanglingLayer` and `RandomLayer` now work with a single wire.
  [(#409)](https://github.com/XanaduAI/pennylane/pull/409)
  [(#413)](https://github.com/XanaduAI/pennylane/pull/413)

* Added support for applying the inverse of an `Operation` within a circuit.
  [(#377)](https://github.com/XanaduAI/pennylane/pull/377)

* Added an `OperationRecorder()` context manager, that allows templates
  and quantum functions to be executed while recording events. The
  recorder can be used with and without QNodes as a debugging utility.
  [(#388)](https://github.com/XanaduAI/pennylane/pull/388)

* Operations can now specify a decomposition that is used when the desired operation
  is not supported on the target device.
  [(#396)](https://github.com/XanaduAI/pennylane/pull/396)

* The ability to load circuits from external frameworks as templates
  has been added via the new `qml.load()` function. This feature
  requires plugin support --- this initial release provides support
  for Qiskit circuits and QASM files when `pennylane-qiskit` is installed,
  via the functions `qml.from_qiskit` and `qml.from_qasm`.
  [(#418)](https://github.com/XanaduAI/pennylane/pull/418)

* An experimental tensor network device has been added
  [(#416)](https://github.com/XanaduAI/pennylane/pull/416)
  [(#395)](https://github.com/XanaduAI/pennylane/pull/395)
  [(#394)](https://github.com/XanaduAI/pennylane/pull/394)
  [(#380)](https://github.com/XanaduAI/pennylane/pull/380)

* An experimental tensor network device which uses TensorFlow for
  backpropagation has been added
  [(#427)](https://github.com/XanaduAI/pennylane/pull/427)

* Custom padding constant in `AmplitudeEmbedding` is supported (see 'Breaking changes'.)
  [(#419)](https://github.com/XanaduAI/pennylane/pull/419)

<h3>Breaking changes</h3>

* The `pad` parameter in `AmplitudeEmbedding()` is now either `None` (no automatic padding), or a
  number that is used as the padding constant.
  [(#419)](https://github.com/XanaduAI/pennylane/pull/419)

* Initialization functions now return a single array of weights per function. Utilities for multi-weight templates
  `Interferometer()` and `CVNeuralNetLayers()` are provided.
  [(#412)](https://github.com/XanaduAI/pennylane/pull/412)

* The single layer templates `RandomLayer()`, `CVNeuralNetLayer()` and `StronglyEntanglingLayer()`
  have been turned into private functions `_random_layer()`, `_cv_neural_net_layer()` and
  `_strongly_entangling_layer()`. Recommended use is now via the corresponding `Layers()` templates.
  [(#413)](https://github.com/XanaduAI/pennylane/pull/413)

<h3>Improvements</h3>

* Added extensive input checks in templates.
  [(#419)](https://github.com/XanaduAI/pennylane/pull/419)

* Templates integration tests are rewritten - now cover keyword/positional argument passing,
  interfaces and combinations of templates.
  [(#409)](https://github.com/XanaduAI/pennylane/pull/409)
  [(#419)](https://github.com/XanaduAI/pennylane/pull/419)

* State vector preparation operations in the `default.qubit` plugin can now be
  applied to subsets of wires, and are restricted to being the first operation
  in a circuit.
  [(#346)](https://github.com/XanaduAI/pennylane/pull/346)

* The `QNode` class is split into a hierarchy of simpler classes.
  [(#354)](https://github.com/XanaduAI/pennylane/pull/354)
  [(#398)](https://github.com/XanaduAI/pennylane/pull/398)
  [(#415)](https://github.com/XanaduAI/pennylane/pull/415)
  [(#417)](https://github.com/XanaduAI/pennylane/pull/417)
  [(#425)](https://github.com/XanaduAI/pennylane/pull/425)

* Added the gates U1, U2 and U3 parametrizing arbitrary unitaries on 1, 2 and 3
  qubits and the Toffoli gate to the set of qubit operations.
  [(#396)](https://github.com/XanaduAI/pennylane/pull/396)

* Changes have been made to accomodate the movement of the main function
  in `pytest._internal` to `pytest._internal.main` in pip 19.3.
  [(#404)](https://github.com/XanaduAI/pennylane/pull/404)

* Added the templates `BasisStatePreparation` and `MottonenStatePreparation` that use
  gates to prepare a basis state and an arbitrary state respectively.
  [(#336)](https://github.com/XanaduAI/pennylane/pull/336)

* Added decompositions for `BasisState` and `QubitStateVector` based on state
  preparation templates.
  [(#414)](https://github.com/XanaduAI/pennylane/pull/414)

* Replaces the pseudo-inverse in the quantum natural gradient optimizer
  (which can be numerically unstable) with `np.linalg.solve`.
  [(#428)](https://github.com/XanaduAI/pennylane/pull/428)

<h3>Contributors</h3>

This release contains contributions from (in alphabetical order):

Ville Bergholm, Josh Izaac, Nathan Killoran, Angus Lowe, Johannes Jakob Meyer,
Oluwatobi Ogunbayo, Maria Schuld, Antal Száva.

# Release 0.6.1

<h3>New features since last release</h3>

* Added a `print_applied` method to QNodes, allowing the operation
  and observable queue to be printed as last constructed.
  [(#378)](https://github.com/XanaduAI/pennylane/pull/378)

<h3>Improvements</h3>

* A new `Operator` base class is introduced, which is inherited by both the
  `Observable` class and the `Operation` class.
  [(#355)](https://github.com/XanaduAI/pennylane/pull/355)

* Removed deprecated `@abstractproperty` decorators
  in `_device.py`.
  [(#374)](https://github.com/XanaduAI/pennylane/pull/374)

* The `CircuitGraph` class is updated to deal with `Operation` instances directly.
  [(#344)](https://github.com/XanaduAI/pennylane/pull/344)

* Comprehensive gradient tests have been added for the interfaces.
  [(#381)](https://github.com/XanaduAI/pennylane/pull/381)

<h3>Documentation</h3>

* The new restructured documentation has been polished and updated.
  [(#387)](https://github.com/XanaduAI/pennylane/pull/387)
  [(#375)](https://github.com/XanaduAI/pennylane/pull/375)
  [(#372)](https://github.com/XanaduAI/pennylane/pull/372)
  [(#370)](https://github.com/XanaduAI/pennylane/pull/370)
  [(#369)](https://github.com/XanaduAI/pennylane/pull/369)
  [(#367)](https://github.com/XanaduAI/pennylane/pull/367)
  [(#364)](https://github.com/XanaduAI/pennylane/pull/364)

* Updated the development guides.
  [(#382)](https://github.com/XanaduAI/pennylane/pull/382)
  [(#379)](https://github.com/XanaduAI/pennylane/pull/379)

* Added all modules, classes, and functions to the API section
  in the documentation.
  [(#373)](https://github.com/XanaduAI/pennylane/pull/373)

<h3>Bug fixes</h3>

* Replaces the existing `np.linalg.norm` normalization with hand-coded
  normalization, allowing `AmplitudeEmbedding` to be used with differentiable
  parameters. AmplitudeEmbedding tests have been added and improved.
  [(#376)](https://github.com/XanaduAI/pennylane/pull/376)

<h3>Contributors</h3>

This release contains contributions from (in alphabetical order):

Ville Bergholm, Josh Izaac, Nathan Killoran, Maria Schuld, Antal Száva

# Release 0.6.0

<h3>New features since last release</h3>

* The devices `default.qubit` and `default.gaussian` have a new initialization parameter
  `analytic` that indicates if expectation values and variances should be calculated
  analytically and not be estimated from data.
  [(#317)](https://github.com/XanaduAI/pennylane/pull/317)

* Added C-SWAP gate to the set of qubit operations
  [(#330)](https://github.com/XanaduAI/pennylane/pull/330)

* The TensorFlow interface has been renamed from `"tfe"` to `"tf"`, and
  now supports TensorFlow 2.0.
  [(#337)](https://github.com/XanaduAI/pennylane/pull/337)

* Added the S and T gates to the set of qubit operations.
  [(#343)](https://github.com/XanaduAI/pennylane/pull/343)

* Tensor observables are now supported within the `expval`,
  `var`, and `sample` functions, by using the `@` operator.
  [(#267)](https://github.com/XanaduAI/pennylane/pull/267)


<h3>Breaking changes</h3>

* The argument `n` specifying the number of samples in the method `Device.sample` was removed.
  Instead, the method will always return `Device.shots` many samples.
  [(#317)](https://github.com/XanaduAI/pennylane/pull/317)

<h3>Improvements</h3>

* The number of shots / random samples used to estimate expectation values and variances, `Device.shots`,
  can now be changed after device creation.
  [(#317)](https://github.com/XanaduAI/pennylane/pull/317)

* Unified import shortcuts to be under qml in qnode.py
  and test_operation.py
  [(#329)](https://github.com/XanaduAI/pennylane/pull/329)

* The quantum natural gradient now uses `scipy.linalg.pinvh` which is more efficient for symmetric matrices
  than the previously used `scipy.linalg.pinv`.
  [(#331)](https://github.com/XanaduAI/pennylane/pull/331)

* The deprecated `qml.expval.Observable` syntax has been removed.
  [(#267)](https://github.com/XanaduAI/pennylane/pull/267)

* Remainder of the unittest-style tests were ported to pytest.
  [(#310)](https://github.com/XanaduAI/pennylane/pull/310)

* The `do_queue` argument for operations now only takes effect
  within QNodes. Outside of QNodes, operations can now be instantiated
  without needing to specify `do_queue`.
  [(#359)](https://github.com/XanaduAI/pennylane/pull/359)

<h3>Documentation</h3>

* The docs are rewritten and restructured to contain a code introduction section as well as an API section.
  [(#314)](https://github.com/XanaduAI/pennylane/pull/275)

* Added Ising model example to the tutorials
  [(#319)](https://github.com/XanaduAI/pennylane/pull/319)

* Added tutorial for QAOA on MaxCut problem
  [(#328)](https://github.com/XanaduAI/pennylane/pull/328)

* Added QGAN flow chart figure to its tutorial
  [(#333)](https://github.com/XanaduAI/pennylane/pull/333)

* Added missing figures for gallery thumbnails of state-preparation
  and QGAN tutorials
  [(#326)](https://github.com/XanaduAI/pennylane/pull/326)

* Fixed typos in the state preparation tutorial
  [(#321)](https://github.com/XanaduAI/pennylane/pull/321)

* Fixed bug in VQE tutorial 3D plots
  [(#327)](https://github.com/XanaduAI/pennylane/pull/327)

<h3>Bug fixes</h3>

* Fixed typo in measurement type error message in qnode.py
  [(#341)](https://github.com/XanaduAI/pennylane/pull/341)

<h3>Contributors</h3>

This release contains contributions from (in alphabetical order):

Shahnawaz Ahmed, Ville Bergholm, Aroosa Ijaz, Josh Izaac, Nathan Killoran, Angus Lowe,
Johannes Jakob Meyer, Maria Schuld, Antal Száva, Roeland Wiersema.

# Release 0.5.0

<h3>New features since last release</h3>

* Adds a new optimizer, `qml.QNGOptimizer`, which optimizes QNodes using
  quantum natural gradient descent. See https://arxiv.org/abs/1909.02108
  for more details.
  [(#295)](https://github.com/XanaduAI/pennylane/pull/295)
  [(#311)](https://github.com/XanaduAI/pennylane/pull/311)

* Adds a new QNode method, `QNode.metric_tensor()`,
  which returns the block-diagonal approximation to the Fubini-Study
  metric tensor evaluated on the attached device.
  [(#295)](https://github.com/XanaduAI/pennylane/pull/295)

* Sampling support: QNodes can now return a specified number of samples
  from a given observable via the top-level `pennylane.sample()` function.
  To support this on plugin devices, there is a new `Device.sample` method.

  Calculating gradients of QNodes that involve sampling is not possible.
  [(#256)](https://github.com/XanaduAI/pennylane/pull/256)

* `default.qubit` has been updated to provide support for sampling.
  [(#256)](https://github.com/XanaduAI/pennylane/pull/256)

* Added controlled rotation gates to PennyLane operations and `default.qubit` plugin.
  [(#251)](https://github.com/XanaduAI/pennylane/pull/251)

<h3>Breaking changes</h3>

* The method `Device.supported` was removed, and replaced with the methods
  `Device.supports_observable` and `Device.supports_operation`.
  Both methods can be called with string arguments (`dev.supports_observable('PauliX')`) and
  class arguments (`dev.supports_observable(qml.PauliX)`).
  [(#276)](https://github.com/XanaduAI/pennylane/pull/276)

* The following CV observables were renamed to comply with the new Operation/Observable
  scheme: `MeanPhoton` to `NumberOperator`, `Homodyne` to `QuadOperator` and `NumberState` to `FockStateProjector`.
  [(#254)](https://github.com/XanaduAI/pennylane/pull/254)

<h3>Improvements</h3>

* The `AmplitudeEmbedding` function now provides options to normalize and
  pad features to ensure a valid state vector is prepared.
  [(#275)](https://github.com/XanaduAI/pennylane/pull/275)

* Operations can now optionally specify generators, either as existing PennyLane
  operations, or by providing a NumPy array.
  [(#295)](https://github.com/XanaduAI/pennylane/pull/295)
  [(#313)](https://github.com/XanaduAI/pennylane/pull/313)

* Adds a `Device.parameters` property, so that devices can view a dictionary mapping free
  parameters to operation parameters. This will allow plugin devices to take advantage
  of parametric compilation.
  [(#283)](https://github.com/XanaduAI/pennylane/pull/283)

* Introduces two enumerations: `Any` and `All`, representing any number of wires
  and all wires in the system respectively. They can be imported from
  `pennylane.operation`, and can be used when defining the `Operation.num_wires`
  class attribute of operations.
  [(#277)](https://github.com/XanaduAI/pennylane/pull/277)

  As part of this change:

  - `All` is equivalent to the integer 0, for backwards compatibility with the
    existing test suite

  - `Any` is equivalent to the integer -1 to allow numeric comparison
    operators to continue working

  - An additional validation is now added to the `Operation` class,
    which will alert the user that an operation with `num_wires = All`
    is being incorrectly.

* The one-qubit rotations in `pennylane.plugins.default_qubit` no longer depend on Scipy's `expm`. Instead
  they are calculated with Euler's formula.
  [(#292)](https://github.com/XanaduAI/pennylane/pull/292)

* Creates an `ObservableReturnTypes` enumeration class containing `Sample`,
  `Variance` and `Expectation`. These new values can be assigned to the `return_type`
  attribute of an `Observable`.
  [(#290)](https://github.com/XanaduAI/pennylane/pull/290)

* Changed the signature of the `RandomLayer` and `RandomLayers` templates to have a fixed seed by default.
  [(#258)](https://github.com/XanaduAI/pennylane/pull/258)

* `setup.py` has been cleaned up, removing the non-working shebang,
  and removing unused imports.
  [(#262)](https://github.com/XanaduAI/pennylane/pull/262)

<h3>Documentation</h3>

* A documentation refactor to simplify the tutorials and
  include Sphinx-Gallery.
  [(#291)](https://github.com/XanaduAI/pennylane/pull/291)

  - Examples and tutorials previously split across the `examples/`
    and `doc/tutorials/` directories, in a mixture of ReST and Jupyter notebooks,
    have been rewritten as Python scripts with ReST comments in a single location,
    the `examples/` folder.

  - Sphinx-Gallery is used to automatically build and run the tutorials.
    Rendered output is displayed in the Sphinx documentation.

  - Links are provided at the top of every tutorial page for downloading the
    tutorial as an executable python script, downloading the tutorial
    as a Jupyter notebook, or viewing the notebook on GitHub.

  - The tutorials table of contents have been moved to a single quick start page.

* Fixed a typo in `QubitStateVector`.
  [(#296)](https://github.com/XanaduAI/pennylane/pull/296)

* Fixed a typo in the `default_gaussian.gaussian_state` function.
  [(#293)](https://github.com/XanaduAI/pennylane/pull/293)

* Fixed a typo in the gradient recipe within the `RX`, `RY`, `RZ`
  operation docstrings.
  [(#248)](https://github.com/XanaduAI/pennylane/pull/248)

* Fixed a broken link in the tutorial documentation, as a
  result of the `qml.expval.Observable` deprecation.
  [(#246)](https://github.com/XanaduAI/pennylane/pull/246)

<h3>Bug fixes</h3>

* Fixed a bug where a `PolyXP` observable would fail if applied to subsets
  of wires on `default.gaussian`.
  [(#277)](https://github.com/XanaduAI/pennylane/pull/277)

<h3>Contributors</h3>

This release contains contributions from (in alphabetical order):

Simon Cross, Aroosa Ijaz, Josh Izaac, Nathan Killoran, Johannes Jakob Meyer,
Rohit Midha, Nicolás Quesada, Maria Schuld, Antal Száva, Roeland Wiersema.

# Release 0.4.0

<h3>New features since last release</h3>

* `pennylane.expval()` is now a top-level *function*, and is no longer
  a package of classes. For now, the existing `pennylane.expval.Observable`
  interface continues to work, but will raise a deprecation warning.
  [(#232)](https://github.com/XanaduAI/pennylane/pull/232)

* Variance support: QNodes can now return the variance of observables,
  via the top-level `pennylane.var()` function. To support this on
  plugin devices, there is a new `Device.var` method.

  The following observables support analytic gradients of variances:

  - All qubit observables (requiring 3 circuit evaluations for involutory
    observables such as `Identity`, `X`, `Y`, `Z`; and 5 circuit evals for
    non-involutary observables, currently only `qml.Hermitian`)

  - First-order CV observables (requiring 5 circuit evaluations)

  Second-order CV observables support numerical variance gradients.

* `pennylane.about()` function added, providing details
  on current PennyLane version, installed plugins, Python,
  platform, and NumPy versions [(#186)](https://github.com/XanaduAI/pennylane/pull/186)

* Removed the logic that allowed `wires` to be passed as a positional
  argument in quantum operations. This allows us to raise more useful
  error messages for the user if incorrect syntax is used.
  [(#188)](https://github.com/XanaduAI/pennylane/pull/188)

* Adds support for multi-qubit expectation values of the `pennylane.Hermitian()`
  observable [(#192)](https://github.com/XanaduAI/pennylane/pull/192)

* Adds support for multi-qubit expectation values in `default.qubit`.
  [(#202)](https://github.com/XanaduAI/pennylane/pull/202)

* Organize templates into submodules [(#195)](https://github.com/XanaduAI/pennylane/pull/195).
  This included the following improvements:

  - Distinguish embedding templates from layer templates.

  - New random initialization functions supporting the templates available
    in the new submodule `pennylane.init`.

  - Added a random circuit template (`RandomLayers()`), in which rotations and 2-qubit gates are randomly
    distributed over the wires

  - Add various embedding strategies

<h3>Breaking changes</h3>

* The `Device` methods `expectations`, `pre_expval`, and `post_expval` have been
  renamed to `observables`, `pre_measure`, and `post_measure` respectively.
  [(#232)](https://github.com/XanaduAI/pennylane/pull/232)

<h3>Improvements</h3>

* `default.qubit` plugin now uses `np.tensordot` when applying quantum operations
  and evaluating expectations, resulting in significant speedup
  [(#239)](https://github.com/XanaduAI/pennylane/pull/239),
  [(#241)](https://github.com/XanaduAI/pennylane/pull/241)

* PennyLane now allows division of quantum operation parameters by a constant
  [(#179)](https://github.com/XanaduAI/pennylane/pull/179)

* Portions of the test suite are in the process of being ported to pytest.
  Note: this is still a work in progress.

  Ported tests include:

  - `test_ops.py`
  - `test_about.py`
  - `test_classical_gradients.py`
  - `test_observables.py`
  - `test_measure.py`
  - `test_init.py`
  - `test_templates*.py`
  - `test_ops.py`
  - `test_variable.py`
  - `test_qnode.py` (partial)

<h3>Bug fixes</h3>

* Fixed a bug in `Device.supported`, which would incorrectly
  mark an operation as supported if it shared a name with an
  observable [(#203)](https://github.com/XanaduAI/pennylane/pull/203)

* Fixed a bug in `Operation.wires`, by explicitly casting the
  type of each wire to an integer [(#206)](https://github.com/XanaduAI/pennylane/pull/206)

* Removed code in PennyLane which configured the logger,
  as this would clash with users' configurations
  [(#208)](https://github.com/XanaduAI/pennylane/pull/208)

* Fixed a bug in `default.qubit`, in which `QubitStateVector` operations
  were accidentally being cast to `np.float` instead of `np.complex`.
  [(#211)](https://github.com/XanaduAI/pennylane/pull/211)


<h3>Contributors</h3>

This release contains contributions from:

Shahnawaz Ahmed, riveSunder, Aroosa Ijaz, Josh Izaac, Nathan Killoran, Maria Schuld.

# Release 0.3.1

<h3>Bug fixes</h3>

* Fixed a bug where the interfaces submodule was not correctly being packaged via setup.py

# Release 0.3.0

<h3>New features since last release</h3>

* PennyLane now includes a new `interfaces` submodule, which enables QNode integration with additional machine learning libraries.
* Adds support for an experimental PyTorch interface for QNodes
* Adds support for an experimental TensorFlow eager execution interface for QNodes
* Adds a PyTorch+GPU+QPU tutorial to the documentation
* Documentation now includes links and tutorials including the new [PennyLane-Forest](https://github.com/rigetti/pennylane-forest) plugin.

<h3>Improvements</h3>

* Printing a QNode object, via `print(qnode)` or in an interactive terminal, now displays more useful information regarding the QNode,
  including the device it runs on, the number of wires, it's interface, and the quantum function it uses:

  ```python
  >>> print(qnode)
  <QNode: device='default.qubit', func=circuit, wires=2, interface=PyTorch>
  ```

<h3>Contributors</h3>

This release contains contributions from:

Josh Izaac and Nathan Killoran.


# Release 0.2.0

<h3>New features since last release</h3>

* Added the `Identity` expectation value for both CV and qubit models [(#135)](https://github.com/XanaduAI/pennylane/pull/135)
* Added the `templates.py` submodule, containing some commonly used QML models to be used as ansatz in QNodes [(#133)](https://github.com/XanaduAI/pennylane/pull/133)
* Added the `qml.Interferometer` CV operation [(#152)](https://github.com/XanaduAI/pennylane/pull/152)
* Wires are now supported as free QNode parameters [(#151)](https://github.com/XanaduAI/pennylane/pull/151)
* Added ability to update stepsizes of the optimizers [(#159)](https://github.com/XanaduAI/pennylane/pull/159)

<h3>Improvements</h3>

* Removed use of hardcoded values in the optimizers, made them parameters (see [#131](https://github.com/XanaduAI/pennylane/pull/131) and [#132](https://github.com/XanaduAI/pennylane/pull/132))
* Created the new `PlaceholderExpectation`, to be used when both CV and qubit expval modules contain expectations with the same name
* Provide a way for plugins to view the operation queue _before_ applying operations. This allows for on-the-fly modifications of
  the queue, allowing hardware-based plugins to support the full range of qubit expectation values. [(#143)](https://github.com/XanaduAI/pennylane/pull/143)
* QNode return values now support _any_ form of sequence, such as lists, sets, etc. [(#144)](https://github.com/XanaduAI/pennylane/pull/144)
* CV analytic gradient calculation is now more robust, allowing for operations which may not themselves be differentiated, but have a
  well defined `_heisenberg_rep` method, and so may succeed operations that are analytically differentiable [(#152)](https://github.com/XanaduAI/pennylane/pull/152)

<h3>Bug fixes</h3>

* Fixed a bug where the variational classifier example was not batching when learning parity (see [#128](https://github.com/XanaduAI/pennylane/pull/128) and [#129](https://github.com/XanaduAI/pennylane/pull/129))
* Fixed an inconsistency where some initial state operations were documented as accepting complex parameters - all operations
  now accept real values [(#146)](https://github.com/XanaduAI/pennylane/pull/146)

<h3>Contributors</h3>

This release contains contributions from:

Christian Gogolin, Josh Izaac, Nathan Killoran, and Maria Schuld.


# Release 0.1.0

Initial public release.

<h3>Contributors</h3>
This release contains contributions from:

Ville Bergholm, Josh Izaac, Maria Schuld, Christian Gogolin, and Nathan Killoran.<|MERGE_RESOLUTION|>--- conflicted
+++ resolved
@@ -345,15 +345,14 @@
 
 <h3>Bug fixes</h3>
 
-<<<<<<< HEAD
 * Fixes a bug where `qml.ctrl` would fail to transform gates that had no
   control defined and no decomposition defined.
-  [](https://github.com/PennyLaneAI/pennylane/pull/)
-=======
+  [(#1376)](https://github.com/PennyLaneAI/pennylane/pull/1376)
+
 * Copying the `JacobianTape` now correctly also copies the `jacobian_options` attribute. This fixes a bug
   allowing the JAX interface to support adjoint differentiation.
   [(#1349)](https://github.com/PennyLaneAI/pennylane/pull/1349)
->>>>>>> a4d7abdc
+
 
 * Fixes drawing QNodes that contain multiple measurements on a single wire.
   [(#1353)](https://github.com/PennyLaneAI/pennylane/pull/1353)
