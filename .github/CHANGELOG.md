# Release 0.17.0-dev (development release)

<h3>New features since last release</h3>

<<<<<<< HEAD
* VQE problems can now intuitively been set up by passing the Hamiltonian 
  as an observable. [(#1474)](https://github.com/PennyLaneAI/pennylane/pull/1474)

  ``` python
  dev = qml.device("default.qubit", wires=2)
  H = qml.Hamiltonian([1., 2., 3.],  [qml.PauliZ(0), qml.PauliY(0), qml.PauliZ(1)])
  w = qml.init.strong_ent_layers_uniform(1, 2, seed=1967)
  
  @qml.qnode(dev)
  def circuit(w):
      qml.templates.StronglyEntanglingLayers(w, wires=range(2))
      return qml.expval(H)
  ```
  
  ```pycon
  >>> print(circuit(w))
  -1.5133943637878295
  >>> print(qml.grad(circuit)(w))
  [[[-8.32667268e-17  1.39122955e+00 -9.12462052e-02]
  [ 1.02348685e-16 -7.77143238e-01 -1.74708049e-01]]]
  ```
  
  Note that other measurement types like `var(H)` or `sample(H)`, as well 
  as multiple expectations like `expval(H1), expval(H2)` are not supported. 
=======
* A new gradients module `qml.gradients` has been added, which provides
  differentiable quantum gradient transforms.
  [(#1476)](https://github.com/PennyLaneAI/pennylane/pull/1476)

  Available quantum gradient transforms include:

  - `qml.gradients.finite_diff`

  For example,

  ```pycon
  >>> with qml.tape.QuantumTape() as tape:
  ...     qml.RX(params[0], wires=0)
  ...     qml.RY(params[1], wires=0)
  ...     qml.RX(params[2], wires=0)
  ...     qml.expval(qml.PauliZ(0))
  ...     qml.var(qml.PauliZ(0))
  >>> tape.trainable_params = {0, 1, 2}
  >>> gradient_tapes, fn = qml.gradients.finite_diff(tape)
  >>> res = dev.batch_execute(gradient_tapes)
  >>> fn(res)
  [[-0.38751721 -0.18884787 -0.38355704]
   [ 0.69916862  0.34072424  0.69202359]]
  ```
>>>>>>> a562747c

* A new quantum function transform has been added to push commuting
  single-qubit gates through controlled operations.
  [(#1464)](https://github.com/PennyLaneAI/pennylane/pull/1464)

  The `commute_controlled` transform works as follows:

  ```python
  def circuit(theta):
      qml.PauliX(wires=2)
      qml.S(wires=0)
      qml.CNOT(wires=[0, 1])
      qml.PhaseShift(theta/2, wires=0)
      qml.T(wires=0)
      qml.Toffoli(wires=[0, 1, 2])
      return qml.expval(qml.PauliZ(0))
  ```

  ```pycon
  >>> optimized_circuit = qml.transforms.commute_controlled(direction="right")(circuit)
  >>> dev = qml.device('default.qubit', wires=3)
  >>> qnode = qml.QNode(optimized_circuit, dev)
  >>> print(qml.draw(qnode)(0.5))
   0: ──╭C──╭C──S──Rϕ(0.25)──T──┤ ⟨Z⟩
   1: ──╰X──├C──────────────────┤
   2: ──────╰X──X───────────────┤
  ```

* Grover Diffusion Operator template added.
  [(#1442)](https://github.com/PennyLaneAI/pennylane/pull/1442)

  For example, if we have an oracle that marks the "all ones" state with a
  negative sign:

  ```python
  n_wires = 3
  wires = list(range(n_wires))

  def oracle():
      qml.Hadamard(wires[-1])
      qml.Toffoli(wires=wires)
      qml.Hadamard(wires[-1])
  ```

  We can perform [Grover's Search Algorithm](https://en.wikipedia.org/wiki/Grover%27s_algorithm):

  ```python
  dev = qml.device('default.qubit', wires=wires)

  @qml.qnode(dev)
  def GroverSearch(num_iterations=1):
      for wire in wires:
          qml.Hadamard(wire)

      for _ in range(num_iterations):
          oracle()
          qml.templates.GroverOperator(wires=wires)

      return qml.probs(wires)
  ```

  We can see this circuit yields the marked state with high probability:

  ```pycon
  >>> GroverSearch(num_iterations=1)
  tensor([0.03125, 0.03125, 0.03125, 0.03125, 0.03125, 0.03125, 0.03125,
          0.78125], requires_grad=True)
  >>> GroverSearch(num_iterations=2)
  tensor([0.0078125, 0.0078125, 0.0078125, 0.0078125, 0.0078125, 0.0078125,
      0.0078125, 0.9453125], requires_grad=True)
  ```

* A new quantum function transform has been added to perform full fusion of
  arbitrary-length sequences of single-qubit gates.
  [(#1458)](https://github.com/PennyLaneAI/pennylane/pull/1458)

  The `single_qubit_fusion` transform acts on all sequences of
  single-qubit operations in a quantum function, and converts each
  sequence to a single `Rot` gate. For example given the circuit:

  ```python
  def circuit(x, y, z):
      qml.Hadamard(wires=0)
      qml.PauliZ(wires=1)
      qml.RX(x, wires=0)
      qml.RY(y, wires=1)
      qml.CZ(wires=[1, 0])
      qml.T(wires=0)
      qml.SX(wires=0)
      qml.Rot(x, y, z, wires=1)
      qml.Rot(z, y, x, wires=1)
      return qml.expval(qml.PauliX(wires=0))
  ```

  ```pycon
  >>> optimized_circuit = qml.transforms.single_qubit_fusion()(circuit)
  >>> dev = qml.device('default.qubit', wires=2)
  >>> qnode = qml.QNode(optimized_circuit, dev)
  >>> print(qml.draw(qnode)(0.1, 0.2, 0.3))
   0: ──Rot(3.24, 1.57, 0)──╭Z──Rot(2.36, 1.57, -1.57)────┤ ⟨X⟩
   1: ──Rot(3.14, 0.2, 0)───╰C──Rot(0.406, 0.382, 0.406)──┤
  ```

* Two new quantum function transforms have been added to enable the
  removal of redundant gates in quantum circuits.
  [(#1455)](https://github.com/PennyLaneAI/pennylane/pull/1455)

  The `cancel_inverses` transform loops through a list of operations,
  and removes adjacent pairs of operations that cancel out. For example,

  ```python
  def circuit():
      qml.Hadamard(wires=0)
      qml.PauliZ(wires=1)
      qml.Hadamard(wires=0)
      qml.T(wires=0)
      qml.CZ(wires=[0, 1])
      qml.CZ(wires=[1, 0])
      return qml.expval(qml.PauliX(wires=0))
  ```

  ```pycon
  >>> dev = qml.device('default.qubit', wires=2)
  >>> qnode = qml.QNode(circuit, dev)
  >>> print(qml.draw(qnode)())
   0: ──H──H──T──╭C──╭Z──┤ ⟨X⟩
   1: ──Z────────╰Z──╰C──┤
  >>> optimized_circuit = qml.transforms.cancel_inverses(circuit)
  >>> optimized_qnode = qml.QNode(optimized_circuit, dev)
  >>> print(qml.draw(optimized_qnode)())
   0: ──T──┤ ⟨X⟩
   1: ──Z──┤
  ```

  The `merge_rotations` transform combines adjacent rotation gates of
  the same type into a single gate, including controlled rotations.

  ```python
  def circuit(x, y, z):
      qml.RX(x, wires=0)
      qml.RX(x, wires=0)
      qml.Rot(x, y, z, wires=1)
      qml.Rot(y, z, x, wires=1)
      qml.CRY(y, wires=[0, 1])
      qml.CRY(y + z, wires=[0, 1])
      return qml.expval(qml.PauliX(wires=0))
  ```

  ```pycon
  >>> qnode = qml.QNode(circuit, dev)
  >>> print(qml.draw(qnode)(0.1, 0.2, 0.3))
   0: ──RX(0.1)─────────────RX(0.1)─────────────╭C────────╭C────────┤ ⟨X⟩
   1: ──Rot(0.1, 0.2, 0.3)──Rot(0.2, 0.3, 0.1)──╰RY(0.2)──╰RY(0.5)──┤
  >>> optimized_circuit = qml.transforms.merge_rotations()(circuit)
  >>> optimized_qnode = qml.QNode(optimized_circuit, dev)
  >>> print(qml.draw(optimized_qnode)(0.1, 0.2, 0.3))
   0: ──RX(0.2)───────────────────╭C────────┤ ⟨X⟩
   1: ──Rot(0.409, 0.485, 0.306)──╰RY(0.7)──┤
  ```

* A decomposition has been added to ``QubitUnitary`` that makes the
  single-qubit case fully differentiable in all interfaces. Furthermore,
  a quantum function transform, ``unitary_to_rot()``, has been added to decompose all
  single-qubit instances of ``QubitUnitary`` in a quantum circuit.
  [(#1427)](https://github.com/PennyLaneAI/pennylane/pull/1427)

  Instances of ``QubitUnitary`` may now be decomposed directly to ``Rot``
  operations, or ``RZ`` operations if the input matrix is diagonal. For
  example, let

  ```python
  >>> U = np.array([
      [-0.28829348-0.78829734j,  0.30364367+0.45085995j],
      [ 0.53396245-0.10177564j,  0.76279558-0.35024096j]
  ])
  ```

  Then, we can compute the decomposition as:

  ```pycon
  >>> qml.QubitUnitary.decomposition(U, wires=0)
  [Rot(-0.24209530281458358, 1.1493817777199102, 1.733058145303424, wires=[0])]
  ```

  We can also apply the transform directly to a quantum function, and compute the
  gradients of parameters used to construct the unitary matrices.

  ```python
  def qfunc_with_qubit_unitary(angles):
      z, x = angles[0], angles[1]

      Z_mat = np.array([[np.exp(-1j * z / 2), 0.0], [0.0, np.exp(1j * z / 2)]])

      c = np.cos(x / 2)
      s = np.sin(x / 2) * 1j
      X_mat = np.array([[c, -s], [-s, c]])

      qml.Hadamard(wires="a")
      qml.QubitUnitary(Z_mat, wires="a")
      qml.QubitUnitary(X_mat, wires="b")
      qml.CNOT(wires=["b", "a"])
      return qml.expval(qml.PauliX(wires="a"))
  ```

  ```pycon
  >>> dev = qml.device("default.qubit", wires=["a", "b"])
  >>> transformed_qfunc = qml.transforms.unitary_to_rot(qfunc_with_qubit_unitary)
  >>> transformed_qnode = qml.QNode(transformed_qfunc, dev)
  >>> input = np.array([0.3, 0.4], requires_grad=True)
  >>> transformed_qnode(input)
  tensor(0.95533649, requires_grad=True)
  >>> qml.grad(transformed_qnode)(input)
  array([-0.29552021,  0.        ])
  ```

* The new ``qml.apply`` function can be used to add operations that might have
  already been instantiated elsewhere to the QNode and other queuing contexts:
  [(#1433)](https://github.com/PennyLaneAI/pennylane/pull/1433)

  ```python
  op = qml.RX(0.4, wires=0)
  dev = qml.device("default.qubit", wires=2)

  @qml.qnode(dev)
  def circuit(x):
      qml.RY(x, wires=0)
      qml.apply(op)
      return qml.expval(qml.PauliZ(0))
  ```

  ```pycon
  >>> print(qml.draw(circuit)(0.6))
  0: ──RY(0.6)──RX(0.4)──┤ ⟨Z⟩
  ```

  Previously instantiated measurements can also be applied to QNodes.

* Ising YY gate functionality added.
  [(#1358)](https://github.com/PennyLaneAI/pennylane/pull/1358)
  
* Added functionality to `qml.sample()` to extract samples from the basis states of
  the device (currently only for qubit devices). Additionally, `wires` can be
  specified to only return samples from those wires. 
  [(#1441)](https://github.com/PennyLaneAI/pennylane/pull/1441)

  ```python
  dev = qml.device("default.qubit", wires=3, shots=5)

  @qml.qnode(dev)
  def circuit_1():
      qml.Hadamard(wires=0)
      qml.Hadamard(wires=1)
      return qml.sample()

  @qml.qnode(dev)
  def circuit_2():
      qml.Hadamard(wires=0)
      qml.Hadamard(wires=1)
      return qml.sample(wires=[0,2])    # no observable provided and wires specified 
  ``` 

  ```pycon
  >>> print(circuit_1())
  [[1, 0, 0],
   [1, 1, 0],
   [1, 0, 0],
   [0, 0, 0],
   [0, 1, 0]]

  >>> print(circuit_2())
  [[1, 0],
   [1, 0],
   [1, 0],
   [0, 0],
   [0, 0]]

  >>> print(qml.draw(circuit_2))
   0: ──H──╭┤ Sample[basis]
   1: ──H──│┤
   2: ──H──╰┤ Sample[basis]
  ```

<h3>Improvements</h3>

* Changed to using commas as the separator of wires in the string
  representation of `qml.Hamiltonian` objects for multi-qubit terms.
  [(#1465)](https://github.com/PennyLaneAI/pennylane/pull/1465)

* Changed to using `np.object_` instead of `np.object` as per the NumPy
  deprecations starting version 1.20.
  [(#1466)](https://github.com/PennyLaneAI/pennylane/pull/1466)

* Change the order of the covariance matrix and the vector of means internally
  in `default.gaussian`. [(#1331)](https://github.com/PennyLaneAI/pennylane/pull/1331)

* Added the `id` attribute to templates, which was missing from 
  PR [(#1377)](https://github.com/PennyLaneAI/pennylane/pull/1377).
  [(#1438)](https://github.com/PennyLaneAI/pennylane/pull/1438)
  
<h3>Breaking changes</h3>

* The existing `pennylane.collections.apply` function is no longer accessible
  via `qml.apply`, and needs to be imported directly from the ``collections``
  package.
  [(#1358)](https://github.com/PennyLaneAI/pennylane/pull/1358)

<h3>Bug fixes</h3>

* Fixes a bug where the adjoint of `qml.QFT` when using the `qml.adjoint` function
  was not correctly computed.
  [(#1451)](https://github.com/PennyLaneAI/pennylane/pull/1451)

* Fixes the differentiability of the operation`IsingYY` for Autograd, Jax and Tensorflow.
  [(#1425)](https://github.com/PennyLaneAI/pennylane/pull/1425)
  
* Fixed a bug in the `torch` interface that prevented gradients from being
  computed on a GPU. [(#1426)](https://github.com/PennyLaneAI/pennylane/pull/1426)

* Quantum function transforms now preserve the format of the measurement
  results, so that a single measurement returns a single value rather than
  an array with a single element. [(#1434)](https://github.com/PennyLaneAI/pennylane/pull/1434)

* Fixed a bug in the parameter-shift Hessian implementation, which resulted
  in the incorrect Hessian being returned for a cost function
  that performed post-processing on a vector-valued QNode.
  [(#)](https://github.com/PennyLaneAI/pennylane/pull/)

* Fixed a bug in the initialization of `QubitUnitary` where the size of
  the matrix was not checked against the number of wires.
  [(#1439)](https://github.com/PennyLaneAI/pennylane/pull/1439)

<h3>Documentation</h3>

* Improved Contribution Guide and Pull Requests Guide.
  [(#1461)](https://github.com/PennyLaneAI/pennylane/pull/1461)

* Examples have been added to clarify use of the continuous-variable
  `FockStateVector` operation in the multi-mode case.
  [(#1472)](https://github.com/PennyLaneAI/pennylane/pull/1472)

<h3>Contributors</h3>

This release contains contributions from (in alphabetical order):

Olivia Di Matteo, Josh Izaac, Leonhard Kunczik, Christina Lee, Romain Moyard, Ashish Panigrahi,
Maria Schuld, Jay Soni, Antal Száva


# Release 0.16.0 (current release)

<h3>New features since last release</h3>

* Added a sparse Hamiltonian observable and the functionality to support computing its expectation
  value. [(#1398)](https://github.com/PennyLaneAI/pennylane/pull/1398)

  For example, the following QNode returns the expectation value of a sparse Hamiltonian:

  ```python
  dev = qml.device("default.qubit", wires=2)

  @qml.qnode(dev, diff_method="parameter-shift")
  def circuit(param, H):
      qml.PauliX(0)
      qml.SingleExcitation(param, wires=[0, 1])
      return qml.expval(qml.SparseHamiltonian(H, [0, 1]))
  ```
  
  We can execute this QNode, passing in a sparse identity matrix:

  ```pycon
  >>> print(circuit([0.5], scipy.sparse.eye(4).tocoo()))
  0.9999999999999999
  ```

  The expectation value of the sparse Hamiltonian is computed directly, which leads to executions
  that are faster by orders of magnitude. Note that "parameter-shift" is the only differentiation
  method that is currently supported when the observable is a sparse Hamiltonian.

* Added functionality to compute the sparse matrix representation of a `qml.Hamiltonian` object.
  [(#1394)](https://github.com/PennyLaneAI/pennylane/pull/1394)

<h4>First class support for quantum kernels</h4>

* The new `qml.kernels` module provides basic functionalities for [working with quantum
  kernels](https://pennylane.readthedocs.io/en/stable/code/qml_kernels.html) as
  well as post-processing methods to mitigate sampling errors and device noise:
  [(#1102)](https://github.com/PennyLaneAI/pennylane/pull/1102)

  ```python

  num_wires = 6
  wires = range(num_wires)
  dev = qml.device('default.qubit', wires=wires)

  @qml.qnode(dev)
  def kernel_circuit(x1, x2):
      qml.templates.AngleEmbedding(x1, wires=wires)
      qml.adjoint(qml.templates.AngleEmbedding)(x2, wires=wires)
      return qml.probs(wires)

  kernel = lambda x1, x2: kernel_circuit(x1, x2)[0]
  X_train = np.random.random((10, 6))
  X_test = np.random.random((5, 6))

  # Create symmetric square kernel matrix (for training)
  K = qml.kernels.square_kernel_matrix(X_train, kernel)

  # Compute kernel between test and training data.
  K_test = qml.kernels.kernel_matrix(X_train, X_test, kernel)
  K1 = qml.kernels.mitigate_depolarizing_noise(K, num_wires, method='single')
  ```

<h4>Extract the fourier representation of quantum circuits</h4>

* PennyLane now has a `fourier` module, which hosts a [growing library
  of methods](https://pennylane.readthedocs.io/en/stable/code/qml_fourier.html)
  that help with investigating the Fourier representation of functions
  implemented by quantum circuits. The Fourier representation can be used
  to examine and characterize the expressivity of the quantum circuit.
  [(#1160)](https://github.com/PennyLaneAI/pennylane/pull/1160)
  [(#1378)](https://github.com/PennyLaneAI/pennylane/pull/1378)

  For example, one can plot distributions over Fourier series coefficients like
  this one:

  <img src="https://pennylane.readthedocs.io/en/latest/_static/fourier.png" width=70%/>

<h4>Seamless support for working with the Pauli group</h4>

* Added functionality for constructing and manipulating the Pauli group
  [(#1181)](https://github.com/PennyLaneAI/pennylane/pull/1181).

  The function `qml.grouping.pauli_group` provides a generator to
  easily loop over the group, or construct and store it in its entirety.
  For example, we can construct the single-qubit Pauli group like so:

  ```pycon
  >>> from pennylane.grouping import pauli_group
  >>> pauli_group_1_qubit = list(pauli_group(1))
  >>> pauli_group_1_qubit
  [Identity(wires=[0]), PauliZ(wires=[0]), PauliX(wires=[0]), PauliY(wires=[0])]
  ```

  We can multiply together its members at the level of Pauli words
  using the `pauli_mult` and `pauli_multi_with_phase` functions.
  This can be done on arbitrarily-labeled wires as well, by defining a wire map.

  ```pycon
  >>> from pennylane.grouping import pauli_group, pauli_mult
  >>> wire_map = {'a' : 0, 'b' : 1, 'c' : 2}
  >>> pg = list(pauli_group(3, wire_map=wire_map))
  >>> pg[3]
  PauliZ(wires=['b']) @ PauliZ(wires=['c'])
  >>> pg[55]
  PauliY(wires=['a']) @ PauliY(wires=['b']) @ PauliZ(wires=['c'])
  >>> pauli_mult(pg[3], pg[55], wire_map=wire_map)
  PauliY(wires=['a']) @ PauliX(wires=['b'])
  ```

  Functions for conversion of Pauli observables to strings (and back),
  are included.

  ```pycon
  >>> from pennylane.grouping import pauli_word_to_string, string_to_pauli_word
  >>> pauli_word_to_string(pg[55], wire_map=wire_map)
  'YYZ'
  >>> string_to_pauli_word('ZXY', wire_map=wire_map)
  PauliZ(wires=['a']) @ PauliX(wires=['b']) @ PauliY(wires=['c'])
  ```

  Calculation of the matrix representation for arbitrary Paulis and wire maps is now
  also supported.

  ```pycon
  >>> from pennylane.grouping import pauli_word_to_matrix
  >>> wire_map = {'a' : 0, 'b' : 1}
  >>> pauli_word = qml.PauliZ('b')  # corresponds to Pauli 'IZ'
  >>> pauli_word_to_matrix(pauli_word, wire_map=wire_map)
  array([[ 1.,  0.,  0.,  0.],
         [ 0., -1.,  0., -0.],
         [ 0.,  0.,  1.,  0.],
         [ 0., -0.,  0., -1.]])
  ```

<h4>New transforms</h4>

* The `qml.specs` QNode transform creates a function that returns specifications or
  details about the QNode, including depth, number of gates, and number of
  gradient executions required.
  [(#1245)](https://github.com/PennyLaneAI/pennylane/pull/1245)

  For example:

  ```python
  dev = qml.device('default.qubit', wires=4)

  @qml.qnode(dev, diff_method='parameter-shift')
  def circuit(x, y):
      qml.RX(x[0], wires=0)
      qml.Toffoli(wires=(0, 1, 2))
      qml.CRY(x[1], wires=(0, 1))
      qml.Rot(x[2], x[3], y, wires=0)
      return qml.expval(qml.PauliZ(0)), qml.expval(qml.PauliX(1))
  ```

  We can now use the `qml.specs` transform to generate a function that returns
  details and resource information:

  ```pycon
  >>> x = np.array([0.05, 0.1, 0.2, 0.3], requires_grad=True)
  >>> y = np.array(0.4, requires_grad=False)
  >>> specs_func = qml.specs(circuit)
  >>> specs_func(x, y)
  {'gate_sizes': defaultdict(int, {1: 2, 3: 1, 2: 1}),
   'gate_types': defaultdict(int, {'RX': 1, 'Toffoli': 1, 'CRY': 1, 'Rot': 1}),
   'num_operations': 4,
   'num_observables': 2,
   'num_diagonalizing_gates': 1,
   'num_used_wires': 3,
   'depth': 4,
   'num_trainable_params': 4,
   'num_parameter_shift_executions': 11,
   'num_device_wires': 4,
   'device_name': 'default.qubit',
   'diff_method': 'parameter-shift'}
  ```

  The tape methods `get_resources` and `get_depth` are superseded by `specs` and will be
  deprecated after one release cycle.

* Adds a decorator `@qml.qfunc_transform` to easily create a transformation
  that modifies the behaviour of a quantum function.
  [(#1315)](https://github.com/PennyLaneAI/pennylane/pull/1315)

  For example, consider the following transform, which scales the parameter of
  all `RX` gates by :math:`x \rightarrow \sin(a) \sqrt{x}`, and the parameters
  of all `RY` gates by :math:`y \rightarrow \cos(a * b) y`:

  ```python
  @qml.qfunc_transform
  def my_transform(tape, a, b):
      for op in tape.operations + tape.measurements:
          if op.name == "RX":
              x = op.parameters[0]
              qml.RX(qml.math.sin(a) * qml.math.sqrt(x), wires=op.wires)
          elif op.name == "RY":
              y = op.parameters[0]
              qml.RX(qml.math.cos(a * b) * y, wires=op.wires)
          else:
              op.queue()
  ```

  We can now apply this transform to any quantum function:

  ```python
  dev = qml.device("default.qubit", wires=2)

  def ansatz(x):
      qml.Hadamard(wires=0)
      qml.RX(x[0], wires=0)
      qml.RY(x[1], wires=1)
      qml.CNOT(wires=[0, 1])

  @qml.qnode(dev)
  def circuit(params, transform_weights):
      qml.RX(0.1, wires=0)

      # apply the transform to the ansatz
      my_transform(*transform_weights)(ansatz)(params)

      return qml.expval(qml.PauliZ(1))
  ```

  We can print this QNode to show that the qfunc transform is taking place:

  ```pycon
  >>> x = np.array([0.5, 0.3], requires_grad=True)
  >>> transform_weights = np.array([0.1, 0.6], requires_grad=True)
  >>> print(qml.draw(circuit)(x, transform_weights))
   0: ──RX(0.1)────H──RX(0.0706)──╭C──┤
   1: ──RX(0.299)─────────────────╰X──┤ ⟨Z⟩
  ```

  Evaluating the QNode, as well as the derivative, with respect to the gate
  parameter *and* the transform weights:

  ```pycon
  >>> circuit(x, transform_weights)
  tensor(0.00672829, requires_grad=True)
  >>> qml.grad(circuit)(x, transform_weights)
  (array([ 0.00671711, -0.00207359]), array([6.69695008e-02, 3.73694364e-06]))
  ```

* Adds a `hamiltonian_expand` tape transform. This takes a tape ending in
  `qml.expval(H)`, where `H` is a Hamiltonian, and maps it to a collection
  of tapes which can be executed and passed into a post-processing function yielding
  the expectation value.
  [(#1142)](https://github.com/PennyLaneAI/pennylane/pull/1142)

  Example use:

  ```python
  H = qml.PauliZ(0) + 3 * qml.PauliZ(0) @ qml.PauliX(1)

  with qml.tape.QuantumTape() as tape:
      qml.Hadamard(wires=1)
      qml.expval(H)

  tapes, fn = qml.transforms.hamiltonian_expand(tape)
  ```

  We can now evaluate the transformed tapes, and apply the post-processing
  function:

  ```pycon
  >>> dev = qml.device("default.qubit", wires=3)
  >>> res = dev.batch_execute(tapes)
  >>> fn(res)
  3.999999999999999
  ```

* The `quantum_monte_carlo` transform has been added, allowing an input circuit to be transformed
  into the full quantum Monte Carlo algorithm.
  [(#1316)](https://github.com/PennyLaneAI/pennylane/pull/1316)

  Suppose we want to measure the expectation value of the sine squared function according to
  a standard normal distribution. We can calculate the expectation value analytically as
  `0.432332`, but we can also estimate using the quantum Monte Carlo algorithm. The first step is to
  discretize the problem:

  ```python
  from scipy.stats import norm

  m = 5
  M = 2 ** m

  xmax = np.pi  # bound to region [-pi, pi]
  xs = np.linspace(-xmax, xmax, M)

  probs = np.array([norm().pdf(x) for x in xs])
  probs /= np.sum(probs)

  func = lambda i: np.sin(xs[i]) ** 2
  r_rotations = np.array([2 * np.arcsin(np.sqrt(func(i))) for i in range(M)])
  ```

  The `quantum_monte_carlo` transform can then be used:

  ```python
  from pennylane.templates.state_preparations.mottonen import (
      _uniform_rotation_dagger as r_unitary,
  )

  n = 6
  N = 2 ** n

  a_wires = range(m)
  wires = range(m + 1)
  target_wire = m
  estimation_wires = range(m + 1, n + m + 1)

  dev = qml.device("default.qubit", wires=(n + m + 1))

  def fn():
      qml.templates.MottonenStatePreparation(np.sqrt(probs), wires=a_wires)
      r_unitary(qml.RY, r_rotations, control_wires=a_wires[::-1], target_wire=target_wire)

  @qml.qnode(dev)
  def qmc():
      qml.quantum_monte_carlo(fn, wires, target_wire, estimation_wires)()
      return qml.probs(estimation_wires)

  phase_estimated = np.argmax(qmc()[:int(N / 2)]) / N
  ```

  The estimated value can be retrieved using:

  ```pycon
  >>> (1 - np.cos(np.pi * phase_estimated)) / 2
  0.42663476277231915
  ```

  The resources required to perform the quantum Monte Carlo algorithm can also be inspected using
  the `specs` transform.

<h4>Extended QAOA module</h4>

* Functionality to support solving the maximum-weighted cycle problem has been added to the `qaoa`
  module.
  [(#1207)](https://github.com/PennyLaneAI/pennylane/pull/1207)
  [(#1209)](https://github.com/PennyLaneAI/pennylane/pull/1209)
  [(#1251)](https://github.com/PennyLaneAI/pennylane/pull/1251)
  [(#1213)](https://github.com/PennyLaneAI/pennylane/pull/1213)
  [(#1220)](https://github.com/PennyLaneAI/pennylane/pull/1220)
  [(#1214)](https://github.com/PennyLaneAI/pennylane/pull/1214)
  [(#1283)](https://github.com/PennyLaneAI/pennylane/pull/1283)
  [(#1297)](https://github.com/PennyLaneAI/pennylane/pull/1297)
  [(#1396)](https://github.com/PennyLaneAI/pennylane/pull/1396)
  [(#1403)](https://github.com/PennyLaneAI/pennylane/pull/1403)

  The `max_weight_cycle` function returns the appropriate cost and mixer Hamiltonians:

  ```pycon
  >>> a = np.random.random((3, 3))
  >>> np.fill_diagonal(a, 0)
  >>> g = nx.DiGraph(a)  # create a random directed graph
  >>> cost, mixer, mapping = qml.qaoa.max_weight_cycle(g)
  >>> print(cost)
    (-0.9775906842165344) [Z2]
  + (-0.9027248603361988) [Z3]
  + (-0.8722207409852838) [Z0]
  + (-0.6426184210832898) [Z5]
  + (-0.2832594164291379) [Z1]
  + (-0.0778133996933755) [Z4]
  >>> print(mapping)
  {0: (0, 1), 1: (0, 2), 2: (1, 0), 3: (1, 2), 4: (2, 0), 5: (2, 1)}
  ```
  Additional functionality can be found in the
  [qml.qaoa.cycle](https://pennylane.readthedocs.io/en/latest/code/api/pennylane.qaoa.cycle.html)
  module.


<h4>Extended operations and templates</h4>

* Added functionality to compute the sparse matrix representation of a `qml.Hamiltonian` object.
  [(#1394)](https://github.com/PennyLaneAI/pennylane/pull/1394)

  ```python
  coeffs = [1, -0.45]
  obs = [qml.PauliZ(0) @ qml.PauliZ(1), qml.PauliY(0) @ qml.PauliZ(1)]
  H = qml.Hamiltonian(coeffs, obs)
  H_sparse = qml.utils.sparse_hamiltonian(H)
  ```

  The resulting matrix is a sparse matrix in scipy coordinate list (COO) format:

  ```python
  >>> H_sparse
  <4x4 sparse matrix of type '<class 'numpy.complex128'>'
      with 8 stored elements in COOrdinate format>
  ```

  The sparse matrix can be converted to an array as:

  ```python
  >>> H_sparse.toarray()
  array([[ 1.+0.j  ,  0.+0.j  ,  0.+0.45j,  0.+0.j  ],
         [ 0.+0.j  , -1.+0.j  ,  0.+0.j  ,  0.-0.45j],
         [ 0.-0.45j,  0.+0.j  , -1.+0.j  ,  0.+0.j  ],
         [ 0.+0.j  ,  0.+0.45j,  0.+0.j  ,  1.+0.j  ]])
  ```

* Adds the new template `AllSinglesDoubles` to prepare quantum states of molecules
  using the `SingleExcitation` and `DoubleExcitation` operations.
  The new template reduces significantly the number of operations
  and the depth of the quantum circuit with respect to the traditional UCCSD
  unitary.
  [(#1383)](https://github.com/PennyLaneAI/pennylane/pull/1383)

  For example, consider the case of two particles and four qubits.
  First, we define the Hartree-Fock initial state and generate all
  possible single and double excitations.

  ```python
  import pennylane as qml
  from pennylane import numpy as np

  electrons = 2
  qubits = 4

  hf_state = qml.qchem.hf_state(electrons, qubits)
  singles, doubles = qml.qchem.excitations(electrons, qubits)
  ```

  Now we can use the template ``AllSinglesDoubles`` to define the
  quantum circuit,

  ```python
  from pennylane.templates import AllSinglesDoubles

  wires = range(qubits)

  dev = qml.device('default.qubit', wires=wires)

  @qml.qnode(dev)
  def circuit(weights, hf_state, singles, doubles):
      AllSinglesDoubles(weights, wires, hf_state, singles, doubles)
      return qml.expval(qml.PauliZ(0))

  params = np.random.normal(0, np.pi, len(singles) + len(doubles))
  ```
  and execute it:
  ```pycon
  >>> circuit(params, hf_state, singles=singles, doubles=doubles)
  tensor(-0.73772194, requires_grad=True)
  ```

* Adds `QubitCarry` and `QubitSum` operations for basic arithmetic.
  [(#1169)](https://github.com/PennyLaneAI/pennylane/pull/1169)

  The following example adds two 1-bit numbers, returning a 2-bit answer:

  ```python
  dev = qml.device('default.qubit', wires = 4)
  a = 0
  b = 1

  @qml.qnode(dev)
  def circuit():
      qml.BasisState(np.array([a, b]), wires=[1, 2])
      qml.QubitCarry(wires=[0, 1, 2, 3])
      qml.CNOT(wires=[1, 2])
      qml.QubitSum(wires=[0, 1, 2])
      return qml.probs(wires=[3, 2])

  probs = circuit()
  bitstrings = tuple(itertools.product([0, 1], repeat = 2))
  indx = np.argwhere(probs == 1).flatten()[0]
  output = bitstrings[indx]
  ```

  ```pycon
  >>> print(output)
  (0, 1)
  ```

* Added the `qml.Projector` observable, which is available on all devices
  inheriting from the `QubitDevice` class.
  [(#1356)](https://github.com/PennyLaneAI/pennylane/pull/1356)
  [(#1368)](https://github.com/PennyLaneAI/pennylane/pull/1368)

  Using `qml.Projector`, we can define the basis state projectors to use when
  computing expectation values. Let us take for example a circuit that prepares
  Bell states:

  ```python
  dev = qml.device("default.qubit", wires=2)

  @qml.qnode(dev)
  def circuit(basis_state):
      qml.Hadamard(wires=[0])
      qml.CNOT(wires=[0, 1])
      return qml.expval(qml.Projector(basis_state, wires=[0, 1]))
  ```

  We can then specify the `|00>` basis state to construct the `|00><00|`
  projector and compute the expectation value:

  ```pycon
  >>> basis_state = [0, 0]
  >>> circuit(basis_state)
  tensor(0.5, requires_grad=True)
  ```

  As expected, we get similar results when specifying the `|11>` basis state:

  ```pycon
  >>> basis_state = [1, 1]
  >>> circuit(basis_state)
  tensor(0.5, requires_grad=True)
  ```

* The following new operations have been added:

  - The IsingXX gate `qml.IsingXX` [(#1194)](https://github.com/PennyLaneAI/pennylane/pull/1194)
  - The IsingZZ gate `qml.IsingZZ` [(#1199)](https://github.com/PennyLaneAI/pennylane/pull/1199)
  - The ISWAP gate `qml.ISWAP` [(#1298)](https://github.com/PennyLaneAI/pennylane/pull/1298)
  - The reset error noise channel `qml.ResetError` [(#1321)](https://github.com/PennyLaneAI/pennylane/pull/1321)


<h3>Improvements</h3>

* The ``argnum`` keyword argument can now be specified for a QNode to define a
  subset of trainable parameters used to estimate the Jacobian.
  [(#1371)](https://github.com/PennyLaneAI/pennylane/pull/1371)

  For example, consider two trainable parameters and a quantum function:

  ```python
  dev = qml.device("default.qubit", wires=2)

  x = np.array(0.543, requires_grad=True)
  y = np.array(-0.654, requires_grad=True)

  def circuit(x,y):
      qml.RX(x, wires=[0])
      qml.RY(y, wires=[1])
      qml.CNOT(wires=[0, 1])
      return qml.expval(qml.PauliZ(0) @ qml.PauliX(1))
  ```

  When computing the gradient of the QNode, we can specify the trainable
  parameters to consider by passing the ``argnum`` keyword argument:

  ```pycon
  >>> qnode1 = qml.QNode(circuit, dev, diff_method="parameter-shift", argnum=[0,1])
  >>> print(qml.grad(qnode1)(x,y))
  (array(0.31434679), array(0.67949903))
  ```

  Specifying a proper subset of the trainable parameters will estimate the
  Jacobian:

  ```pycon
  >>> qnode2 = qml.QNode(circuit, dev, diff_method="parameter-shift", argnum=[0])
  >>> print(qml.grad(qnode2)(x,y))
  (array(0.31434679), array(0.))
  ```

* Allows creating differentiable observables that return custom objects such
  that the observable is supported by devices.
  [(1291)](https://github.com/PennyLaneAI/pennylane/pull/1291)

  As an example, first we define `NewObservable` class:

  ```python
  from pennylane.devices import DefaultQubit

  class NewObservable(qml.operation.Observable):
      """NewObservable"""

      num_wires = qml.operation.AnyWires
      num_params = 0
      par_domain = None

      def diagonalizing_gates(self):
          """Diagonalizing gates"""
          return []
  ```

  Once we have this new observable class, we define a `SpecialObject` class
  that can be used to encode data in an observable and a new device that supports
  our new observable and returns a `SpecialObject` as the expectation value
  (the code is shortened for brevity, the extended example can be found as a
  test in the previously referenced pull request):

  ```python
  class SpecialObject:

      def __init__(self, val):
          self.val = val

      def __mul__(self, other):
          new = SpecialObject(self.val)
          new *= other
          return new

      ...

  class DeviceSupportingNewObservable(DefaultQubit):
      name = "Device supporting NewObservable"
      short_name = "default.qubit.newobservable"
      observables = DefaultQubit.observables.union({"NewObservable"})

      def expval(self, observable, **kwargs):
          if self.shots is None and isinstance(observable, NewObservable):
              val = super().expval(qml.PauliZ(wires=0), **kwargs)
              return SpecialObject(val)

          return super().expval(observable, **kwargs)
  ```

  At this point, we can create a device that will support the differentiation
  of a `NewObservable` object:

  ```python
  dev = DeviceSupportingNewObservable(wires=1, shots=None)

  @qml.qnode(dev, diff_method="parameter-shift")
  def qnode(x):
      qml.RY(x, wires=0)
      return qml.expval(NewObservable(wires=0))
  ```

  We can then compute the jacobian of this object:

  ```pycon
  >>> result = qml.jacobian(qnode)(0.2)
  >>> print(result)
  <__main__.SpecialObject object at 0x7fd2c54721f0>
  >>> print(result.item().val)
  -0.19866933079506116
  ```

* PennyLane NumPy now includes the
  [random module's](https://numpy.org/doc/stable/reference/random/index.html#module-numpy.random)
  `Generator` objects, the recommended way of random number generation. This allows for
  random number generation using a local, rather than global seed.
  [(#1267)](https://github.com/PennyLaneAI/pennylane/pull/1267)

  ```python
  from pennylane import numpy as np

  rng = np.random.default_rng()
  random_mat1 = rng.random((3,2))
  random_mat2 = rng.standard_normal(3, requires_grad=False)
  ```

* The performance of adjoint jacobian differentiation was significantly
  improved as the method now reuses the state computed on the forward pass.
  This can be turned off to save memory with the Torch and TensorFlow
  interfaces by passing `adjoint_cache=False` during QNode creation.
  [(#1341)](https://github.com/PennyLaneAI/pennylane/pull/1341)

* The `Operator` (and by inheritance, the `Operation` and `Observable` class and their children)
  now have an `id` attribute, which can mark an operator in a circuit, for example to
  identify it on the tape by a tape transform.
  [(#1377)](https://github.com/PennyLaneAI/pennylane/pull/1377)

* The `benchmark` module was deleted, since it was outdated and is superseded by
  the new separate [benchmark repository](https://github.com/PennyLaneAI/benchmark).
  [(#1343)](https://github.com/PennyLaneAI/pennylane/pull/1343)

* Decompositions in terms of elementary gates has been added for:

  - `qml.CSWAP` [(#1306)](https://github.com/PennyLaneAI/pennylane/issues/1306)
  - `qml.SWAP` [(#1329)](https://github.com/PennyLaneAI/pennylane/pull/1329)
  - `qml.SingleExcitation` [(#1303)](https://github.com/PennyLaneAI/pennylane/pull/1303)
  - `qml.SingleExcitationPlus` and `qml.SingleExcitationMinus` [(#1278)](https://github.com/PennyLaneAI/pennylane/pull/1278)
  - `qml.DoubleExcitation` [(#1303)](https://github.com/PennyLaneAI/pennylane/pull/1303)
  - `qml.Toffoli` [(#1320)](https://github.com/PennyLaneAI/pennylane/pull/1320)
  - `qml.MultiControlledX`. [(#1287)](https://github.com/PennyLaneAI/pennylane/pull/1287)
    When controlling on three or more wires, an ancilla
    register of worker wires is required to support the decomposition.

    ```python
    ctrl_wires = [f"c{i}" for i in range(5)]
    work_wires = [f"w{i}" for i in range(3)]
    target_wires = ["t0"]
    all_wires = ctrl_wires + work_wires + target_wires

    dev = qml.device("default.qubit", wires=all_wires)

    with qml.tape.QuantumTape() as tape:
        qml.MultiControlledX(control_wires=ctrl_wires, wires=target_wires, work_wires=work_wires)
    ```

    ```pycon
    >>> tape = tape.expand(depth=1)
    >>> print(tape.draw(wire_order=qml.wires.Wires(all_wires)))

     c0: ──────────────╭C──────────────────────╭C──────────┤
     c1: ──────────────├C──────────────────────├C──────────┤
     c2: ──────────╭C──│───╭C──────────────╭C──│───╭C──────┤
     c3: ──────╭C──│───│───│───╭C──────╭C──│───│───│───╭C──┤
     c4: ──╭C──│───│───│───│───│───╭C──│───│───│───│───│───┤
     w0: ──│───│───├C──╰X──├C──│───│───│───├C──╰X──├C──│───┤
     w1: ──│───├C──╰X──────╰X──├C──│───├C──╰X──────╰X──├C──┤
     w2: ──├C──╰X──────────────╰X──├C──╰X──────────────╰X──┤
     t0: ──╰X──────────────────────╰X──────────────────────┤
    ```

* Added `qml.CPhase` as an alias for the existing `qml.ControlledPhaseShift` operation.
  [(#1319)](https://github.com/PennyLaneAI/pennylane/pull/1319).

* The `Device` class now uses caching when mapping wires.
  [(#1270)](https://github.com/PennyLaneAI/pennylane/pull/1270)

* The `Wires` class now uses caching for computing its `hash`.
  [(#1270)](https://github.com/PennyLaneAI/pennylane/pull/1270)

* Added custom gate application for Toffoli in `default.qubit`.
  [(#1249)](https://github.com/PennyLaneAI/pennylane/pull/1249)

* Added validation for noise channel parameters. Invalid noise parameters now
  raise a `ValueError`.
  [(#1357)](https://github.com/PennyLaneAI/pennylane/pull/1357)

* The device test suite now provides test cases for checking gates by comparing
  expectation values.
  [(#1212)](https://github.com/PennyLaneAI/pennylane/pull/1212)

* PennyLane's test suite is now code-formatted using `black -l 100`.
  [(#1222)](https://github.com/PennyLaneAI/pennylane/pull/1222)

* PennyLane's `qchem` package and tests are now code-formatted using `black -l 100`.
  [(#1311)](https://github.com/PennyLaneAI/pennylane/pull/1311)

<h3>Breaking changes</h3>

* The `qml.inv()` function is now deprecated with a warning to use the more general `qml.adjoint()`.
  [(#1325)](https://github.com/PennyLaneAI/pennylane/pull/1325)

* Removes support for Python 3.6 and adds support for Python 3.9.
  [(#1228)](https://github.com/XanaduAI/pennylane/pull/1228)

* The tape methods `get_resources` and `get_depth` are superseded by `specs` and will be
  deprecated after one release cycle.
  [(#1245)](https://github.com/PennyLaneAI/pennylane/pull/1245)

* Using the `qml.sample()` measurement on devices with `shots=None` continue to
  raise a warning with this functionality being fully deprecated and raising an
  error after one release cycle.
  [(#1079)](https://github.com/PennyLaneAI/pennylane/pull/1079)
  [(#1196)](https://github.com/PennyLaneAI/pennylane/pull/1196)

<h3>Bug fixes</h3>

* QNodes now display readable information when in interactive environments or when printed.
  [(#1359)](https://github.com/PennyLaneAI/pennylane/pull/1359).

* Fixes a bug with `qml.math.cast` where the `MottonenStatePreparation` operation expected
  a float type instead of double.
  [(#1400)](https://github.com/XanaduAI/pennylane/pull/1400)

* Fixes a bug where a copy of `qml.ControlledQubitUnitary` was non-functional as it did not have all the necessary information.
  [(#1411)](https://github.com/PennyLaneAI/pennylane/pull/1411)

* Warns when adjoint or reversible differentiation specified or called on a device with finite shots.
  [(#1406)](https://github.com/PennyLaneAI/pennylane/pull/1406)

* Fixes the differentiability of the operations `IsingXX` and `IsingZZ` for Autograd, Jax and Tensorflow.
  [(#1390)](https://github.com/PennyLaneAI/pennylane/pull/1390)

* Fixes a bug where multiple identical Hamiltonian terms will produce a
  different result with ``optimize=True`` using ``ExpvalCost``.
  [(#1405)](https://github.com/XanaduAI/pennylane/pull/1405)

* Fixes bug where `shots=None` was not reset when changing shots temporarily in a QNode call
  like `circuit(0.1, shots=3)`.
  [(#1392)](https://github.com/XanaduAI/pennylane/pull/1392)

* Fixes floating point errors with `diff_method="finite-diff"` and `order=1` when parameters are `float32`.
  [(#1381)](https://github.com/PennyLaneAI/pennylane/pull/1381)

* Fixes a bug where `qml.ctrl` would fail to transform gates that had no
  control defined and no decomposition defined.
  [(#1376)](https://github.com/PennyLaneAI/pennylane/pull/1376)

* Copying the `JacobianTape` now correctly also copies the `jacobian_options` attribute. This fixes a bug
  allowing the JAX interface to support adjoint differentiation.
  [(#1349)](https://github.com/PennyLaneAI/pennylane/pull/1349)

* Fixes drawing QNodes that contain multiple measurements on a single wire.
  [(#1353)](https://github.com/PennyLaneAI/pennylane/pull/1353)

* Fixes drawing QNodes with no operations.
  [(#1354)](https://github.com/PennyLaneAI/pennylane/pull/1354)

* Fixes incorrect wires in the decomposition of the `ControlledPhaseShift` operation.
  [(#1338)](https://github.com/PennyLaneAI/pennylane/pull/1338)

* Fixed tests for the `Permute` operation that used a QNode and hence expanded
  tapes twice instead of once due to QNode tape expansion and an explicit tape
  expansion call.
  [(#1318)](https://github.com/PennyLaneAI/pennylane/pull/1318).

* Prevent Hamiltonians that share wires from being multiplied together.
  [(#1273)](https://github.com/PennyLaneAI/pennylane/pull/1273)

* Fixed a bug where the custom range sequences could not be passed
  to the `StronglyEntanglingLayers` template.
  [(#1332)](https://github.com/PennyLaneAI/pennylane/pull/1332)

* Fixed a bug where `qml.sum()` and `qml.dot()` do not support the JAX interface.
  [(#1380)](https://github.com/PennyLaneAI/pennylane/pull/1380)

<h3>Documentation</h3>

* Math present in the `QubitParamShiftTape` class docstring now renders correctly.
  [(#1402)](https://github.com/PennyLaneAI/pennylane/pull/1402)

* Fix typo in the documentation of `qml.StronglyEntanglingLayers`.
  [(#1367)](https://github.com/PennyLaneAI/pennylane/pull/1367)

* Fixed typo in TensorFlow interface documentation
  [(#1312)](https://github.com/PennyLaneAI/pennylane/pull/1312)

* Fixed typos in the mathematical expressions in documentation of `qml.DoubleExcitation`.
  [(#1278)](https://github.com/PennyLaneAI/pennylane/pull/1278)

* Remove unsupported `None` option from the `qml.QNode` docstrings.
  [(#1271)](https://github.com/PennyLaneAI/pennylane/pull/1271)

* Updated the docstring of `qml.PolyXP` to reference the new location of internal
  usage.
  [(#1262)](https://github.com/PennyLaneAI/pennylane/pull/1262)

* Removes occurrences of the deprecated device argument ``analytic`` from the documentation.
  [(#1261)](https://github.com/PennyLaneAI/pennylane/pull/1261)

* Updated PyTorch and TensorFlow interface introductions.
  [(#1333)](https://github.com/PennyLaneAI/pennylane/pull/1333)

* Updates the quantum chemistry quickstart to reflect recent changes to the `qchem` module.
  [(#1227)](https://github.com/PennyLaneAI/pennylane/pull/1227)

<h3>Contributors</h3>

This release contains contributions from (in alphabetical order):

Marius Aglitoiu, Vishnu Ajith, Juan Miguel Arrazola, Thomas Bromley, Jack Ceroni, Alaric Cheng, Miruna Daian,
Olivia Di Matteo, Tanya Garg, Christian Gogolin, Alain Delgado Gran, Diego Guala, Anthony Hayes, Ryan Hill,
Theodor Isacsson, Josh Izaac, Soran Jahangiri, Pavan Jayasinha, Nathan Killoran, Christina Lee, Ryan Levy,
Alberto Maldonado, Johannes Jakob Meyer, Romain Moyard, Ashish Panigrahi, Nahum Sá, Maria Schuld, Brian Shi,
Antal Száva, David Wierichs, Vincent Wong.


# Release 0.15.1

<h3>Bug fixes</h3>

* Fixes two bugs in the parameter-shift Hessian.
  [(#1260)](https://github.com/PennyLaneAI/pennylane/pull/1260)

  - Fixes a bug where having an unused parameter in the Autograd interface
    would result in an indexing error during backpropagation.

  - The parameter-shift Hessian only supports the two-term parameter-shift
    rule currently, so raises an error if asked to differentiate
    any unsupported gates (such as the controlled rotation gates).

* A bug which resulted in `qml.adjoint()` and `qml.inv()` failing to work with
  templates has been fixed.
  [(#1243)](https://github.com/PennyLaneAI/pennylane/pull/1243)

* Deprecation warning instances in PennyLane have been changed to `UserWarning`,
  to account for recent changes to how Python warnings are filtered in
  [PEP565](https://www.python.org/dev/peps/pep-0565/).
  [(#1211)](https://github.com/PennyLaneAI/pennylane/pull/1211)

<h3>Documentation</h3>

* Updated the order of the parameters to the `GaussianState` operation to match
  the way that the PennyLane-SF plugin uses them.
  [(#1255)](https://github.com/PennyLaneAI/pennylane/pull/1255)

<h3>Contributors</h3>

This release contains contributions from (in alphabetical order):

Thomas Bromley, Olivia Di Matteo, Diego Guala, Anthony Hayes, Ryan Hill,
Josh Izaac, Christina Lee, Maria Schuld, Antal Száva.

# Release 0.15.0

<h3>New features since last release</h3>

<h4>Better and more flexible shot control</h4>

* Adds a new optimizer `qml.ShotAdaptiveOptimizer`, a gradient-descent optimizer where
  the shot rate is adaptively calculated using the variances of the parameter-shift gradient.
  [(#1139)](https://github.com/PennyLaneAI/pennylane/pull/1139)

  By keeping a running average of the parameter-shift gradient and the *variance* of the
  parameter-shift gradient, this optimizer frugally distributes a shot budget across the partial
  derivatives of each parameter.

  In addition, if computing the expectation value of a Hamiltonian, weighted random sampling can be
  used to further distribute the shot budget across the local terms from which the Hamiltonian is
  constructed.

  This optimizer is based on both the [iCANS1](https://quantum-journal.org/papers/q-2020-05-11-263)
  and [Rosalin](https://arxiv.org/abs/2004.06252) shot-adaptive optimizers.

  Once constructed, the cost function can be passed directly to the optimizer's `step` method.  The
  attribute `opt.total_shots_used` can be used to track the number of shots per iteration.

  ```pycon
  >>> coeffs = [2, 4, -1, 5, 2]
  >>> obs = [
  ...   qml.PauliX(1),
  ...   qml.PauliZ(1),
  ...   qml.PauliX(0) @ qml.PauliX(1),
  ...   qml.PauliY(0) @ qml.PauliY(1),
  ...   qml.PauliZ(0) @ qml.PauliZ(1)
  ... ]
  >>> H = qml.Hamiltonian(coeffs, obs)
  >>> dev = qml.device("default.qubit", wires=2, shots=100)
  >>> cost = qml.ExpvalCost(qml.templates.StronglyEntanglingLayers, H, dev)
  >>> params = qml.init.strong_ent_layers_uniform(n_layers=2, n_wires=2)
  >>> opt = qml.ShotAdaptiveOptimizer(min_shots=10)
  >>> for i in range(5):
  ...    params = opt.step(cost, params)
  ...    print(f"Step {i}: cost = {cost(params):.2f}, shots_used = {opt.total_shots_used}")
  Step 0: cost = -5.68, shots_used = 240
  Step 1: cost = -2.98, shots_used = 336
  Step 2: cost = -4.97, shots_used = 624
  Step 3: cost = -5.53, shots_used = 1054
  Step 4: cost = -6.50, shots_used = 1798
  ```

* Batches of shots can now be specified as a list, allowing measurement statistics
  to be course-grained with a single QNode evaluation.
  [(#1103)](https://github.com/PennyLaneAI/pennylane/pull/1103)

  ```pycon
  >>> shots_list = [5, 10, 1000]
  >>> dev = qml.device("default.qubit", wires=2, shots=shots_list)
  ```

  When QNodes are executed on this device, a single execution of 1015 shots will be submitted.
  However, three sets of measurement statistics will be returned; using the first 5 shots,
  second set of 10 shots, and final 1000 shots, separately.

  For example, executing a circuit with two outputs will lead to a result of shape `(3, 2)`:

  ```pycon
  >>> @qml.qnode(dev)
  ... def circuit(x):
  ...     qml.RX(x, wires=0)
  ...     qml.CNOT(wires=[0, 1])
  ...     return qml.expval(qml.PauliZ(0) @ qml.PauliX(1)), qml.expval(qml.PauliZ(0))
  >>> circuit(0.5)
  [[0.33333333 1.        ]
   [0.2        1.        ]
   [0.012      0.868     ]]
  ```

  This output remains fully differentiable.

- The number of shots can now be specified on a per-call basis when evaluating a QNode.
  [(#1075)](https://github.com/PennyLaneAI/pennylane/pull/1075).

  For this, the qnode should be called with an additional `shots` keyword argument:

  ```pycon
  >>> dev = qml.device('default.qubit', wires=1, shots=10) # default is 10
  >>> @qml.qnode(dev)
  ... def circuit(a):
  ...     qml.RX(a, wires=0)
  ...     return qml.sample(qml.PauliZ(wires=0))
  >>> circuit(0.8)
  [ 1  1  1 -1 -1  1  1  1  1  1]
  >>> circuit(0.8, shots=3)
  [ 1  1  1]
  >>> circuit(0.8)
  [ 1  1  1 -1 -1  1  1  1  1  1]
  ```

<h4>New differentiable quantum transforms</h4>

A new module is available,
[qml.transforms](https://pennylane.rtfd.io/en/stable/code/qml_transforms.html),
which contains *differentiable quantum transforms*. These are functions that act
on QNodes, quantum functions, devices, and tapes, transforming them while remaining
fully differentiable.

* A new adjoint transform has been added.
  [(#1111)](https://github.com/PennyLaneAI/pennylane/pull/1111)
  [(#1135)](https://github.com/PennyLaneAI/pennylane/pull/1135)

  This new method allows users to apply the adjoint of an arbitrary sequence of operations.

  ```python
  def subroutine(wire):
      qml.RX(0.123, wires=wire)
      qml.RY(0.456, wires=wire)

  dev = qml.device('default.qubit', wires=1)
  @qml.qnode(dev)
  def circuit():
      subroutine(0)
      qml.adjoint(subroutine)(0)
      return qml.expval(qml.PauliZ(0))
  ```

  This creates the following circuit:

  ```pycon
  >>> print(qml.draw(circuit)())
  0: --RX(0.123)--RY(0.456)--RY(-0.456)--RX(-0.123)--| <Z>
  ```

  Directly applying to a gate also works as expected.

  ```python
  qml.adjoint(qml.RX)(0.123, wires=0) # applies RX(-0.123)
  ```

* A new transform `qml.ctrl` is now available that adds control wires to subroutines.
  [(#1157)](https://github.com/PennyLaneAI/pennylane/pull/1157)

  ```python
  def my_ansatz(params):
     qml.RX(params[0], wires=0)
     qml.RZ(params[1], wires=1)

  # Create a new operation that applies `my_ansatz`
  # controlled by the "2" wire.
  my_ansatz2 = qml.ctrl(my_ansatz, control=2)

  @qml.qnode(dev)
  def circuit(params):
      my_ansatz2(params)
      return qml.state()
  ```

  This is equivalent to:

  ```python
  @qml.qnode(...)
  def circuit(params):
      qml.CRX(params[0], wires=[2, 0])
      qml.CRZ(params[1], wires=[2, 1])
      return qml.state()
  ```

* The `qml.transforms.classical_jacobian` transform has been added.
  [(#1186)](https://github.com/PennyLaneAI/pennylane/pull/1186)

  This transform returns a function to extract the Jacobian matrix of the classical part of a
  QNode, allowing the classical dependence between the QNode arguments and the quantum gate
  arguments to be extracted.

  For example, given the following QNode:

  ```pycon
  >>> @qml.qnode(dev)
  ... def circuit(weights):
  ...     qml.RX(weights[0], wires=0)
  ...     qml.RY(weights[0], wires=1)
  ...     qml.RZ(weights[2] ** 2, wires=1)
  ...     return qml.expval(qml.PauliZ(0))
  ```

  We can use this transform to extract the relationship
  :math:`f: \mathbb{R}^n \rightarrow\mathbb{R}^m` between the input QNode
  arguments :math:`w` and the gate arguments :math:`g`, for
  a given value of the QNode arguments:

  ```pycon
  >>> cjac_fn = qml.transforms.classical_jacobian(circuit)
  >>> weights = np.array([1., 1., 1.], requires_grad=True)
  >>> cjac = cjac_fn(weights)
  >>> print(cjac)
  [[1. 0. 0.]
   [1. 0. 0.]
   [0. 0. 2.]]
  ```

  The returned Jacobian has rows corresponding to gate arguments, and columns corresponding to
  QNode arguments; that is, :math:`J_{ij} = \frac{\partial}{\partial g_i} f(w_j)`.

<h4>More operations and templates</h4>

* Added the `SingleExcitation` two-qubit operation, which is useful for quantum
  chemistry applications.
  [(#1121)](https://github.com/PennyLaneAI/pennylane/pull/1121)

  It can be used to perform an SO(2) rotation in the subspace
  spanned by the states :math:`|01\rangle` and :math:`|10\rangle`.
  For example, the following circuit performs the transformation
  :math:`|10\rangle \rightarrow \cos(\phi/2)|10\rangle - \sin(\phi/2)|01\rangle`:

  ```python
  dev = qml.device('default.qubit', wires=2)

  @qml.qnode(dev)
  def circuit(phi):
      qml.PauliX(wires=0)
      qml.SingleExcitation(phi, wires=[0, 1])
  ```

  The `SingleExcitation` operation supports analytic gradients on hardware
  using only four expectation value calculations, following results from
  [Kottmann et al.](https://arxiv.org/abs/2011.05938)

* Added the `DoubleExcitation` four-qubit operation, which is useful for quantum
  chemistry applications.
  [(#1123)](https://github.com/PennyLaneAI/pennylane/pull/1123)

  It can be used to perform an SO(2) rotation in the subspace
  spanned by the states :math:`|1100\rangle` and :math:`|0011\rangle`.
  For example, the following circuit performs the transformation
  :math:`|1100\rangle\rightarrow \cos(\phi/2)|1100\rangle - \sin(\phi/2)|0011\rangle`:

  ```python
  dev = qml.device('default.qubit', wires=2)

  @qml.qnode(dev)
  def circuit(phi):
      qml.PauliX(wires=0)
      qml.PauliX(wires=1)
      qml.DoubleExcitation(phi, wires=[0, 1, 2, 3])
  ```

  The `DoubleExcitation` operation supports analytic gradients on hardware using only
  four expectation value calculations, following results from
  [Kottmann et al.](https://arxiv.org/abs/2011.05938).

* Added the `QuantumMonteCarlo` template for performing quantum Monte Carlo estimation of an
  expectation value on simulator.
  [(#1130)](https://github.com/PennyLaneAI/pennylane/pull/1130)

  The following example shows how the expectation value of sine squared over a standard normal
  distribution can be approximated:

  ```python
  from scipy.stats import norm

  m = 5
  M = 2 ** m
  n = 10
  N = 2 ** n
  target_wires = range(m + 1)
  estimation_wires = range(m + 1, n + m + 1)

  xmax = np.pi  # bound to region [-pi, pi]
  xs = np.linspace(-xmax, xmax, M)

  probs = np.array([norm().pdf(x) for x in xs])
  probs /= np.sum(probs)

  func = lambda i: np.sin(xs[i]) ** 2

  dev = qml.device("default.qubit", wires=(n + m + 1))

  @qml.qnode(dev)
  def circuit():
      qml.templates.QuantumMonteCarlo(
          probs,
          func,
          target_wires=target_wires,
          estimation_wires=estimation_wires,
      )
      return qml.probs(estimation_wires)

  phase_estimated = np.argmax(circuit()[:int(N / 2)]) / N
  expectation_estimated = (1 - np.cos(np.pi * phase_estimated)) / 2
  ```

* Added the `QuantumPhaseEstimation` template for performing quantum phase estimation for an input
  unitary matrix.
  [(#1095)](https://github.com/PennyLaneAI/pennylane/pull/1095)

  Consider the matrix corresponding to a rotation from an `RX` gate:

  ```pycon
  >>> phase = 5
  >>> target_wires = [0]
  >>> unitary = qml.RX(phase, wires=0).matrix
  ```

  The ``phase`` parameter can be estimated using ``QuantumPhaseEstimation``. For example, using five
  phase-estimation qubits:

  ```python
  n_estimation_wires = 5
  estimation_wires = range(1, n_estimation_wires + 1)

  dev = qml.device("default.qubit", wires=n_estimation_wires + 1)

  @qml.qnode(dev)
  def circuit():
      # Start in the |+> eigenstate of the unitary
      qml.Hadamard(wires=target_wires)

      QuantumPhaseEstimation(
          unitary,
          target_wires=target_wires,
          estimation_wires=estimation_wires,
      )

      return qml.probs(estimation_wires)

  phase_estimated = np.argmax(circuit()) / 2 ** n_estimation_wires

  # Need to rescale phase due to convention of RX gate
  phase_estimated = 4 * np.pi * (1 - phase)
  ```

- Added the `ControlledPhaseShift` gate as well as the `QFT` operation for applying quantum Fourier
  transforms.
  [(#1064)](https://github.com/PennyLaneAI/pennylane/pull/1064)

  ```python
  @qml.qnode(dev)
  def circuit_qft(basis_state):
      qml.BasisState(basis_state, wires=range(3))
      qml.QFT(wires=range(3))
      return qml.state()
  ```

- Added the `ControlledQubitUnitary` operation. This
  enables implementation of multi-qubit gates with a variable number of
  control qubits. It is also possible to specify a different state for the
  control qubits using the `control_values` argument (also known as a
  mixed-polarity multi-controlled operation).
  [(#1069)](https://github.com/PennyLaneAI/pennylane/pull/1069)
  [(#1104)](https://github.com/PennyLaneAI/pennylane/pull/1104)

  For example, we can  create a multi-controlled T gate using:

  ```python
  T = qml.T._matrix()
  qml.ControlledQubitUnitary(T, control_wires=[0, 1, 3], wires=2, control_values="110")
  ```

  Here, the T gate will be applied to wire `2` if control wires `0` and `1` are in
  state `1`, and control wire `3` is in state `0`. If no value is passed to
  `control_values`, the gate will be applied if all control wires are in
  the `1` state.

- Added `MultiControlledX` for multi-controlled `NOT` gates.
  This is a special case of `ControlledQubitUnitary` that applies a
  Pauli X gate conditioned on the state of an arbitrary number of
  control qubits.
  [(#1104)](https://github.com/PennyLaneAI/pennylane/pull/1104)

<h4>Support for higher-order derivatives on hardware</h4>

* Computing second derivatives and Hessians of QNodes is now supported with
  the parameter-shift differentiation method, on all machine learning interfaces.
  [(#1130)](https://github.com/PennyLaneAI/pennylane/pull/1130)
  [(#1129)](https://github.com/PennyLaneAI/pennylane/pull/1129)
  [(#1110)](https://github.com/PennyLaneAI/pennylane/pull/1110)

  Hessians are computed using the parameter-shift rule, and can be
  evaluated on both hardware and simulator devices.

  ```python
  dev = qml.device('default.qubit', wires=1)

  @qml.qnode(dev, diff_method="parameter-shift")
  def circuit(p):
      qml.RY(p[0], wires=0)
      qml.RX(p[1], wires=0)
      return qml.expval(qml.PauliZ(0))

  x = np.array([1.0, 2.0], requires_grad=True)
  ```

  ```python
  >>> hessian_fn = qml.jacobian(qml.grad(circuit))
  >>> hessian_fn(x)
  [[0.2248451 0.7651474]
   [0.7651474 0.2248451]]
  ```

* Added the function `finite_diff()` to compute finite-difference
  approximations to the gradient and the second-order derivatives of
  arbitrary callable functions.
  [(#1090)](https://github.com/PennyLaneAI/pennylane/pull/1090)

  This is useful to compute the derivative of parametrized
  `pennylane.Hamiltonian` observables with respect to their parameters.

  For example, in quantum chemistry simulations it can be used to evaluate
  the derivatives of the electronic Hamiltonian with respect to the nuclear
  coordinates:

  ```pycon
  >>> def H(x):
  ...    return qml.qchem.molecular_hamiltonian(['H', 'H'], x)[0]
  >>> x = np.array([0., 0., -0.66140414, 0., 0., 0.66140414])
  >>> grad_fn = qml.finite_diff(H, N=1)
  >>> grad = grad_fn(x)
  >>> deriv2_fn = qml.finite_diff(H, N=2, idx=[0, 1])
  >>> deriv2_fn(x)
  ```

* The JAX interface now supports all devices, including hardware devices,
  via the parameter-shift differentiation method.
  [(#1076)](https://github.com/PennyLaneAI/pennylane/pull/1076)

  For example, using the JAX interface with Cirq:

  ```python
  dev = qml.device('cirq.simulator', wires=1)
  @qml.qnode(dev, interface="jax", diff_method="parameter-shift")
  def circuit(x):
      qml.RX(x[1], wires=0)
      qml.Rot(x[0], x[1], x[2], wires=0)
      return qml.expval(qml.PauliZ(0))
  weights = jnp.array([0.2, 0.5, 0.1])
  print(circuit(weights))
  ```

  Currently, when used with the parameter-shift differentiation method,
  only a single returned expectation value or variance is supported.
  Multiple expectations/variances, as well as probability and state returns,
  are not currently allowed.

<h3>Improvements</h3>

  ```python
  dev = qml.device("default.qubit", wires=2)

  inputstate = [np.sqrt(0.2), np.sqrt(0.3), np.sqrt(0.4), np.sqrt(0.1)]

  @qml.qnode(dev)
  def circuit():
      mottonen.MottonenStatePreparation(inputstate,wires=[0, 1])
      return qml.expval(qml.PauliZ(0))
  ```

  Previously returned:

  ```pycon
  >>> print(qml.draw(circuit)())
  0: ──RY(1.57)──╭C─────────────╭C──╭C──╭C──┤ ⟨Z⟩
  1: ──RY(1.35)──╰X──RY(0.422)──╰X──╰X──╰X──┤
  ```

  In this release, it now returns:

  ```pycon
  >>> print(qml.draw(circuit)())
  0: ──RY(1.57)──╭C─────────────╭C──┤ ⟨Z⟩
  1: ──RY(1.35)──╰X──RY(0.422)──╰X──┤
  ```

- The templates are now classes inheriting
  from `Operation`, and define the ansatz in their `expand()` method. This
  change does not affect the user interface.
  [(#1138)](https://github.com/PennyLaneAI/pennylane/pull/1138)
  [(#1156)](https://github.com/PennyLaneAI/pennylane/pull/1156)
  [(#1163)](https://github.com/PennyLaneAI/pennylane/pull/1163)
  [(#1192)](https://github.com/PennyLaneAI/pennylane/pull/1192)

  For convenience, some templates have a new method that returns the expected
  shape of the trainable parameter tensor, which can be used to create
  random tensors.

  ```python
  shape = qml.templates.BasicEntanglerLayers.shape(n_layers=2, n_wires=4)
  weights = np.random.random(shape)
  qml.templates.BasicEntanglerLayers(weights, wires=range(4))
  ```

- `QubitUnitary` now validates to ensure the input matrix is two dimensional.
  [(#1128)](https://github.com/PennyLaneAI/pennylane/pull/1128)

* Most layers in Pytorch or Keras accept arbitrary dimension inputs, where each dimension barring
  the last (in the case where the actual weight function of the layer operates on one-dimensional
  vectors) is broadcast over. This is now also supported by KerasLayer and TorchLayer.
  [(#1062)](https://github.com/PennyLaneAI/pennylane/pull/1062).

  Example use:

  ```python
  dev = qml.device("default.qubit", wires=4)
  x = tf.ones((5, 4, 4))

  @qml.qnode(dev)
  def layer(weights, inputs):
      qml.templates.AngleEmbedding(inputs, wires=range(4))
      qml.templates.StronglyEntanglingLayers(weights, wires=range(4))
      return [qml.expval(qml.PauliZ(i)) for i in range(4)]

  qlayer = qml.qnn.KerasLayer(layer, {"weights": (4, 4, 3)}, output_dim=4)
  out = qlayer(x)
  ```

  The output tensor has the following shape:
  ```pycon
  >>> out.shape
  (5, 4, 4)
  ```

* If only one argument to the function `qml.grad` has the `requires_grad` attribute
  set to True, then the returned gradient will be a NumPy array, rather than a
  tuple of length 1.
  [(#1067)](https://github.com/PennyLaneAI/pennylane/pull/1067)
  [(#1081)](https://github.com/PennyLaneAI/pennylane/pull/1081)

* An improvement has been made to how `QubitDevice` generates and post-processess samples,
  allowing QNode measurement statistics to work on devices with more than 32 qubits.
  [(#1088)](https://github.com/PennyLaneAI/pennylane/pull/1088)

* Due to the addition of `density_matrix()` as a return type from a QNode, tuples are now supported
  by the `output_dim` parameter in `qnn.KerasLayer`.
  [(#1070)](https://github.com/PennyLaneAI/pennylane/pull/1070)

* Two new utility methods are provided for working with quantum tapes.
  [(#1175)](https://github.com/PennyLaneAI/pennylane/pull/1175)

  - `qml.tape.get_active_tape()` gets the currently recording tape.

  - `tape.stop_recording()` is a context manager that temporarily
    stops the currently recording tape from recording additional
    tapes or quantum operations.

  For example:

  ```pycon
  >>> with qml.tape.QuantumTape():
  ...     qml.RX(0, wires=0)
  ...     current_tape = qml.tape.get_active_tape()
  ...     with current_tape.stop_recording():
  ...         qml.RY(1.0, wires=1)
  ...     qml.RZ(2, wires=1)
  >>> current_tape.operations
  [RX(0, wires=[0]), RZ(2, wires=[1])]
  ```

* When printing `qml.Hamiltonian` objects, the terms are sorted by number of wires followed by coefficients.
  [(#981)](https://github.com/PennyLaneAI/pennylane/pull/981)

* Adds `qml.math.conj` to the PennyLane math module.
  [(#1143)](https://github.com/PennyLaneAI/pennylane/pull/1143)

  This new method will do elementwise conjugation to the given tensor-like object,
  correctly dispatching to the required tensor-manipulation framework
  to preserve differentiability.

  ```python
  >>> a = np.array([1.0 + 2.0j])
  >>> qml.math.conj(a)
  array([1.0 - 2.0j])
  ```

* The four-term parameter-shift rule, as used by the controlled rotation operations,
  has been updated to use coefficients that minimize the variance as per
  https://arxiv.org/abs/2104.05695.
  [(#1206)](https://github.com/PennyLaneAI/pennylane/pull/1206)

* A new transform `qml.transforms.invisible` has been added, to make it easier
  to transform QNodes.
  [(#1175)](https://github.com/PennyLaneAI/pennylane/pull/1175)

<h3>Breaking changes</h3>

* Devices do not have an `analytic` argument or attribute anymore.
  Instead, `shots` is the source of truth for whether a simulator
  estimates return values from a finite number of shots, or whether
  it returns analytic results (`shots=None`).
  [(#1079)](https://github.com/PennyLaneAI/pennylane/pull/1079)
  [(#1196)](https://github.com/PennyLaneAI/pennylane/pull/1196)

  ```python
  dev_analytic = qml.device('default.qubit', wires=1, shots=None)
  dev_finite_shots = qml.device('default.qubit', wires=1, shots=1000)

  def circuit():
      qml.Hadamard(wires=0)
      return qml.expval(qml.PauliZ(wires=0))

  circuit_analytic = qml.QNode(circuit, dev_analytic)
  circuit_finite_shots = qml.QNode(circuit, dev_finite_shots)
  ```

  Devices with `shots=None` return deterministic, exact results:

  ```pycon
  >>> circuit_analytic()
  0.0
  >>> circuit_analytic()
  0.0
  ```
  Devices with `shots > 0` return stochastic results estimated from
  samples in each run:

  ```pycon
  >>> circuit_finite_shots()
  -0.062
  >>> circuit_finite_shots()
  0.034
  ```

  The `qml.sample()` measurement can only be used on devices on which the number
  of shots is set explicitly.

* If creating a QNode from a quantum function with an argument named `shots`,
  a `UserWarning` is raised, warning the user that this is a reserved
  argument to change the number of shots on a per-call basis.
  [(#1075)](https://github.com/PennyLaneAI/pennylane/pull/1075)

* For devices inheriting from `QubitDevice`, the methods `expval`, `var`, `sample`
  accept two new keyword arguments --- `shot_range` and `bin_size`.
  [(#1103)](https://github.com/PennyLaneAI/pennylane/pull/1103)

  These new arguments allow for the statistics to be performed on only a subset of device samples.
  This finer level of control is accessible from the main UI by instantiating a device with a batch
  of shots.

  For example, consider the following device:

  ```pycon
  >>> dev = qml.device("my_device", shots=[5, (10, 3), 100])
  ```

  This device will execute QNodes using 135 shots, however
  measurement statistics will be **course grained** across these 135
  shots:

  * All measurement statistics will first be computed using the
    first 5 shots --- that is, `shots_range=[0, 5]`, `bin_size=5`.

  * Next, the tuple `(10, 3)` indicates 10 shots, repeated 3 times. This will use
    `shot_range=[5, 35]`, performing the expectation value in bins of size 10
    (`bin_size=10`).

  * Finally, we repeat the measurement statistics for the final 100 shots,
    `shot_range=[35, 135]`, `bin_size=100`.


* The old PennyLane core has been removed, including the following modules:
  [(#1100)](https://github.com/PennyLaneAI/pennylane/pull/1100)

  - `pennylane.variables`
  - `pennylane.qnodes`

  As part of this change, the location of the new core within the Python
  module has been moved:

  - Moves `pennylane.tape.interfaces` → `pennylane.interfaces`
  - Merges `pennylane.CircuitGraph` and `pennylane.TapeCircuitGraph`  → `pennylane.CircuitGraph`
  - Merges `pennylane.OperationRecorder` and `pennylane.TapeOperationRecorder`  →
  - `pennylane.tape.operation_recorder`
  - Merges `pennylane.measure` and `pennylane.tape.measure` → `pennylane.measure`
  - Merges `pennylane.operation` and `pennylane.tape.operation` → `pennylane.operation`
  - Merges `pennylane._queuing` and `pennylane.tape.queuing` → `pennylane.queuing`

  This has no affect on import location.

  In addition,

  - All tape-mode functions have been removed (`qml.enable_tape()`, `qml.tape_mode_active()`),
  - All tape fixtures have been deleted,
  - Tests specifically for non-tape mode have been deleted.

* The device test suite no longer accepts the `analytic` keyword.
  [(#1216)](https://github.com/PennyLaneAI/pennylane/pull/1216)

<h3>Bug fixes</h3>

* Fixes a bug where using the circuit drawer with a `ControlledQubitUnitary`
  operation raised an error.
  [(#1174)](https://github.com/PennyLaneAI/pennylane/pull/1174)

* Fixes a bug and a test where the ``QuantumTape.is_sampled`` attribute was not
  being updated.
  [(#1126)](https://github.com/PennyLaneAI/pennylane/pull/1126)

* Fixes a bug where `BasisEmbedding` would not accept inputs whose bits are all ones
  or all zeros.
  [(#1114)](https://github.com/PennyLaneAI/pennylane/pull/1114)

* The `ExpvalCost` class raises an error if instantiated
  with non-expectation measurement statistics.
  [(#1106)](https://github.com/PennyLaneAI/pennylane/pull/1106)

* Fixes a bug where decompositions would reset the differentiation method
  of a QNode.
  [(#1117)](https://github.com/PennyLaneAI/pennylane/pull/1117)

* Fixes a bug where the second-order CV parameter-shift rule would error
  if attempting to compute the gradient of a QNode with more than one
  second-order observable.
  [(#1197)](https://github.com/PennyLaneAI/pennylane/pull/1197)

* Fixes a bug where repeated Torch interface applications after expansion caused an error.
  [(#1223)](https://github.com/PennyLaneAI/pennylane/pull/1223)

* Sampling works correctly with batches of shots specified as a list.
  [(#1232)](https://github.com/PennyLaneAI/pennylane/pull/1232)

<h3>Documentation</h3>

- Updated the diagram used in the Architectural overview page of the
  Development guide such that it doesn't mention Variables.
  [(#1235)](https://github.com/PennyLaneAI/pennylane/pull/1235)

- Typos addressed in templates documentation.
  [(#1094)](https://github.com/PennyLaneAI/pennylane/pull/1094)

- Upgraded the documentation to use Sphinx 3.5.3 and the new m2r2 package.
  [(#1186)](https://github.com/PennyLaneAI/pennylane/pull/1186)

- Added `flaky` as dependency for running tests in the documentation.
  [(#1113)](https://github.com/PennyLaneAI/pennylane/pull/1113)

<h3>Contributors</h3>

This release contains contributions from (in alphabetical order):

Shahnawaz Ahmed, Juan Miguel Arrazola, Thomas Bromley, Olivia Di Matteo, Alain Delgado Gran, Kyle
Godbey, Diego Guala, Theodor Isacsson, Josh Izaac, Soran Jahangiri, Nathan Killoran, Christina Lee,
Daniel Polatajko, Chase Roberts, Sankalp Sanand, Pritish Sehzpaul, Maria Schuld, Antal Száva, David Wierichs.


# Release 0.14.1

<h3>Bug fixes</h3>

* Fixes a testing bug where tests that required JAX would fail if JAX was not installed.
  The tests will now instead be skipped if JAX can not be imported.
  [(#1066)](https://github.com/PennyLaneAI/pennylane/pull/1066)

* Fixes a bug where inverse operations could not be differentiated
  using backpropagation on `default.qubit`.
  [(#1072)](https://github.com/PennyLaneAI/pennylane/pull/1072)

* The QNode has a new keyword argument, `max_expansion`, that determines the maximum number of times
  the internal circuit should be expanded when executed on a device. In addition, the default number
  of max expansions has been increased from 2 to 10, allowing devices that require more than two
  operator decompositions to be supported.
  [(#1074)](https://github.com/PennyLaneAI/pennylane/pull/1074)

* Fixes a bug where `Hamiltonian` objects created with non-list arguments raised an error for
  arithmetic operations. [(#1082)](https://github.com/PennyLaneAI/pennylane/pull/1082)

* Fixes a bug where `Hamiltonian` objects with no coefficients or operations would return a faulty
  result when used with `ExpvalCost`. [(#1082)](https://github.com/PennyLaneAI/pennylane/pull/1082)

<h3>Documentation</h3>

* Updates mentions of `generate_hamiltonian` to `molecular_hamiltonian` in the
  docstrings of the `ExpvalCost` and `Hamiltonian` classes.
  [(#1077)](https://github.com/PennyLaneAI/pennylane/pull/1077)

<h3>Contributors</h3>

This release contains contributions from (in alphabetical order):

Thomas Bromley, Josh Izaac, Antal Száva.



# Release 0.14.0

<h3>New features since last release</h3>

<h4>Perform quantum machine learning with JAX</h4>

* QNodes created with `default.qubit` now support a JAX interface, allowing JAX to be used
  to create, differentiate, and optimize hybrid quantum-classical models.
  [(#947)](https://github.com/PennyLaneAI/pennylane/pull/947)

  This is supported internally via a new `default.qubit.jax` device. This device runs end to end in
  JAX, meaning that it supports all of the awesome JAX transformations (`jax.vmap`, `jax.jit`,
  `jax.hessian`, etc).

  Here is an example of how to use the new JAX interface:

  ```python
  dev = qml.device("default.qubit", wires=1)
  @qml.qnode(dev, interface="jax", diff_method="backprop")
  def circuit(x):
      qml.RX(x[1], wires=0)
      qml.Rot(x[0], x[1], x[2], wires=0)
      return qml.expval(qml.PauliZ(0))

  weights = jnp.array([0.2, 0.5, 0.1])
  grad_fn = jax.grad(circuit)
  print(grad_fn(weights))
  ```

  Currently, only `diff_method="backprop"` is supported, with plans to support more in the future.

<h4>New, faster, quantum gradient methods</h4>

* A new differentiation method has been added for use with simulators. The `"adjoint"`
  method operates after a forward pass by iteratively applying inverse gates to scan backwards
  through the circuit.
  [(#1032)](https://github.com/PennyLaneAI/pennylane/pull/1032)

  This method is similar to the reversible method, but has a lower time
  overhead and a similar memory overhead. It follows the approach provided by
  [Jones and Gacon](https://arxiv.org/abs/2009.02823). This method is only compatible with certain
  statevector-based devices such as `default.qubit`.

  Example use:

  ```python
  import pennylane as qml

  wires = 1
  device = qml.device("default.qubit", wires=wires)

  @qml.qnode(device, diff_method="adjoint")
  def f(params):
      qml.RX(0.1, wires=0)
      qml.Rot(*params, wires=0)
      qml.RX(-0.3, wires=0)
      return qml.expval(qml.PauliZ(0))

  params = [0.1, 0.2, 0.3]
  qml.grad(f)(params)
  ```

* The default logic for choosing the 'best' differentiation method has been altered
  to improve performance.
  [(#1008)](https://github.com/PennyLaneAI/pennylane/pull/1008)

  - If the quantum device provides its own gradient, this is now the preferred
    differentiation method.

  - If the quantum device natively supports classical
    backpropagation, this is now preferred over the parameter-shift rule.

    This will lead to marked speed improvement during optimization when using
    `default.qubit`, with a sight penalty on the forward-pass evaluation.

  More details are available below in the 'Improvements' section for plugin developers.

* PennyLane now supports analytical quantum gradients for noisy channels, in addition to its
  existing support for unitary operations. The noisy channels `BitFlip`, `PhaseFlip`, and
  `DepolarizingChannel` all support analytic gradients out of the box.
  [(#968)](https://github.com/PennyLaneAI/pennylane/pull/968)

* A method has been added for calculating the Hessian of quantum circuits using the second-order
  parameter shift formula.
  [(#961)](https://github.com/PennyLaneAI/pennylane/pull/961)

  The following example shows the calculation of the Hessian:

  ```python
  n_wires = 5
  weights = [2.73943676, 0.16289932, 3.4536312, 2.73521126, 2.6412488]

  dev = qml.device("default.qubit", wires=n_wires)

  with qml.tape.QubitParamShiftTape() as tape:
      for i in range(n_wires):
          qml.RX(weights[i], wires=i)

      qml.CNOT(wires=[0, 1])
      qml.CNOT(wires=[2, 1])
      qml.CNOT(wires=[3, 1])
      qml.CNOT(wires=[4, 3])

      qml.expval(qml.PauliZ(1))

  print(tape.hessian(dev))
  ```

  The Hessian is not yet supported via classical machine learning interfaces, but will
  be added in a future release.

<h4>More operations and templates</h4>

* Two new error channels, `BitFlip` and `PhaseFlip` have been added.
  [(#954)](https://github.com/PennyLaneAI/pennylane/pull/954)

  They can be used in the same manner as existing error channels:

  ```python
  dev = qml.device("default.mixed", wires=2)

  @qml.qnode(dev)
  def circuit():
      qml.RX(0.3, wires=0)
      qml.RY(0.5, wires=1)
      qml.BitFlip(0.01, wires=0)
      qml.PhaseFlip(0.01, wires=1)
      return qml.expval(qml.PauliZ(0))
  ```

* Apply permutations to wires using the `Permute` subroutine.
  [(#952)](https://github.com/PennyLaneAI/pennylane/pull/952)

  ```python
  import pennylane as qml
  dev = qml.device('default.qubit', wires=5)

  @qml.qnode(dev)
  def apply_perm():
      # Send contents of wire 4 to wire 0, of wire 2 to wire 1, etc.
      qml.templates.Permute([4, 2, 0, 1, 3], wires=dev.wires)
      return qml.expval(qml.PauliZ(0))
  ```

<h4>QNode transformations</h4>

* The `qml.metric_tensor` function transforms a QNode to produce the Fubini-Study
  metric tensor with full autodifferentiation support---even on hardware.
  [(#1014)](https://github.com/PennyLaneAI/pennylane/pull/1014)

  Consider the following QNode:

  ```python
  dev = qml.device("default.qubit", wires=3)

  @qml.qnode(dev, interface="autograd")
  def circuit(weights):
      # layer 1
      qml.RX(weights[0, 0], wires=0)
      qml.RX(weights[0, 1], wires=1)

      qml.CNOT(wires=[0, 1])
      qml.CNOT(wires=[1, 2])

      # layer 2
      qml.RZ(weights[1, 0], wires=0)
      qml.RZ(weights[1, 1], wires=2)

      qml.CNOT(wires=[0, 1])
      qml.CNOT(wires=[1, 2])
      return qml.expval(qml.PauliZ(0) @ qml.PauliZ(1)), qml.expval(qml.PauliY(2))
  ```

  We can use the `metric_tensor` function to generate a new function, that returns the
  metric tensor of this QNode:

  ```pycon
  >>> met_fn = qml.metric_tensor(circuit)
  >>> weights = np.array([[0.1, 0.2, 0.3], [0.4, 0.5, 0.6]], requires_grad=True)
  >>> met_fn(weights)
  tensor([[0.25  , 0.    , 0.    , 0.    ],
          [0.    , 0.25  , 0.    , 0.    ],
          [0.    , 0.    , 0.0025, 0.0024],
          [0.    , 0.    , 0.0024, 0.0123]], requires_grad=True)
  ```

  The returned metric tensor is also fully differentiable, in all interfaces.
  For example, differentiating the `(3, 2)` element:

  ```pycon
  >>> grad_fn = qml.grad(lambda x: met_fn(x)[3, 2])
  >>> grad_fn(weights)
  array([[ 0.04867729, -0.00049502,  0.        ],
         [ 0.        ,  0.        ,  0.        ]])
  ```

  Differentiation is also supported using Torch, Jax, and TensorFlow.

* Adds the new function `qml.math.cov_matrix()`. This function accepts a list of commuting
  observables, and the probability distribution in the shared observable eigenbasis after the
  application of an ansatz. It uses these to construct the covariance matrix in a *framework
  independent* manner, such that the output covariance matrix is autodifferentiable.
  [(#1012)](https://github.com/PennyLaneAI/pennylane/pull/1012)

  For example, consider the following ansatz and observable list:

  ```python3
  obs_list = [qml.PauliX(0) @ qml.PauliZ(1), qml.PauliY(2)]
  ansatz = qml.templates.StronglyEntanglingLayers
  ```

  We can construct a QNode to output the probability distribution in the shared eigenbasis of the
  observables:

  ```python
  dev = qml.device("default.qubit", wires=3)

  @qml.qnode(dev, interface="autograd")
  def circuit(weights):
      ansatz(weights, wires=[0, 1, 2])
      # rotate into the basis of the observables
      for o in obs_list:
          o.diagonalizing_gates()
      return qml.probs(wires=[0, 1, 2])
  ```

  We can now compute the covariance matrix:

  ```pycon
  >>> weights = qml.init.strong_ent_layers_normal(n_layers=2, n_wires=3)
  >>> cov = qml.math.cov_matrix(circuit(weights), obs_list)
  >>> cov
  array([[0.98707611, 0.03665537],
         [0.03665537, 0.99998377]])
  ```

  Autodifferentiation is fully supported using all interfaces:

  ```pycon
  >>> cost_fn = lambda weights: qml.math.cov_matrix(circuit(weights), obs_list)[0, 1]
  >>> qml.grad(cost_fn)(weights)[0]
  array([[[ 4.94240914e-17, -2.33786398e-01, -1.54193959e-01],
          [-3.05414996e-17,  8.40072236e-04,  5.57884080e-04],
          [ 3.01859411e-17,  8.60411436e-03,  6.15745204e-04]],

         [[ 6.80309533e-04, -1.23162742e-03,  1.08729813e-03],
          [-1.53863193e-01, -1.38700657e-02, -1.36243323e-01],
          [-1.54665054e-01, -1.89018172e-02, -1.56415558e-01]]])
  ```

* A new  `qml.draw` function is available, allowing QNodes to be easily
  drawn without execution by providing example input.
  [(#962)](https://github.com/PennyLaneAI/pennylane/pull/962)

  ```python
  @qml.qnode(dev)
  def circuit(a, w):
      qml.Hadamard(0)
      qml.CRX(a, wires=[0, 1])
      qml.Rot(*w, wires=[1])
      qml.CRX(-a, wires=[0, 1])
      return qml.expval(qml.PauliZ(0) @ qml.PauliZ(1))
  ```

  The QNode circuit structure may depend on the input arguments;
  this is taken into account by passing example QNode arguments
  to the `qml.draw()` drawing function:

  ```pycon
  >>> drawer = qml.draw(circuit)
  >>> result = drawer(a=2.3, w=[1.2, 3.2, 0.7])
  >>> print(result)
  0: ──H──╭C────────────────────────────╭C─────────╭┤ ⟨Z ⊗ Z⟩
  1: ─────╰RX(2.3)──Rot(1.2, 3.2, 0.7)──╰RX(-2.3)──╰┤ ⟨Z ⊗ Z⟩
  ```

<h4>A faster, leaner, and more flexible core</h4>

* The new core of PennyLane, rewritten from the ground up and developed over the last few release
  cycles, has achieved feature parity and has been made the new default in PennyLane v0.14. The old
  core has been marked as deprecated, and will be removed in an upcoming release.
  [(#1046)](https://github.com/PennyLaneAI/pennylane/pull/1046)
  [(#1040)](https://github.com/PennyLaneAI/pennylane/pull/1040)
  [(#1034)](https://github.com/PennyLaneAI/pennylane/pull/1034)
  [(#1035)](https://github.com/PennyLaneAI/pennylane/pull/1035)
  [(#1027)](https://github.com/PennyLaneAI/pennylane/pull/1027)
  [(#1026)](https://github.com/PennyLaneAI/pennylane/pull/1026)
  [(#1021)](https://github.com/PennyLaneAI/pennylane/pull/1021)
  [(#1054)](https://github.com/PennyLaneAI/pennylane/pull/1054)
  [(#1049)](https://github.com/PennyLaneAI/pennylane/pull/1049)

  While high-level PennyLane code and tutorials remain unchanged, the new core
  provides several advantages and improvements:

  - **Faster and more optimized**: The new core provides various performance optimizations, reducing
    pre- and post-processing overhead, and reduces the number of quantum evaluations in certain
    cases.

  - **Support for in-QNode classical processing**: this allows for differentiable classical
    processing within the QNode.

    ```python
    dev = qml.device("default.qubit", wires=1)

    @qml.qnode(dev, interface="tf")
    def circuit(p):
        qml.RX(tf.sin(p[0])**2 + p[1], wires=0)
        return qml.expval(qml.PauliZ(0))
    ```

    The classical processing functions used within the QNode must match
    the QNode interface. Here, we use TensorFlow:

    ```pycon
    >>> params = tf.Variable([0.5, 0.1], dtype=tf.float64)
    >>> with tf.GradientTape() as tape:
    ...     res = circuit(params)
    >>> grad = tape.gradient(res, params)
    >>> print(res)
    tf.Tensor(0.9460913127754935, shape=(), dtype=float64)
    >>> print(grad)
    tf.Tensor([-0.27255248 -0.32390003], shape=(2,), dtype=float64)
    ```

    As a result of this change, quantum decompositions that require classical processing
    are fully supported and end-to-end differentiable in tape mode.

  - **No more Variable wrapping**: QNode arguments no longer become `Variable`
    objects within the QNode.

    ```python
    dev = qml.device("default.qubit", wires=1)

    @qml.qnode(dev)
    def circuit(x):
        print("Parameter value:", x)
        qml.RX(x, wires=0)
        return qml.expval(qml.PauliZ(0))
    ```

    Internal QNode parameters can be easily inspected, printed, and manipulated:

    ```pycon
    >>> circuit(0.5)
    Parameter value: 0.5
    tensor(0.87758256, requires_grad=True)
    ```

  - **Less restrictive QNode signatures**: There is no longer any restriction on the QNode signature; the QNode can be
    defined and called following the same rules as standard Python functions.

    For example, the following QNode uses positional, named, and variable
    keyword arguments:

    ```python
    x = torch.tensor(0.1, requires_grad=True)
    y = torch.tensor([0.2, 0.3], requires_grad=True)
    z = torch.tensor(0.4, requires_grad=True)

    @qml.qnode(dev, interface="torch")
    def circuit(p1, p2=y, **kwargs):
        qml.RX(p1, wires=0)
        qml.RY(p2[0] * p2[1], wires=0)
        qml.RX(kwargs["p3"], wires=0)
        return qml.var(qml.PauliZ(0))
    ```

    When we call the QNode, we may pass the arguments by name
    even if defined positionally; any argument not provided will
    use the default value.

    ```pycon
    >>> res = circuit(p1=x, p3=z)
    >>> print(res)
    tensor(0.2327, dtype=torch.float64, grad_fn=<SelectBackward>)
    >>> res.backward()
    >>> print(x.grad, y.grad, z.grad)
    tensor(0.8396) tensor([0.0289, 0.0193]) tensor(0.8387)
    ```

    This extends to the `qnn` module, where `KerasLayer` and `TorchLayer` modules
    can be created from QNodes with unrestricted signatures.

  - **Smarter measurements:** QNodes can now measure wires more than once, as
    long as all observables are commuting:

    ```python
    @qml.qnode(dev)
    def circuit(x):
        qml.RX(x, wires=0)
        return [
            qml.expval(qml.PauliZ(0)),
            qml.expval(qml.PauliZ(0) @ qml.PauliZ(1))
        ]
    ```

    Further, the `qml.ExpvalCost()` function allows for optimizing
    measurements to reduce the number of quantum evaluations required.

  With the new PennyLane core, there are a few small breaking changes, detailed
  below in the 'Breaking Changes' section.

<h3>Improvements</h3>

* The built-in PennyLane optimizers allow more flexible cost functions. The cost function passed to most optimizers
  may accept any combination of trainable arguments, non-trainable arguments, and keyword arguments.
  [(#959)](https://github.com/PennyLaneAI/pennylane/pull/959)
  [(#1053)](https://github.com/PennyLaneAI/pennylane/pull/1053)

  The full changes apply to:

  * `AdagradOptimizer`
  * `AdamOptimizer`
  * `GradientDescentOptimizer`
  * `MomentumOptimizer`
  * `NesterovMomentumOptimizer`
  * `RMSPropOptimizer`
  * `RotosolveOptimizer`

  The `requires_grad=False` property must mark any non-trainable constant argument.
  The `RotoselectOptimizer` allows passing only keyword arguments.

  Example use:

  ```python
  def cost(x, y, data, scale=1.0):
      return scale * (x[0]-data)**2 + scale * (y-data)**2

  x = np.array([1.], requires_grad=True)
  y = np.array([1.0])
  data = np.array([2.], requires_grad=False)

  opt = qml.GradientDescentOptimizer()

  # the optimizer step and step_and_cost methods can
  # now update multiple parameters at once
  x_new, y_new, data = opt.step(cost, x, y, data, scale=0.5)
  (x_new, y_new, data), value = opt.step_and_cost(cost, x, y, data, scale=0.5)

  # list and tuple unpacking is also supported
  params = (x, y, data)
  params = opt.step(cost, *params)
  ```

* The circuit drawer has been updated to support the inclusion of unused or inactive
  wires, by passing the `show_all_wires` argument.
  [(#1033)](https://github.com/PennyLaneAI/pennylane/pull/1033)

  ```python
  dev = qml.device('default.qubit', wires=[-1, "a", "q2", 0])

  @qml.qnode(dev)
  def circuit():
      qml.Hadamard(wires=-1)
      qml.CNOT(wires=[-1, "q2"])
      return qml.expval(qml.PauliX(wires="q2"))
  ```

  ```pycon
  >>> print(qml.draw(circuit, show_all_wires=True)())
  >>>
   -1: ──H──╭C──┤
    a: ─────│───┤
   q2: ─────╰X──┤ ⟨X⟩
    0: ─────────┤
  ```

* The logic for choosing the 'best' differentiation method has been altered
  to improve performance.
  [(#1008)](https://github.com/PennyLaneAI/pennylane/pull/1008)

  - If the device provides its own gradient, this is now the preferred
    differentiation method.

  - If a device provides additional interface-specific versions that natively support classical
    backpropagation, this is now preferred over the parameter-shift rule.

    Devices define additional interface-specific devices via their `capabilities()` dictionary. For
    example, `default.qubit` supports supplementary devices for TensorFlow, Autograd, and JAX:

    ```python
    {
      "passthru_devices": {
          "tf": "default.qubit.tf",
          "autograd": "default.qubit.autograd",
          "jax": "default.qubit.jax",
      },
    }
    ```

  As a result of this change, if the QNode `diff_method` is not explicitly provided,
  it is possible that the QNode will run on a *supplementary device* of the device that was
  specifically provided:

  ```python
  dev = qml.device("default.qubit", wires=2)
  qml.QNode(dev) # will default to backprop on default.qubit.autograd
  qml.QNode(dev, interface="tf") # will default to backprop on default.qubit.tf
  qml.QNode(dev, interface="jax") # will default to backprop on default.qubit.jax
  ```

* The `default.qubit` device has been updated so that internally it applies operations in a more
  functional style, i.e., by accepting an input state and returning an evolved state.
  [(#1025)](https://github.com/PennyLaneAI/pennylane/pull/1025)

* A new test series, `pennylane/devices/tests/test_compare_default_qubit.py`, has been added, allowing to test if
  a chosen device gives the same result as `default.qubit`.
  [(#897)](https://github.com/PennyLaneAI/pennylane/pull/897)

  Three tests are added:

  - `test_hermitian_expectation`,
  - `test_pauliz_expectation_analytic`, and
  - `test_random_circuit`.

* Adds the following agnostic tensor manipulation functions to the `qml.math` module: `abs`,
  `angle`, `arcsin`, `concatenate`, `dot`, `squeeze`, `sqrt`, `sum`, `take`, `where`. These functions are
  required to fully support end-to-end differentiable Mottonen and Amplitude embedding.
  [(#922)](https://github.com/PennyLaneAI/pennylane/pull/922)
  [(#1011)](https://github.com/PennyLaneAI/pennylane/pull/1011)

* The `qml.math` module now supports JAX.
  [(#985)](https://github.com/XanaduAI/software-docs/pull/274)

* Several improvements have been made to the `Wires` class to reduce overhead and simplify the logic
  of how wire labels are interpreted:
  [(#1019)](https://github.com/PennyLaneAI/pennylane/pull/1019)
  [(#1010)](https://github.com/PennyLaneAI/pennylane/pull/1010)
  [(#1005)](https://github.com/PennyLaneAI/pennylane/pull/1005)
  [(#983)](https://github.com/PennyLaneAI/pennylane/pull/983)
  [(#967)](https://github.com/PennyLaneAI/pennylane/pull/967)

  - If the input `wires` to a wires class instantiation `Wires(wires)` can be iterated over,
    its elements are interpreted as wire labels. Otherwise, `wires` is interpreted as a single wire label.
    The only exception to this are strings, which are always interpreted as a single
    wire label, so users can address wires with labels such as `"ancilla"`.

  - Any type can now be a wire label as long as it is hashable. The hash is used to establish
    the uniqueness of two labels.

  - Indexing wires objects now returns a label, instead of a new `Wires` object. For example:

    ```pycon
    >>> w = Wires([0, 1, 2])
    >>> w[1]
    >>> 1
    ```

  - The check for uniqueness of wires moved from `Wires` instantiation to
    the `qml.wires._process` function in order to reduce overhead from repeated
    creation of `Wires` instances.

  - Calls to the `Wires` class are substantially reduced, for example by avoiding to call
    Wires on Wires instances on `Operation` instantiation, and by using labels instead of
    `Wires` objects inside the default qubit device.

* Adds the `PauliRot` generator to the `qml.operation` module. This
  generator is required to construct the metric tensor.
  [(#963)](https://github.com/PennyLaneAI/pennylane/pull/963)

* The templates are modified to make use of the new `qml.math` module, for framework-agnostic
  tensor manipulation. This allows the template library to be differentiable
  in backpropagation mode (`diff_method="backprop"`).
  [(#873)](https://github.com/PennyLaneAI/pennylane/pull/873)

* The circuit drawer now allows for the wire order to be (optionally) modified:
  [(#992)](https://github.com/PennyLaneAI/pennylane/pull/992)

  ```pycon
  >>> dev = qml.device('default.qubit', wires=["a", -1, "q2"])
  >>> @qml.qnode(dev)
  ... def circuit():
  ...     qml.Hadamard(wires=-1)
  ...     qml.CNOT(wires=["a", "q2"])
  ...     qml.RX(0.2, wires="a")
  ...     return qml.expval(qml.PauliX(wires="q2"))
  ```

  Printing with default wire order of the device:

  ```pycon
  >>> print(circuit.draw())
    a: ─────╭C──RX(0.2)──┤
   -1: ──H──│────────────┤
   q2: ─────╰X───────────┤ ⟨X⟩
  ```

  Changing the wire order:

  ```pycon
  >>> print(circuit.draw(wire_order=["q2", "a", -1]))
   q2: ──╭X───────────┤ ⟨X⟩
    a: ──╰C──RX(0.2)──┤
   -1: ───H───────────┤
  ```

<h3>Breaking changes</h3>

* QNodes using the new PennyLane core will no longer accept ragged arrays as inputs.

* When using the new PennyLane core and the Autograd interface, non-differentiable data passed
  as a QNode argument or a gate must have the `requires_grad` property set to `False`:

  ```python
  @qml.qnode(dev)
  def circuit(weights, data):
      basis_state = np.array([1, 0, 1, 1], requires_grad=False)
      qml.BasisState(basis_state, wires=[0, 1, 2, 3])
      qml.templates.AmplitudeEmbedding(data, wires=[0, 1, 2, 3])
      qml.templates.BasicEntanglerLayers(weights, wires=[0, 1, 2, 3])
      return qml.probs(wires=0)

  data = np.array(data, requires_grad=False)
  weights = np.array(weights, requires_grad=True)
  circuit(weights, data)
  ```

<h3>Bug fixes</h3>

* Fixes an issue where if the constituent observables of a tensor product do not exist in the queue,
  an error is raised. With this fix, they are first queued before annotation occurs.
  [(#1038)](https://github.com/PennyLaneAI/pennylane/pull/1038)

* Fixes an issue with tape expansions where information about sampling
  (specifically the `is_sampled` tape attribute) was not preserved.
  [(#1027)](https://github.com/PennyLaneAI/pennylane/pull/1027)

* Tape expansion was not properly taking into devices that supported inverse operations,
  causing inverse operations to be unnecessarily decomposed. The QNode tape expansion logic, as well
  as the `Operation.expand()` method, has been modified to fix this.
  [(#956)](https://github.com/PennyLaneAI/pennylane/pull/956)

* Fixes an issue where the Autograd interface was not unwrapping non-differentiable
  PennyLane tensors, which can cause issues on some devices.
  [(#941)](https://github.com/PennyLaneAI/pennylane/pull/941)

* `qml.vqe.Hamiltonian` prints any observable with any number of strings.
  [(#987)](https://github.com/PennyLaneAI/pennylane/pull/987)

* Fixes a bug where parameter-shift differentiation would fail if the QNode
  contained a single probability output.
  [(#1007)](https://github.com/PennyLaneAI/pennylane/pull/1007)

* Fixes an issue when using trainable parameters that are lists/arrays with `tape.vjp`.
  [(#1042)](https://github.com/PennyLaneAI/pennylane/pull/1042)

* The `TensorN` observable is updated to support being copied without any parameters or wires passed.
  [(#1047)](https://github.com/PennyLaneAI/pennylane/pull/1047)

* Fixed deprecation warning when importing `Sequence` from `collections` instead of `collections.abc` in `vqe/vqe.py`.
  [(#1051)](https://github.com/PennyLaneAI/pennylane/pull/1051)

<h3>Contributors</h3>

This release contains contributions from (in alphabetical order):

Juan Miguel Arrazola, Thomas Bromley, Olivia Di Matteo, Theodor Isacsson, Josh Izaac, Christina Lee,
Alejandro Montanez, Steven Oud, Chase Roberts, Sankalp Sanand, Maria Schuld, Antal
Száva, David Wierichs, Jiahao Yao.

# Release 0.13.0

<h3>New features since last release</h3>

<h4>Automatically optimize the number of measurements</h4>

* QNodes in tape mode now support returning observables on the same wire whenever the observables are
  qubit-wise commuting Pauli words. Qubit-wise commuting observables can be evaluated with a
  *single* device run as they are diagonal in the same basis, via a shared set of single-qubit rotations.
  [(#882)](https://github.com/PennyLaneAI/pennylane/pull/882)

  The following example shows a single QNode returning the expectation values of
  the qubit-wise commuting Pauli words `XX` and `XI`:

  ```python
  qml.enable_tape()

  @qml.qnode(dev)
  def f(x):
      qml.Hadamard(wires=0)
      qml.Hadamard(wires=1)
      qml.CRot(0.1, 0.2, 0.3, wires=[1, 0])
      qml.RZ(x, wires=1)
      return qml.expval(qml.PauliX(0) @ qml.PauliX(1)), qml.expval(qml.PauliX(0))
  ```

  ```pycon
  >>> f(0.4)
  tensor([0.89431013, 0.9510565 ], requires_grad=True)
  ```

* The `ExpvalCost` class (previously `VQECost`) now provides observable optimization using the
  `optimize` argument, resulting in potentially fewer device executions.
  [(#902)](https://github.com/PennyLaneAI/pennylane/pull/902)

  This is achieved by separating the observables composing the Hamiltonian into qubit-wise
  commuting groups and evaluating those groups on a single QNode using functionality from the
  `qml.grouping` module:

  ```python
  qml.enable_tape()
  commuting_obs = [qml.PauliX(0), qml.PauliX(0) @ qml.PauliZ(1)]
  H = qml.vqe.Hamiltonian([1, 1], commuting_obs)

  dev = qml.device("default.qubit", wires=2)
  ansatz = qml.templates.StronglyEntanglingLayers

  cost_opt = qml.ExpvalCost(ansatz, H, dev, optimize=True)
  cost_no_opt = qml.ExpvalCost(ansatz, H, dev, optimize=False)

  params = qml.init.strong_ent_layers_uniform(3, 2)
  ```

  Grouping these commuting observables leads to fewer device executions:

  ```pycon
  >>> cost_opt(params)
  >>> ex_opt = dev.num_executions
  >>> cost_no_opt(params)
  >>> ex_no_opt = dev.num_executions - ex_opt
  >>> print("Number of executions:", ex_no_opt)
  Number of executions: 2
  >>> print("Number of executions (optimized):", ex_opt)
  Number of executions (optimized): 1
  ```

<h4>New quantum gradient features</h4>

* Compute the analytic gradient of quantum circuits in parallel on supported devices.
  [(#840)](https://github.com/PennyLaneAI/pennylane/pull/840)

  This release introduces support for batch execution of circuits, via a new device API method
  `Device.batch_execute()`. Devices that implement this new API support submitting a batch of
  circuits for *parallel* evaluation simultaneously, which can significantly reduce the computation time.

  Furthermore, if using tape mode and a compatible device, gradient computations will
  automatically make use of the new batch API---providing a speedup during optimization.

* Gradient recipes are now much more powerful, allowing for operations to define their gradient
  via an arbitrary linear combination of circuit evaluations.
  [(#909)](https://github.com/PennyLaneAI/pennylane/pull/909)
  [(#915)](https://github.com/PennyLaneAI/pennylane/pull/915)

  With this change, gradient recipes can now be of the form
  :math:`\frac{\partial}{\partial\phi_k}f(\phi_k) = \sum_{i} c_i f(a_i \phi_k + s_i )`,
  and are no longer restricted to two-term shifts with identical (but opposite in sign) shift values.

  As a result, PennyLane now supports native analytic quantum gradients for the
  controlled rotation operations `CRX`, `CRY`, `CRZ`, and `CRot`. This allows for parameter-shift
  analytic gradients on hardware, without decomposition.

  Note that this is a breaking change for developers; please see the *Breaking Changes* section
  for more details.

* The `qnn.KerasLayer` class now supports differentiating the QNode through classical
  backpropagation in tape mode.
  [(#869)](https://github.com/PennyLaneAI/pennylane/pull/869)

  ```python
  qml.enable_tape()

  dev = qml.device("default.qubit.tf", wires=2)

  @qml.qnode(dev, interface="tf", diff_method="backprop")
  def f(inputs, weights):
      qml.templates.AngleEmbedding(inputs, wires=range(2))
      qml.templates.StronglyEntanglingLayers(weights, wires=range(2))
      return [qml.expval(qml.PauliZ(i)) for i in range(2)]

  weight_shapes = {"weights": (3, 2, 3)}

  qlayer = qml.qnn.KerasLayer(f, weight_shapes, output_dim=2)

  inputs = tf.constant(np.random.random((4, 2)), dtype=tf.float32)

  with tf.GradientTape() as tape:
      out = qlayer(inputs)

  tape.jacobian(out, qlayer.trainable_weights)
  ```

<h4>New operations, templates, and measurements</h4>

* Adds the `qml.density_matrix` QNode return with partial trace capabilities.
  [(#878)](https://github.com/PennyLaneAI/pennylane/pull/878)

  The density matrix over the provided wires is returned, with all other subsystems traced out.
  `qml.density_matrix` currently works for both the `default.qubit` and `default.mixed` devices.

  ```python
  qml.enable_tape()
  dev = qml.device("default.qubit", wires=2)

  def circuit(x):
      qml.PauliY(wires=0)
      qml.Hadamard(wires=1)
      return qml.density_matrix(wires=[1])  # wire 0 is traced out
  ```

* Adds the square-root X gate `SX`. [(#871)](https://github.com/PennyLaneAI/pennylane/pull/871)

  ```python
  dev = qml.device("default.qubit", wires=1)

  @qml.qnode(dev)
  def circuit():
      qml.SX(wires=[0])
      return qml.expval(qml.PauliZ(wires=[0]))
  ```

* Two new hardware-efficient particle-conserving templates have been implemented
  to perform VQE-based quantum chemistry simulations. The new templates apply
  several layers of the particle-conserving entanglers proposed in Figs. 2a and 2b
  of Barkoutsos *et al*., [arXiv:1805.04340](https://arxiv.org/abs/1805.04340)
  [(#875)](https://github.com/PennyLaneAI/pennylane/pull/875)
  [(#876)](https://github.com/PennyLaneAI/pennylane/pull/876)

<h4>Estimate and track resources</h4>

* The `QuantumTape` class now contains basic resource estimation functionality. The method
  `tape.get_resources()` returns a dictionary with a list of the constituent operations and the
  number of times they appear in the circuit. Similarly, `tape.get_depth()` computes the circuit depth.
  [(#862)](https://github.com/PennyLaneAI/pennylane/pull/862)

  ```pycon
  >>> with qml.tape.QuantumTape() as tape:
  ...    qml.Hadamard(wires=0)
  ...    qml.RZ(0.26, wires=1)
  ...    qml.CNOT(wires=[1, 0])
  ...    qml.Rot(1.8, -2.7, 0.2, wires=0)
  ...    qml.Hadamard(wires=1)
  ...    qml.CNOT(wires=[0, 1])
  ...    qml.expval(qml.PauliZ(0) @ qml.PauliZ(1))
  >>> tape.get_resources()
  {'Hadamard': 2, 'RZ': 1, 'CNOT': 2, 'Rot': 1}
  >>> tape.get_depth()
  4
  ```

* The number of device executions over a QNode's lifetime can now be returned using `num_executions`.
  [(#853)](https://github.com/PennyLaneAI/pennylane/pull/853)

  ```pycon
  >>> dev = qml.device("default.qubit", wires=2)
  >>> @qml.qnode(dev)
  ... def circuit(x, y):
  ...    qml.RX(x, wires=[0])
  ...    qml.RY(y, wires=[1])
  ...    qml.CNOT(wires=[0, 1])
  ...    return qml.expval(qml.PauliZ(0) @ qml.PauliX(1))
  >>> for _ in range(10):
  ...    circuit(0.432, 0.12)
  >>> print(dev.num_executions)
  10
  ```

<h3>Improvements</h3>

* Support for tape mode has improved across PennyLane. The following features now work in tape mode:

  - QNode collections [(#863)](https://github.com/PennyLaneAI/pennylane/pull/863)

  - `qnn.ExpvalCost` [(#863)](https://github.com/PennyLaneAI/pennylane/pull/863)
    [(#911)](https://github.com/PennyLaneAI/pennylane/pull/911)

  - `qml.qnn.KerasLayer` [(#869)](https://github.com/PennyLaneAI/pennylane/pull/869)

  - `qml.qnn.TorchLayer` [(#865)](https://github.com/PennyLaneAI/pennylane/pull/865)

  - The `qml.qaoa` module [(#905)](https://github.com/PennyLaneAI/pennylane/pull/905)

* A new function, `qml.refresh_devices()`, has been added, allowing PennyLane to
  rescan installed PennyLane plugins and refresh the device list. In addition, the `qml.device`
  loader will attempt to refresh devices if the required plugin device cannot be found.
  This will result in an improved experience if installing PennyLane and plugins within
  a running Python session (for example, on Google Colab), and avoid the need to
  restart the kernel/runtime.
  [(#907)](https://github.com/PennyLaneAI/pennylane/pull/907)

* When using `grad_fn = qml.grad(cost)` to compute the gradient of a cost function with the Autograd
  interface, the value of the intermediate forward pass is now available via the `grad_fn.forward`
  property
  [(#914)](https://github.com/PennyLaneAI/pennylane/pull/914):

  ```python
  def cost_fn(x, y):
      return 2 * np.sin(x[0]) * np.exp(-x[1]) + x[0] ** 3 + np.cos(y)

  params = np.array([0.1, 0.5], requires_grad=True)
  data = np.array(0.65, requires_grad=False)
  grad_fn = qml.grad(cost_fn)

  grad_fn(params, data)  # perform backprop and evaluate the gradient
  grad_fn.forward  # the cost function value
  ```

* Gradient-based optimizers now have a `step_and_cost` method that returns
  both the next step as well as the objective (cost) function output.
  [(#916)](https://github.com/PennyLaneAI/pennylane/pull/916)

  ```pycon
  >>> opt = qml.GradientDescentOptimizer()
  >>> params, cost = opt.step_and_cost(cost_fn, params)
  ```

* PennyLane provides a new experimental module `qml.proc` which provides framework-agnostic processing
  functions for array and tensor manipulations.
  [(#886)](https://github.com/PennyLaneAI/pennylane/pull/886)

  Given the input tensor-like object, the call is
  dispatched to the corresponding array manipulation framework, allowing for end-to-end
  differentiation to be preserved.

  ```pycon
  >>> x = torch.tensor([1., 2.])
  >>> qml.proc.ones_like(x)
  tensor([1, 1])
  >>> y = tf.Variable([[0], [5]])
  >>> qml.proc.ones_like(y, dtype=np.complex128)
  <tf.Tensor: shape=(2, 1), dtype=complex128, numpy=
  array([[1.+0.j],
         [1.+0.j]])>
  ```

  Note that these functions are experimental, and only a subset of common functionality is
  supported. Furthermore, the names and behaviour of these functions may differ from similar
  functions in common frameworks; please refer to the function docstrings for more details.

* The gradient methods in tape mode now fully separate the quantum and classical processing. Rather
  than returning the evaluated gradients directly, they now return a tuple containing the required
  quantum and classical processing steps.
  [(#840)](https://github.com/PennyLaneAI/pennylane/pull/840)

  ```python
  def gradient_method(idx, param, **options):
      # generate the quantum tapes that must be computed
      # to determine the quantum gradient
      tapes = quantum_gradient_tapes(self)

      def processing_fn(results):
          # perform classical processing on the evaluated tapes
          # returning the evaluated quantum gradient
          return classical_processing(results)

      return tapes, processing_fn
  ```

  The `JacobianTape.jacobian()` method has been similarly modified to accumulate all gradient
  quantum tapes and classical processing functions, evaluate all quantum tapes simultaneously,
  and then apply the post-processing functions to the evaluated tape results.

* The MultiRZ gate now has a defined generator, allowing it to be used in quantum natural gradient
  optimization.
  [(#912)](https://github.com/PennyLaneAI/pennylane/pull/912)

* The CRot gate now has a `decomposition` method, which breaks the gate down into rotations
  and CNOT gates. This allows `CRot` to be used on devices that do not natively support it.
  [(#908)](https://github.com/PennyLaneAI/pennylane/pull/908)

* The classical processing in the `MottonenStatePreparation` template has been largely
  rewritten to use dense matrices and tensor manipulations wherever possible.
  This is in preparation to support differentiation through the template in the future.
  [(#864)](https://github.com/PennyLaneAI/pennylane/pull/864)

* Device-based caching has replaced QNode caching. Caching is now accessed by passing a
  `cache` argument to the device.
  [(#851)](https://github.com/PennyLaneAI/pennylane/pull/851)

  The `cache` argument should be an integer specifying the size of the cache. For example, a
  cache of size 10 is created using:

  ```pycon
  >>> dev = qml.device("default.qubit", wires=2, cache=10)
  ```

* The `Operation`, `Tensor`, and `MeasurementProcess` classes now have the `__copy__` special method
  defined.
  [(#840)](https://github.com/PennyLaneAI/pennylane/pull/840)

  This allows us to ensure that, when a shallow copy is performed of an operation, the
  mutable list storing the operation parameters is *also* shallow copied. Both the old operation and
  the copied operation will continue to share the same parameter data,
  ```pycon
  >>> import copy
  >>> op = qml.RX(0.2, wires=0)
  >>> op2 = copy.copy(op)
  >>> op.data[0] is op2.data[0]
  True
  ```

  however the *list container* is not a reference:

  ```pycon
  >>> op.data is op2.data
  False
  ```

  This allows the parameters of the copied operation to be modified, without mutating
  the parameters of the original operation.

* The `QuantumTape.copy` method has been tweaked so that
  [(#840)](https://github.com/PennyLaneAI/pennylane/pull/840):

  - Optionally, the tape's operations are shallow copied in addition to the tape by passing the
    `copy_operations=True` boolean flag. This allows the copied tape's parameters to be mutated
    without affecting the original tape's parameters. (Note: the two tapes will share parameter data
    *until* one of the tapes has their parameter list modified.)

  - Copied tapes can be cast to another `QuantumTape` subclass by passing the `tape_cls` keyword
    argument.

<h3>Breaking changes</h3>

* Updated how parameter-shift gradient recipes are defined for operations, allowing for
  gradient recipes that are specified as an arbitrary number of terms.
  [(#909)](https://github.com/PennyLaneAI/pennylane/pull/909)

  Previously, `Operation.grad_recipe` was restricted to two-term parameter-shift formulas.
  With this change, the gradient recipe now contains elements of the form
  :math:`[c_i, a_i, s_i]`, resulting in a gradient recipe of
  :math:`\frac{\partial}{\partial\phi_k}f(\phi_k) = \sum_{i} c_i f(a_i \phi_k + s_i )`.

  As this is a breaking change, all custom operations with defined gradient recipes must be
  updated to continue working with PennyLane 0.13. Note though that if `grad_recipe = None`, the
  default gradient recipe remains unchanged, and corresponds to the two terms :math:`[c_0, a_0, s_0]=[1/2, 1, \pi/2]`
  and :math:`[c_1, a_1, s_1]=[-1/2, 1, -\pi/2]` for every parameter.

- The `VQECost` class has been renamed to `ExpvalCost` to reflect its general applicability
  beyond VQE. Use of `VQECost` is still possible but will result in a deprecation warning.
  [(#913)](https://github.com/PennyLaneAI/pennylane/pull/913)

<h3>Bug fixes</h3>

* The `default.qubit.tf` device is updated to handle TensorFlow objects (e.g.,
  `tf.Variable`) as gate parameters correctly when using the `MultiRZ` and
  `CRot` operations.
  [(#921)](https://github.com/PennyLaneAI/pennylane/pull/921)

* PennyLane tensor objects are now unwrapped in BaseQNode when passed as a
  keyword argument to the quantum function.
  [(#903)](https://github.com/PennyLaneAI/pennylane/pull/903)
  [(#893)](https://github.com/PennyLaneAI/pennylane/pull/893)

* The new tape mode now prevents multiple observables from being evaluated on the same wire
  if the observables are not qubit-wise commuting Pauli words.
  [(#882)](https://github.com/PennyLaneAI/pennylane/pull/882)

* Fixes a bug in `default.qubit` whereby inverses of common gates were not being applied
  via efficient gate-specific methods, instead falling back to matrix-vector multiplication.
  The following gates were affected: `PauliX`, `PauliY`, `PauliZ`, `Hadamard`, `SWAP`, `S`,
  `T`, `CNOT`, `CZ`.
  [(#872)](https://github.com/PennyLaneAI/pennylane/pull/872)

* The `PauliRot` operation now gracefully handles single-qubit Paulis, and all-identity Paulis
  [(#860)](https://github.com/PennyLaneAI/pennylane/pull/860).

* Fixes a bug whereby binary Python operators were not properly propagating the `requires_grad`
  attribute to the output tensor.
  [(#889)](https://github.com/PennyLaneAI/pennylane/pull/889)

* Fixes a bug which prevents `TorchLayer` from doing `backward` when CUDA is enabled.
  [(#899)](https://github.com/PennyLaneAI/pennylane/pull/899)

* Fixes a bug where multi-threaded execution of `QNodeCollection` sometimes fails
  because of simultaneous queuing. This is fixed by adding thread locking during queuing.
  [(#910)](https://github.com/PennyLaneAI/pennylane/pull/918)

* Fixes a bug in `QuantumTape.set_parameters()`. The previous implementation assumed
  that the `self.trainable_parms` set would always be iterated over in increasing integer
  order. However, this is not guaranteed behaviour, and can lead to the incorrect tape parameters
  being set if this is not the case.
  [(#923)](https://github.com/PennyLaneAI/pennylane/pull/923)

* Fixes broken error message if a QNode is instantiated with an unknown exception.
  [(#930)](https://github.com/PennyLaneAI/pennylane/pull/930)

<h3>Contributors</h3>

This release contains contributions from (in alphabetical order):

Juan Miguel Arrazola, Thomas Bromley, Christina Lee, Alain Delgado Gran, Olivia Di Matteo, Anthony
Hayes, Theodor Isacsson, Josh Izaac, Soran Jahangiri, Nathan Killoran, Shumpei Kobayashi, Romain
Moyard, Zeyue Niu, Maria Schuld, Antal Száva.

# Release 0.12.0

<h3>New features since last release</h3>

<h4>New and improved simulators</h4>

* PennyLane now supports a new device, `default.mixed`, designed for
  simulating mixed-state quantum computations. This enables native
  support for implementing noisy channels in a circuit, which generally
  map pure states to mixed states.
  [(#794)](https://github.com/PennyLaneAI/pennylane/pull/794)
  [(#807)](https://github.com/PennyLaneAI/pennylane/pull/807)
  [(#819)](https://github.com/PennyLaneAI/pennylane/pull/819)

  The device can be initialized as
  ```pycon
  >>> dev = qml.device("default.mixed", wires=1)
  ```

  This allows the construction of QNodes that include non-unitary operations,
  such as noisy channels:

  ```pycon
  >>> @qml.qnode(dev)
  ... def circuit(params):
  ...     qml.RX(params[0], wires=0)
  ...     qml.RY(params[1], wires=0)
  ...     qml.AmplitudeDamping(0.5, wires=0)
  ...     return qml.expval(qml.PauliZ(0))
  >>> print(circuit([0.54, 0.12]))
  0.9257702929524184
  >>> print(circuit([0, np.pi]))
  0.0
  ```

<h4>New tools for optimizing measurements</h4>

* The new `grouping` module provides functionality for grouping simultaneously measurable Pauli word
  observables.
  [(#761)](https://github.com/PennyLaneAI/pennylane/pull/761)
  [(#850)](https://github.com/PennyLaneAI/pennylane/pull/850)
  [(#852)](https://github.com/PennyLaneAI/pennylane/pull/852)

  - The `optimize_measurements` function will take as input a list of Pauli word observables and
    their corresponding coefficients (if any), and will return the partitioned Pauli terms
    diagonalized in the measurement basis and the corresponding diagonalizing circuits.

    ```python
    from pennylane.grouping import optimize_measurements
    h, nr_qubits = qml.qchem.molecular_hamiltonian("h2", "h2.xyz")
    rotations, grouped_ops, grouped_coeffs = optimize_measurements(h.ops, h.coeffs, grouping="qwc")
    ```

    The diagonalizing circuits of `rotations` correspond to the diagonalized Pauli word groupings of
    `grouped_ops`.

  - Pauli word partitioning utilities are performed by the `PauliGroupingStrategy`
    class. An input list of Pauli words can be partitioned into mutually commuting,
    qubit-wise-commuting, or anticommuting groupings.

    For example, partitioning Pauli words into anticommutative groupings by the Recursive Largest
    First (RLF) graph colouring heuristic:

    ```python
    from pennylane import PauliX, PauliY, PauliZ, Identity
    from pennylane.grouping import group_observables
    pauli_words = [
        Identity('a') @ Identity('b'),
        Identity('a') @ PauliX('b'),
        Identity('a') @ PauliY('b'),
        PauliZ('a') @ PauliX('b'),
        PauliZ('a') @ PauliY('b'),
        PauliZ('a') @ PauliZ('b')
    ]
    groupings = group_observables(pauli_words, grouping_type='anticommuting', method='rlf')
    ```

  - Various utility functions are included for obtaining and manipulating Pauli
    words in the binary symplectic vector space representation.

    For instance, two Pauli words may be converted to their binary vector representation:

    ```pycon
    >>> from pennylane.grouping import pauli_to_binary
    >>> from pennylane.wires import Wires
    >>> wire_map = {Wires('a'): 0, Wires('b'): 1}
    >>> pauli_vec_1 = pauli_to_binary(qml.PauliX('a') @ qml.PauliY('b'))
    >>> pauli_vec_2 = pauli_to_binary(qml.PauliZ('a') @ qml.PauliZ('b'))
    >>> pauli_vec_1
    [1. 1. 0. 1.]
    >>> pauli_vec_2
    [0. 0. 1. 1.]
    ```

    Their product up to a phase may be computed by taking the sum of their binary vector
    representations, and returned in the operator representation.

    ```pycon
    >>> from pennylane.grouping import binary_to_pauli
    >>> binary_to_pauli((pauli_vec_1 + pauli_vec_2) % 2, wire_map)
    Tensor product ['PauliY', 'PauliX']: 0 params, wires ['a', 'b']
    ```

    For more details on the grouping module, see the
    [grouping module documentation](https://pennylane.readthedocs.io/en/stable/code/qml_grouping.html)


<h4>Returning the quantum state from simulators</h4>

* The quantum state of a QNode can now be returned using the `qml.state()` return function.
  [(#818)](https://github.com/XanaduAI/pennylane/pull/818)

  ```python
  import pennylane as qml

  dev = qml.device("default.qubit", wires=3)
  qml.enable_tape()

  @qml.qnode(dev)
  def qfunc(x, y):
      qml.RZ(x, wires=0)
      qml.CNOT(wires=[0, 1])
      qml.RY(y, wires=1)
      qml.CNOT(wires=[0, 2])
      return qml.state()

  >>> qfunc(0.56, 0.1)
  array([0.95985437-0.27601028j, 0.        +0.j        ,
         0.04803275-0.01381203j, 0.        +0.j        ,
         0.        +0.j        , 0.        +0.j        ,
         0.        +0.j        , 0.        +0.j        ])
  ```

  Differentiating the state is currently available when using the
  classical backpropagation differentiation method (`diff_method="backprop"`) with a compatible device,
  and when using the new tape mode.

<h4>New operations and channels</h4>

* PennyLane now includes standard channels such as the Amplitude-damping,
  Phase-damping, and Depolarizing channels, as well as the ability
  to make custom qubit channels.
  [(#760)](https://github.com/PennyLaneAI/pennylane/pull/760)
  [(#766)](https://github.com/PennyLaneAI/pennylane/pull/766)
  [(#778)](https://github.com/PennyLaneAI/pennylane/pull/778)

* The controlled-Y operation is now available via `qml.CY`. For devices that do
  not natively support the controlled-Y operation, it will be decomposed
  into `qml.RY`, `qml.CNOT`, and `qml.S` operations.
  [(#806)](https://github.com/PennyLaneAI/pennylane/pull/806)

<h4>Preview the next-generation PennyLane QNode</h4>

* The new PennyLane `tape` module provides a re-formulated QNode class, rewritten from the ground-up,
  that uses a new `QuantumTape` object to represent the QNode's quantum circuit. Tape mode
  provides several advantages over the standard PennyLane QNode.
  [(#785)](https://github.com/PennyLaneAI/pennylane/pull/785)
  [(#792)](https://github.com/PennyLaneAI/pennylane/pull/792)
  [(#796)](https://github.com/PennyLaneAI/pennylane/pull/796)
  [(#800)](https://github.com/PennyLaneAI/pennylane/pull/800)
  [(#803)](https://github.com/PennyLaneAI/pennylane/pull/803)
  [(#804)](https://github.com/PennyLaneAI/pennylane/pull/804)
  [(#805)](https://github.com/PennyLaneAI/pennylane/pull/805)
  [(#808)](https://github.com/PennyLaneAI/pennylane/pull/808)
  [(#810)](https://github.com/PennyLaneAI/pennylane/pull/810)
  [(#811)](https://github.com/PennyLaneAI/pennylane/pull/811)
  [(#815)](https://github.com/PennyLaneAI/pennylane/pull/815)
  [(#820)](https://github.com/PennyLaneAI/pennylane/pull/820)
  [(#823)](https://github.com/PennyLaneAI/pennylane/pull/823)
  [(#824)](https://github.com/PennyLaneAI/pennylane/pull/824)
  [(#829)](https://github.com/PennyLaneAI/pennylane/pull/829)

  - Support for in-QNode classical processing: Tape mode allows for differentiable classical
    processing within the QNode.

  - No more Variable wrapping: In tape mode, QNode arguments no longer become `Variable`
    objects within the QNode.

  - Less restrictive QNode signatures: There is no longer any restriction on the QNode signature;
    the QNode can be defined and called following the same rules as standard Python functions.

  - Unifying all QNodes: The tape-mode QNode merges all QNodes (including the
    `JacobianQNode` and the `PassthruQNode`) into a single unified QNode, with
    identical behaviour regardless of the differentiation type.

  - Optimizations: Tape mode provides various performance optimizations, reducing pre- and
    post-processing overhead, and reduces the number of quantum evaluations in certain cases.

  Note that tape mode is **experimental**, and does not currently have feature-parity with the
  existing QNode. [Feedback and bug reports](https://github.com/PennyLaneAI/pennylane/issues) are
  encouraged and will help improve the new tape mode.

  Tape mode can be enabled globally via the `qml.enable_tape` function, without changing your
  PennyLane code:

  ```python
  qml.enable_tape()
  dev = qml.device("default.qubit", wires=1)

  @qml.qnode(dev, interface="tf")
  def circuit(p):
      print("Parameter value:", p)
      qml.RX(tf.sin(p[0])**2 + p[1], wires=0)
      return qml.expval(qml.PauliZ(0))
  ```

  For more details, please see the [tape mode
  documentation](https://pennylane.readthedocs.io/en/stable/code/qml_tape.html).

<h3>Improvements</h3>

* QNode caching has been introduced, allowing the QNode to keep track of the results of previous
  device executions and reuse those results in subsequent calls.
  Note that QNode caching is only supported in the new and experimental tape-mode.
  [(#817)](https://github.com/PennyLaneAI/pennylane/pull/817)

  Caching is available by passing a `caching` argument to the QNode:

  ```python
  dev = qml.device("default.qubit", wires=2)
  qml.enable_tape()

  @qml.qnode(dev, caching=10)  # cache up to 10 evaluations
  def qfunc(x):
      qml.RX(x, wires=0)
      qml.RX(0.3, wires=1)
      qml.CNOT(wires=[0, 1])
      return qml.expval(qml.PauliZ(1))

  qfunc(0.1)  # first evaluation executes on the device
  qfunc(0.1)  # second evaluation accesses the cached result
  ```

* Sped up the application of certain gates in `default.qubit` by using array/tensor
  manipulation tricks. The following gates are affected: `PauliX`, `PauliY`, `PauliZ`,
  `Hadamard`, `SWAP`, `S`, `T`, `CNOT`, `CZ`.
  [(#772)](https://github.com/PennyLaneAI/pennylane/pull/772)

* The computation of marginal probabilities has been made more efficient for devices
  with a large number of wires, achieving in some cases a 5x speedup.
  [(#799)](https://github.com/PennyLaneAI/pennylane/pull/799)

* Adds arithmetic operations (addition, tensor product,
  subtraction, and scalar multiplication) between `Hamiltonian`,
  `Tensor`, and `Observable` objects, and inline arithmetic
  operations between Hamiltonians and other observables.
  [(#765)](https://github.com/PennyLaneAI/pennylane/pull/765)

  Hamiltonians can now easily be defined as sums of observables:

  ```pycon3
  >>> H = 3 * qml.PauliZ(0) - (qml.PauliX(0) @ qml.PauliX(1)) + qml.Hamiltonian([4], [qml.PauliZ(0)])
  >>> print(H)
  (7.0) [Z0] + (-1.0) [X0 X1]
  ```

* Adds `compare()` method to `Observable` and `Hamiltonian` classes, which allows
  for comparison between observable quantities.
  [(#765)](https://github.com/PennyLaneAI/pennylane/pull/765)

  ```pycon3
  >>> H = qml.Hamiltonian([1], [qml.PauliZ(0)])
  >>> obs = qml.PauliZ(0) @ qml.Identity(1)
  >>> print(H.compare(obs))
  True
  ```

  ```pycon3
  >>> H = qml.Hamiltonian([2], [qml.PauliZ(0)])
  >>> obs = qml.PauliZ(1) @ qml.Identity(0)
  >>> print(H.compare(obs))
  False
  ```

* Adds `simplify()` method to the `Hamiltonian` class.
  [(#765)](https://github.com/PennyLaneAI/pennylane/pull/765)

  ```pycon3
  >>> H = qml.Hamiltonian([1, 2], [qml.PauliZ(0), qml.PauliZ(0) @ qml.Identity(1)])
  >>> H.simplify()
  >>> print(H)
  (3.0) [Z0]
  ```

* Added a new bit-flip mixer to the `qml.qaoa` module.
  [(#774)](https://github.com/PennyLaneAI/pennylane/pull/774)

* Summation of two `Wires` objects is now supported and will return
  a `Wires` object containing the set of all wires defined by the
  terms in the summation.
  [(#812)](https://github.com/PennyLaneAI/pennylane/pull/812)

<h3>Breaking changes</h3>

* The PennyLane NumPy module now returns scalar (zero-dimensional) arrays where
  Python scalars were previously returned.
  [(#820)](https://github.com/PennyLaneAI/pennylane/pull/820)
  [(#833)](https://github.com/PennyLaneAI/pennylane/pull/833)

  For example, this affects array element indexing, and summation:

  ```pycon
  >>> x = np.array([1, 2, 3], requires_grad=False)
  >>> x[0]
  tensor(1, requires_grad=False)
  >>> np.sum(x)
  tensor(6, requires_grad=True)
  ```

  This may require small updates to user code. A convenience method, `np.tensor.unwrap()`,
  has been added to help ease the transition. This converts PennyLane NumPy tensors
  to standard NumPy arrays and Python scalars:

  ```pycon
  >>> x = np.array(1.543, requires_grad=False)
  >>> x.unwrap()
  1.543
  ```

  Note, however, that information regarding array differentiability will be
  lost.

* The device capabilities dictionary has been redesigned, for clarity and robustness. In particular,
  the capabilities dictionary is now inherited from the parent class, various keys have more
  expressive names, and all keys are now defined in the base device class. For more details, please
  [refer to the developer
  documentation](https://pennylane.readthedocs.io/en/stable/development/plugins.html#device-capabilities).
  [(#781)](https://github.com/PennyLaneAI/pennylane/pull/781/files)

<h3>Bug fixes</h3>

* Changed to use lists for storing variable values inside `BaseQNode`
  allowing complex matrices to be passed to `QubitUnitary`.
  [(#773)](https://github.com/PennyLaneAI/pennylane/pull/773)

* Fixed a bug within `default.qubit`, resulting in greater efficiency
  when applying a state vector to all wires on the device.
  [(#849)](https://github.com/PennyLaneAI/pennylane/pull/849)

<h3>Documentation</h3>

* Equations have been added to the `qml.sample` and `qml.probs` docstrings
  to clarify the mathematical foundation of the performed measurements.
  [(#843)](https://github.com/PennyLaneAI/pennylane/pull/843)

<h3>Contributors</h3>

This release contains contributions from (in alphabetical order):

Aroosa Ijaz, Juan Miguel Arrazola, Thomas Bromley, Jack Ceroni, Alain Delgado Gran, Josh Izaac,
Soran Jahangiri, Nathan Killoran, Robert Lang, Cedric Lin, Olivia Di Matteo, Nicolás Quesada, Maria
Schuld, Antal Száva.

# Release 0.11.0

<h3>New features since last release</h3>

<h4>New and improved simulators</h4>

* Added a new device, `default.qubit.autograd`, a pure-state qubit simulator written using Autograd.
  This device supports classical backpropagation (`diff_method="backprop"`); this can
  be faster than the parameter-shift rule for computing quantum gradients
  when the number of parameters to be optimized is large.
  [(#721)](https://github.com/XanaduAI/pennylane/pull/721)

  ```pycon
  >>> dev = qml.device("default.qubit.autograd", wires=1)
  >>> @qml.qnode(dev, diff_method="backprop")
  ... def circuit(x):
  ...     qml.RX(x[1], wires=0)
  ...     qml.Rot(x[0], x[1], x[2], wires=0)
  ...     return qml.expval(qml.PauliZ(0))
  >>> weights = np.array([0.2, 0.5, 0.1])
  >>> grad_fn = qml.grad(circuit)
  >>> print(grad_fn(weights))
  array([-2.25267173e-01, -1.00864546e+00,  6.93889390e-18])
  ```

  See the [device documentation](https://pennylane.readthedocs.io/en/stable/code/api/pennylane.devices.default_qubit_autograd.DefaultQubitAutograd.html) for more details.

* A new experimental C++ state-vector simulator device is now available, `lightning.qubit`. It
  uses the C++ Eigen library to perform fast linear algebra calculations for simulating quantum
  state-vector evolution.

  `lightning.qubit` is currently in beta; it can be installed via `pip`:

  ```console
  $ pip install pennylane-lightning
  ```

  Once installed, it can be used as a PennyLane device:

  ```pycon
  >>> dev = qml.device("lightning.qubit", wires=2)
  ```

  For more details, please see the [lightning qubit documentation](https://pennylane-lightning.readthedocs.io).

<h4>New algorithms and templates</h4>

* Added built-in QAOA functionality via the new `qml.qaoa` module.
  [(#712)](https://github.com/PennyLaneAI/pennylane/pull/712)
  [(#718)](https://github.com/PennyLaneAI/pennylane/pull/718)
  [(#741)](https://github.com/PennyLaneAI/pennylane/pull/741)
  [(#720)](https://github.com/PennyLaneAI/pennylane/pull/720)

  This includes the following features:

  * New `qml.qaoa.x_mixer` and `qml.qaoa.xy_mixer` functions for defining Pauli-X and XY
    mixer Hamiltonians.

  * MaxCut: The `qml.qaoa.maxcut` function allows easy construction of the cost Hamiltonian
    and recommended mixer Hamiltonian for solving the MaxCut problem for a supplied graph.

  * Layers: `qml.qaoa.cost_layer` and `qml.qaoa.mixer_layer` take cost and mixer
    Hamiltonians, respectively, and apply the corresponding QAOA cost and mixer layers
    to the quantum circuit

  For example, using PennyLane to construct and solve a MaxCut problem with QAOA:

  ```python
  wires = range(3)
  graph = Graph([(0, 1), (1, 2), (2, 0)])
  cost_h, mixer_h = qaoa.maxcut(graph)

  def qaoa_layer(gamma, alpha):
      qaoa.cost_layer(gamma, cost_h)
      qaoa.mixer_layer(alpha, mixer_h)

  def antatz(params, **kwargs):

      for w in wires:
          qml.Hadamard(wires=w)

      # repeat the QAOA layer two times
      qml.layer(qaoa_layer, 2, params[0], params[1])

  dev = qml.device('default.qubit', wires=len(wires))
  cost_function = qml.VQECost(ansatz, cost_h, dev)
  ```

* Added an `ApproxTimeEvolution` template to the PennyLane templates module, which
  can be used to implement Trotterized time-evolution under a Hamiltonian.
  [(#710)](https://github.com/XanaduAI/pennylane/pull/710)

  <img src="https://pennylane.readthedocs.io/en/latest/_static/templates/subroutines/approx_time_evolution.png" width=50%/>

* Added a `qml.layer` template-constructing function, which takes a unitary, and
  repeatedly applies it on a set of wires to a given depth.
  [(#723)](https://github.com/PennyLaneAI/pennylane/pull/723)

  ```python
  def subroutine():
      qml.Hadamard(wires=[0])
      qml.CNOT(wires=[0, 1])
      qml.PauliX(wires=[1])

  dev = qml.device('default.qubit', wires=3)

  @qml.qnode(dev)
  def circuit():
      qml.layer(subroutine, 3)
      return [qml.expval(qml.PauliZ(0)), qml.expval(qml.PauliZ(1))]
  ```

  This creates the following circuit:
  ```pycon
  >>> circuit()
  >>> print(circuit.draw())
  0: ──H──╭C──X──H──╭C──X──H──╭C──X──┤ ⟨Z⟩
  1: ─────╰X────────╰X────────╰X─────┤ ⟨Z⟩
  ```

* Added the `qml.utils.decompose_hamiltonian` function. This function can be used to
  decompose a Hamiltonian into a linear combination of Pauli operators.
  [(#671)](https://github.com/XanaduAI/pennylane/pull/671)

  ```pycon
  >>> A = np.array(
  ... [[-2, -2+1j, -2, -2],
  ... [-2-1j,  0,  0, -1],
  ... [-2,  0, -2, -1],
  ... [-2, -1, -1,  0]])
  >>> coeffs, obs_list = decompose_hamiltonian(A)
  ```

<h4>New device features</h4>

* It is now possible to specify custom wire labels, such as `['anc1', 'anc2', 0, 1, 3]`, where the labels
  can be strings or numbers.
  [(#666)](https://github.com/XanaduAI/pennylane/pull/666)

  Custom wire labels are defined by passing a list to the `wires` argument when creating the device:

  ```pycon
  >>> dev = qml.device("default.qubit", wires=['anc1', 'anc2', 0, 1, 3])
  ```

  Quantum operations should then be invoked with these custom wire labels:

  ``` pycon
  >>> @qml.qnode(dev)
  >>> def circuit():
  ...    qml.Hadamard(wires='anc2')
  ...    qml.CNOT(wires=['anc1', 3])
  ...    ...
  ```

  The existing behaviour, in which the number of wires is specified on device initialization,
  continues to work as usual. This gives a default behaviour where wires are labelled
  by consecutive integers.

  ```pycon
  >>> dev = qml.device("default.qubit", wires=5)
  ```

* An integrated device test suite has been added, which can be used
  to run basic integration tests on core or external devices.
  [(#695)](https://github.com/PennyLaneAI/pennylane/pull/695)
  [(#724)](https://github.com/PennyLaneAI/pennylane/pull/724)
  [(#733)](https://github.com/PennyLaneAI/pennylane/pull/733)

  The test can be invoked against a particular device by calling the `pl-device-test`
  command line program:

  ```console
  $ pl-device-test --device=default.qubit --shots=1234 --analytic=False
  ```

  If the tests are run on external devices, the device and its dependencies must be
  installed locally. For more details, please see the
  [plugin test documentation](http://pennylane.readthedocs.io/en/latest/code/api/pennylane.devices.tests.html).

<h3>Improvements</h3>

* The functions implementing the quantum circuits building the Unitary Coupled-Cluster
  (UCCSD) VQE ansatz have been improved, with a more consistent naming convention and
  improved docstrings.
  [(#748)](https://github.com/PennyLaneAI/pennylane/pull/748)

  The changes include:

  - The terms *1particle-1hole (ph)* and *2particle-2hole (pphh)* excitations
    were replaced with the names *single* and *double* excitations, respectively.

  - The non-differentiable arguments in the `UCCSD` template were renamed accordingly:
    `ph` → `s_wires`, `pphh` → `d_wires`

  - The term *virtual*, previously used to refer the *unoccupied* orbitals, was discarded.

  - The Usage Details sections were updated and improved.

* Added support for TensorFlow 2.3 and PyTorch 1.6.
  [(#725)](https://github.com/PennyLaneAI/pennylane/pull/725)

* Returning probabilities is now supported from photonic QNodes.
  As with qubit QNodes, photonic QNodes returning probabilities are
  end-to-end differentiable.
  [(#699)](https://github.com/XanaduAI/pennylane/pull/699/)

  ```pycon
  >>> dev = qml.device("strawberryfields.fock", wires=2, cutoff_dim=5)
  >>> @qml.qnode(dev)
  ... def circuit(a):
  ...     qml.Displacement(a, 0, wires=0)
  ...     return qml.probs(wires=0)
  >>> print(circuit(0.5))
  [7.78800783e-01 1.94700196e-01 2.43375245e-02 2.02812704e-03 1.26757940e-04]
  ```

<h3>Breaking changes</h3>

* The `pennylane.plugins` and `pennylane.beta.plugins` folders have been renamed to
  `pennylane.devices` and `pennylane.beta.devices`, to reflect their content better.
  [(#726)](https://github.com/XanaduAI/pennylane/pull/726)

<h3>Bug fixes</h3>

* The PennyLane interface conversion functions can now convert QNodes with
  pre-existing interfaces.
  [(#707)](https://github.com/XanaduAI/pennylane/pull/707)

<h3>Documentation</h3>

* The interfaces section of the documentation has been renamed to 'Interfaces and training',
  and updated with the latest variable handling details.
  [(#753)](https://github.com/PennyLaneAI/pennylane/pull/753)

<h3>Contributors</h3>

This release contains contributions from (in alphabetical order):

Juan Miguel Arrazola, Thomas Bromley, Jack Ceroni, Alain Delgado Gran, Shadab Hussain, Theodor
Isacsson, Josh Izaac, Nathan Killoran, Maria Schuld, Antal Száva, Nicola Vitucci.

# Release 0.10.0

<h3>New features since last release</h3>

<h4>New and improved simulators</h4>

* Added a new device, `default.qubit.tf`, a pure-state qubit simulator written using TensorFlow.
  As a result, it supports classical backpropagation as a means to compute the Jacobian. This can
  be faster than the parameter-shift rule for computing quantum gradients
  when the number of parameters to be optimized is large.

  `default.qubit.tf` is designed to be used with end-to-end classical backpropagation
  (`diff_method="backprop"`) with the TensorFlow interface. This is the default method
  of differentiation when creating a QNode with this device.

  Using this method, the created QNode is a 'white-box' that is
  tightly integrated with your TensorFlow computation, including
  [AutoGraph](https://www.tensorflow.org/guide/function) support:

  ```pycon
  >>> dev = qml.device("default.qubit.tf", wires=1)
  >>> @tf.function
  ... @qml.qnode(dev, interface="tf", diff_method="backprop")
  ... def circuit(x):
  ...     qml.RX(x[1], wires=0)
  ...     qml.Rot(x[0], x[1], x[2], wires=0)
  ...     return qml.expval(qml.PauliZ(0))
  >>> weights = tf.Variable([0.2, 0.5, 0.1])
  >>> with tf.GradientTape() as tape:
  ...     res = circuit(weights)
  >>> print(tape.gradient(res, weights))
  tf.Tensor([-2.2526717e-01 -1.0086454e+00  1.3877788e-17], shape=(3,), dtype=float32)
  ```

  See the `default.qubit.tf`
  [documentation](https://pennylane.ai/en/stable/code/api/pennylane.beta.plugins.DefaultQubitTF.html)
  for more details.

* The [default.tensor plugin](https://github.com/XanaduAI/pennylane/blob/master/pennylane/beta/plugins/default_tensor.py)
  has been significantly upgraded. It now allows two different
  tensor network representations to be used: `"exact"` and `"mps"`. The former uses a
  exact factorized representation of quantum states, while the latter uses a matrix product state
  representation.
  ([#572](https://github.com/XanaduAI/pennylane/pull/572))
  ([#599](https://github.com/XanaduAI/pennylane/pull/599))

<h4>New machine learning functionality and integrations</h4>

* PennyLane QNodes can now be converted into Torch layers, allowing for creation of quantum and
  hybrid models using the `torch.nn` API.
  [(#588)](https://github.com/XanaduAI/pennylane/pull/588)

  A PennyLane QNode can be converted into a `torch.nn` layer using the `qml.qnn.TorchLayer` class:

  ```pycon
  >>> @qml.qnode(dev)
  ... def qnode(inputs, weights_0, weight_1):
  ...    # define the circuit
  ...    # ...

  >>> weight_shapes = {"weights_0": 3, "weight_1": 1}
  >>> qlayer = qml.qnn.TorchLayer(qnode, weight_shapes)
  ```

  A hybrid model can then be easily constructed:

  ```pycon
  >>> model = torch.nn.Sequential(qlayer, torch.nn.Linear(2, 2))
  ```

* Added a new "reversible" differentiation method which can be used in simulators, but not hardware.

  The reversible approach is similar to backpropagation, but trades off extra computation for
  enhanced memory efficiency. Where backpropagation caches the state tensors at each step during
  a simulated evolution, the reversible method only caches the final pre-measurement state.

  Compared to the parameter-shift method, the reversible method can be faster or slower,
  depending on the density and location of parametrized gates in a circuit
  (circuits with higher density of parametrized gates near the end of the circuit will see a benefit).
  [(#670)](https://github.com/XanaduAI/pennylane/pull/670)

  ```pycon
  >>> dev = qml.device("default.qubit", wires=2)
  ... @qml.qnode(dev, diff_method="reversible")
  ... def circuit(x):
  ...     qml.RX(x, wires=0)
  ...     qml.RX(x, wires=0)
  ...     qml.CNOT(wires=[0,1])
  ...     return qml.expval(qml.PauliZ(0))
  >>> qml.grad(circuit)(0.5)
  (array(-0.47942554),)
  ```

<h4>New templates and cost functions</h4>

* Added the new templates `UCCSD`, `SingleExcitationUnitary`, and`DoubleExcitationUnitary`,
  which together implement the Unitary Coupled-Cluster Singles and Doubles (UCCSD) ansatz
  to perform VQE-based quantum chemistry simulations using PennyLane-QChem.
  [(#622)](https://github.com/XanaduAI/pennylane/pull/622)
  [(#638)](https://github.com/XanaduAI/pennylane/pull/638)
  [(#654)](https://github.com/XanaduAI/pennylane/pull/654)
  [(#659)](https://github.com/XanaduAI/pennylane/pull/659)
  [(#622)](https://github.com/XanaduAI/pennylane/pull/622)

* Added module `pennylane.qnn.cost` with class `SquaredErrorLoss`. The module contains classes
  to calculate losses and cost functions on circuits with trainable parameters.
  [(#642)](https://github.com/XanaduAI/pennylane/pull/642)

<h3>Improvements</h3>

* Improves the wire management by making the `Operator.wires` attribute a `wires` object.
  [(#666)](https://github.com/XanaduAI/pennylane/pull/666)

* A significant improvement with respect to how QNodes and interfaces mark quantum function
  arguments as differentiable when using Autograd, designed to improve performance and make
  QNodes more intuitive.
  [(#648)](https://github.com/XanaduAI/pennylane/pull/648)
  [(#650)](https://github.com/XanaduAI/pennylane/pull/650)

  In particular, the following changes have been made:

  - A new `ndarray` subclass `pennylane.numpy.tensor`, which extends NumPy arrays with
    the keyword argument and attribute `requires_grad`. Tensors which have `requires_grad=False`
    are treated as non-differentiable by the Autograd interface.

  - A new subpackage `pennylane.numpy`, which wraps `autograd.numpy` such that NumPy functions
    accept the `requires_grad` keyword argument, and allows Autograd to differentiate
    `pennylane.numpy.tensor` objects.

  - The `argnum` argument to `qml.grad` is now optional; if not provided, arguments explicitly
    marked as `requires_grad=False` are excluded for the list of differentiable arguments.
    The ability to pass `argnum` has been retained for backwards compatibility, and
    if present the old behaviour persists.

* The QNode Torch interface now inspects QNode positional arguments.
  If any argument does not have the attribute `requires_grad=True`, it
  is automatically excluded from quantum gradient computations.
  [(#652)](https://github.com/XanaduAI/pennylane/pull/652)
  [(#660)](https://github.com/XanaduAI/pennylane/pull/660)

* The QNode TF interface now inspects QNode positional arguments.
  If any argument is not being watched by a `tf.GradientTape()`,
  it is automatically excluded from quantum gradient computations.
  [(#655)](https://github.com/XanaduAI/pennylane/pull/655)
  [(#660)](https://github.com/XanaduAI/pennylane/pull/660)

* QNodes have two new public methods: `QNode.set_trainable_args()` and `QNode.get_trainable_args()`.
  These are designed to be called by interfaces, to specify to the QNode which of its
  input arguments are differentiable. Arguments which are non-differentiable will not be converted
  to PennyLane Variable objects within the QNode.
  [(#660)](https://github.com/XanaduAI/pennylane/pull/660)

* Added `decomposition` method to PauliX, PauliY, PauliZ, S, T, Hadamard, and PhaseShift gates, which
  decomposes each of these gates into rotation gates.
  [(#668)](https://github.com/XanaduAI/pennylane/pull/668)

* The `CircuitGraph` class now supports serializing contained circuit operations
  and measurement basis rotations to an OpenQASM2.0 script via the new
  `CircuitGraph.to_openqasm()` method.
  [(#623)](https://github.com/XanaduAI/pennylane/pull/623)

<h3>Breaking changes</h3>

* Removes support for Python 3.5.
  [(#639)](https://github.com/XanaduAI/pennylane/pull/639)

<h3>Documentation</h3>

* Various small typos were fixed.

<h3>Contributors</h3>

This release contains contributions from (in alphabetical order):

Thomas Bromley, Jack Ceroni, Alain Delgado Gran, Theodor Isacsson, Josh Izaac,
Nathan Killoran, Maria Schuld, Antal Száva, Nicola Vitucci.


# Release 0.9.0

<h3>New features since last release</h3>

<h4>New machine learning integrations</h4>

* PennyLane QNodes can now be converted into Keras layers, allowing for creation of quantum and
  hybrid models using the Keras API.
  [(#529)](https://github.com/XanaduAI/pennylane/pull/529)

  A PennyLane QNode can be converted into a Keras layer using the `KerasLayer` class:

  ```python
  from pennylane.qnn import KerasLayer

  @qml.qnode(dev)
  def circuit(inputs, weights_0, weight_1):
     # define the circuit
     # ...

  weight_shapes = {"weights_0": 3, "weight_1": 1}
  qlayer = qml.qnn.KerasLayer(circuit, weight_shapes, output_dim=2)
  ```

  A hybrid model can then be easily constructed:

  ```python
  model = tf.keras.models.Sequential([qlayer, tf.keras.layers.Dense(2)])
  ```

* Added a new type of QNode, `qml.qnodes.PassthruQNode`. For simulators which are coded in an
  external library which supports automatic differentiation, PennyLane will treat a PassthruQNode as
  a "white box", and rely on the external library to directly provide gradients via backpropagation.
  This can be more efficient than the using parameter-shift rule for a large number of parameters.
  [(#488)](https://github.com/XanaduAI/pennylane/pull/488)

  Currently this behaviour is supported by PennyLane's `default.tensor.tf` device backend,
  compatible with the `'tf'` interface using TensorFlow 2:

  ```python
  dev = qml.device('default.tensor.tf', wires=2)

  @qml.qnode(dev, diff_method="backprop")
  def circuit(params):
      qml.RX(params[0], wires=0)
      qml.RX(params[1], wires=1)
      qml.CNOT(wires=[0, 1])
      return qml.expval(qml.PauliZ(0))

  qnode = PassthruQNode(circuit, dev)
  params = tf.Variable([0.3, 0.1])

  with tf.GradientTape() as tape:
      tape.watch(params)
      res = qnode(params)

  grad = tape.gradient(res, params)
  ```

<h4>New optimizers</h4>

* Added the `qml.RotosolveOptimizer`, a gradient-free optimizer
  that minimizes the quantum function by updating each parameter,
  one-by-one, via a closed-form expression while keeping other parameters
  fixed.
  [(#636)](https://github.com/XanaduAI/pennylane/pull/636)
  [(#539)](https://github.com/XanaduAI/pennylane/pull/539)

* Added the `qml.RotoselectOptimizer`, which uses Rotosolve to
  minimizes a quantum function with respect to both the
  rotation operations applied and the rotation parameters.
  [(#636)](https://github.com/XanaduAI/pennylane/pull/636)
  [(#539)](https://github.com/XanaduAI/pennylane/pull/539)

  For example, given a quantum function `f` that accepts parameters `x`
  and a list of corresponding rotation operations `generators`,
  the Rotoselect optimizer will, at each step, update both the parameter
  values and the list of rotation gates to minimize the loss:

  ```pycon
  >>> opt = qml.optimize.RotoselectOptimizer()
  >>> x = [0.3, 0.7]
  >>> generators = [qml.RX, qml.RY]
  >>> for _ in range(100):
  ...     x, generators = opt.step(f, x, generators)
  ```


<h4>New operations</h4>

* Added the `PauliRot` gate, which performs an arbitrary
  Pauli rotation on multiple qubits, and the `MultiRZ` gate,
  which performs a rotation generated by a tensor product
  of Pauli Z operators.
  [(#559)](https://github.com/XanaduAI/pennylane/pull/559)

  ```python
  dev = qml.device('default.qubit', wires=4)

  @qml.qnode(dev)
  def circuit(angle):
      qml.PauliRot(angle, "IXYZ", wires=[0, 1, 2, 3])
      return [qml.expval(qml.PauliZ(wire)) for wire in [0, 1, 2, 3]]
  ```

  ```pycon
  >>> circuit(0.4)
  [1.         0.92106099 0.92106099 1.        ]
  >>> print(circuit.draw())
   0: ──╭RI(0.4)──┤ ⟨Z⟩
   1: ──├RX(0.4)──┤ ⟨Z⟩
   2: ──├RY(0.4)──┤ ⟨Z⟩
   3: ──╰RZ(0.4)──┤ ⟨Z⟩
  ```

  If the `PauliRot` gate is not supported on the target device, it will
  be decomposed into `Hadamard`, `RX` and `MultiRZ` gates. Note that
  identity gates in the Pauli word result in untouched wires:

  ```pycon
  >>> print(circuit.draw())
   0: ───────────────────────────────────┤ ⟨Z⟩
   1: ──H──────────╭RZ(0.4)──H───────────┤ ⟨Z⟩
   2: ──RX(1.571)──├RZ(0.4)──RX(-1.571)──┤ ⟨Z⟩
   3: ─────────────╰RZ(0.4)──────────────┤ ⟨Z⟩
  ```

  If the `MultiRZ` gate is not supported, it will be decomposed into
  `CNOT` and `RZ` gates:

  ```pycon
  >>> print(circuit.draw())
   0: ──────────────────────────────────────────────────┤ ⟨Z⟩
   1: ──H──────────────╭X──RZ(0.4)──╭X──────H───────────┤ ⟨Z⟩
   2: ──RX(1.571)──╭X──╰C───────────╰C──╭X──RX(-1.571)──┤ ⟨Z⟩
   3: ─────────────╰C───────────────────╰C──────────────┤ ⟨Z⟩
  ```

* PennyLane now provides `DiagonalQubitUnitary` for diagonal gates, that are e.g.,
  encountered in IQP circuits. These kinds of gates can be evaluated much faster on
  a simulator device.
  [(#567)](https://github.com/XanaduAI/pennylane/pull/567)

  The gate can be used, for example, to efficiently simulate oracles:

  ```python
  dev = qml.device('default.qubit', wires=3)

  # Function as a bitstring
  f = np.array([1, 0, 0, 1, 1, 0, 1, 0])

  @qml.qnode(dev)
  def circuit(weights1, weights2):
      qml.templates.StronglyEntanglingLayers(weights1, wires=[0, 1, 2])

      # Implements the function as a phase-kickback oracle
      qml.DiagonalQubitUnitary((-1)**f, wires=[0, 1, 2])

      qml.templates.StronglyEntanglingLayers(weights2, wires=[0, 1, 2])
      return [qml.expval(qml.PauliZ(w)) for w in range(3)]
  ```

* Added the `TensorN` CVObservable that can represent the tensor product of the
  `NumberOperator` on photonic backends.
  [(#608)](https://github.com/XanaduAI/pennylane/pull/608)

<h4>New templates</h4>

* Added the `ArbitraryUnitary` and `ArbitraryStatePreparation` templates, which use
  `PauliRot` gates to perform an arbitrary unitary and prepare an arbitrary basis
  state with the minimal number of parameters.
  [(#590)](https://github.com/XanaduAI/pennylane/pull/590)

  ```python
  dev = qml.device('default.qubit', wires=3)

  @qml.qnode(dev)
  def circuit(weights1, weights2):
        qml.templates.ArbitraryStatePreparation(weights1, wires=[0, 1, 2])
        qml.templates.ArbitraryUnitary(weights2, wires=[0, 1, 2])
        return qml.probs(wires=[0, 1, 2])
  ```

* Added the `IQPEmbedding` template, which encodes inputs into the diagonal gates of an
  IQP circuit.
  [(#605)](https://github.com/XanaduAI/pennylane/pull/605)

  <img src="https://pennylane.readthedocs.io/en/latest/_images/iqp.png"
  width=50%></img>

* Added the `SimplifiedTwoDesign` template, which implements the circuit
  design of [Cerezo et al. (2020)](<https://arxiv.org/abs/2001.00550>).
  [(#556)](https://github.com/XanaduAI/pennylane/pull/556)

  <img src="https://pennylane.readthedocs.io/en/latest/_images/simplified_two_design.png"
  width=50%></img>

* Added the `BasicEntanglerLayers` template, which is a simple layer architecture
  of rotations and CNOT nearest-neighbour entanglers.
  [(#555)](https://github.com/XanaduAI/pennylane/pull/555)

  <img src="https://pennylane.readthedocs.io/en/latest/_images/basic_entangler.png"
  width=50%></img>

* PennyLane now offers a broadcasting function to easily construct templates:
  `qml.broadcast()` takes single quantum operations or other templates and applies
  them to wires in a specific pattern.
  [(#515)](https://github.com/XanaduAI/pennylane/pull/515)
  [(#522)](https://github.com/XanaduAI/pennylane/pull/522)
  [(#526)](https://github.com/XanaduAI/pennylane/pull/526)
  [(#603)](https://github.com/XanaduAI/pennylane/pull/603)

  For example, we can use broadcast to repeat a custom template
  across multiple wires:

  ```python
  from pennylane.templates import template

  @template
  def mytemplate(pars, wires):
      qml.Hadamard(wires=wires)
      qml.RY(pars, wires=wires)

  dev = qml.device('default.qubit', wires=3)

  @qml.qnode(dev)
  def circuit(pars):
      qml.broadcast(mytemplate, pattern="single", wires=[0,1,2], parameters=pars)
      return qml.expval(qml.PauliZ(0))
  ```

  ```pycon
  >>> circuit([1, 1, 0.1])
  -0.841470984807896
  >>> print(circuit.draw())
   0: ──H──RY(1.0)──┤ ⟨Z⟩
   1: ──H──RY(1.0)──┤
   2: ──H──RY(0.1)──┤
  ```

  For other available patterns, see the
  [broadcast function documentation](https://pennylane.readthedocs.io/en/latest/code/api/pennylane.broadcast.html).

<h3>Breaking changes</h3>

* The `QAOAEmbedding` now uses the new `MultiRZ` gate as a `ZZ` entangler,
  which changes the convention. While
  previously, the `ZZ` gate in the embedding was implemented as

  ```python
  CNOT(wires=[wires[0], wires[1]])
  RZ(2 * parameter, wires=wires[0])
  CNOT(wires=[wires[0], wires[1]])
  ```

  the `MultiRZ` corresponds to

  ```python
  CNOT(wires=[wires[1], wires[0]])
  RZ(parameter, wires=wires[0])
  CNOT(wires=[wires[1], wires[0]])
  ```

  which differs in the factor of `2`, and fixes a bug in the
  wires that the `CNOT` was applied to.
  [(#609)](https://github.com/XanaduAI/pennylane/pull/609)

* Probability methods are handled by `QubitDevice` and device method
  requirements are modified to simplify plugin development.
  [(#573)](https://github.com/XanaduAI/pennylane/pull/573)

* The internal variables `All` and `Any` to mark an `Operation` as acting on all or any
  wires have been renamed to `AllWires` and `AnyWires`.
  [(#614)](https://github.com/XanaduAI/pennylane/pull/614)

<h3>Improvements</h3>

* A new `Wires` class was introduced for the internal
  bookkeeping of wire indices.
  [(#615)](https://github.com/XanaduAI/pennylane/pull/615)

* Improvements to the speed/performance of the `default.qubit` device.
  [(#567)](https://github.com/XanaduAI/pennylane/pull/567)
  [(#559)](https://github.com/XanaduAI/pennylane/pull/559)

* Added the `"backprop"` and `"device"` differentiation methods to the `qnode`
  decorator.
  [(#552)](https://github.com/XanaduAI/pennylane/pull/552)

  - `"backprop"`: Use classical backpropagation. Default on simulator
    devices that are classically end-to-end differentiable.
    The returned QNode can only be used with the same machine learning
    framework (e.g., `default.tensor.tf` simulator with the `tensorflow` interface).

  - `"device"`: Queries the device directly for the gradient.

  Using the `"backprop"` differentiation method with the `default.tensor.tf`
  device, the created QNode is a 'white-box', and is tightly integrated with
  the overall TensorFlow computation:

  ```python
  >>> dev = qml.device("default.tensor.tf", wires=1)
  >>> @qml.qnode(dev, interface="tf", diff_method="backprop")
  >>> def circuit(x):
  ...     qml.RX(x[1], wires=0)
  ...     qml.Rot(x[0], x[1], x[2], wires=0)
  ...     return qml.expval(qml.PauliZ(0))
  >>> vars = tf.Variable([0.2, 0.5, 0.1])
  >>> with tf.GradientTape() as tape:
  ...     res = circuit(vars)
  >>> tape.gradient(res, vars)
  <tf.Tensor: shape=(3,), dtype=float32, numpy=array([-2.2526717e-01, -1.0086454e+00,  1.3877788e-17], dtype=float32)>
  ```

* The circuit drawer now displays inverted operations, as well as wires
  where probabilities are returned from the device:
  [(#540)](https://github.com/XanaduAI/pennylane/pull/540)

  ```python
  >>> @qml.qnode(dev)
  ... def circuit(theta):
  ...     qml.RX(theta, wires=0)
  ...     qml.CNOT(wires=[0, 1])
  ...     qml.S(wires=1).inv()
  ...     return qml.probs(wires=[0, 1])
  >>> circuit(0.2)
  array([0.99003329, 0.        , 0.        , 0.00996671])
  >>> print(circuit.draw())
  0: ──RX(0.2)──╭C───────╭┤ Probs
  1: ───────────╰X──S⁻¹──╰┤ Probs
  ```

* You can now evaluate the metric tensor of a VQE Hamiltonian via the new
  `VQECost.metric_tensor` method. This allows `VQECost` objects to be directly
  optimized by the quantum natural gradient optimizer (`qml.QNGOptimizer`).
  [(#618)](https://github.com/XanaduAI/pennylane/pull/618)

* The input check functions in `pennylane.templates.utils` are now public
  and visible in the API documentation.
  [(#566)](https://github.com/XanaduAI/pennylane/pull/566)

* Added keyword arguments for step size and order to the `qnode` decorator, as well as
  the `QNode` and `JacobianQNode` classes. This enables the user to set the step size
  and order when using finite difference methods. These options are also exposed when
  creating QNode collections.
  [(#530)](https://github.com/XanaduAI/pennylane/pull/530)
  [(#585)](https://github.com/XanaduAI/pennylane/pull/585)
  [(#587)](https://github.com/XanaduAI/pennylane/pull/587)

* The decomposition for the `CRY` gate now uses the simpler form `RY @ CNOT @ RY @ CNOT`
  [(#547)](https://github.com/XanaduAI/pennylane/pull/547)

* The underlying queuing system was refactored, removing the `qml._current_context`
  property that held the currently active `QNode` or `OperationRecorder`. Now, all
  objects that expose a queue for operations inherit from `QueuingContext` and
  register their queue globally.
  [(#548)](https://github.com/XanaduAI/pennylane/pull/548)

* The PennyLane repository has a new benchmarking tool which supports the comparison of different git revisions.
  [(#568)](https://github.com/XanaduAI/pennylane/pull/568)
  [(#560)](https://github.com/XanaduAI/pennylane/pull/560)
  [(#516)](https://github.com/XanaduAI/pennylane/pull/516)

<h3>Documentation</h3>

* Updated the development section by creating a landing page with links to sub-pages
  containing specific guides.
  [(#596)](https://github.com/XanaduAI/pennylane/pull/596)

* Extended the developer's guide by a section explaining how to add new templates.
  [(#564)](https://github.com/XanaduAI/pennylane/pull/564)

<h3>Bug fixes</h3>

* `tf.GradientTape().jacobian()` can now be evaluated on QNodes using the TensorFlow interface.
  [(#626)](https://github.com/XanaduAI/pennylane/pull/626)

* `RandomLayers()` is now compatible with the qiskit devices.
  [(#597)](https://github.com/XanaduAI/pennylane/pull/597)

* `DefaultQubit.probability()` now returns the correct probability when called with
  `device.analytic=False`.
  [(#563)](https://github.com/XanaduAI/pennylane/pull/563)

* Fixed a bug in the `StronglyEntanglingLayers` template, allowing it to
  work correctly when applied to a single wire.
  [(544)](https://github.com/XanaduAI/pennylane/pull/544)

* Fixed a bug when inverting operations with decompositions; operations marked as inverted
  are now correctly inverted when the fallback decomposition is called.
  [(#543)](https://github.com/XanaduAI/pennylane/pull/543)

* The `QNode.print_applied()` method now correctly displays wires where
  `qml.prob()` is being returned.
  [#542](https://github.com/XanaduAI/pennylane/pull/542)

<h3>Contributors</h3>

This release contains contributions from (in alphabetical order):

Ville Bergholm, Lana Bozanic, Thomas Bromley, Theodor Isacsson, Josh Izaac, Nathan Killoran,
Maggie Li, Johannes Jakob Meyer, Maria Schuld, Sukin Sim, Antal Száva.

# Release 0.8.1

<h3>Improvements</h3>

* Beginning of support for Python 3.8, with the test suite
  now being run in a Python 3.8 environment.
  [(#501)](https://github.com/XanaduAI/pennylane/pull/501)

<h3>Documentation</h3>

* Present templates as a gallery of thumbnails showing the
  basic circuit architecture.
  [(#499)](https://github.com/XanaduAI/pennylane/pull/499)

<h3>Bug fixes</h3>

* Fixed a bug where multiplying a QNode parameter by 0 caused a divide
  by zero error when calculating the parameter shift formula.
  [(#512)](https://github.com/XanaduAI/pennylane/pull/512)

* Fixed a bug where the shape of differentiable QNode arguments
  was being cached on the first construction, leading to indexing
  errors if the QNode was re-evaluated if the argument changed shape.
  [(#505)](https://github.com/XanaduAI/pennylane/pull/505)

<h3>Contributors</h3>

This release contains contributions from (in alphabetical order):

Ville Bergholm, Josh Izaac, Johannes Jakob Meyer, Maria Schuld, Antal Száva.

# Release 0.8.0

<h3>New features since last release</h3>

* Added a quantum chemistry package, `pennylane.qchem`, which supports
  integration with OpenFermion, Psi4, PySCF, and OpenBabel.
  [(#453)](https://github.com/XanaduAI/pennylane/pull/453)

  Features include:

  - Generate the qubit Hamiltonians directly starting with the atomic structure of the molecule.
  - Calculate the mean-field (Hartree-Fock) electronic structure of molecules.
  - Allow to define an active space based on the number of active electrons and active orbitals.
  - Perform the fermionic-to-qubit transformation of the electronic Hamiltonian by
    using different functions implemented in OpenFermion.
  - Convert OpenFermion's QubitOperator to a Pennylane `Hamiltonian` class.
  - Perform a Variational Quantum Eigensolver (VQE) computation with this Hamiltonian in PennyLane.

  Check out the [quantum chemistry quickstart](https://pennylane.readthedocs.io/en/latest/introduction/chemistry.html), as well the quantum chemistry and VQE tutorials.

* PennyLane now has some functions and classes for creating and solving VQE
  problems. [(#467)](https://github.com/XanaduAI/pennylane/pull/467)

  - `qml.Hamiltonian`: a lightweight class for representing qubit Hamiltonians
  - `qml.VQECost`: a class for quickly constructing a differentiable cost function
    given a circuit ansatz, Hamiltonian, and one or more devices

    ```python
    >>> H = qml.vqe.Hamiltonian(coeffs, obs)
    >>> cost = qml.VQECost(ansatz, hamiltonian, dev, interface="torch")
    >>> params = torch.rand([4, 3])
    >>> cost(params)
    tensor(0.0245, dtype=torch.float64)
    ```

* Added a circuit drawing feature that provides a text-based representation
  of a QNode instance. It can be invoked via `qnode.draw()`. The user can specify
  to display variable names instead of variable values and choose either an ASCII
  or Unicode charset.
  [(#446)](https://github.com/XanaduAI/pennylane/pull/446)

  Consider the following circuit as an example:
  ```python3
  @qml.qnode(dev)
  def qfunc(a, w):
      qml.Hadamard(0)
      qml.CRX(a, wires=[0, 1])
      qml.Rot(w[0], w[1], w[2], wires=[1])
      qml.CRX(-a, wires=[0, 1])

      return qml.expval(qml.PauliZ(0) @ qml.PauliZ(1))
  ```

  We can draw the circuit after it has been executed:

  ```python
  >>> result = qfunc(2.3, [1.2, 3.2, 0.7])
  >>> print(qfunc.draw())
   0: ──H──╭C────────────────────────────╭C─────────╭┤ ⟨Z ⊗ Z⟩
   1: ─────╰RX(2.3)──Rot(1.2, 3.2, 0.7)──╰RX(-2.3)──╰┤ ⟨Z ⊗ Z⟩
  >>> print(qfunc.draw(charset="ascii"))
   0: --H--+C----------------------------+C---------+| <Z @ Z>
   1: -----+RX(2.3)--Rot(1.2, 3.2, 0.7)--+RX(-2.3)--+| <Z @ Z>
  >>> print(qfunc.draw(show_variable_names=True))
   0: ──H──╭C─────────────────────────────╭C─────────╭┤ ⟨Z ⊗ Z⟩
   1: ─────╰RX(a)──Rot(w[0], w[1], w[2])──╰RX(-1*a)──╰┤ ⟨Z ⊗ Z⟩
  ```

* Added `QAOAEmbedding` and its parameter initialization
  as a new trainable template.
  [(#442)](https://github.com/XanaduAI/pennylane/pull/442)

  <img src="https://pennylane.readthedocs.io/en/latest/_images/qaoa_layers.png"
  width=70%></img>

* Added the `qml.probs()` measurement function, allowing QNodes
  to differentiate variational circuit probabilities
  on simulators and hardware.
  [(#432)](https://github.com/XanaduAI/pennylane/pull/432)

  ```python
  @qml.qnode(dev)
  def circuit(x):
      qml.Hadamard(wires=0)
      qml.RY(x, wires=0)
      qml.RX(x, wires=1)
      qml.CNOT(wires=[0, 1])
      return qml.probs(wires=[0])
  ```
  Executing this circuit gives the marginal probability of wire 1:
  ```python
  >>> circuit(0.2)
  [0.40066533 0.59933467]
  ```
  QNodes that return probabilities fully support autodifferentiation.

* Added the convenience load functions `qml.from_pyquil`, `qml.from_quil` and
  `qml.from_quil_file` that convert pyQuil objects and Quil code to PennyLane
  templates. This feature requires version 0.8 or above of the PennyLane-Forest
  plugin.
  [(#459)](https://github.com/XanaduAI/pennylane/pull/459)

* Added a `qml.inv` method that inverts templates and sequences of Operations.
  Added a `@qml.template` decorator that makes templates return the queued Operations.
  [(#462)](https://github.com/XanaduAI/pennylane/pull/462)

  For example, using this function to invert a template inside a QNode:

  ```python3
      @qml.template
      def ansatz(weights, wires):
          for idx, wire in enumerate(wires):
              qml.RX(weights[idx], wires=[wire])

          for idx in range(len(wires) - 1):
              qml.CNOT(wires=[wires[idx], wires[idx + 1]])

      dev = qml.device('default.qubit', wires=2)

      @qml.qnode(dev)
      def circuit(weights):
          qml.inv(ansatz(weights, wires=[0, 1]))
          return qml.expval(qml.PauliZ(0) @ qml.PauliZ(1))
    ```

* Added the `QNodeCollection` container class, that allows independent
  QNodes to be stored and evaluated simultaneously. Experimental support
  for asynchronous evaluation of contained QNodes is provided with the
  `parallel=True` keyword argument.
  [(#466)](https://github.com/XanaduAI/pennylane/pull/466)

* Added a high level `qml.map` function, that maps a quantum
  circuit template over a list of observables or devices, returning
  a `QNodeCollection`.
  [(#466)](https://github.com/XanaduAI/pennylane/pull/466)

  For example:

  ```python3
  >>> def my_template(params, wires, **kwargs):
  >>>    qml.RX(params[0], wires=wires[0])
  >>>    qml.RX(params[1], wires=wires[1])
  >>>    qml.CNOT(wires=wires)

  >>> obs_list = [qml.PauliX(0) @ qml.PauliZ(1), qml.PauliZ(0) @ qml.PauliX(1)]
  >>> dev = qml.device("default.qubit", wires=2)
  >>> qnodes = qml.map(my_template, obs_list, dev, measure="expval")
  >>> qnodes([0.54, 0.12])
  array([-0.06154835  0.99280864])
  ```

* Added high level `qml.sum`, `qml.dot`, `qml.apply` functions
  that act on QNode collections.
  [(#466)](https://github.com/XanaduAI/pennylane/pull/466)

  `qml.apply` allows vectorized functions to act over the entire QNode
  collection:
  ```python
  >>> qnodes = qml.map(my_template, obs_list, dev, measure="expval")
  >>> cost = qml.apply(np.sin, qnodes)
  >>> cost([0.54, 0.12])
  array([-0.0615095  0.83756375])
  ```

  `qml.sum` and `qml.dot` take the sum of a QNode collection, and a
  dot product of tensors/arrays/QNode collections, respectively.

<h3>Breaking changes</h3>

* Deprecated the old-style `QNode` such that only the new-style `QNode` and its syntax can be used,
  moved all related files from the `pennylane/beta` folder to `pennylane`.
  [(#440)](https://github.com/XanaduAI/pennylane/pull/440)

<h3>Improvements</h3>

* Added the `Tensor.prune()` method and the `Tensor.non_identity_obs` property for extracting
  non-identity instances from the observables making up a `Tensor` instance.
  [(#498)](https://github.com/XanaduAI/pennylane/pull/498)

* Renamed the `expt.tensornet` and `expt.tensornet.tf` devices to `default.tensor` and
  `default.tensor.tf`.
  [(#495)](https://github.com/XanaduAI/pennylane/pull/495)

* Added a serialization method to the `CircuitGraph` class that is used to create a unique
  hash for each quantum circuit graph.
  [(#470)](https://github.com/XanaduAI/pennylane/pull/470)

* Added the `Observable.eigvals` method to return the eigenvalues of observables.
  [(#449)](https://github.com/XanaduAI/pennylane/pull/449)

* Added the `Observable.diagonalizing_gates` method to return the gates
  that diagonalize an observable in the computational basis.
  [(#454)](https://github.com/XanaduAI/pennylane/pull/454)

* Added the `Operator.matrix` method to return the matrix representation
  of an operator in the computational basis.
  [(#454)](https://github.com/XanaduAI/pennylane/pull/454)

* Added a `QubitDevice` class which implements common functionalities of plugin devices such that
  plugin devices can rely on these implementations. The new `QubitDevice` also includes
  a new `execute` method, which allows for more convenient plugin design. In addition, `QubitDevice`
  also unifies the way samples are generated on qubit-based devices.
  [(#452)](https://github.com/XanaduAI/pennylane/pull/452)
  [(#473)](https://github.com/XanaduAI/pennylane/pull/473)

* Improved documentation of `AmplitudeEmbedding` and `BasisEmbedding` templates.
  [(#441)](https://github.com/XanaduAI/pennylane/pull/441)
  [(#439)](https://github.com/XanaduAI/pennylane/pull/439)

* Codeblocks in the documentation now have a 'copy' button for easily
  copying examples.
  [(#437)](https://github.com/XanaduAI/pennylane/pull/437)

<h3>Documentation</h3>

* Update the developers plugin guide to use QubitDevice.
  [(#483)](https://github.com/XanaduAI/pennylane/pull/483)

<h3>Bug fixes</h3>

* Fixed a bug in `CVQNode._pd_analytic`, where non-descendant observables were not
  Heisenberg-transformed before evaluating the partial derivatives when using the
  order-2 parameter-shift method, resulting in an erroneous Jacobian for some circuits.
  [(#433)](https://github.com/XanaduAI/pennylane/pull/433)

<h3>Contributors</h3>

This release contains contributions from (in alphabetical order):

Juan Miguel Arrazola, Ville Bergholm, Alain Delgado Gran, Olivia Di Matteo,
Theodor Isacsson, Josh Izaac, Soran Jahangiri, Nathan Killoran, Johannes Jakob Meyer,
Zeyue Niu, Maria Schuld, Antal Száva.

# Release 0.7.0

<h3>New features since last release</h3>

* Custom padding constant in `AmplitudeEmbedding` is supported (see 'Breaking changes'.)
  [(#419)](https://github.com/XanaduAI/pennylane/pull/419)

* `StronglyEntanglingLayer` and `RandomLayer` now work with a single wire.
  [(#409)](https://github.com/XanaduAI/pennylane/pull/409)
  [(#413)](https://github.com/XanaduAI/pennylane/pull/413)

* Added support for applying the inverse of an `Operation` within a circuit.
  [(#377)](https://github.com/XanaduAI/pennylane/pull/377)

* Added an `OperationRecorder()` context manager, that allows templates
  and quantum functions to be executed while recording events. The
  recorder can be used with and without QNodes as a debugging utility.
  [(#388)](https://github.com/XanaduAI/pennylane/pull/388)

* Operations can now specify a decomposition that is used when the desired operation
  is not supported on the target device.
  [(#396)](https://github.com/XanaduAI/pennylane/pull/396)

* The ability to load circuits from external frameworks as templates
  has been added via the new `qml.load()` function. This feature
  requires plugin support --- this initial release provides support
  for Qiskit circuits and QASM files when `pennylane-qiskit` is installed,
  via the functions `qml.from_qiskit` and `qml.from_qasm`.
  [(#418)](https://github.com/XanaduAI/pennylane/pull/418)

* An experimental tensor network device has been added
  [(#416)](https://github.com/XanaduAI/pennylane/pull/416)
  [(#395)](https://github.com/XanaduAI/pennylane/pull/395)
  [(#394)](https://github.com/XanaduAI/pennylane/pull/394)
  [(#380)](https://github.com/XanaduAI/pennylane/pull/380)

* An experimental tensor network device which uses TensorFlow for
  backpropagation has been added
  [(#427)](https://github.com/XanaduAI/pennylane/pull/427)

* Custom padding constant in `AmplitudeEmbedding` is supported (see 'Breaking changes'.)
  [(#419)](https://github.com/XanaduAI/pennylane/pull/419)

<h3>Breaking changes</h3>

* The `pad` parameter in `AmplitudeEmbedding()` is now either `None` (no automatic padding), or a
  number that is used as the padding constant.
  [(#419)](https://github.com/XanaduAI/pennylane/pull/419)

* Initialization functions now return a single array of weights per function. Utilities for multi-weight templates
  `Interferometer()` and `CVNeuralNetLayers()` are provided.
  [(#412)](https://github.com/XanaduAI/pennylane/pull/412)

* The single layer templates `RandomLayer()`, `CVNeuralNetLayer()` and `StronglyEntanglingLayer()`
  have been turned into private functions `_random_layer()`, `_cv_neural_net_layer()` and
  `_strongly_entangling_layer()`. Recommended use is now via the corresponding `Layers()` templates.
  [(#413)](https://github.com/XanaduAI/pennylane/pull/413)

<h3>Improvements</h3>

* Added extensive input checks in templates.
  [(#419)](https://github.com/XanaduAI/pennylane/pull/419)

* Templates integration tests are rewritten - now cover keyword/positional argument passing,
  interfaces and combinations of templates.
  [(#409)](https://github.com/XanaduAI/pennylane/pull/409)
  [(#419)](https://github.com/XanaduAI/pennylane/pull/419)

* State vector preparation operations in the `default.qubit` plugin can now be
  applied to subsets of wires, and are restricted to being the first operation
  in a circuit.
  [(#346)](https://github.com/XanaduAI/pennylane/pull/346)

* The `QNode` class is split into a hierarchy of simpler classes.
  [(#354)](https://github.com/XanaduAI/pennylane/pull/354)
  [(#398)](https://github.com/XanaduAI/pennylane/pull/398)
  [(#415)](https://github.com/XanaduAI/pennylane/pull/415)
  [(#417)](https://github.com/XanaduAI/pennylane/pull/417)
  [(#425)](https://github.com/XanaduAI/pennylane/pull/425)

* Added the gates U1, U2 and U3 parametrizing arbitrary unitaries on 1, 2 and 3
  qubits and the Toffoli gate to the set of qubit operations.
  [(#396)](https://github.com/XanaduAI/pennylane/pull/396)

* Changes have been made to accomodate the movement of the main function
  in `pytest._internal` to `pytest._internal.main` in pip 19.3.
  [(#404)](https://github.com/XanaduAI/pennylane/pull/404)

* Added the templates `BasisStatePreparation` and `MottonenStatePreparation` that use
  gates to prepare a basis state and an arbitrary state respectively.
  [(#336)](https://github.com/XanaduAI/pennylane/pull/336)

* Added decompositions for `BasisState` and `QubitStateVector` based on state
  preparation templates.
  [(#414)](https://github.com/XanaduAI/pennylane/pull/414)

* Replaces the pseudo-inverse in the quantum natural gradient optimizer
  (which can be numerically unstable) with `np.linalg.solve`.
  [(#428)](https://github.com/XanaduAI/pennylane/pull/428)

<h3>Contributors</h3>

This release contains contributions from (in alphabetical order):

Ville Bergholm, Josh Izaac, Nathan Killoran, Angus Lowe, Johannes Jakob Meyer,
Oluwatobi Ogunbayo, Maria Schuld, Antal Száva.

# Release 0.6.1

<h3>New features since last release</h3>

* Added a `print_applied` method to QNodes, allowing the operation
  and observable queue to be printed as last constructed.
  [(#378)](https://github.com/XanaduAI/pennylane/pull/378)

<h3>Improvements</h3>

* A new `Operator` base class is introduced, which is inherited by both the
  `Observable` class and the `Operation` class.
  [(#355)](https://github.com/XanaduAI/pennylane/pull/355)

* Removed deprecated `@abstractproperty` decorators
  in `_device.py`.
  [(#374)](https://github.com/XanaduAI/pennylane/pull/374)

* The `CircuitGraph` class is updated to deal with `Operation` instances directly.
  [(#344)](https://github.com/XanaduAI/pennylane/pull/344)

* Comprehensive gradient tests have been added for the interfaces.
  [(#381)](https://github.com/XanaduAI/pennylane/pull/381)

<h3>Documentation</h3>

* The new restructured documentation has been polished and updated.
  [(#387)](https://github.com/XanaduAI/pennylane/pull/387)
  [(#375)](https://github.com/XanaduAI/pennylane/pull/375)
  [(#372)](https://github.com/XanaduAI/pennylane/pull/372)
  [(#370)](https://github.com/XanaduAI/pennylane/pull/370)
  [(#369)](https://github.com/XanaduAI/pennylane/pull/369)
  [(#367)](https://github.com/XanaduAI/pennylane/pull/367)
  [(#364)](https://github.com/XanaduAI/pennylane/pull/364)

* Updated the development guides.
  [(#382)](https://github.com/XanaduAI/pennylane/pull/382)
  [(#379)](https://github.com/XanaduAI/pennylane/pull/379)

* Added all modules, classes, and functions to the API section
  in the documentation.
  [(#373)](https://github.com/XanaduAI/pennylane/pull/373)

<h3>Bug fixes</h3>

* Replaces the existing `np.linalg.norm` normalization with hand-coded
  normalization, allowing `AmplitudeEmbedding` to be used with differentiable
  parameters. AmplitudeEmbedding tests have been added and improved.
  [(#376)](https://github.com/XanaduAI/pennylane/pull/376)

<h3>Contributors</h3>

This release contains contributions from (in alphabetical order):

Ville Bergholm, Josh Izaac, Nathan Killoran, Maria Schuld, Antal Száva

# Release 0.6.0

<h3>New features since last release</h3>

* The devices `default.qubit` and `default.gaussian` have a new initialization parameter
  `analytic` that indicates if expectation values and variances should be calculated
  analytically and not be estimated from data.
  [(#317)](https://github.com/XanaduAI/pennylane/pull/317)

* Added C-SWAP gate to the set of qubit operations
  [(#330)](https://github.com/XanaduAI/pennylane/pull/330)

* The TensorFlow interface has been renamed from `"tfe"` to `"tf"`, and
  now supports TensorFlow 2.0.
  [(#337)](https://github.com/XanaduAI/pennylane/pull/337)

* Added the S and T gates to the set of qubit operations.
  [(#343)](https://github.com/XanaduAI/pennylane/pull/343)

* Tensor observables are now supported within the `expval`,
  `var`, and `sample` functions, by using the `@` operator.
  [(#267)](https://github.com/XanaduAI/pennylane/pull/267)


<h3>Breaking changes</h3>

* The argument `n` specifying the number of samples in the method `Device.sample` was removed.
  Instead, the method will always return `Device.shots` many samples.
  [(#317)](https://github.com/XanaduAI/pennylane/pull/317)

<h3>Improvements</h3>

* The number of shots / random samples used to estimate expectation values and variances, `Device.shots`,
  can now be changed after device creation.
  [(#317)](https://github.com/XanaduAI/pennylane/pull/317)

* Unified import shortcuts to be under qml in qnode.py
  and test_operation.py
  [(#329)](https://github.com/XanaduAI/pennylane/pull/329)

* The quantum natural gradient now uses `scipy.linalg.pinvh` which is more efficient for symmetric matrices
  than the previously used `scipy.linalg.pinv`.
  [(#331)](https://github.com/XanaduAI/pennylane/pull/331)

* The deprecated `qml.expval.Observable` syntax has been removed.
  [(#267)](https://github.com/XanaduAI/pennylane/pull/267)

* Remainder of the unittest-style tests were ported to pytest.
  [(#310)](https://github.com/XanaduAI/pennylane/pull/310)

* The `do_queue` argument for operations now only takes effect
  within QNodes. Outside of QNodes, operations can now be instantiated
  without needing to specify `do_queue`.
  [(#359)](https://github.com/XanaduAI/pennylane/pull/359)

<h3>Documentation</h3>

* The docs are rewritten and restructured to contain a code introduction section as well as an API section.
  [(#314)](https://github.com/XanaduAI/pennylane/pull/275)

* Added Ising model example to the tutorials
  [(#319)](https://github.com/XanaduAI/pennylane/pull/319)

* Added tutorial for QAOA on MaxCut problem
  [(#328)](https://github.com/XanaduAI/pennylane/pull/328)

* Added QGAN flow chart figure to its tutorial
  [(#333)](https://github.com/XanaduAI/pennylane/pull/333)

* Added missing figures for gallery thumbnails of state-preparation
  and QGAN tutorials
  [(#326)](https://github.com/XanaduAI/pennylane/pull/326)

* Fixed typos in the state preparation tutorial
  [(#321)](https://github.com/XanaduAI/pennylane/pull/321)

* Fixed bug in VQE tutorial 3D plots
  [(#327)](https://github.com/XanaduAI/pennylane/pull/327)

<h3>Bug fixes</h3>

* Fixed typo in measurement type error message in qnode.py
  [(#341)](https://github.com/XanaduAI/pennylane/pull/341)

<h3>Contributors</h3>

This release contains contributions from (in alphabetical order):

Shahnawaz Ahmed, Ville Bergholm, Aroosa Ijaz, Josh Izaac, Nathan Killoran, Angus Lowe,
Johannes Jakob Meyer, Maria Schuld, Antal Száva, Roeland Wiersema.

# Release 0.5.0

<h3>New features since last release</h3>

* Adds a new optimizer, `qml.QNGOptimizer`, which optimizes QNodes using
  quantum natural gradient descent. See https://arxiv.org/abs/1909.02108
  for more details.
  [(#295)](https://github.com/XanaduAI/pennylane/pull/295)
  [(#311)](https://github.com/XanaduAI/pennylane/pull/311)

* Adds a new QNode method, `QNode.metric_tensor()`,
  which returns the block-diagonal approximation to the Fubini-Study
  metric tensor evaluated on the attached device.
  [(#295)](https://github.com/XanaduAI/pennylane/pull/295)

* Sampling support: QNodes can now return a specified number of samples
  from a given observable via the top-level `pennylane.sample()` function.
  To support this on plugin devices, there is a new `Device.sample` method.

  Calculating gradients of QNodes that involve sampling is not possible.
  [(#256)](https://github.com/XanaduAI/pennylane/pull/256)

* `default.qubit` has been updated to provide support for sampling.
  [(#256)](https://github.com/XanaduAI/pennylane/pull/256)

* Added controlled rotation gates to PennyLane operations and `default.qubit` plugin.
  [(#251)](https://github.com/XanaduAI/pennylane/pull/251)

<h3>Breaking changes</h3>

* The method `Device.supported` was removed, and replaced with the methods
  `Device.supports_observable` and `Device.supports_operation`.
  Both methods can be called with string arguments (`dev.supports_observable('PauliX')`) and
  class arguments (`dev.supports_observable(qml.PauliX)`).
  [(#276)](https://github.com/XanaduAI/pennylane/pull/276)

* The following CV observables were renamed to comply with the new Operation/Observable
  scheme: `MeanPhoton` to `NumberOperator`, `Homodyne` to `QuadOperator` and `NumberState` to `FockStateProjector`.
  [(#254)](https://github.com/XanaduAI/pennylane/pull/254)

<h3>Improvements</h3>

* The `AmplitudeEmbedding` function now provides options to normalize and
  pad features to ensure a valid state vector is prepared.
  [(#275)](https://github.com/XanaduAI/pennylane/pull/275)

* Operations can now optionally specify generators, either as existing PennyLane
  operations, or by providing a NumPy array.
  [(#295)](https://github.com/XanaduAI/pennylane/pull/295)
  [(#313)](https://github.com/XanaduAI/pennylane/pull/313)

* Adds a `Device.parameters` property, so that devices can view a dictionary mapping free
  parameters to operation parameters. This will allow plugin devices to take advantage
  of parametric compilation.
  [(#283)](https://github.com/XanaduAI/pennylane/pull/283)

* Introduces two enumerations: `Any` and `All`, representing any number of wires
  and all wires in the system respectively. They can be imported from
  `pennylane.operation`, and can be used when defining the `Operation.num_wires`
  class attribute of operations.
  [(#277)](https://github.com/XanaduAI/pennylane/pull/277)

  As part of this change:

  - `All` is equivalent to the integer 0, for backwards compatibility with the
    existing test suite

  - `Any` is equivalent to the integer -1 to allow numeric comparison
    operators to continue working

  - An additional validation is now added to the `Operation` class,
    which will alert the user that an operation with `num_wires = All`
    is being incorrectly.

* The one-qubit rotations in `pennylane.plugins.default_qubit` no longer depend on Scipy's `expm`. Instead
  they are calculated with Euler's formula.
  [(#292)](https://github.com/XanaduAI/pennylane/pull/292)

* Creates an `ObservableReturnTypes` enumeration class containing `Sample`,
  `Variance` and `Expectation`. These new values can be assigned to the `return_type`
  attribute of an `Observable`.
  [(#290)](https://github.com/XanaduAI/pennylane/pull/290)

* Changed the signature of the `RandomLayer` and `RandomLayers` templates to have a fixed seed by default.
  [(#258)](https://github.com/XanaduAI/pennylane/pull/258)

* `setup.py` has been cleaned up, removing the non-working shebang,
  and removing unused imports.
  [(#262)](https://github.com/XanaduAI/pennylane/pull/262)

<h3>Documentation</h3>

* A documentation refactor to simplify the tutorials and
  include Sphinx-Gallery.
  [(#291)](https://github.com/XanaduAI/pennylane/pull/291)

  - Examples and tutorials previously split across the `examples/`
    and `doc/tutorials/` directories, in a mixture of ReST and Jupyter notebooks,
    have been rewritten as Python scripts with ReST comments in a single location,
    the `examples/` folder.

  - Sphinx-Gallery is used to automatically build and run the tutorials.
    Rendered output is displayed in the Sphinx documentation.

  - Links are provided at the top of every tutorial page for downloading the
    tutorial as an executable python script, downloading the tutorial
    as a Jupyter notebook, or viewing the notebook on GitHub.

  - The tutorials table of contents have been moved to a single quick start page.

* Fixed a typo in `QubitStateVector`.
  [(#296)](https://github.com/XanaduAI/pennylane/pull/296)

* Fixed a typo in the `default_gaussian.gaussian_state` function.
  [(#293)](https://github.com/XanaduAI/pennylane/pull/293)

* Fixed a typo in the gradient recipe within the `RX`, `RY`, `RZ`
  operation docstrings.
  [(#248)](https://github.com/XanaduAI/pennylane/pull/248)

* Fixed a broken link in the tutorial documentation, as a
  result of the `qml.expval.Observable` deprecation.
  [(#246)](https://github.com/XanaduAI/pennylane/pull/246)

<h3>Bug fixes</h3>

* Fixed a bug where a `PolyXP` observable would fail if applied to subsets
  of wires on `default.gaussian`.
  [(#277)](https://github.com/XanaduAI/pennylane/pull/277)

<h3>Contributors</h3>

This release contains contributions from (in alphabetical order):

Simon Cross, Aroosa Ijaz, Josh Izaac, Nathan Killoran, Johannes Jakob Meyer,
Rohit Midha, Nicolás Quesada, Maria Schuld, Antal Száva, Roeland Wiersema.

# Release 0.4.0

<h3>New features since last release</h3>

* `pennylane.expval()` is now a top-level *function*, and is no longer
  a package of classes. For now, the existing `pennylane.expval.Observable`
  interface continues to work, but will raise a deprecation warning.
  [(#232)](https://github.com/XanaduAI/pennylane/pull/232)

* Variance support: QNodes can now return the variance of observables,
  via the top-level `pennylane.var()` function. To support this on
  plugin devices, there is a new `Device.var` method.

  The following observables support analytic gradients of variances:

  - All qubit observables (requiring 3 circuit evaluations for involutory
    observables such as `Identity`, `X`, `Y`, `Z`; and 5 circuit evals for
    non-involutary observables, currently only `qml.Hermitian`)

  - First-order CV observables (requiring 5 circuit evaluations)

  Second-order CV observables support numerical variance gradients.

* `pennylane.about()` function added, providing details
  on current PennyLane version, installed plugins, Python,
  platform, and NumPy versions [(#186)](https://github.com/XanaduAI/pennylane/pull/186)

* Removed the logic that allowed `wires` to be passed as a positional
  argument in quantum operations. This allows us to raise more useful
  error messages for the user if incorrect syntax is used.
  [(#188)](https://github.com/XanaduAI/pennylane/pull/188)

* Adds support for multi-qubit expectation values of the `pennylane.Hermitian()`
  observable [(#192)](https://github.com/XanaduAI/pennylane/pull/192)

* Adds support for multi-qubit expectation values in `default.qubit`.
  [(#202)](https://github.com/XanaduAI/pennylane/pull/202)

* Organize templates into submodules [(#195)](https://github.com/XanaduAI/pennylane/pull/195).
  This included the following improvements:

  - Distinguish embedding templates from layer templates.

  - New random initialization functions supporting the templates available
    in the new submodule `pennylane.init`.

  - Added a random circuit template (`RandomLayers()`), in which rotations and 2-qubit gates are randomly
    distributed over the wires

  - Add various embedding strategies

<h3>Breaking changes</h3>

* The `Device` methods `expectations`, `pre_expval`, and `post_expval` have been
  renamed to `observables`, `pre_measure`, and `post_measure` respectively.
  [(#232)](https://github.com/XanaduAI/pennylane/pull/232)

<h3>Improvements</h3>

* `default.qubit` plugin now uses `np.tensordot` when applying quantum operations
  and evaluating expectations, resulting in significant speedup
  [(#239)](https://github.com/XanaduAI/pennylane/pull/239),
  [(#241)](https://github.com/XanaduAI/pennylane/pull/241)

* PennyLane now allows division of quantum operation parameters by a constant
  [(#179)](https://github.com/XanaduAI/pennylane/pull/179)

* Portions of the test suite are in the process of being ported to pytest.
  Note: this is still a work in progress.

  Ported tests include:

  - `test_ops.py`
  - `test_about.py`
  - `test_classical_gradients.py`
  - `test_observables.py`
  - `test_measure.py`
  - `test_init.py`
  - `test_templates*.py`
  - `test_ops.py`
  - `test_variable.py`
  - `test_qnode.py` (partial)

<h3>Bug fixes</h3>

* Fixed a bug in `Device.supported`, which would incorrectly
  mark an operation as supported if it shared a name with an
  observable [(#203)](https://github.com/XanaduAI/pennylane/pull/203)

* Fixed a bug in `Operation.wires`, by explicitly casting the
  type of each wire to an integer [(#206)](https://github.com/XanaduAI/pennylane/pull/206)

* Removed code in PennyLane which configured the logger,
  as this would clash with users' configurations
  [(#208)](https://github.com/XanaduAI/pennylane/pull/208)

* Fixed a bug in `default.qubit`, in which `QubitStateVector` operations
  were accidentally being cast to `np.float` instead of `np.complex`.
  [(#211)](https://github.com/XanaduAI/pennylane/pull/211)


<h3>Contributors</h3>

This release contains contributions from:

Shahnawaz Ahmed, riveSunder, Aroosa Ijaz, Josh Izaac, Nathan Killoran, Maria Schuld.

# Release 0.3.1

<h3>Bug fixes</h3>

* Fixed a bug where the interfaces submodule was not correctly being packaged via setup.py

# Release 0.3.0

<h3>New features since last release</h3>

* PennyLane now includes a new `interfaces` submodule, which enables QNode integration with additional machine learning libraries.
* Adds support for an experimental PyTorch interface for QNodes
* Adds support for an experimental TensorFlow eager execution interface for QNodes
* Adds a PyTorch+GPU+QPU tutorial to the documentation
* Documentation now includes links and tutorials including the new [PennyLane-Forest](https://github.com/rigetti/pennylane-forest) plugin.

<h3>Improvements</h3>

* Printing a QNode object, via `print(qnode)` or in an interactive terminal, now displays more useful information regarding the QNode,
  including the device it runs on, the number of wires, it's interface, and the quantum function it uses:

  ```python
  >>> print(qnode)
  <QNode: device='default.qubit', func=circuit, wires=2, interface=PyTorch>
  ```

<h3>Contributors</h3>

This release contains contributions from:

Josh Izaac and Nathan Killoran.


# Release 0.2.0

<h3>New features since last release</h3>

* Added the `Identity` expectation value for both CV and qubit models [(#135)](https://github.com/XanaduAI/pennylane/pull/135)
* Added the `templates.py` submodule, containing some commonly used QML models to be used as ansatz in QNodes [(#133)](https://github.com/XanaduAI/pennylane/pull/133)
* Added the `qml.Interferometer` CV operation [(#152)](https://github.com/XanaduAI/pennylane/pull/152)
* Wires are now supported as free QNode parameters [(#151)](https://github.com/XanaduAI/pennylane/pull/151)
* Added ability to update stepsizes of the optimizers [(#159)](https://github.com/XanaduAI/pennylane/pull/159)

<h3>Improvements</h3>

* Removed use of hardcoded values in the optimizers, made them parameters (see [#131](https://github.com/XanaduAI/pennylane/pull/131) and [#132](https://github.com/XanaduAI/pennylane/pull/132))
* Created the new `PlaceholderExpectation`, to be used when both CV and qubit expval modules contain expectations with the same name
* Provide a way for plugins to view the operation queue _before_ applying operations. This allows for on-the-fly modifications of
  the queue, allowing hardware-based plugins to support the full range of qubit expectation values. [(#143)](https://github.com/XanaduAI/pennylane/pull/143)
* QNode return values now support _any_ form of sequence, such as lists, sets, etc. [(#144)](https://github.com/XanaduAI/pennylane/pull/144)
* CV analytic gradient calculation is now more robust, allowing for operations which may not themselves be differentiated, but have a
  well defined `_heisenberg_rep` method, and so may succeed operations that are analytically differentiable [(#152)](https://github.com/XanaduAI/pennylane/pull/152)

<h3>Bug fixes</h3>

* Fixed a bug where the variational classifier example was not batching when learning parity (see [#128](https://github.com/XanaduAI/pennylane/pull/128) and [#129](https://github.com/XanaduAI/pennylane/pull/129))
* Fixed an inconsistency where some initial state operations were documented as accepting complex parameters - all operations
  now accept real values [(#146)](https://github.com/XanaduAI/pennylane/pull/146)

<h3>Contributors</h3>

This release contains contributions from:

Christian Gogolin, Josh Izaac, Nathan Killoran, and Maria Schuld.


# Release 0.1.0

Initial public release.

<h3>Contributors</h3>
This release contains contributions from:

Ville Bergholm, Josh Izaac, Maria Schuld, Christian Gogolin, and Nathan Killoran.<|MERGE_RESOLUTION|>--- conflicted
+++ resolved
@@ -2,7 +2,6 @@
 
 <h3>New features since last release</h3>
 
-<<<<<<< HEAD
 * VQE problems can now intuitively been set up by passing the Hamiltonian 
   as an observable. [(#1474)](https://github.com/PennyLaneAI/pennylane/pull/1474)
 
@@ -27,7 +26,7 @@
   
   Note that other measurement types like `var(H)` or `sample(H)`, as well 
   as multiple expectations like `expval(H1), expval(H2)` are not supported. 
-=======
+
 * A new gradients module `qml.gradients` has been added, which provides
   differentiable quantum gradient transforms.
   [(#1476)](https://github.com/PennyLaneAI/pennylane/pull/1476)
@@ -52,7 +51,6 @@
   [[-0.38751721 -0.18884787 -0.38355704]
    [ 0.69916862  0.34072424  0.69202359]]
   ```
->>>>>>> a562747c
 
 * A new quantum function transform has been added to push commuting
   single-qubit gates through controlled operations.
