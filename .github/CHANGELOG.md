--- conflicted
+++ resolved
@@ -189,11 +189,7 @@
 
 This release contains contributions from (in alphabetical order):
 
-<<<<<<< HEAD
-Olivia Di Matteo, Josh Izaac, Christina Lee, Romain Moyard, Ashish Panigrahi, Maria Schuld.
-=======
-Olivia Di Matteo, Josh Izaac, Leonhard Kunczik, Romain Moyard, Ashish Panigrahi, Maria Schuld.
->>>>>>> 99e070d9
+Olivia Di Matteo, Josh Izaac, Leonhard Kunczik, Christina Lee, Romain Moyard, Ashish Panigrahi, Maria Schuld.
 
 
 # Release 0.16.0 (current release)
