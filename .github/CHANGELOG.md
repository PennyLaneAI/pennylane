# Release 0.14.0-dev (development release)

<h3>New features since last release</h3>

* Added `qml.math.squeeze`.
  [(#1011)](https://github.com/PennyLaneAI/pennylane/pull/1011)

* PennyLane now supports analytical gradients for the following noisy channels:
  `BitFlip`, `PhaseFlip`, and `DepolarizingChannel`. 
  [(#968)](https://github.com/PennyLaneAI/pennylane/pull/968)

* The `qml.math` module now supports JAX.
  [(#985)](https://github.com/XanaduAI/software-docs/pull/274)

* The built-in PennyLane optimizers allow more flexible cost functions. The cost function passed to most optimizers 
  may accept any combination of trainable arguments, non-trainable arguments, and keyword arguments.
  [(#959)](https://github.com/PennyLaneAI/pennylane/pull/959)

  The full changes apply to:
  
  * `AdagradOptimizer`
  * `AdamOptimizer`
  * `GradientDescentOptimizer`
  * `MomentumOptimizer`
  * `NesterovMomentumOptimizer`
  * `RMSPropOptimizer`
  * `RotosolveOptimizer` 
  
  The `requires_grad=False` property must mark any non-trainable constant argument. 
  The `RotoselectOptimizer` allows passing only keyword arguments.

  Example use:

  ```python
  def cost(x, y, data, scale=1.0):
      return scale * (x[0]-data)**2 + scale * (y-data)**2

  x = np.array([1.], requires_grad=True)
  y = np.array([1.0])
  data = np.array([2.], requires_grad=False)

  opt = qml.GradientDescentOptimizer()
  
  # the optimizer step and step_and_cost methods can
  # now update multiple parameters at once
  x_new, y_new, data = opt.step(cost, x, y, data, scale=0.5)
  (x_new, y_new, data), value = opt.step_and_cost(cost, x, y, data, scale=0.5) 

  # list and tuple unpacking is also supported
  params = (x, y, data)
  params = opt.step(cost, *params)
  ```
 
* Support added for calculating the Hessian of quantum tapes using the second-order
  parameter shift formula.
  [(#961)](https://github.com/PennyLaneAI/pennylane/pull/961)

  The following example shows the calculation of the Hessian of a quantum tape:

  ```python
  qml.enable_tape()
  n_wires = 5
  weights = [2.73943676, 0.16289932, 3.4536312, 2.73521126, 2.6412488]

  dev = qml.device("default.qubit", wires=n_wires)

  with qml.tape.QubitParamShiftTape() as tape:
      for i in range(n_wires):
          qml.RX(weights[i], wires=i)

      qml.CNOT(wires=[0, 1])
      qml.CNOT(wires=[2, 1])
      qml.CNOT(wires=[3, 1])
      qml.CNOT(wires=[4, 3])

      qml.expval(qml.PauliZ(1))

  print(tape.hessian(dev))
  ```

* A new  `qml.draw` function is available, allowing QNodes to be easily
  drawn without execution by providing example input.
  [(#962)](https://github.com/PennyLaneAI/pennylane/pull/962)

  ```python
  qml.enable_tape()

  @qml.qnode(dev)
  def circuit(a, w):
      qml.Hadamard(0)
      qml.CRX(a, wires=[0, 1])
      qml.Rot(*w, wires=[1])
      qml.CRX(-a, wires=[0, 1])
      return qml.expval(qml.PauliZ(0) @ qml.PauliZ(1))
  ```

  The QNode circuit structure may depend on the input arguments;
  this is taken into account by passing example QNode arguments
  to the `qml.draw()` drawing function:

  ```pycon
  >>> drawer = qml.draw(circuit)
  >>> result = drawer(a=2.3, w=[1.2, 3.2, 0.7])
  >>> print(result)
  0: ──H──╭C────────────────────────────╭C─────────╭┤ ⟨Z ⊗ Z⟩
  1: ─────╰RX(2.3)──Rot(1.2, 3.2, 0.7)──╰RX(-2.3)──╰┤ ⟨Z ⊗ Z⟩
  ```

  Currently, `qml.draw` is only avaliable in tape mode.

* A new `default.qubit.jax` device was added. This device runs end to end in JAX, meaning that it
  supports all of the awesome JAX transformations (`jax.vmap`, `jax.jit`, `jax.hessian`, etc).

  Here is an example of how to use the new device:

  ```python
  qml.enable_tape()

  dev = qml.device("default.qubit.jax", wires=1)
  @qml.qnode(dev, interface="jax", diff_method="backprop")
  def circuit(x):
      qml.RX(x[1], wires=0)
      qml.Rot(x[0], x[1], x[2], wires=0)
      return qml.expval(qml.PauliZ(0))

  weights = jnp.array([0.2, 0.5, 0.1])
  grad_fn = jax.grad(circuit)
  print(grad_fn(weights))
  ```

  Currently, only `diff_method="backprop"` is supported, with plans to add reverse mode support in
  the future.

* Two new error channels, `BitFlip` and `PhaseFlip` have been added.
  [(#954)](https://github.com/PennyLaneAI/pennylane/pull/954)

  They can be used in the same manner as existing error channels:

  ```python
  dev = qml.device("default.mixed", wires=2)

  @qml.qnode(dev)
  def circuit():
      qml.RX(0.3, wires=0)
      qml.RY(0.5, wires=1)
      qml.BitFlip(0.01, wires=0)
      qml.PhaseFlip(0.01, wires=1)
      return qml.expval(qml.PauliZ(0))
  ```

* Apply permutations to wires using the `Permute` subroutine.
  [(#952)](https://github.com/PennyLaneAI/pennylane/pull/952)

  ```python
  import pennylane as qml
  dev = qml.device('default.qubit', wires=5)

  @qml.qnode(dev)
  def apply_perm():
      # Send contents of wire 4 to wire 0, of wire 2 to wire 1, etc.
      qml.templates.Permute([4, 2, 0, 1, 3], wires=dev.wires)
      return qml.expval(qml.PauliZ(0))
  ```

<<<<<<< HEAD
* In tape-mode, the logic for choosing the 'best' differentiation method has been altered
  to improve performance.
  [(#1008)](https://github.com/PennyLaneAI/pennylane/pull/1008)

  - If the device provides its own gradient, this is now the preferred
    differentiation method.

  - If a device provides additional interface-specific versions that natively support classical
    backpropagation, this is now preferred over the parameter-shift rule.

    Devices define additional interface-specific devices via their `capabilities()` dictionary. For
    example, `default.qubit` supports supplementary devices for TensorFlow, Autograd, and JAX:

    ```python
    {
      "passthru_devices": {
          "tf": "default.qubit.tf",
          "autograd": "default.qubit.autograd",
          "jax": "default.qubit.jax",
      },
    }
    ```

  As a result of this change, if the QNode `diff_method` is not explicitly provided,
  it is possible that the QNode will run on a *supplementary device* of the device that was
  specifically provided:

  ```python
  dev = qml.device("default.qubit", wires=2)
  qml.QNode(dev) # will default to backprop on default.qubit.autograd
  qml.QNode(dev, interface="tf") # will default to backprop on default.qubit.tf
  qml.QNode(dev, interface="jax") # will default to backprop on default.qubit.jax
  ```

=======
* Adds the new function `qml.math.cov_matrix()`. This function accepts a list of commuting
  observables, and the probability distribution in the shared observable eigenbasis after the
  application of an ansatz. It uses these to construct the covariance matrix in a *framework
  independent* manner, such that the output covariance matrix is autodifferentiable.
  [(#1012)](https://github.com/PennyLaneAI/pennylane/pull/1012)

  For example, consider the following ansatz and observable list:

  ```python3
  obs_list = [qml.PauliX(0) @ qml.PauliZ(1), qml.PauliY(2)]
  ansatz = qml.templates.StronglyEntanglingLayers
  ```

  We can construct a QNode to output the probability distribution in the shared eigenbasis of the
  observables:

  ```python
  dev = qml.device("default.qubit", wires=3)

  @qml.qnode(dev, interface="autograd")
  def circuit(weights):
      ansatz(weights, wires=[0, 1, 2])
      # rotate into the basis of the observables
      for o in obs_list:
          o.diagonalizing_gates()
      return qml.probs(wires=[0, 1, 2])
  ```

  We can now compute the covariance matrix:

  ```pycon
  >>> weights = qml.init.strong_ent_layers_normal(n_layers=2, n_wires=3)
  >>> cov = qml.math.cov_matrix(circuit(weights), obs_list)
  >>> cov
  array([[0.98707611, 0.03665537],
         [0.03665537, 0.99998377]])
  ```

  Autodifferentiation is fully supported using all interfaces:

  ```pycon
  >>> cost_fn = lambda weights: qml.math.cov_matrix(circuit(weights), obs_list)[0, 1]
  >>> qml.grad(cost_fn)(weights)[0]
  array([[[ 4.94240914e-17, -2.33786398e-01, -1.54193959e-01],
          [-3.05414996e-17,  8.40072236e-04,  5.57884080e-04],
          [ 3.01859411e-17,  8.60411436e-03,  6.15745204e-04]],

         [[ 6.80309533e-04, -1.23162742e-03,  1.08729813e-03],
          [-1.53863193e-01, -1.38700657e-02, -1.36243323e-01],
          [-1.54665054e-01, -1.89018172e-02, -1.56415558e-01]]])
  ```
>>>>>>> dde4f153

<h3>Improvements</h3>

* A new test series, pennylane/devices/tests/test_compare_default_qubit.py, has been added, allowing to test if
  a chosen device gives the same result as the default device. Three tests are added `test_hermitian_expectation`,
  `test_pauliz_expectation_analytic`, and `test_random_circuit`.
  [(#897)](https://github.com/PennyLaneAI/pennylane/pull/897)

* Adds the following agnostic tensor manipulation functions to the `qml.math` module: `abs`,
  `angle`, `arcsin`, `concatenate`, `dot`, `sqrt`, `sum`, `take`, `where`. These functions are
  required to fully support end-to-end differentiable Mottonen and Amplitude embedding.
  [(#922)](https://github.com/PennyLaneAI/pennylane/pull/922)

* * Several improvements have been made to the `Wires` class to reduce overhead:
  [(#967)](https://github.com/PennyLaneAI/pennylane/pull/967)

  - Moves the check for uniqueness of wires from `Wires` instantiation to
    the `qml.wires._process` function in order to reduce overhead from repeated
    creation of `Wires` instances.
  
  - Skips calling of Wires on Wires instances on `Operation` instantiation.
  
* Adds the `PauliRot` generator to the `qml.operation` module. This 
  generator is required to construct the metric tensor. 
  [(#963)](https://github.com/PennyLaneAI/pennylane/pull/963)

* The templates are modified to make use of the new `qml.math` module, for framework-agnostic
  tensor manipulation. This allows the template library to be differentiable
  in backpropagation mode (`diff_method="backprop"`).
  [(#873)](https://github.com/PennyLaneAI/pennylane/pull/873)

* The circuit drawer now allows for the wire order to be (optionally) modified:
  [(#992)](https://github.com/PennyLaneAI/pennylane/pull/992)

  ```pycon
  >>> dev = qml.device('default.qubit', wires=["a", -1, "q2"])
  >>> @qml.qnode(dev)
  ... def circuit():
  ...     qml.Hadamard(wires=-1)
  ...     qml.CNOT(wires=["a", "q2"])
  ...     qml.RX(0.2, wires="a")
  ...     return qml.expval(qml.PauliX(wires="q2"))
  ```

  Printing with default wire order of the device:

  ```pycon
  >>> print(circuit.draw())
    a: ─────╭C──RX(0.2)──┤
   -1: ──H──│────────────┤
   q2: ─────╰X───────────┤ ⟨X⟩
  ```

  Changing the wire order:

  ```pycon
  >>> print(circuit.draw(wire_order=["q2", "a", -1]))
   q2: ──╭X───────────┤ ⟨X⟩
    a: ──╰C──RX(0.2)──┤
   -1: ───H───────────┤
  ```

<h3>Breaking changes</h3>

<h3>Documentation</h3>

<h3>Bug fixes</h3>

* In tape mode, tape expansion was not properly taking into devices that supported inverse operations,
  causing inverse operations to be unnecessarily decomposed. The QNode tape expansion logic, as well
  as the `Operation.expand()` method, has been modified to fix this.
  [(#956)](https://github.com/PennyLaneAI/pennylane/pull/956)

* Fixes an issue where the Autograd interface was not unwrapping non-differentiable
  PennyLane tensors, which can cause issues on some devices.
  [(#941)](https://github.com/PennyLaneAI/pennylane/pull/941)

* `qml.vqe.Hamiltonian` prints any observable with any number of strings.
  [(#987)](https://github.com/PennyLaneAI/pennylane/pull/987)

* Fixes a bug where tape-mode parameter-shift differentiation would fail if the QNode
  contained a single probability output.
  [(#1007)](https://github.com/PennyLaneAI/pennylane/pull/1007)

<h3>Contributors</h3>

This release contains contributions from (in alphabetical order):

Olivia Di Matteo, Josh Izaac, Christina Lee, Alejandro Montanez, Steven Oud, Chase Roberts, Maria Schuld, David Wierichs, Jiahao Yao.

# Release 0.13.0 (current release)

<h3>New features since last release</h3>

<h4>Automatically optimize the number of measurements</h4>

* QNodes in tape mode now support returning observables on the same wire whenever the observables are
  qubit-wise commuting Pauli words. Qubit-wise commuting observables can be evaluated with a
  *single* device run as they are diagonal in the same basis, via a shared set of single-qubit rotations.
  [(#882)](https://github.com/PennyLaneAI/pennylane/pull/882)

  The following example shows a single QNode returning the expectation values of
  the qubit-wise commuting Pauli words `XX` and `XI`:

  ```python
  qml.enable_tape()

  @qml.qnode(dev)
  def f(x):
      qml.Hadamard(wires=0)
      qml.Hadamard(wires=1)
      qml.CRot(0.1, 0.2, 0.3, wires=[1, 0])
      qml.RZ(x, wires=1)
      return qml.expval(qml.PauliX(0) @ qml.PauliX(1)), qml.expval(qml.PauliX(0))
  ```

  ```pycon
  >>> f(0.4)
  tensor([0.89431013, 0.9510565 ], requires_grad=True)
  ```

* The `ExpvalCost` class (previously `VQECost`) now provides observable optimization using the
  `optimize` argument, resulting in potentially fewer device executions.
  [(#902)](https://github.com/PennyLaneAI/pennylane/pull/902)

  This is achieved by separating the observables composing the Hamiltonian into qubit-wise
  commuting groups and evaluating those groups on a single QNode using functionality from the
  `qml.grouping` module:

  ```python
  qml.enable_tape()
  commuting_obs = [qml.PauliX(0), qml.PauliX(0) @ qml.PauliZ(1)]
  H = qml.vqe.Hamiltonian([1, 1], commuting_obs)

  dev = qml.device("default.qubit", wires=2)
  ansatz = qml.templates.StronglyEntanglingLayers

  cost_opt = qml.ExpvalCost(ansatz, H, dev, optimize=True)
  cost_no_opt = qml.ExpvalCost(ansatz, H, dev, optimize=False)

  params = qml.init.strong_ent_layers_uniform(3, 2)
  ```

  Grouping these commuting observables leads to fewer device executions:

  ```pycon
  >>> cost_opt(params)
  >>> ex_opt = dev.num_executions
  >>> cost_no_opt(params)
  >>> ex_no_opt = dev.num_executions - ex_opt
  >>> print("Number of executions:", ex_no_opt)
  Number of executions: 2
  >>> print("Number of executions (optimized):", ex_opt)
  Number of executions (optimized): 1
  ```

<h4>New quantum gradient features</h4>

* Compute the analytic gradient of quantum circuits in parallel on supported devices.
  [(#840)](https://github.com/PennyLaneAI/pennylane/pull/840)

  This release introduces support for batch execution of circuits, via a new device API method
  `Device.batch_execute()`. Devices that implement this new API support submitting a batch of
  circuits for *parallel* evaluation simultaneously, which can significantly reduce the computation time.

  Furthermore, if using tape mode and a compatible device, gradient computations will
  automatically make use of the new batch API---providing a speedup during optimization.

* Gradient recipes are now much more powerful, allowing for operations to define their gradient
  via an arbitrary linear combination of circuit evaluations.
  [(#909)](https://github.com/PennyLaneAI/pennylane/pull/909)
  [(#915)](https://github.com/PennyLaneAI/pennylane/pull/915)

  With this change, gradient recipes can now be of the form
  :math:`\frac{\partial}{\partial\phi_k}f(\phi_k) = \sum_{i} c_i f(a_i \phi_k + s_i )`,
  and are no longer restricted to two-term shifts with identical (but opposite in sign) shift values.

  As a result, PennyLane now supports native analytic quantum gradients for the
  controlled rotation operations `CRX`, `CRY`, `CRZ`, and `CRot`. This allows for parameter-shift
  analytic gradients on hardware, without decomposition.

  Note that this is a breaking change for developers; please see the *Breaking Changes* section
  for more details.

* The `qnn.KerasLayer` class now supports differentiating the QNode through classical
  backpropagation in tape mode.
  [(#869)](https://github.com/PennyLaneAI/pennylane/pull/869)

  ```python
  qml.enable_tape()

  dev = qml.device("default.qubit.tf", wires=2)

  @qml.qnode(dev, interface="tf", diff_method="backprop")
  def f(inputs, weights):
      qml.templates.AngleEmbedding(inputs, wires=range(2))
      qml.templates.StronglyEntanglingLayers(weights, wires=range(2))
      return [qml.expval(qml.PauliZ(i)) for i in range(2)]

  weight_shapes = {"weights": (3, 2, 3)}

  qlayer = qml.qnn.KerasLayer(f, weight_shapes, output_dim=2)

  inputs = tf.constant(np.random.random((4, 2)), dtype=tf.float32)

  with tf.GradientTape() as tape:
      out = qlayer(inputs)

  tape.jacobian(out, qlayer.trainable_weights)
  ```

<h4>New operations, templates, and measurements</h4>

* Adds the `qml.density_matrix` QNode return with partial trace capabilities.
  [(#878)](https://github.com/PennyLaneAI/pennylane/pull/878)

  The density matrix over the provided wires is returned, with all other subsystems traced out.
  `qml.density_matrix` currently works for both the `default.qubit` and `default.mixed` devices.

  ```python
  qml.enable_tape()
  dev = qml.device("default.qubit", wires=2)

  def circuit(x):
      qml.PauliY(wires=0)
      qml.Hadamard(wires=1)
      return qml.density_matrix(wires=[1])  # wire 0 is traced out
  ```

* Adds the square-root X gate `SX`. [(#871)](https://github.com/PennyLaneAI/pennylane/pull/871)

  ```python
  dev = qml.device("default.qubit", wires=1)

  @qml.qnode(dev)
  def circuit():
      qml.SX(wires=[0])
      return qml.expval(qml.PauliZ(wires=[0]))
  ```

* Two new hardware-efficient particle-conserving templates have been implemented
  to perform VQE-based quantum chemistry simulations. The new templates apply
  several layers of the particle-conserving entanglers proposed in Figs. 2a and 2b
  of Barkoutsos *et al*., [arXiv:1805.04340](https://arxiv.org/abs/1805.04340)
  [(#875)](https://github.com/PennyLaneAI/pennylane/pull/875)
  [(#876)](https://github.com/PennyLaneAI/pennylane/pull/876)

<h4>Estimate and track resources</h4>

* The `QuantumTape` class now contains basic resource estimation functionality. The method
  `tape.get_resources()` returns a dictionary with a list of the constituent operations and the
  number of times they appear in the circuit. Similarly, `tape.get_depth()` computes the circuit depth.
  [(#862)](https://github.com/PennyLaneAI/pennylane/pull/862)

  ```pycon
  >>> with qml.tape.QuantumTape() as tape:
  ...    qml.Hadamard(wires=0)
  ...    qml.RZ(0.26, wires=1)
  ...    qml.CNOT(wires=[1, 0])
  ...    qml.Rot(1.8, -2.7, 0.2, wires=0)
  ...    qml.Hadamard(wires=1)
  ...    qml.CNOT(wires=[0, 1])
  ...    qml.expval(qml.PauliZ(0) @ qml.PauliZ(1))
  >>> tape.get_resources()
  {'Hadamard': 2, 'RZ': 1, 'CNOT': 2, 'Rot': 1}
  >>> tape.get_depth()
  4
  ```

* The number of device executions over a QNode's lifetime can now be returned using `num_executions`.
  [(#853)](https://github.com/PennyLaneAI/pennylane/pull/853)

  ```pycon
  >>> dev = qml.device("default.qubit", wires=2)
  >>> @qml.qnode(dev)
  ... def circuit(x, y):
  ...    qml.RX(x, wires=[0])
  ...    qml.RY(y, wires=[1])
  ...    qml.CNOT(wires=[0, 1])
  ...    return qml.expval(qml.PauliZ(0) @ qml.PauliX(1))
  >>> for _ in range(10):
  ...    circuit(0.432, 0.12)
  >>> print(dev.num_executions)
  10
  ```

<h3>Improvements</h3>

* Support for tape mode has improved across PennyLane. The following features now work in tape mode:

  - QNode collections [(#863)](https://github.com/PennyLaneAI/pennylane/pull/863)

  - `qnn.ExpvalCost` [(#863)](https://github.com/PennyLaneAI/pennylane/pull/863)
    [(#911)](https://github.com/PennyLaneAI/pennylane/pull/911)

  - `qml.qnn.KerasLayer` [(#869)](https://github.com/PennyLaneAI/pennylane/pull/869)

  - `qml.qnn.TorchLayer` [(#865)](https://github.com/PennyLaneAI/pennylane/pull/865)

  - The `qml.qaoa` module [(#905)](https://github.com/PennyLaneAI/pennylane/pull/905)

* A new function, `qml.refresh_devices()`, has been added, allowing PennyLane to
  rescan installed PennyLane plugins and refresh the device list. In addition, the `qml.device`
  loader will attempt to refresh devices if the required plugin device cannot be found.
  This will result in an improved experience if installing PennyLane and plugins within
  a running Python session (for example, on Google Colab), and avoid the need to
  restart the kernel/runtime.
  [(#907)](https://github.com/PennyLaneAI/pennylane/pull/907)

* When using `grad_fn = qml.grad(cost)` to compute the gradient of a cost function with the Autograd
  interface, the value of the intermediate forward pass is now available via the `grad_fn.forward`
  property
  [(#914)](https://github.com/PennyLaneAI/pennylane/pull/914):

  ```python
  def cost_fn(x, y):
      return 2 * np.sin(x[0]) * np.exp(-x[1]) + x[0] ** 3 + np.cos(y)

  params = np.array([0.1, 0.5], requires_grad=True)
  data = np.array(0.65, requires_grad=False)
  grad_fn = qml.grad(cost_fn)

  grad_fn(params, data)  # perform backprop and evaluate the gradient
  grad_fn.forward  # the cost function value
  ```

* Gradient-based optimizers now have a `step_and_cost` method that returns
  both the next step as well as the objective (cost) function output.
  [(#916)](https://github.com/PennyLaneAI/pennylane/pull/916)

  ```pycon
  >>> opt = qml.GradientDescentOptimizer()
  >>> params, cost = opt.step_and_cost(cost_fn, params)
  ```

* PennyLane provides a new experimental module `qml.proc` which provides framework-agnostic processing
  functions for array and tensor manipulations.
  [(#886)](https://github.com/PennyLaneAI/pennylane/pull/886)

  Given the input tensor-like object, the call is
  dispatched to the corresponding array manipulation framework, allowing for end-to-end
  differentiation to be preserved.

  ```pycon
  >>> x = torch.tensor([1., 2.])
  >>> qml.proc.ones_like(x)
  tensor([1, 1])
  >>> y = tf.Variable([[0], [5]])
  >>> qml.proc.ones_like(y, dtype=np.complex128)
  <tf.Tensor: shape=(2, 1), dtype=complex128, numpy=
  array([[1.+0.j],
         [1.+0.j]])>
  ```

  Note that these functions are experimental, and only a subset of common functionality is
  supported. Furthermore, the names and behaviour of these functions may differ from similar
  functions in common frameworks; please refer to the function docstrings for more details.

* The gradient methods in tape mode now fully separate the quantum and classical processing. Rather
  than returning the evaluated gradients directly, they now return a tuple containing the required
  quantum and classical processing steps.
  [(#840)](https://github.com/PennyLaneAI/pennylane/pull/840)

  ```python
  def gradient_method(idx, param, **options):
      # generate the quantum tapes that must be computed
      # to determine the quantum gradient
      tapes = quantum_gradient_tapes(self)

      def processing_fn(results):
          # perform classical processing on the evaluated tapes
          # returning the evaluated quantum gradient
          return classical_processing(results)

      return tapes, processing_fn
  ```

  The `JacobianTape.jacobian()` method has been similarly modified to accumulate all gradient
  quantum tapes and classical processing functions, evaluate all quantum tapes simultaneously,
  and then apply the post-processing functions to the evaluated tape results.

* The MultiRZ gate now has a defined generator, allowing it to be used in quantum natural gradient
  optimization.
  [(#912)](https://github.com/PennyLaneAI/pennylane/pull/912)

* The CRot gate now has a `decomposition` method, which breaks the gate down into rotations
  and CNOT gates. This allows `CRot` to be used on devices that do not natively support it.
  [(#908)](https://github.com/PennyLaneAI/pennylane/pull/908)

* The classical processing in the `MottonenStatePreparation` template has been largely
  rewritten to use dense matrices and tensor manipulations wherever possible.
  This is in preparation to support differentiation through the template in the future.
  [(#864)](https://github.com/PennyLaneAI/pennylane/pull/864)

* Device-based caching has replaced QNode caching. Caching is now accessed by passing a
  `cache` argument to the device.
  [(#851)](https://github.com/PennyLaneAI/pennylane/pull/851)

  The `cache` argument should be an integer specifying the size of the cache. For example, a
  cache of size 10 is created using:

  ```pycon
  >>> dev = qml.device("default.qubit", wires=2, cache=10)
  ```

* The `Operation`, `Tensor`, and `MeasurementProcess` classes now have the `__copy__` special method
  defined.
  [(#840)](https://github.com/PennyLaneAI/pennylane/pull/840)

  This allows us to ensure that, when a shallow copy is performed of an operation, the
  mutable list storing the operation parameters is *also* shallow copied. Both the old operation and
  the copied operation will continue to share the same parameter data,
  ```pycon
  >>> import copy
  >>> op = qml.RX(0.2, wires=0)
  >>> op2 = copy.copy(op)
  >>> op.data[0] is op2.data[0]
  True
  ```

  however the *list container* is not a reference:

  ```pycon
  >>> op.data is op2.data
  False
  ```

  This allows the parameters of the copied operation to be modified, without mutating
  the parameters of the original operation.

* The `QuantumTape.copy` method has been tweaked so that
  [(#840)](https://github.com/PennyLaneAI/pennylane/pull/840):

  - Optionally, the tape's operations are shallow copied in addition to the tape by passing the
    `copy_operations=True` boolean flag. This allows the copied tape's parameters to be mutated
    without affecting the original tape's parameters. (Note: the two tapes will share parameter data
    *until* one of the tapes has their parameter list modified.)

  - Copied tapes can be cast to another `QuantumTape` subclass by passing the `tape_cls` keyword
    argument.

<h3>Breaking changes</h3>

* Updated how parameter-shift gradient recipes are defined for operations, allowing for
  gradient recipes that are specified as an arbitrary number of terms.
  [(#909)](https://github.com/PennyLaneAI/pennylane/pull/909)

  Previously, `Operation.grad_recipe` was restricted to two-term parameter-shift formulas.
  With this change, the gradient recipe now contains elements of the form
  :math:`[c_i, a_i, s_i]`, resulting in a gradient recipe of
  :math:`\frac{\partial}{\partial\phi_k}f(\phi_k) = \sum_{i} c_i f(a_i \phi_k + s_i )`.

  As this is a breaking change, all custom operations with defined gradient recipes must be
  updated to continue working with PennyLane 0.13. Note though that if `grad_recipe = None`, the
  default gradient recipe remains unchanged, and corresponds to the two terms :math:`[c_0, a_0, s_0]=[1/2, 1, \pi/2]`
  and :math:`[c_1, a_1, s_1]=[-1/2, 1, -\pi/2]` for every parameter.

- The `VQECost` class has been renamed to `ExpvalCost` to reflect its general applicability
  beyond VQE. Use of `VQECost` is still possible but will result in a deprecation warning.
  [(#913)](https://github.com/PennyLaneAI/pennylane/pull/913)

<h3>Bug fixes</h3>

* The `default.qubit.tf` device is updated to handle TensorFlow objects (e.g.,
  `tf.Variable`) as gate parameters correctly when using the `MultiRZ` and
  `CRot` operations.
  [(#921)](https://github.com/PennyLaneAI/pennylane/pull/921)

* PennyLane tensor objects are now unwrapped in BaseQNode when passed as a
  keyword argument to the quantum function.
  [(#903)](https://github.com/PennyLaneAI/pennylane/pull/903)
  [(#893)](https://github.com/PennyLaneAI/pennylane/pull/893)

* The new tape mode now prevents multiple observables from being evaluated on the same wire
  if the observables are not qubit-wise commuting Pauli words.
  [(#882)](https://github.com/PennyLaneAI/pennylane/pull/882)

* Fixes a bug in `default.qubit` whereby inverses of common gates were not being applied
  via efficient gate-specific methods, instead falling back to matrix-vector multiplication.
  The following gates were affected: `PauliX`, `PauliY`, `PauliZ`, `Hadamard`, `SWAP`, `S`,
  `T`, `CNOT`, `CZ`.
  [(#872)](https://github.com/PennyLaneAI/pennylane/pull/872)

* The `PauliRot` operation now gracefully handles single-qubit Paulis, and all-identity Paulis
  [(#860)](https://github.com/PennyLaneAI/pennylane/pull/860).

* Fixes a bug whereby binary Python operators were not properly propagating the `requires_grad`
  attribute to the output tensor.
  [(#889)](https://github.com/PennyLaneAI/pennylane/pull/889)

* Fixes a bug which prevents `TorchLayer` from doing `backward` when CUDA is enabled.
  [(#899)](https://github.com/PennyLaneAI/pennylane/pull/899)

* Fixes a bug where multi-threaded execution of `QNodeCollection` sometimes fails
  because of simultaneous queuing. This is fixed by adding thread locking during queuing.
  [(#910)](https://github.com/PennyLaneAI/pennylane/pull/918)

* Fixes a bug in `QuantumTape.set_parameters()`. The previous implementation assumed
  that the `self.trainable_parms` set would always be iterated over in increasing integer
  order. However, this is not guaranteed behaviour, and can lead to the incorrect tape parameters
  being set if this is not the case.
  [(#923)](https://github.com/PennyLaneAI/pennylane/pull/923)

* Fixes broken error message if a QNode is instantiated with an unknown exception.
  [(#930)](https://github.com/PennyLaneAI/pennylane/pull/930)

<h3>Contributors</h3>

This release contains contributions from (in alphabetical order):

Juan Miguel Arrazola, Thomas Bromley, Christina Lee, Alain Delgado Gran, Olivia Di Matteo, Anthony
Hayes, Theodor Isacsson, Josh Izaac, Soran Jahangiri, Nathan Killoran, Shumpei Kobayashi, Romain
Moyard, Zeyue Niu, Maria Schuld, Antal Száva.

# Release 0.12.0

<h3>New features since last release</h3>

<h4>New and improved simulators</h4>

* PennyLane now supports a new device, `default.mixed`, designed for
  simulating mixed-state quantum computations. This enables native
  support for implementing noisy channels in a circuit, which generally
  map pure states to mixed states.
  [(#794)](https://github.com/PennyLaneAI/pennylane/pull/794)
  [(#807)](https://github.com/PennyLaneAI/pennylane/pull/807)
  [(#819)](https://github.com/PennyLaneAI/pennylane/pull/819)

  The device can be initialized as
  ```pycon
  >>> dev = qml.device("default.mixed", wires=1)
  ```

  This allows the construction of QNodes that include non-unitary operations,
  such as noisy channels:

  ```pycon
  >>> @qml.qnode(dev)
  ... def circuit(params):
  ...     qml.RX(params[0], wires=0)
  ...     qml.RY(params[1], wires=0)
  ...     qml.AmplitudeDamping(0.5, wires=0)
  ...     return qml.expval(qml.PauliZ(0))
  >>> print(circuit([0.54, 0.12]))
  0.9257702929524184
  >>> print(circuit([0, np.pi]))
  0.0
  ```

<h4>New tools for optimizing measurements</h4>

* The new `grouping` module provides functionality for grouping simultaneously measurable Pauli word
  observables.
  [(#761)](https://github.com/PennyLaneAI/pennylane/pull/761)
  [(#850)](https://github.com/PennyLaneAI/pennylane/pull/850)
  [(#852)](https://github.com/PennyLaneAI/pennylane/pull/852)

  - The `optimize_measurements` function will take as input a list of Pauli word observables and
    their corresponding coefficients (if any), and will return the partitioned Pauli terms
    diagonalized in the measurement basis and the corresponding diagonalizing circuits.

    ```python
    from pennylane.grouping import optimize_measurements
    h, nr_qubits = qml.qchem.molecular_hamiltonian("h2", "h2.xyz")
    rotations, grouped_ops, grouped_coeffs = optimize_measurements(h.ops, h.coeffs, grouping="qwc")
    ```

    The diagonalizing circuits of `rotations` correspond to the diagonalized Pauli word groupings of
    `grouped_ops`.

  - Pauli word partitioning utilities are performed by the `PauliGroupingStrategy`
    class. An input list of Pauli words can be partitioned into mutually commuting,
    qubit-wise-commuting, or anticommuting groupings.

    For example, partitioning Pauli words into anticommutative groupings by the Recursive Largest
    First (RLF) graph colouring heuristic:

    ```python
    from pennylane import PauliX, PauliY, PauliZ, Identity
    from pennylane.grouping import group_observables
    pauli_words = [
        Identity('a') @ Identity('b'),
        Identity('a') @ PauliX('b'),
        Identity('a') @ PauliY('b'),
        PauliZ('a') @ PauliX('b'),
        PauliZ('a') @ PauliY('b'),
        PauliZ('a') @ PauliZ('b')
    ]
    groupings = group_observables(pauli_words, grouping_type='anticommuting', method='rlf')
    ```

  - Various utility functions are included for obtaining and manipulating Pauli
    words in the binary symplectic vector space representation.

    For instance, two Pauli words may be converted to their binary vector representation:

    ```pycon
    >>> from pennylane.grouping import pauli_to_binary
    >>> from pennylane.wires import Wires
    >>> wire_map = {Wires('a'): 0, Wires('b'): 1}
    >>> pauli_vec_1 = pauli_to_binary(qml.PauliX('a') @ qml.PauliY('b'))
    >>> pauli_vec_2 = pauli_to_binary(qml.PauliZ('a') @ qml.PauliZ('b'))
    >>> pauli_vec_1
    [1. 1. 0. 1.]
    >>> pauli_vec_2
    [0. 0. 1. 1.]
    ```

    Their product up to a phase may be computed by taking the sum of their binary vector
    representations, and returned in the operator representation.

    ```pycon
    >>> from pennylane.grouping import binary_to_pauli
    >>> binary_to_pauli((pauli_vec_1 + pauli_vec_2) % 2, wire_map)
    Tensor product ['PauliY', 'PauliX']: 0 params, wires ['a', 'b']
    ```

    For more details on the grouping module, see the
    [grouping module documentation](https://pennylane.readthedocs.io/en/stable/code/qml_grouping.html)


<h4>Returning the quantum state from simulators</h4>

* The quantum state of a QNode can now be returned using the `qml.state()` return function.
  [(#818)](https://github.com/XanaduAI/pennylane/pull/818)

  ```python
  import pennylane as qml

  dev = qml.device("default.qubit", wires=3)
  qml.enable_tape()

  @qml.qnode(dev)
  def qfunc(x, y):
      qml.RZ(x, wires=0)
      qml.CNOT(wires=[0, 1])
      qml.RY(y, wires=1)
      qml.CNOT(wires=[0, 2])
      return qml.state()

  >>> qfunc(0.56, 0.1)
  array([0.95985437-0.27601028j, 0.        +0.j        ,
         0.04803275-0.01381203j, 0.        +0.j        ,
         0.        +0.j        , 0.        +0.j        ,
         0.        +0.j        , 0.        +0.j        ])
  ```

  Differentiating the state is currently available when using the
  classical backpropagation differentiation method (`diff_method="backprop"`) with a compatible device,
  and when using the new tape mode.

<h4>New operations and channels</h4>

* PennyLane now includes standard channels such as the Amplitude-damping,
  Phase-damping, and Depolarizing channels, as well as the ability
  to make custom qubit channels.
  [(#760)](https://github.com/PennyLaneAI/pennylane/pull/760)
  [(#766)](https://github.com/PennyLaneAI/pennylane/pull/766)
  [(#778)](https://github.com/PennyLaneAI/pennylane/pull/778)

* The controlled-Y operation is now available via `qml.CY`. For devices that do
  not natively support the controlled-Y operation, it will be decomposed
  into `qml.RY`, `qml.CNOT`, and `qml.S` operations.
  [(#806)](https://github.com/PennyLaneAI/pennylane/pull/806)

<h4>Preview the next-generation PennyLane QNode</h4>

* The new PennyLane `tape` module provides a re-formulated QNode class, rewritten from the ground-up,
  that uses a new `QuantumTape` object to represent the QNode's quantum circuit. Tape mode
  provides several advantages over the standard PennyLane QNode.
  [(#785)](https://github.com/PennyLaneAI/pennylane/pull/785)
  [(#792)](https://github.com/PennyLaneAI/pennylane/pull/792)
  [(#796)](https://github.com/PennyLaneAI/pennylane/pull/796)
  [(#800)](https://github.com/PennyLaneAI/pennylane/pull/800)
  [(#803)](https://github.com/PennyLaneAI/pennylane/pull/803)
  [(#804)](https://github.com/PennyLaneAI/pennylane/pull/804)
  [(#805)](https://github.com/PennyLaneAI/pennylane/pull/805)
  [(#808)](https://github.com/PennyLaneAI/pennylane/pull/808)
  [(#810)](https://github.com/PennyLaneAI/pennylane/pull/810)
  [(#811)](https://github.com/PennyLaneAI/pennylane/pull/811)
  [(#815)](https://github.com/PennyLaneAI/pennylane/pull/815)
  [(#820)](https://github.com/PennyLaneAI/pennylane/pull/820)
  [(#823)](https://github.com/PennyLaneAI/pennylane/pull/823)
  [(#824)](https://github.com/PennyLaneAI/pennylane/pull/824)
  [(#829)](https://github.com/PennyLaneAI/pennylane/pull/829)

  - Support for in-QNode classical processing: Tape mode allows for differentiable classical
    processing within the QNode.

  - No more Variable wrapping: In tape mode, QNode arguments no longer become `Variable`
    objects within the QNode.

  - Less restrictive QNode signatures: There is no longer any restriction on the QNode signature;
    the QNode can be defined and called following the same rules as standard Python functions.

  - Unifying all QNodes: The tape-mode QNode merges all QNodes (including the
    `JacobianQNode` and the `PassthruQNode`) into a single unified QNode, with
    identical behaviour regardless of the differentiation type.

  - Optimizations: Tape mode provides various performance optimizations, reducing pre- and
    post-processing overhead, and reduces the number of quantum evaluations in certain cases.

  Note that tape mode is **experimental**, and does not currently have feature-parity with the
  existing QNode. [Feedback and bug reports](https://github.com/PennyLaneAI/pennylane/issues) are
  encouraged and will help improve the new tape mode.

  Tape mode can be enabled globally via the `qml.enable_tape` function, without changing your
  PennyLane code:

  ```python
  qml.enable_tape()
  dev = qml.device("default.qubit", wires=1)

  @qml.qnode(dev, interface="tf")
  def circuit(p):
      print("Parameter value:", p)
      qml.RX(tf.sin(p[0])**2 + p[1], wires=0)
      return qml.expval(qml.PauliZ(0))
  ```

  For more details, please see the [tape mode
  documentation](https://pennylane.readthedocs.io/en/stable/code/qml_tape.html).

<h3>Improvements</h3>

* QNode caching has been introduced, allowing the QNode to keep track of the results of previous
  device executions and reuse those results in subsequent calls.
  Note that QNode caching is only supported in the new and experimental tape-mode.
  [(#817)](https://github.com/PennyLaneAI/pennylane/pull/817)

  Caching is available by passing a `caching` argument to the QNode:

  ```python
  dev = qml.device("default.qubit", wires=2)
  qml.enable_tape()

  @qml.qnode(dev, caching=10)  # cache up to 10 evaluations
  def qfunc(x):
      qml.RX(x, wires=0)
      qml.RX(0.3, wires=1)
      qml.CNOT(wires=[0, 1])
      return qml.expval(qml.PauliZ(1))

  qfunc(0.1)  # first evaluation executes on the device
  qfunc(0.1)  # second evaluation accesses the cached result
  ```

* Sped up the application of certain gates in `default.qubit` by using array/tensor
  manipulation tricks. The following gates are affected: `PauliX`, `PauliY`, `PauliZ`,
  `Hadamard`, `SWAP`, `S`, `T`, `CNOT`, `CZ`.
  [(#772)](https://github.com/PennyLaneAI/pennylane/pull/772)

* The computation of marginal probabilities has been made more efficient for devices
  with a large number of wires, achieving in some cases a 5x speedup.
  [(#799)](https://github.com/PennyLaneAI/pennylane/pull/799)

* Adds arithmetic operations (addition, tensor product,
  subtraction, and scalar multiplication) between `Hamiltonian`,
  `Tensor`, and `Observable` objects, and inline arithmetic
  operations between Hamiltonians and other observables.
  [(#765)](https://github.com/PennyLaneAI/pennylane/pull/765)

  Hamiltonians can now easily be defined as sums of observables:

  ```pycon3
  >>> H = 3 * qml.PauliZ(0) - (qml.PauliX(0) @ qml.PauliX(1)) + qml.Hamiltonian([4], [qml.PauliZ(0)])
  >>> print(H)
  (7.0) [Z0] + (-1.0) [X0 X1]
  ```

* Adds `compare()` method to `Observable` and `Hamiltonian` classes, which allows
  for comparison between observable quantities.
  [(#765)](https://github.com/PennyLaneAI/pennylane/pull/765)

  ```pycon3
  >>> H = qml.Hamiltonian([1], [qml.PauliZ(0)])
  >>> obs = qml.PauliZ(0) @ qml.Identity(1)
  >>> print(H.compare(obs))
  True
  ```

  ```pycon3
  >>> H = qml.Hamiltonian([2], [qml.PauliZ(0)])
  >>> obs = qml.PauliZ(1) @ qml.Identity(0)
  >>> print(H.compare(obs))
  False
  ```

* Adds `simplify()` method to the `Hamiltonian` class.
  [(#765)](https://github.com/PennyLaneAI/pennylane/pull/765)

  ```pycon3
  >>> H = qml.Hamiltonian([1, 2], [qml.PauliZ(0), qml.PauliZ(0) @ qml.Identity(1)])
  >>> H.simplify()
  >>> print(H)
  (3.0) [Z0]
  ```

* Added a new bit-flip mixer to the `qml.qaoa` module.
  [(#774)](https://github.com/PennyLaneAI/pennylane/pull/774)

* Summation of two `Wires` objects is now supported and will return
  a `Wires` object containing the set of all wires defined by the
  terms in the summation.
  [(#812)](https://github.com/PennyLaneAI/pennylane/pull/812)

<h3>Breaking changes</h3>

* The PennyLane NumPy module now returns scalar (zero-dimensional) arrays where
  Python scalars were previously returned.
  [(#820)](https://github.com/PennyLaneAI/pennylane/pull/820)
  [(#833)](https://github.com/PennyLaneAI/pennylane/pull/833)

  For example, this affects array element indexing, and summation:

  ```pycon
  >>> x = np.array([1, 2, 3], requires_grad=False)
  >>> x[0]
  tensor(1, requires_grad=False)
  >>> np.sum(x)
  tensor(6, requires_grad=True)
  ```

  This may require small updates to user code. A convenience method, `np.tensor.unwrap()`,
  has been added to help ease the transition. This converts PennyLane NumPy tensors
  to standard NumPy arrays and Python scalars:

  ```pycon
  >>> x = np.array(1.543, requires_grad=False)
  >>> x.unwrap()
  1.543
  ```

  Note, however, that information regarding array differentiability will be
  lost.

* The device capabilities dictionary has been redesigned, for clarity and robustness. In particular,
  the capabilities dictionary is now inherited from the parent class, various keys have more
  expressive names, and all keys are now defined in the base device class. For more details, please
  [refer to the developer
  documentation](https://pennylane.readthedocs.io/en/stable/development/plugins.html#device-capabilities).
  [(#781)](https://github.com/PennyLaneAI/pennylane/pull/781/files)

<h3>Bug fixes</h3>

* Changed to use lists for storing variable values inside `BaseQNode`
  allowing complex matrices to be passed to `QubitUnitary`.
  [(#773)](https://github.com/PennyLaneAI/pennylane/pull/773)

* Fixed a bug within `default.qubit`, resulting in greater efficiency
  when applying a state vector to all wires on the device.
  [(#849)](https://github.com/PennyLaneAI/pennylane/pull/849)

<h3>Documentation</h3>

* Equations have been added to the `qml.sample` and `qml.probs` docstrings
  to clarify the mathematical foundation of the performed measurements.
  [(#843)](https://github.com/PennyLaneAI/pennylane/pull/843)

<h3>Contributors</h3>

This release contains contributions from (in alphabetical order):

Aroosa Ijaz, Juan Miguel Arrazola, Thomas Bromley, Jack Ceroni, Alain Delgado Gran, Josh Izaac,
Soran Jahangiri, Nathan Killoran, Robert Lang, Cedric Lin, Olivia Di Matteo, Nicolás Quesada, Maria
Schuld, Antal Száva.

# Release 0.11.0

<h3>New features since last release</h3>

<h4>New and improved simulators</h4>

* Added a new device, `default.qubit.autograd`, a pure-state qubit simulator written using Autograd.
  This device supports classical backpropagation (`diff_method="backprop"`); this can
  be faster than the parameter-shift rule for computing quantum gradients
  when the number of parameters to be optimized is large.
  [(#721)](https://github.com/XanaduAI/pennylane/pull/721)

  ```pycon
  >>> dev = qml.device("default.qubit.autograd", wires=1)
  >>> @qml.qnode(dev, diff_method="backprop")
  ... def circuit(x):
  ...     qml.RX(x[1], wires=0)
  ...     qml.Rot(x[0], x[1], x[2], wires=0)
  ...     return qml.expval(qml.PauliZ(0))
  >>> weights = np.array([0.2, 0.5, 0.1])
  >>> grad_fn = qml.grad(circuit)
  >>> print(grad_fn(weights))
  array([-2.25267173e-01, -1.00864546e+00,  6.93889390e-18])
  ```

  See the [device documentation](https://pennylane.readthedocs.io/en/stable/code/api/pennylane.devices.default_qubit_autograd.DefaultQubitAutograd.html) for more details.

* A new experimental C++ state-vector simulator device is now available, `lightning.qubit`. It
  uses the C++ Eigen library to perform fast linear algebra calculations for simulating quantum
  state-vector evolution.

  `lightning.qubit` is currently in beta; it can be installed via `pip`:

  ```console
  $ pip install pennylane-lightning
  ```

  Once installed, it can be used as a PennyLane device:

  ```pycon
  >>> dev = qml.device("lightning.qubit", wires=2)
  ```

  For more details, please see the [lightning qubit documentation](https://pennylane-lightning.readthedocs.io).

<h4>New algorithms and templates</h4>

* Added built-in QAOA functionality via the new `qml.qaoa` module.
  [(#712)](https://github.com/PennyLaneAI/pennylane/pull/712)
  [(#718)](https://github.com/PennyLaneAI/pennylane/pull/718)
  [(#741)](https://github.com/PennyLaneAI/pennylane/pull/741)
  [(#720)](https://github.com/PennyLaneAI/pennylane/pull/720)

  This includes the following features:

  * New `qml.qaoa.x_mixer` and `qml.qaoa.xy_mixer` functions for defining Pauli-X and XY
    mixer Hamiltonians.

  * MaxCut: The `qml.qaoa.maxcut` function allows easy construction of the cost Hamiltonian
    and recommended mixer Hamiltonian for solving the MaxCut problem for a supplied graph.

  * Layers: `qml.qaoa.cost_layer` and `qml.qaoa.mixer_layer` take cost and mixer
    Hamiltonians, respectively, and apply the corresponding QAOA cost and mixer layers
    to the quantum circuit

  For example, using PennyLane to construct and solve a MaxCut problem with QAOA:

  ```python
  wires = range(3)
  graph = Graph([(0, 1), (1, 2), (2, 0)])
  cost_h, mixer_h = qaoa.maxcut(graph)

  def qaoa_layer(gamma, alpha):
      qaoa.cost_layer(gamma, cost_h)
      qaoa.mixer_layer(alpha, mixer_h)

  def antatz(params, **kwargs):

      for w in wires:
          qml.Hadamard(wires=w)

      # repeat the QAOA layer two times
      qml.layer(qaoa_layer, 2, params[0], params[1])

  dev = qml.device('default.qubit', wires=len(wires))
  cost_function = qml.VQECost(ansatz, cost_h, dev)
  ```

* Added an `ApproxTimeEvolution` template to the PennyLane templates module, which
  can be used to implement Trotterized time-evolution under a Hamiltonian.
  [(#710)](https://github.com/XanaduAI/pennylane/pull/710)

  <img src="https://pennylane.readthedocs.io/en/latest/_static/templates/subroutines/approx_time_evolution.png" width=50%/>

* Added a `qml.layer` template-constructing function, which takes a unitary, and
  repeatedly applies it on a set of wires to a given depth.
  [(#723)](https://github.com/PennyLaneAI/pennylane/pull/723)

  ```python
  def subroutine():
      qml.Hadamard(wires=[0])
      qml.CNOT(wires=[0, 1])
      qml.PauliX(wires=[1])

  dev = qml.device('default.qubit', wires=3)

  @qml.qnode(dev)
  def circuit():
      qml.layer(subroutine, 3)
      return [qml.expval(qml.PauliZ(0)), qml.expval(qml.PauliZ(1))]
  ```

  This creates the following circuit:
  ```pycon
  >>> circuit()
  >>> print(circuit.draw())
  0: ──H──╭C──X──H──╭C──X──H──╭C──X──┤ ⟨Z⟩
  1: ─────╰X────────╰X────────╰X─────┤ ⟨Z⟩
  ```

* Added the `qml.utils.decompose_hamiltonian` function. This function can be used to
  decompose a Hamiltonian into a linear combination of Pauli operators.
  [(#671)](https://github.com/XanaduAI/pennylane/pull/671)

  ```pycon
  >>> A = np.array(
  ... [[-2, -2+1j, -2, -2],
  ... [-2-1j,  0,  0, -1],
  ... [-2,  0, -2, -1],
  ... [-2, -1, -1,  0]])
  >>> coeffs, obs_list = decompose_hamiltonian(A)
  ```

<h4>New device features</h4>

* It is now possible to specify custom wire labels, such as `['anc1', 'anc2', 0, 1, 3]`, where the labels
  can be strings or numbers.
  [(#666)](https://github.com/XanaduAI/pennylane/pull/666)

  Custom wire labels are defined by passing a list to the `wires` argument when creating the device:

  ```pycon
  >>> dev = qml.device("default.qubit", wires=['anc1', 'anc2', 0, 1, 3])
  ```

  Quantum operations should then be invoked with these custom wire labels:

  ``` pycon
  >>> @qml.qnode(dev)
  >>> def circuit():
  ...    qml.Hadamard(wires='anc2')
  ...    qml.CNOT(wires=['anc1', 3])
  ...    ...
  ```

  The existing behaviour, in which the number of wires is specified on device initialization,
  continues to work as usual. This gives a default behaviour where wires are labelled
  by consecutive integers.

  ```pycon
  >>> dev = qml.device("default.qubit", wires=5)
  ```

* An integrated device test suite has been added, which can be used
  to run basic integration tests on core or external devices.
  [(#695)](https://github.com/PennyLaneAI/pennylane/pull/695)
  [(#724)](https://github.com/PennyLaneAI/pennylane/pull/724)
  [(#733)](https://github.com/PennyLaneAI/pennylane/pull/733)

  The test can be invoked against a particular device by calling the `pl-device-test`
  command line program:

  ```console
  $ pl-device-test --device=default.qubit --shots=1234 --analytic=False
  ```

  If the tests are run on external devices, the device and its dependencies must be
  installed locally. For more details, please see the
  [plugin test documentation](http://pennylane.readthedocs.io/en/latest/code/api/pennylane.devices.tests.html).

<h3>Improvements</h3>

* The functions implementing the quantum circuits building the Unitary Coupled-Cluster
  (UCCSD) VQE ansatz have been improved, with a more consistent naming convention and
  improved docstrings.
  [(#748)](https://github.com/PennyLaneAI/pennylane/pull/748)

  The changes include:

  - The terms *1particle-1hole (ph)* and *2particle-2hole (pphh)* excitations
    were replaced with the names *single* and *double* excitations, respectively.

  - The non-differentiable arguments in the `UCCSD` template were renamed accordingly:
    `ph` → `s_wires`, `pphh` → `d_wires`

  - The term *virtual*, previously used to refer the *unoccupied* orbitals, was discarded.

  - The Usage Details sections were updated and improved.

* Added support for TensorFlow 2.3 and PyTorch 1.6.
  [(#725)](https://github.com/PennyLaneAI/pennylane/pull/725)

* Returning probabilities is now supported from photonic QNodes.
  As with qubit QNodes, photonic QNodes returning probabilities are
  end-to-end differentiable.
  [(#699)](https://github.com/XanaduAI/pennylane/pull/699/)

  ```pycon
  >>> dev = qml.device("strawberryfields.fock", wires=2, cutoff_dim=5)
  >>> @qml.qnode(dev)
  ... def circuit(a):
  ...     qml.Displacement(a, 0, wires=0)
  ...     return qml.probs(wires=0)
  >>> print(circuit(0.5))
  [7.78800783e-01 1.94700196e-01 2.43375245e-02 2.02812704e-03 1.26757940e-04]
  ```

<h3>Breaking changes</h3>

* The `pennylane.plugins` and `pennylane.beta.plugins` folders have been renamed to
  `pennylane.devices` and `pennylane.beta.devices`, to reflect their content better.
  [(#726)](https://github.com/XanaduAI/pennylane/pull/726)

<h3>Bug fixes</h3>

* The PennyLane interface conversion functions can now convert QNodes with
  pre-existing interfaces.
  [(#707)](https://github.com/XanaduAI/pennylane/pull/707)

<h3>Documentation</h3>

* The interfaces section of the documentation has been renamed to 'Interfaces and training',
  and updated with the latest variable handling details.
  [(#753)](https://github.com/PennyLaneAI/pennylane/pull/753)

<h3>Contributors</h3>

This release contains contributions from (in alphabetical order):

Juan Miguel Arrazola, Thomas Bromley, Jack Ceroni, Alain Delgado Gran, Shadab Hussain, Theodor
Isacsson, Josh Izaac, Nathan Killoran, Maria Schuld, Antal Száva, Nicola Vitucci.

# Release 0.10.0

<h3>New features since last release</h3>

<h4>New and improved simulators</h4>

* Added a new device, `default.qubit.tf`, a pure-state qubit simulator written using TensorFlow.
  As a result, it supports classical backpropagation as a means to compute the Jacobian. This can
  be faster than the parameter-shift rule for computing quantum gradients
  when the number of parameters to be optimized is large.

  `default.qubit.tf` is designed to be used with end-to-end classical backpropagation
  (`diff_method="backprop"`) with the TensorFlow interface. This is the default method
  of differentiation when creating a QNode with this device.

  Using this method, the created QNode is a 'white-box' that is
  tightly integrated with your TensorFlow computation, including
  [AutoGraph](https://www.tensorflow.org/guide/function) support:

  ```pycon
  >>> dev = qml.device("default.qubit.tf", wires=1)
  >>> @tf.function
  ... @qml.qnode(dev, interface="tf", diff_method="backprop")
  ... def circuit(x):
  ...     qml.RX(x[1], wires=0)
  ...     qml.Rot(x[0], x[1], x[2], wires=0)
  ...     return qml.expval(qml.PauliZ(0))
  >>> weights = tf.Variable([0.2, 0.5, 0.1])
  >>> with tf.GradientTape() as tape:
  ...     res = circuit(weights)
  >>> print(tape.gradient(res, weights))
  tf.Tensor([-2.2526717e-01 -1.0086454e+00  1.3877788e-17], shape=(3,), dtype=float32)
  ```

  See the `default.qubit.tf`
  [documentation](https://pennylane.ai/en/stable/code/api/pennylane.beta.plugins.DefaultQubitTF.html)
  for more details.

* The [default.tensor plugin](https://github.com/XanaduAI/pennylane/blob/master/pennylane/beta/plugins/default_tensor.py)
  has been significantly upgraded. It now allows two different
  tensor network representations to be used: `"exact"` and `"mps"`. The former uses a
  exact factorized representation of quantum states, while the latter uses a matrix product state
  representation.
  ([#572](https://github.com/XanaduAI/pennylane/pull/572))
  ([#599](https://github.com/XanaduAI/pennylane/pull/599))

<h4>New machine learning functionality and integrations</h4>

* PennyLane QNodes can now be converted into Torch layers, allowing for creation of quantum and
  hybrid models using the `torch.nn` API.
  [(#588)](https://github.com/XanaduAI/pennylane/pull/588)

  A PennyLane QNode can be converted into a `torch.nn` layer using the `qml.qnn.TorchLayer` class:

  ```pycon
  >>> @qml.qnode(dev)
  ... def qnode(inputs, weights_0, weight_1):
  ...    # define the circuit
  ...    # ...

  >>> weight_shapes = {"weights_0": 3, "weight_1": 1}
  >>> qlayer = qml.qnn.TorchLayer(qnode, weight_shapes)
  ```

  A hybrid model can then be easily constructed:

  ```pycon
  >>> model = torch.nn.Sequential(qlayer, torch.nn.Linear(2, 2))
  ```

* Added a new "reversible" differentiation method which can be used in simulators, but not hardware.

  The reversible approach is similar to backpropagation, but trades off extra computation for
  enhanced memory efficiency. Where backpropagation caches the state tensors at each step during
  a simulated evolution, the reversible method only caches the final pre-measurement state.

  Compared to the parameter-shift method, the reversible method can be faster or slower,
  depending on the density and location of parametrized gates in a circuit
  (circuits with higher density of parametrized gates near the end of the circuit will see a benefit).
  [(#670)](https://github.com/XanaduAI/pennylane/pull/670)

  ```pycon
  >>> dev = qml.device("default.qubit", wires=2)
  ... @qml.qnode(dev, diff_method="reversible")
  ... def circuit(x):
  ...     qml.RX(x, wires=0)
  ...     qml.RX(x, wires=0)
  ...     qml.CNOT(wires=[0,1])
  ...     return qml.expval(qml.PauliZ(0))
  >>> qml.grad(circuit)(0.5)
  (array(-0.47942554),)
  ```

<h4>New templates and cost functions</h4>

* Added the new templates `UCCSD`, `SingleExcitationUnitary`, and`DoubleExcitationUnitary`,
  which together implement the Unitary Coupled-Cluster Singles and Doubles (UCCSD) ansatz
  to perform VQE-based quantum chemistry simulations using PennyLane-QChem.
  [(#622)](https://github.com/XanaduAI/pennylane/pull/622)
  [(#638)](https://github.com/XanaduAI/pennylane/pull/638)
  [(#654)](https://github.com/XanaduAI/pennylane/pull/654)
  [(#659)](https://github.com/XanaduAI/pennylane/pull/659)
  [(#622)](https://github.com/XanaduAI/pennylane/pull/622)

* Added module `pennylane.qnn.cost` with class `SquaredErrorLoss`. The module contains classes
  to calculate losses and cost functions on circuits with trainable parameters.
  [(#642)](https://github.com/XanaduAI/pennylane/pull/642)

<h3>Improvements</h3>

* Improves the wire management by making the `Operator.wires` attribute a `wires` object.
  [(#666)](https://github.com/XanaduAI/pennylane/pull/666)

* A significant improvement with respect to how QNodes and interfaces mark quantum function
  arguments as differentiable when using Autograd, designed to improve performance and make
  QNodes more intuitive.
  [(#648)](https://github.com/XanaduAI/pennylane/pull/648)
  [(#650)](https://github.com/XanaduAI/pennylane/pull/650)

  In particular, the following changes have been made:

  - A new `ndarray` subclass `pennylane.numpy.tensor`, which extends NumPy arrays with
    the keyword argument and attribute `requires_grad`. Tensors which have `requires_grad=False`
    are treated as non-differentiable by the Autograd interface.

  - A new subpackage `pennylane.numpy`, which wraps `autograd.numpy` such that NumPy functions
    accept the `requires_grad` keyword argument, and allows Autograd to differentiate
    `pennylane.numpy.tensor` objects.

  - The `argnum` argument to `qml.grad` is now optional; if not provided, arguments explicitly
    marked as `requires_grad=False` are excluded for the list of differentiable arguments.
    The ability to pass `argnum` has been retained for backwards compatibility, and
    if present the old behaviour persists.

* The QNode Torch interface now inspects QNode positional arguments.
  If any argument does not have the attribute `requires_grad=True`, it
  is automatically excluded from quantum gradient computations.
  [(#652)](https://github.com/XanaduAI/pennylane/pull/652)
  [(#660)](https://github.com/XanaduAI/pennylane/pull/660)

* The QNode TF interface now inspects QNode positional arguments.
  If any argument is not being watched by a `tf.GradientTape()`,
  it is automatically excluded from quantum gradient computations.
  [(#655)](https://github.com/XanaduAI/pennylane/pull/655)
  [(#660)](https://github.com/XanaduAI/pennylane/pull/660)

* QNodes have two new public methods: `QNode.set_trainable_args()` and `QNode.get_trainable_args()`.
  These are designed to be called by interfaces, to specify to the QNode which of its
  input arguments are differentiable. Arguments which are non-differentiable will not be converted
  to PennyLane Variable objects within the QNode.
  [(#660)](https://github.com/XanaduAI/pennylane/pull/660)

* Added `decomposition` method to PauliX, PauliY, PauliZ, S, T, Hadamard, and PhaseShift gates, which
  decomposes each of these gates into rotation gates.
  [(#668)](https://github.com/XanaduAI/pennylane/pull/668)

* The `CircuitGraph` class now supports serializing contained circuit operations
  and measurement basis rotations to an OpenQASM2.0 script via the new
  `CircuitGraph.to_openqasm()` method.
  [(#623)](https://github.com/XanaduAI/pennylane/pull/623)

<h3>Breaking changes</h3>

* Removes support for Python 3.5.
  [(#639)](https://github.com/XanaduAI/pennylane/pull/639)

<h3>Documentation</h3>

* Various small typos were fixed.

<h3>Contributors</h3>

This release contains contributions from (in alphabetical order):

Thomas Bromley, Jack Ceroni, Alain Delgado Gran, Theodor Isacsson, Josh Izaac,
Nathan Killoran, Maria Schuld, Antal Száva, Nicola Vitucci.


# Release 0.9.0

<h3>New features since last release</h3>

<h4>New machine learning integrations</h4>

* PennyLane QNodes can now be converted into Keras layers, allowing for creation of quantum and
  hybrid models using the Keras API.
  [(#529)](https://github.com/XanaduAI/pennylane/pull/529)

  A PennyLane QNode can be converted into a Keras layer using the `KerasLayer` class:

  ```python
  from pennylane.qnn import KerasLayer

  @qml.qnode(dev)
  def circuit(inputs, weights_0, weight_1):
     # define the circuit
     # ...

  weight_shapes = {"weights_0": 3, "weight_1": 1}
  qlayer = qml.qnn.KerasLayer(circuit, weight_shapes, output_dim=2)
  ```

  A hybrid model can then be easily constructed:

  ```python
  model = tf.keras.models.Sequential([qlayer, tf.keras.layers.Dense(2)])
  ```

* Added a new type of QNode, `qml.qnodes.PassthruQNode`. For simulators which are coded in an
  external library which supports automatic differentiation, PennyLane will treat a PassthruQNode as
  a "white box", and rely on the external library to directly provide gradients via backpropagation.
  This can be more efficient than the using parameter-shift rule for a large number of parameters.
  [(#488)](https://github.com/XanaduAI/pennylane/pull/488)

  Currently this behaviour is supported by PennyLane's `default.tensor.tf` device backend,
  compatible with the `'tf'` interface using TensorFlow 2:

  ```python
  dev = qml.device('default.tensor.tf', wires=2)

  @qml.qnode(dev, diff_method="backprop")
  def circuit(params):
      qml.RX(params[0], wires=0)
      qml.RX(params[1], wires=1)
      qml.CNOT(wires=[0, 1])
      return qml.expval(qml.PauliZ(0))

  qnode = PassthruQNode(circuit, dev)
  params = tf.Variable([0.3, 0.1])

  with tf.GradientTape() as tape:
      tape.watch(params)
      res = qnode(params)

  grad = tape.gradient(res, params)
  ```

<h4>New optimizers</h4>

* Added the `qml.RotosolveOptimizer`, a gradient-free optimizer
  that minimizes the quantum function by updating each parameter,
  one-by-one, via a closed-form expression while keeping other parameters
  fixed.
  [(#636)](https://github.com/XanaduAI/pennylane/pull/636)
  [(#539)](https://github.com/XanaduAI/pennylane/pull/539)

* Added the `qml.RotoselectOptimizer`, which uses Rotosolve to
  minimizes a quantum function with respect to both the
  rotation operations applied and the rotation parameters.
  [(#636)](https://github.com/XanaduAI/pennylane/pull/636)
  [(#539)](https://github.com/XanaduAI/pennylane/pull/539)

  For example, given a quantum function `f` that accepts parameters `x`
  and a list of corresponding rotation operations `generators`,
  the Rotoselect optimizer will, at each step, update both the parameter
  values and the list of rotation gates to minimize the loss:

  ```pycon
  >>> opt = qml.optimize.RotoselectOptimizer()
  >>> x = [0.3, 0.7]
  >>> generators = [qml.RX, qml.RY]
  >>> for _ in range(100):
  ...     x, generators = opt.step(f, x, generators)
  ```


<h4>New operations</h4>

* Added the `PauliRot` gate, which performs an arbitrary
  Pauli rotation on multiple qubits, and the `MultiRZ` gate,
  which performs a rotation generated by a tensor product
  of Pauli Z operators.
  [(#559)](https://github.com/XanaduAI/pennylane/pull/559)

  ```python
  dev = qml.device('default.qubit', wires=4)

  @qml.qnode(dev)
  def circuit(angle):
      qml.PauliRot(angle, "IXYZ", wires=[0, 1, 2, 3])
      return [qml.expval(qml.PauliZ(wire)) for wire in [0, 1, 2, 3]]
  ```

  ```pycon
  >>> circuit(0.4)
  [1.         0.92106099 0.92106099 1.        ]
  >>> print(circuit.draw())
   0: ──╭RI(0.4)──┤ ⟨Z⟩
   1: ──├RX(0.4)──┤ ⟨Z⟩
   2: ──├RY(0.4)──┤ ⟨Z⟩
   3: ──╰RZ(0.4)──┤ ⟨Z⟩
  ```

  If the `PauliRot` gate is not supported on the target device, it will
  be decomposed into `Hadamard`, `RX` and `MultiRZ` gates. Note that
  identity gates in the Pauli word result in untouched wires:

  ```pycon
  >>> print(circuit.draw())
   0: ───────────────────────────────────┤ ⟨Z⟩
   1: ──H──────────╭RZ(0.4)──H───────────┤ ⟨Z⟩
   2: ──RX(1.571)──├RZ(0.4)──RX(-1.571)──┤ ⟨Z⟩
   3: ─────────────╰RZ(0.4)──────────────┤ ⟨Z⟩
  ```

  If the `MultiRZ` gate is not supported, it will be decomposed into
  `CNOT` and `RZ` gates:

  ```pycon
  >>> print(circuit.draw())
   0: ──────────────────────────────────────────────────┤ ⟨Z⟩
   1: ──H──────────────╭X──RZ(0.4)──╭X──────H───────────┤ ⟨Z⟩
   2: ──RX(1.571)──╭X──╰C───────────╰C──╭X──RX(-1.571)──┤ ⟨Z⟩
   3: ─────────────╰C───────────────────╰C──────────────┤ ⟨Z⟩
  ```

* PennyLane now provides `DiagonalQubitUnitary` for diagonal gates, that are e.g.,
  encountered in IQP circuits. These kinds of gates can be evaluated much faster on
  a simulator device.
  [(#567)](https://github.com/XanaduAI/pennylane/pull/567)

  The gate can be used, for example, to efficiently simulate oracles:

  ```python
  dev = qml.device('default.qubit', wires=3)

  # Function as a bitstring
  f = np.array([1, 0, 0, 1, 1, 0, 1, 0])

  @qml.qnode(dev)
  def circuit(weights1, weights2):
      qml.templates.StronglyEntanglingLayers(weights1, wires=[0, 1, 2])

      # Implements the function as a phase-kickback oracle
      qml.DiagonalQubitUnitary((-1)**f, wires=[0, 1, 2])

      qml.templates.StronglyEntanglingLayers(weights2, wires=[0, 1, 2])
      return [qml.expval(qml.PauliZ(w)) for w in range(3)]
  ```

* Added the `TensorN` CVObservable that can represent the tensor product of the
  `NumberOperator` on photonic backends.
  [(#608)](https://github.com/XanaduAI/pennylane/pull/608)

<h4>New templates</h4>

* Added the `ArbitraryUnitary` and `ArbitraryStatePreparation` templates, which use
  `PauliRot` gates to perform an arbitrary unitary and prepare an arbitrary basis
  state with the minimal number of parameters.
  [(#590)](https://github.com/XanaduAI/pennylane/pull/590)

  ```python
  dev = qml.device('default.qubit', wires=3)

  @qml.qnode(dev)
  def circuit(weights1, weights2):
        qml.templates.ArbitraryStatePreparation(weights1, wires=[0, 1, 2])
        qml.templates.ArbitraryUnitary(weights2, wires=[0, 1, 2])
        return qml.probs(wires=[0, 1, 2])
  ```

* Added the `IQPEmbedding` template, which encodes inputs into the diagonal gates of an
  IQP circuit.
  [(#605)](https://github.com/XanaduAI/pennylane/pull/605)

  <img src="https://pennylane.readthedocs.io/en/latest/_images/iqp.png"
  width=50%></img>

* Added the `SimplifiedTwoDesign` template, which implements the circuit
  design of [Cerezo et al. (2020)](<https://arxiv.org/abs/2001.00550>).
  [(#556)](https://github.com/XanaduAI/pennylane/pull/556)

  <img src="https://pennylane.readthedocs.io/en/latest/_images/simplified_two_design.png"
  width=50%></img>

* Added the `BasicEntanglerLayers` template, which is a simple layer architecture
  of rotations and CNOT nearest-neighbour entanglers.
  [(#555)](https://github.com/XanaduAI/pennylane/pull/555)

  <img src="https://pennylane.readthedocs.io/en/latest/_images/basic_entangler.png"
  width=50%></img>

* PennyLane now offers a broadcasting function to easily construct templates:
  `qml.broadcast()` takes single quantum operations or other templates and applies
  them to wires in a specific pattern.
  [(#515)](https://github.com/XanaduAI/pennylane/pull/515)
  [(#522)](https://github.com/XanaduAI/pennylane/pull/522)
  [(#526)](https://github.com/XanaduAI/pennylane/pull/526)
  [(#603)](https://github.com/XanaduAI/pennylane/pull/603)

  For example, we can use broadcast to repeat a custom template
  across multiple wires:

  ```python
  from pennylane.templates import template

  @template
  def mytemplate(pars, wires):
      qml.Hadamard(wires=wires)
      qml.RY(pars, wires=wires)

  dev = qml.device('default.qubit', wires=3)

  @qml.qnode(dev)
  def circuit(pars):
      qml.broadcast(mytemplate, pattern="single", wires=[0,1,2], parameters=pars)
      return qml.expval(qml.PauliZ(0))
  ```

  ```pycon
  >>> circuit([1, 1, 0.1])
  -0.841470984807896
  >>> print(circuit.draw())
   0: ──H──RY(1.0)──┤ ⟨Z⟩
   1: ──H──RY(1.0)──┤
   2: ──H──RY(0.1)──┤
  ```

  For other available patterns, see the
  [broadcast function documentation](https://pennylane.readthedocs.io/en/latest/code/api/pennylane.broadcast.html).

<h3>Breaking changes</h3>

* The `QAOAEmbedding` now uses the new `MultiRZ` gate as a `ZZ` entangler,
  which changes the convention. While
  previously, the `ZZ` gate in the embedding was implemented as

  ```python
  CNOT(wires=[wires[0], wires[1]])
  RZ(2 * parameter, wires=wires[0])
  CNOT(wires=[wires[0], wires[1]])
  ```

  the `MultiRZ` corresponds to

  ```python
  CNOT(wires=[wires[1], wires[0]])
  RZ(parameter, wires=wires[0])
  CNOT(wires=[wires[1], wires[0]])
  ```

  which differs in the factor of `2`, and fixes a bug in the
  wires that the `CNOT` was applied to.
  [(#609)](https://github.com/XanaduAI/pennylane/pull/609)

* Probability methods are handled by `QubitDevice` and device method
  requirements are modified to simplify plugin development.
  [(#573)](https://github.com/XanaduAI/pennylane/pull/573)

* The internal variables `All` and `Any` to mark an `Operation` as acting on all or any
  wires have been renamed to `AllWires` and `AnyWires`.
  [(#614)](https://github.com/XanaduAI/pennylane/pull/614)

<h3>Improvements</h3>

* A new `Wires` class was introduced for the internal
  bookkeeping of wire indices.
  [(#615)](https://github.com/XanaduAI/pennylane/pull/615)

* Improvements to the speed/performance of the `default.qubit` device.
  [(#567)](https://github.com/XanaduAI/pennylane/pull/567)
  [(#559)](https://github.com/XanaduAI/pennylane/pull/559)

* Added the `"backprop"` and `"device"` differentiation methods to the `qnode`
  decorator.
  [(#552)](https://github.com/XanaduAI/pennylane/pull/552)

  - `"backprop"`: Use classical backpropagation. Default on simulator
    devices that are classically end-to-end differentiable.
    The returned QNode can only be used with the same machine learning
    framework (e.g., `default.tensor.tf` simulator with the `tensorflow` interface).

  - `"device"`: Queries the device directly for the gradient.

  Using the `"backprop"` differentiation method with the `default.tensor.tf`
  device, the created QNode is a 'white-box', and is tightly integrated with
  the overall TensorFlow computation:

  ```python
  >>> dev = qml.device("default.tensor.tf", wires=1)
  >>> @qml.qnode(dev, interface="tf", diff_method="backprop")
  >>> def circuit(x):
  ...     qml.RX(x[1], wires=0)
  ...     qml.Rot(x[0], x[1], x[2], wires=0)
  ...     return qml.expval(qml.PauliZ(0))
  >>> vars = tf.Variable([0.2, 0.5, 0.1])
  >>> with tf.GradientTape() as tape:
  ...     res = circuit(vars)
  >>> tape.gradient(res, vars)
  <tf.Tensor: shape=(3,), dtype=float32, numpy=array([-2.2526717e-01, -1.0086454e+00,  1.3877788e-17], dtype=float32)>
  ```

* The circuit drawer now displays inverted operations, as well as wires
  where probabilities are returned from the device:
  [(#540)](https://github.com/XanaduAI/pennylane/pull/540)

  ```python
  >>> @qml.qnode(dev)
  ... def circuit(theta):
  ...     qml.RX(theta, wires=0)
  ...     qml.CNOT(wires=[0, 1])
  ...     qml.S(wires=1).inv()
  ...     return qml.probs(wires=[0, 1])
  >>> circuit(0.2)
  array([0.99003329, 0.        , 0.        , 0.00996671])
  >>> print(circuit.draw())
  0: ──RX(0.2)──╭C───────╭┤ Probs
  1: ───────────╰X──S⁻¹──╰┤ Probs
  ```

* You can now evaluate the metric tensor of a VQE Hamiltonian via the new
  `VQECost.metric_tensor` method. This allows `VQECost` objects to be directly
  optimized by the quantum natural gradient optimizer (`qml.QNGOptimizer`).
  [(#618)](https://github.com/XanaduAI/pennylane/pull/618)

* The input check functions in `pennylane.templates.utils` are now public
  and visible in the API documentation.
  [(#566)](https://github.com/XanaduAI/pennylane/pull/566)

* Added keyword arguments for step size and order to the `qnode` decorator, as well as
  the `QNode` and `JacobianQNode` classes. This enables the user to set the step size
  and order when using finite difference methods. These options are also exposed when
  creating QNode collections.
  [(#530)](https://github.com/XanaduAI/pennylane/pull/530)
  [(#585)](https://github.com/XanaduAI/pennylane/pull/585)
  [(#587)](https://github.com/XanaduAI/pennylane/pull/587)

* The decomposition for the `CRY` gate now uses the simpler form `RY @ CNOT @ RY @ CNOT`
  [(#547)](https://github.com/XanaduAI/pennylane/pull/547)

* The underlying queuing system was refactored, removing the `qml._current_context`
  property that held the currently active `QNode` or `OperationRecorder`. Now, all
  objects that expose a queue for operations inherit from `QueuingContext` and
  register their queue globally.
  [(#548)](https://github.com/XanaduAI/pennylane/pull/548)

* The PennyLane repository has a new benchmarking tool which supports the comparison of different git revisions.
  [(#568)](https://github.com/XanaduAI/pennylane/pull/568)
  [(#560)](https://github.com/XanaduAI/pennylane/pull/560)
  [(#516)](https://github.com/XanaduAI/pennylane/pull/516)

<h3>Documentation</h3>

* Updated the development section by creating a landing page with links to sub-pages
  containing specific guides.
  [(#596)](https://github.com/XanaduAI/pennylane/pull/596)

* Extended the developer's guide by a section explaining how to add new templates.
  [(#564)](https://github.com/XanaduAI/pennylane/pull/564)

<h3>Bug fixes</h3>

* `tf.GradientTape().jacobian()` can now be evaluated on QNodes using the TensorFlow interface.
  [(#626)](https://github.com/XanaduAI/pennylane/pull/626)

* `RandomLayers()` is now compatible with the qiskit devices.
  [(#597)](https://github.com/XanaduAI/pennylane/pull/597)

* `DefaultQubit.probability()` now returns the correct probability when called with
  `device.analytic=False`.
  [(#563)](https://github.com/XanaduAI/pennylane/pull/563)

* Fixed a bug in the `StronglyEntanglingLayers` template, allowing it to
  work correctly when applied to a single wire.
  [(544)](https://github.com/XanaduAI/pennylane/pull/544)

* Fixed a bug when inverting operations with decompositions; operations marked as inverted
  are now correctly inverted when the fallback decomposition is called.
  [(#543)](https://github.com/XanaduAI/pennylane/pull/543)

* The `QNode.print_applied()` method now correctly displays wires where
  `qml.prob()` is being returned.
  [#542](https://github.com/XanaduAI/pennylane/pull/542)

<h3>Contributors</h3>

This release contains contributions from (in alphabetical order):

Ville Bergholm, Lana Bozanic, Thomas Bromley, Theodor Isacsson, Josh Izaac, Nathan Killoran,
Maggie Li, Johannes Jakob Meyer, Maria Schuld, Sukin Sim, Antal Száva.

# Release 0.8.1

<h3>Improvements</h3>

* Beginning of support for Python 3.8, with the test suite
  now being run in a Python 3.8 environment.
  [(#501)](https://github.com/XanaduAI/pennylane/pull/501)

<h3>Documentation</h3>

* Present templates as a gallery of thumbnails showing the
  basic circuit architecture.
  [(#499)](https://github.com/XanaduAI/pennylane/pull/499)

<h3>Bug fixes</h3>

* Fixed a bug where multiplying a QNode parameter by 0 caused a divide
  by zero error when calculating the parameter shift formula.
  [(#512)](https://github.com/XanaduAI/pennylane/pull/512)

* Fixed a bug where the shape of differentiable QNode arguments
  was being cached on the first construction, leading to indexing
  errors if the QNode was re-evaluated if the argument changed shape.
  [(#505)](https://github.com/XanaduAI/pennylane/pull/505)

<h3>Contributors</h3>

This release contains contributions from (in alphabetical order):

Ville Bergholm, Josh Izaac, Johannes Jakob Meyer, Maria Schuld, Antal Száva.

# Release 0.8.0

<h3>New features since last release</h3>

* Added a quantum chemistry package, `pennylane.qchem`, which supports
  integration with OpenFermion, Psi4, PySCF, and OpenBabel.
  [(#453)](https://github.com/XanaduAI/pennylane/pull/453)

  Features include:

  - Generate the qubit Hamiltonians directly starting with the atomic structure of the molecule.
  - Calculate the mean-field (Hartree-Fock) electronic structure of molecules.
  - Allow to define an active space based on the number of active electrons and active orbitals.
  - Perform the fermionic-to-qubit transformation of the electronic Hamiltonian by
    using different functions implemented in OpenFermion.
  - Convert OpenFermion's QubitOperator to a Pennylane `Hamiltonian` class.
  - Perform a Variational Quantum Eigensolver (VQE) computation with this Hamiltonian in PennyLane.

  Check out the [quantum chemistry quickstart](https://pennylane.readthedocs.io/en/latest/introduction/chemistry.html), as well the quantum chemistry and VQE tutorials.

* PennyLane now has some functions and classes for creating and solving VQE
  problems. [(#467)](https://github.com/XanaduAI/pennylane/pull/467)

  - `qml.Hamiltonian`: a lightweight class for representing qubit Hamiltonians
  - `qml.VQECost`: a class for quickly constructing a differentiable cost function
    given a circuit ansatz, Hamiltonian, and one or more devices

    ```python
    >>> H = qml.vqe.Hamiltonian(coeffs, obs)
    >>> cost = qml.VQECost(ansatz, hamiltonian, dev, interface="torch")
    >>> params = torch.rand([4, 3])
    >>> cost(params)
    tensor(0.0245, dtype=torch.float64)
    ```

* Added a circuit drawing feature that provides a text-based representation
  of a QNode instance. It can be invoked via `qnode.draw()`. The user can specify
  to display variable names instead of variable values and choose either an ASCII
  or Unicode charset.
  [(#446)](https://github.com/XanaduAI/pennylane/pull/446)

  Consider the following circuit as an example:
  ```python3
  @qml.qnode(dev)
  def qfunc(a, w):
      qml.Hadamard(0)
      qml.CRX(a, wires=[0, 1])
      qml.Rot(w[0], w[1], w[2], wires=[1])
      qml.CRX(-a, wires=[0, 1])

      return qml.expval(qml.PauliZ(0) @ qml.PauliZ(1))
  ```

  We can draw the circuit after it has been executed:

  ```python
  >>> result = qfunc(2.3, [1.2, 3.2, 0.7])
  >>> print(qfunc.draw())
   0: ──H──╭C────────────────────────────╭C─────────╭┤ ⟨Z ⊗ Z⟩
   1: ─────╰RX(2.3)──Rot(1.2, 3.2, 0.7)──╰RX(-2.3)──╰┤ ⟨Z ⊗ Z⟩
  >>> print(qfunc.draw(charset="ascii"))
   0: --H--+C----------------------------+C---------+| <Z @ Z>
   1: -----+RX(2.3)--Rot(1.2, 3.2, 0.7)--+RX(-2.3)--+| <Z @ Z>
  >>> print(qfunc.draw(show_variable_names=True))
   0: ──H──╭C─────────────────────────────╭C─────────╭┤ ⟨Z ⊗ Z⟩
   1: ─────╰RX(a)──Rot(w[0], w[1], w[2])──╰RX(-1*a)──╰┤ ⟨Z ⊗ Z⟩
  ```

* Added `QAOAEmbedding` and its parameter initialization
  as a new trainable template.
  [(#442)](https://github.com/XanaduAI/pennylane/pull/442)

  <img src="https://pennylane.readthedocs.io/en/latest/_images/qaoa_layers.png"
  width=70%></img>

* Added the `qml.probs()` measurement function, allowing QNodes
  to differentiate variational circuit probabilities
  on simulators and hardware.
  [(#432)](https://github.com/XanaduAI/pennylane/pull/432)

  ```python
  @qml.qnode(dev)
  def circuit(x):
      qml.Hadamard(wires=0)
      qml.RY(x, wires=0)
      qml.RX(x, wires=1)
      qml.CNOT(wires=[0, 1])
      return qml.probs(wires=[0])
  ```
  Executing this circuit gives the marginal probability of wire 1:
  ```python
  >>> circuit(0.2)
  [0.40066533 0.59933467]
  ```
  QNodes that return probabilities fully support autodifferentiation.

* Added the convenience load functions `qml.from_pyquil`, `qml.from_quil` and
  `qml.from_quil_file` that convert pyQuil objects and Quil code to PennyLane
  templates. This feature requires version 0.8 or above of the PennyLane-Forest
  plugin.
  [(#459)](https://github.com/XanaduAI/pennylane/pull/459)

* Added a `qml.inv` method that inverts templates and sequences of Operations.
  Added a `@qml.template` decorator that makes templates return the queued Operations.
  [(#462)](https://github.com/XanaduAI/pennylane/pull/462)

  For example, using this function to invert a template inside a QNode:

  ```python3
      @qml.template
      def ansatz(weights, wires):
          for idx, wire in enumerate(wires):
              qml.RX(weights[idx], wires=[wire])

          for idx in range(len(wires) - 1):
              qml.CNOT(wires=[wires[idx], wires[idx + 1]])

      dev = qml.device('default.qubit', wires=2)

      @qml.qnode(dev)
      def circuit(weights):
          qml.inv(ansatz(weights, wires=[0, 1]))
          return qml.expval(qml.PauliZ(0) @ qml.PauliZ(1))
    ```

* Added the `QNodeCollection` container class, that allows independent
  QNodes to be stored and evaluated simultaneously. Experimental support
  for asynchronous evaluation of contained QNodes is provided with the
  `parallel=True` keyword argument.
  [(#466)](https://github.com/XanaduAI/pennylane/pull/466)

* Added a high level `qml.map` function, that maps a quantum
  circuit template over a list of observables or devices, returning
  a `QNodeCollection`.
  [(#466)](https://github.com/XanaduAI/pennylane/pull/466)

  For example:

  ```python3
  >>> def my_template(params, wires, **kwargs):
  >>>    qml.RX(params[0], wires=wires[0])
  >>>    qml.RX(params[1], wires=wires[1])
  >>>    qml.CNOT(wires=wires)

  >>> obs_list = [qml.PauliX(0) @ qml.PauliZ(1), qml.PauliZ(0) @ qml.PauliX(1)]
  >>> dev = qml.device("default.qubit", wires=2)
  >>> qnodes = qml.map(my_template, obs_list, dev, measure="expval")
  >>> qnodes([0.54, 0.12])
  array([-0.06154835  0.99280864])
  ```

* Added high level `qml.sum`, `qml.dot`, `qml.apply` functions
  that act on QNode collections.
  [(#466)](https://github.com/XanaduAI/pennylane/pull/466)

  `qml.apply` allows vectorized functions to act over the entire QNode
  collection:
  ```python
  >>> qnodes = qml.map(my_template, obs_list, dev, measure="expval")
  >>> cost = qml.apply(np.sin, qnodes)
  >>> cost([0.54, 0.12])
  array([-0.0615095  0.83756375])
  ```

  `qml.sum` and `qml.dot` take the sum of a QNode collection, and a
  dot product of tensors/arrays/QNode collections, respectively.

<h3>Breaking changes</h3>

* Deprecated the old-style `QNode` such that only the new-style `QNode` and its syntax can be used,
  moved all related files from the `pennylane/beta` folder to `pennylane`.
  [(#440)](https://github.com/XanaduAI/pennylane/pull/440)

<h3>Improvements</h3>

* Added the `Tensor.prune()` method and the `Tensor.non_identity_obs` property for extracting
  non-identity instances from the observables making up a `Tensor` instance.
  [(#498)](https://github.com/XanaduAI/pennylane/pull/498)

* Renamed the `expt.tensornet` and `expt.tensornet.tf` devices to `default.tensor` and
  `default.tensor.tf`.
  [(#495)](https://github.com/XanaduAI/pennylane/pull/495)

* Added a serialization method to the `CircuitGraph` class that is used to create a unique
  hash for each quantum circuit graph.
  [(#470)](https://github.com/XanaduAI/pennylane/pull/470)

* Added the `Observable.eigvals` method to return the eigenvalues of observables.
  [(#449)](https://github.com/XanaduAI/pennylane/pull/449)

* Added the `Observable.diagonalizing_gates` method to return the gates
  that diagonalize an observable in the computational basis.
  [(#454)](https://github.com/XanaduAI/pennylane/pull/454)

* Added the `Operator.matrix` method to return the matrix representation
  of an operator in the computational basis.
  [(#454)](https://github.com/XanaduAI/pennylane/pull/454)

* Added a `QubitDevice` class which implements common functionalities of plugin devices such that
  plugin devices can rely on these implementations. The new `QubitDevice` also includes
  a new `execute` method, which allows for more convenient plugin design. In addition, `QubitDevice`
  also unifies the way samples are generated on qubit-based devices.
  [(#452)](https://github.com/XanaduAI/pennylane/pull/452)
  [(#473)](https://github.com/XanaduAI/pennylane/pull/473)

* Improved documentation of `AmplitudeEmbedding` and `BasisEmbedding` templates.
  [(#441)](https://github.com/XanaduAI/pennylane/pull/441)
  [(#439)](https://github.com/XanaduAI/pennylane/pull/439)

* Codeblocks in the documentation now have a 'copy' button for easily
  copying examples.
  [(#437)](https://github.com/XanaduAI/pennylane/pull/437)

<h3>Documentation</h3>

* Update the developers plugin guide to use QubitDevice.
  [(#483)](https://github.com/XanaduAI/pennylane/pull/483)

<h3>Bug fixes</h3>

* Fixed a bug in `CVQNode._pd_analytic`, where non-descendant observables were not
  Heisenberg-transformed before evaluating the partial derivatives when using the
  order-2 parameter-shift method, resulting in an erroneous Jacobian for some circuits.
  [(#433)](https://github.com/XanaduAI/pennylane/pull/433)

<h3>Contributors</h3>

This release contains contributions from (in alphabetical order):

Juan Miguel Arrazola, Ville Bergholm, Alain Delgado Gran, Olivia Di Matteo,
Theodor Isacsson, Josh Izaac, Soran Jahangiri, Nathan Killoran, Johannes Jakob Meyer,
Zeyue Niu, Maria Schuld, Antal Száva.

# Release 0.7.0

<h3>New features since last release</h3>

* Custom padding constant in `AmplitudeEmbedding` is supported (see 'Breaking changes'.)
  [(#419)](https://github.com/XanaduAI/pennylane/pull/419)

* `StronglyEntanglingLayer` and `RandomLayer` now work with a single wire.
  [(#409)](https://github.com/XanaduAI/pennylane/pull/409)
  [(#413)](https://github.com/XanaduAI/pennylane/pull/413)

* Added support for applying the inverse of an `Operation` within a circuit.
  [(#377)](https://github.com/XanaduAI/pennylane/pull/377)

* Added an `OperationRecorder()` context manager, that allows templates
  and quantum functions to be executed while recording events. The
  recorder can be used with and without QNodes as a debugging utility.
  [(#388)](https://github.com/XanaduAI/pennylane/pull/388)

* Operations can now specify a decomposition that is used when the desired operation
  is not supported on the target device.
  [(#396)](https://github.com/XanaduAI/pennylane/pull/396)

* The ability to load circuits from external frameworks as templates
  has been added via the new `qml.load()` function. This feature
  requires plugin support --- this initial release provides support
  for Qiskit circuits and QASM files when `pennylane-qiskit` is installed,
  via the functions `qml.from_qiskit` and `qml.from_qasm`.
  [(#418)](https://github.com/XanaduAI/pennylane/pull/418)

* An experimental tensor network device has been added
  [(#416)](https://github.com/XanaduAI/pennylane/pull/416)
  [(#395)](https://github.com/XanaduAI/pennylane/pull/395)
  [(#394)](https://github.com/XanaduAI/pennylane/pull/394)
  [(#380)](https://github.com/XanaduAI/pennylane/pull/380)

* An experimental tensor network device which uses TensorFlow for
  backpropagation has been added
  [(#427)](https://github.com/XanaduAI/pennylane/pull/427)

* Custom padding constant in `AmplitudeEmbedding` is supported (see 'Breaking changes'.)
  [(#419)](https://github.com/XanaduAI/pennylane/pull/419)

<h3>Breaking changes</h3>

* The `pad` parameter in `AmplitudeEmbedding()` is now either `None` (no automatic padding), or a
  number that is used as the padding constant.
  [(#419)](https://github.com/XanaduAI/pennylane/pull/419)

* Initialization functions now return a single array of weights per function. Utilities for multi-weight templates
  `Interferometer()` and `CVNeuralNetLayers()` are provided.
  [(#412)](https://github.com/XanaduAI/pennylane/pull/412)

* The single layer templates `RandomLayer()`, `CVNeuralNetLayer()` and `StronglyEntanglingLayer()`
  have been turned into private functions `_random_layer()`, `_cv_neural_net_layer()` and
  `_strongly_entangling_layer()`. Recommended use is now via the corresponding `Layers()` templates.
  [(#413)](https://github.com/XanaduAI/pennylane/pull/413)

<h3>Improvements</h3>

* Added extensive input checks in templates.
  [(#419)](https://github.com/XanaduAI/pennylane/pull/419)

* Templates integration tests are rewritten - now cover keyword/positional argument passing,
  interfaces and combinations of templates.
  [(#409)](https://github.com/XanaduAI/pennylane/pull/409)
  [(#419)](https://github.com/XanaduAI/pennylane/pull/419)

* State vector preparation operations in the `default.qubit` plugin can now be
  applied to subsets of wires, and are restricted to being the first operation
  in a circuit.
  [(#346)](https://github.com/XanaduAI/pennylane/pull/346)

* The `QNode` class is split into a hierarchy of simpler classes.
  [(#354)](https://github.com/XanaduAI/pennylane/pull/354)
  [(#398)](https://github.com/XanaduAI/pennylane/pull/398)
  [(#415)](https://github.com/XanaduAI/pennylane/pull/415)
  [(#417)](https://github.com/XanaduAI/pennylane/pull/417)
  [(#425)](https://github.com/XanaduAI/pennylane/pull/425)

* Added the gates U1, U2 and U3 parametrizing arbitrary unitaries on 1, 2 and 3
  qubits and the Toffoli gate to the set of qubit operations.
  [(#396)](https://github.com/XanaduAI/pennylane/pull/396)

* Changes have been made to accomodate the movement of the main function
  in `pytest._internal` to `pytest._internal.main` in pip 19.3.
  [(#404)](https://github.com/XanaduAI/pennylane/pull/404)

* Added the templates `BasisStatePreparation` and `MottonenStatePreparation` that use
  gates to prepare a basis state and an arbitrary state respectively.
  [(#336)](https://github.com/XanaduAI/pennylane/pull/336)

* Added decompositions for `BasisState` and `QubitStateVector` based on state
  preparation templates.
  [(#414)](https://github.com/XanaduAI/pennylane/pull/414)

* Replaces the pseudo-inverse in the quantum natural gradient optimizer
  (which can be numerically unstable) with `np.linalg.solve`.
  [(#428)](https://github.com/XanaduAI/pennylane/pull/428)

<h3>Contributors</h3>

This release contains contributions from (in alphabetical order):

Ville Bergholm, Josh Izaac, Nathan Killoran, Angus Lowe, Johannes Jakob Meyer,
Oluwatobi Ogunbayo, Maria Schuld, Antal Száva.

# Release 0.6.1

<h3>New features since last release</h3>

* Added a `print_applied` method to QNodes, allowing the operation
  and observable queue to be printed as last constructed.
  [(#378)](https://github.com/XanaduAI/pennylane/pull/378)

<h3>Improvements</h3>

* A new `Operator` base class is introduced, which is inherited by both the
  `Observable` class and the `Operation` class.
  [(#355)](https://github.com/XanaduAI/pennylane/pull/355)

* Removed deprecated `@abstractproperty` decorators
  in `_device.py`.
  [(#374)](https://github.com/XanaduAI/pennylane/pull/374)

* The `CircuitGraph` class is updated to deal with `Operation` instances directly.
  [(#344)](https://github.com/XanaduAI/pennylane/pull/344)

* Comprehensive gradient tests have been added for the interfaces.
  [(#381)](https://github.com/XanaduAI/pennylane/pull/381)

<h3>Documentation</h3>

* The new restructured documentation has been polished and updated.
  [(#387)](https://github.com/XanaduAI/pennylane/pull/387)
  [(#375)](https://github.com/XanaduAI/pennylane/pull/375)
  [(#372)](https://github.com/XanaduAI/pennylane/pull/372)
  [(#370)](https://github.com/XanaduAI/pennylane/pull/370)
  [(#369)](https://github.com/XanaduAI/pennylane/pull/369)
  [(#367)](https://github.com/XanaduAI/pennylane/pull/367)
  [(#364)](https://github.com/XanaduAI/pennylane/pull/364)

* Updated the development guides.
  [(#382)](https://github.com/XanaduAI/pennylane/pull/382)
  [(#379)](https://github.com/XanaduAI/pennylane/pull/379)

* Added all modules, classes, and functions to the API section
  in the documentation.
  [(#373)](https://github.com/XanaduAI/pennylane/pull/373)

<h3>Bug fixes</h3>

* Replaces the existing `np.linalg.norm` normalization with hand-coded
  normalization, allowing `AmplitudeEmbedding` to be used with differentiable
  parameters. AmplitudeEmbedding tests have been added and improved.
  [(#376)](https://github.com/XanaduAI/pennylane/pull/376)

<h3>Contributors</h3>

This release contains contributions from (in alphabetical order):

Ville Bergholm, Josh Izaac, Nathan Killoran, Maria Schuld, Antal Száva

# Release 0.6.0

<h3>New features since last release</h3>

* The devices `default.qubit` and `default.gaussian` have a new initialization parameter
  `analytic` that indicates if expectation values and variances should be calculated
  analytically and not be estimated from data.
  [(#317)](https://github.com/XanaduAI/pennylane/pull/317)

* Added C-SWAP gate to the set of qubit operations
  [(#330)](https://github.com/XanaduAI/pennylane/pull/330)

* The TensorFlow interface has been renamed from `"tfe"` to `"tf"`, and
  now supports TensorFlow 2.0.
  [(#337)](https://github.com/XanaduAI/pennylane/pull/337)

* Added the S and T gates to the set of qubit operations.
  [(#343)](https://github.com/XanaduAI/pennylane/pull/343)

* Tensor observables are now supported within the `expval`,
  `var`, and `sample` functions, by using the `@` operator.
  [(#267)](https://github.com/XanaduAI/pennylane/pull/267)


<h3>Breaking changes</h3>

* The argument `n` specifying the number of samples in the method `Device.sample` was removed.
  Instead, the method will always return `Device.shots` many samples.
  [(#317)](https://github.com/XanaduAI/pennylane/pull/317)

<h3>Improvements</h3>

* The number of shots / random samples used to estimate expectation values and variances, `Device.shots`,
  can now be changed after device creation.
  [(#317)](https://github.com/XanaduAI/pennylane/pull/317)

* Unified import shortcuts to be under qml in qnode.py
  and test_operation.py
  [(#329)](https://github.com/XanaduAI/pennylane/pull/329)

* The quantum natural gradient now uses `scipy.linalg.pinvh` which is more efficient for symmetric matrices
  than the previously used `scipy.linalg.pinv`.
  [(#331)](https://github.com/XanaduAI/pennylane/pull/331)

* The deprecated `qml.expval.Observable` syntax has been removed.
  [(#267)](https://github.com/XanaduAI/pennylane/pull/267)

* Remainder of the unittest-style tests were ported to pytest.
  [(#310)](https://github.com/XanaduAI/pennylane/pull/310)

* The `do_queue` argument for operations now only takes effect
  within QNodes. Outside of QNodes, operations can now be instantiated
  without needing to specify `do_queue`.
  [(#359)](https://github.com/XanaduAI/pennylane/pull/359)

<h3>Documentation</h3>

* The docs are rewritten and restructured to contain a code introduction section as well as an API section.
  [(#314)](https://github.com/XanaduAI/pennylane/pull/275)

* Added Ising model example to the tutorials
  [(#319)](https://github.com/XanaduAI/pennylane/pull/319)

* Added tutorial for QAOA on MaxCut problem
  [(#328)](https://github.com/XanaduAI/pennylane/pull/328)

* Added QGAN flow chart figure to its tutorial
  [(#333)](https://github.com/XanaduAI/pennylane/pull/333)

* Added missing figures for gallery thumbnails of state-preparation
  and QGAN tutorials
  [(#326)](https://github.com/XanaduAI/pennylane/pull/326)

* Fixed typos in the state preparation tutorial
  [(#321)](https://github.com/XanaduAI/pennylane/pull/321)

* Fixed bug in VQE tutorial 3D plots
  [(#327)](https://github.com/XanaduAI/pennylane/pull/327)

<h3>Bug fixes</h3>

* Fixed typo in measurement type error message in qnode.py
  [(#341)](https://github.com/XanaduAI/pennylane/pull/341)

<h3>Contributors</h3>

This release contains contributions from (in alphabetical order):

Shahnawaz Ahmed, Ville Bergholm, Aroosa Ijaz, Josh Izaac, Nathan Killoran, Angus Lowe,
Johannes Jakob Meyer, Maria Schuld, Antal Száva, Roeland Wiersema.

# Release 0.5.0

<h3>New features since last release</h3>

* Adds a new optimizer, `qml.QNGOptimizer`, which optimizes QNodes using
  quantum natural gradient descent. See https://arxiv.org/abs/1909.02108
  for more details.
  [(#295)](https://github.com/XanaduAI/pennylane/pull/295)
  [(#311)](https://github.com/XanaduAI/pennylane/pull/311)

* Adds a new QNode method, `QNode.metric_tensor()`,
  which returns the block-diagonal approximation to the Fubini-Study
  metric tensor evaluated on the attached device.
  [(#295)](https://github.com/XanaduAI/pennylane/pull/295)

* Sampling support: QNodes can now return a specified number of samples
  from a given observable via the top-level `pennylane.sample()` function.
  To support this on plugin devices, there is a new `Device.sample` method.

  Calculating gradients of QNodes that involve sampling is not possible.
  [(#256)](https://github.com/XanaduAI/pennylane/pull/256)

* `default.qubit` has been updated to provide support for sampling.
  [(#256)](https://github.com/XanaduAI/pennylane/pull/256)

* Added controlled rotation gates to PennyLane operations and `default.qubit` plugin.
  [(#251)](https://github.com/XanaduAI/pennylane/pull/251)

<h3>Breaking changes</h3>

* The method `Device.supported` was removed, and replaced with the methods
  `Device.supports_observable` and `Device.supports_operation`.
  Both methods can be called with string arguments (`dev.supports_observable('PauliX')`) and
  class arguments (`dev.supports_observable(qml.PauliX)`).
  [(#276)](https://github.com/XanaduAI/pennylane/pull/276)

* The following CV observables were renamed to comply with the new Operation/Observable
  scheme: `MeanPhoton` to `NumberOperator`, `Homodyne` to `QuadOperator` and `NumberState` to `FockStateProjector`.
  [(#254)](https://github.com/XanaduAI/pennylane/pull/254)

<h3>Improvements</h3>

* The `AmplitudeEmbedding` function now provides options to normalize and
  pad features to ensure a valid state vector is prepared.
  [(#275)](https://github.com/XanaduAI/pennylane/pull/275)

* Operations can now optionally specify generators, either as existing PennyLane
  operations, or by providing a NumPy array.
  [(#295)](https://github.com/XanaduAI/pennylane/pull/295)
  [(#313)](https://github.com/XanaduAI/pennylane/pull/313)

* Adds a `Device.parameters` property, so that devices can view a dictionary mapping free
  parameters to operation parameters. This will allow plugin devices to take advantage
  of parametric compilation.
  [(#283)](https://github.com/XanaduAI/pennylane/pull/283)

* Introduces two enumerations: `Any` and `All`, representing any number of wires
  and all wires in the system respectively. They can be imported from
  `pennylane.operation`, and can be used when defining the `Operation.num_wires`
  class attribute of operations.
  [(#277)](https://github.com/XanaduAI/pennylane/pull/277)

  As part of this change:

  - `All` is equivalent to the integer 0, for backwards compatibility with the
    existing test suite

  - `Any` is equivalent to the integer -1 to allow numeric comparison
    operators to continue working

  - An additional validation is now added to the `Operation` class,
    which will alert the user that an operation with `num_wires = All`
    is being incorrectly.

* The one-qubit rotations in `pennylane.plugins.default_qubit` no longer depend on Scipy's `expm`. Instead
  they are calculated with Euler's formula.
  [(#292)](https://github.com/XanaduAI/pennylane/pull/292)

* Creates an `ObservableReturnTypes` enumeration class containing `Sample`,
  `Variance` and `Expectation`. These new values can be assigned to the `return_type`
  attribute of an `Observable`.
  [(#290)](https://github.com/XanaduAI/pennylane/pull/290)

* Changed the signature of the `RandomLayer` and `RandomLayers` templates to have a fixed seed by default.
  [(#258)](https://github.com/XanaduAI/pennylane/pull/258)

* `setup.py` has been cleaned up, removing the non-working shebang,
  and removing unused imports.
  [(#262)](https://github.com/XanaduAI/pennylane/pull/262)

<h3>Documentation</h3>

* A documentation refactor to simplify the tutorials and
  include Sphinx-Gallery.
  [(#291)](https://github.com/XanaduAI/pennylane/pull/291)

  - Examples and tutorials previously split across the `examples/`
    and `doc/tutorials/` directories, in a mixture of ReST and Jupyter notebooks,
    have been rewritten as Python scripts with ReST comments in a single location,
    the `examples/` folder.

  - Sphinx-Gallery is used to automatically build and run the tutorials.
    Rendered output is displayed in the Sphinx documentation.

  - Links are provided at the top of every tutorial page for downloading the
    tutorial as an executable python script, downloading the tutorial
    as a Jupyter notebook, or viewing the notebook on GitHub.

  - The tutorials table of contents have been moved to a single quick start page.

* Fixed a typo in `QubitStateVector`.
  [(#296)](https://github.com/XanaduAI/pennylane/pull/296)

* Fixed a typo in the `default_gaussian.gaussian_state` function.
  [(#293)](https://github.com/XanaduAI/pennylane/pull/293)

* Fixed a typo in the gradient recipe within the `RX`, `RY`, `RZ`
  operation docstrings.
  [(#248)](https://github.com/XanaduAI/pennylane/pull/248)

* Fixed a broken link in the tutorial documentation, as a
  result of the `qml.expval.Observable` deprecation.
  [(#246)](https://github.com/XanaduAI/pennylane/pull/246)

<h3>Bug fixes</h3>

* Fixed a bug where a `PolyXP` observable would fail if applied to subsets
  of wires on `default.gaussian`.
  [(#277)](https://github.com/XanaduAI/pennylane/pull/277)

<h3>Contributors</h3>

This release contains contributions from (in alphabetical order):

Simon Cross, Aroosa Ijaz, Josh Izaac, Nathan Killoran, Johannes Jakob Meyer,
Rohit Midha, Nicolás Quesada, Maria Schuld, Antal Száva, Roeland Wiersema.

# Release 0.4.0

<h3>New features since last release</h3>

* `pennylane.expval()` is now a top-level *function*, and is no longer
  a package of classes. For now, the existing `pennylane.expval.Observable`
  interface continues to work, but will raise a deprecation warning.
  [(#232)](https://github.com/XanaduAI/pennylane/pull/232)

* Variance support: QNodes can now return the variance of observables,
  via the top-level `pennylane.var()` function. To support this on
  plugin devices, there is a new `Device.var` method.

  The following observables support analytic gradients of variances:

  - All qubit observables (requiring 3 circuit evaluations for involutory
    observables such as `Identity`, `X`, `Y`, `Z`; and 5 circuit evals for
    non-involutary observables, currently only `qml.Hermitian`)

  - First-order CV observables (requiring 5 circuit evaluations)

  Second-order CV observables support numerical variance gradients.

* `pennylane.about()` function added, providing details
  on current PennyLane version, installed plugins, Python,
  platform, and NumPy versions [(#186)](https://github.com/XanaduAI/pennylane/pull/186)

* Removed the logic that allowed `wires` to be passed as a positional
  argument in quantum operations. This allows us to raise more useful
  error messages for the user if incorrect syntax is used.
  [(#188)](https://github.com/XanaduAI/pennylane/pull/188)

* Adds support for multi-qubit expectation values of the `pennylane.Hermitian()`
  observable [(#192)](https://github.com/XanaduAI/pennylane/pull/192)

* Adds support for multi-qubit expectation values in `default.qubit`.
  [(#202)](https://github.com/XanaduAI/pennylane/pull/202)

* Organize templates into submodules [(#195)](https://github.com/XanaduAI/pennylane/pull/195).
  This included the following improvements:

  - Distinguish embedding templates from layer templates.

  - New random initialization functions supporting the templates available
    in the new submodule `pennylane.init`.

  - Added a random circuit template (`RandomLayers()`), in which rotations and 2-qubit gates are randomly
    distributed over the wires

  - Add various embedding strategies

<h3>Breaking changes</h3>

* The `Device` methods `expectations`, `pre_expval`, and `post_expval` have been
  renamed to `observables`, `pre_measure`, and `post_measure` respectively.
  [(#232)](https://github.com/XanaduAI/pennylane/pull/232)

<h3>Improvements</h3>

* `default.qubit` plugin now uses `np.tensordot` when applying quantum operations
  and evaluating expectations, resulting in significant speedup
  [(#239)](https://github.com/XanaduAI/pennylane/pull/239),
  [(#241)](https://github.com/XanaduAI/pennylane/pull/241)

* PennyLane now allows division of quantum operation parameters by a constant
  [(#179)](https://github.com/XanaduAI/pennylane/pull/179)

* Portions of the test suite are in the process of being ported to pytest.
  Note: this is still a work in progress.

  Ported tests include:

  - `test_ops.py`
  - `test_about.py`
  - `test_classical_gradients.py`
  - `test_observables.py`
  - `test_measure.py`
  - `test_init.py`
  - `test_templates*.py`
  - `test_ops.py`
  - `test_variable.py`
  - `test_qnode.py` (partial)

<h3>Bug fixes</h3>

* Fixed a bug in `Device.supported`, which would incorrectly
  mark an operation as supported if it shared a name with an
  observable [(#203)](https://github.com/XanaduAI/pennylane/pull/203)

* Fixed a bug in `Operation.wires`, by explicitly casting the
  type of each wire to an integer [(#206)](https://github.com/XanaduAI/pennylane/pull/206)

* Removed code in PennyLane which configured the logger,
  as this would clash with users' configurations
  [(#208)](https://github.com/XanaduAI/pennylane/pull/208)

* Fixed a bug in `default.qubit`, in which `QubitStateVector` operations
  were accidentally being cast to `np.float` instead of `np.complex`.
  [(#211)](https://github.com/XanaduAI/pennylane/pull/211)


<h3>Contributors</h3>

This release contains contributions from:

Shahnawaz Ahmed, riveSunder, Aroosa Ijaz, Josh Izaac, Nathan Killoran, Maria Schuld.

# Release 0.3.1

<h3>Bug fixes</h3>

* Fixed a bug where the interfaces submodule was not correctly being packaged via setup.py

# Release 0.3.0

<h3>New features since last release</h3>

* PennyLane now includes a new `interfaces` submodule, which enables QNode integration with additional machine learning libraries.
* Adds support for an experimental PyTorch interface for QNodes
* Adds support for an experimental TensorFlow eager execution interface for QNodes
* Adds a PyTorch+GPU+QPU tutorial to the documentation
* Documentation now includes links and tutorials including the new [PennyLane-Forest](https://github.com/rigetti/pennylane-forest) plugin.

<h3>Improvements</h3>

* Printing a QNode object, via `print(qnode)` or in an interactive terminal, now displays more useful information regarding the QNode,
  including the device it runs on, the number of wires, it's interface, and the quantum function it uses:

  ```python
  >>> print(qnode)
  <QNode: device='default.qubit', func=circuit, wires=2, interface=PyTorch>
  ```

<h3>Contributors</h3>

This release contains contributions from:

Josh Izaac and Nathan Killoran.


# Release 0.2.0

<h3>New features since last release</h3>

* Added the `Identity` expectation value for both CV and qubit models [(#135)](https://github.com/XanaduAI/pennylane/pull/135)
* Added the `templates.py` submodule, containing some commonly used QML models to be used as ansatz in QNodes [(#133)](https://github.com/XanaduAI/pennylane/pull/133)
* Added the `qml.Interferometer` CV operation [(#152)](https://github.com/XanaduAI/pennylane/pull/152)
* Wires are now supported as free QNode parameters [(#151)](https://github.com/XanaduAI/pennylane/pull/151)
* Added ability to update stepsizes of the optimizers [(#159)](https://github.com/XanaduAI/pennylane/pull/159)

<h3>Improvements</h3>

* Removed use of hardcoded values in the optimizers, made them parameters (see [#131](https://github.com/XanaduAI/pennylane/pull/131) and [#132](https://github.com/XanaduAI/pennylane/pull/132))
* Created the new `PlaceholderExpectation`, to be used when both CV and qubit expval modules contain expectations with the same name
* Provide a way for plugins to view the operation queue _before_ applying operations. This allows for on-the-fly modifications of
  the queue, allowing hardware-based plugins to support the full range of qubit expectation values. [(#143)](https://github.com/XanaduAI/pennylane/pull/143)
* QNode return values now support _any_ form of sequence, such as lists, sets, etc. [(#144)](https://github.com/XanaduAI/pennylane/pull/144)
* CV analytic gradient calculation is now more robust, allowing for operations which may not themselves be differentiated, but have a
  well defined `_heisenberg_rep` method, and so may succeed operations that are analytically differentiable [(#152)](https://github.com/XanaduAI/pennylane/pull/152)

<h3>Bug fixes</h3>

* Fixed a bug where the variational classifier example was not batching when learning parity (see [#128](https://github.com/XanaduAI/pennylane/pull/128) and [#129](https://github.com/XanaduAI/pennylane/pull/129))
* Fixed an inconsistency where some initial state operations were documented as accepting complex parameters - all operations
  now accept real values [(#146)](https://github.com/XanaduAI/pennylane/pull/146)

<h3>Contributors</h3>

This release contains contributions from:

Christian Gogolin, Josh Izaac, Nathan Killoran, and Maria Schuld.


# Release 0.1.0

Initial public release.

<h3>Contributors</h3>
This release contains contributions from:

Ville Bergholm, Josh Izaac, Maria Schuld, Christian Gogolin, and Nathan Killoran.<|MERGE_RESOLUTION|>--- conflicted
+++ resolved
@@ -161,8 +161,7 @@
       qml.templates.Permute([4, 2, 0, 1, 3], wires=dev.wires)
       return qml.expval(qml.PauliZ(0))
   ```
-
-<<<<<<< HEAD
+  
 * In tape-mode, the logic for choosing the 'best' differentiation method has been altered
   to improve performance.
   [(#1008)](https://github.com/PennyLaneAI/pennylane/pull/1008)
@@ -197,7 +196,6 @@
   qml.QNode(dev, interface="jax") # will default to backprop on default.qubit.jax
   ```
 
-=======
 * Adds the new function `qml.math.cov_matrix()`. This function accepts a list of commuting
   observables, and the probability distribution in the shared observable eigenbasis after the
   application of an ansatz. It uses these to construct the covariance matrix in a *framework
@@ -249,7 +247,6 @@
           [-1.53863193e-01, -1.38700657e-02, -1.36243323e-01],
           [-1.54665054e-01, -1.89018172e-02, -1.56415558e-01]]])
   ```
->>>>>>> dde4f153
 
 <h3>Improvements</h3>
 
