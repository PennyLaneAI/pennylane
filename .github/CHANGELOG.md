--- conflicted
+++ resolved
@@ -2,14 +2,12 @@
 
 <h3>New features since last release</h3>
 
-<<<<<<< HEAD
 * A new pytorch device, `qml.device('default.qubit.torch', wires=wires)`, supports
   backpropogation with the torch interface.
   [(#1225)](https://github.com/PennyLaneAI/pennylane/pull/1360)
-=======
+
 * Added a new `SISWAP` operation and a `SQISW` alias with support to the `default_qubit` device.
   [#1563](https://github.com/PennyLaneAI/pennylane/pull/1563)
->>>>>>> f4c854e7
 
 * The `RotosolveOptimizer` now can tackle general parametrized circuits, and is no longer
   restricted to single-qubit Pauli rotations.
@@ -271,14 +269,10 @@
 This release contains contributions from (in alphabetical order):
 
 
-<<<<<<< HEAD
-Akash Narayanan B, Thomas Bromley, Tanya Garg, Josh Izaac, Prateek Jain, Johannes Jakob Meyer,
+
+Vishnu Ajith, Akash Narayanan B, Thomas Bromley, Tanya Garg, Josh Izaac, Prateek Jain, Johannes Jakob Meyer,
 Esteban Payares, Maria Schuld, Arshpreet Singh, Ingrid Strandberg, Slimane Thabet,
 David Wierichs, Vincent Wong.
-=======
-Vishnu Ajith, Akash Narayanan B, Thomas Bromley, Tanya Garg, Josh Izaac, Prateek Jain, Johannes Jakob Meyer, Maria Schuld,
-Ingrid Strandberg, David Wierichs, Vincent Wong.
->>>>>>> f4c854e7
 
 
 # Release 0.17.0 (current release)
