--- conflicted
+++ resolved
@@ -263,15 +263,13 @@
 * The `qml.Identity` operation is placed under the sections Qubit observables and CV observables.
   [(#1576)](https://github.com/PennyLaneAI/pennylane/pull/1576)
 
-<<<<<<< HEAD
 * Updated the documentation of `qml.grouping`, `qml.kernels` and `qml.qaoa` modules to present 
   the list of functions first followed by the technical details of the module.
   [(#1581)](https://github.com/PennyLaneAI/pennylane/pull/1581) 
-=======
+
 * Recategorized Qubit operations into new and existing categories so that code for each
-operation is easier to locate.
+  operation is easier to locate.
   [(#1566)](https://github.com/PennyLaneAI/pennylane/pull/1583)
->>>>>>> 382b4f58
 
 <h3>Contributors</h3>
 
