# Release 0.16.0-dev (development release)

<h3>New features since last release</h3>

* The `qml.SWAP`  operation now has a decomposition over elementary gates. [(#1329)](https://github.com/PennyLaneAI/pennylane/pull/1329)

* Added functionality for constructing and manipulating the Pauli group
  [(#1181)](https://github.com/PennyLaneAI/pennylane/pull/1181).
  The function `pennylane.grouping.pauli_group` provides a generator to
  easily loop over the group, or construct and store it in its entirety.
  For example, we can construct the 3-qubit Pauli group like so:

  ```pycon
  >>> from pennylane.grouping import pauli_group
  >>> pauli_group_1_qubit = list(pauli_group(1))
  >>> pauli_group_1_qubit
  [Identity(wires=[0]), PauliZ(wires=[0]), PauliX(wires=[0]), PauliY(wires=[0])]
  ```

  We can multiply together its members at the level of Pauli words
  using the `pauli_mult` and `pauli_multi_with_phase` functions.
  This can be done on arbitrarily-labeled wires as well, by defining a wire map.

  ```pycon
  >>> from pennylane.grouping import pauli_group, pauli_mult
  >>> wire_map = {'a' : 0, 'b' : 1, 'c' : 2}
  >>> pg = list(pauli_group(3, wire_map=wire_map))
  >>> pg[3]
  PauliZ(wires=['b']) @ PauliZ(wires=['c'])
  >>> pg[55]
  PauliY(wires=['a']) @ PauliY(wires=['b']) @ PauliZ(wires=['c'])
  >>> pauli_mult(pg[3], pg[55], wire_map=wire_map)
  PauliY(wires=['a']) @ PauliX(wires=['b'])
  ```

  Functions for conversion of Pauli observables to strings (and back),
  are included.

  ```pycon
  >>> from pennylane.grouping import pauli_word_to_string, string_to_pauli_word
  >>> pauli_word_to_string(pg[55], wire_map=wire_map)
  'YYZ'
  >>> string_to_pauli_word('ZXY', wire_map=wire_map)
  PauliZ(wires=['a']) @ PauliX(wires=['b']) @ PauliY(wires=['c'])
  ```

  Calculation of the matrix representation for arbitrary Paulis and wire maps is now
  also supported.

  ```pycon
  >>> from pennylane.grouping import pauli_word_to_matrix
  >>> wire_map = {'a' : 0, 'b' : 1}
  >>> pauli_word = qml.PauliZ('b')  # corresponds to Pauli 'IZ'
  >>> pauli_word_to_matrix(pauli_word, wire_map=wire_map)
  array([[ 1.,  0.,  0.,  0.],
         [ 0., -1.,  0., -0.],
         [ 0.,  0.,  1.,  0.],
         [ 0., -0.,  0., -1.]])
  ```

* Functionality to support solving the maximum-weighted cycle problem has been added to the `qaoa`
  module.
  [(#1207)](https://github.com/PennyLaneAI/pennylane/pull/1207)
  [(#1209)](https://github.com/PennyLaneAI/pennylane/pull/1209)
  [(#1251)](https://github.com/PennyLaneAI/pennylane/pull/1251)
  [(#1213)](https://github.com/PennyLaneAI/pennylane/pull/1213)
  [(#1220)](https://github.com/PennyLaneAI/pennylane/pull/1220)
  [(#1214)](https://github.com/PennyLaneAI/pennylane/pull/1214)
  [(#1283)](https://github.com/PennyLaneAI/pennylane/pull/1283)
  [(#1297)](https://github.com/PennyLaneAI/pennylane/pull/1297)
  
  The `max_weight_cycle` function returns the appropriate cost and mixer Hamiltonians:
  
  ```pycon
  >>> a = np.random.random((3, 3))
  >>> np.fill_diagonal(a, 0)
  >>> g = nx.DiGraph(a)  # create a random directed graph
  >>> cost, mixer, mapping = qml.qaoa.max_weight_cycle(g)
  >>> print(cost)
    (-0.9775906842165344) [Z2]
  + (-0.9027248603361988) [Z3]
  + (-0.8722207409852838) [Z0]
  + (-0.6426184210832898) [Z5]
  + (-0.2832594164291379) [Z1]
  + (-0.0778133996933755) [Z4]
  >>> print(mixer)
    (-0.25) [X0 Y1 Y5]
  + (-0.25) [X1 Y0 Y3]
  + (-0.25) [X2 Y3 Y4]
  + (-0.25) [X3 Y2 Y1]
  + (-0.25) [X4 Y5 Y2]
  + (-0.25) [X5 Y4 Y0]
  + (0.25) [X0 X1 X5]
  + (0.25) [Y0 Y1 X5]
  + (0.25) [Y0 X1 Y5]
  + (0.25) [X1 X0 X3]
  + (0.25) [Y1 Y0 X3]
  + (0.25) [Y1 X0 Y3]
  + (0.25) [X2 X3 X4]
  + (0.25) [Y2 Y3 X4]
  + (0.25) [Y2 X3 Y4]
  + (0.25) [X3 X2 X1]
  + (0.25) [Y3 Y2 X1]
  + (0.25) [Y3 X2 Y1]
  + (0.25) [X4 X5 X2]
  + (0.25) [Y4 Y5 X2]
  + (0.25) [Y4 X5 Y2]
  + (0.25) [X5 X4 X0]
  + (0.25) [Y5 Y4 X0]
  + (0.25) [Y5 X4 Y0]
  >>> mapping
  {0: (0, 1), 1: (0, 2), 2: (1, 0), 3: (1, 2), 4: (2, 0), 5: (2, 1)}
  ```
  
  Additional functionality can be found in the `qml.qaoa.cycle` module.

* Adds `QubitCarry` and `QubitSum` operations for basic arithmetic.
  [(#1169)](https://github.com/PennyLaneAI/pennylane/pull/1169)

  The following example adds two 1-bit numbers, returning a 2-bit answer:

  ```python
  dev = qml.device('default.qubit', wires = 4)
  a = 0
  b = 1

  @qml.qnode(dev)
  def circuit():
      qml.BasisState(np.array([a, b]), wires=[1, 2])
      qml.QubitCarry(wires=[0, 1, 2, 3])
      qml.CNOT(wires=[1, 2])
      qml.QubitSum(wires=[0, 1, 2])
      return qml.probs(wires=[3, 2])

  probs = circuit()
  bitstrings = tuple(itertools.product([0, 1], repeat = 2))
  indx = np.argwhere(probs == 1).flatten()[0]
  output = bitstrings[indx]
  ```

  ```pycon
  >>> print(output)
  (0, 1)
  ```

* PennyLane NumPy now includes the
  [random module's](https://numpy.org/doc/stable/reference/random/index.html#module-numpy.random)
  `Generator` objects, the recommended way of random number generation. This allows for
  random number generation using a local, rather than global seed.

```python
from pennylane import numpy as np

rng = np.random.default_rng()
random_mat1 = rng.random((3,2))
random_mat2 = rng.standard_normal(3, requires_grad=False)
```
* New ISWAP operation added to default_qubit device. [(#1298)](https://github.com/PennyLaneAI/pennylane/pull/1298)

* PennyLane now has a ``kernels`` module.
  It provides basic functionalities for working with quantum kernels as well as 
  post-processing methods to mitigate sampling errors and device noise:

```python
import pennylane as qml
from pennylane import numpy as np

num_wires = 6
wires = range(num_wires)

dev = qml.device('default.qubit', wires=num_wires)

@qml.qnode(dev)
def kernel_circuit(x1, x2):
    qml.templates.AngleEmbedding(x1, wires=wires)
    qml.adjoint(qml.templates.AngleEmbedding(x2, wires=wires))
    return qml.probs(wires)

kernel = lambda x1, x2: kernel_circuit(x1, x2)[0]

# "Training feature vectors"
X_train = np.random.random((10, 6))
# Create symmetric square kernel matrix (for training)
K = qml.kernels.square_kernel_matrix(X_train, kernel)
# Add some (symmetric) Gaussian noise to the kernel matrix.
N = np.random.randn(10, 10)
K += (N + N.T) / 2
        
K1 = qml.kernels.displace_matrix(K)
K2 = qml.kernels.closest_psd_matrix(K)
K3 = qml.kernels.threshold_matrix(K)
K4 = qml.kernels.mitigate_depolarizing_noise(K, num_wires, method='single')
K5 = qml.kernels.mitigate_depolarizing_noise(K, num_wires, method='average')
K6 = qml.kernels.mitigate_depolarizing_noise(K, num_wires, method='split_channel')

# "Testing feature vectors"
X_test = np.random.random((5, 6))
# Compute kernel between test and training data.
K_test = qml.kernels.kernel_matrix(X_train, X_test, kernel)
```


<h3>Improvements</h3>

* The `qml.inv()` function is now deprecated with a warning to use the more general `qml.adjoint()`.
  [(#1325)](https://github.com/PennyLaneAI/pennylane/pull/1325)

* The `MultiControlledX` gate now has a decomposition defined. When controlling on three or more wires,
  an ancilla register of worker wires is required to support the decomposition.
  [(#1287)](https://github.com/PennyLaneAI/pennylane/pull/1287)
  
  ```python
  ctrl_wires = [f"c{i}" for i in range(5)]
  work_wires = [f"w{i}" for i in range(3)]
  target_wires = ["t0"]
  all_wires = ctrl_wires + work_wires + target_wires

  dev = qml.device("default.qubit", wires=all_wires)

  with qml.tape.QuantumTape() as tape:
      qml.MultiControlledX(control_wires=ctrl_wires, wires=target_wires, work_wires=work_wires)
  ```
  
  ```pycon
  >>> tape = tape.expand(depth=2)
  >>> print(tape.draw(wire_order=Wires(all_wires)))
   c0: ──────────────╭C──────────────────────╭C──────────┤  
   c1: ──────────────├C──────────────────────├C──────────┤  
   c2: ──────────╭C──│───╭C──────────────╭C──│───╭C──────┤  
   c3: ──────╭C──│───│───│───╭C──────╭C──│───│───│───╭C──┤  
   c4: ──╭C──│───│───│───│───│───╭C──│───│───│───│───│───┤  
   w0: ──│───│───├C──╰X──├C──│───│───│───├C──╰X──├C──│───┤  
   w1: ──│───├C──╰X──────╰X──├C──│───├C──╰X──────╰X──├C──┤  
   w2: ──├C──╰X──────────────╰X──├C──╰X──────────────╰X──┤  
   t0: ──╰X──────────────────────╰X──────────────────────┤  
  ```

* The `qml.SingleExcitation` and `qml.DoubleExcitation` operations now
  have decompositions over elementary gates, and their gradient recipes
  have been updated to use the four-term parameter-shift rules.
  [(#1303)](https://github.com/PennyLaneAI/pennylane/pull/1303)

* The `qml.SingleExcitationPlus` and `qml.SingleExcitationMinus` operations now
  have decompositions over elementary gates.
  [(#1278)](https://github.com/PennyLaneAI/pennylane/pull/1278)

* The `Device` class now uses caching when mapping wires.
  [(#1270)](https://github.com/PennyLaneAI/pennylane/pull/1270)

* The `Wires` class now uses caching for computing its `hash`.
  [(#1270)](https://github.com/PennyLaneAI/pennylane/pull/1270)

* Added custom gate application for Toffoli in `default.qubit`.
  [(#1249)](https://github.com/PennyLaneAI/pennylane/pull/1249)

* The device test suite now provides test cases for checking gates by comparing
  expectation values.
  [(#1212)](https://github.com/PennyLaneAI/pennylane/pull/1212)

* PennyLane's test suite is now code-formatted using `black -l 100`.
  [(#1222)](https://github.com/PennyLaneAI/pennylane/pull/1222)

* PennyLane's `qchem` package and tests are now code-formatted using `black -l 100`.
  [(#1311)](https://github.com/PennyLaneAI/pennylane/pull/1311)

<h3>Breaking changes</h3>

* Removes support for Python 3.6 and begin testing for Python 3.9.
  [(#1228)](https://github.com/XanaduAI/pennylane/pull/1228)

<h3>Bug fixes</h3>

* Fixed tests for the `Permute` operation that used a QNode and hence expanded
  tapes twice instead of once due to QNode tape expansion and an explicit tape
  expansion call.
  [(#1318)](https://github.com/PennyLaneAI/pennylane/pull/1318).

* Prevent Hamiltonians that share wires from being multiplied together.
  [(#1273)](https://github.com/PennyLaneAI/pennylane/pull/1273)

<h3>Documentation</h3>

* Fixed typo on TensorFlow interface documentation [(#1312)](https://github.com/PennyLaneAI/pennylane/pull/1312)

* Fixed typos in the mathematical expressions in documentation of `qml.DoubleExcitation`.
  [(#1278)](https://github.com/PennyLaneAI/pennylane/pull/1278)

* Remove unsupported `None` option from the `qml.QNode` docstrings.
  [(#1271)](https://github.com/PennyLaneAI/pennylane/pull/1271)

* Updated the docstring of `qml.PolyXP` to reference the new location of internal
  usage. [(#1262)](https://github.com/PennyLaneAI/pennylane/pull/1262)

* Removes occurrences of the deprecated device argument ``analytic`` from the documentation.
  [(#1261)](https://github.com/PennyLaneAI/pennylane/pull/1261)

<h3>Contributors</h3>

This release contains contributions from (in alphabetical order):

<<<<<<< HEAD
Vishnu Ajith, Thomas Bromley, Olivia Di Matteo, Diego Guala, Anthony Hayes, Josh Izaac, Pavan Jayasinha,
Johannes Jakob Meyer, Brian Shi, Antal Száva, David Wierichs
=======
Vishnu Ajith, Thomas Bromley, Olivia Di Matteo, Tanya Garg, Diego Guala, Anthony Hayes, Josh Izaac, Brian Shi, Antal Száva, Pavan Jayasinha
>>>>>>> 6a2cf0a7

# Release 0.15.1 (current release)

<h3>Bug fixes</h3>

* Fixes two bugs in the parameter-shift Hessian.
  [(#1260)](https://github.com/PennyLaneAI/pennylane/pull/1260)

  - Fixes a bug where having an unused parameter in the Autograd interface
    would result in an indexing error during backpropagation.

  - The parameter-shift Hessian only supports the two-term parameter-shift
    rule currently, so raises an error if asked to differentiate
    any unsupported gates (such as the controlled rotation gates).

* A bug which resulted in `qml.adjoint()` and `qml.inv()` failing to work with
  templates has been fixed.
  [(#1243)](https://github.com/PennyLaneAI/pennylane/pull/1243)

* Deprecation warning instances in PennyLane have been changed to `UserWarning`,
  to account for recent changes to how Python warnings are filtered in
  [PEP565](https://www.python.org/dev/peps/pep-0565/).
  [(#1211)](https://github.com/PennyLaneAI/pennylane/pull/1211)

<h3>Documentation</h3>

* Updated the order of the parameters to the `GaussianState` operation to match
  the way that the PennyLane-SF plugin uses them.
  [(#1255)](https://github.com/PennyLaneAI/pennylane/pull/1255)

<h3>Contributors</h3>

This release contains contributions from (in alphabetical order):

Thomas Bromley, Olivia Di Matteo, Diego Guala, Anthony Hayes, Ryan Hill,
Josh Izaac, Christina Lee, Maria Schuld, Antal Száva.

# Release 0.15.0

<h3>New features since last release</h3>

<h4>Better and more flexible shot control</h4>

* Adds a new optimizer `qml.ShotAdaptiveOptimizer`, a gradient-descent optimizer where
  the shot rate is adaptively calculated using the variances of the parameter-shift gradient.
  [(#1139)](https://github.com/PennyLaneAI/pennylane/pull/1139)

  By keeping a running average of the parameter-shift gradient and the *variance* of the
  parameter-shift gradient, this optimizer frugally distributes a shot budget across the partial
  derivatives of each parameter.

  In addition, if computing the expectation value of a Hamiltonian, weighted random sampling can be
  used to further distribute the shot budget across the local terms from which the Hamiltonian is
  constructed.

  This optimizer is based on both the [iCANS1](https://quantum-journal.org/papers/q-2020-05-11-263)
  and [Rosalin](https://arxiv.org/abs/2004.06252) shot-adaptive optimizers.

  Once constructed, the cost function can be passed directly to the optimizer's `step` method.  The
  attribute `opt.total_shots_used` can be used to track the number of shots per iteration.

  ```pycon
  >>> coeffs = [2, 4, -1, 5, 2]
  >>> obs = [
  ...   qml.PauliX(1),
  ...   qml.PauliZ(1),
  ...   qml.PauliX(0) @ qml.PauliX(1),
  ...   qml.PauliY(0) @ qml.PauliY(1),
  ...   qml.PauliZ(0) @ qml.PauliZ(1)
  ... ]
  >>> H = qml.Hamiltonian(coeffs, obs)
  >>> dev = qml.device("default.qubit", wires=2, shots=100)
  >>> cost = qml.ExpvalCost(qml.templates.StronglyEntanglingLayers, H, dev)
  >>> params = qml.init.strong_ent_layers_uniform(n_layers=2, n_wires=2)
  >>> opt = qml.ShotAdaptiveOptimizer(min_shots=10)
  >>> for i in range(5):
  ...    params = opt.step(cost, params)
  ...    print(f"Step {i}: cost = {cost(params):.2f}, shots_used = {opt.total_shots_used}")
  Step 0: cost = -5.68, shots_used = 240
  Step 1: cost = -2.98, shots_used = 336
  Step 2: cost = -4.97, shots_used = 624
  Step 3: cost = -5.53, shots_used = 1054
  Step 4: cost = -6.50, shots_used = 1798
  ```

* Batches of shots can now be specified as a list, allowing measurement statistics
  to be course-grained with a single QNode evaluation.
  [(#1103)](https://github.com/PennyLaneAI/pennylane/pull/1103)

  ```pycon
  >>> shots_list = [5, 10, 1000]
  >>> dev = qml.device("default.qubit", wires=2, shots=shots_list)
  ```

  When QNodes are executed on this device, a single execution of 1015 shots will be submitted.
  However, three sets of measurement statistics will be returned; using the first 5 shots,
  second set of 10 shots, and final 1000 shots, separately.

  For example, executing a circuit with two outputs will lead to a result of shape `(3, 2)`:

  ```pycon
  >>> @qml.qnode(dev)
  ... def circuit(x):
  ...     qml.RX(x, wires=0)
  ...     qml.CNOT(wires=[0, 1])
  ...     return qml.expval(qml.PauliZ(0) @ qml.PauliX(1)), qml.expval(qml.PauliZ(0))
  >>> circuit(0.5)
  [[0.33333333 1.        ]
   [0.2        1.        ]
   [0.012      0.868     ]]
  ```

  This output remains fully differentiable.

- The number of shots can now be specified on a per-call basis when evaluating a QNode.
  [(#1075)](https://github.com/PennyLaneAI/pennylane/pull/1075).

  For this, the qnode should be called with an additional `shots` keyword argument:

  ```pycon
  >>> dev = qml.device('default.qubit', wires=1, shots=10) # default is 10
  >>> @qml.qnode(dev)
  ... def circuit(a):
  ...     qml.RX(a, wires=0)
  ...     return qml.sample(qml.PauliZ(wires=0))
  >>> circuit(0.8)
  [ 1  1  1 -1 -1  1  1  1  1  1]
  >>> circuit(0.8, shots=3)
  [ 1  1  1]
  >>> circuit(0.8)
  [ 1  1  1 -1 -1  1  1  1  1  1]
  ```

<h4>New differentiable quantum transforms</h4>

A new module is available,
[qml.transforms](https://pennylane.rtfd.io/en/stable/code/qml_transforms.html),
which contains *differentiable quantum transforms*. These are functions that act
on QNodes, quantum functions, devices, and tapes, transforming them while remaining
fully differentiable.

* A new adjoint transform has been added.
  [(#1111)](https://github.com/PennyLaneAI/pennylane/pull/1111)
  [(#1135)](https://github.com/PennyLaneAI/pennylane/pull/1135)

  This new method allows users to apply the adjoint of an arbitrary sequence of operations.

  ```python
  def subroutine(wire):
      qml.RX(0.123, wires=wire)
      qml.RY(0.456, wires=wire)

  dev = qml.device('default.qubit', wires=1)
  @qml.qnode(dev)
  def circuit():
      subroutine(0)
      qml.adjoint(subroutine)(0)
      return qml.expval(qml.PauliZ(0))
  ```

  This creates the following circuit:

  ```pycon
  >>> print(qml.draw(circuit)())
  0: --RX(0.123)--RY(0.456)--RY(-0.456)--RX(-0.123)--| <Z>
  ```

  Directly applying to a gate also works as expected.

  ```python
  qml.adjoint(qml.RX)(0.123, wires=0) # applies RX(-0.123)
  ```

* A new transform `qml.ctrl` is now available that adds control wires to subroutines.
  [(#1157)](https://github.com/PennyLaneAI/pennylane/pull/1157)

  ```python
  def my_ansatz(params):
     qml.RX(params[0], wires=0)
     qml.RZ(params[1], wires=1)

  # Create a new operation that applies `my_ansatz`
  # controlled by the "2" wire.
  my_ansatz2 = qml.ctrl(my_ansatz, control=2)

  @qml.qnode(dev)
  def circuit(params):
      my_ansatz2(params)
      return qml.state()
  ```

  This is equivalent to:

  ```python
  @qml.qnode(...)
  def circuit(params):
      qml.CRX(params[0], wires=[2, 0])
      qml.CRZ(params[1], wires=[2, 1])
      return qml.state()
  ```

* The `qml.transforms.classical_jacobian` transform has been added.
  [(#1186)](https://github.com/PennyLaneAI/pennylane/pull/1186)

  This transform returns a function to extract the Jacobian matrix of the classical part of a
  QNode, allowing the classical dependence between the QNode arguments and the quantum gate
  arguments to be extracted.

  For example, given the following QNode:

  ```pycon
  >>> @qml.qnode(dev)
  ... def circuit(weights):
  ...     qml.RX(weights[0], wires=0)
  ...     qml.RY(weights[0], wires=1)
  ...     qml.RZ(weights[2] ** 2, wires=1)
  ...     return qml.expval(qml.PauliZ(0))
  ```

  We can use this transform to extract the relationship
  :math:`f: \mathbb{R}^n \rightarrow\mathbb{R}^m` between the input QNode
  arguments :math:`w` and the gate arguments :math:`g`, for
  a given value of the QNode arguments:

  ```pycon
  >>> cjac_fn = qml.transforms.classical_jacobian(circuit)
  >>> weights = np.array([1., 1., 1.], requires_grad=True)
  >>> cjac = cjac_fn(weights)
  >>> print(cjac)
  [[1. 0. 0.]
   [1. 0. 0.]
   [0. 0. 2.]]
  ```

  The returned Jacobian has rows corresponding to gate arguments, and columns corresponding to
  QNode arguments; that is, :math:`J_{ij} = \frac{\partial}{\partial g_i} f(w_j)`.

<h4>More operations and templates</h4>

* Added the `SingleExcitation` two-qubit operation, which is useful for quantum
  chemistry applications.
  [(#1121)](https://github.com/PennyLaneAI/pennylane/pull/1121)

  It can be used to perform an SO(2) rotation in the subspace
  spanned by the states :math:`|01\rangle` and :math:`|10\rangle`.
  For example, the following circuit performs the transformation
  :math:`|10\rangle \rightarrow \cos(\phi/2)|10\rangle - \sin(\phi/2)|01\rangle`:    

  ```python
  dev = qml.device('default.qubit', wires=2)

  @qml.qnode(dev)
  def circuit(phi):
      qml.PauliX(wires=0)
      qml.SingleExcitation(phi, wires=[0, 1])
  ```

  The `SingleExcitation` operation supports analytic gradients on hardware
  using only four expectation value calculations, following results from
  [Kottmann et al.](https://arxiv.org/abs/2011.05938)

* Added the `DoubleExcitation` four-qubit operation, which is useful for quantum
  chemistry applications.
  [(#1123)](https://github.com/PennyLaneAI/pennylane/pull/1123)

  It can be used to perform an SO(2) rotation in the subspace
  spanned by the states :math:`|1100\rangle` and :math:`|0011\rangle`.
  For example, the following circuit performs the transformation
  :math:`|1100\rangle\rightarrow \cos(\phi/2)|1100\rangle - \sin(\phi/2)|0011\rangle`:   

  ```python
  dev = qml.device('default.qubit', wires=2)

  @qml.qnode(dev)
  def circuit(phi):
      qml.PauliX(wires=0)
      qml.PauliX(wires=1)
      qml.DoubleExcitation(phi, wires=[0, 1, 2, 3])
  ```

  The `DoubleExcitation` operation supports analytic gradients on hardware using only
  four expectation value calculations, following results from
  [Kottmann et al.](https://arxiv.org/abs/2011.05938).

* Added the `QuantumMonteCarlo` template for performing quantum Monte Carlo estimation of an
  expectation value on simulator.
  [(#1130)](https://github.com/PennyLaneAI/pennylane/pull/1130)

  The following example shows how the expectation value of sine squared over a standard normal
  distribution can be approximated:

  ```python
  from scipy.stats import norm

  m = 5
  M = 2 ** m
  n = 10
  N = 2 ** n
  target_wires = range(m + 1)
  estimation_wires = range(m + 1, n + m + 1)

  xmax = np.pi  # bound to region [-pi, pi]
  xs = np.linspace(-xmax, xmax, M)

  probs = np.array([norm().pdf(x) for x in xs])
  probs /= np.sum(probs)

  func = lambda i: np.sin(xs[i]) ** 2

  dev = qml.device("default.qubit", wires=(n + m + 1))

  @qml.qnode(dev)
  def circuit():
      qml.templates.QuantumMonteCarlo(
          probs,
          func,
          target_wires=target_wires,
          estimation_wires=estimation_wires,
      )
      return qml.probs(estimation_wires)

  phase_estimated = np.argmax(circuit()[:int(N / 2)]) / N
  expectation_estimated = (1 - np.cos(np.pi * phase_estimated)) / 2
  ```

* Added the `QuantumPhaseEstimation` template for performing quantum phase estimation for an input
  unitary matrix.
  [(#1095)](https://github.com/PennyLaneAI/pennylane/pull/1095)

  Consider the matrix corresponding to a rotation from an `RX` gate:

  ```pycon
  >>> phase = 5
  >>> target_wires = [0]
  >>> unitary = qml.RX(phase, wires=0).matrix
  ```

  The ``phase`` parameter can be estimated using ``QuantumPhaseEstimation``. For example, using five
  phase-estimation qubits:

  ```python
  n_estimation_wires = 5
  estimation_wires = range(1, n_estimation_wires + 1)

  dev = qml.device("default.qubit", wires=n_estimation_wires + 1)

  @qml.qnode(dev)
  def circuit():
      # Start in the |+> eigenstate of the unitary
      qml.Hadamard(wires=target_wires)

      QuantumPhaseEstimation(
          unitary,
          target_wires=target_wires,
          estimation_wires=estimation_wires,
      )

      return qml.probs(estimation_wires)

  phase_estimated = np.argmax(circuit()) / 2 ** n_estimation_wires

  # Need to rescale phase due to convention of RX gate
  phase_estimated = 4 * np.pi * (1 - phase)
  ```

- Added the `ControlledPhaseShift` gate as well as the `QFT` operation for applying quantum Fourier
  transforms.
  [(#1064)](https://github.com/PennyLaneAI/pennylane/pull/1064)

  ```python
  @qml.qnode(dev)
  def circuit_qft(basis_state):
      qml.BasisState(basis_state, wires=range(3))
      qml.QFT(wires=range(3))
      return qml.state()
  ```

- Added the `ControlledQubitUnitary` operation. This
  enables implementation of multi-qubit gates with a variable number of
  control qubits. It is also possible to specify a different state for the
  control qubits using the `control_values` argument (also known as a
  mixed-polarity multi-controlled operation).
  [(#1069)](https://github.com/PennyLaneAI/pennylane/pull/1069)
  [(#1104)](https://github.com/PennyLaneAI/pennylane/pull/1104)

  For example, we can  create a multi-controlled T gate using:

  ```python
  T = qml.T._matrix()
  qml.ControlledQubitUnitary(T, control_wires=[0, 1, 3], wires=2, control_values="110")
  ```

  Here, the T gate will be applied to wire `2` if control wires `0` and `1` are in
  state `1`, and control wire `3` is in state `0`. If no value is passed to
  `control_values`, the gate will be applied if all control wires are in
  the `1` state.

- Added `MultiControlledX` for multi-controlled `NOT` gates.
  This is a special case of `ControlledQubitUnitary` that applies a
  Pauli X gate conditioned on the state of an arbitrary number of
  control qubits.
  [(#1104)](https://github.com/PennyLaneAI/pennylane/pull/1104)

<h4>Support for higher-order derivatives on hardware</h4>

* Computing second derivatives and Hessians of QNodes is now supported with
  the parameter-shift differentiation method, on all machine learning interfaces.
  [(#1130)](https://github.com/PennyLaneAI/pennylane/pull/1130)
  [(#1129)](https://github.com/PennyLaneAI/pennylane/pull/1129)
  [(#1110)](https://github.com/PennyLaneAI/pennylane/pull/1110)

  Hessians are computed using the parameter-shift rule, and can be
  evaluated on both hardware and simulator devices.

  ```python
  dev = qml.device('default.qubit', wires=1)

  @qml.qnode(dev, diff_method="parameter-shift")
  def circuit(p):
      qml.RY(p[0], wires=0)
      qml.RX(p[1], wires=0)
      return qml.expval(qml.PauliZ(0))

  x = np.array([1.0, 2.0], requires_grad=True)
  ```

  ```python
  >>> hessian_fn = qml.jacobian(qml.grad(circuit))
  >>> hessian_fn(x)
  [[0.2248451 0.7651474]
   [0.7651474 0.2248451]]
  ```

* Added the function `finite_diff()` to compute finite-difference
  approximations to the gradient and the second-order derivatives of
  arbitrary callable functions.
  [(#1090)](https://github.com/PennyLaneAI/pennylane/pull/1090)

  This is useful to compute the derivative of parametrized
  `pennylane.Hamiltonian` observables with respect to their parameters.

  For example, in quantum chemistry simulations it can be used to evaluate
  the derivatives of the electronic Hamiltonian with respect to the nuclear
  coordinates:

  ```pycon
  >>> def H(x):
  ...    return qml.qchem.molecular_hamiltonian(['H', 'H'], x)[0]
  >>> x = np.array([0., 0., -0.66140414, 0., 0., 0.66140414])
  >>> grad_fn = qml.finite_diff(H, N=1)
  >>> grad = grad_fn(x)
  >>> deriv2_fn = qml.finite_diff(H, N=2, idx=[0, 1])
  >>> deriv2_fn(x)
  ```

* The JAX interface now supports all devices, including hardware devices,
  via the parameter-shift differentiation method.
  [(#1076)](https://github.com/PennyLaneAI/pennylane/pull/1076)

  For example, using the JAX interface with Cirq:

  ```python
  dev = qml.device('cirq.simulator', wires=1)
  @qml.qnode(dev, interface="jax", diff_method="parameter-shift")
  def circuit(x):
      qml.RX(x[1], wires=0)
      qml.Rot(x[0], x[1], x[2], wires=0)
      return qml.expval(qml.PauliZ(0))
  weights = jnp.array([0.2, 0.5, 0.1])
  print(circuit(weights))
  ```

  Currently, when used with the parameter-shift differentiation method,
  only a single returned expectation value or variance is supported.
  Multiple expectations/variances, as well as probability and state returns,
  are not currently allowed.

<h3>Improvements</h3>

  ```python
  dev = qml.device("default.qubit", wires=2)

  inputstate = [np.sqrt(0.2), np.sqrt(0.3), np.sqrt(0.4), np.sqrt(0.1)]

  @qml.qnode(dev)
  def circuit():
      mottonen.MottonenStatePreparation(inputstate,wires=[0, 1])
      return qml.expval(qml.PauliZ(0))
  ```

  Previously returned:

  ```pycon
  >>> print(qml.draw(circuit)())
  0: ──RY(1.57)──╭C─────────────╭C──╭C──╭C──┤ ⟨Z⟩
  1: ──RY(1.35)──╰X──RY(0.422)──╰X──╰X──╰X──┤   
  ```

  In this release, it now returns:

  ```pycon
  >>> print(qml.draw(circuit)())
  0: ──RY(1.57)──╭C─────────────╭C──┤ ⟨Z⟩
  1: ──RY(1.35)──╰X──RY(0.422)──╰X──┤   
  ```

- The templates are now classes inheriting
  from `Operation`, and define the ansatz in their `expand()` method. This
  change does not affect the user interface.
  [(#1138)](https://github.com/PennyLaneAI/pennylane/pull/1138)
  [(#1156)](https://github.com/PennyLaneAI/pennylane/pull/1156)
  [(#1163)](https://github.com/PennyLaneAI/pennylane/pull/1163)
  [(#1192)](https://github.com/PennyLaneAI/pennylane/pull/1192)

  For convenience, some templates have a new method that returns the expected
  shape of the trainable parameter tensor, which can be used to create
  random tensors.

  ```python
  shape = qml.templates.BasicEntanglerLayers.shape(n_layers=2, n_wires=4)
  weights = np.random.random(shape)
  qml.templates.BasicEntanglerLayers(weights, wires=range(4))
  ```

- `QubitUnitary` now validates to ensure the input matrix is two dimensional.
  [(#1128)](https://github.com/PennyLaneAI/pennylane/pull/1128)

* Most layers in Pytorch or Keras accept arbitrary dimension inputs, where each dimension barring
  the last (in the case where the actual weight function of the layer operates on one-dimensional
  vectors) is broadcast over. This is now also supported by KerasLayer and TorchLayer.
  [(#1062)](https://github.com/PennyLaneAI/pennylane/pull/1062).

  Example use:

  ```python
  dev = qml.device("default.qubit", wires=4)
  x = tf.ones((5, 4, 4))

  @qml.qnode(dev)
  def layer(weights, inputs):
      qml.templates.AngleEmbedding(inputs, wires=range(4))
      qml.templates.StronglyEntanglingLayers(weights, wires=range(4))
      return [qml.expval(qml.PauliZ(i)) for i in range(4)]

  qlayer = qml.qnn.KerasLayer(layer, {"weights": (4, 4, 3)}, output_dim=4)
  out = qlayer(x)
  ```

  The output tensor has the following shape:
  ```pycon
  >>> out.shape
  (5, 4, 4)
  ```

* If only one argument to the function `qml.grad` has the `requires_grad` attribute
  set to True, then the returned gradient will be a NumPy array, rather than a
  tuple of length 1.
  [(#1067)](https://github.com/PennyLaneAI/pennylane/pull/1067)
  [(#1081)](https://github.com/PennyLaneAI/pennylane/pull/1081)

* An improvement has been made to how `QubitDevice` generates and post-processess samples,
  allowing QNode measurement statistics to work on devices with more than 32 qubits.
  [(#1088)](https://github.com/PennyLaneAI/pennylane/pull/1088)

* Due to the addition of `density_matrix()` as a return type from a QNode, tuples are now supported
  by the `output_dim` parameter in `qnn.KerasLayer`.
  [(#1070)](https://github.com/PennyLaneAI/pennylane/pull/1070)

* Two new utility methods are provided for working with quantum tapes.
  [(#1175)](https://github.com/PennyLaneAI/pennylane/pull/1175)

  - `qml.tape.get_active_tape()` gets the currently recording tape.

  - `tape.stop_recording()` is a context manager that temporarily
    stops the currently recording tape from recording additional
    tapes or quantum operations.

  For example:

  ```pycon
  >>> with qml.tape.QuantumTape():
  ...     qml.RX(0, wires=0)
  ...     current_tape = qml.tape.get_active_tape()
  ...     with current_tape.stop_recording():
  ...         qml.RY(1.0, wires=1)
  ...     qml.RZ(2, wires=1)
  >>> current_tape.operations
  [RX(0, wires=[0]), RZ(2, wires=[1])]
  ```

* When printing `qml.Hamiltonian` objects, the terms are sorted by number of wires followed by coefficients.
  [(#981)](https://github.com/PennyLaneAI/pennylane/pull/981)

* Adds `qml.math.conj` to the PennyLane math module.
  [(#1143)](https://github.com/PennyLaneAI/pennylane/pull/1143)

  This new method will do elementwise conjugation to the given tensor-like object,
  correctly dispatching to the required tensor-manipulation framework
  to preserve differentiability.

  ```python
  >>> a = np.array([1.0 + 2.0j])
  >>> qml.math.conj(a)
  array([1.0 - 2.0j])
  ```

* The four-term parameter-shift rule, as used by the controlled rotation operations,
  has been updated to use coefficients that minimize the variance as per
  https://arxiv.org/abs/2104.05695.
  [(#1206)](https://github.com/PennyLaneAI/pennylane/pull/1206)

* A new transform `qml.transforms.invisible` has been added, to make it easier
  to transform QNodes.
  [(#1175)](https://github.com/PennyLaneAI/pennylane/pull/1175)

<h3>Breaking changes</h3>

* Devices do not have an `analytic` argument or attribute anymore.
  Instead, `shots` is the source of truth for whether a simulator
  estimates return values from a finite number of shots, or whether
  it returns analytic results (`shots=None`).
  [(#1079)](https://github.com/PennyLaneAI/pennylane/pull/1079)
  [(#1196)](https://github.com/PennyLaneAI/pennylane/pull/1196)

  ```python  
  dev_analytic = qml.device('default.qubit', wires=1, shots=None)
  dev_finite_shots = qml.device('default.qubit', wires=1, shots=1000)

  def circuit():
      qml.Hadamard(wires=0)
      return qml.expval(qml.PauliZ(wires=0))

  circuit_analytic = qml.QNode(circuit, dev_analytic)
  circuit_finite_shots = qml.QNode(circuit, dev_finite_shots)
  ```

  Devices with `shots=None` return deterministic, exact results:

  ```pycon
  >>> circuit_analytic()
  0.0
  >>> circuit_analytic()
  0.0
  ```
  Devices with `shots > 0` return stochastic results estimated from
  samples in each run:

  ```pycon
  >>> circuit_finite_shots()
  -0.062
  >>> circuit_finite_shots()
  0.034
  ```

  The `qml.sample()` measurement can only be used on devices on which the number
  of shots is set explicitly.

* If creating a QNode from a quantum function with an argument named `shots`,
  a `UserWarning` is raised, warning the user that this is a reserved
  argument to change the number of shots on a per-call basis.
  [(#1075)](https://github.com/PennyLaneAI/pennylane/pull/1075)

* For devices inheriting from `QubitDevice`, the methods `expval`, `var`, `sample`
  accept two new keyword arguments --- `shot_range` and `bin_size`.
  [(#1103)](https://github.com/PennyLaneAI/pennylane/pull/1103)

  These new arguments allow for the statistics to be performed on only a subset of device samples.
  This finer level of control is accessible from the main UI by instantiating a device with a batch
  of shots.

  For example, consider the following device:

  ```pycon
  >>> dev = qml.device("my_device", shots=[5, (10, 3), 100])
  ```

  This device will execute QNodes using 135 shots, however
  measurement statistics will be **course grained** across these 135
  shots:

  * All measurement statistics will first be computed using the
    first 5 shots --- that is, `shots_range=[0, 5]`, `bin_size=5`.

  * Next, the tuple `(10, 3)` indicates 10 shots, repeated 3 times. This will use
    `shot_range=[5, 35]`, performing the expectation value in bins of size 10
    (`bin_size=10`).

  * Finally, we repeat the measurement statistics for the final 100 shots,
    `shot_range=[35, 135]`, `bin_size=100`.


* The old PennyLane core has been removed, including the following modules:
  [(#1100)](https://github.com/PennyLaneAI/pennylane/pull/1100)

  - `pennylane.variables`
  - `pennylane.qnodes`

  As part of this change, the location of the new core within the Python
  module has been moved:

  - Moves `pennylane.tape.interfaces` → `pennylane.interfaces`
  - Merges `pennylane.CircuitGraph` and `pennylane.TapeCircuitGraph`  → `pennylane.CircuitGraph`
  - Merges `pennylane.OperationRecorder` and `pennylane.TapeOperationRecorder`  →
  - `pennylane.tape.operation_recorder`
  - Merges `pennylane.measure` and `pennylane.tape.measure` → `pennylane.measure`
  - Merges `pennylane.operation` and `pennylane.tape.operation` → `pennylane.operation`
  - Merges `pennylane._queuing` and `pennylane.tape.queuing` → `pennylane.queuing`

  This has no affect on import location.

  In addition,

  - All tape-mode functions have been removed (`qml.enable_tape()`, `qml.tape_mode_active()`),
  - All tape fixtures have been deleted,
  - Tests specifically for non-tape mode have been deleted.

* The device test suite no longer accepts the `analytic` keyword.
  [(#1216)](https://github.com/PennyLaneAI/pennylane/pull/1216)

<h3>Bug fixes</h3>

* Fixes a bug where using the circuit drawer with a `ControlledQubitUnitary`
  operation raised an error.
  [(#1174)](https://github.com/PennyLaneAI/pennylane/pull/1174)

* Fixes a bug and a test where the ``QuantumTape.is_sampled`` attribute was not
  being updated.
  [(#1126)](https://github.com/PennyLaneAI/pennylane/pull/1126)

* Fixes a bug where `BasisEmbedding` would not accept inputs whose bits are all ones
  or all zeros.
  [(#1114)](https://github.com/PennyLaneAI/pennylane/pull/1114)

* The `ExpvalCost` class raises an error if instantiated
  with non-expectation measurement statistics.
  [(#1106)](https://github.com/PennyLaneAI/pennylane/pull/1106)

* Fixes a bug where decompositions would reset the differentiation method
  of a QNode.
  [(#1117)](https://github.com/PennyLaneAI/pennylane/pull/1117)

* Fixes a bug where the second-order CV parameter-shift rule would error
  if attempting to compute the gradient of a QNode with more than one
  second-order observable.
  [(#1197)](https://github.com/PennyLaneAI/pennylane/pull/1197)

* Fixes a bug where repeated Torch interface applications after expansion caused an error.
  [(#1223)](https://github.com/PennyLaneAI/pennylane/pull/1223)

* Sampling works correctly with batches of shots specified as a list.
  [(#1232)](https://github.com/PennyLaneAI/pennylane/pull/1232)

<h3>Documentation</h3>

- Updated the diagram used in the Architectural overview page of the
  Development guide such that it doesn't mention Variables.
  [(#1235)](https://github.com/PennyLaneAI/pennylane/pull/1235)

- Typos addressed in templates documentation.
  [(#1094)](https://github.com/PennyLaneAI/pennylane/pull/1094)

- Upgraded the documentation to use Sphinx 3.5.3 and the new m2r2 package.
  [(#1186)](https://github.com/PennyLaneAI/pennylane/pull/1186)

- Added `flaky` as dependency for running tests in the documentation.
  [(#1113)](https://github.com/PennyLaneAI/pennylane/pull/1113)

<h3>Contributors</h3>

This release contains contributions from (in alphabetical order):

Shahnawaz Ahmed, Juan Miguel Arrazola, Thomas Bromley, Olivia Di Matteo, Alain Delgado Gran, Kyle
Godbey, Diego Guala, Theodor Isacsson, Josh Izaac, Soran Jahangiri, Nathan Killoran, Christina Lee,
Daniel Polatajko, Chase Roberts, Sankalp Sanand, Pritish Sehzpaul, Maria Schuld, Antal Száva, David Wierichs.


# Release 0.14.1

<h3>Bug fixes</h3>

* Fixes a testing bug where tests that required JAX would fail if JAX was not installed.
  The tests will now instead be skipped if JAX can not be imported.
  [(#1066)](https://github.com/PennyLaneAI/pennylane/pull/1066)

* Fixes a bug where inverse operations could not be differentiated
  using backpropagation on `default.qubit`.
  [(#1072)](https://github.com/PennyLaneAI/pennylane/pull/1072)

* The QNode has a new keyword argument, `max_expansion`, that determines the maximum number of times
  the internal circuit should be expanded when executed on a device. In addition, the default number
  of max expansions has been increased from 2 to 10, allowing devices that require more than two
  operator decompositions to be supported.
  [(#1074)](https://github.com/PennyLaneAI/pennylane/pull/1074)

* Fixes a bug where `Hamiltonian` objects created with non-list arguments raised an error for
  arithmetic operations. [(#1082)](https://github.com/PennyLaneAI/pennylane/pull/1082)

* Fixes a bug where `Hamiltonian` objects with no coefficients or operations would return a faulty
  result when used with `ExpvalCost`. [(#1082)](https://github.com/PennyLaneAI/pennylane/pull/1082)

<h3>Documentation</h3>

* Updates mentions of `generate_hamiltonian` to `molecular_hamiltonian` in the
  docstrings of the `ExpvalCost` and `Hamiltonian` classes.
  [(#1077)](https://github.com/PennyLaneAI/pennylane/pull/1077)

<h3>Contributors</h3>

This release contains contributions from (in alphabetical order):

Thomas Bromley, Josh Izaac, Antal Száva.



# Release 0.14.0

<h3>New features since last release</h3>

<h4>Perform quantum machine learning with JAX</h4>

* QNodes created with `default.qubit` now support a JAX interface, allowing JAX to be used
  to create, differentiate, and optimize hybrid quantum-classical models.
  [(#947)](https://github.com/PennyLaneAI/pennylane/pull/947)

  This is supported internally via a new `default.qubit.jax` device. This device runs end to end in
  JAX, meaning that it supports all of the awesome JAX transformations (`jax.vmap`, `jax.jit`,
  `jax.hessian`, etc).

  Here is an example of how to use the new JAX interface:

  ```python
  dev = qml.device("default.qubit", wires=1)
  @qml.qnode(dev, interface="jax", diff_method="backprop")
  def circuit(x):
      qml.RX(x[1], wires=0)
      qml.Rot(x[0], x[1], x[2], wires=0)
      return qml.expval(qml.PauliZ(0))

  weights = jnp.array([0.2, 0.5, 0.1])
  grad_fn = jax.grad(circuit)
  print(grad_fn(weights))
  ```

  Currently, only `diff_method="backprop"` is supported, with plans to support more in the future.

<h4>New, faster, quantum gradient methods</h4>

* A new differentiation method has been added for use with simulators. The `"adjoint"`
  method operates after a forward pass by iteratively applying inverse gates to scan backwards
  through the circuit.
  [(#1032)](https://github.com/PennyLaneAI/pennylane/pull/1032)

  This method is similar to the reversible method, but has a lower time
  overhead and a similar memory overhead. It follows the approach provided by
  [Jones and Gacon](https://arxiv.org/abs/2009.02823). This method is only compatible with certain
  statevector-based devices such as `default.qubit`.

  Example use:

  ```python
  import pennylane as qml

  wires = 1
  device = qml.device("default.qubit", wires=wires)

  @qml.qnode(device, diff_method="adjoint")
  def f(params):
      qml.RX(0.1, wires=0)
      qml.Rot(*params, wires=0)
      qml.RX(-0.3, wires=0)
      return qml.expval(qml.PauliZ(0))

  params = [0.1, 0.2, 0.3]
  qml.grad(f)(params)
  ```

* The default logic for choosing the 'best' differentiation method has been altered
  to improve performance.
  [(#1008)](https://github.com/PennyLaneAI/pennylane/pull/1008)

  - If the quantum device provides its own gradient, this is now the preferred
    differentiation method.

  - If the quantum device natively supports classical
    backpropagation, this is now preferred over the parameter-shift rule.

    This will lead to marked speed improvement during optimization when using
    `default.qubit`, with a sight penalty on the forward-pass evaluation.

  More details are available below in the 'Improvements' section for plugin developers.

* PennyLane now supports analytical quantum gradients for noisy channels, in addition to its
  existing support for unitary operations. The noisy channels `BitFlip`, `PhaseFlip`, and
  `DepolarizingChannel` all support analytic gradients out of the box.
  [(#968)](https://github.com/PennyLaneAI/pennylane/pull/968)

* A method has been added for calculating the Hessian of quantum circuits using the second-order
  parameter shift formula.
  [(#961)](https://github.com/PennyLaneAI/pennylane/pull/961)

  The following example shows the calculation of the Hessian:

  ```python
  n_wires = 5
  weights = [2.73943676, 0.16289932, 3.4536312, 2.73521126, 2.6412488]

  dev = qml.device("default.qubit", wires=n_wires)

  with qml.tape.QubitParamShiftTape() as tape:
      for i in range(n_wires):
          qml.RX(weights[i], wires=i)

      qml.CNOT(wires=[0, 1])
      qml.CNOT(wires=[2, 1])
      qml.CNOT(wires=[3, 1])
      qml.CNOT(wires=[4, 3])

      qml.expval(qml.PauliZ(1))

  print(tape.hessian(dev))
  ```

  The Hessian is not yet supported via classical machine learning interfaces, but will
  be added in a future release.

<h4>More operations and templates</h4>

* Two new error channels, `BitFlip` and `PhaseFlip` have been added.
  [(#954)](https://github.com/PennyLaneAI/pennylane/pull/954)

  They can be used in the same manner as existing error channels:

  ```python
  dev = qml.device("default.mixed", wires=2)

  @qml.qnode(dev)
  def circuit():
      qml.RX(0.3, wires=0)
      qml.RY(0.5, wires=1)
      qml.BitFlip(0.01, wires=0)
      qml.PhaseFlip(0.01, wires=1)
      return qml.expval(qml.PauliZ(0))
  ```

* Apply permutations to wires using the `Permute` subroutine.
  [(#952)](https://github.com/PennyLaneAI/pennylane/pull/952)

  ```python
  import pennylane as qml
  dev = qml.device('default.qubit', wires=5)

  @qml.qnode(dev)
  def apply_perm():
      # Send contents of wire 4 to wire 0, of wire 2 to wire 1, etc.
      qml.templates.Permute([4, 2, 0, 1, 3], wires=dev.wires)
      return qml.expval(qml.PauliZ(0))
  ```

<h4>QNode transformations</h4>

* The `qml.metric_tensor` function transforms a QNode to produce the Fubini-Study
  metric tensor with full autodifferentiation support---even on hardware.
  [(#1014)](https://github.com/PennyLaneAI/pennylane/pull/1014)

  Consider the following QNode:

  ```python
  dev = qml.device("default.qubit", wires=3)

  @qml.qnode(dev, interface="autograd")
  def circuit(weights):
      # layer 1
      qml.RX(weights[0, 0], wires=0)
      qml.RX(weights[0, 1], wires=1)

      qml.CNOT(wires=[0, 1])
      qml.CNOT(wires=[1, 2])

      # layer 2
      qml.RZ(weights[1, 0], wires=0)
      qml.RZ(weights[1, 1], wires=2)

      qml.CNOT(wires=[0, 1])
      qml.CNOT(wires=[1, 2])
      return qml.expval(qml.PauliZ(0) @ qml.PauliZ(1)), qml.expval(qml.PauliY(2))
  ```

  We can use the `metric_tensor` function to generate a new function, that returns the
  metric tensor of this QNode:

  ```pycon
  >>> met_fn = qml.metric_tensor(circuit)
  >>> weights = np.array([[0.1, 0.2, 0.3], [0.4, 0.5, 0.6]], requires_grad=True)
  >>> met_fn(weights)
  tensor([[0.25  , 0.    , 0.    , 0.    ],
          [0.    , 0.25  , 0.    , 0.    ],
          [0.    , 0.    , 0.0025, 0.0024],
          [0.    , 0.    , 0.0024, 0.0123]], requires_grad=True)
  ```

  The returned metric tensor is also fully differentiable, in all interfaces.
  For example, differentiating the `(3, 2)` element:

  ```pycon
  >>> grad_fn = qml.grad(lambda x: met_fn(x)[3, 2])
  >>> grad_fn(weights)
  array([[ 0.04867729, -0.00049502,  0.        ],
         [ 0.        ,  0.        ,  0.        ]])
  ```

  Differentiation is also supported using Torch, Jax, and TensorFlow.

* Adds the new function `qml.math.cov_matrix()`. This function accepts a list of commuting
  observables, and the probability distribution in the shared observable eigenbasis after the
  application of an ansatz. It uses these to construct the covariance matrix in a *framework
  independent* manner, such that the output covariance matrix is autodifferentiable.
  [(#1012)](https://github.com/PennyLaneAI/pennylane/pull/1012)

  For example, consider the following ansatz and observable list:

  ```python3
  obs_list = [qml.PauliX(0) @ qml.PauliZ(1), qml.PauliY(2)]
  ansatz = qml.templates.StronglyEntanglingLayers
  ```

  We can construct a QNode to output the probability distribution in the shared eigenbasis of the
  observables:

  ```python
  dev = qml.device("default.qubit", wires=3)

  @qml.qnode(dev, interface="autograd")
  def circuit(weights):
      ansatz(weights, wires=[0, 1, 2])
      # rotate into the basis of the observables
      for o in obs_list:
          o.diagonalizing_gates()
      return qml.probs(wires=[0, 1, 2])
  ```

  We can now compute the covariance matrix:

  ```pycon
  >>> weights = qml.init.strong_ent_layers_normal(n_layers=2, n_wires=3)
  >>> cov = qml.math.cov_matrix(circuit(weights), obs_list)
  >>> cov
  array([[0.98707611, 0.03665537],
         [0.03665537, 0.99998377]])
  ```

  Autodifferentiation is fully supported using all interfaces:

  ```pycon
  >>> cost_fn = lambda weights: qml.math.cov_matrix(circuit(weights), obs_list)[0, 1]
  >>> qml.grad(cost_fn)(weights)[0]
  array([[[ 4.94240914e-17, -2.33786398e-01, -1.54193959e-01],
          [-3.05414996e-17,  8.40072236e-04,  5.57884080e-04],
          [ 3.01859411e-17,  8.60411436e-03,  6.15745204e-04]],

         [[ 6.80309533e-04, -1.23162742e-03,  1.08729813e-03],
          [-1.53863193e-01, -1.38700657e-02, -1.36243323e-01],
          [-1.54665054e-01, -1.89018172e-02, -1.56415558e-01]]])
  ```

* A new  `qml.draw` function is available, allowing QNodes to be easily
  drawn without execution by providing example input.
  [(#962)](https://github.com/PennyLaneAI/pennylane/pull/962)

  ```python
  @qml.qnode(dev)
  def circuit(a, w):
      qml.Hadamard(0)
      qml.CRX(a, wires=[0, 1])
      qml.Rot(*w, wires=[1])
      qml.CRX(-a, wires=[0, 1])
      return qml.expval(qml.PauliZ(0) @ qml.PauliZ(1))
  ```

  The QNode circuit structure may depend on the input arguments;
  this is taken into account by passing example QNode arguments
  to the `qml.draw()` drawing function:

  ```pycon
  >>> drawer = qml.draw(circuit)
  >>> result = drawer(a=2.3, w=[1.2, 3.2, 0.7])
  >>> print(result)
  0: ──H──╭C────────────────────────────╭C─────────╭┤ ⟨Z ⊗ Z⟩
  1: ─────╰RX(2.3)──Rot(1.2, 3.2, 0.7)──╰RX(-2.3)──╰┤ ⟨Z ⊗ Z⟩
  ```

<h4>A faster, leaner, and more flexible core</h4>

* The new core of PennyLane, rewritten from the ground up and developed over the last few release
  cycles, has achieved feature parity and has been made the new default in PennyLane v0.14. The old
  core has been marked as deprecated, and will be removed in an upcoming release.
  [(#1046)](https://github.com/PennyLaneAI/pennylane/pull/1046)
  [(#1040)](https://github.com/PennyLaneAI/pennylane/pull/1040)
  [(#1034)](https://github.com/PennyLaneAI/pennylane/pull/1034)
  [(#1035)](https://github.com/PennyLaneAI/pennylane/pull/1035)
  [(#1027)](https://github.com/PennyLaneAI/pennylane/pull/1027)
  [(#1026)](https://github.com/PennyLaneAI/pennylane/pull/1026)
  [(#1021)](https://github.com/PennyLaneAI/pennylane/pull/1021)
  [(#1054)](https://github.com/PennyLaneAI/pennylane/pull/1054)
  [(#1049)](https://github.com/PennyLaneAI/pennylane/pull/1049)

  While high-level PennyLane code and tutorials remain unchanged, the new core
  provides several advantages and improvements:

  - **Faster and more optimized**: The new core provides various performance optimizations, reducing
    pre- and post-processing overhead, and reduces the number of quantum evaluations in certain
    cases.

  - **Support for in-QNode classical processing**: this allows for differentiable classical
    processing within the QNode.

    ```python
    dev = qml.device("default.qubit", wires=1)

    @qml.qnode(dev, interface="tf")
    def circuit(p):
        qml.RX(tf.sin(p[0])**2 + p[1], wires=0)
        return qml.expval(qml.PauliZ(0))
    ```

    The classical processing functions used within the QNode must match
    the QNode interface. Here, we use TensorFlow:

    ```pycon
    >>> params = tf.Variable([0.5, 0.1], dtype=tf.float64)
    >>> with tf.GradientTape() as tape:
    ...     res = circuit(params)
    >>> grad = tape.gradient(res, params)
    >>> print(res)
    tf.Tensor(0.9460913127754935, shape=(), dtype=float64)
    >>> print(grad)
    tf.Tensor([-0.27255248 -0.32390003], shape=(2,), dtype=float64)
    ```

    As a result of this change, quantum decompositions that require classical processing
    are fully supported and end-to-end differentiable in tape mode.

  - **No more Variable wrapping**: QNode arguments no longer become `Variable`
    objects within the QNode.

    ```python
    dev = qml.device("default.qubit", wires=1)

    @qml.qnode(dev)
    def circuit(x):
        print("Parameter value:", x)
        qml.RX(x, wires=0)
        return qml.expval(qml.PauliZ(0))
    ```

    Internal QNode parameters can be easily inspected, printed, and manipulated:

    ```pycon
    >>> circuit(0.5)
    Parameter value: 0.5
    tensor(0.87758256, requires_grad=True)
    ```

  - **Less restrictive QNode signatures**: There is no longer any restriction on the QNode signature; the QNode can be
    defined and called following the same rules as standard Python functions.

    For example, the following QNode uses positional, named, and variable
    keyword arguments:

    ```python
    x = torch.tensor(0.1, requires_grad=True)
    y = torch.tensor([0.2, 0.3], requires_grad=True)
    z = torch.tensor(0.4, requires_grad=True)

    @qml.qnode(dev, interface="torch")
    def circuit(p1, p2=y, **kwargs):
        qml.RX(p1, wires=0)
        qml.RY(p2[0] * p2[1], wires=0)
        qml.RX(kwargs["p3"], wires=0)
        return qml.var(qml.PauliZ(0))
    ```

    When we call the QNode, we may pass the arguments by name
    even if defined positionally; any argument not provided will
    use the default value.

    ```pycon
    >>> res = circuit(p1=x, p3=z)
    >>> print(res)
    tensor(0.2327, dtype=torch.float64, grad_fn=<SelectBackward>)
    >>> res.backward()
    >>> print(x.grad, y.grad, z.grad)
    tensor(0.8396) tensor([0.0289, 0.0193]) tensor(0.8387)
    ```

    This extends to the `qnn` module, where `KerasLayer` and `TorchLayer` modules
    can be created from QNodes with unrestricted signatures.

  - **Smarter measurements:** QNodes can now measure wires more than once, as
    long as all observables are commuting:

    ```python
    @qml.qnode(dev)
    def circuit(x):
        qml.RX(x, wires=0)
        return [
            qml.expval(qml.PauliZ(0)),
            qml.expval(qml.PauliZ(0) @ qml.PauliZ(1))
        ]
    ```

    Further, the `qml.ExpvalCost()` function allows for optimizing
    measurements to reduce the number of quantum evaluations required.

  With the new PennyLane core, there are a few small breaking changes, detailed
  below in the 'Breaking Changes' section.

<h3>Improvements</h3>

* The built-in PennyLane optimizers allow more flexible cost functions. The cost function passed to most optimizers
  may accept any combination of trainable arguments, non-trainable arguments, and keyword arguments.
  [(#959)](https://github.com/PennyLaneAI/pennylane/pull/959)
  [(#1053)](https://github.com/PennyLaneAI/pennylane/pull/1053)

  The full changes apply to:

  * `AdagradOptimizer`
  * `AdamOptimizer`
  * `GradientDescentOptimizer`
  * `MomentumOptimizer`
  * `NesterovMomentumOptimizer`
  * `RMSPropOptimizer`
  * `RotosolveOptimizer`

  The `requires_grad=False` property must mark any non-trainable constant argument.
  The `RotoselectOptimizer` allows passing only keyword arguments.

  Example use:

  ```python
  def cost(x, y, data, scale=1.0):
      return scale * (x[0]-data)**2 + scale * (y-data)**2

  x = np.array([1.], requires_grad=True)
  y = np.array([1.0])
  data = np.array([2.], requires_grad=False)

  opt = qml.GradientDescentOptimizer()

  # the optimizer step and step_and_cost methods can
  # now update multiple parameters at once
  x_new, y_new, data = opt.step(cost, x, y, data, scale=0.5)
  (x_new, y_new, data), value = opt.step_and_cost(cost, x, y, data, scale=0.5)

  # list and tuple unpacking is also supported
  params = (x, y, data)
  params = opt.step(cost, *params)
  ```

* The circuit drawer has been updated to support the inclusion of unused or inactive
  wires, by passing the `show_all_wires` argument.
  [(#1033)](https://github.com/PennyLaneAI/pennylane/pull/1033)

  ```python
  dev = qml.device('default.qubit', wires=[-1, "a", "q2", 0])

  @qml.qnode(dev)
  def circuit():
      qml.Hadamard(wires=-1)
      qml.CNOT(wires=[-1, "q2"])
      return qml.expval(qml.PauliX(wires="q2"))
  ```

  ```pycon
  >>> print(qml.draw(circuit, show_all_wires=True)())
  >>>
   -1: ──H──╭C──┤
    a: ─────│───┤
   q2: ─────╰X──┤ ⟨X⟩
    0: ─────────┤
  ```

* The logic for choosing the 'best' differentiation method has been altered
  to improve performance.
  [(#1008)](https://github.com/PennyLaneAI/pennylane/pull/1008)

  - If the device provides its own gradient, this is now the preferred
    differentiation method.

  - If a device provides additional interface-specific versions that natively support classical
    backpropagation, this is now preferred over the parameter-shift rule.

    Devices define additional interface-specific devices via their `capabilities()` dictionary. For
    example, `default.qubit` supports supplementary devices for TensorFlow, Autograd, and JAX:

    ```python
    {
      "passthru_devices": {
          "tf": "default.qubit.tf",
          "autograd": "default.qubit.autograd",
          "jax": "default.qubit.jax",
      },
    }
    ```

  As a result of this change, if the QNode `diff_method` is not explicitly provided,
  it is possible that the QNode will run on a *supplementary device* of the device that was
  specifically provided:

  ```python
  dev = qml.device("default.qubit", wires=2)
  qml.QNode(dev) # will default to backprop on default.qubit.autograd
  qml.QNode(dev, interface="tf") # will default to backprop on default.qubit.tf
  qml.QNode(dev, interface="jax") # will default to backprop on default.qubit.jax
  ```

* The `default.qubit` device has been updated so that internally it applies operations in a more
  functional style, i.e., by accepting an input state and returning an evolved state.
  [(#1025)](https://github.com/PennyLaneAI/pennylane/pull/1025)

* A new test series, `pennylane/devices/tests/test_compare_default_qubit.py`, has been added, allowing to test if
  a chosen device gives the same result as `default.qubit`.
  [(#897)](https://github.com/PennyLaneAI/pennylane/pull/897)

  Three tests are added:

  - `test_hermitian_expectation`,
  - `test_pauliz_expectation_analytic`, and
  - `test_random_circuit`.

* Adds the following agnostic tensor manipulation functions to the `qml.math` module: `abs`,
  `angle`, `arcsin`, `concatenate`, `dot`, `squeeze`, `sqrt`, `sum`, `take`, `where`. These functions are
  required to fully support end-to-end differentiable Mottonen and Amplitude embedding.
  [(#922)](https://github.com/PennyLaneAI/pennylane/pull/922)
  [(#1011)](https://github.com/PennyLaneAI/pennylane/pull/1011)

* The `qml.math` module now supports JAX.
  [(#985)](https://github.com/XanaduAI/software-docs/pull/274)

* Several improvements have been made to the `Wires` class to reduce overhead and simplify the logic
  of how wire labels are interpreted:
  [(#1019)](https://github.com/PennyLaneAI/pennylane/pull/1019)
  [(#1010)](https://github.com/PennyLaneAI/pennylane/pull/1010)
  [(#1005)](https://github.com/PennyLaneAI/pennylane/pull/1005)
  [(#983)](https://github.com/PennyLaneAI/pennylane/pull/983)
  [(#967)](https://github.com/PennyLaneAI/pennylane/pull/967)

  - If the input `wires` to a wires class instantiation `Wires(wires)` can be iterated over,
    its elements are interpreted as wire labels. Otherwise, `wires` is interpreted as a single wire label.
    The only exception to this are strings, which are always interpreted as a single
    wire label, so users can address wires with labels such as `"ancilla"`.

  - Any type can now be a wire label as long as it is hashable. The hash is used to establish
    the uniqueness of two labels.

  - Indexing wires objects now returns a label, instead of a new `Wires` object. For example:

    ```pycon
    >>> w = Wires([0, 1, 2])
    >>> w[1]
    >>> 1
    ```

  - The check for uniqueness of wires moved from `Wires` instantiation to
    the `qml.wires._process` function in order to reduce overhead from repeated
    creation of `Wires` instances.

  - Calls to the `Wires` class are substantially reduced, for example by avoiding to call
    Wires on Wires instances on `Operation` instantiation, and by using labels instead of
    `Wires` objects inside the default qubit device.

* Adds the `PauliRot` generator to the `qml.operation` module. This
  generator is required to construct the metric tensor.
  [(#963)](https://github.com/PennyLaneAI/pennylane/pull/963)

* The templates are modified to make use of the new `qml.math` module, for framework-agnostic
  tensor manipulation. This allows the template library to be differentiable
  in backpropagation mode (`diff_method="backprop"`).
  [(#873)](https://github.com/PennyLaneAI/pennylane/pull/873)

* The circuit drawer now allows for the wire order to be (optionally) modified:
  [(#992)](https://github.com/PennyLaneAI/pennylane/pull/992)

  ```pycon
  >>> dev = qml.device('default.qubit', wires=["a", -1, "q2"])
  >>> @qml.qnode(dev)
  ... def circuit():
  ...     qml.Hadamard(wires=-1)
  ...     qml.CNOT(wires=["a", "q2"])
  ...     qml.RX(0.2, wires="a")
  ...     return qml.expval(qml.PauliX(wires="q2"))
  ```

  Printing with default wire order of the device:

  ```pycon
  >>> print(circuit.draw())
    a: ─────╭C──RX(0.2)──┤
   -1: ──H──│────────────┤
   q2: ─────╰X───────────┤ ⟨X⟩
  ```

  Changing the wire order:

  ```pycon
  >>> print(circuit.draw(wire_order=["q2", "a", -1]))
   q2: ──╭X───────────┤ ⟨X⟩
    a: ──╰C──RX(0.2)──┤
   -1: ───H───────────┤
  ```

<h3>Breaking changes</h3>

* QNodes using the new PennyLane core will no longer accept ragged arrays as inputs.

* When using the new PennyLane core and the Autograd interface, non-differentiable data passed
  as a QNode argument or a gate must have the `requires_grad` property set to `False`:

  ```python
  @qml.qnode(dev)
  def circuit(weights, data):
      basis_state = np.array([1, 0, 1, 1], requires_grad=False)
      qml.BasisState(basis_state, wires=[0, 1, 2, 3])
      qml.templates.AmplitudeEmbedding(data, wires=[0, 1, 2, 3])
      qml.templates.BasicEntanglerLayers(weights, wires=[0, 1, 2, 3])
      return qml.probs(wires=0)

  data = np.array(data, requires_grad=False)
  weights = np.array(weights, requires_grad=True)
  circuit(weights, data)
  ```

<h3>Bug fixes</h3>

* Fixes an issue where if the constituent observables of a tensor product do not exist in the queue,
  an error is raised. With this fix, they are first queued before annotation occurs.
  [(#1038)](https://github.com/PennyLaneAI/pennylane/pull/1038)

* Fixes an issue with tape expansions where information about sampling
  (specifically the `is_sampled` tape attribute) was not preserved.
  [(#1027)](https://github.com/PennyLaneAI/pennylane/pull/1027)

* Tape expansion was not properly taking into devices that supported inverse operations,
  causing inverse operations to be unnecessarily decomposed. The QNode tape expansion logic, as well
  as the `Operation.expand()` method, has been modified to fix this.
  [(#956)](https://github.com/PennyLaneAI/pennylane/pull/956)

* Fixes an issue where the Autograd interface was not unwrapping non-differentiable
  PennyLane tensors, which can cause issues on some devices.
  [(#941)](https://github.com/PennyLaneAI/pennylane/pull/941)

* `qml.vqe.Hamiltonian` prints any observable with any number of strings.
  [(#987)](https://github.com/PennyLaneAI/pennylane/pull/987)

* Fixes a bug where parameter-shift differentiation would fail if the QNode
  contained a single probability output.
  [(#1007)](https://github.com/PennyLaneAI/pennylane/pull/1007)

* Fixes an issue when using trainable parameters that are lists/arrays with `tape.vjp`.
  [(#1042)](https://github.com/PennyLaneAI/pennylane/pull/1042)

* The `TensorN` observable is updated to support being copied without any parameters or wires passed.
  [(#1047)](https://github.com/PennyLaneAI/pennylane/pull/1047)

* Fixed deprecation warning when importing `Sequence` from `collections` instead of `collections.abc` in `vqe/vqe.py`.
  [(#1051)](https://github.com/PennyLaneAI/pennylane/pull/1051)

<h3>Contributors</h3>

This release contains contributions from (in alphabetical order):

Juan Miguel Arrazola, Thomas Bromley, Olivia Di Matteo, Theodor Isacsson, Josh Izaac, Christina Lee,
Alejandro Montanez, Steven Oud, Chase Roberts, Sankalp Sanand, Maria Schuld, Antal
Száva, David Wierichs, Jiahao Yao.

# Release 0.13.0

<h3>New features since last release</h3>

<h4>Automatically optimize the number of measurements</h4>

* QNodes in tape mode now support returning observables on the same wire whenever the observables are
  qubit-wise commuting Pauli words. Qubit-wise commuting observables can be evaluated with a
  *single* device run as they are diagonal in the same basis, via a shared set of single-qubit rotations.
  [(#882)](https://github.com/PennyLaneAI/pennylane/pull/882)

  The following example shows a single QNode returning the expectation values of
  the qubit-wise commuting Pauli words `XX` and `XI`:

  ```python
  qml.enable_tape()

  @qml.qnode(dev)
  def f(x):
      qml.Hadamard(wires=0)
      qml.Hadamard(wires=1)
      qml.CRot(0.1, 0.2, 0.3, wires=[1, 0])
      qml.RZ(x, wires=1)
      return qml.expval(qml.PauliX(0) @ qml.PauliX(1)), qml.expval(qml.PauliX(0))
  ```

  ```pycon
  >>> f(0.4)
  tensor([0.89431013, 0.9510565 ], requires_grad=True)
  ```

* The `ExpvalCost` class (previously `VQECost`) now provides observable optimization using the
  `optimize` argument, resulting in potentially fewer device executions.
  [(#902)](https://github.com/PennyLaneAI/pennylane/pull/902)

  This is achieved by separating the observables composing the Hamiltonian into qubit-wise
  commuting groups and evaluating those groups on a single QNode using functionality from the
  `qml.grouping` module:

  ```python
  qml.enable_tape()
  commuting_obs = [qml.PauliX(0), qml.PauliX(0) @ qml.PauliZ(1)]
  H = qml.vqe.Hamiltonian([1, 1], commuting_obs)

  dev = qml.device("default.qubit", wires=2)
  ansatz = qml.templates.StronglyEntanglingLayers

  cost_opt = qml.ExpvalCost(ansatz, H, dev, optimize=True)
  cost_no_opt = qml.ExpvalCost(ansatz, H, dev, optimize=False)

  params = qml.init.strong_ent_layers_uniform(3, 2)
  ```

  Grouping these commuting observables leads to fewer device executions:

  ```pycon
  >>> cost_opt(params)
  >>> ex_opt = dev.num_executions
  >>> cost_no_opt(params)
  >>> ex_no_opt = dev.num_executions - ex_opt
  >>> print("Number of executions:", ex_no_opt)
  Number of executions: 2
  >>> print("Number of executions (optimized):", ex_opt)
  Number of executions (optimized): 1
  ```

<h4>New quantum gradient features</h4>

* Compute the analytic gradient of quantum circuits in parallel on supported devices.
  [(#840)](https://github.com/PennyLaneAI/pennylane/pull/840)

  This release introduces support for batch execution of circuits, via a new device API method
  `Device.batch_execute()`. Devices that implement this new API support submitting a batch of
  circuits for *parallel* evaluation simultaneously, which can significantly reduce the computation time.

  Furthermore, if using tape mode and a compatible device, gradient computations will
  automatically make use of the new batch API---providing a speedup during optimization.

* Gradient recipes are now much more powerful, allowing for operations to define their gradient
  via an arbitrary linear combination of circuit evaluations.
  [(#909)](https://github.com/PennyLaneAI/pennylane/pull/909)
  [(#915)](https://github.com/PennyLaneAI/pennylane/pull/915)

  With this change, gradient recipes can now be of the form
  :math:`\frac{\partial}{\partial\phi_k}f(\phi_k) = \sum_{i} c_i f(a_i \phi_k + s_i )`,
  and are no longer restricted to two-term shifts with identical (but opposite in sign) shift values.

  As a result, PennyLane now supports native analytic quantum gradients for the
  controlled rotation operations `CRX`, `CRY`, `CRZ`, and `CRot`. This allows for parameter-shift
  analytic gradients on hardware, without decomposition.

  Note that this is a breaking change for developers; please see the *Breaking Changes* section
  for more details.

* The `qnn.KerasLayer` class now supports differentiating the QNode through classical
  backpropagation in tape mode.
  [(#869)](https://github.com/PennyLaneAI/pennylane/pull/869)

  ```python
  qml.enable_tape()

  dev = qml.device("default.qubit.tf", wires=2)

  @qml.qnode(dev, interface="tf", diff_method="backprop")
  def f(inputs, weights):
      qml.templates.AngleEmbedding(inputs, wires=range(2))
      qml.templates.StronglyEntanglingLayers(weights, wires=range(2))
      return [qml.expval(qml.PauliZ(i)) for i in range(2)]

  weight_shapes = {"weights": (3, 2, 3)}

  qlayer = qml.qnn.KerasLayer(f, weight_shapes, output_dim=2)

  inputs = tf.constant(np.random.random((4, 2)), dtype=tf.float32)

  with tf.GradientTape() as tape:
      out = qlayer(inputs)

  tape.jacobian(out, qlayer.trainable_weights)
  ```

<h4>New operations, templates, and measurements</h4>

* Adds the `qml.density_matrix` QNode return with partial trace capabilities.
  [(#878)](https://github.com/PennyLaneAI/pennylane/pull/878)

  The density matrix over the provided wires is returned, with all other subsystems traced out.
  `qml.density_matrix` currently works for both the `default.qubit` and `default.mixed` devices.

  ```python
  qml.enable_tape()
  dev = qml.device("default.qubit", wires=2)

  def circuit(x):
      qml.PauliY(wires=0)
      qml.Hadamard(wires=1)
      return qml.density_matrix(wires=[1])  # wire 0 is traced out
  ```

* Adds the square-root X gate `SX`. [(#871)](https://github.com/PennyLaneAI/pennylane/pull/871)

  ```python
  dev = qml.device("default.qubit", wires=1)

  @qml.qnode(dev)
  def circuit():
      qml.SX(wires=[0])
      return qml.expval(qml.PauliZ(wires=[0]))
  ```

* Two new hardware-efficient particle-conserving templates have been implemented
  to perform VQE-based quantum chemistry simulations. The new templates apply
  several layers of the particle-conserving entanglers proposed in Figs. 2a and 2b
  of Barkoutsos *et al*., [arXiv:1805.04340](https://arxiv.org/abs/1805.04340)
  [(#875)](https://github.com/PennyLaneAI/pennylane/pull/875)
  [(#876)](https://github.com/PennyLaneAI/pennylane/pull/876)

<h4>Estimate and track resources</h4>

* The `QuantumTape` class now contains basic resource estimation functionality. The method
  `tape.get_resources()` returns a dictionary with a list of the constituent operations and the
  number of times they appear in the circuit. Similarly, `tape.get_depth()` computes the circuit depth.
  [(#862)](https://github.com/PennyLaneAI/pennylane/pull/862)

  ```pycon
  >>> with qml.tape.QuantumTape() as tape:
  ...    qml.Hadamard(wires=0)
  ...    qml.RZ(0.26, wires=1)
  ...    qml.CNOT(wires=[1, 0])
  ...    qml.Rot(1.8, -2.7, 0.2, wires=0)
  ...    qml.Hadamard(wires=1)
  ...    qml.CNOT(wires=[0, 1])
  ...    qml.expval(qml.PauliZ(0) @ qml.PauliZ(1))
  >>> tape.get_resources()
  {'Hadamard': 2, 'RZ': 1, 'CNOT': 2, 'Rot': 1}
  >>> tape.get_depth()
  4
  ```

* The number of device executions over a QNode's lifetime can now be returned using `num_executions`.
  [(#853)](https://github.com/PennyLaneAI/pennylane/pull/853)

  ```pycon
  >>> dev = qml.device("default.qubit", wires=2)
  >>> @qml.qnode(dev)
  ... def circuit(x, y):
  ...    qml.RX(x, wires=[0])
  ...    qml.RY(y, wires=[1])
  ...    qml.CNOT(wires=[0, 1])
  ...    return qml.expval(qml.PauliZ(0) @ qml.PauliX(1))
  >>> for _ in range(10):
  ...    circuit(0.432, 0.12)
  >>> print(dev.num_executions)
  10
  ```

<h3>Improvements</h3>

* Support for tape mode has improved across PennyLane. The following features now work in tape mode:

  - QNode collections [(#863)](https://github.com/PennyLaneAI/pennylane/pull/863)

  - `qnn.ExpvalCost` [(#863)](https://github.com/PennyLaneAI/pennylane/pull/863)
    [(#911)](https://github.com/PennyLaneAI/pennylane/pull/911)

  - `qml.qnn.KerasLayer` [(#869)](https://github.com/PennyLaneAI/pennylane/pull/869)

  - `qml.qnn.TorchLayer` [(#865)](https://github.com/PennyLaneAI/pennylane/pull/865)

  - The `qml.qaoa` module [(#905)](https://github.com/PennyLaneAI/pennylane/pull/905)

* A new function, `qml.refresh_devices()`, has been added, allowing PennyLane to
  rescan installed PennyLane plugins and refresh the device list. In addition, the `qml.device`
  loader will attempt to refresh devices if the required plugin device cannot be found.
  This will result in an improved experience if installing PennyLane and plugins within
  a running Python session (for example, on Google Colab), and avoid the need to
  restart the kernel/runtime.
  [(#907)](https://github.com/PennyLaneAI/pennylane/pull/907)

* When using `grad_fn = qml.grad(cost)` to compute the gradient of a cost function with the Autograd
  interface, the value of the intermediate forward pass is now available via the `grad_fn.forward`
  property
  [(#914)](https://github.com/PennyLaneAI/pennylane/pull/914):

  ```python
  def cost_fn(x, y):
      return 2 * np.sin(x[0]) * np.exp(-x[1]) + x[0] ** 3 + np.cos(y)

  params = np.array([0.1, 0.5], requires_grad=True)
  data = np.array(0.65, requires_grad=False)
  grad_fn = qml.grad(cost_fn)

  grad_fn(params, data)  # perform backprop and evaluate the gradient
  grad_fn.forward  # the cost function value
  ```

* Gradient-based optimizers now have a `step_and_cost` method that returns
  both the next step as well as the objective (cost) function output.
  [(#916)](https://github.com/PennyLaneAI/pennylane/pull/916)

  ```pycon
  >>> opt = qml.GradientDescentOptimizer()
  >>> params, cost = opt.step_and_cost(cost_fn, params)
  ```

* PennyLane provides a new experimental module `qml.proc` which provides framework-agnostic processing
  functions for array and tensor manipulations.
  [(#886)](https://github.com/PennyLaneAI/pennylane/pull/886)

  Given the input tensor-like object, the call is
  dispatched to the corresponding array manipulation framework, allowing for end-to-end
  differentiation to be preserved.

  ```pycon
  >>> x = torch.tensor([1., 2.])
  >>> qml.proc.ones_like(x)
  tensor([1, 1])
  >>> y = tf.Variable([[0], [5]])
  >>> qml.proc.ones_like(y, dtype=np.complex128)
  <tf.Tensor: shape=(2, 1), dtype=complex128, numpy=
  array([[1.+0.j],
         [1.+0.j]])>
  ```

  Note that these functions are experimental, and only a subset of common functionality is
  supported. Furthermore, the names and behaviour of these functions may differ from similar
  functions in common frameworks; please refer to the function docstrings for more details.

* The gradient methods in tape mode now fully separate the quantum and classical processing. Rather
  than returning the evaluated gradients directly, they now return a tuple containing the required
  quantum and classical processing steps.
  [(#840)](https://github.com/PennyLaneAI/pennylane/pull/840)

  ```python
  def gradient_method(idx, param, **options):
      # generate the quantum tapes that must be computed
      # to determine the quantum gradient
      tapes = quantum_gradient_tapes(self)

      def processing_fn(results):
          # perform classical processing on the evaluated tapes
          # returning the evaluated quantum gradient
          return classical_processing(results)

      return tapes, processing_fn
  ```

  The `JacobianTape.jacobian()` method has been similarly modified to accumulate all gradient
  quantum tapes and classical processing functions, evaluate all quantum tapes simultaneously,
  and then apply the post-processing functions to the evaluated tape results.

* The MultiRZ gate now has a defined generator, allowing it to be used in quantum natural gradient
  optimization.
  [(#912)](https://github.com/PennyLaneAI/pennylane/pull/912)

* The CRot gate now has a `decomposition` method, which breaks the gate down into rotations
  and CNOT gates. This allows `CRot` to be used on devices that do not natively support it.
  [(#908)](https://github.com/PennyLaneAI/pennylane/pull/908)

* The classical processing in the `MottonenStatePreparation` template has been largely
  rewritten to use dense matrices and tensor manipulations wherever possible.
  This is in preparation to support differentiation through the template in the future.
  [(#864)](https://github.com/PennyLaneAI/pennylane/pull/864)

* Device-based caching has replaced QNode caching. Caching is now accessed by passing a
  `cache` argument to the device.
  [(#851)](https://github.com/PennyLaneAI/pennylane/pull/851)

  The `cache` argument should be an integer specifying the size of the cache. For example, a
  cache of size 10 is created using:

  ```pycon
  >>> dev = qml.device("default.qubit", wires=2, cache=10)
  ```

* The `Operation`, `Tensor`, and `MeasurementProcess` classes now have the `__copy__` special method
  defined.
  [(#840)](https://github.com/PennyLaneAI/pennylane/pull/840)

  This allows us to ensure that, when a shallow copy is performed of an operation, the
  mutable list storing the operation parameters is *also* shallow copied. Both the old operation and
  the copied operation will continue to share the same parameter data,
  ```pycon
  >>> import copy
  >>> op = qml.RX(0.2, wires=0)
  >>> op2 = copy.copy(op)
  >>> op.data[0] is op2.data[0]
  True
  ```

  however the *list container* is not a reference:

  ```pycon
  >>> op.data is op2.data
  False
  ```

  This allows the parameters of the copied operation to be modified, without mutating
  the parameters of the original operation.

* The `QuantumTape.copy` method has been tweaked so that
  [(#840)](https://github.com/PennyLaneAI/pennylane/pull/840):

  - Optionally, the tape's operations are shallow copied in addition to the tape by passing the
    `copy_operations=True` boolean flag. This allows the copied tape's parameters to be mutated
    without affecting the original tape's parameters. (Note: the two tapes will share parameter data
    *until* one of the tapes has their parameter list modified.)

  - Copied tapes can be cast to another `QuantumTape` subclass by passing the `tape_cls` keyword
    argument.

<h3>Breaking changes</h3>

* Updated how parameter-shift gradient recipes are defined for operations, allowing for
  gradient recipes that are specified as an arbitrary number of terms.
  [(#909)](https://github.com/PennyLaneAI/pennylane/pull/909)

  Previously, `Operation.grad_recipe` was restricted to two-term parameter-shift formulas.
  With this change, the gradient recipe now contains elements of the form
  :math:`[c_i, a_i, s_i]`, resulting in a gradient recipe of
  :math:`\frac{\partial}{\partial\phi_k}f(\phi_k) = \sum_{i} c_i f(a_i \phi_k + s_i )`.

  As this is a breaking change, all custom operations with defined gradient recipes must be
  updated to continue working with PennyLane 0.13. Note though that if `grad_recipe = None`, the
  default gradient recipe remains unchanged, and corresponds to the two terms :math:`[c_0, a_0, s_0]=[1/2, 1, \pi/2]`
  and :math:`[c_1, a_1, s_1]=[-1/2, 1, -\pi/2]` for every parameter.

- The `VQECost` class has been renamed to `ExpvalCost` to reflect its general applicability
  beyond VQE. Use of `VQECost` is still possible but will result in a deprecation warning.
  [(#913)](https://github.com/PennyLaneAI/pennylane/pull/913)

<h3>Bug fixes</h3>

* The `default.qubit.tf` device is updated to handle TensorFlow objects (e.g.,
  `tf.Variable`) as gate parameters correctly when using the `MultiRZ` and
  `CRot` operations.
  [(#921)](https://github.com/PennyLaneAI/pennylane/pull/921)

* PennyLane tensor objects are now unwrapped in BaseQNode when passed as a
  keyword argument to the quantum function.
  [(#903)](https://github.com/PennyLaneAI/pennylane/pull/903)
  [(#893)](https://github.com/PennyLaneAI/pennylane/pull/893)

* The new tape mode now prevents multiple observables from being evaluated on the same wire
  if the observables are not qubit-wise commuting Pauli words.
  [(#882)](https://github.com/PennyLaneAI/pennylane/pull/882)

* Fixes a bug in `default.qubit` whereby inverses of common gates were not being applied
  via efficient gate-specific methods, instead falling back to matrix-vector multiplication.
  The following gates were affected: `PauliX`, `PauliY`, `PauliZ`, `Hadamard`, `SWAP`, `S`,
  `T`, `CNOT`, `CZ`.
  [(#872)](https://github.com/PennyLaneAI/pennylane/pull/872)

* The `PauliRot` operation now gracefully handles single-qubit Paulis, and all-identity Paulis
  [(#860)](https://github.com/PennyLaneAI/pennylane/pull/860).

* Fixes a bug whereby binary Python operators were not properly propagating the `requires_grad`
  attribute to the output tensor.
  [(#889)](https://github.com/PennyLaneAI/pennylane/pull/889)

* Fixes a bug which prevents `TorchLayer` from doing `backward` when CUDA is enabled.
  [(#899)](https://github.com/PennyLaneAI/pennylane/pull/899)

* Fixes a bug where multi-threaded execution of `QNodeCollection` sometimes fails
  because of simultaneous queuing. This is fixed by adding thread locking during queuing.
  [(#910)](https://github.com/PennyLaneAI/pennylane/pull/918)

* Fixes a bug in `QuantumTape.set_parameters()`. The previous implementation assumed
  that the `self.trainable_parms` set would always be iterated over in increasing integer
  order. However, this is not guaranteed behaviour, and can lead to the incorrect tape parameters
  being set if this is not the case.
  [(#923)](https://github.com/PennyLaneAI/pennylane/pull/923)

* Fixes broken error message if a QNode is instantiated with an unknown exception.
  [(#930)](https://github.com/PennyLaneAI/pennylane/pull/930)

<h3>Contributors</h3>

This release contains contributions from (in alphabetical order):

Juan Miguel Arrazola, Thomas Bromley, Christina Lee, Alain Delgado Gran, Olivia Di Matteo, Anthony
Hayes, Theodor Isacsson, Josh Izaac, Soran Jahangiri, Nathan Killoran, Shumpei Kobayashi, Romain
Moyard, Zeyue Niu, Maria Schuld, Antal Száva.

# Release 0.12.0

<h3>New features since last release</h3>

<h4>New and improved simulators</h4>

* PennyLane now supports a new device, `default.mixed`, designed for
  simulating mixed-state quantum computations. This enables native
  support for implementing noisy channels in a circuit, which generally
  map pure states to mixed states.
  [(#794)](https://github.com/PennyLaneAI/pennylane/pull/794)
  [(#807)](https://github.com/PennyLaneAI/pennylane/pull/807)
  [(#819)](https://github.com/PennyLaneAI/pennylane/pull/819)

  The device can be initialized as
  ```pycon
  >>> dev = qml.device("default.mixed", wires=1)
  ```

  This allows the construction of QNodes that include non-unitary operations,
  such as noisy channels:

  ```pycon
  >>> @qml.qnode(dev)
  ... def circuit(params):
  ...     qml.RX(params[0], wires=0)
  ...     qml.RY(params[1], wires=0)
  ...     qml.AmplitudeDamping(0.5, wires=0)
  ...     return qml.expval(qml.PauliZ(0))
  >>> print(circuit([0.54, 0.12]))
  0.9257702929524184
  >>> print(circuit([0, np.pi]))
  0.0
  ```

<h4>New tools for optimizing measurements</h4>

* The new `grouping` module provides functionality for grouping simultaneously measurable Pauli word
  observables.
  [(#761)](https://github.com/PennyLaneAI/pennylane/pull/761)
  [(#850)](https://github.com/PennyLaneAI/pennylane/pull/850)
  [(#852)](https://github.com/PennyLaneAI/pennylane/pull/852)

  - The `optimize_measurements` function will take as input a list of Pauli word observables and
    their corresponding coefficients (if any), and will return the partitioned Pauli terms
    diagonalized in the measurement basis and the corresponding diagonalizing circuits.

    ```python
    from pennylane.grouping import optimize_measurements
    h, nr_qubits = qml.qchem.molecular_hamiltonian("h2", "h2.xyz")
    rotations, grouped_ops, grouped_coeffs = optimize_measurements(h.ops, h.coeffs, grouping="qwc")
    ```

    The diagonalizing circuits of `rotations` correspond to the diagonalized Pauli word groupings of
    `grouped_ops`.

  - Pauli word partitioning utilities are performed by the `PauliGroupingStrategy`
    class. An input list of Pauli words can be partitioned into mutually commuting,
    qubit-wise-commuting, or anticommuting groupings.

    For example, partitioning Pauli words into anticommutative groupings by the Recursive Largest
    First (RLF) graph colouring heuristic:

    ```python
    from pennylane import PauliX, PauliY, PauliZ, Identity
    from pennylane.grouping import group_observables
    pauli_words = [
        Identity('a') @ Identity('b'),
        Identity('a') @ PauliX('b'),
        Identity('a') @ PauliY('b'),
        PauliZ('a') @ PauliX('b'),
        PauliZ('a') @ PauliY('b'),
        PauliZ('a') @ PauliZ('b')
    ]
    groupings = group_observables(pauli_words, grouping_type='anticommuting', method='rlf')
    ```

  - Various utility functions are included for obtaining and manipulating Pauli
    words in the binary symplectic vector space representation.

    For instance, two Pauli words may be converted to their binary vector representation:

    ```pycon
    >>> from pennylane.grouping import pauli_to_binary
    >>> from pennylane.wires import Wires
    >>> wire_map = {Wires('a'): 0, Wires('b'): 1}
    >>> pauli_vec_1 = pauli_to_binary(qml.PauliX('a') @ qml.PauliY('b'))
    >>> pauli_vec_2 = pauli_to_binary(qml.PauliZ('a') @ qml.PauliZ('b'))
    >>> pauli_vec_1
    [1. 1. 0. 1.]
    >>> pauli_vec_2
    [0. 0. 1. 1.]
    ```

    Their product up to a phase may be computed by taking the sum of their binary vector
    representations, and returned in the operator representation.

    ```pycon
    >>> from pennylane.grouping import binary_to_pauli
    >>> binary_to_pauli((pauli_vec_1 + pauli_vec_2) % 2, wire_map)
    Tensor product ['PauliY', 'PauliX']: 0 params, wires ['a', 'b']
    ```

    For more details on the grouping module, see the
    [grouping module documentation](https://pennylane.readthedocs.io/en/stable/code/qml_grouping.html)


<h4>Returning the quantum state from simulators</h4>

* The quantum state of a QNode can now be returned using the `qml.state()` return function.
  [(#818)](https://github.com/XanaduAI/pennylane/pull/818)

  ```python
  import pennylane as qml

  dev = qml.device("default.qubit", wires=3)
  qml.enable_tape()

  @qml.qnode(dev)
  def qfunc(x, y):
      qml.RZ(x, wires=0)
      qml.CNOT(wires=[0, 1])
      qml.RY(y, wires=1)
      qml.CNOT(wires=[0, 2])
      return qml.state()

  >>> qfunc(0.56, 0.1)
  array([0.95985437-0.27601028j, 0.        +0.j        ,
         0.04803275-0.01381203j, 0.        +0.j        ,
         0.        +0.j        , 0.        +0.j        ,
         0.        +0.j        , 0.        +0.j        ])
  ```

  Differentiating the state is currently available when using the
  classical backpropagation differentiation method (`diff_method="backprop"`) with a compatible device,
  and when using the new tape mode.

<h4>New operations and channels</h4>

* PennyLane now includes standard channels such as the Amplitude-damping,
  Phase-damping, and Depolarizing channels, as well as the ability
  to make custom qubit channels.
  [(#760)](https://github.com/PennyLaneAI/pennylane/pull/760)
  [(#766)](https://github.com/PennyLaneAI/pennylane/pull/766)
  [(#778)](https://github.com/PennyLaneAI/pennylane/pull/778)

* The controlled-Y operation is now available via `qml.CY`. For devices that do
  not natively support the controlled-Y operation, it will be decomposed
  into `qml.RY`, `qml.CNOT`, and `qml.S` operations.
  [(#806)](https://github.com/PennyLaneAI/pennylane/pull/806)

<h4>Preview the next-generation PennyLane QNode</h4>

* The new PennyLane `tape` module provides a re-formulated QNode class, rewritten from the ground-up,
  that uses a new `QuantumTape` object to represent the QNode's quantum circuit. Tape mode
  provides several advantages over the standard PennyLane QNode.
  [(#785)](https://github.com/PennyLaneAI/pennylane/pull/785)
  [(#792)](https://github.com/PennyLaneAI/pennylane/pull/792)
  [(#796)](https://github.com/PennyLaneAI/pennylane/pull/796)
  [(#800)](https://github.com/PennyLaneAI/pennylane/pull/800)
  [(#803)](https://github.com/PennyLaneAI/pennylane/pull/803)
  [(#804)](https://github.com/PennyLaneAI/pennylane/pull/804)
  [(#805)](https://github.com/PennyLaneAI/pennylane/pull/805)
  [(#808)](https://github.com/PennyLaneAI/pennylane/pull/808)
  [(#810)](https://github.com/PennyLaneAI/pennylane/pull/810)
  [(#811)](https://github.com/PennyLaneAI/pennylane/pull/811)
  [(#815)](https://github.com/PennyLaneAI/pennylane/pull/815)
  [(#820)](https://github.com/PennyLaneAI/pennylane/pull/820)
  [(#823)](https://github.com/PennyLaneAI/pennylane/pull/823)
  [(#824)](https://github.com/PennyLaneAI/pennylane/pull/824)
  [(#829)](https://github.com/PennyLaneAI/pennylane/pull/829)

  - Support for in-QNode classical processing: Tape mode allows for differentiable classical
    processing within the QNode.

  - No more Variable wrapping: In tape mode, QNode arguments no longer become `Variable`
    objects within the QNode.

  - Less restrictive QNode signatures: There is no longer any restriction on the QNode signature;
    the QNode can be defined and called following the same rules as standard Python functions.

  - Unifying all QNodes: The tape-mode QNode merges all QNodes (including the
    `JacobianQNode` and the `PassthruQNode`) into a single unified QNode, with
    identical behaviour regardless of the differentiation type.

  - Optimizations: Tape mode provides various performance optimizations, reducing pre- and
    post-processing overhead, and reduces the number of quantum evaluations in certain cases.

  Note that tape mode is **experimental**, and does not currently have feature-parity with the
  existing QNode. [Feedback and bug reports](https://github.com/PennyLaneAI/pennylane/issues) are
  encouraged and will help improve the new tape mode.

  Tape mode can be enabled globally via the `qml.enable_tape` function, without changing your
  PennyLane code:

  ```python
  qml.enable_tape()
  dev = qml.device("default.qubit", wires=1)

  @qml.qnode(dev, interface="tf")
  def circuit(p):
      print("Parameter value:", p)
      qml.RX(tf.sin(p[0])**2 + p[1], wires=0)
      return qml.expval(qml.PauliZ(0))
  ```

  For more details, please see the [tape mode
  documentation](https://pennylane.readthedocs.io/en/stable/code/qml_tape.html).

<h3>Improvements</h3>

* QNode caching has been introduced, allowing the QNode to keep track of the results of previous
  device executions and reuse those results in subsequent calls.
  Note that QNode caching is only supported in the new and experimental tape-mode.
  [(#817)](https://github.com/PennyLaneAI/pennylane/pull/817)

  Caching is available by passing a `caching` argument to the QNode:

  ```python
  dev = qml.device("default.qubit", wires=2)
  qml.enable_tape()

  @qml.qnode(dev, caching=10)  # cache up to 10 evaluations
  def qfunc(x):
      qml.RX(x, wires=0)
      qml.RX(0.3, wires=1)
      qml.CNOT(wires=[0, 1])
      return qml.expval(qml.PauliZ(1))

  qfunc(0.1)  # first evaluation executes on the device
  qfunc(0.1)  # second evaluation accesses the cached result
  ```

* Sped up the application of certain gates in `default.qubit` by using array/tensor
  manipulation tricks. The following gates are affected: `PauliX`, `PauliY`, `PauliZ`,
  `Hadamard`, `SWAP`, `S`, `T`, `CNOT`, `CZ`.
  [(#772)](https://github.com/PennyLaneAI/pennylane/pull/772)

* The computation of marginal probabilities has been made more efficient for devices
  with a large number of wires, achieving in some cases a 5x speedup.
  [(#799)](https://github.com/PennyLaneAI/pennylane/pull/799)

* Adds arithmetic operations (addition, tensor product,
  subtraction, and scalar multiplication) between `Hamiltonian`,
  `Tensor`, and `Observable` objects, and inline arithmetic
  operations between Hamiltonians and other observables.
  [(#765)](https://github.com/PennyLaneAI/pennylane/pull/765)

  Hamiltonians can now easily be defined as sums of observables:

  ```pycon3
  >>> H = 3 * qml.PauliZ(0) - (qml.PauliX(0) @ qml.PauliX(1)) + qml.Hamiltonian([4], [qml.PauliZ(0)])
  >>> print(H)
  (7.0) [Z0] + (-1.0) [X0 X1]
  ```

* Adds `compare()` method to `Observable` and `Hamiltonian` classes, which allows
  for comparison between observable quantities.
  [(#765)](https://github.com/PennyLaneAI/pennylane/pull/765)

  ```pycon3
  >>> H = qml.Hamiltonian([1], [qml.PauliZ(0)])
  >>> obs = qml.PauliZ(0) @ qml.Identity(1)
  >>> print(H.compare(obs))
  True
  ```

  ```pycon3
  >>> H = qml.Hamiltonian([2], [qml.PauliZ(0)])
  >>> obs = qml.PauliZ(1) @ qml.Identity(0)
  >>> print(H.compare(obs))
  False
  ```

* Adds `simplify()` method to the `Hamiltonian` class.
  [(#765)](https://github.com/PennyLaneAI/pennylane/pull/765)

  ```pycon3
  >>> H = qml.Hamiltonian([1, 2], [qml.PauliZ(0), qml.PauliZ(0) @ qml.Identity(1)])
  >>> H.simplify()
  >>> print(H)
  (3.0) [Z0]
  ```

* Added a new bit-flip mixer to the `qml.qaoa` module.
  [(#774)](https://github.com/PennyLaneAI/pennylane/pull/774)

* Summation of two `Wires` objects is now supported and will return
  a `Wires` object containing the set of all wires defined by the
  terms in the summation.
  [(#812)](https://github.com/PennyLaneAI/pennylane/pull/812)

<h3>Breaking changes</h3>

* The PennyLane NumPy module now returns scalar (zero-dimensional) arrays where
  Python scalars were previously returned.
  [(#820)](https://github.com/PennyLaneAI/pennylane/pull/820)
  [(#833)](https://github.com/PennyLaneAI/pennylane/pull/833)

  For example, this affects array element indexing, and summation:

  ```pycon
  >>> x = np.array([1, 2, 3], requires_grad=False)
  >>> x[0]
  tensor(1, requires_grad=False)
  >>> np.sum(x)
  tensor(6, requires_grad=True)
  ```

  This may require small updates to user code. A convenience method, `np.tensor.unwrap()`,
  has been added to help ease the transition. This converts PennyLane NumPy tensors
  to standard NumPy arrays and Python scalars:

  ```pycon
  >>> x = np.array(1.543, requires_grad=False)
  >>> x.unwrap()
  1.543
  ```

  Note, however, that information regarding array differentiability will be
  lost.

* The device capabilities dictionary has been redesigned, for clarity and robustness. In particular,
  the capabilities dictionary is now inherited from the parent class, various keys have more
  expressive names, and all keys are now defined in the base device class. For more details, please
  [refer to the developer
  documentation](https://pennylane.readthedocs.io/en/stable/development/plugins.html#device-capabilities).
  [(#781)](https://github.com/PennyLaneAI/pennylane/pull/781/files)

<h3>Bug fixes</h3>

* Changed to use lists for storing variable values inside `BaseQNode`
  allowing complex matrices to be passed to `QubitUnitary`.
  [(#773)](https://github.com/PennyLaneAI/pennylane/pull/773)

* Fixed a bug within `default.qubit`, resulting in greater efficiency
  when applying a state vector to all wires on the device.
  [(#849)](https://github.com/PennyLaneAI/pennylane/pull/849)

<h3>Documentation</h3>

* Equations have been added to the `qml.sample` and `qml.probs` docstrings
  to clarify the mathematical foundation of the performed measurements.
  [(#843)](https://github.com/PennyLaneAI/pennylane/pull/843)

<h3>Contributors</h3>

This release contains contributions from (in alphabetical order):

Aroosa Ijaz, Juan Miguel Arrazola, Thomas Bromley, Jack Ceroni, Alain Delgado Gran, Josh Izaac,
Soran Jahangiri, Nathan Killoran, Robert Lang, Cedric Lin, Olivia Di Matteo, Nicolás Quesada, Maria
Schuld, Antal Száva.

# Release 0.11.0

<h3>New features since last release</h3>

<h4>New and improved simulators</h4>

* Added a new device, `default.qubit.autograd`, a pure-state qubit simulator written using Autograd.
  This device supports classical backpropagation (`diff_method="backprop"`); this can
  be faster than the parameter-shift rule for computing quantum gradients
  when the number of parameters to be optimized is large.
  [(#721)](https://github.com/XanaduAI/pennylane/pull/721)

  ```pycon
  >>> dev = qml.device("default.qubit.autograd", wires=1)
  >>> @qml.qnode(dev, diff_method="backprop")
  ... def circuit(x):
  ...     qml.RX(x[1], wires=0)
  ...     qml.Rot(x[0], x[1], x[2], wires=0)
  ...     return qml.expval(qml.PauliZ(0))
  >>> weights = np.array([0.2, 0.5, 0.1])
  >>> grad_fn = qml.grad(circuit)
  >>> print(grad_fn(weights))
  array([-2.25267173e-01, -1.00864546e+00,  6.93889390e-18])
  ```

  See the [device documentation](https://pennylane.readthedocs.io/en/stable/code/api/pennylane.devices.default_qubit_autograd.DefaultQubitAutograd.html) for more details.

* A new experimental C++ state-vector simulator device is now available, `lightning.qubit`. It
  uses the C++ Eigen library to perform fast linear algebra calculations for simulating quantum
  state-vector evolution.

  `lightning.qubit` is currently in beta; it can be installed via `pip`:

  ```console
  $ pip install pennylane-lightning
  ```

  Once installed, it can be used as a PennyLane device:

  ```pycon
  >>> dev = qml.device("lightning.qubit", wires=2)
  ```

  For more details, please see the [lightning qubit documentation](https://pennylane-lightning.readthedocs.io).

<h4>New algorithms and templates</h4>

* Added built-in QAOA functionality via the new `qml.qaoa` module.
  [(#712)](https://github.com/PennyLaneAI/pennylane/pull/712)
  [(#718)](https://github.com/PennyLaneAI/pennylane/pull/718)
  [(#741)](https://github.com/PennyLaneAI/pennylane/pull/741)
  [(#720)](https://github.com/PennyLaneAI/pennylane/pull/720)

  This includes the following features:

  * New `qml.qaoa.x_mixer` and `qml.qaoa.xy_mixer` functions for defining Pauli-X and XY
    mixer Hamiltonians.

  * MaxCut: The `qml.qaoa.maxcut` function allows easy construction of the cost Hamiltonian
    and recommended mixer Hamiltonian for solving the MaxCut problem for a supplied graph.

  * Layers: `qml.qaoa.cost_layer` and `qml.qaoa.mixer_layer` take cost and mixer
    Hamiltonians, respectively, and apply the corresponding QAOA cost and mixer layers
    to the quantum circuit

  For example, using PennyLane to construct and solve a MaxCut problem with QAOA:

  ```python
  wires = range(3)
  graph = Graph([(0, 1), (1, 2), (2, 0)])
  cost_h, mixer_h = qaoa.maxcut(graph)

  def qaoa_layer(gamma, alpha):
      qaoa.cost_layer(gamma, cost_h)
      qaoa.mixer_layer(alpha, mixer_h)

  def antatz(params, **kwargs):

      for w in wires:
          qml.Hadamard(wires=w)

      # repeat the QAOA layer two times
      qml.layer(qaoa_layer, 2, params[0], params[1])

  dev = qml.device('default.qubit', wires=len(wires))
  cost_function = qml.VQECost(ansatz, cost_h, dev)
  ```

* Added an `ApproxTimeEvolution` template to the PennyLane templates module, which
  can be used to implement Trotterized time-evolution under a Hamiltonian.
  [(#710)](https://github.com/XanaduAI/pennylane/pull/710)

  <img src="https://pennylane.readthedocs.io/en/latest/_static/templates/subroutines/approx_time_evolution.png" width=50%/>

* Added a `qml.layer` template-constructing function, which takes a unitary, and
  repeatedly applies it on a set of wires to a given depth.
  [(#723)](https://github.com/PennyLaneAI/pennylane/pull/723)

  ```python
  def subroutine():
      qml.Hadamard(wires=[0])
      qml.CNOT(wires=[0, 1])
      qml.PauliX(wires=[1])

  dev = qml.device('default.qubit', wires=3)

  @qml.qnode(dev)
  def circuit():
      qml.layer(subroutine, 3)
      return [qml.expval(qml.PauliZ(0)), qml.expval(qml.PauliZ(1))]
  ```

  This creates the following circuit:
  ```pycon
  >>> circuit()
  >>> print(circuit.draw())
  0: ──H──╭C──X──H──╭C──X──H──╭C──X──┤ ⟨Z⟩
  1: ─────╰X────────╰X────────╰X─────┤ ⟨Z⟩
  ```

* Added the `qml.utils.decompose_hamiltonian` function. This function can be used to
  decompose a Hamiltonian into a linear combination of Pauli operators.
  [(#671)](https://github.com/XanaduAI/pennylane/pull/671)

  ```pycon
  >>> A = np.array(
  ... [[-2, -2+1j, -2, -2],
  ... [-2-1j,  0,  0, -1],
  ... [-2,  0, -2, -1],
  ... [-2, -1, -1,  0]])
  >>> coeffs, obs_list = decompose_hamiltonian(A)
  ```

<h4>New device features</h4>

* It is now possible to specify custom wire labels, such as `['anc1', 'anc2', 0, 1, 3]`, where the labels
  can be strings or numbers.
  [(#666)](https://github.com/XanaduAI/pennylane/pull/666)

  Custom wire labels are defined by passing a list to the `wires` argument when creating the device:

  ```pycon
  >>> dev = qml.device("default.qubit", wires=['anc1', 'anc2', 0, 1, 3])
  ```

  Quantum operations should then be invoked with these custom wire labels:

  ``` pycon
  >>> @qml.qnode(dev)
  >>> def circuit():
  ...    qml.Hadamard(wires='anc2')
  ...    qml.CNOT(wires=['anc1', 3])
  ...    ...
  ```

  The existing behaviour, in which the number of wires is specified on device initialization,
  continues to work as usual. This gives a default behaviour where wires are labelled
  by consecutive integers.

  ```pycon
  >>> dev = qml.device("default.qubit", wires=5)
  ```

* An integrated device test suite has been added, which can be used
  to run basic integration tests on core or external devices.
  [(#695)](https://github.com/PennyLaneAI/pennylane/pull/695)
  [(#724)](https://github.com/PennyLaneAI/pennylane/pull/724)
  [(#733)](https://github.com/PennyLaneAI/pennylane/pull/733)

  The test can be invoked against a particular device by calling the `pl-device-test`
  command line program:

  ```console
  $ pl-device-test --device=default.qubit --shots=1234 --analytic=False
  ```

  If the tests are run on external devices, the device and its dependencies must be
  installed locally. For more details, please see the
  [plugin test documentation](http://pennylane.readthedocs.io/en/latest/code/api/pennylane.devices.tests.html).

<h3>Improvements</h3>

* The functions implementing the quantum circuits building the Unitary Coupled-Cluster
  (UCCSD) VQE ansatz have been improved, with a more consistent naming convention and
  improved docstrings.
  [(#748)](https://github.com/PennyLaneAI/pennylane/pull/748)

  The changes include:

  - The terms *1particle-1hole (ph)* and *2particle-2hole (pphh)* excitations
    were replaced with the names *single* and *double* excitations, respectively.

  - The non-differentiable arguments in the `UCCSD` template were renamed accordingly:
    `ph` → `s_wires`, `pphh` → `d_wires`

  - The term *virtual*, previously used to refer the *unoccupied* orbitals, was discarded.

  - The Usage Details sections were updated and improved.

* Added support for TensorFlow 2.3 and PyTorch 1.6.
  [(#725)](https://github.com/PennyLaneAI/pennylane/pull/725)

* Returning probabilities is now supported from photonic QNodes.
  As with qubit QNodes, photonic QNodes returning probabilities are
  end-to-end differentiable.
  [(#699)](https://github.com/XanaduAI/pennylane/pull/699/)

  ```pycon
  >>> dev = qml.device("strawberryfields.fock", wires=2, cutoff_dim=5)
  >>> @qml.qnode(dev)
  ... def circuit(a):
  ...     qml.Displacement(a, 0, wires=0)
  ...     return qml.probs(wires=0)
  >>> print(circuit(0.5))
  [7.78800783e-01 1.94700196e-01 2.43375245e-02 2.02812704e-03 1.26757940e-04]
  ```

<h3>Breaking changes</h3>

* The `pennylane.plugins` and `pennylane.beta.plugins` folders have been renamed to
  `pennylane.devices` and `pennylane.beta.devices`, to reflect their content better.
  [(#726)](https://github.com/XanaduAI/pennylane/pull/726)

<h3>Bug fixes</h3>

* The PennyLane interface conversion functions can now convert QNodes with
  pre-existing interfaces.
  [(#707)](https://github.com/XanaduAI/pennylane/pull/707)

<h3>Documentation</h3>

* The interfaces section of the documentation has been renamed to 'Interfaces and training',
  and updated with the latest variable handling details.
  [(#753)](https://github.com/PennyLaneAI/pennylane/pull/753)

<h3>Contributors</h3>

This release contains contributions from (in alphabetical order):

Juan Miguel Arrazola, Thomas Bromley, Jack Ceroni, Alain Delgado Gran, Shadab Hussain, Theodor
Isacsson, Josh Izaac, Nathan Killoran, Maria Schuld, Antal Száva, Nicola Vitucci.

# Release 0.10.0

<h3>New features since last release</h3>

<h4>New and improved simulators</h4>

* Added a new device, `default.qubit.tf`, a pure-state qubit simulator written using TensorFlow.
  As a result, it supports classical backpropagation as a means to compute the Jacobian. This can
  be faster than the parameter-shift rule for computing quantum gradients
  when the number of parameters to be optimized is large.

  `default.qubit.tf` is designed to be used with end-to-end classical backpropagation
  (`diff_method="backprop"`) with the TensorFlow interface. This is the default method
  of differentiation when creating a QNode with this device.

  Using this method, the created QNode is a 'white-box' that is
  tightly integrated with your TensorFlow computation, including
  [AutoGraph](https://www.tensorflow.org/guide/function) support:

  ```pycon
  >>> dev = qml.device("default.qubit.tf", wires=1)
  >>> @tf.function
  ... @qml.qnode(dev, interface="tf", diff_method="backprop")
  ... def circuit(x):
  ...     qml.RX(x[1], wires=0)
  ...     qml.Rot(x[0], x[1], x[2], wires=0)
  ...     return qml.expval(qml.PauliZ(0))
  >>> weights = tf.Variable([0.2, 0.5, 0.1])
  >>> with tf.GradientTape() as tape:
  ...     res = circuit(weights)
  >>> print(tape.gradient(res, weights))
  tf.Tensor([-2.2526717e-01 -1.0086454e+00  1.3877788e-17], shape=(3,), dtype=float32)
  ```

  See the `default.qubit.tf`
  [documentation](https://pennylane.ai/en/stable/code/api/pennylane.beta.plugins.DefaultQubitTF.html)
  for more details.

* The [default.tensor plugin](https://github.com/XanaduAI/pennylane/blob/master/pennylane/beta/plugins/default_tensor.py)
  has been significantly upgraded. It now allows two different
  tensor network representations to be used: `"exact"` and `"mps"`. The former uses a
  exact factorized representation of quantum states, while the latter uses a matrix product state
  representation.
  ([#572](https://github.com/XanaduAI/pennylane/pull/572))
  ([#599](https://github.com/XanaduAI/pennylane/pull/599))

<h4>New machine learning functionality and integrations</h4>

* PennyLane QNodes can now be converted into Torch layers, allowing for creation of quantum and
  hybrid models using the `torch.nn` API.
  [(#588)](https://github.com/XanaduAI/pennylane/pull/588)

  A PennyLane QNode can be converted into a `torch.nn` layer using the `qml.qnn.TorchLayer` class:

  ```pycon
  >>> @qml.qnode(dev)
  ... def qnode(inputs, weights_0, weight_1):
  ...    # define the circuit
  ...    # ...

  >>> weight_shapes = {"weights_0": 3, "weight_1": 1}
  >>> qlayer = qml.qnn.TorchLayer(qnode, weight_shapes)
  ```

  A hybrid model can then be easily constructed:

  ```pycon
  >>> model = torch.nn.Sequential(qlayer, torch.nn.Linear(2, 2))
  ```

* Added a new "reversible" differentiation method which can be used in simulators, but not hardware.

  The reversible approach is similar to backpropagation, but trades off extra computation for
  enhanced memory efficiency. Where backpropagation caches the state tensors at each step during
  a simulated evolution, the reversible method only caches the final pre-measurement state.

  Compared to the parameter-shift method, the reversible method can be faster or slower,
  depending on the density and location of parametrized gates in a circuit
  (circuits with higher density of parametrized gates near the end of the circuit will see a benefit).
  [(#670)](https://github.com/XanaduAI/pennylane/pull/670)

  ```pycon
  >>> dev = qml.device("default.qubit", wires=2)
  ... @qml.qnode(dev, diff_method="reversible")
  ... def circuit(x):
  ...     qml.RX(x, wires=0)
  ...     qml.RX(x, wires=0)
  ...     qml.CNOT(wires=[0,1])
  ...     return qml.expval(qml.PauliZ(0))
  >>> qml.grad(circuit)(0.5)
  (array(-0.47942554),)
  ```

<h4>New templates and cost functions</h4>

* Added the new templates `UCCSD`, `SingleExcitationUnitary`, and`DoubleExcitationUnitary`,
  which together implement the Unitary Coupled-Cluster Singles and Doubles (UCCSD) ansatz
  to perform VQE-based quantum chemistry simulations using PennyLane-QChem.
  [(#622)](https://github.com/XanaduAI/pennylane/pull/622)
  [(#638)](https://github.com/XanaduAI/pennylane/pull/638)
  [(#654)](https://github.com/XanaduAI/pennylane/pull/654)
  [(#659)](https://github.com/XanaduAI/pennylane/pull/659)
  [(#622)](https://github.com/XanaduAI/pennylane/pull/622)

* Added module `pennylane.qnn.cost` with class `SquaredErrorLoss`. The module contains classes
  to calculate losses and cost functions on circuits with trainable parameters.
  [(#642)](https://github.com/XanaduAI/pennylane/pull/642)

<h3>Improvements</h3>

* Improves the wire management by making the `Operator.wires` attribute a `wires` object.
  [(#666)](https://github.com/XanaduAI/pennylane/pull/666)

* A significant improvement with respect to how QNodes and interfaces mark quantum function
  arguments as differentiable when using Autograd, designed to improve performance and make
  QNodes more intuitive.
  [(#648)](https://github.com/XanaduAI/pennylane/pull/648)
  [(#650)](https://github.com/XanaduAI/pennylane/pull/650)

  In particular, the following changes have been made:

  - A new `ndarray` subclass `pennylane.numpy.tensor`, which extends NumPy arrays with
    the keyword argument and attribute `requires_grad`. Tensors which have `requires_grad=False`
    are treated as non-differentiable by the Autograd interface.

  - A new subpackage `pennylane.numpy`, which wraps `autograd.numpy` such that NumPy functions
    accept the `requires_grad` keyword argument, and allows Autograd to differentiate
    `pennylane.numpy.tensor` objects.

  - The `argnum` argument to `qml.grad` is now optional; if not provided, arguments explicitly
    marked as `requires_grad=False` are excluded for the list of differentiable arguments.
    The ability to pass `argnum` has been retained for backwards compatibility, and
    if present the old behaviour persists.

* The QNode Torch interface now inspects QNode positional arguments.
  If any argument does not have the attribute `requires_grad=True`, it
  is automatically excluded from quantum gradient computations.
  [(#652)](https://github.com/XanaduAI/pennylane/pull/652)
  [(#660)](https://github.com/XanaduAI/pennylane/pull/660)

* The QNode TF interface now inspects QNode positional arguments.
  If any argument is not being watched by a `tf.GradientTape()`,
  it is automatically excluded from quantum gradient computations.
  [(#655)](https://github.com/XanaduAI/pennylane/pull/655)
  [(#660)](https://github.com/XanaduAI/pennylane/pull/660)

* QNodes have two new public methods: `QNode.set_trainable_args()` and `QNode.get_trainable_args()`.
  These are designed to be called by interfaces, to specify to the QNode which of its
  input arguments are differentiable. Arguments which are non-differentiable will not be converted
  to PennyLane Variable objects within the QNode.
  [(#660)](https://github.com/XanaduAI/pennylane/pull/660)

* Added `decomposition` method to PauliX, PauliY, PauliZ, S, T, Hadamard, and PhaseShift gates, which
  decomposes each of these gates into rotation gates.
  [(#668)](https://github.com/XanaduAI/pennylane/pull/668)

* The `CircuitGraph` class now supports serializing contained circuit operations
  and measurement basis rotations to an OpenQASM2.0 script via the new
  `CircuitGraph.to_openqasm()` method.
  [(#623)](https://github.com/XanaduAI/pennylane/pull/623)

<h3>Breaking changes</h3>

* Removes support for Python 3.5.
  [(#639)](https://github.com/XanaduAI/pennylane/pull/639)

<h3>Documentation</h3>

* Various small typos were fixed.

<h3>Contributors</h3>

This release contains contributions from (in alphabetical order):

Thomas Bromley, Jack Ceroni, Alain Delgado Gran, Theodor Isacsson, Josh Izaac,
Nathan Killoran, Maria Schuld, Antal Száva, Nicola Vitucci.


# Release 0.9.0

<h3>New features since last release</h3>

<h4>New machine learning integrations</h4>

* PennyLane QNodes can now be converted into Keras layers, allowing for creation of quantum and
  hybrid models using the Keras API.
  [(#529)](https://github.com/XanaduAI/pennylane/pull/529)

  A PennyLane QNode can be converted into a Keras layer using the `KerasLayer` class:

  ```python
  from pennylane.qnn import KerasLayer

  @qml.qnode(dev)
  def circuit(inputs, weights_0, weight_1):
     # define the circuit
     # ...

  weight_shapes = {"weights_0": 3, "weight_1": 1}
  qlayer = qml.qnn.KerasLayer(circuit, weight_shapes, output_dim=2)
  ```

  A hybrid model can then be easily constructed:

  ```python
  model = tf.keras.models.Sequential([qlayer, tf.keras.layers.Dense(2)])
  ```

* Added a new type of QNode, `qml.qnodes.PassthruQNode`. For simulators which are coded in an
  external library which supports automatic differentiation, PennyLane will treat a PassthruQNode as
  a "white box", and rely on the external library to directly provide gradients via backpropagation.
  This can be more efficient than the using parameter-shift rule for a large number of parameters.
  [(#488)](https://github.com/XanaduAI/pennylane/pull/488)

  Currently this behaviour is supported by PennyLane's `default.tensor.tf` device backend,
  compatible with the `'tf'` interface using TensorFlow 2:

  ```python
  dev = qml.device('default.tensor.tf', wires=2)

  @qml.qnode(dev, diff_method="backprop")
  def circuit(params):
      qml.RX(params[0], wires=0)
      qml.RX(params[1], wires=1)
      qml.CNOT(wires=[0, 1])
      return qml.expval(qml.PauliZ(0))

  qnode = PassthruQNode(circuit, dev)
  params = tf.Variable([0.3, 0.1])

  with tf.GradientTape() as tape:
      tape.watch(params)
      res = qnode(params)

  grad = tape.gradient(res, params)
  ```

<h4>New optimizers</h4>

* Added the `qml.RotosolveOptimizer`, a gradient-free optimizer
  that minimizes the quantum function by updating each parameter,
  one-by-one, via a closed-form expression while keeping other parameters
  fixed.
  [(#636)](https://github.com/XanaduAI/pennylane/pull/636)
  [(#539)](https://github.com/XanaduAI/pennylane/pull/539)

* Added the `qml.RotoselectOptimizer`, which uses Rotosolve to
  minimizes a quantum function with respect to both the
  rotation operations applied and the rotation parameters.
  [(#636)](https://github.com/XanaduAI/pennylane/pull/636)
  [(#539)](https://github.com/XanaduAI/pennylane/pull/539)

  For example, given a quantum function `f` that accepts parameters `x`
  and a list of corresponding rotation operations `generators`,
  the Rotoselect optimizer will, at each step, update both the parameter
  values and the list of rotation gates to minimize the loss:

  ```pycon
  >>> opt = qml.optimize.RotoselectOptimizer()
  >>> x = [0.3, 0.7]
  >>> generators = [qml.RX, qml.RY]
  >>> for _ in range(100):
  ...     x, generators = opt.step(f, x, generators)
  ```


<h4>New operations</h4>

* Added the `PauliRot` gate, which performs an arbitrary
  Pauli rotation on multiple qubits, and the `MultiRZ` gate,
  which performs a rotation generated by a tensor product
  of Pauli Z operators.
  [(#559)](https://github.com/XanaduAI/pennylane/pull/559)

  ```python
  dev = qml.device('default.qubit', wires=4)

  @qml.qnode(dev)
  def circuit(angle):
      qml.PauliRot(angle, "IXYZ", wires=[0, 1, 2, 3])
      return [qml.expval(qml.PauliZ(wire)) for wire in [0, 1, 2, 3]]
  ```

  ```pycon
  >>> circuit(0.4)
  [1.         0.92106099 0.92106099 1.        ]
  >>> print(circuit.draw())
   0: ──╭RI(0.4)──┤ ⟨Z⟩
   1: ──├RX(0.4)──┤ ⟨Z⟩
   2: ──├RY(0.4)──┤ ⟨Z⟩
   3: ──╰RZ(0.4)──┤ ⟨Z⟩
  ```

  If the `PauliRot` gate is not supported on the target device, it will
  be decomposed into `Hadamard`, `RX` and `MultiRZ` gates. Note that
  identity gates in the Pauli word result in untouched wires:

  ```pycon
  >>> print(circuit.draw())
   0: ───────────────────────────────────┤ ⟨Z⟩
   1: ──H──────────╭RZ(0.4)──H───────────┤ ⟨Z⟩
   2: ──RX(1.571)──├RZ(0.4)──RX(-1.571)──┤ ⟨Z⟩
   3: ─────────────╰RZ(0.4)──────────────┤ ⟨Z⟩
  ```

  If the `MultiRZ` gate is not supported, it will be decomposed into
  `CNOT` and `RZ` gates:

  ```pycon
  >>> print(circuit.draw())
   0: ──────────────────────────────────────────────────┤ ⟨Z⟩
   1: ──H──────────────╭X──RZ(0.4)──╭X──────H───────────┤ ⟨Z⟩
   2: ──RX(1.571)──╭X──╰C───────────╰C──╭X──RX(-1.571)──┤ ⟨Z⟩
   3: ─────────────╰C───────────────────╰C──────────────┤ ⟨Z⟩
  ```

* PennyLane now provides `DiagonalQubitUnitary` for diagonal gates, that are e.g.,
  encountered in IQP circuits. These kinds of gates can be evaluated much faster on
  a simulator device.
  [(#567)](https://github.com/XanaduAI/pennylane/pull/567)

  The gate can be used, for example, to efficiently simulate oracles:

  ```python
  dev = qml.device('default.qubit', wires=3)

  # Function as a bitstring
  f = np.array([1, 0, 0, 1, 1, 0, 1, 0])

  @qml.qnode(dev)
  def circuit(weights1, weights2):
      qml.templates.StronglyEntanglingLayers(weights1, wires=[0, 1, 2])

      # Implements the function as a phase-kickback oracle
      qml.DiagonalQubitUnitary((-1)**f, wires=[0, 1, 2])

      qml.templates.StronglyEntanglingLayers(weights2, wires=[0, 1, 2])
      return [qml.expval(qml.PauliZ(w)) for w in range(3)]
  ```

* Added the `TensorN` CVObservable that can represent the tensor product of the
  `NumberOperator` on photonic backends.
  [(#608)](https://github.com/XanaduAI/pennylane/pull/608)

<h4>New templates</h4>

* Added the `ArbitraryUnitary` and `ArbitraryStatePreparation` templates, which use
  `PauliRot` gates to perform an arbitrary unitary and prepare an arbitrary basis
  state with the minimal number of parameters.
  [(#590)](https://github.com/XanaduAI/pennylane/pull/590)

  ```python
  dev = qml.device('default.qubit', wires=3)

  @qml.qnode(dev)
  def circuit(weights1, weights2):
        qml.templates.ArbitraryStatePreparation(weights1, wires=[0, 1, 2])
        qml.templates.ArbitraryUnitary(weights2, wires=[0, 1, 2])
        return qml.probs(wires=[0, 1, 2])
  ```

* Added the `IQPEmbedding` template, which encodes inputs into the diagonal gates of an
  IQP circuit.
  [(#605)](https://github.com/XanaduAI/pennylane/pull/605)

  <img src="https://pennylane.readthedocs.io/en/latest/_images/iqp.png"
  width=50%></img>

* Added the `SimplifiedTwoDesign` template, which implements the circuit
  design of [Cerezo et al. (2020)](<https://arxiv.org/abs/2001.00550>).
  [(#556)](https://github.com/XanaduAI/pennylane/pull/556)

  <img src="https://pennylane.readthedocs.io/en/latest/_images/simplified_two_design.png"
  width=50%></img>

* Added the `BasicEntanglerLayers` template, which is a simple layer architecture
  of rotations and CNOT nearest-neighbour entanglers.
  [(#555)](https://github.com/XanaduAI/pennylane/pull/555)

  <img src="https://pennylane.readthedocs.io/en/latest/_images/basic_entangler.png"
  width=50%></img>

* PennyLane now offers a broadcasting function to easily construct templates:
  `qml.broadcast()` takes single quantum operations or other templates and applies
  them to wires in a specific pattern.
  [(#515)](https://github.com/XanaduAI/pennylane/pull/515)
  [(#522)](https://github.com/XanaduAI/pennylane/pull/522)
  [(#526)](https://github.com/XanaduAI/pennylane/pull/526)
  [(#603)](https://github.com/XanaduAI/pennylane/pull/603)

  For example, we can use broadcast to repeat a custom template
  across multiple wires:

  ```python
  from pennylane.templates import template

  @template
  def mytemplate(pars, wires):
      qml.Hadamard(wires=wires)
      qml.RY(pars, wires=wires)

  dev = qml.device('default.qubit', wires=3)

  @qml.qnode(dev)
  def circuit(pars):
      qml.broadcast(mytemplate, pattern="single", wires=[0,1,2], parameters=pars)
      return qml.expval(qml.PauliZ(0))
  ```

  ```pycon
  >>> circuit([1, 1, 0.1])
  -0.841470984807896
  >>> print(circuit.draw())
   0: ──H──RY(1.0)──┤ ⟨Z⟩
   1: ──H──RY(1.0)──┤
   2: ──H──RY(0.1)──┤
  ```

  For other available patterns, see the
  [broadcast function documentation](https://pennylane.readthedocs.io/en/latest/code/api/pennylane.broadcast.html).

<h3>Breaking changes</h3>

* The `QAOAEmbedding` now uses the new `MultiRZ` gate as a `ZZ` entangler,
  which changes the convention. While
  previously, the `ZZ` gate in the embedding was implemented as

  ```python
  CNOT(wires=[wires[0], wires[1]])
  RZ(2 * parameter, wires=wires[0])
  CNOT(wires=[wires[0], wires[1]])
  ```

  the `MultiRZ` corresponds to

  ```python
  CNOT(wires=[wires[1], wires[0]])
  RZ(parameter, wires=wires[0])
  CNOT(wires=[wires[1], wires[0]])
  ```

  which differs in the factor of `2`, and fixes a bug in the
  wires that the `CNOT` was applied to.
  [(#609)](https://github.com/XanaduAI/pennylane/pull/609)

* Probability methods are handled by `QubitDevice` and device method
  requirements are modified to simplify plugin development.
  [(#573)](https://github.com/XanaduAI/pennylane/pull/573)

* The internal variables `All` and `Any` to mark an `Operation` as acting on all or any
  wires have been renamed to `AllWires` and `AnyWires`.
  [(#614)](https://github.com/XanaduAI/pennylane/pull/614)

<h3>Improvements</h3>

* A new `Wires` class was introduced for the internal
  bookkeeping of wire indices.
  [(#615)](https://github.com/XanaduAI/pennylane/pull/615)

* Improvements to the speed/performance of the `default.qubit` device.
  [(#567)](https://github.com/XanaduAI/pennylane/pull/567)
  [(#559)](https://github.com/XanaduAI/pennylane/pull/559)

* Added the `"backprop"` and `"device"` differentiation methods to the `qnode`
  decorator.
  [(#552)](https://github.com/XanaduAI/pennylane/pull/552)

  - `"backprop"`: Use classical backpropagation. Default on simulator
    devices that are classically end-to-end differentiable.
    The returned QNode can only be used with the same machine learning
    framework (e.g., `default.tensor.tf` simulator with the `tensorflow` interface).

  - `"device"`: Queries the device directly for the gradient.

  Using the `"backprop"` differentiation method with the `default.tensor.tf`
  device, the created QNode is a 'white-box', and is tightly integrated with
  the overall TensorFlow computation:

  ```python
  >>> dev = qml.device("default.tensor.tf", wires=1)
  >>> @qml.qnode(dev, interface="tf", diff_method="backprop")
  >>> def circuit(x):
  ...     qml.RX(x[1], wires=0)
  ...     qml.Rot(x[0], x[1], x[2], wires=0)
  ...     return qml.expval(qml.PauliZ(0))
  >>> vars = tf.Variable([0.2, 0.5, 0.1])
  >>> with tf.GradientTape() as tape:
  ...     res = circuit(vars)
  >>> tape.gradient(res, vars)
  <tf.Tensor: shape=(3,), dtype=float32, numpy=array([-2.2526717e-01, -1.0086454e+00,  1.3877788e-17], dtype=float32)>
  ```

* The circuit drawer now displays inverted operations, as well as wires
  where probabilities are returned from the device:
  [(#540)](https://github.com/XanaduAI/pennylane/pull/540)

  ```python
  >>> @qml.qnode(dev)
  ... def circuit(theta):
  ...     qml.RX(theta, wires=0)
  ...     qml.CNOT(wires=[0, 1])
  ...     qml.S(wires=1).inv()
  ...     return qml.probs(wires=[0, 1])
  >>> circuit(0.2)
  array([0.99003329, 0.        , 0.        , 0.00996671])
  >>> print(circuit.draw())
  0: ──RX(0.2)──╭C───────╭┤ Probs
  1: ───────────╰X──S⁻¹──╰┤ Probs
  ```

* You can now evaluate the metric tensor of a VQE Hamiltonian via the new
  `VQECost.metric_tensor` method. This allows `VQECost` objects to be directly
  optimized by the quantum natural gradient optimizer (`qml.QNGOptimizer`).
  [(#618)](https://github.com/XanaduAI/pennylane/pull/618)

* The input check functions in `pennylane.templates.utils` are now public
  and visible in the API documentation.
  [(#566)](https://github.com/XanaduAI/pennylane/pull/566)

* Added keyword arguments for step size and order to the `qnode` decorator, as well as
  the `QNode` and `JacobianQNode` classes. This enables the user to set the step size
  and order when using finite difference methods. These options are also exposed when
  creating QNode collections.
  [(#530)](https://github.com/XanaduAI/pennylane/pull/530)
  [(#585)](https://github.com/XanaduAI/pennylane/pull/585)
  [(#587)](https://github.com/XanaduAI/pennylane/pull/587)

* The decomposition for the `CRY` gate now uses the simpler form `RY @ CNOT @ RY @ CNOT`
  [(#547)](https://github.com/XanaduAI/pennylane/pull/547)

* The underlying queuing system was refactored, removing the `qml._current_context`
  property that held the currently active `QNode` or `OperationRecorder`. Now, all
  objects that expose a queue for operations inherit from `QueuingContext` and
  register their queue globally.
  [(#548)](https://github.com/XanaduAI/pennylane/pull/548)

* The PennyLane repository has a new benchmarking tool which supports the comparison of different git revisions.
  [(#568)](https://github.com/XanaduAI/pennylane/pull/568)
  [(#560)](https://github.com/XanaduAI/pennylane/pull/560)
  [(#516)](https://github.com/XanaduAI/pennylane/pull/516)

<h3>Documentation</h3>

* Updated the development section by creating a landing page with links to sub-pages
  containing specific guides.
  [(#596)](https://github.com/XanaduAI/pennylane/pull/596)

* Extended the developer's guide by a section explaining how to add new templates.
  [(#564)](https://github.com/XanaduAI/pennylane/pull/564)

<h3>Bug fixes</h3>

* `tf.GradientTape().jacobian()` can now be evaluated on QNodes using the TensorFlow interface.
  [(#626)](https://github.com/XanaduAI/pennylane/pull/626)

* `RandomLayers()` is now compatible with the qiskit devices.
  [(#597)](https://github.com/XanaduAI/pennylane/pull/597)

* `DefaultQubit.probability()` now returns the correct probability when called with
  `device.analytic=False`.
  [(#563)](https://github.com/XanaduAI/pennylane/pull/563)

* Fixed a bug in the `StronglyEntanglingLayers` template, allowing it to
  work correctly when applied to a single wire.
  [(544)](https://github.com/XanaduAI/pennylane/pull/544)

* Fixed a bug when inverting operations with decompositions; operations marked as inverted
  are now correctly inverted when the fallback decomposition is called.
  [(#543)](https://github.com/XanaduAI/pennylane/pull/543)

* The `QNode.print_applied()` method now correctly displays wires where
  `qml.prob()` is being returned.
  [#542](https://github.com/XanaduAI/pennylane/pull/542)

<h3>Contributors</h3>

This release contains contributions from (in alphabetical order):

Ville Bergholm, Lana Bozanic, Thomas Bromley, Theodor Isacsson, Josh Izaac, Nathan Killoran,
Maggie Li, Johannes Jakob Meyer, Maria Schuld, Sukin Sim, Antal Száva.

# Release 0.8.1

<h3>Improvements</h3>

* Beginning of support for Python 3.8, with the test suite
  now being run in a Python 3.8 environment.
  [(#501)](https://github.com/XanaduAI/pennylane/pull/501)

<h3>Documentation</h3>

* Present templates as a gallery of thumbnails showing the
  basic circuit architecture.
  [(#499)](https://github.com/XanaduAI/pennylane/pull/499)

<h3>Bug fixes</h3>

* Fixed a bug where multiplying a QNode parameter by 0 caused a divide
  by zero error when calculating the parameter shift formula.
  [(#512)](https://github.com/XanaduAI/pennylane/pull/512)

* Fixed a bug where the shape of differentiable QNode arguments
  was being cached on the first construction, leading to indexing
  errors if the QNode was re-evaluated if the argument changed shape.
  [(#505)](https://github.com/XanaduAI/pennylane/pull/505)

<h3>Contributors</h3>

This release contains contributions from (in alphabetical order):

Ville Bergholm, Josh Izaac, Johannes Jakob Meyer, Maria Schuld, Antal Száva.

# Release 0.8.0

<h3>New features since last release</h3>

* Added a quantum chemistry package, `pennylane.qchem`, which supports
  integration with OpenFermion, Psi4, PySCF, and OpenBabel.
  [(#453)](https://github.com/XanaduAI/pennylane/pull/453)

  Features include:

  - Generate the qubit Hamiltonians directly starting with the atomic structure of the molecule.
  - Calculate the mean-field (Hartree-Fock) electronic structure of molecules.
  - Allow to define an active space based on the number of active electrons and active orbitals.
  - Perform the fermionic-to-qubit transformation of the electronic Hamiltonian by
    using different functions implemented in OpenFermion.
  - Convert OpenFermion's QubitOperator to a Pennylane `Hamiltonian` class.
  - Perform a Variational Quantum Eigensolver (VQE) computation with this Hamiltonian in PennyLane.

  Check out the [quantum chemistry quickstart](https://pennylane.readthedocs.io/en/latest/introduction/chemistry.html), as well the quantum chemistry and VQE tutorials.

* PennyLane now has some functions and classes for creating and solving VQE
  problems. [(#467)](https://github.com/XanaduAI/pennylane/pull/467)

  - `qml.Hamiltonian`: a lightweight class for representing qubit Hamiltonians
  - `qml.VQECost`: a class for quickly constructing a differentiable cost function
    given a circuit ansatz, Hamiltonian, and one or more devices

    ```python
    >>> H = qml.vqe.Hamiltonian(coeffs, obs)
    >>> cost = qml.VQECost(ansatz, hamiltonian, dev, interface="torch")
    >>> params = torch.rand([4, 3])
    >>> cost(params)
    tensor(0.0245, dtype=torch.float64)
    ```

* Added a circuit drawing feature that provides a text-based representation
  of a QNode instance. It can be invoked via `qnode.draw()`. The user can specify
  to display variable names instead of variable values and choose either an ASCII
  or Unicode charset.
  [(#446)](https://github.com/XanaduAI/pennylane/pull/446)

  Consider the following circuit as an example:
  ```python3
  @qml.qnode(dev)
  def qfunc(a, w):
      qml.Hadamard(0)
      qml.CRX(a, wires=[0, 1])
      qml.Rot(w[0], w[1], w[2], wires=[1])
      qml.CRX(-a, wires=[0, 1])

      return qml.expval(qml.PauliZ(0) @ qml.PauliZ(1))
  ```

  We can draw the circuit after it has been executed:

  ```python
  >>> result = qfunc(2.3, [1.2, 3.2, 0.7])
  >>> print(qfunc.draw())
   0: ──H──╭C────────────────────────────╭C─────────╭┤ ⟨Z ⊗ Z⟩
   1: ─────╰RX(2.3)──Rot(1.2, 3.2, 0.7)──╰RX(-2.3)──╰┤ ⟨Z ⊗ Z⟩
  >>> print(qfunc.draw(charset="ascii"))
   0: --H--+C----------------------------+C---------+| <Z @ Z>
   1: -----+RX(2.3)--Rot(1.2, 3.2, 0.7)--+RX(-2.3)--+| <Z @ Z>
  >>> print(qfunc.draw(show_variable_names=True))
   0: ──H──╭C─────────────────────────────╭C─────────╭┤ ⟨Z ⊗ Z⟩
   1: ─────╰RX(a)──Rot(w[0], w[1], w[2])──╰RX(-1*a)──╰┤ ⟨Z ⊗ Z⟩
  ```

* Added `QAOAEmbedding` and its parameter initialization
  as a new trainable template.
  [(#442)](https://github.com/XanaduAI/pennylane/pull/442)

  <img src="https://pennylane.readthedocs.io/en/latest/_images/qaoa_layers.png"
  width=70%></img>

* Added the `qml.probs()` measurement function, allowing QNodes
  to differentiate variational circuit probabilities
  on simulators and hardware.
  [(#432)](https://github.com/XanaduAI/pennylane/pull/432)

  ```python
  @qml.qnode(dev)
  def circuit(x):
      qml.Hadamard(wires=0)
      qml.RY(x, wires=0)
      qml.RX(x, wires=1)
      qml.CNOT(wires=[0, 1])
      return qml.probs(wires=[0])
  ```
  Executing this circuit gives the marginal probability of wire 1:
  ```python
  >>> circuit(0.2)
  [0.40066533 0.59933467]
  ```
  QNodes that return probabilities fully support autodifferentiation.

* Added the convenience load functions `qml.from_pyquil`, `qml.from_quil` and
  `qml.from_quil_file` that convert pyQuil objects and Quil code to PennyLane
  templates. This feature requires version 0.8 or above of the PennyLane-Forest
  plugin.
  [(#459)](https://github.com/XanaduAI/pennylane/pull/459)

* Added a `qml.inv` method that inverts templates and sequences of Operations.
  Added a `@qml.template` decorator that makes templates return the queued Operations.
  [(#462)](https://github.com/XanaduAI/pennylane/pull/462)

  For example, using this function to invert a template inside a QNode:

  ```python3
      @qml.template
      def ansatz(weights, wires):
          for idx, wire in enumerate(wires):
              qml.RX(weights[idx], wires=[wire])

          for idx in range(len(wires) - 1):
              qml.CNOT(wires=[wires[idx], wires[idx + 1]])

      dev = qml.device('default.qubit', wires=2)

      @qml.qnode(dev)
      def circuit(weights):
          qml.inv(ansatz(weights, wires=[0, 1]))
          return qml.expval(qml.PauliZ(0) @ qml.PauliZ(1))
    ```

* Added the `QNodeCollection` container class, that allows independent
  QNodes to be stored and evaluated simultaneously. Experimental support
  for asynchronous evaluation of contained QNodes is provided with the
  `parallel=True` keyword argument.
  [(#466)](https://github.com/XanaduAI/pennylane/pull/466)

* Added a high level `qml.map` function, that maps a quantum
  circuit template over a list of observables or devices, returning
  a `QNodeCollection`.
  [(#466)](https://github.com/XanaduAI/pennylane/pull/466)

  For example:

  ```python3
  >>> def my_template(params, wires, **kwargs):
  >>>    qml.RX(params[0], wires=wires[0])
  >>>    qml.RX(params[1], wires=wires[1])
  >>>    qml.CNOT(wires=wires)

  >>> obs_list = [qml.PauliX(0) @ qml.PauliZ(1), qml.PauliZ(0) @ qml.PauliX(1)]
  >>> dev = qml.device("default.qubit", wires=2)
  >>> qnodes = qml.map(my_template, obs_list, dev, measure="expval")
  >>> qnodes([0.54, 0.12])
  array([-0.06154835  0.99280864])
  ```

* Added high level `qml.sum`, `qml.dot`, `qml.apply` functions
  that act on QNode collections.
  [(#466)](https://github.com/XanaduAI/pennylane/pull/466)

  `qml.apply` allows vectorized functions to act over the entire QNode
  collection:
  ```python
  >>> qnodes = qml.map(my_template, obs_list, dev, measure="expval")
  >>> cost = qml.apply(np.sin, qnodes)
  >>> cost([0.54, 0.12])
  array([-0.0615095  0.83756375])
  ```

  `qml.sum` and `qml.dot` take the sum of a QNode collection, and a
  dot product of tensors/arrays/QNode collections, respectively.

<h3>Breaking changes</h3>

* Deprecated the old-style `QNode` such that only the new-style `QNode` and its syntax can be used,
  moved all related files from the `pennylane/beta` folder to `pennylane`.
  [(#440)](https://github.com/XanaduAI/pennylane/pull/440)

<h3>Improvements</h3>

* Added the `Tensor.prune()` method and the `Tensor.non_identity_obs` property for extracting
  non-identity instances from the observables making up a `Tensor` instance.
  [(#498)](https://github.com/XanaduAI/pennylane/pull/498)

* Renamed the `expt.tensornet` and `expt.tensornet.tf` devices to `default.tensor` and
  `default.tensor.tf`.
  [(#495)](https://github.com/XanaduAI/pennylane/pull/495)

* Added a serialization method to the `CircuitGraph` class that is used to create a unique
  hash for each quantum circuit graph.
  [(#470)](https://github.com/XanaduAI/pennylane/pull/470)

* Added the `Observable.eigvals` method to return the eigenvalues of observables.
  [(#449)](https://github.com/XanaduAI/pennylane/pull/449)

* Added the `Observable.diagonalizing_gates` method to return the gates
  that diagonalize an observable in the computational basis.
  [(#454)](https://github.com/XanaduAI/pennylane/pull/454)

* Added the `Operator.matrix` method to return the matrix representation
  of an operator in the computational basis.
  [(#454)](https://github.com/XanaduAI/pennylane/pull/454)

* Added a `QubitDevice` class which implements common functionalities of plugin devices such that
  plugin devices can rely on these implementations. The new `QubitDevice` also includes
  a new `execute` method, which allows for more convenient plugin design. In addition, `QubitDevice`
  also unifies the way samples are generated on qubit-based devices.
  [(#452)](https://github.com/XanaduAI/pennylane/pull/452)
  [(#473)](https://github.com/XanaduAI/pennylane/pull/473)

* Improved documentation of `AmplitudeEmbedding` and `BasisEmbedding` templates.
  [(#441)](https://github.com/XanaduAI/pennylane/pull/441)
  [(#439)](https://github.com/XanaduAI/pennylane/pull/439)

* Codeblocks in the documentation now have a 'copy' button for easily
  copying examples.
  [(#437)](https://github.com/XanaduAI/pennylane/pull/437)

<h3>Documentation</h3>

* Update the developers plugin guide to use QubitDevice.
  [(#483)](https://github.com/XanaduAI/pennylane/pull/483)

<h3>Bug fixes</h3>

* Fixed a bug in `CVQNode._pd_analytic`, where non-descendant observables were not
  Heisenberg-transformed before evaluating the partial derivatives when using the
  order-2 parameter-shift method, resulting in an erroneous Jacobian for some circuits.
  [(#433)](https://github.com/XanaduAI/pennylane/pull/433)

<h3>Contributors</h3>

This release contains contributions from (in alphabetical order):

Juan Miguel Arrazola, Ville Bergholm, Alain Delgado Gran, Olivia Di Matteo,
Theodor Isacsson, Josh Izaac, Soran Jahangiri, Nathan Killoran, Johannes Jakob Meyer,
Zeyue Niu, Maria Schuld, Antal Száva.

# Release 0.7.0

<h3>New features since last release</h3>

* Custom padding constant in `AmplitudeEmbedding` is supported (see 'Breaking changes'.)
  [(#419)](https://github.com/XanaduAI/pennylane/pull/419)

* `StronglyEntanglingLayer` and `RandomLayer` now work with a single wire.
  [(#409)](https://github.com/XanaduAI/pennylane/pull/409)
  [(#413)](https://github.com/XanaduAI/pennylane/pull/413)

* Added support for applying the inverse of an `Operation` within a circuit.
  [(#377)](https://github.com/XanaduAI/pennylane/pull/377)

* Added an `OperationRecorder()` context manager, that allows templates
  and quantum functions to be executed while recording events. The
  recorder can be used with and without QNodes as a debugging utility.
  [(#388)](https://github.com/XanaduAI/pennylane/pull/388)

* Operations can now specify a decomposition that is used when the desired operation
  is not supported on the target device.
  [(#396)](https://github.com/XanaduAI/pennylane/pull/396)

* The ability to load circuits from external frameworks as templates
  has been added via the new `qml.load()` function. This feature
  requires plugin support --- this initial release provides support
  for Qiskit circuits and QASM files when `pennylane-qiskit` is installed,
  via the functions `qml.from_qiskit` and `qml.from_qasm`.
  [(#418)](https://github.com/XanaduAI/pennylane/pull/418)

* An experimental tensor network device has been added
  [(#416)](https://github.com/XanaduAI/pennylane/pull/416)
  [(#395)](https://github.com/XanaduAI/pennylane/pull/395)
  [(#394)](https://github.com/XanaduAI/pennylane/pull/394)
  [(#380)](https://github.com/XanaduAI/pennylane/pull/380)

* An experimental tensor network device which uses TensorFlow for
  backpropagation has been added
  [(#427)](https://github.com/XanaduAI/pennylane/pull/427)

* Custom padding constant in `AmplitudeEmbedding` is supported (see 'Breaking changes'.)
  [(#419)](https://github.com/XanaduAI/pennylane/pull/419)

<h3>Breaking changes</h3>

* The `pad` parameter in `AmplitudeEmbedding()` is now either `None` (no automatic padding), or a
  number that is used as the padding constant.
  [(#419)](https://github.com/XanaduAI/pennylane/pull/419)

* Initialization functions now return a single array of weights per function. Utilities for multi-weight templates
  `Interferometer()` and `CVNeuralNetLayers()` are provided.
  [(#412)](https://github.com/XanaduAI/pennylane/pull/412)

* The single layer templates `RandomLayer()`, `CVNeuralNetLayer()` and `StronglyEntanglingLayer()`
  have been turned into private functions `_random_layer()`, `_cv_neural_net_layer()` and
  `_strongly_entangling_layer()`. Recommended use is now via the corresponding `Layers()` templates.
  [(#413)](https://github.com/XanaduAI/pennylane/pull/413)

<h3>Improvements</h3>

* Added extensive input checks in templates.
  [(#419)](https://github.com/XanaduAI/pennylane/pull/419)

* Templates integration tests are rewritten - now cover keyword/positional argument passing,
  interfaces and combinations of templates.
  [(#409)](https://github.com/XanaduAI/pennylane/pull/409)
  [(#419)](https://github.com/XanaduAI/pennylane/pull/419)

* State vector preparation operations in the `default.qubit` plugin can now be
  applied to subsets of wires, and are restricted to being the first operation
  in a circuit.
  [(#346)](https://github.com/XanaduAI/pennylane/pull/346)

* The `QNode` class is split into a hierarchy of simpler classes.
  [(#354)](https://github.com/XanaduAI/pennylane/pull/354)
  [(#398)](https://github.com/XanaduAI/pennylane/pull/398)
  [(#415)](https://github.com/XanaduAI/pennylane/pull/415)
  [(#417)](https://github.com/XanaduAI/pennylane/pull/417)
  [(#425)](https://github.com/XanaduAI/pennylane/pull/425)

* Added the gates U1, U2 and U3 parametrizing arbitrary unitaries on 1, 2 and 3
  qubits and the Toffoli gate to the set of qubit operations.
  [(#396)](https://github.com/XanaduAI/pennylane/pull/396)

* Changes have been made to accomodate the movement of the main function
  in `pytest._internal` to `pytest._internal.main` in pip 19.3.
  [(#404)](https://github.com/XanaduAI/pennylane/pull/404)

* Added the templates `BasisStatePreparation` and `MottonenStatePreparation` that use
  gates to prepare a basis state and an arbitrary state respectively.
  [(#336)](https://github.com/XanaduAI/pennylane/pull/336)

* Added decompositions for `BasisState` and `QubitStateVector` based on state
  preparation templates.
  [(#414)](https://github.com/XanaduAI/pennylane/pull/414)

* Replaces the pseudo-inverse in the quantum natural gradient optimizer
  (which can be numerically unstable) with `np.linalg.solve`.
  [(#428)](https://github.com/XanaduAI/pennylane/pull/428)

<h3>Contributors</h3>

This release contains contributions from (in alphabetical order):

Ville Bergholm, Josh Izaac, Nathan Killoran, Angus Lowe, Johannes Jakob Meyer,
Oluwatobi Ogunbayo, Maria Schuld, Antal Száva.

# Release 0.6.1

<h3>New features since last release</h3>

* Added a `print_applied` method to QNodes, allowing the operation
  and observable queue to be printed as last constructed.
  [(#378)](https://github.com/XanaduAI/pennylane/pull/378)

<h3>Improvements</h3>

* A new `Operator` base class is introduced, which is inherited by both the
  `Observable` class and the `Operation` class.
  [(#355)](https://github.com/XanaduAI/pennylane/pull/355)

* Removed deprecated `@abstractproperty` decorators
  in `_device.py`.
  [(#374)](https://github.com/XanaduAI/pennylane/pull/374)

* The `CircuitGraph` class is updated to deal with `Operation` instances directly.
  [(#344)](https://github.com/XanaduAI/pennylane/pull/344)

* Comprehensive gradient tests have been added for the interfaces.
  [(#381)](https://github.com/XanaduAI/pennylane/pull/381)

<h3>Documentation</h3>

* The new restructured documentation has been polished and updated.
  [(#387)](https://github.com/XanaduAI/pennylane/pull/387)
  [(#375)](https://github.com/XanaduAI/pennylane/pull/375)
  [(#372)](https://github.com/XanaduAI/pennylane/pull/372)
  [(#370)](https://github.com/XanaduAI/pennylane/pull/370)
  [(#369)](https://github.com/XanaduAI/pennylane/pull/369)
  [(#367)](https://github.com/XanaduAI/pennylane/pull/367)
  [(#364)](https://github.com/XanaduAI/pennylane/pull/364)

* Updated the development guides.
  [(#382)](https://github.com/XanaduAI/pennylane/pull/382)
  [(#379)](https://github.com/XanaduAI/pennylane/pull/379)

* Added all modules, classes, and functions to the API section
  in the documentation.
  [(#373)](https://github.com/XanaduAI/pennylane/pull/373)

<h3>Bug fixes</h3>

* Replaces the existing `np.linalg.norm` normalization with hand-coded
  normalization, allowing `AmplitudeEmbedding` to be used with differentiable
  parameters. AmplitudeEmbedding tests have been added and improved.
  [(#376)](https://github.com/XanaduAI/pennylane/pull/376)

<h3>Contributors</h3>

This release contains contributions from (in alphabetical order):

Ville Bergholm, Josh Izaac, Nathan Killoran, Maria Schuld, Antal Száva

# Release 0.6.0

<h3>New features since last release</h3>

* The devices `default.qubit` and `default.gaussian` have a new initialization parameter
  `analytic` that indicates if expectation values and variances should be calculated
  analytically and not be estimated from data.
  [(#317)](https://github.com/XanaduAI/pennylane/pull/317)

* Added C-SWAP gate to the set of qubit operations
  [(#330)](https://github.com/XanaduAI/pennylane/pull/330)

* The TensorFlow interface has been renamed from `"tfe"` to `"tf"`, and
  now supports TensorFlow 2.0.
  [(#337)](https://github.com/XanaduAI/pennylane/pull/337)

* Added the S and T gates to the set of qubit operations.
  [(#343)](https://github.com/XanaduAI/pennylane/pull/343)

* Tensor observables are now supported within the `expval`,
  `var`, and `sample` functions, by using the `@` operator.
  [(#267)](https://github.com/XanaduAI/pennylane/pull/267)


<h3>Breaking changes</h3>

* The argument `n` specifying the number of samples in the method `Device.sample` was removed.
  Instead, the method will always return `Device.shots` many samples.
  [(#317)](https://github.com/XanaduAI/pennylane/pull/317)

<h3>Improvements</h3>

* The number of shots / random samples used to estimate expectation values and variances, `Device.shots`,
  can now be changed after device creation.
  [(#317)](https://github.com/XanaduAI/pennylane/pull/317)

* Unified import shortcuts to be under qml in qnode.py
  and test_operation.py
  [(#329)](https://github.com/XanaduAI/pennylane/pull/329)

* The quantum natural gradient now uses `scipy.linalg.pinvh` which is more efficient for symmetric matrices
  than the previously used `scipy.linalg.pinv`.
  [(#331)](https://github.com/XanaduAI/pennylane/pull/331)

* The deprecated `qml.expval.Observable` syntax has been removed.
  [(#267)](https://github.com/XanaduAI/pennylane/pull/267)

* Remainder of the unittest-style tests were ported to pytest.
  [(#310)](https://github.com/XanaduAI/pennylane/pull/310)

* The `do_queue` argument for operations now only takes effect
  within QNodes. Outside of QNodes, operations can now be instantiated
  without needing to specify `do_queue`.
  [(#359)](https://github.com/XanaduAI/pennylane/pull/359)

<h3>Documentation</h3>

* The docs are rewritten and restructured to contain a code introduction section as well as an API section.
  [(#314)](https://github.com/XanaduAI/pennylane/pull/275)

* Added Ising model example to the tutorials
  [(#319)](https://github.com/XanaduAI/pennylane/pull/319)

* Added tutorial for QAOA on MaxCut problem
  [(#328)](https://github.com/XanaduAI/pennylane/pull/328)

* Added QGAN flow chart figure to its tutorial
  [(#333)](https://github.com/XanaduAI/pennylane/pull/333)

* Added missing figures for gallery thumbnails of state-preparation
  and QGAN tutorials
  [(#326)](https://github.com/XanaduAI/pennylane/pull/326)

* Fixed typos in the state preparation tutorial
  [(#321)](https://github.com/XanaduAI/pennylane/pull/321)

* Fixed bug in VQE tutorial 3D plots
  [(#327)](https://github.com/XanaduAI/pennylane/pull/327)

<h3>Bug fixes</h3>

* Fixed typo in measurement type error message in qnode.py
  [(#341)](https://github.com/XanaduAI/pennylane/pull/341)

<h3>Contributors</h3>

This release contains contributions from (in alphabetical order):

Shahnawaz Ahmed, Ville Bergholm, Aroosa Ijaz, Josh Izaac, Nathan Killoran, Angus Lowe,
Johannes Jakob Meyer, Maria Schuld, Antal Száva, Roeland Wiersema.

# Release 0.5.0

<h3>New features since last release</h3>

* Adds a new optimizer, `qml.QNGOptimizer`, which optimizes QNodes using
  quantum natural gradient descent. See https://arxiv.org/abs/1909.02108
  for more details.
  [(#295)](https://github.com/XanaduAI/pennylane/pull/295)
  [(#311)](https://github.com/XanaduAI/pennylane/pull/311)

* Adds a new QNode method, `QNode.metric_tensor()`,
  which returns the block-diagonal approximation to the Fubini-Study
  metric tensor evaluated on the attached device.
  [(#295)](https://github.com/XanaduAI/pennylane/pull/295)

* Sampling support: QNodes can now return a specified number of samples
  from a given observable via the top-level `pennylane.sample()` function.
  To support this on plugin devices, there is a new `Device.sample` method.

  Calculating gradients of QNodes that involve sampling is not possible.
  [(#256)](https://github.com/XanaduAI/pennylane/pull/256)

* `default.qubit` has been updated to provide support for sampling.
  [(#256)](https://github.com/XanaduAI/pennylane/pull/256)

* Added controlled rotation gates to PennyLane operations and `default.qubit` plugin.
  [(#251)](https://github.com/XanaduAI/pennylane/pull/251)

<h3>Breaking changes</h3>

* The method `Device.supported` was removed, and replaced with the methods
  `Device.supports_observable` and `Device.supports_operation`.
  Both methods can be called with string arguments (`dev.supports_observable('PauliX')`) and
  class arguments (`dev.supports_observable(qml.PauliX)`).
  [(#276)](https://github.com/XanaduAI/pennylane/pull/276)

* The following CV observables were renamed to comply with the new Operation/Observable
  scheme: `MeanPhoton` to `NumberOperator`, `Homodyne` to `QuadOperator` and `NumberState` to `FockStateProjector`.
  [(#254)](https://github.com/XanaduAI/pennylane/pull/254)

<h3>Improvements</h3>

* The `AmplitudeEmbedding` function now provides options to normalize and
  pad features to ensure a valid state vector is prepared.
  [(#275)](https://github.com/XanaduAI/pennylane/pull/275)

* Operations can now optionally specify generators, either as existing PennyLane
  operations, or by providing a NumPy array.
  [(#295)](https://github.com/XanaduAI/pennylane/pull/295)
  [(#313)](https://github.com/XanaduAI/pennylane/pull/313)

* Adds a `Device.parameters` property, so that devices can view a dictionary mapping free
  parameters to operation parameters. This will allow plugin devices to take advantage
  of parametric compilation.
  [(#283)](https://github.com/XanaduAI/pennylane/pull/283)

* Introduces two enumerations: `Any` and `All`, representing any number of wires
  and all wires in the system respectively. They can be imported from
  `pennylane.operation`, and can be used when defining the `Operation.num_wires`
  class attribute of operations.
  [(#277)](https://github.com/XanaduAI/pennylane/pull/277)

  As part of this change:

  - `All` is equivalent to the integer 0, for backwards compatibility with the
    existing test suite

  - `Any` is equivalent to the integer -1 to allow numeric comparison
    operators to continue working

  - An additional validation is now added to the `Operation` class,
    which will alert the user that an operation with `num_wires = All`
    is being incorrectly.

* The one-qubit rotations in `pennylane.plugins.default_qubit` no longer depend on Scipy's `expm`. Instead
  they are calculated with Euler's formula.
  [(#292)](https://github.com/XanaduAI/pennylane/pull/292)

* Creates an `ObservableReturnTypes` enumeration class containing `Sample`,
  `Variance` and `Expectation`. These new values can be assigned to the `return_type`
  attribute of an `Observable`.
  [(#290)](https://github.com/XanaduAI/pennylane/pull/290)

* Changed the signature of the `RandomLayer` and `RandomLayers` templates to have a fixed seed by default.
  [(#258)](https://github.com/XanaduAI/pennylane/pull/258)

* `setup.py` has been cleaned up, removing the non-working shebang,
  and removing unused imports.
  [(#262)](https://github.com/XanaduAI/pennylane/pull/262)

<h3>Documentation</h3>

* A documentation refactor to simplify the tutorials and
  include Sphinx-Gallery.
  [(#291)](https://github.com/XanaduAI/pennylane/pull/291)

  - Examples and tutorials previously split across the `examples/`
    and `doc/tutorials/` directories, in a mixture of ReST and Jupyter notebooks,
    have been rewritten as Python scripts with ReST comments in a single location,
    the `examples/` folder.

  - Sphinx-Gallery is used to automatically build and run the tutorials.
    Rendered output is displayed in the Sphinx documentation.

  - Links are provided at the top of every tutorial page for downloading the
    tutorial as an executable python script, downloading the tutorial
    as a Jupyter notebook, or viewing the notebook on GitHub.

  - The tutorials table of contents have been moved to a single quick start page.

* Fixed a typo in `QubitStateVector`.
  [(#296)](https://github.com/XanaduAI/pennylane/pull/296)

* Fixed a typo in the `default_gaussian.gaussian_state` function.
  [(#293)](https://github.com/XanaduAI/pennylane/pull/293)

* Fixed a typo in the gradient recipe within the `RX`, `RY`, `RZ`
  operation docstrings.
  [(#248)](https://github.com/XanaduAI/pennylane/pull/248)

* Fixed a broken link in the tutorial documentation, as a
  result of the `qml.expval.Observable` deprecation.
  [(#246)](https://github.com/XanaduAI/pennylane/pull/246)

<h3>Bug fixes</h3>

* Fixed a bug where a `PolyXP` observable would fail if applied to subsets
  of wires on `default.gaussian`.
  [(#277)](https://github.com/XanaduAI/pennylane/pull/277)

<h3>Contributors</h3>

This release contains contributions from (in alphabetical order):

Simon Cross, Aroosa Ijaz, Josh Izaac, Nathan Killoran, Johannes Jakob Meyer,
Rohit Midha, Nicolás Quesada, Maria Schuld, Antal Száva, Roeland Wiersema.

# Release 0.4.0

<h3>New features since last release</h3>

* `pennylane.expval()` is now a top-level *function*, and is no longer
  a package of classes. For now, the existing `pennylane.expval.Observable`
  interface continues to work, but will raise a deprecation warning.
  [(#232)](https://github.com/XanaduAI/pennylane/pull/232)

* Variance support: QNodes can now return the variance of observables,
  via the top-level `pennylane.var()` function. To support this on
  plugin devices, there is a new `Device.var` method.

  The following observables support analytic gradients of variances:

  - All qubit observables (requiring 3 circuit evaluations for involutory
    observables such as `Identity`, `X`, `Y`, `Z`; and 5 circuit evals for
    non-involutary observables, currently only `qml.Hermitian`)

  - First-order CV observables (requiring 5 circuit evaluations)

  Second-order CV observables support numerical variance gradients.

* `pennylane.about()` function added, providing details
  on current PennyLane version, installed plugins, Python,
  platform, and NumPy versions [(#186)](https://github.com/XanaduAI/pennylane/pull/186)

* Removed the logic that allowed `wires` to be passed as a positional
  argument in quantum operations. This allows us to raise more useful
  error messages for the user if incorrect syntax is used.
  [(#188)](https://github.com/XanaduAI/pennylane/pull/188)

* Adds support for multi-qubit expectation values of the `pennylane.Hermitian()`
  observable [(#192)](https://github.com/XanaduAI/pennylane/pull/192)

* Adds support for multi-qubit expectation values in `default.qubit`.
  [(#202)](https://github.com/XanaduAI/pennylane/pull/202)

* Organize templates into submodules [(#195)](https://github.com/XanaduAI/pennylane/pull/195).
  This included the following improvements:

  - Distinguish embedding templates from layer templates.

  - New random initialization functions supporting the templates available
    in the new submodule `pennylane.init`.

  - Added a random circuit template (`RandomLayers()`), in which rotations and 2-qubit gates are randomly
    distributed over the wires

  - Add various embedding strategies

<h3>Breaking changes</h3>

* The `Device` methods `expectations`, `pre_expval`, and `post_expval` have been
  renamed to `observables`, `pre_measure`, and `post_measure` respectively.
  [(#232)](https://github.com/XanaduAI/pennylane/pull/232)

<h3>Improvements</h3>

* `default.qubit` plugin now uses `np.tensordot` when applying quantum operations
  and evaluating expectations, resulting in significant speedup
  [(#239)](https://github.com/XanaduAI/pennylane/pull/239),
  [(#241)](https://github.com/XanaduAI/pennylane/pull/241)

* PennyLane now allows division of quantum operation parameters by a constant
  [(#179)](https://github.com/XanaduAI/pennylane/pull/179)

* Portions of the test suite are in the process of being ported to pytest.
  Note: this is still a work in progress.

  Ported tests include:

  - `test_ops.py`
  - `test_about.py`
  - `test_classical_gradients.py`
  - `test_observables.py`
  - `test_measure.py`
  - `test_init.py`
  - `test_templates*.py`
  - `test_ops.py`
  - `test_variable.py`
  - `test_qnode.py` (partial)

<h3>Bug fixes</h3>

* Fixed a bug in `Device.supported`, which would incorrectly
  mark an operation as supported if it shared a name with an
  observable [(#203)](https://github.com/XanaduAI/pennylane/pull/203)

* Fixed a bug in `Operation.wires`, by explicitly casting the
  type of each wire to an integer [(#206)](https://github.com/XanaduAI/pennylane/pull/206)

* Removed code in PennyLane which configured the logger,
  as this would clash with users' configurations
  [(#208)](https://github.com/XanaduAI/pennylane/pull/208)

* Fixed a bug in `default.qubit`, in which `QubitStateVector` operations
  were accidentally being cast to `np.float` instead of `np.complex`.
  [(#211)](https://github.com/XanaduAI/pennylane/pull/211)


<h3>Contributors</h3>

This release contains contributions from:

Shahnawaz Ahmed, riveSunder, Aroosa Ijaz, Josh Izaac, Nathan Killoran, Maria Schuld.

# Release 0.3.1

<h3>Bug fixes</h3>

* Fixed a bug where the interfaces submodule was not correctly being packaged via setup.py

# Release 0.3.0

<h3>New features since last release</h3>

* PennyLane now includes a new `interfaces` submodule, which enables QNode integration with additional machine learning libraries.
* Adds support for an experimental PyTorch interface for QNodes
* Adds support for an experimental TensorFlow eager execution interface for QNodes
* Adds a PyTorch+GPU+QPU tutorial to the documentation
* Documentation now includes links and tutorials including the new [PennyLane-Forest](https://github.com/rigetti/pennylane-forest) plugin.

<h3>Improvements</h3>

* Printing a QNode object, via `print(qnode)` or in an interactive terminal, now displays more useful information regarding the QNode,
  including the device it runs on, the number of wires, it's interface, and the quantum function it uses:

  ```python
  >>> print(qnode)
  <QNode: device='default.qubit', func=circuit, wires=2, interface=PyTorch>
  ```

<h3>Contributors</h3>

This release contains contributions from:

Josh Izaac and Nathan Killoran.


# Release 0.2.0

<h3>New features since last release</h3>

* Added the `Identity` expectation value for both CV and qubit models [(#135)](https://github.com/XanaduAI/pennylane/pull/135)
* Added the `templates.py` submodule, containing some commonly used QML models to be used as ansatz in QNodes [(#133)](https://github.com/XanaduAI/pennylane/pull/133)
* Added the `qml.Interferometer` CV operation [(#152)](https://github.com/XanaduAI/pennylane/pull/152)
* Wires are now supported as free QNode parameters [(#151)](https://github.com/XanaduAI/pennylane/pull/151)
* Added ability to update stepsizes of the optimizers [(#159)](https://github.com/XanaduAI/pennylane/pull/159)

<h3>Improvements</h3>

* Removed use of hardcoded values in the optimizers, made them parameters (see [#131](https://github.com/XanaduAI/pennylane/pull/131) and [#132](https://github.com/XanaduAI/pennylane/pull/132))
* Created the new `PlaceholderExpectation`, to be used when both CV and qubit expval modules contain expectations with the same name
* Provide a way for plugins to view the operation queue _before_ applying operations. This allows for on-the-fly modifications of
  the queue, allowing hardware-based plugins to support the full range of qubit expectation values. [(#143)](https://github.com/XanaduAI/pennylane/pull/143)
* QNode return values now support _any_ form of sequence, such as lists, sets, etc. [(#144)](https://github.com/XanaduAI/pennylane/pull/144)
* CV analytic gradient calculation is now more robust, allowing for operations which may not themselves be differentiated, but have a
  well defined `_heisenberg_rep` method, and so may succeed operations that are analytically differentiable [(#152)](https://github.com/XanaduAI/pennylane/pull/152)

<h3>Bug fixes</h3>

* Fixed a bug where the variational classifier example was not batching when learning parity (see [#128](https://github.com/XanaduAI/pennylane/pull/128) and [#129](https://github.com/XanaduAI/pennylane/pull/129))
* Fixed an inconsistency where some initial state operations were documented as accepting complex parameters - all operations
  now accept real values [(#146)](https://github.com/XanaduAI/pennylane/pull/146)

<h3>Contributors</h3>

This release contains contributions from:

Christian Gogolin, Josh Izaac, Nathan Killoran, and Maria Schuld.


# Release 0.1.0

Initial public release.

<h3>Contributors</h3>
This release contains contributions from:

Ville Bergholm, Josh Izaac, Maria Schuld, Christian Gogolin, and Nathan Killoran.<|MERGE_RESOLUTION|>--- conflicted
+++ resolved
@@ -298,12 +298,8 @@
 
 This release contains contributions from (in alphabetical order):
 
-<<<<<<< HEAD
-Vishnu Ajith, Thomas Bromley, Olivia Di Matteo, Diego Guala, Anthony Hayes, Josh Izaac, Pavan Jayasinha,
-Johannes Jakob Meyer, Brian Shi, Antal Száva, David Wierichs
-=======
-Vishnu Ajith, Thomas Bromley, Olivia Di Matteo, Tanya Garg, Diego Guala, Anthony Hayes, Josh Izaac, Brian Shi, Antal Száva, Pavan Jayasinha
->>>>>>> 6a2cf0a7
+Vishnu Ajith, Thomas Bromley, Olivia Di Matteo, Diego Guala, Tanya Garg, Anthony Hayes, Josh Izaac,
+Pavan Jayasinha, Johannes Jakob Meyer, Brian Shi, Antal Száva, David Wierichs
 
 # Release 0.15.1 (current release)
 
