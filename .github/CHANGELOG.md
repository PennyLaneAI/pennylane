# Release 0.15.0-dev (development release)

<h3>New features since last release</h3>

- Added the `ControlledPhaseShift` gate as well as the `QFT` operation for applying quantum Fourier
  transforms.
  [(#1064)](https://github.com/PennyLaneAI/pennylane/pull/1064)

<h3>Improvements</h3>

<<<<<<< HEAD
- Tuples are now supported by the `output_dim` parameter in `qnn.KerasLayer`. [(#1070)](https://github.com/PennyLaneAI/pennylane/pull/1070)
=======
* The QNode has a new keyword argument, `max_expansion`, that determines the maximum number of times
  the internal circuit should be expanded when executed on a device.
  [(#1074)](https://github.com/PennyLaneAI/pennylane/pull/1074)

* Most layers in Pytorch or Keras accept arbitrary dimension inputs, where each dimension barring
  the last (in the case where the actual weight function of the layer operates on one-dimensional 
  vectors) is broadcast over. This is now also supported by KerasLayer and TorchLayer.
  [(#1062)](https://github.com/PennyLaneAI/pennylane/pull/1062).

  Example use:
  
  ```python
  dev = qml.device("default.qubit", wires=4)

  x = tf.ones((5, 4, 4))

  @qml.qnode(dev)
  def layer(weights, inputs):

      qml.templates.AngleEmbedding(inputs, wires=range(4))
      qml.templates.StronglyEntanglingLayers(weights, wires=range(4))
      return [qml.expval(qml.PauliZ(i)) for i in range(4)]

  qlayer = qml.qnn.KerasLayer(layer, {"weights": (4, 4, 3)}, output_dim=4)

  out = qlayer(x)
  
  print(out.shape)
  ```

  The output tensor has the following shape:
  ```pycon
  >>> out.shape
  (5, 4, 4)
  ```
>>>>>>> 812e9d46

<h3>Breaking changes</h3>

<h3>Bug fixes</h3>

<h3>Documentation</h3>

<h3>Contributors</h3>

This release contains contributions from (in alphabetical order):

<<<<<<< HEAD
Thomas Bromley, Sankalp Sanand
=======
Thomas Bromley, Josh Izaac, Daniel Polatajko
>>>>>>> 812e9d46

# Release 0.14.0 (current release)

<h3>New features since last release</h3>

<h4>Perform quantum machine learning with JAX</h4>

* QNodes created with `default.qubit` now support a JAX interface, allowing JAX to be used
  to create, differentiate, and optimize hybrid quantum-classical models.
  [(#947)](https://github.com/PennyLaneAI/pennylane/pull/947)

  This is supported internally via a new `default.qubit.jax` device. This device runs end to end in
  JAX, meaning that it supports all of the awesome JAX transformations (`jax.vmap`, `jax.jit`,
  `jax.hessian`, etc).

  Here is an example of how to use the new JAX interface:

  ```python
  dev = qml.device("default.qubit", wires=1)
  @qml.qnode(dev, interface="jax", diff_method="backprop")
  def circuit(x):
      qml.RX(x[1], wires=0)
      qml.Rot(x[0], x[1], x[2], wires=0)
      return qml.expval(qml.PauliZ(0))

  weights = jnp.array([0.2, 0.5, 0.1])
  grad_fn = jax.grad(circuit)
  print(grad_fn(weights))
  ```

  Currently, only `diff_method="backprop"` is supported, with plans to support more in the future.

<h4>New, faster, quantum gradient methods</h4>

* A new differentiation method has been added for use with simulators. The `"adjoint"`
  method operates after a forward pass by iteratively applying inverse gates to scan backwards
  through the circuit.
  [(#1032)](https://github.com/PennyLaneAI/pennylane/pull/1032)

  This method is similar to the reversible method, but has a lower time
  overhead and a similar memory overhead. It follows the approach provided by
  [Jones and Gacon](https://arxiv.org/abs/2009.02823). This method is only compatible with certain
  statevector-based devices such as `default.qubit`.

  Example use:

  ```python
  import pennylane as qml

  wires = 1
  device = qml.device("default.qubit", wires=wires)

  @qml.qnode(device, diff_method="adjoint")
  def f(params):
      qml.RX(0.1, wires=0)
      qml.Rot(*params, wires=0)
      qml.RX(-0.3, wires=0)
      return qml.expval(qml.PauliZ(0))

  params = [0.1, 0.2, 0.3]
  qml.grad(f)(params)
  ```

* The default logic for choosing the 'best' differentiation method has been altered
  to improve performance.
  [(#1008)](https://github.com/PennyLaneAI/pennylane/pull/1008)

  - If the quantum device provides its own gradient, this is now the preferred
    differentiation method.

  - If the quantum device natively supports classical
    backpropagation, this is now preferred over the parameter-shift rule.

    This will lead to marked speed improvement during optimization when using
    `default.qubit`, with a sight penalty on the forward-pass evaluation.

  More details are available below in the 'Improvements' section for plugin developers.

* PennyLane now supports analytical quantum gradients for noisy channels, in addition to its
  existing support for unitary operations. The noisy channels `BitFlip`, `PhaseFlip`, and
  `DepolarizingChannel` all support analytic gradients out of the box.
  [(#968)](https://github.com/PennyLaneAI/pennylane/pull/968)

* A method has been added for calculating the Hessian of quantum circuits using the second-order
  parameter shift formula.
  [(#961)](https://github.com/PennyLaneAI/pennylane/pull/961)

  The following example shows the calculation of the Hessian:

  ```python
  n_wires = 5
  weights = [2.73943676, 0.16289932, 3.4536312, 2.73521126, 2.6412488]

  dev = qml.device("default.qubit", wires=n_wires)

  with qml.tape.QubitParamShiftTape() as tape:
      for i in range(n_wires):
          qml.RX(weights[i], wires=i)

      qml.CNOT(wires=[0, 1])
      qml.CNOT(wires=[2, 1])
      qml.CNOT(wires=[3, 1])
      qml.CNOT(wires=[4, 3])

      qml.expval(qml.PauliZ(1))

  print(tape.hessian(dev))
  ```

  The Hessian is not yet supported via classical machine learning interfaces, but will
  be added in a future release.

<h4>More operations and templates</h4>

* Two new error channels, `BitFlip` and `PhaseFlip` have been added.
  [(#954)](https://github.com/PennyLaneAI/pennylane/pull/954)

  They can be used in the same manner as existing error channels:

  ```python
  dev = qml.device("default.mixed", wires=2)

  @qml.qnode(dev)
  def circuit():
      qml.RX(0.3, wires=0)
      qml.RY(0.5, wires=1)
      qml.BitFlip(0.01, wires=0)
      qml.PhaseFlip(0.01, wires=1)
      return qml.expval(qml.PauliZ(0))
  ```

* Apply permutations to wires using the `Permute` subroutine.
  [(#952)](https://github.com/PennyLaneAI/pennylane/pull/952)

  ```python
  import pennylane as qml
  dev = qml.device('default.qubit', wires=5)

  @qml.qnode(dev)
  def apply_perm():
      # Send contents of wire 4 to wire 0, of wire 2 to wire 1, etc.
      qml.templates.Permute([4, 2, 0, 1, 3], wires=dev.wires)
      return qml.expval(qml.PauliZ(0))
  ```

<h4>QNode transformations</h4>

* The `qml.metric_tensor` function transforms a QNode to produce the Fubini-Study
  metric tensor with full autodifferentiation support---even on hardware.
  [(#1014)](https://github.com/PennyLaneAI/pennylane/pull/1014)

  Consider the following QNode:

  ```python
  dev = qml.device("default.qubit", wires=3)

  @qml.qnode(dev, interface="autograd")
  def circuit(weights):
      # layer 1
      qml.RX(weights[0, 0], wires=0)
      qml.RX(weights[0, 1], wires=1)

      qml.CNOT(wires=[0, 1])
      qml.CNOT(wires=[1, 2])

      # layer 2
      qml.RZ(weights[1, 0], wires=0)
      qml.RZ(weights[1, 1], wires=2)

      qml.CNOT(wires=[0, 1])
      qml.CNOT(wires=[1, 2])
      return qml.expval(qml.PauliZ(0) @ qml.PauliZ(1)), qml.expval(qml.PauliY(2))
  ```

  We can use the `metric_tensor` function to generate a new function, that returns the
  metric tensor of this QNode:

  ```pycon
  >>> met_fn = qml.metric_tensor(circuit)
  >>> weights = np.array([[0.1, 0.2, 0.3], [0.4, 0.5, 0.6]], requires_grad=True)
  >>> met_fn(weights)
  tensor([[0.25  , 0.    , 0.    , 0.    ],
          [0.    , 0.25  , 0.    , 0.    ],
          [0.    , 0.    , 0.0025, 0.0024],
          [0.    , 0.    , 0.0024, 0.0123]], requires_grad=True)
  ```

  The returned metric tensor is also fully differentiable, in all interfaces.
  For example, differentiating the `(3, 2)` element:

  ```pycon
  >>> grad_fn = qml.grad(lambda x: met_fn(x)[3, 2])
  >>> grad_fn(weights)
  array([[ 0.04867729, -0.00049502,  0.        ],
         [ 0.        ,  0.        ,  0.        ]])
  ```

  Differentiation is also supported using Torch, Jax, and TensorFlow.

* Adds the new function `qml.math.cov_matrix()`. This function accepts a list of commuting
  observables, and the probability distribution in the shared observable eigenbasis after the
  application of an ansatz. It uses these to construct the covariance matrix in a *framework
  independent* manner, such that the output covariance matrix is autodifferentiable.
  [(#1012)](https://github.com/PennyLaneAI/pennylane/pull/1012)

  For example, consider the following ansatz and observable list:

  ```python3
  obs_list = [qml.PauliX(0) @ qml.PauliZ(1), qml.PauliY(2)]
  ansatz = qml.templates.StronglyEntanglingLayers
  ```

  We can construct a QNode to output the probability distribution in the shared eigenbasis of the
  observables:

  ```python
  dev = qml.device("default.qubit", wires=3)

  @qml.qnode(dev, interface="autograd")
  def circuit(weights):
      ansatz(weights, wires=[0, 1, 2])
      # rotate into the basis of the observables
      for o in obs_list:
          o.diagonalizing_gates()
      return qml.probs(wires=[0, 1, 2])
  ```

  We can now compute the covariance matrix:

  ```pycon
  >>> weights = qml.init.strong_ent_layers_normal(n_layers=2, n_wires=3)
  >>> cov = qml.math.cov_matrix(circuit(weights), obs_list)
  >>> cov
  array([[0.98707611, 0.03665537],
         [0.03665537, 0.99998377]])
  ```

  Autodifferentiation is fully supported using all interfaces:

  ```pycon
  >>> cost_fn = lambda weights: qml.math.cov_matrix(circuit(weights), obs_list)[0, 1]
  >>> qml.grad(cost_fn)(weights)[0]
  array([[[ 4.94240914e-17, -2.33786398e-01, -1.54193959e-01],
          [-3.05414996e-17,  8.40072236e-04,  5.57884080e-04],
          [ 3.01859411e-17,  8.60411436e-03,  6.15745204e-04]],

         [[ 6.80309533e-04, -1.23162742e-03,  1.08729813e-03],
          [-1.53863193e-01, -1.38700657e-02, -1.36243323e-01],
          [-1.54665054e-01, -1.89018172e-02, -1.56415558e-01]]])
  ```

* A new  `qml.draw` function is available, allowing QNodes to be easily
  drawn without execution by providing example input.
  [(#962)](https://github.com/PennyLaneAI/pennylane/pull/962)

  ```python
  @qml.qnode(dev)
  def circuit(a, w):
      qml.Hadamard(0)
      qml.CRX(a, wires=[0, 1])
      qml.Rot(*w, wires=[1])
      qml.CRX(-a, wires=[0, 1])
      return qml.expval(qml.PauliZ(0) @ qml.PauliZ(1))
  ```

  The QNode circuit structure may depend on the input arguments;
  this is taken into account by passing example QNode arguments
  to the `qml.draw()` drawing function:

  ```pycon
  >>> drawer = qml.draw(circuit)
  >>> result = drawer(a=2.3, w=[1.2, 3.2, 0.7])
  >>> print(result)
  0: ──H──╭C────────────────────────────╭C─────────╭┤ ⟨Z ⊗ Z⟩
  1: ─────╰RX(2.3)──Rot(1.2, 3.2, 0.7)──╰RX(-2.3)──╰┤ ⟨Z ⊗ Z⟩
  ```

<h4>A faster, leaner, and more flexible core</h4>

* The new core of PennyLane, rewritten from the ground up and developed over the last few release
  cycles, has achieved feature parity and has been made the new default in PennyLane v0.14. The old
  core has been marked as deprecated, and will be removed in an upcoming release.
  [(#1046)](https://github.com/PennyLaneAI/pennylane/pull/1046)
  [(#1040)](https://github.com/PennyLaneAI/pennylane/pull/1040)
  [(#1034)](https://github.com/PennyLaneAI/pennylane/pull/1034)
  [(#1035)](https://github.com/PennyLaneAI/pennylane/pull/1035)
  [(#1027)](https://github.com/PennyLaneAI/pennylane/pull/1027)
  [(#1026)](https://github.com/PennyLaneAI/pennylane/pull/1026)
  [(#1021)](https://github.com/PennyLaneAI/pennylane/pull/1021)
  [(#1054)](https://github.com/PennyLaneAI/pennylane/pull/1054)
  [(#1049)](https://github.com/PennyLaneAI/pennylane/pull/1049)

  While high-level PennyLane code and tutorials remain unchanged, the new core
  provides several advantages and improvements:

  - **Faster and more optimized**: The new core provides various performance optimizations, reducing
    pre- and post-processing overhead, and reduces the number of quantum evaluations in certain
    cases.

  - **Support for in-QNode classical processing**: this allows for differentiable classical
    processing within the QNode.

    ```python
    dev = qml.device("default.qubit", wires=1)

    @qml.qnode(dev, interface="tf")
    def circuit(p):
        qml.RX(tf.sin(p[0])**2 + p[1], wires=0)
        return qml.expval(qml.PauliZ(0))
    ```

    The classical processing functions used within the QNode must match
    the QNode interface. Here, we use TensorFlow:

    ```pycon
    >>> params = tf.Variable([0.5, 0.1], dtype=tf.float64)
    >>> with tf.GradientTape() as tape:
    ...     res = circuit(params)
    >>> grad = tape.gradient(res, params)
    >>> print(res)
    tf.Tensor(0.9460913127754935, shape=(), dtype=float64)
    >>> print(grad)
    tf.Tensor([-0.27255248 -0.32390003], shape=(2,), dtype=float64)
    ```

    As a result of this change, quantum decompositions that require classical processing
    are fully supported and end-to-end differentiable in tape mode.

  - **No more Variable wrapping**: QNode arguments no longer become `Variable`
    objects within the QNode.

    ```python
    dev = qml.device("default.qubit", wires=1)

    @qml.qnode(dev)
    def circuit(x):
        print("Parameter value:", x)
        qml.RX(x, wires=0)
        return qml.expval(qml.PauliZ(0))
    ```

    Internal QNode parameters can be easily inspected, printed, and manipulated:

    ```pycon
    >>> circuit(0.5)
    Parameter value: 0.5
    tensor(0.87758256, requires_grad=True)
    ```

  - **Less restrictive QNode signatures**: There is no longer any restriction on the QNode signature; the QNode can be
    defined and called following the same rules as standard Python functions.

    For example, the following QNode uses positional, named, and variable
    keyword arguments:

    ```python
    x = torch.tensor(0.1, requires_grad=True)
    y = torch.tensor([0.2, 0.3], requires_grad=True)
    z = torch.tensor(0.4, requires_grad=True)

    @qml.qnode(dev, interface="torch")
    def circuit(p1, p2=y, **kwargs):
        qml.RX(p1, wires=0)
        qml.RY(p2[0] * p2[1], wires=0)
        qml.RX(kwargs["p3"], wires=0)
        return qml.var(qml.PauliZ(0))
    ```

    When we call the QNode, we may pass the arguments by name
    even if defined positionally; any argument not provided will
    use the default value.

    ```pycon
    >>> res = circuit(p1=x, p3=z)
    >>> print(res)
    tensor(0.2327, dtype=torch.float64, grad_fn=<SelectBackward>)
    >>> res.backward()
    >>> print(x.grad, y.grad, z.grad)
    tensor(0.8396) tensor([0.0289, 0.0193]) tensor(0.8387)
    ```

    This extends to the `qnn` module, where `KerasLayer` and `TorchLayer` modules
    can be created from QNodes with unrestricted signatures.

  - **Smarter measurements:** QNodes can now measure wires more than once, as
    long as all observables are commuting:

    ```python
    @qml.qnode(dev)
    def circuit(x):
        qml.RX(x, wires=0)
        return [
            qml.expval(qml.PauliZ(0)),
            qml.expval(qml.PauliZ(0) @ qml.PauliZ(1))
        ]
    ```

    Further, the `qml.ExpvalCost()` function allows for optimizing
    measurements to reduce the number of quantum evaluations required.

  With the new PennyLane core, there are a few small breaking changes, detailed
  below in the 'Breaking Changes' section.

<h3>Improvements</h3>

* The built-in PennyLane optimizers allow more flexible cost functions. The cost function passed to most optimizers
  may accept any combination of trainable arguments, non-trainable arguments, and keyword arguments.
  [(#959)](https://github.com/PennyLaneAI/pennylane/pull/959)
  [(#1053)](https://github.com/PennyLaneAI/pennylane/pull/1053)

  The full changes apply to:

  * `AdagradOptimizer`
  * `AdamOptimizer`
  * `GradientDescentOptimizer`
  * `MomentumOptimizer`
  * `NesterovMomentumOptimizer`
  * `RMSPropOptimizer`
  * `RotosolveOptimizer`

  The `requires_grad=False` property must mark any non-trainable constant argument.
  The `RotoselectOptimizer` allows passing only keyword arguments.

  Example use:

  ```python
  def cost(x, y, data, scale=1.0):
      return scale * (x[0]-data)**2 + scale * (y-data)**2

  x = np.array([1.], requires_grad=True)
  y = np.array([1.0])
  data = np.array([2.], requires_grad=False)

  opt = qml.GradientDescentOptimizer()

  # the optimizer step and step_and_cost methods can
  # now update multiple parameters at once
  x_new, y_new, data = opt.step(cost, x, y, data, scale=0.5)
  (x_new, y_new, data), value = opt.step_and_cost(cost, x, y, data, scale=0.5)

  # list and tuple unpacking is also supported
  params = (x, y, data)
  params = opt.step(cost, *params)
  ```

* The circuit drawer has been updated to support the inclusion of unused or inactive
  wires, by passing the `show_all_wires` argument.
  [(#1033)](https://github.com/PennyLaneAI/pennylane/pull/1033)

  ```python
  dev = qml.device('default.qubit', wires=[-1, "a", "q2", 0])

  @qml.qnode(dev)
  def circuit():
      qml.Hadamard(wires=-1)
      qml.CNOT(wires=[-1, "q2"])
      return qml.expval(qml.PauliX(wires="q2"))
  ```

  ```pycon
  >>> print(qml.draw(circuit, show_all_wires=True)())
  >>>
   -1: ──H──╭C──┤
    a: ─────│───┤
   q2: ─────╰X──┤ ⟨X⟩
    0: ─────────┤
  ```

* The logic for choosing the 'best' differentiation method has been altered
  to improve performance.
  [(#1008)](https://github.com/PennyLaneAI/pennylane/pull/1008)

  - If the device provides its own gradient, this is now the preferred
    differentiation method.

  - If a device provides additional interface-specific versions that natively support classical
    backpropagation, this is now preferred over the parameter-shift rule.

    Devices define additional interface-specific devices via their `capabilities()` dictionary. For
    example, `default.qubit` supports supplementary devices for TensorFlow, Autograd, and JAX:

    ```python
    {
      "passthru_devices": {
          "tf": "default.qubit.tf",
          "autograd": "default.qubit.autograd",
          "jax": "default.qubit.jax",
      },
    }
    ```

  As a result of this change, if the QNode `diff_method` is not explicitly provided,
  it is possible that the QNode will run on a *supplementary device* of the device that was
  specifically provided:

  ```python
  dev = qml.device("default.qubit", wires=2)
  qml.QNode(dev) # will default to backprop on default.qubit.autograd
  qml.QNode(dev, interface="tf") # will default to backprop on default.qubit.tf
  qml.QNode(dev, interface="jax") # will default to backprop on default.qubit.jax
  ```

* The `default.qubit` device has been updated so that internally it applies operations in a more
  functional style, i.e., by accepting an input state and returning an evolved state.
  [(#1025)](https://github.com/PennyLaneAI/pennylane/pull/1025)

* A new test series, `pennylane/devices/tests/test_compare_default_qubit.py`, has been added, allowing to test if
  a chosen device gives the same result as `default.qubit`.
  [(#897)](https://github.com/PennyLaneAI/pennylane/pull/897)

  Three tests are added:

  - `test_hermitian_expectation`,
  - `test_pauliz_expectation_analytic`, and
  - `test_random_circuit`.

* Adds the following agnostic tensor manipulation functions to the `qml.math` module: `abs`,
  `angle`, `arcsin`, `concatenate`, `dot`, `squeeze`, `sqrt`, `sum`, `take`, `where`. These functions are
  required to fully support end-to-end differentiable Mottonen and Amplitude embedding.
  [(#922)](https://github.com/PennyLaneAI/pennylane/pull/922)
  [(#1011)](https://github.com/PennyLaneAI/pennylane/pull/1011)

* The `qml.math` module now supports JAX.
  [(#985)](https://github.com/XanaduAI/software-docs/pull/274)

* Several improvements have been made to the `Wires` class to reduce overhead and simplify the logic
  of how wire labels are interpreted:
  [(#1019)](https://github.com/PennyLaneAI/pennylane/pull/1019)
  [(#1010)](https://github.com/PennyLaneAI/pennylane/pull/1010)
  [(#1005)](https://github.com/PennyLaneAI/pennylane/pull/1005)
  [(#983)](https://github.com/PennyLaneAI/pennylane/pull/983)
  [(#967)](https://github.com/PennyLaneAI/pennylane/pull/967)

  - If the input `wires` to a wires class instantiation `Wires(wires)` can be iterated over,
    its elements are interpreted as wire labels. Otherwise, `wires` is interpreted as a single wire label.
    The only exception to this are strings, which are always interpreted as a single
    wire label, so users can address wires with labels such as `"ancilla"`.

  - Any type can now be a wire label as long as it is hashable. The hash is used to establish
    the uniqueness of two labels.

  - Indexing wires objects now returns a label, instead of a new `Wires` object. For example:

    ```pycon
    >>> w = Wires([0, 1, 2])
    >>> w[1]
    >>> 1
    ```

  - The check for uniqueness of wires moved from `Wires` instantiation to
    the `qml.wires._process` function in order to reduce overhead from repeated
    creation of `Wires` instances.

  - Calls to the `Wires` class are substantially reduced, for example by avoiding to call
    Wires on Wires instances on `Operation` instantiation, and by using labels instead of
    `Wires` objects inside the default qubit device.

* Adds the `PauliRot` generator to the `qml.operation` module. This
  generator is required to construct the metric tensor.
  [(#963)](https://github.com/PennyLaneAI/pennylane/pull/963)

* The templates are modified to make use of the new `qml.math` module, for framework-agnostic
  tensor manipulation. This allows the template library to be differentiable
  in backpropagation mode (`diff_method="backprop"`).
  [(#873)](https://github.com/PennyLaneAI/pennylane/pull/873)

* The circuit drawer now allows for the wire order to be (optionally) modified:
  [(#992)](https://github.com/PennyLaneAI/pennylane/pull/992)

  ```pycon
  >>> dev = qml.device('default.qubit', wires=["a", -1, "q2"])
  >>> @qml.qnode(dev)
  ... def circuit():
  ...     qml.Hadamard(wires=-1)
  ...     qml.CNOT(wires=["a", "q2"])
  ...     qml.RX(0.2, wires="a")
  ...     return qml.expval(qml.PauliX(wires="q2"))
  ```

  Printing with default wire order of the device:

  ```pycon
  >>> print(circuit.draw())
    a: ─────╭C──RX(0.2)──┤
   -1: ──H──│────────────┤
   q2: ─────╰X───────────┤ ⟨X⟩
  ```

  Changing the wire order:

  ```pycon
  >>> print(circuit.draw(wire_order=["q2", "a", -1]))
   q2: ──╭X───────────┤ ⟨X⟩
    a: ──╰C──RX(0.2)──┤
   -1: ───H───────────┤
  ```

<h3>Breaking changes</h3>

* QNodes using the new PennyLane core will no longer accept ragged arrays as inputs.

* When using the new PennyLane core and the Autograd interface, non-differentiable data passed
  as a QNode argument or a gate must have the `requires_grad` property set to `False`:

  ```python
  @qml.qnode(dev)
  def circuit(weights, data):
      basis_state = np.array([1, 0, 1, 1], requires_grad=False)
      qml.BasisState(basis_state, wires=[0, 1, 2, 3])
      qml.templates.AmplitudeEmbedding(data, wires=[0, 1, 2, 3])
      qml.templates.BasicEntanglerLayers(weights, wires=[0, 1, 2, 3])
      return qml.probs(wires=0)

  data = np.array(data, requires_grad=False)
  weights = np.array(weights, requires_grad=True)
  circuit(weights, data)
  ```

<h3>Bug fixes</h3>

* Fixes an issue where if the constituent observables of a tensor product do not exist in the queue,
  an error is raised. With this fix, they are first queued before annotation occurs.
  [(#1038)](https://github.com/PennyLaneAI/pennylane/pull/1038)

* Fixes an issue with tape expansions where information about sampling
  (specifically the `is_sampled` tape attribute) was not preserved.
  [(#1027)](https://github.com/PennyLaneAI/pennylane/pull/1027)

* Tape expansion was not properly taking into devices that supported inverse operations,
  causing inverse operations to be unnecessarily decomposed. The QNode tape expansion logic, as well
  as the `Operation.expand()` method, has been modified to fix this.
  [(#956)](https://github.com/PennyLaneAI/pennylane/pull/956)

* Fixes an issue where the Autograd interface was not unwrapping non-differentiable
  PennyLane tensors, which can cause issues on some devices.
  [(#941)](https://github.com/PennyLaneAI/pennylane/pull/941)

* `qml.vqe.Hamiltonian` prints any observable with any number of strings.
  [(#987)](https://github.com/PennyLaneAI/pennylane/pull/987)

* Fixes a bug where parameter-shift differentiation would fail if the QNode
  contained a single probability output.
  [(#1007)](https://github.com/PennyLaneAI/pennylane/pull/1007)

* Fixes an issue when using trainable parameters that are lists/arrays with `tape.vjp`.
  [(#1042)](https://github.com/PennyLaneAI/pennylane/pull/1042)

* The `TensorN` observable is updated to support being copied without any parameters or wires passed.
  [(#1047)](https://github.com/PennyLaneAI/pennylane/pull/1047)

* Fixed deprecation warning when importing `Sequence` from `collections` instead of `collections.abc` in `vqe/vqe.py`.
  [(#1051)](https://github.com/PennyLaneAI/pennylane/pull/1051)

<h3>Contributors</h3>

This release contains contributions from (in alphabetical order):

Juan Miguel Arrazola, Thomas Bromley, Olivia Di Matteo, Theodor Isacsson, Josh Izaac, Christina Lee,
Alejandro Montanez, Steven Oud, Chase Roberts, Sankalp Sanand, Maria Schuld, Antal
Száva, David Wierichs, Jiahao Yao.

# Release 0.13.0

<h3>New features since last release</h3>

<h4>Automatically optimize the number of measurements</h4>

* QNodes in tape mode now support returning observables on the same wire whenever the observables are
  qubit-wise commuting Pauli words. Qubit-wise commuting observables can be evaluated with a
  *single* device run as they are diagonal in the same basis, via a shared set of single-qubit rotations.
  [(#882)](https://github.com/PennyLaneAI/pennylane/pull/882)

  The following example shows a single QNode returning the expectation values of
  the qubit-wise commuting Pauli words `XX` and `XI`:

  ```python
  qml.enable_tape()

  @qml.qnode(dev)
  def f(x):
      qml.Hadamard(wires=0)
      qml.Hadamard(wires=1)
      qml.CRot(0.1, 0.2, 0.3, wires=[1, 0])
      qml.RZ(x, wires=1)
      return qml.expval(qml.PauliX(0) @ qml.PauliX(1)), qml.expval(qml.PauliX(0))
  ```

  ```pycon
  >>> f(0.4)
  tensor([0.89431013, 0.9510565 ], requires_grad=True)
  ```

* The `ExpvalCost` class (previously `VQECost`) now provides observable optimization using the
  `optimize` argument, resulting in potentially fewer device executions.
  [(#902)](https://github.com/PennyLaneAI/pennylane/pull/902)

  This is achieved by separating the observables composing the Hamiltonian into qubit-wise
  commuting groups and evaluating those groups on a single QNode using functionality from the
  `qml.grouping` module:

  ```python
  qml.enable_tape()
  commuting_obs = [qml.PauliX(0), qml.PauliX(0) @ qml.PauliZ(1)]
  H = qml.vqe.Hamiltonian([1, 1], commuting_obs)

  dev = qml.device("default.qubit", wires=2)
  ansatz = qml.templates.StronglyEntanglingLayers

  cost_opt = qml.ExpvalCost(ansatz, H, dev, optimize=True)
  cost_no_opt = qml.ExpvalCost(ansatz, H, dev, optimize=False)

  params = qml.init.strong_ent_layers_uniform(3, 2)
  ```

  Grouping these commuting observables leads to fewer device executions:

  ```pycon
  >>> cost_opt(params)
  >>> ex_opt = dev.num_executions
  >>> cost_no_opt(params)
  >>> ex_no_opt = dev.num_executions - ex_opt
  >>> print("Number of executions:", ex_no_opt)
  Number of executions: 2
  >>> print("Number of executions (optimized):", ex_opt)
  Number of executions (optimized): 1
  ```

<h4>New quantum gradient features</h4>

* Compute the analytic gradient of quantum circuits in parallel on supported devices.
  [(#840)](https://github.com/PennyLaneAI/pennylane/pull/840)

  This release introduces support for batch execution of circuits, via a new device API method
  `Device.batch_execute()`. Devices that implement this new API support submitting a batch of
  circuits for *parallel* evaluation simultaneously, which can significantly reduce the computation time.

  Furthermore, if using tape mode and a compatible device, gradient computations will
  automatically make use of the new batch API---providing a speedup during optimization.

* Gradient recipes are now much more powerful, allowing for operations to define their gradient
  via an arbitrary linear combination of circuit evaluations.
  [(#909)](https://github.com/PennyLaneAI/pennylane/pull/909)
  [(#915)](https://github.com/PennyLaneAI/pennylane/pull/915)

  With this change, gradient recipes can now be of the form
  :math:`\frac{\partial}{\partial\phi_k}f(\phi_k) = \sum_{i} c_i f(a_i \phi_k + s_i )`,
  and are no longer restricted to two-term shifts with identical (but opposite in sign) shift values.

  As a result, PennyLane now supports native analytic quantum gradients for the
  controlled rotation operations `CRX`, `CRY`, `CRZ`, and `CRot`. This allows for parameter-shift
  analytic gradients on hardware, without decomposition.

  Note that this is a breaking change for developers; please see the *Breaking Changes* section
  for more details.

* The `qnn.KerasLayer` class now supports differentiating the QNode through classical
  backpropagation in tape mode.
  [(#869)](https://github.com/PennyLaneAI/pennylane/pull/869)

  ```python
  qml.enable_tape()

  dev = qml.device("default.qubit.tf", wires=2)

  @qml.qnode(dev, interface="tf", diff_method="backprop")
  def f(inputs, weights):
      qml.templates.AngleEmbedding(inputs, wires=range(2))
      qml.templates.StronglyEntanglingLayers(weights, wires=range(2))
      return [qml.expval(qml.PauliZ(i)) for i in range(2)]

  weight_shapes = {"weights": (3, 2, 3)}

  qlayer = qml.qnn.KerasLayer(f, weight_shapes, output_dim=2)

  inputs = tf.constant(np.random.random((4, 2)), dtype=tf.float32)

  with tf.GradientTape() as tape:
      out = qlayer(inputs)

  tape.jacobian(out, qlayer.trainable_weights)
  ```

<h4>New operations, templates, and measurements</h4>

* Adds the `qml.density_matrix` QNode return with partial trace capabilities.
  [(#878)](https://github.com/PennyLaneAI/pennylane/pull/878)

  The density matrix over the provided wires is returned, with all other subsystems traced out.
  `qml.density_matrix` currently works for both the `default.qubit` and `default.mixed` devices.

  ```python
  qml.enable_tape()
  dev = qml.device("default.qubit", wires=2)

  def circuit(x):
      qml.PauliY(wires=0)
      qml.Hadamard(wires=1)
      return qml.density_matrix(wires=[1])  # wire 0 is traced out
  ```

* Adds the square-root X gate `SX`. [(#871)](https://github.com/PennyLaneAI/pennylane/pull/871)

  ```python
  dev = qml.device("default.qubit", wires=1)

  @qml.qnode(dev)
  def circuit():
      qml.SX(wires=[0])
      return qml.expval(qml.PauliZ(wires=[0]))
  ```

* Two new hardware-efficient particle-conserving templates have been implemented
  to perform VQE-based quantum chemistry simulations. The new templates apply
  several layers of the particle-conserving entanglers proposed in Figs. 2a and 2b
  of Barkoutsos *et al*., [arXiv:1805.04340](https://arxiv.org/abs/1805.04340)
  [(#875)](https://github.com/PennyLaneAI/pennylane/pull/875)
  [(#876)](https://github.com/PennyLaneAI/pennylane/pull/876)

<h4>Estimate and track resources</h4>

* The `QuantumTape` class now contains basic resource estimation functionality. The method
  `tape.get_resources()` returns a dictionary with a list of the constituent operations and the
  number of times they appear in the circuit. Similarly, `tape.get_depth()` computes the circuit depth.
  [(#862)](https://github.com/PennyLaneAI/pennylane/pull/862)

  ```pycon
  >>> with qml.tape.QuantumTape() as tape:
  ...    qml.Hadamard(wires=0)
  ...    qml.RZ(0.26, wires=1)
  ...    qml.CNOT(wires=[1, 0])
  ...    qml.Rot(1.8, -2.7, 0.2, wires=0)
  ...    qml.Hadamard(wires=1)
  ...    qml.CNOT(wires=[0, 1])
  ...    qml.expval(qml.PauliZ(0) @ qml.PauliZ(1))
  >>> tape.get_resources()
  {'Hadamard': 2, 'RZ': 1, 'CNOT': 2, 'Rot': 1}
  >>> tape.get_depth()
  4
  ```

* The number of device executions over a QNode's lifetime can now be returned using `num_executions`.
  [(#853)](https://github.com/PennyLaneAI/pennylane/pull/853)

  ```pycon
  >>> dev = qml.device("default.qubit", wires=2)
  >>> @qml.qnode(dev)
  ... def circuit(x, y):
  ...    qml.RX(x, wires=[0])
  ...    qml.RY(y, wires=[1])
  ...    qml.CNOT(wires=[0, 1])
  ...    return qml.expval(qml.PauliZ(0) @ qml.PauliX(1))
  >>> for _ in range(10):
  ...    circuit(0.432, 0.12)
  >>> print(dev.num_executions)
  10
  ```

<h3>Improvements</h3>

* Support for tape mode has improved across PennyLane. The following features now work in tape mode:

  - QNode collections [(#863)](https://github.com/PennyLaneAI/pennylane/pull/863)

  - `qnn.ExpvalCost` [(#863)](https://github.com/PennyLaneAI/pennylane/pull/863)
    [(#911)](https://github.com/PennyLaneAI/pennylane/pull/911)

  - `qml.qnn.KerasLayer` [(#869)](https://github.com/PennyLaneAI/pennylane/pull/869)

  - `qml.qnn.TorchLayer` [(#865)](https://github.com/PennyLaneAI/pennylane/pull/865)

  - The `qml.qaoa` module [(#905)](https://github.com/PennyLaneAI/pennylane/pull/905)

* A new function, `qml.refresh_devices()`, has been added, allowing PennyLane to
  rescan installed PennyLane plugins and refresh the device list. In addition, the `qml.device`
  loader will attempt to refresh devices if the required plugin device cannot be found.
  This will result in an improved experience if installing PennyLane and plugins within
  a running Python session (for example, on Google Colab), and avoid the need to
  restart the kernel/runtime.
  [(#907)](https://github.com/PennyLaneAI/pennylane/pull/907)

* When using `grad_fn = qml.grad(cost)` to compute the gradient of a cost function with the Autograd
  interface, the value of the intermediate forward pass is now available via the `grad_fn.forward`
  property
  [(#914)](https://github.com/PennyLaneAI/pennylane/pull/914):

  ```python
  def cost_fn(x, y):
      return 2 * np.sin(x[0]) * np.exp(-x[1]) + x[0] ** 3 + np.cos(y)

  params = np.array([0.1, 0.5], requires_grad=True)
  data = np.array(0.65, requires_grad=False)
  grad_fn = qml.grad(cost_fn)

  grad_fn(params, data)  # perform backprop and evaluate the gradient
  grad_fn.forward  # the cost function value
  ```

* Gradient-based optimizers now have a `step_and_cost` method that returns
  both the next step as well as the objective (cost) function output.
  [(#916)](https://github.com/PennyLaneAI/pennylane/pull/916)

  ```pycon
  >>> opt = qml.GradientDescentOptimizer()
  >>> params, cost = opt.step_and_cost(cost_fn, params)
  ```

* PennyLane provides a new experimental module `qml.proc` which provides framework-agnostic processing
  functions for array and tensor manipulations.
  [(#886)](https://github.com/PennyLaneAI/pennylane/pull/886)

  Given the input tensor-like object, the call is
  dispatched to the corresponding array manipulation framework, allowing for end-to-end
  differentiation to be preserved.

  ```pycon
  >>> x = torch.tensor([1., 2.])
  >>> qml.proc.ones_like(x)
  tensor([1, 1])
  >>> y = tf.Variable([[0], [5]])
  >>> qml.proc.ones_like(y, dtype=np.complex128)
  <tf.Tensor: shape=(2, 1), dtype=complex128, numpy=
  array([[1.+0.j],
         [1.+0.j]])>
  ```

  Note that these functions are experimental, and only a subset of common functionality is
  supported. Furthermore, the names and behaviour of these functions may differ from similar
  functions in common frameworks; please refer to the function docstrings for more details.

* The gradient methods in tape mode now fully separate the quantum and classical processing. Rather
  than returning the evaluated gradients directly, they now return a tuple containing the required
  quantum and classical processing steps.
  [(#840)](https://github.com/PennyLaneAI/pennylane/pull/840)

  ```python
  def gradient_method(idx, param, **options):
      # generate the quantum tapes that must be computed
      # to determine the quantum gradient
      tapes = quantum_gradient_tapes(self)

      def processing_fn(results):
          # perform classical processing on the evaluated tapes
          # returning the evaluated quantum gradient
          return classical_processing(results)

      return tapes, processing_fn
  ```

  The `JacobianTape.jacobian()` method has been similarly modified to accumulate all gradient
  quantum tapes and classical processing functions, evaluate all quantum tapes simultaneously,
  and then apply the post-processing functions to the evaluated tape results.

* The MultiRZ gate now has a defined generator, allowing it to be used in quantum natural gradient
  optimization.
  [(#912)](https://github.com/PennyLaneAI/pennylane/pull/912)

* The CRot gate now has a `decomposition` method, which breaks the gate down into rotations
  and CNOT gates. This allows `CRot` to be used on devices that do not natively support it.
  [(#908)](https://github.com/PennyLaneAI/pennylane/pull/908)

* The classical processing in the `MottonenStatePreparation` template has been largely
  rewritten to use dense matrices and tensor manipulations wherever possible.
  This is in preparation to support differentiation through the template in the future.
  [(#864)](https://github.com/PennyLaneAI/pennylane/pull/864)

* Device-based caching has replaced QNode caching. Caching is now accessed by passing a
  `cache` argument to the device.
  [(#851)](https://github.com/PennyLaneAI/pennylane/pull/851)

  The `cache` argument should be an integer specifying the size of the cache. For example, a
  cache of size 10 is created using:

  ```pycon
  >>> dev = qml.device("default.qubit", wires=2, cache=10)
  ```

* The `Operation`, `Tensor`, and `MeasurementProcess` classes now have the `__copy__` special method
  defined.
  [(#840)](https://github.com/PennyLaneAI/pennylane/pull/840)

  This allows us to ensure that, when a shallow copy is performed of an operation, the
  mutable list storing the operation parameters is *also* shallow copied. Both the old operation and
  the copied operation will continue to share the same parameter data,
  ```pycon
  >>> import copy
  >>> op = qml.RX(0.2, wires=0)
  >>> op2 = copy.copy(op)
  >>> op.data[0] is op2.data[0]
  True
  ```

  however the *list container* is not a reference:

  ```pycon
  >>> op.data is op2.data
  False
  ```

  This allows the parameters of the copied operation to be modified, without mutating
  the parameters of the original operation.

* The `QuantumTape.copy` method has been tweaked so that
  [(#840)](https://github.com/PennyLaneAI/pennylane/pull/840):

  - Optionally, the tape's operations are shallow copied in addition to the tape by passing the
    `copy_operations=True` boolean flag. This allows the copied tape's parameters to be mutated
    without affecting the original tape's parameters. (Note: the two tapes will share parameter data
    *until* one of the tapes has their parameter list modified.)

  - Copied tapes can be cast to another `QuantumTape` subclass by passing the `tape_cls` keyword
    argument.

<h3>Breaking changes</h3>

* Updated how parameter-shift gradient recipes are defined for operations, allowing for
  gradient recipes that are specified as an arbitrary number of terms.
  [(#909)](https://github.com/PennyLaneAI/pennylane/pull/909)

  Previously, `Operation.grad_recipe` was restricted to two-term parameter-shift formulas.
  With this change, the gradient recipe now contains elements of the form
  :math:`[c_i, a_i, s_i]`, resulting in a gradient recipe of
  :math:`\frac{\partial}{\partial\phi_k}f(\phi_k) = \sum_{i} c_i f(a_i \phi_k + s_i )`.

  As this is a breaking change, all custom operations with defined gradient recipes must be
  updated to continue working with PennyLane 0.13. Note though that if `grad_recipe = None`, the
  default gradient recipe remains unchanged, and corresponds to the two terms :math:`[c_0, a_0, s_0]=[1/2, 1, \pi/2]`
  and :math:`[c_1, a_1, s_1]=[-1/2, 1, -\pi/2]` for every parameter.

- The `VQECost` class has been renamed to `ExpvalCost` to reflect its general applicability
  beyond VQE. Use of `VQECost` is still possible but will result in a deprecation warning.
  [(#913)](https://github.com/PennyLaneAI/pennylane/pull/913)

<h3>Bug fixes</h3>

* The `default.qubit.tf` device is updated to handle TensorFlow objects (e.g.,
  `tf.Variable`) as gate parameters correctly when using the `MultiRZ` and
  `CRot` operations.
  [(#921)](https://github.com/PennyLaneAI/pennylane/pull/921)

* PennyLane tensor objects are now unwrapped in BaseQNode when passed as a
  keyword argument to the quantum function.
  [(#903)](https://github.com/PennyLaneAI/pennylane/pull/903)
  [(#893)](https://github.com/PennyLaneAI/pennylane/pull/893)

* The new tape mode now prevents multiple observables from being evaluated on the same wire
  if the observables are not qubit-wise commuting Pauli words.
  [(#882)](https://github.com/PennyLaneAI/pennylane/pull/882)

* Fixes a bug in `default.qubit` whereby inverses of common gates were not being applied
  via efficient gate-specific methods, instead falling back to matrix-vector multiplication.
  The following gates were affected: `PauliX`, `PauliY`, `PauliZ`, `Hadamard`, `SWAP`, `S`,
  `T`, `CNOT`, `CZ`.
  [(#872)](https://github.com/PennyLaneAI/pennylane/pull/872)

* The `PauliRot` operation now gracefully handles single-qubit Paulis, and all-identity Paulis
  [(#860)](https://github.com/PennyLaneAI/pennylane/pull/860).

* Fixes a bug whereby binary Python operators were not properly propagating the `requires_grad`
  attribute to the output tensor.
  [(#889)](https://github.com/PennyLaneAI/pennylane/pull/889)

* Fixes a bug which prevents `TorchLayer` from doing `backward` when CUDA is enabled.
  [(#899)](https://github.com/PennyLaneAI/pennylane/pull/899)

* Fixes a bug where multi-threaded execution of `QNodeCollection` sometimes fails
  because of simultaneous queuing. This is fixed by adding thread locking during queuing.
  [(#910)](https://github.com/PennyLaneAI/pennylane/pull/918)

* Fixes a bug in `QuantumTape.set_parameters()`. The previous implementation assumed
  that the `self.trainable_parms` set would always be iterated over in increasing integer
  order. However, this is not guaranteed behaviour, and can lead to the incorrect tape parameters
  being set if this is not the case.
  [(#923)](https://github.com/PennyLaneAI/pennylane/pull/923)

* Fixes broken error message if a QNode is instantiated with an unknown exception.
  [(#930)](https://github.com/PennyLaneAI/pennylane/pull/930)

<h3>Contributors</h3>

This release contains contributions from (in alphabetical order):

Juan Miguel Arrazola, Thomas Bromley, Christina Lee, Alain Delgado Gran, Olivia Di Matteo, Anthony
Hayes, Theodor Isacsson, Josh Izaac, Soran Jahangiri, Nathan Killoran, Shumpei Kobayashi, Romain
Moyard, Zeyue Niu, Maria Schuld, Antal Száva.

# Release 0.12.0

<h3>New features since last release</h3>

<h4>New and improved simulators</h4>

* PennyLane now supports a new device, `default.mixed`, designed for
  simulating mixed-state quantum computations. This enables native
  support for implementing noisy channels in a circuit, which generally
  map pure states to mixed states.
  [(#794)](https://github.com/PennyLaneAI/pennylane/pull/794)
  [(#807)](https://github.com/PennyLaneAI/pennylane/pull/807)
  [(#819)](https://github.com/PennyLaneAI/pennylane/pull/819)

  The device can be initialized as
  ```pycon
  >>> dev = qml.device("default.mixed", wires=1)
  ```

  This allows the construction of QNodes that include non-unitary operations,
  such as noisy channels:

  ```pycon
  >>> @qml.qnode(dev)
  ... def circuit(params):
  ...     qml.RX(params[0], wires=0)
  ...     qml.RY(params[1], wires=0)
  ...     qml.AmplitudeDamping(0.5, wires=0)
  ...     return qml.expval(qml.PauliZ(0))
  >>> print(circuit([0.54, 0.12]))
  0.9257702929524184
  >>> print(circuit([0, np.pi]))
  0.0
  ```

<h4>New tools for optimizing measurements</h4>

* The new `grouping` module provides functionality for grouping simultaneously measurable Pauli word
  observables.
  [(#761)](https://github.com/PennyLaneAI/pennylane/pull/761)
  [(#850)](https://github.com/PennyLaneAI/pennylane/pull/850)
  [(#852)](https://github.com/PennyLaneAI/pennylane/pull/852)

  - The `optimize_measurements` function will take as input a list of Pauli word observables and
    their corresponding coefficients (if any), and will return the partitioned Pauli terms
    diagonalized in the measurement basis and the corresponding diagonalizing circuits.

    ```python
    from pennylane.grouping import optimize_measurements
    h, nr_qubits = qml.qchem.molecular_hamiltonian("h2", "h2.xyz")
    rotations, grouped_ops, grouped_coeffs = optimize_measurements(h.ops, h.coeffs, grouping="qwc")
    ```

    The diagonalizing circuits of `rotations` correspond to the diagonalized Pauli word groupings of
    `grouped_ops`.

  - Pauli word partitioning utilities are performed by the `PauliGroupingStrategy`
    class. An input list of Pauli words can be partitioned into mutually commuting,
    qubit-wise-commuting, or anticommuting groupings.

    For example, partitioning Pauli words into anticommutative groupings by the Recursive Largest
    First (RLF) graph colouring heuristic:

    ```python
    from pennylane import PauliX, PauliY, PauliZ, Identity
    from pennylane.grouping import group_observables
    pauli_words = [
        Identity('a') @ Identity('b'),
        Identity('a') @ PauliX('b'),
        Identity('a') @ PauliY('b'),
        PauliZ('a') @ PauliX('b'),
        PauliZ('a') @ PauliY('b'),
        PauliZ('a') @ PauliZ('b')
    ]
    groupings = group_observables(pauli_words, grouping_type='anticommuting', method='rlf')
    ```

  - Various utility functions are included for obtaining and manipulating Pauli
    words in the binary symplectic vector space representation.

    For instance, two Pauli words may be converted to their binary vector representation:

    ```pycon
    >>> from pennylane.grouping import pauli_to_binary
    >>> from pennylane.wires import Wires
    >>> wire_map = {Wires('a'): 0, Wires('b'): 1}
    >>> pauli_vec_1 = pauli_to_binary(qml.PauliX('a') @ qml.PauliY('b'))
    >>> pauli_vec_2 = pauli_to_binary(qml.PauliZ('a') @ qml.PauliZ('b'))
    >>> pauli_vec_1
    [1. 1. 0. 1.]
    >>> pauli_vec_2
    [0. 0. 1. 1.]
    ```

    Their product up to a phase may be computed by taking the sum of their binary vector
    representations, and returned in the operator representation.

    ```pycon
    >>> from pennylane.grouping import binary_to_pauli
    >>> binary_to_pauli((pauli_vec_1 + pauli_vec_2) % 2, wire_map)
    Tensor product ['PauliY', 'PauliX']: 0 params, wires ['a', 'b']
    ```

    For more details on the grouping module, see the
    [grouping module documentation](https://pennylane.readthedocs.io/en/stable/code/qml_grouping.html)


<h4>Returning the quantum state from simulators</h4>

* The quantum state of a QNode can now be returned using the `qml.state()` return function.
  [(#818)](https://github.com/XanaduAI/pennylane/pull/818)

  ```python
  import pennylane as qml

  dev = qml.device("default.qubit", wires=3)
  qml.enable_tape()

  @qml.qnode(dev)
  def qfunc(x, y):
      qml.RZ(x, wires=0)
      qml.CNOT(wires=[0, 1])
      qml.RY(y, wires=1)
      qml.CNOT(wires=[0, 2])
      return qml.state()

  >>> qfunc(0.56, 0.1)
  array([0.95985437-0.27601028j, 0.        +0.j        ,
         0.04803275-0.01381203j, 0.        +0.j        ,
         0.        +0.j        , 0.        +0.j        ,
         0.        +0.j        , 0.        +0.j        ])
  ```

  Differentiating the state is currently available when using the
  classical backpropagation differentiation method (`diff_method="backprop"`) with a compatible device,
  and when using the new tape mode.

<h4>New operations and channels</h4>

* PennyLane now includes standard channels such as the Amplitude-damping,
  Phase-damping, and Depolarizing channels, as well as the ability
  to make custom qubit channels.
  [(#760)](https://github.com/PennyLaneAI/pennylane/pull/760)
  [(#766)](https://github.com/PennyLaneAI/pennylane/pull/766)
  [(#778)](https://github.com/PennyLaneAI/pennylane/pull/778)

* The controlled-Y operation is now available via `qml.CY`. For devices that do
  not natively support the controlled-Y operation, it will be decomposed
  into `qml.RY`, `qml.CNOT`, and `qml.S` operations.
  [(#806)](https://github.com/PennyLaneAI/pennylane/pull/806)

<h4>Preview the next-generation PennyLane QNode</h4>

* The new PennyLane `tape` module provides a re-formulated QNode class, rewritten from the ground-up,
  that uses a new `QuantumTape` object to represent the QNode's quantum circuit. Tape mode
  provides several advantages over the standard PennyLane QNode.
  [(#785)](https://github.com/PennyLaneAI/pennylane/pull/785)
  [(#792)](https://github.com/PennyLaneAI/pennylane/pull/792)
  [(#796)](https://github.com/PennyLaneAI/pennylane/pull/796)
  [(#800)](https://github.com/PennyLaneAI/pennylane/pull/800)
  [(#803)](https://github.com/PennyLaneAI/pennylane/pull/803)
  [(#804)](https://github.com/PennyLaneAI/pennylane/pull/804)
  [(#805)](https://github.com/PennyLaneAI/pennylane/pull/805)
  [(#808)](https://github.com/PennyLaneAI/pennylane/pull/808)
  [(#810)](https://github.com/PennyLaneAI/pennylane/pull/810)
  [(#811)](https://github.com/PennyLaneAI/pennylane/pull/811)
  [(#815)](https://github.com/PennyLaneAI/pennylane/pull/815)
  [(#820)](https://github.com/PennyLaneAI/pennylane/pull/820)
  [(#823)](https://github.com/PennyLaneAI/pennylane/pull/823)
  [(#824)](https://github.com/PennyLaneAI/pennylane/pull/824)
  [(#829)](https://github.com/PennyLaneAI/pennylane/pull/829)

  - Support for in-QNode classical processing: Tape mode allows for differentiable classical
    processing within the QNode.

  - No more Variable wrapping: In tape mode, QNode arguments no longer become `Variable`
    objects within the QNode.

  - Less restrictive QNode signatures: There is no longer any restriction on the QNode signature;
    the QNode can be defined and called following the same rules as standard Python functions.

  - Unifying all QNodes: The tape-mode QNode merges all QNodes (including the
    `JacobianQNode` and the `PassthruQNode`) into a single unified QNode, with
    identical behaviour regardless of the differentiation type.

  - Optimizations: Tape mode provides various performance optimizations, reducing pre- and
    post-processing overhead, and reduces the number of quantum evaluations in certain cases.

  Note that tape mode is **experimental**, and does not currently have feature-parity with the
  existing QNode. [Feedback and bug reports](https://github.com/PennyLaneAI/pennylane/issues) are
  encouraged and will help improve the new tape mode.

  Tape mode can be enabled globally via the `qml.enable_tape` function, without changing your
  PennyLane code:

  ```python
  qml.enable_tape()
  dev = qml.device("default.qubit", wires=1)

  @qml.qnode(dev, interface="tf")
  def circuit(p):
      print("Parameter value:", p)
      qml.RX(tf.sin(p[0])**2 + p[1], wires=0)
      return qml.expval(qml.PauliZ(0))
  ```

  For more details, please see the [tape mode
  documentation](https://pennylane.readthedocs.io/en/stable/code/qml_tape.html).

<h3>Improvements</h3>

* QNode caching has been introduced, allowing the QNode to keep track of the results of previous
  device executions and reuse those results in subsequent calls.
  Note that QNode caching is only supported in the new and experimental tape-mode.
  [(#817)](https://github.com/PennyLaneAI/pennylane/pull/817)

  Caching is available by passing a `caching` argument to the QNode:

  ```python
  dev = qml.device("default.qubit", wires=2)
  qml.enable_tape()

  @qml.qnode(dev, caching=10)  # cache up to 10 evaluations
  def qfunc(x):
      qml.RX(x, wires=0)
      qml.RX(0.3, wires=1)
      qml.CNOT(wires=[0, 1])
      return qml.expval(qml.PauliZ(1))

  qfunc(0.1)  # first evaluation executes on the device
  qfunc(0.1)  # second evaluation accesses the cached result
  ```

* Sped up the application of certain gates in `default.qubit` by using array/tensor
  manipulation tricks. The following gates are affected: `PauliX`, `PauliY`, `PauliZ`,
  `Hadamard`, `SWAP`, `S`, `T`, `CNOT`, `CZ`.
  [(#772)](https://github.com/PennyLaneAI/pennylane/pull/772)

* The computation of marginal probabilities has been made more efficient for devices
  with a large number of wires, achieving in some cases a 5x speedup.
  [(#799)](https://github.com/PennyLaneAI/pennylane/pull/799)

* Adds arithmetic operations (addition, tensor product,
  subtraction, and scalar multiplication) between `Hamiltonian`,
  `Tensor`, and `Observable` objects, and inline arithmetic
  operations between Hamiltonians and other observables.
  [(#765)](https://github.com/PennyLaneAI/pennylane/pull/765)

  Hamiltonians can now easily be defined as sums of observables:

  ```pycon3
  >>> H = 3 * qml.PauliZ(0) - (qml.PauliX(0) @ qml.PauliX(1)) + qml.Hamiltonian([4], [qml.PauliZ(0)])
  >>> print(H)
  (7.0) [Z0] + (-1.0) [X0 X1]
  ```

* Adds `compare()` method to `Observable` and `Hamiltonian` classes, which allows
  for comparison between observable quantities.
  [(#765)](https://github.com/PennyLaneAI/pennylane/pull/765)

  ```pycon3
  >>> H = qml.Hamiltonian([1], [qml.PauliZ(0)])
  >>> obs = qml.PauliZ(0) @ qml.Identity(1)
  >>> print(H.compare(obs))
  True
  ```

  ```pycon3
  >>> H = qml.Hamiltonian([2], [qml.PauliZ(0)])
  >>> obs = qml.PauliZ(1) @ qml.Identity(0)
  >>> print(H.compare(obs))
  False
  ```

* Adds `simplify()` method to the `Hamiltonian` class.
  [(#765)](https://github.com/PennyLaneAI/pennylane/pull/765)

  ```pycon3
  >>> H = qml.Hamiltonian([1, 2], [qml.PauliZ(0), qml.PauliZ(0) @ qml.Identity(1)])
  >>> H.simplify()
  >>> print(H)
  (3.0) [Z0]
  ```

* Added a new bit-flip mixer to the `qml.qaoa` module.
  [(#774)](https://github.com/PennyLaneAI/pennylane/pull/774)

* Summation of two `Wires` objects is now supported and will return
  a `Wires` object containing the set of all wires defined by the
  terms in the summation.
  [(#812)](https://github.com/PennyLaneAI/pennylane/pull/812)

<h3>Breaking changes</h3>

* The PennyLane NumPy module now returns scalar (zero-dimensional) arrays where
  Python scalars were previously returned.
  [(#820)](https://github.com/PennyLaneAI/pennylane/pull/820)
  [(#833)](https://github.com/PennyLaneAI/pennylane/pull/833)

  For example, this affects array element indexing, and summation:

  ```pycon
  >>> x = np.array([1, 2, 3], requires_grad=False)
  >>> x[0]
  tensor(1, requires_grad=False)
  >>> np.sum(x)
  tensor(6, requires_grad=True)
  ```

  This may require small updates to user code. A convenience method, `np.tensor.unwrap()`,
  has been added to help ease the transition. This converts PennyLane NumPy tensors
  to standard NumPy arrays and Python scalars:

  ```pycon
  >>> x = np.array(1.543, requires_grad=False)
  >>> x.unwrap()
  1.543
  ```

  Note, however, that information regarding array differentiability will be
  lost.

* The device capabilities dictionary has been redesigned, for clarity and robustness. In particular,
  the capabilities dictionary is now inherited from the parent class, various keys have more
  expressive names, and all keys are now defined in the base device class. For more details, please
  [refer to the developer
  documentation](https://pennylane.readthedocs.io/en/stable/development/plugins.html#device-capabilities).
  [(#781)](https://github.com/PennyLaneAI/pennylane/pull/781/files)

<h3>Bug fixes</h3>

* Changed to use lists for storing variable values inside `BaseQNode`
  allowing complex matrices to be passed to `QubitUnitary`.
  [(#773)](https://github.com/PennyLaneAI/pennylane/pull/773)

* Fixed a bug within `default.qubit`, resulting in greater efficiency
  when applying a state vector to all wires on the device.
  [(#849)](https://github.com/PennyLaneAI/pennylane/pull/849)

<h3>Documentation</h3>

* Equations have been added to the `qml.sample` and `qml.probs` docstrings
  to clarify the mathematical foundation of the performed measurements.
  [(#843)](https://github.com/PennyLaneAI/pennylane/pull/843)

<h3>Contributors</h3>

This release contains contributions from (in alphabetical order):

Aroosa Ijaz, Juan Miguel Arrazola, Thomas Bromley, Jack Ceroni, Alain Delgado Gran, Josh Izaac,
Soran Jahangiri, Nathan Killoran, Robert Lang, Cedric Lin, Olivia Di Matteo, Nicolás Quesada, Maria
Schuld, Antal Száva.

# Release 0.11.0

<h3>New features since last release</h3>

<h4>New and improved simulators</h4>

* Added a new device, `default.qubit.autograd`, a pure-state qubit simulator written using Autograd.
  This device supports classical backpropagation (`diff_method="backprop"`); this can
  be faster than the parameter-shift rule for computing quantum gradients
  when the number of parameters to be optimized is large.
  [(#721)](https://github.com/XanaduAI/pennylane/pull/721)

  ```pycon
  >>> dev = qml.device("default.qubit.autograd", wires=1)
  >>> @qml.qnode(dev, diff_method="backprop")
  ... def circuit(x):
  ...     qml.RX(x[1], wires=0)
  ...     qml.Rot(x[0], x[1], x[2], wires=0)
  ...     return qml.expval(qml.PauliZ(0))
  >>> weights = np.array([0.2, 0.5, 0.1])
  >>> grad_fn = qml.grad(circuit)
  >>> print(grad_fn(weights))
  array([-2.25267173e-01, -1.00864546e+00,  6.93889390e-18])
  ```

  See the [device documentation](https://pennylane.readthedocs.io/en/stable/code/api/pennylane.devices.default_qubit_autograd.DefaultQubitAutograd.html) for more details.

* A new experimental C++ state-vector simulator device is now available, `lightning.qubit`. It
  uses the C++ Eigen library to perform fast linear algebra calculations for simulating quantum
  state-vector evolution.

  `lightning.qubit` is currently in beta; it can be installed via `pip`:

  ```console
  $ pip install pennylane-lightning
  ```

  Once installed, it can be used as a PennyLane device:

  ```pycon
  >>> dev = qml.device("lightning.qubit", wires=2)
  ```

  For more details, please see the [lightning qubit documentation](https://pennylane-lightning.readthedocs.io).

<h4>New algorithms and templates</h4>

* Added built-in QAOA functionality via the new `qml.qaoa` module.
  [(#712)](https://github.com/PennyLaneAI/pennylane/pull/712)
  [(#718)](https://github.com/PennyLaneAI/pennylane/pull/718)
  [(#741)](https://github.com/PennyLaneAI/pennylane/pull/741)
  [(#720)](https://github.com/PennyLaneAI/pennylane/pull/720)

  This includes the following features:

  * New `qml.qaoa.x_mixer` and `qml.qaoa.xy_mixer` functions for defining Pauli-X and XY
    mixer Hamiltonians.

  * MaxCut: The `qml.qaoa.maxcut` function allows easy construction of the cost Hamiltonian
    and recommended mixer Hamiltonian for solving the MaxCut problem for a supplied graph.

  * Layers: `qml.qaoa.cost_layer` and `qml.qaoa.mixer_layer` take cost and mixer
    Hamiltonians, respectively, and apply the corresponding QAOA cost and mixer layers
    to the quantum circuit

  For example, using PennyLane to construct and solve a MaxCut problem with QAOA:

  ```python
  wires = range(3)
  graph = Graph([(0, 1), (1, 2), (2, 0)])
  cost_h, mixer_h = qaoa.maxcut(graph)

  def qaoa_layer(gamma, alpha):
      qaoa.cost_layer(gamma, cost_h)
      qaoa.mixer_layer(alpha, mixer_h)

  def antatz(params, **kwargs):

      for w in wires:
          qml.Hadamard(wires=w)

      # repeat the QAOA layer two times
      qml.layer(qaoa_layer, 2, params[0], params[1])

  dev = qml.device('default.qubit', wires=len(wires))
  cost_function = qml.VQECost(ansatz, cost_h, dev)
  ```

* Added an `ApproxTimeEvolution` template to the PennyLane templates module, which
  can be used to implement Trotterized time-evolution under a Hamiltonian.
  [(#710)](https://github.com/XanaduAI/pennylane/pull/710)

  <img src="https://pennylane.readthedocs.io/en/latest/_static/templates/subroutines/approx_time_evolution.png" width=50%/>

* Added a `qml.layer` template-constructing function, which takes a unitary, and
  repeatedly applies it on a set of wires to a given depth.
  [(#723)](https://github.com/PennyLaneAI/pennylane/pull/723)

  ```python
  def subroutine():
      qml.Hadamard(wires=[0])
      qml.CNOT(wires=[0, 1])
      qml.PauliX(wires=[1])

  dev = qml.device('default.qubit', wires=3)

  @qml.qnode(dev)
  def circuit():
      qml.layer(subroutine, 3)
      return [qml.expval(qml.PauliZ(0)), qml.expval(qml.PauliZ(1))]
  ```

  This creates the following circuit:
  ```pycon
  >>> circuit()
  >>> print(circuit.draw())
  0: ──H──╭C──X──H──╭C──X──H──╭C──X──┤ ⟨Z⟩
  1: ─────╰X────────╰X────────╰X─────┤ ⟨Z⟩
  ```

* Added the `qml.utils.decompose_hamiltonian` function. This function can be used to
  decompose a Hamiltonian into a linear combination of Pauli operators.
  [(#671)](https://github.com/XanaduAI/pennylane/pull/671)

  ```pycon
  >>> A = np.array(
  ... [[-2, -2+1j, -2, -2],
  ... [-2-1j,  0,  0, -1],
  ... [-2,  0, -2, -1],
  ... [-2, -1, -1,  0]])
  >>> coeffs, obs_list = decompose_hamiltonian(A)
  ```

<h4>New device features</h4>

* It is now possible to specify custom wire labels, such as `['anc1', 'anc2', 0, 1, 3]`, where the labels
  can be strings or numbers.
  [(#666)](https://github.com/XanaduAI/pennylane/pull/666)

  Custom wire labels are defined by passing a list to the `wires` argument when creating the device:

  ```pycon
  >>> dev = qml.device("default.qubit", wires=['anc1', 'anc2', 0, 1, 3])
  ```

  Quantum operations should then be invoked with these custom wire labels:

  ``` pycon
  >>> @qml.qnode(dev)
  >>> def circuit():
  ...    qml.Hadamard(wires='anc2')
  ...    qml.CNOT(wires=['anc1', 3])
  ...    ...
  ```

  The existing behaviour, in which the number of wires is specified on device initialization,
  continues to work as usual. This gives a default behaviour where wires are labelled
  by consecutive integers.

  ```pycon
  >>> dev = qml.device("default.qubit", wires=5)
  ```

* An integrated device test suite has been added, which can be used
  to run basic integration tests on core or external devices.
  [(#695)](https://github.com/PennyLaneAI/pennylane/pull/695)
  [(#724)](https://github.com/PennyLaneAI/pennylane/pull/724)
  [(#733)](https://github.com/PennyLaneAI/pennylane/pull/733)

  The test can be invoked against a particular device by calling the `pl-device-test`
  command line program:

  ```console
  $ pl-device-test --device=default.qubit --shots=1234 --analytic=False
  ```

  If the tests are run on external devices, the device and its dependencies must be
  installed locally. For more details, please see the
  [plugin test documentation](http://pennylane.readthedocs.io/en/latest/code/api/pennylane.devices.tests.html).

<h3>Improvements</h3>

* The functions implementing the quantum circuits building the Unitary Coupled-Cluster
  (UCCSD) VQE ansatz have been improved, with a more consistent naming convention and
  improved docstrings.
  [(#748)](https://github.com/PennyLaneAI/pennylane/pull/748)

  The changes include:

  - The terms *1particle-1hole (ph)* and *2particle-2hole (pphh)* excitations
    were replaced with the names *single* and *double* excitations, respectively.

  - The non-differentiable arguments in the `UCCSD` template were renamed accordingly:
    `ph` → `s_wires`, `pphh` → `d_wires`

  - The term *virtual*, previously used to refer the *unoccupied* orbitals, was discarded.

  - The Usage Details sections were updated and improved.

* Added support for TensorFlow 2.3 and PyTorch 1.6.
  [(#725)](https://github.com/PennyLaneAI/pennylane/pull/725)

* Returning probabilities is now supported from photonic QNodes.
  As with qubit QNodes, photonic QNodes returning probabilities are
  end-to-end differentiable.
  [(#699)](https://github.com/XanaduAI/pennylane/pull/699/)

  ```pycon
  >>> dev = qml.device("strawberryfields.fock", wires=2, cutoff_dim=5)
  >>> @qml.qnode(dev)
  ... def circuit(a):
  ...     qml.Displacement(a, 0, wires=0)
  ...     return qml.probs(wires=0)
  >>> print(circuit(0.5))
  [7.78800783e-01 1.94700196e-01 2.43375245e-02 2.02812704e-03 1.26757940e-04]
  ```

<h3>Breaking changes</h3>

* The `pennylane.plugins` and `pennylane.beta.plugins` folders have been renamed to
  `pennylane.devices` and `pennylane.beta.devices`, to reflect their content better.
  [(#726)](https://github.com/XanaduAI/pennylane/pull/726)

<h3>Bug fixes</h3>

* The PennyLane interface conversion functions can now convert QNodes with
  pre-existing interfaces.
  [(#707)](https://github.com/XanaduAI/pennylane/pull/707)

<h3>Documentation</h3>

* The interfaces section of the documentation has been renamed to 'Interfaces and training',
  and updated with the latest variable handling details.
  [(#753)](https://github.com/PennyLaneAI/pennylane/pull/753)

<h3>Contributors</h3>

This release contains contributions from (in alphabetical order):

Juan Miguel Arrazola, Thomas Bromley, Jack Ceroni, Alain Delgado Gran, Shadab Hussain, Theodor
Isacsson, Josh Izaac, Nathan Killoran, Maria Schuld, Antal Száva, Nicola Vitucci.

# Release 0.10.0

<h3>New features since last release</h3>

<h4>New and improved simulators</h4>

* Added a new device, `default.qubit.tf`, a pure-state qubit simulator written using TensorFlow.
  As a result, it supports classical backpropagation as a means to compute the Jacobian. This can
  be faster than the parameter-shift rule for computing quantum gradients
  when the number of parameters to be optimized is large.

  `default.qubit.tf` is designed to be used with end-to-end classical backpropagation
  (`diff_method="backprop"`) with the TensorFlow interface. This is the default method
  of differentiation when creating a QNode with this device.

  Using this method, the created QNode is a 'white-box' that is
  tightly integrated with your TensorFlow computation, including
  [AutoGraph](https://www.tensorflow.org/guide/function) support:

  ```pycon
  >>> dev = qml.device("default.qubit.tf", wires=1)
  >>> @tf.function
  ... @qml.qnode(dev, interface="tf", diff_method="backprop")
  ... def circuit(x):
  ...     qml.RX(x[1], wires=0)
  ...     qml.Rot(x[0], x[1], x[2], wires=0)
  ...     return qml.expval(qml.PauliZ(0))
  >>> weights = tf.Variable([0.2, 0.5, 0.1])
  >>> with tf.GradientTape() as tape:
  ...     res = circuit(weights)
  >>> print(tape.gradient(res, weights))
  tf.Tensor([-2.2526717e-01 -1.0086454e+00  1.3877788e-17], shape=(3,), dtype=float32)
  ```

  See the `default.qubit.tf`
  [documentation](https://pennylane.ai/en/stable/code/api/pennylane.beta.plugins.DefaultQubitTF.html)
  for more details.

* The [default.tensor plugin](https://github.com/XanaduAI/pennylane/blob/master/pennylane/beta/plugins/default_tensor.py)
  has been significantly upgraded. It now allows two different
  tensor network representations to be used: `"exact"` and `"mps"`. The former uses a
  exact factorized representation of quantum states, while the latter uses a matrix product state
  representation.
  ([#572](https://github.com/XanaduAI/pennylane/pull/572))
  ([#599](https://github.com/XanaduAI/pennylane/pull/599))

<h4>New machine learning functionality and integrations</h4>

* PennyLane QNodes can now be converted into Torch layers, allowing for creation of quantum and
  hybrid models using the `torch.nn` API.
  [(#588)](https://github.com/XanaduAI/pennylane/pull/588)

  A PennyLane QNode can be converted into a `torch.nn` layer using the `qml.qnn.TorchLayer` class:

  ```pycon
  >>> @qml.qnode(dev)
  ... def qnode(inputs, weights_0, weight_1):
  ...    # define the circuit
  ...    # ...

  >>> weight_shapes = {"weights_0": 3, "weight_1": 1}
  >>> qlayer = qml.qnn.TorchLayer(qnode, weight_shapes)
  ```

  A hybrid model can then be easily constructed:

  ```pycon
  >>> model = torch.nn.Sequential(qlayer, torch.nn.Linear(2, 2))
  ```

* Added a new "reversible" differentiation method which can be used in simulators, but not hardware.

  The reversible approach is similar to backpropagation, but trades off extra computation for
  enhanced memory efficiency. Where backpropagation caches the state tensors at each step during
  a simulated evolution, the reversible method only caches the final pre-measurement state.

  Compared to the parameter-shift method, the reversible method can be faster or slower,
  depending on the density and location of parametrized gates in a circuit
  (circuits with higher density of parametrized gates near the end of the circuit will see a benefit).
  [(#670)](https://github.com/XanaduAI/pennylane/pull/670)

  ```pycon
  >>> dev = qml.device("default.qubit", wires=2)
  ... @qml.qnode(dev, diff_method="reversible")
  ... def circuit(x):
  ...     qml.RX(x, wires=0)
  ...     qml.RX(x, wires=0)
  ...     qml.CNOT(wires=[0,1])
  ...     return qml.expval(qml.PauliZ(0))
  >>> qml.grad(circuit)(0.5)
  (array(-0.47942554),)
  ```

<h4>New templates and cost functions</h4>

* Added the new templates `UCCSD`, `SingleExcitationUnitary`, and`DoubleExcitationUnitary`,
  which together implement the Unitary Coupled-Cluster Singles and Doubles (UCCSD) ansatz
  to perform VQE-based quantum chemistry simulations using PennyLane-QChem.
  [(#622)](https://github.com/XanaduAI/pennylane/pull/622)
  [(#638)](https://github.com/XanaduAI/pennylane/pull/638)
  [(#654)](https://github.com/XanaduAI/pennylane/pull/654)
  [(#659)](https://github.com/XanaduAI/pennylane/pull/659)
  [(#622)](https://github.com/XanaduAI/pennylane/pull/622)

* Added module `pennylane.qnn.cost` with class `SquaredErrorLoss`. The module contains classes
  to calculate losses and cost functions on circuits with trainable parameters.
  [(#642)](https://github.com/XanaduAI/pennylane/pull/642)

<h3>Improvements</h3>

* Improves the wire management by making the `Operator.wires` attribute a `wires` object.
  [(#666)](https://github.com/XanaduAI/pennylane/pull/666)

* A significant improvement with respect to how QNodes and interfaces mark quantum function
  arguments as differentiable when using Autograd, designed to improve performance and make
  QNodes more intuitive.
  [(#648)](https://github.com/XanaduAI/pennylane/pull/648)
  [(#650)](https://github.com/XanaduAI/pennylane/pull/650)

  In particular, the following changes have been made:

  - A new `ndarray` subclass `pennylane.numpy.tensor`, which extends NumPy arrays with
    the keyword argument and attribute `requires_grad`. Tensors which have `requires_grad=False`
    are treated as non-differentiable by the Autograd interface.

  - A new subpackage `pennylane.numpy`, which wraps `autograd.numpy` such that NumPy functions
    accept the `requires_grad` keyword argument, and allows Autograd to differentiate
    `pennylane.numpy.tensor` objects.

  - The `argnum` argument to `qml.grad` is now optional; if not provided, arguments explicitly
    marked as `requires_grad=False` are excluded for the list of differentiable arguments.
    The ability to pass `argnum` has been retained for backwards compatibility, and
    if present the old behaviour persists.

* The QNode Torch interface now inspects QNode positional arguments.
  If any argument does not have the attribute `requires_grad=True`, it
  is automatically excluded from quantum gradient computations.
  [(#652)](https://github.com/XanaduAI/pennylane/pull/652)
  [(#660)](https://github.com/XanaduAI/pennylane/pull/660)

* The QNode TF interface now inspects QNode positional arguments.
  If any argument is not being watched by a `tf.GradientTape()`,
  it is automatically excluded from quantum gradient computations.
  [(#655)](https://github.com/XanaduAI/pennylane/pull/655)
  [(#660)](https://github.com/XanaduAI/pennylane/pull/660)

* QNodes have two new public methods: `QNode.set_trainable_args()` and `QNode.get_trainable_args()`.
  These are designed to be called by interfaces, to specify to the QNode which of its
  input arguments are differentiable. Arguments which are non-differentiable will not be converted
  to PennyLane Variable objects within the QNode.
  [(#660)](https://github.com/XanaduAI/pennylane/pull/660)

* Added `decomposition` method to PauliX, PauliY, PauliZ, S, T, Hadamard, and PhaseShift gates, which
  decomposes each of these gates into rotation gates.
  [(#668)](https://github.com/XanaduAI/pennylane/pull/668)

* The `CircuitGraph` class now supports serializing contained circuit operations
  and measurement basis rotations to an OpenQASM2.0 script via the new
  `CircuitGraph.to_openqasm()` method.
  [(#623)](https://github.com/XanaduAI/pennylane/pull/623)

<h3>Breaking changes</h3>

* Removes support for Python 3.5.
  [(#639)](https://github.com/XanaduAI/pennylane/pull/639)

<h3>Documentation</h3>

* Various small typos were fixed.

<h3>Contributors</h3>

This release contains contributions from (in alphabetical order):

Thomas Bromley, Jack Ceroni, Alain Delgado Gran, Theodor Isacsson, Josh Izaac,
Nathan Killoran, Maria Schuld, Antal Száva, Nicola Vitucci.


# Release 0.9.0

<h3>New features since last release</h3>

<h4>New machine learning integrations</h4>

* PennyLane QNodes can now be converted into Keras layers, allowing for creation of quantum and
  hybrid models using the Keras API.
  [(#529)](https://github.com/XanaduAI/pennylane/pull/529)

  A PennyLane QNode can be converted into a Keras layer using the `KerasLayer` class:

  ```python
  from pennylane.qnn import KerasLayer

  @qml.qnode(dev)
  def circuit(inputs, weights_0, weight_1):
     # define the circuit
     # ...

  weight_shapes = {"weights_0": 3, "weight_1": 1}
  qlayer = qml.qnn.KerasLayer(circuit, weight_shapes, output_dim=2)
  ```

  A hybrid model can then be easily constructed:

  ```python
  model = tf.keras.models.Sequential([qlayer, tf.keras.layers.Dense(2)])
  ```

* Added a new type of QNode, `qml.qnodes.PassthruQNode`. For simulators which are coded in an
  external library which supports automatic differentiation, PennyLane will treat a PassthruQNode as
  a "white box", and rely on the external library to directly provide gradients via backpropagation.
  This can be more efficient than the using parameter-shift rule for a large number of parameters.
  [(#488)](https://github.com/XanaduAI/pennylane/pull/488)

  Currently this behaviour is supported by PennyLane's `default.tensor.tf` device backend,
  compatible with the `'tf'` interface using TensorFlow 2:

  ```python
  dev = qml.device('default.tensor.tf', wires=2)

  @qml.qnode(dev, diff_method="backprop")
  def circuit(params):
      qml.RX(params[0], wires=0)
      qml.RX(params[1], wires=1)
      qml.CNOT(wires=[0, 1])
      return qml.expval(qml.PauliZ(0))

  qnode = PassthruQNode(circuit, dev)
  params = tf.Variable([0.3, 0.1])

  with tf.GradientTape() as tape:
      tape.watch(params)
      res = qnode(params)

  grad = tape.gradient(res, params)
  ```

<h4>New optimizers</h4>

* Added the `qml.RotosolveOptimizer`, a gradient-free optimizer
  that minimizes the quantum function by updating each parameter,
  one-by-one, via a closed-form expression while keeping other parameters
  fixed.
  [(#636)](https://github.com/XanaduAI/pennylane/pull/636)
  [(#539)](https://github.com/XanaduAI/pennylane/pull/539)

* Added the `qml.RotoselectOptimizer`, which uses Rotosolve to
  minimizes a quantum function with respect to both the
  rotation operations applied and the rotation parameters.
  [(#636)](https://github.com/XanaduAI/pennylane/pull/636)
  [(#539)](https://github.com/XanaduAI/pennylane/pull/539)

  For example, given a quantum function `f` that accepts parameters `x`
  and a list of corresponding rotation operations `generators`,
  the Rotoselect optimizer will, at each step, update both the parameter
  values and the list of rotation gates to minimize the loss:

  ```pycon
  >>> opt = qml.optimize.RotoselectOptimizer()
  >>> x = [0.3, 0.7]
  >>> generators = [qml.RX, qml.RY]
  >>> for _ in range(100):
  ...     x, generators = opt.step(f, x, generators)
  ```


<h4>New operations</h4>

* Added the `PauliRot` gate, which performs an arbitrary
  Pauli rotation on multiple qubits, and the `MultiRZ` gate,
  which performs a rotation generated by a tensor product
  of Pauli Z operators.
  [(#559)](https://github.com/XanaduAI/pennylane/pull/559)

  ```python
  dev = qml.device('default.qubit', wires=4)

  @qml.qnode(dev)
  def circuit(angle):
      qml.PauliRot(angle, "IXYZ", wires=[0, 1, 2, 3])
      return [qml.expval(qml.PauliZ(wire)) for wire in [0, 1, 2, 3]]
  ```

  ```pycon
  >>> circuit(0.4)
  [1.         0.92106099 0.92106099 1.        ]
  >>> print(circuit.draw())
   0: ──╭RI(0.4)──┤ ⟨Z⟩
   1: ──├RX(0.4)──┤ ⟨Z⟩
   2: ──├RY(0.4)──┤ ⟨Z⟩
   3: ──╰RZ(0.4)──┤ ⟨Z⟩
  ```

  If the `PauliRot` gate is not supported on the target device, it will
  be decomposed into `Hadamard`, `RX` and `MultiRZ` gates. Note that
  identity gates in the Pauli word result in untouched wires:

  ```pycon
  >>> print(circuit.draw())
   0: ───────────────────────────────────┤ ⟨Z⟩
   1: ──H──────────╭RZ(0.4)──H───────────┤ ⟨Z⟩
   2: ──RX(1.571)──├RZ(0.4)──RX(-1.571)──┤ ⟨Z⟩
   3: ─────────────╰RZ(0.4)──────────────┤ ⟨Z⟩
  ```

  If the `MultiRZ` gate is not supported, it will be decomposed into
  `CNOT` and `RZ` gates:

  ```pycon
  >>> print(circuit.draw())
   0: ──────────────────────────────────────────────────┤ ⟨Z⟩
   1: ──H──────────────╭X──RZ(0.4)──╭X──────H───────────┤ ⟨Z⟩
   2: ──RX(1.571)──╭X──╰C───────────╰C──╭X──RX(-1.571)──┤ ⟨Z⟩
   3: ─────────────╰C───────────────────╰C──────────────┤ ⟨Z⟩
  ```

* PennyLane now provides `DiagonalQubitUnitary` for diagonal gates, that are e.g.,
  encountered in IQP circuits. These kinds of gates can be evaluated much faster on
  a simulator device.
  [(#567)](https://github.com/XanaduAI/pennylane/pull/567)

  The gate can be used, for example, to efficiently simulate oracles:

  ```python
  dev = qml.device('default.qubit', wires=3)

  # Function as a bitstring
  f = np.array([1, 0, 0, 1, 1, 0, 1, 0])

  @qml.qnode(dev)
  def circuit(weights1, weights2):
      qml.templates.StronglyEntanglingLayers(weights1, wires=[0, 1, 2])

      # Implements the function as a phase-kickback oracle
      qml.DiagonalQubitUnitary((-1)**f, wires=[0, 1, 2])

      qml.templates.StronglyEntanglingLayers(weights2, wires=[0, 1, 2])
      return [qml.expval(qml.PauliZ(w)) for w in range(3)]
  ```

* Added the `TensorN` CVObservable that can represent the tensor product of the
  `NumberOperator` on photonic backends.
  [(#608)](https://github.com/XanaduAI/pennylane/pull/608)

<h4>New templates</h4>

* Added the `ArbitraryUnitary` and `ArbitraryStatePreparation` templates, which use
  `PauliRot` gates to perform an arbitrary unitary and prepare an arbitrary basis
  state with the minimal number of parameters.
  [(#590)](https://github.com/XanaduAI/pennylane/pull/590)

  ```python
  dev = qml.device('default.qubit', wires=3)

  @qml.qnode(dev)
  def circuit(weights1, weights2):
        qml.templates.ArbitraryStatePreparation(weights1, wires=[0, 1, 2])
        qml.templates.ArbitraryUnitary(weights2, wires=[0, 1, 2])
        return qml.probs(wires=[0, 1, 2])
  ```

* Added the `IQPEmbedding` template, which encodes inputs into the diagonal gates of an
  IQP circuit.
  [(#605)](https://github.com/XanaduAI/pennylane/pull/605)

  <img src="https://pennylane.readthedocs.io/en/latest/_images/iqp.png"
  width=50%></img>

* Added the `SimplifiedTwoDesign` template, which implements the circuit
  design of [Cerezo et al. (2020)](<https://arxiv.org/abs/2001.00550>).
  [(#556)](https://github.com/XanaduAI/pennylane/pull/556)

  <img src="https://pennylane.readthedocs.io/en/latest/_images/simplified_two_design.png"
  width=50%></img>

* Added the `BasicEntanglerLayers` template, which is a simple layer architecture
  of rotations and CNOT nearest-neighbour entanglers.
  [(#555)](https://github.com/XanaduAI/pennylane/pull/555)

  <img src="https://pennylane.readthedocs.io/en/latest/_images/basic_entangler.png"
  width=50%></img>

* PennyLane now offers a broadcasting function to easily construct templates:
  `qml.broadcast()` takes single quantum operations or other templates and applies
  them to wires in a specific pattern.
  [(#515)](https://github.com/XanaduAI/pennylane/pull/515)
  [(#522)](https://github.com/XanaduAI/pennylane/pull/522)
  [(#526)](https://github.com/XanaduAI/pennylane/pull/526)
  [(#603)](https://github.com/XanaduAI/pennylane/pull/603)

  For example, we can use broadcast to repeat a custom template
  across multiple wires:

  ```python
  from pennylane.templates import template

  @template
  def mytemplate(pars, wires):
      qml.Hadamard(wires=wires)
      qml.RY(pars, wires=wires)

  dev = qml.device('default.qubit', wires=3)

  @qml.qnode(dev)
  def circuit(pars):
      qml.broadcast(mytemplate, pattern="single", wires=[0,1,2], parameters=pars)
      return qml.expval(qml.PauliZ(0))
  ```

  ```pycon
  >>> circuit([1, 1, 0.1])
  -0.841470984807896
  >>> print(circuit.draw())
   0: ──H──RY(1.0)──┤ ⟨Z⟩
   1: ──H──RY(1.0)──┤
   2: ──H──RY(0.1)──┤
  ```

  For other available patterns, see the
  [broadcast function documentation](https://pennylane.readthedocs.io/en/latest/code/api/pennylane.broadcast.html).

<h3>Breaking changes</h3>

* The `QAOAEmbedding` now uses the new `MultiRZ` gate as a `ZZ` entangler,
  which changes the convention. While
  previously, the `ZZ` gate in the embedding was implemented as

  ```python
  CNOT(wires=[wires[0], wires[1]])
  RZ(2 * parameter, wires=wires[0])
  CNOT(wires=[wires[0], wires[1]])
  ```

  the `MultiRZ` corresponds to

  ```python
  CNOT(wires=[wires[1], wires[0]])
  RZ(parameter, wires=wires[0])
  CNOT(wires=[wires[1], wires[0]])
  ```

  which differs in the factor of `2`, and fixes a bug in the
  wires that the `CNOT` was applied to.
  [(#609)](https://github.com/XanaduAI/pennylane/pull/609)

* Probability methods are handled by `QubitDevice` and device method
  requirements are modified to simplify plugin development.
  [(#573)](https://github.com/XanaduAI/pennylane/pull/573)

* The internal variables `All` and `Any` to mark an `Operation` as acting on all or any
  wires have been renamed to `AllWires` and `AnyWires`.
  [(#614)](https://github.com/XanaduAI/pennylane/pull/614)

<h3>Improvements</h3>

* A new `Wires` class was introduced for the internal
  bookkeeping of wire indices.
  [(#615)](https://github.com/XanaduAI/pennylane/pull/615)

* Improvements to the speed/performance of the `default.qubit` device.
  [(#567)](https://github.com/XanaduAI/pennylane/pull/567)
  [(#559)](https://github.com/XanaduAI/pennylane/pull/559)

* Added the `"backprop"` and `"device"` differentiation methods to the `qnode`
  decorator.
  [(#552)](https://github.com/XanaduAI/pennylane/pull/552)

  - `"backprop"`: Use classical backpropagation. Default on simulator
    devices that are classically end-to-end differentiable.
    The returned QNode can only be used with the same machine learning
    framework (e.g., `default.tensor.tf` simulator with the `tensorflow` interface).

  - `"device"`: Queries the device directly for the gradient.

  Using the `"backprop"` differentiation method with the `default.tensor.tf`
  device, the created QNode is a 'white-box', and is tightly integrated with
  the overall TensorFlow computation:

  ```python
  >>> dev = qml.device("default.tensor.tf", wires=1)
  >>> @qml.qnode(dev, interface="tf", diff_method="backprop")
  >>> def circuit(x):
  ...     qml.RX(x[1], wires=0)
  ...     qml.Rot(x[0], x[1], x[2], wires=0)
  ...     return qml.expval(qml.PauliZ(0))
  >>> vars = tf.Variable([0.2, 0.5, 0.1])
  >>> with tf.GradientTape() as tape:
  ...     res = circuit(vars)
  >>> tape.gradient(res, vars)
  <tf.Tensor: shape=(3,), dtype=float32, numpy=array([-2.2526717e-01, -1.0086454e+00,  1.3877788e-17], dtype=float32)>
  ```

* The circuit drawer now displays inverted operations, as well as wires
  where probabilities are returned from the device:
  [(#540)](https://github.com/XanaduAI/pennylane/pull/540)

  ```python
  >>> @qml.qnode(dev)
  ... def circuit(theta):
  ...     qml.RX(theta, wires=0)
  ...     qml.CNOT(wires=[0, 1])
  ...     qml.S(wires=1).inv()
  ...     return qml.probs(wires=[0, 1])
  >>> circuit(0.2)
  array([0.99003329, 0.        , 0.        , 0.00996671])
  >>> print(circuit.draw())
  0: ──RX(0.2)──╭C───────╭┤ Probs
  1: ───────────╰X──S⁻¹──╰┤ Probs
  ```

* You can now evaluate the metric tensor of a VQE Hamiltonian via the new
  `VQECost.metric_tensor` method. This allows `VQECost` objects to be directly
  optimized by the quantum natural gradient optimizer (`qml.QNGOptimizer`).
  [(#618)](https://github.com/XanaduAI/pennylane/pull/618)

* The input check functions in `pennylane.templates.utils` are now public
  and visible in the API documentation.
  [(#566)](https://github.com/XanaduAI/pennylane/pull/566)

* Added keyword arguments for step size and order to the `qnode` decorator, as well as
  the `QNode` and `JacobianQNode` classes. This enables the user to set the step size
  and order when using finite difference methods. These options are also exposed when
  creating QNode collections.
  [(#530)](https://github.com/XanaduAI/pennylane/pull/530)
  [(#585)](https://github.com/XanaduAI/pennylane/pull/585)
  [(#587)](https://github.com/XanaduAI/pennylane/pull/587)

* The decomposition for the `CRY` gate now uses the simpler form `RY @ CNOT @ RY @ CNOT`
  [(#547)](https://github.com/XanaduAI/pennylane/pull/547)

* The underlying queuing system was refactored, removing the `qml._current_context`
  property that held the currently active `QNode` or `OperationRecorder`. Now, all
  objects that expose a queue for operations inherit from `QueuingContext` and
  register their queue globally.
  [(#548)](https://github.com/XanaduAI/pennylane/pull/548)

* The PennyLane repository has a new benchmarking tool which supports the comparison of different git revisions.
  [(#568)](https://github.com/XanaduAI/pennylane/pull/568)
  [(#560)](https://github.com/XanaduAI/pennylane/pull/560)
  [(#516)](https://github.com/XanaduAI/pennylane/pull/516)

<h3>Documentation</h3>

* Updated the development section by creating a landing page with links to sub-pages
  containing specific guides.
  [(#596)](https://github.com/XanaduAI/pennylane/pull/596)

* Extended the developer's guide by a section explaining how to add new templates.
  [(#564)](https://github.com/XanaduAI/pennylane/pull/564)

<h3>Bug fixes</h3>

* `tf.GradientTape().jacobian()` can now be evaluated on QNodes using the TensorFlow interface.
  [(#626)](https://github.com/XanaduAI/pennylane/pull/626)

* `RandomLayers()` is now compatible with the qiskit devices.
  [(#597)](https://github.com/XanaduAI/pennylane/pull/597)

* `DefaultQubit.probability()` now returns the correct probability when called with
  `device.analytic=False`.
  [(#563)](https://github.com/XanaduAI/pennylane/pull/563)

* Fixed a bug in the `StronglyEntanglingLayers` template, allowing it to
  work correctly when applied to a single wire.
  [(544)](https://github.com/XanaduAI/pennylane/pull/544)

* Fixed a bug when inverting operations with decompositions; operations marked as inverted
  are now correctly inverted when the fallback decomposition is called.
  [(#543)](https://github.com/XanaduAI/pennylane/pull/543)

* The `QNode.print_applied()` method now correctly displays wires where
  `qml.prob()` is being returned.
  [#542](https://github.com/XanaduAI/pennylane/pull/542)

<h3>Contributors</h3>

This release contains contributions from (in alphabetical order):

Ville Bergholm, Lana Bozanic, Thomas Bromley, Theodor Isacsson, Josh Izaac, Nathan Killoran,
Maggie Li, Johannes Jakob Meyer, Maria Schuld, Sukin Sim, Antal Száva.

# Release 0.8.1

<h3>Improvements</h3>

* Beginning of support for Python 3.8, with the test suite
  now being run in a Python 3.8 environment.
  [(#501)](https://github.com/XanaduAI/pennylane/pull/501)

<h3>Documentation</h3>

* Present templates as a gallery of thumbnails showing the
  basic circuit architecture.
  [(#499)](https://github.com/XanaduAI/pennylane/pull/499)

<h3>Bug fixes</h3>

* Fixed a bug where multiplying a QNode parameter by 0 caused a divide
  by zero error when calculating the parameter shift formula.
  [(#512)](https://github.com/XanaduAI/pennylane/pull/512)

* Fixed a bug where the shape of differentiable QNode arguments
  was being cached on the first construction, leading to indexing
  errors if the QNode was re-evaluated if the argument changed shape.
  [(#505)](https://github.com/XanaduAI/pennylane/pull/505)

<h3>Contributors</h3>

This release contains contributions from (in alphabetical order):

Ville Bergholm, Josh Izaac, Johannes Jakob Meyer, Maria Schuld, Antal Száva.

# Release 0.8.0

<h3>New features since last release</h3>

* Added a quantum chemistry package, `pennylane.qchem`, which supports
  integration with OpenFermion, Psi4, PySCF, and OpenBabel.
  [(#453)](https://github.com/XanaduAI/pennylane/pull/453)

  Features include:

  - Generate the qubit Hamiltonians directly starting with the atomic structure of the molecule.
  - Calculate the mean-field (Hartree-Fock) electronic structure of molecules.
  - Allow to define an active space based on the number of active electrons and active orbitals.
  - Perform the fermionic-to-qubit transformation of the electronic Hamiltonian by
    using different functions implemented in OpenFermion.
  - Convert OpenFermion's QubitOperator to a Pennylane `Hamiltonian` class.
  - Perform a Variational Quantum Eigensolver (VQE) computation with this Hamiltonian in PennyLane.

  Check out the [quantum chemistry quickstart](https://pennylane.readthedocs.io/en/latest/introduction/chemistry.html), as well the quantum chemistry and VQE tutorials.

* PennyLane now has some functions and classes for creating and solving VQE
  problems. [(#467)](https://github.com/XanaduAI/pennylane/pull/467)

  - `qml.Hamiltonian`: a lightweight class for representing qubit Hamiltonians
  - `qml.VQECost`: a class for quickly constructing a differentiable cost function
    given a circuit ansatz, Hamiltonian, and one or more devices

    ```python
    >>> H = qml.vqe.Hamiltonian(coeffs, obs)
    >>> cost = qml.VQECost(ansatz, hamiltonian, dev, interface="torch")
    >>> params = torch.rand([4, 3])
    >>> cost(params)
    tensor(0.0245, dtype=torch.float64)
    ```

* Added a circuit drawing feature that provides a text-based representation
  of a QNode instance. It can be invoked via `qnode.draw()`. The user can specify
  to display variable names instead of variable values and choose either an ASCII
  or Unicode charset.
  [(#446)](https://github.com/XanaduAI/pennylane/pull/446)

  Consider the following circuit as an example:
  ```python3
  @qml.qnode(dev)
  def qfunc(a, w):
      qml.Hadamard(0)
      qml.CRX(a, wires=[0, 1])
      qml.Rot(w[0], w[1], w[2], wires=[1])
      qml.CRX(-a, wires=[0, 1])

      return qml.expval(qml.PauliZ(0) @ qml.PauliZ(1))
  ```

  We can draw the circuit after it has been executed:

  ```python
  >>> result = qfunc(2.3, [1.2, 3.2, 0.7])
  >>> print(qfunc.draw())
   0: ──H──╭C────────────────────────────╭C─────────╭┤ ⟨Z ⊗ Z⟩
   1: ─────╰RX(2.3)──Rot(1.2, 3.2, 0.7)──╰RX(-2.3)──╰┤ ⟨Z ⊗ Z⟩
  >>> print(qfunc.draw(charset="ascii"))
   0: --H--+C----------------------------+C---------+| <Z @ Z>
   1: -----+RX(2.3)--Rot(1.2, 3.2, 0.7)--+RX(-2.3)--+| <Z @ Z>
  >>> print(qfunc.draw(show_variable_names=True))
   0: ──H──╭C─────────────────────────────╭C─────────╭┤ ⟨Z ⊗ Z⟩
   1: ─────╰RX(a)──Rot(w[0], w[1], w[2])──╰RX(-1*a)──╰┤ ⟨Z ⊗ Z⟩
  ```

* Added `QAOAEmbedding` and its parameter initialization
  as a new trainable template.
  [(#442)](https://github.com/XanaduAI/pennylane/pull/442)

  <img src="https://pennylane.readthedocs.io/en/latest/_images/qaoa_layers.png"
  width=70%></img>

* Added the `qml.probs()` measurement function, allowing QNodes
  to differentiate variational circuit probabilities
  on simulators and hardware.
  [(#432)](https://github.com/XanaduAI/pennylane/pull/432)

  ```python
  @qml.qnode(dev)
  def circuit(x):
      qml.Hadamard(wires=0)
      qml.RY(x, wires=0)
      qml.RX(x, wires=1)
      qml.CNOT(wires=[0, 1])
      return qml.probs(wires=[0])
  ```
  Executing this circuit gives the marginal probability of wire 1:
  ```python
  >>> circuit(0.2)
  [0.40066533 0.59933467]
  ```
  QNodes that return probabilities fully support autodifferentiation.

* Added the convenience load functions `qml.from_pyquil`, `qml.from_quil` and
  `qml.from_quil_file` that convert pyQuil objects and Quil code to PennyLane
  templates. This feature requires version 0.8 or above of the PennyLane-Forest
  plugin.
  [(#459)](https://github.com/XanaduAI/pennylane/pull/459)

* Added a `qml.inv` method that inverts templates and sequences of Operations.
  Added a `@qml.template` decorator that makes templates return the queued Operations.
  [(#462)](https://github.com/XanaduAI/pennylane/pull/462)

  For example, using this function to invert a template inside a QNode:

  ```python3
      @qml.template
      def ansatz(weights, wires):
          for idx, wire in enumerate(wires):
              qml.RX(weights[idx], wires=[wire])

          for idx in range(len(wires) - 1):
              qml.CNOT(wires=[wires[idx], wires[idx + 1]])

      dev = qml.device('default.qubit', wires=2)

      @qml.qnode(dev)
      def circuit(weights):
          qml.inv(ansatz(weights, wires=[0, 1]))
          return qml.expval(qml.PauliZ(0) @ qml.PauliZ(1))
    ```

* Added the `QNodeCollection` container class, that allows independent
  QNodes to be stored and evaluated simultaneously. Experimental support
  for asynchronous evaluation of contained QNodes is provided with the
  `parallel=True` keyword argument.
  [(#466)](https://github.com/XanaduAI/pennylane/pull/466)

* Added a high level `qml.map` function, that maps a quantum
  circuit template over a list of observables or devices, returning
  a `QNodeCollection`.
  [(#466)](https://github.com/XanaduAI/pennylane/pull/466)

  For example:

  ```python3
  >>> def my_template(params, wires, **kwargs):
  >>>    qml.RX(params[0], wires=wires[0])
  >>>    qml.RX(params[1], wires=wires[1])
  >>>    qml.CNOT(wires=wires)

  >>> obs_list = [qml.PauliX(0) @ qml.PauliZ(1), qml.PauliZ(0) @ qml.PauliX(1)]
  >>> dev = qml.device("default.qubit", wires=2)
  >>> qnodes = qml.map(my_template, obs_list, dev, measure="expval")
  >>> qnodes([0.54, 0.12])
  array([-0.06154835  0.99280864])
  ```

* Added high level `qml.sum`, `qml.dot`, `qml.apply` functions
  that act on QNode collections.
  [(#466)](https://github.com/XanaduAI/pennylane/pull/466)

  `qml.apply` allows vectorized functions to act over the entire QNode
  collection:
  ```python
  >>> qnodes = qml.map(my_template, obs_list, dev, measure="expval")
  >>> cost = qml.apply(np.sin, qnodes)
  >>> cost([0.54, 0.12])
  array([-0.0615095  0.83756375])
  ```

  `qml.sum` and `qml.dot` take the sum of a QNode collection, and a
  dot product of tensors/arrays/QNode collections, respectively.

<h3>Breaking changes</h3>

* Deprecated the old-style `QNode` such that only the new-style `QNode` and its syntax can be used,
  moved all related files from the `pennylane/beta` folder to `pennylane`.
  [(#440)](https://github.com/XanaduAI/pennylane/pull/440)

<h3>Improvements</h3>

* Added the `Tensor.prune()` method and the `Tensor.non_identity_obs` property for extracting
  non-identity instances from the observables making up a `Tensor` instance.
  [(#498)](https://github.com/XanaduAI/pennylane/pull/498)

* Renamed the `expt.tensornet` and `expt.tensornet.tf` devices to `default.tensor` and
  `default.tensor.tf`.
  [(#495)](https://github.com/XanaduAI/pennylane/pull/495)

* Added a serialization method to the `CircuitGraph` class that is used to create a unique
  hash for each quantum circuit graph.
  [(#470)](https://github.com/XanaduAI/pennylane/pull/470)

* Added the `Observable.eigvals` method to return the eigenvalues of observables.
  [(#449)](https://github.com/XanaduAI/pennylane/pull/449)

* Added the `Observable.diagonalizing_gates` method to return the gates
  that diagonalize an observable in the computational basis.
  [(#454)](https://github.com/XanaduAI/pennylane/pull/454)

* Added the `Operator.matrix` method to return the matrix representation
  of an operator in the computational basis.
  [(#454)](https://github.com/XanaduAI/pennylane/pull/454)

* Added a `QubitDevice` class which implements common functionalities of plugin devices such that
  plugin devices can rely on these implementations. The new `QubitDevice` also includes
  a new `execute` method, which allows for more convenient plugin design. In addition, `QubitDevice`
  also unifies the way samples are generated on qubit-based devices.
  [(#452)](https://github.com/XanaduAI/pennylane/pull/452)
  [(#473)](https://github.com/XanaduAI/pennylane/pull/473)

* Improved documentation of `AmplitudeEmbedding` and `BasisEmbedding` templates.
  [(#441)](https://github.com/XanaduAI/pennylane/pull/441)
  [(#439)](https://github.com/XanaduAI/pennylane/pull/439)

* Codeblocks in the documentation now have a 'copy' button for easily
  copying examples.
  [(#437)](https://github.com/XanaduAI/pennylane/pull/437)

<h3>Documentation</h3>

* Update the developers plugin guide to use QubitDevice.
  [(#483)](https://github.com/XanaduAI/pennylane/pull/483)

<h3>Bug fixes</h3>

* Fixed a bug in `CVQNode._pd_analytic`, where non-descendant observables were not
  Heisenberg-transformed before evaluating the partial derivatives when using the
  order-2 parameter-shift method, resulting in an erroneous Jacobian for some circuits.
  [(#433)](https://github.com/XanaduAI/pennylane/pull/433)

<h3>Contributors</h3>

This release contains contributions from (in alphabetical order):

Juan Miguel Arrazola, Ville Bergholm, Alain Delgado Gran, Olivia Di Matteo,
Theodor Isacsson, Josh Izaac, Soran Jahangiri, Nathan Killoran, Johannes Jakob Meyer,
Zeyue Niu, Maria Schuld, Antal Száva.

# Release 0.7.0

<h3>New features since last release</h3>

* Custom padding constant in `AmplitudeEmbedding` is supported (see 'Breaking changes'.)
  [(#419)](https://github.com/XanaduAI/pennylane/pull/419)

* `StronglyEntanglingLayer` and `RandomLayer` now work with a single wire.
  [(#409)](https://github.com/XanaduAI/pennylane/pull/409)
  [(#413)](https://github.com/XanaduAI/pennylane/pull/413)

* Added support for applying the inverse of an `Operation` within a circuit.
  [(#377)](https://github.com/XanaduAI/pennylane/pull/377)

* Added an `OperationRecorder()` context manager, that allows templates
  and quantum functions to be executed while recording events. The
  recorder can be used with and without QNodes as a debugging utility.
  [(#388)](https://github.com/XanaduAI/pennylane/pull/388)

* Operations can now specify a decomposition that is used when the desired operation
  is not supported on the target device.
  [(#396)](https://github.com/XanaduAI/pennylane/pull/396)

* The ability to load circuits from external frameworks as templates
  has been added via the new `qml.load()` function. This feature
  requires plugin support --- this initial release provides support
  for Qiskit circuits and QASM files when `pennylane-qiskit` is installed,
  via the functions `qml.from_qiskit` and `qml.from_qasm`.
  [(#418)](https://github.com/XanaduAI/pennylane/pull/418)

* An experimental tensor network device has been added
  [(#416)](https://github.com/XanaduAI/pennylane/pull/416)
  [(#395)](https://github.com/XanaduAI/pennylane/pull/395)
  [(#394)](https://github.com/XanaduAI/pennylane/pull/394)
  [(#380)](https://github.com/XanaduAI/pennylane/pull/380)

* An experimental tensor network device which uses TensorFlow for
  backpropagation has been added
  [(#427)](https://github.com/XanaduAI/pennylane/pull/427)

* Custom padding constant in `AmplitudeEmbedding` is supported (see 'Breaking changes'.)
  [(#419)](https://github.com/XanaduAI/pennylane/pull/419)

<h3>Breaking changes</h3>

* The `pad` parameter in `AmplitudeEmbedding()` is now either `None` (no automatic padding), or a
  number that is used as the padding constant.
  [(#419)](https://github.com/XanaduAI/pennylane/pull/419)

* Initialization functions now return a single array of weights per function. Utilities for multi-weight templates
  `Interferometer()` and `CVNeuralNetLayers()` are provided.
  [(#412)](https://github.com/XanaduAI/pennylane/pull/412)

* The single layer templates `RandomLayer()`, `CVNeuralNetLayer()` and `StronglyEntanglingLayer()`
  have been turned into private functions `_random_layer()`, `_cv_neural_net_layer()` and
  `_strongly_entangling_layer()`. Recommended use is now via the corresponding `Layers()` templates.
  [(#413)](https://github.com/XanaduAI/pennylane/pull/413)

<h3>Improvements</h3>

* Added extensive input checks in templates.
  [(#419)](https://github.com/XanaduAI/pennylane/pull/419)

* Templates integration tests are rewritten - now cover keyword/positional argument passing,
  interfaces and combinations of templates.
  [(#409)](https://github.com/XanaduAI/pennylane/pull/409)
  [(#419)](https://github.com/XanaduAI/pennylane/pull/419)

* State vector preparation operations in the `default.qubit` plugin can now be
  applied to subsets of wires, and are restricted to being the first operation
  in a circuit.
  [(#346)](https://github.com/XanaduAI/pennylane/pull/346)

* The `QNode` class is split into a hierarchy of simpler classes.
  [(#354)](https://github.com/XanaduAI/pennylane/pull/354)
  [(#398)](https://github.com/XanaduAI/pennylane/pull/398)
  [(#415)](https://github.com/XanaduAI/pennylane/pull/415)
  [(#417)](https://github.com/XanaduAI/pennylane/pull/417)
  [(#425)](https://github.com/XanaduAI/pennylane/pull/425)

* Added the gates U1, U2 and U3 parametrizing arbitrary unitaries on 1, 2 and 3
  qubits and the Toffoli gate to the set of qubit operations.
  [(#396)](https://github.com/XanaduAI/pennylane/pull/396)

* Changes have been made to accomodate the movement of the main function
  in `pytest._internal` to `pytest._internal.main` in pip 19.3.
  [(#404)](https://github.com/XanaduAI/pennylane/pull/404)

* Added the templates `BasisStatePreparation` and `MottonenStatePreparation` that use
  gates to prepare a basis state and an arbitrary state respectively.
  [(#336)](https://github.com/XanaduAI/pennylane/pull/336)

* Added decompositions for `BasisState` and `QubitStateVector` based on state
  preparation templates.
  [(#414)](https://github.com/XanaduAI/pennylane/pull/414)

* Replaces the pseudo-inverse in the quantum natural gradient optimizer
  (which can be numerically unstable) with `np.linalg.solve`.
  [(#428)](https://github.com/XanaduAI/pennylane/pull/428)

<h3>Contributors</h3>

This release contains contributions from (in alphabetical order):

Ville Bergholm, Josh Izaac, Nathan Killoran, Angus Lowe, Johannes Jakob Meyer,
Oluwatobi Ogunbayo, Maria Schuld, Antal Száva.

# Release 0.6.1

<h3>New features since last release</h3>

* Added a `print_applied` method to QNodes, allowing the operation
  and observable queue to be printed as last constructed.
  [(#378)](https://github.com/XanaduAI/pennylane/pull/378)

<h3>Improvements</h3>

* A new `Operator` base class is introduced, which is inherited by both the
  `Observable` class and the `Operation` class.
  [(#355)](https://github.com/XanaduAI/pennylane/pull/355)

* Removed deprecated `@abstractproperty` decorators
  in `_device.py`.
  [(#374)](https://github.com/XanaduAI/pennylane/pull/374)

* The `CircuitGraph` class is updated to deal with `Operation` instances directly.
  [(#344)](https://github.com/XanaduAI/pennylane/pull/344)

* Comprehensive gradient tests have been added for the interfaces.
  [(#381)](https://github.com/XanaduAI/pennylane/pull/381)

<h3>Documentation</h3>

* The new restructured documentation has been polished and updated.
  [(#387)](https://github.com/XanaduAI/pennylane/pull/387)
  [(#375)](https://github.com/XanaduAI/pennylane/pull/375)
  [(#372)](https://github.com/XanaduAI/pennylane/pull/372)
  [(#370)](https://github.com/XanaduAI/pennylane/pull/370)
  [(#369)](https://github.com/XanaduAI/pennylane/pull/369)
  [(#367)](https://github.com/XanaduAI/pennylane/pull/367)
  [(#364)](https://github.com/XanaduAI/pennylane/pull/364)

* Updated the development guides.
  [(#382)](https://github.com/XanaduAI/pennylane/pull/382)
  [(#379)](https://github.com/XanaduAI/pennylane/pull/379)

* Added all modules, classes, and functions to the API section
  in the documentation.
  [(#373)](https://github.com/XanaduAI/pennylane/pull/373)

<h3>Bug fixes</h3>

* Replaces the existing `np.linalg.norm` normalization with hand-coded
  normalization, allowing `AmplitudeEmbedding` to be used with differentiable
  parameters. AmplitudeEmbedding tests have been added and improved.
  [(#376)](https://github.com/XanaduAI/pennylane/pull/376)

<h3>Contributors</h3>

This release contains contributions from (in alphabetical order):

Ville Bergholm, Josh Izaac, Nathan Killoran, Maria Schuld, Antal Száva

# Release 0.6.0

<h3>New features since last release</h3>

* The devices `default.qubit` and `default.gaussian` have a new initialization parameter
  `analytic` that indicates if expectation values and variances should be calculated
  analytically and not be estimated from data.
  [(#317)](https://github.com/XanaduAI/pennylane/pull/317)

* Added C-SWAP gate to the set of qubit operations
  [(#330)](https://github.com/XanaduAI/pennylane/pull/330)

* The TensorFlow interface has been renamed from `"tfe"` to `"tf"`, and
  now supports TensorFlow 2.0.
  [(#337)](https://github.com/XanaduAI/pennylane/pull/337)

* Added the S and T gates to the set of qubit operations.
  [(#343)](https://github.com/XanaduAI/pennylane/pull/343)

* Tensor observables are now supported within the `expval`,
  `var`, and `sample` functions, by using the `@` operator.
  [(#267)](https://github.com/XanaduAI/pennylane/pull/267)


<h3>Breaking changes</h3>

* The argument `n` specifying the number of samples in the method `Device.sample` was removed.
  Instead, the method will always return `Device.shots` many samples.
  [(#317)](https://github.com/XanaduAI/pennylane/pull/317)

<h3>Improvements</h3>

* The number of shots / random samples used to estimate expectation values and variances, `Device.shots`,
  can now be changed after device creation.
  [(#317)](https://github.com/XanaduAI/pennylane/pull/317)

* Unified import shortcuts to be under qml in qnode.py
  and test_operation.py
  [(#329)](https://github.com/XanaduAI/pennylane/pull/329)

* The quantum natural gradient now uses `scipy.linalg.pinvh` which is more efficient for symmetric matrices
  than the previously used `scipy.linalg.pinv`.
  [(#331)](https://github.com/XanaduAI/pennylane/pull/331)

* The deprecated `qml.expval.Observable` syntax has been removed.
  [(#267)](https://github.com/XanaduAI/pennylane/pull/267)

* Remainder of the unittest-style tests were ported to pytest.
  [(#310)](https://github.com/XanaduAI/pennylane/pull/310)

* The `do_queue` argument for operations now only takes effect
  within QNodes. Outside of QNodes, operations can now be instantiated
  without needing to specify `do_queue`.
  [(#359)](https://github.com/XanaduAI/pennylane/pull/359)

<h3>Documentation</h3>

* The docs are rewritten and restructured to contain a code introduction section as well as an API section.
  [(#314)](https://github.com/XanaduAI/pennylane/pull/275)

* Added Ising model example to the tutorials
  [(#319)](https://github.com/XanaduAI/pennylane/pull/319)

* Added tutorial for QAOA on MaxCut problem
  [(#328)](https://github.com/XanaduAI/pennylane/pull/328)

* Added QGAN flow chart figure to its tutorial
  [(#333)](https://github.com/XanaduAI/pennylane/pull/333)

* Added missing figures for gallery thumbnails of state-preparation
  and QGAN tutorials
  [(#326)](https://github.com/XanaduAI/pennylane/pull/326)

* Fixed typos in the state preparation tutorial
  [(#321)](https://github.com/XanaduAI/pennylane/pull/321)

* Fixed bug in VQE tutorial 3D plots
  [(#327)](https://github.com/XanaduAI/pennylane/pull/327)

<h3>Bug fixes</h3>

* Fixed typo in measurement type error message in qnode.py
  [(#341)](https://github.com/XanaduAI/pennylane/pull/341)

<h3>Contributors</h3>

This release contains contributions from (in alphabetical order):

Shahnawaz Ahmed, Ville Bergholm, Aroosa Ijaz, Josh Izaac, Nathan Killoran, Angus Lowe,
Johannes Jakob Meyer, Maria Schuld, Antal Száva, Roeland Wiersema.

# Release 0.5.0

<h3>New features since last release</h3>

* Adds a new optimizer, `qml.QNGOptimizer`, which optimizes QNodes using
  quantum natural gradient descent. See https://arxiv.org/abs/1909.02108
  for more details.
  [(#295)](https://github.com/XanaduAI/pennylane/pull/295)
  [(#311)](https://github.com/XanaduAI/pennylane/pull/311)

* Adds a new QNode method, `QNode.metric_tensor()`,
  which returns the block-diagonal approximation to the Fubini-Study
  metric tensor evaluated on the attached device.
  [(#295)](https://github.com/XanaduAI/pennylane/pull/295)

* Sampling support: QNodes can now return a specified number of samples
  from a given observable via the top-level `pennylane.sample()` function.
  To support this on plugin devices, there is a new `Device.sample` method.

  Calculating gradients of QNodes that involve sampling is not possible.
  [(#256)](https://github.com/XanaduAI/pennylane/pull/256)

* `default.qubit` has been updated to provide support for sampling.
  [(#256)](https://github.com/XanaduAI/pennylane/pull/256)

* Added controlled rotation gates to PennyLane operations and `default.qubit` plugin.
  [(#251)](https://github.com/XanaduAI/pennylane/pull/251)

<h3>Breaking changes</h3>

* The method `Device.supported` was removed, and replaced with the methods
  `Device.supports_observable` and `Device.supports_operation`.
  Both methods can be called with string arguments (`dev.supports_observable('PauliX')`) and
  class arguments (`dev.supports_observable(qml.PauliX)`).
  [(#276)](https://github.com/XanaduAI/pennylane/pull/276)

* The following CV observables were renamed to comply with the new Operation/Observable
  scheme: `MeanPhoton` to `NumberOperator`, `Homodyne` to `QuadOperator` and `NumberState` to `FockStateProjector`.
  [(#254)](https://github.com/XanaduAI/pennylane/pull/254)

<h3>Improvements</h3>

* The `AmplitudeEmbedding` function now provides options to normalize and
  pad features to ensure a valid state vector is prepared.
  [(#275)](https://github.com/XanaduAI/pennylane/pull/275)

* Operations can now optionally specify generators, either as existing PennyLane
  operations, or by providing a NumPy array.
  [(#295)](https://github.com/XanaduAI/pennylane/pull/295)
  [(#313)](https://github.com/XanaduAI/pennylane/pull/313)

* Adds a `Device.parameters` property, so that devices can view a dictionary mapping free
  parameters to operation parameters. This will allow plugin devices to take advantage
  of parametric compilation.
  [(#283)](https://github.com/XanaduAI/pennylane/pull/283)

* Introduces two enumerations: `Any` and `All`, representing any number of wires
  and all wires in the system respectively. They can be imported from
  `pennylane.operation`, and can be used when defining the `Operation.num_wires`
  class attribute of operations.
  [(#277)](https://github.com/XanaduAI/pennylane/pull/277)

  As part of this change:

  - `All` is equivalent to the integer 0, for backwards compatibility with the
    existing test suite

  - `Any` is equivalent to the integer -1 to allow numeric comparison
    operators to continue working

  - An additional validation is now added to the `Operation` class,
    which will alert the user that an operation with `num_wires = All`
    is being incorrectly.

* The one-qubit rotations in `pennylane.plugins.default_qubit` no longer depend on Scipy's `expm`. Instead
  they are calculated with Euler's formula.
  [(#292)](https://github.com/XanaduAI/pennylane/pull/292)

* Creates an `ObservableReturnTypes` enumeration class containing `Sample`,
  `Variance` and `Expectation`. These new values can be assigned to the `return_type`
  attribute of an `Observable`.
  [(#290)](https://github.com/XanaduAI/pennylane/pull/290)

* Changed the signature of the `RandomLayer` and `RandomLayers` templates to have a fixed seed by default.
  [(#258)](https://github.com/XanaduAI/pennylane/pull/258)

* `setup.py` has been cleaned up, removing the non-working shebang,
  and removing unused imports.
  [(#262)](https://github.com/XanaduAI/pennylane/pull/262)

<h3>Documentation</h3>

* A documentation refactor to simplify the tutorials and
  include Sphinx-Gallery.
  [(#291)](https://github.com/XanaduAI/pennylane/pull/291)

  - Examples and tutorials previously split across the `examples/`
    and `doc/tutorials/` directories, in a mixture of ReST and Jupyter notebooks,
    have been rewritten as Python scripts with ReST comments in a single location,
    the `examples/` folder.

  - Sphinx-Gallery is used to automatically build and run the tutorials.
    Rendered output is displayed in the Sphinx documentation.

  - Links are provided at the top of every tutorial page for downloading the
    tutorial as an executable python script, downloading the tutorial
    as a Jupyter notebook, or viewing the notebook on GitHub.

  - The tutorials table of contents have been moved to a single quick start page.

* Fixed a typo in `QubitStateVector`.
  [(#296)](https://github.com/XanaduAI/pennylane/pull/296)

* Fixed a typo in the `default_gaussian.gaussian_state` function.
  [(#293)](https://github.com/XanaduAI/pennylane/pull/293)

* Fixed a typo in the gradient recipe within the `RX`, `RY`, `RZ`
  operation docstrings.
  [(#248)](https://github.com/XanaduAI/pennylane/pull/248)

* Fixed a broken link in the tutorial documentation, as a
  result of the `qml.expval.Observable` deprecation.
  [(#246)](https://github.com/XanaduAI/pennylane/pull/246)

<h3>Bug fixes</h3>

* Fixed a bug where a `PolyXP` observable would fail if applied to subsets
  of wires on `default.gaussian`.
  [(#277)](https://github.com/XanaduAI/pennylane/pull/277)

<h3>Contributors</h3>

This release contains contributions from (in alphabetical order):

Simon Cross, Aroosa Ijaz, Josh Izaac, Nathan Killoran, Johannes Jakob Meyer,
Rohit Midha, Nicolás Quesada, Maria Schuld, Antal Száva, Roeland Wiersema.

# Release 0.4.0

<h3>New features since last release</h3>

* `pennylane.expval()` is now a top-level *function*, and is no longer
  a package of classes. For now, the existing `pennylane.expval.Observable`
  interface continues to work, but will raise a deprecation warning.
  [(#232)](https://github.com/XanaduAI/pennylane/pull/232)

* Variance support: QNodes can now return the variance of observables,
  via the top-level `pennylane.var()` function. To support this on
  plugin devices, there is a new `Device.var` method.

  The following observables support analytic gradients of variances:

  - All qubit observables (requiring 3 circuit evaluations for involutory
    observables such as `Identity`, `X`, `Y`, `Z`; and 5 circuit evals for
    non-involutary observables, currently only `qml.Hermitian`)

  - First-order CV observables (requiring 5 circuit evaluations)

  Second-order CV observables support numerical variance gradients.

* `pennylane.about()` function added, providing details
  on current PennyLane version, installed plugins, Python,
  platform, and NumPy versions [(#186)](https://github.com/XanaduAI/pennylane/pull/186)

* Removed the logic that allowed `wires` to be passed as a positional
  argument in quantum operations. This allows us to raise more useful
  error messages for the user if incorrect syntax is used.
  [(#188)](https://github.com/XanaduAI/pennylane/pull/188)

* Adds support for multi-qubit expectation values of the `pennylane.Hermitian()`
  observable [(#192)](https://github.com/XanaduAI/pennylane/pull/192)

* Adds support for multi-qubit expectation values in `default.qubit`.
  [(#202)](https://github.com/XanaduAI/pennylane/pull/202)

* Organize templates into submodules [(#195)](https://github.com/XanaduAI/pennylane/pull/195).
  This included the following improvements:

  - Distinguish embedding templates from layer templates.

  - New random initialization functions supporting the templates available
    in the new submodule `pennylane.init`.

  - Added a random circuit template (`RandomLayers()`), in which rotations and 2-qubit gates are randomly
    distributed over the wires

  - Add various embedding strategies

<h3>Breaking changes</h3>

* The `Device` methods `expectations`, `pre_expval`, and `post_expval` have been
  renamed to `observables`, `pre_measure`, and `post_measure` respectively.
  [(#232)](https://github.com/XanaduAI/pennylane/pull/232)

<h3>Improvements</h3>

* `default.qubit` plugin now uses `np.tensordot` when applying quantum operations
  and evaluating expectations, resulting in significant speedup
  [(#239)](https://github.com/XanaduAI/pennylane/pull/239),
  [(#241)](https://github.com/XanaduAI/pennylane/pull/241)

* PennyLane now allows division of quantum operation parameters by a constant
  [(#179)](https://github.com/XanaduAI/pennylane/pull/179)

* Portions of the test suite are in the process of being ported to pytest.
  Note: this is still a work in progress.

  Ported tests include:

  - `test_ops.py`
  - `test_about.py`
  - `test_classical_gradients.py`
  - `test_observables.py`
  - `test_measure.py`
  - `test_init.py`
  - `test_templates*.py`
  - `test_ops.py`
  - `test_variable.py`
  - `test_qnode.py` (partial)

<h3>Bug fixes</h3>

* Fixed a bug in `Device.supported`, which would incorrectly
  mark an operation as supported if it shared a name with an
  observable [(#203)](https://github.com/XanaduAI/pennylane/pull/203)

* Fixed a bug in `Operation.wires`, by explicitly casting the
  type of each wire to an integer [(#206)](https://github.com/XanaduAI/pennylane/pull/206)

* Removed code in PennyLane which configured the logger,
  as this would clash with users' configurations
  [(#208)](https://github.com/XanaduAI/pennylane/pull/208)

* Fixed a bug in `default.qubit`, in which `QubitStateVector` operations
  were accidentally being cast to `np.float` instead of `np.complex`.
  [(#211)](https://github.com/XanaduAI/pennylane/pull/211)


<h3>Contributors</h3>

This release contains contributions from:

Shahnawaz Ahmed, riveSunder, Aroosa Ijaz, Josh Izaac, Nathan Killoran, Maria Schuld.

# Release 0.3.1

<h3>Bug fixes</h3>

* Fixed a bug where the interfaces submodule was not correctly being packaged via setup.py

# Release 0.3.0

<h3>New features since last release</h3>

* PennyLane now includes a new `interfaces` submodule, which enables QNode integration with additional machine learning libraries.
* Adds support for an experimental PyTorch interface for QNodes
* Adds support for an experimental TensorFlow eager execution interface for QNodes
* Adds a PyTorch+GPU+QPU tutorial to the documentation
* Documentation now includes links and tutorials including the new [PennyLane-Forest](https://github.com/rigetti/pennylane-forest) plugin.

<h3>Improvements</h3>

* Printing a QNode object, via `print(qnode)` or in an interactive terminal, now displays more useful information regarding the QNode,
  including the device it runs on, the number of wires, it's interface, and the quantum function it uses:

  ```python
  >>> print(qnode)
  <QNode: device='default.qubit', func=circuit, wires=2, interface=PyTorch>
  ```

<h3>Contributors</h3>

This release contains contributions from:

Josh Izaac and Nathan Killoran.


# Release 0.2.0

<h3>New features since last release</h3>

* Added the `Identity` expectation value for both CV and qubit models [(#135)](https://github.com/XanaduAI/pennylane/pull/135)
* Added the `templates.py` submodule, containing some commonly used QML models to be used as ansatz in QNodes [(#133)](https://github.com/XanaduAI/pennylane/pull/133)
* Added the `qml.Interferometer` CV operation [(#152)](https://github.com/XanaduAI/pennylane/pull/152)
* Wires are now supported as free QNode parameters [(#151)](https://github.com/XanaduAI/pennylane/pull/151)
* Added ability to update stepsizes of the optimizers [(#159)](https://github.com/XanaduAI/pennylane/pull/159)

<h3>Improvements</h3>

* Removed use of hardcoded values in the optimizers, made them parameters (see [#131](https://github.com/XanaduAI/pennylane/pull/131) and [#132](https://github.com/XanaduAI/pennylane/pull/132))
* Created the new `PlaceholderExpectation`, to be used when both CV and qubit expval modules contain expectations with the same name
* Provide a way for plugins to view the operation queue _before_ applying operations. This allows for on-the-fly modifications of
  the queue, allowing hardware-based plugins to support the full range of qubit expectation values. [(#143)](https://github.com/XanaduAI/pennylane/pull/143)
* QNode return values now support _any_ form of sequence, such as lists, sets, etc. [(#144)](https://github.com/XanaduAI/pennylane/pull/144)
* CV analytic gradient calculation is now more robust, allowing for operations which may not themselves be differentiated, but have a
  well defined `_heisenberg_rep` method, and so may succeed operations that are analytically differentiable [(#152)](https://github.com/XanaduAI/pennylane/pull/152)

<h3>Bug fixes</h3>

* Fixed a bug where the variational classifier example was not batching when learning parity (see [#128](https://github.com/XanaduAI/pennylane/pull/128) and [#129](https://github.com/XanaduAI/pennylane/pull/129))
* Fixed an inconsistency where some initial state operations were documented as accepting complex parameters - all operations
  now accept real values [(#146)](https://github.com/XanaduAI/pennylane/pull/146)

<h3>Contributors</h3>

This release contains contributions from:

Christian Gogolin, Josh Izaac, Nathan Killoran, and Maria Schuld.


# Release 0.1.0

Initial public release.

<h3>Contributors</h3>
This release contains contributions from:

Ville Bergholm, Josh Izaac, Maria Schuld, Christian Gogolin, and Nathan Killoran.<|MERGE_RESOLUTION|>--- conflicted
+++ resolved
@@ -8,9 +8,6 @@
 
 <h3>Improvements</h3>
 
-<<<<<<< HEAD
-- Tuples are now supported by the `output_dim` parameter in `qnn.KerasLayer`. [(#1070)](https://github.com/PennyLaneAI/pennylane/pull/1070)
-=======
 * The QNode has a new keyword argument, `max_expansion`, that determines the maximum number of times
   the internal circuit should be expanded when executed on a device.
   [(#1074)](https://github.com/PennyLaneAI/pennylane/pull/1074)
@@ -46,7 +43,9 @@
   >>> out.shape
   (5, 4, 4)
   ```
->>>>>>> 812e9d46
+
+* Due to the addition of `density_matrix()` as a return type from a QNode, tuples are now supported by the `output_dim` parameter in `qnn.KerasLayer`.
+  [(#1070)](https://github.com/PennyLaneAI/pennylane/pull/1070)
 
 <h3>Breaking changes</h3>
 
@@ -58,11 +57,7 @@
 
 This release contains contributions from (in alphabetical order):
 
-<<<<<<< HEAD
-Thomas Bromley, Sankalp Sanand
-=======
-Thomas Bromley, Josh Izaac, Daniel Polatajko
->>>>>>> 812e9d46
+Thomas Bromley, Josh Izaac, Daniel Polatajko, Sankalp Sanand
 
 # Release 0.14.0 (current release)
 
