--- conflicted
+++ resolved
@@ -8,20 +8,20 @@
 
 ### Documentation
 
-<<<<<<< HEAD
-* Add a section to advanced usage tutorial on the PL feature of one device
-  supporting multiple qnodes with different ML interfaces. 
+* Added a section to advanced usage tutorial on the PL feature of one device
+  supporting multiple QNodes with different ML interfaces. 
   [#323](https://github.com/XanaduAI/pennylane/pull/323) 
-=======
-* Fixed typos in the state preparation tutorial
+
+* Fixed typos in the state preparation tutorial.
   [#321](https://github.com/XanaduAI/pennylane/pull/321)
->>>>>>> bb537a58
 
 ### Bug fixes
 
 ### Contributors
 
 This release contains contributions from (in alphabetical order):
+
+Aroosa Ijaz, Angus Lowe
 
 ---
 
