# Release 0.15.0-dev (development release)

<h3>New features since last release</h3>

<<<<<<< HEAD
- The TensorFlow interface now supports computing second derivatives and Hessians of hybrid quantum models.
  Second derivatives are supported on both hardware and simulators.
  [(#1110)](https://github.com/PennyLaneAI/pennylane/pull/1110) 

  ```python
  dev = qml.device('default.qubit', wires=1)
  @qml.qnode(dev, interface='tf', diff_method='parameter-shift')
  def circuit(x):
      qml.RX(x[0], wires=0)
      qml.RY(x[1], wires=0)
      return qml.expval(qml.PauliZ(0))

  x = tf.Variable([0.1, 0.2], dtype=tf.float64)

  with tf.GradientTape() as tape1:
      with tf.GradientTape() as tape2:
          y = circuit(x)
      grad = tape2.gradient(res, x)

  hessian = tape1.jacobian(grad, x)
  ```
  You can also compute just the diagonal components by changing that last line to

  ```python
  hessian_diagonals = tape1.gradient(grad, x)
=======
* Added the `SingleExcitation` two-qubit operation, which is useful for quantum 
  chemistry applications. [(#1121)](https://github.com/PennyLaneAI/pennylane/pull/1121)
  
  It can be used to perform an SO(2) rotation in the subspace 
  spanned by the states :math:`|01\rangle` and :math:`|10\rangle`. 
  For example, the following circuit performs the transformation
  :math:`|10\rangle \rightarrow \cos(\phi/2)|10\rangle - \sin(\phi/2)|01\rangle`:    
  
  ```python
  dev = qml.device('default.qubit', wires=2)

  @qml.qnode(dev)
  def circuit(phi):
      qml.PauliX(wires=0)
      qml.SingleExcitation(phi, wires=[0, 1])
  ```
  
  The `SingleExcitation` operation supports analytic gradients on hardware
  using only four expectation value calculations, following results from
  [Kottmann et al.](https://arxiv.org/abs/2011.05938)
  
  
* Adds a new function ``qml.math.conj``.
  [(#1143)](https://github.com/PennyLaneAI/pennylane/pull/1143)

  This new method will do elementwise conjugation to the given tensor-like object.

  ```python
  a = np.array([1.0 + 2.0j])
  b = qml.math.conj(a)
  ```

  Our new object ``b`` is the conjugate of ``a``.

  ```pycon
  >>> b
  array([1.0 - 2.0j])
>>>>>>> 6aa1228b
  ```

* Added the function ``finite_diff()`` to compute finite-difference
  approximations to the gradient and the second-order derivatives of
  arbitrary callable functions.
  [(#1090)](https://github.com/PennyLaneAI/pennylane/pull/1090)

  This is useful to compute the derivative of parametrized
  ``pennylane.Hamiltonian`` observables ``O(x)`` with respect to the parameter ``x``.

  For example, in quantum chemistry simulations it can be used to evaluate
  the derivatives of the electronic Hamiltonian with respect to the nuclear
  coordinates

  ```pycon
  >>> def H(x):
  ...    return qml.qchem.molecular_hamiltonian(['H', 'H'], x)[0]

  >>> x = np.array([0., 0., -0.66140414, 0., 0., 0.66140414])
  >>> grad_fn = qml.finite_diff(H, N=1)
  >>> grad = grad_fn(x)

  >>> deriv2_fn = qml.finite_diff(H, N=2, idx=[0, 1])
  >>> deriv2 = deriv2_fn(x)
  ```

* Added the `QuantumMonteCarlo` template for performing quantum Monte Carlo estimation of an
  expectation value on simulator.
  [(#1130)](https://github.com/PennyLaneAI/pennylane/pull/1130)

  The following example shows how the expectation value of sine squared over a standard normal
  distribution can be approximated:
  
  ```python
  from scipy.stats import norm

  m = 5
  M = 2 ** m
  n = 10
  N = 2 ** n
  target_wires = range(m + 1)
  estimation_wires = range(m + 1, n + m + 1)

  xmax = np.pi  # bound to region [-pi, pi]
  xs = np.linspace(-xmax, xmax, M)

  probs = np.array([norm().pdf(x) for x in xs])
  probs /= np.sum(probs)

  func = lambda i: np.sin(xs[i]) ** 2

  dev = qml.device("default.qubit", wires=(n + m + 1))

  @qml.qnode(dev)
  def circuit():
      qml.templates.QuantumMonteCarlo(
          probs,
          func,
          target_wires=target_wires,
          estimation_wires=estimation_wires,
      )
      return qml.probs(estimation_wires)

  phase_estimated = np.argmax(circuit()[:int(N / 2)]) / N
  expectation_estimated = (1 - np.cos(np.pi * phase_estimated)) / 2
  ```
  
  The theoretical value is roughly `0.432332`, which compares closely to the estimated value:
  
  ```pycon
  >>> expectation_estimated
  0.4327096457464369
  ```

* A new adjoint transform has been added. 
  [(#1111)](https://github.com/PennyLaneAI/pennylane/pull/1111)
  [(#1135)](https://github.com/PennyLaneAI/pennylane/pull/1135)

  This new method allows users to apply the adjoint of an arbitrary sequence of operations.

  ```python
  def subroutine(wire):
      qml.RX(0.123, wires=wire)
      qml.RY(0.456, wires=wire)

  dev = qml.device('default.qubit', wires=1)
  @qml.qnode(dev)
  def circuit():
      subroutine(0)
      qml.adjoint(subroutine)(0)
      return qml.expval(qml.PauliZ(0))
  ```

  This creates the following circuit:

  ```pycon
  >>> print(qml.draw(circuit)())
  0: --RX(0.123)--RY(0.456)--RY(-0.456)--RX(-0.123)--| <Z>
  ```

  Directly applying to a gate also works as expected.

  ```python
  qml.adjoint(qml.RX)(0.123, wires=0) # Really applies RX(-0.123).
  ```

- Added the `QuantumPhaseEstimation` template for performing quantum phase estimation for an input
  unitary matrix.
  [(#1095)](https://github.com/PennyLaneAI/pennylane/pull/1095)
  
  Consider the matrix corresponding to a rotation from an `RX` gate:
  
  ```pycon
  >>> phase = 5
  >>> target_wires = [0]
  >>> unitary = qml.RX(phase, wires=0).matrix
  ```
  
  The ``phase`` parameter can be estimated using ``QuantumPhaseEstimation``. For example, using five
  phase-estimation qubits:
  
  ```python
  n_estimation_wires = 5
  estimation_wires = range(1, n_estimation_wires + 1)

  dev = qml.device("default.qubit", wires=n_estimation_wires + 1)

  @qml.qnode(dev)
  def circuit():
      # Start in the |+> eigenstate of the unitary
      qml.Hadamard(wires=target_wires)

      QuantumPhaseEstimation(
          unitary,
          target_wires=target_wires,
          estimation_wires=estimation_wires,
      )

      return qml.probs(estimation_wires)

  phase_estimated = np.argmax(circuit()) / 2 ** n_estimation_wires

  # Need to rescale phase due to convention of RX gate
  phase_estimated = 4 * np.pi * (1 - phase)
  ```

  The resulting phase is a close approximation to the true value:
  
  ```pycon
  >>> phase_estimated
  5.105088062083414
  ```

* Batches of shots can now be specified as a list, allowing measurement statistics
  to be course-grained with a single QNode evaluation.
  [(#1103)](https://github.com/PennyLaneAI/pennylane/pull/1103)

  Consider

  ```pycon
  >>> shots_list = [5, 10, 1000]
  >>> dev = qml.device("default.qubit", wires=2, analytic=False, shots=shots_list)
  ```

  When QNodes are executed on this device, a single execution of 1015 shots will be submitted.
  However, three sets of measurement statistics will be returned; using the first 5 shots,
  second set of 10 shots, and final 1000 shots, separately.

  For example:

  ```python
  @qml.qnode(dev)
  def circuit(x):
      qml.RX(x, wires=0)
      qml.CNOT(wires=[0, 1])
      return qml.expval(qml.PauliZ(0) @ qml.PauliX(1)), qml.expval(qml.PauliZ(0))
  ```

  Executing this, we will get an output of size `(3, 2)`:

  ```pycon
  >>> circuit(0.5)
  [[0.33333333 1.        ]
   [0.2        1.        ]
   [0.012      0.868     ]]
  ```

  This output remains fully differentiable.

- The number of shots can now be specified on a temporary basis when evaluating a QNode.
  [(#1075)](https://github.com/PennyLaneAI/pennylane/pull/1075)

  ```python
  dev = qml.device('default.qubit', wires=1, shots=10) # default is 10

  @qml.qnode(dev)
  def circuit(a):
      qml.RX(a, wires=0)
      return qml.sample(qml.PauliZ(wires=0))
  ```

  For this, the qnode is called with an additional `shots` keyword argument:

  ```pycon
  >>> circuit(0.8)
  [ 1  1  1 -1 -1  1  1  1  1  1]
  >>> circuit(0.8, shots=3)
  [ 1  1  1]
  >>> circuit(0.8)
  [ 1  1  1 -1 -1  1  1  1  1  1]
  ```

- The JAX interface now supports all devices.
  [(#1076)](https://github.com/PennyLaneAI/pennylane/pull/1076)

   Here is an example of how to use JAX with Cirq:

  ```python
  dev = qml.device('cirq.simulator', wires=1)
  @qml.qnode(dev, interface="jax")
  def circuit(x):
      qml.RX(x[1], wires=0)
      qml.Rot(x[0], x[1], x[2], wires=0)
      return qml.expval(qml.PauliZ(0))
  weights = jnp.array([0.2, 0.5, 0.1])
  print(circuit(weights)) # DeviceArray(...)
  ```

- Added the `ControlledPhaseShift` gate as well as the `QFT` operation for applying quantum Fourier
  transforms.
  [(#1064)](https://github.com/PennyLaneAI/pennylane/pull/1064)

<h3>Improvements</h3>

- The `QAOAEmbedding` and `BasicEntanglerLayers` are now classes inheriting 
  from `Operation`, and define the ansatz in their `expand()` method. This 
  change does not affect the user interface. 
  
  For convenience, the class has a method that returns the shape of the 
  trainable parameter tensor, i.e.,
  
  ```python
  shape = qml.templates.BasicEntanglerLayers.shape(n_layers=2, n_wires=4)
  weights = np.random.random(shape)
  ```

- ``QubitUnitary`` now validates to ensure the input matrix is two dimensional.
  [(#1128)](https://github.com/PennyLaneAI/pennylane/pull/1128)

- Added the `ControlledQubitUnitary` operation. This
  enables implementation of multi-qubit gates with a variable number of
  control qubits. It is also possible to specify a different state for the
  control qubits using the `control_values` argument (also known as a
  mixed-polarity multi-controlled operation).
  [(#1069)](https://github.com/PennyLaneAI/pennylane/pull/1069) [(#1104)](https://github.com/PennyLaneAI/pennylane/pull/1104)
  
  For example, we can  create a multi-controlled T gate using:

  ```python
  T = qml.T._matrix()
  qml.ControlledQubitUnitary(T, control_wires=[0, 1, 3], wires=2, control_values="110")
  ```

  Here, the T gate will be applied to wire `2` if control wires `0` and `1` are in
  state `1`, and control wire `3` is in state `0`. If no value is passed to
  `control_values`, the gate will be applied if all control wires are in
  the `1` state.

- Added `MultiControlledX` for multi-controlled `NOT` gates.
  This is a special case of `ControlledQubitUnitary` that applies a
  Pauli X gate conditioned on the state of an arbitrary number of
  control qubits.
  [(#1104)](https://github.com/PennyLaneAI/pennylane/pull/1104)

* Most layers in Pytorch or Keras accept arbitrary dimension inputs, where each dimension barring
  the last (in the case where the actual weight function of the layer operates on one-dimensional
  vectors) is broadcast over. This is now also supported by KerasLayer and TorchLayer.
  [(#1062)](https://github.com/PennyLaneAI/pennylane/pull/1062).

  Example use:

  ```python
  dev = qml.device("default.qubit", wires=4)

  x = tf.ones((5, 4, 4))

  @qml.qnode(dev)
  def layer(weights, inputs):

      qml.templates.AngleEmbedding(inputs, wires=range(4))
      qml.templates.StronglyEntanglingLayers(weights, wires=range(4))
      return [qml.expval(qml.PauliZ(i)) for i in range(4)]

  qlayer = qml.qnn.KerasLayer(layer, {"weights": (4, 4, 3)}, output_dim=4)

  out = qlayer(x)

  print(out.shape)
  ```

  The output tensor has the following shape:
  ```pycon
  >>> out.shape
  (5, 4, 4)
  ```

* If only one argument to the function `qml.grad` has the `requires_grad` attribute
  set to True, then the returned gradient will be a NumPy array, rather than a
  tuple of length 1.
  [(#1067)](https://github.com/PennyLaneAI/pennylane/pull/1067)
  [(#1081)](https://github.com/PennyLaneAI/pennylane/pull/1081)

* An improvement has been made to how `QubitDevice` generates and post-processess samples,
  allowing QNode measurement statistics to work on devices with more than 32 qubits.
  [(#1088)](https://github.com/PennyLaneAI/pennylane/pull/1088)

* Due to the addition of `density_matrix()` as a return type from a QNode, tuples are now supported by the `output_dim` parameter in `qnn.KerasLayer`.
  [(#1070)](https://github.com/PennyLaneAI/pennylane/pull/1070)

<h3>Breaking changes</h3>

* Devices do not have an `analytic` argument or attribute anymore. 
  Instead, `shots` is the source of truth for whether a simulator 
  estimates return values from a finite number of shots, or whether 
  it returns analytic results (`shots=None`).
  [(#1079)](https://github.com/PennyLaneAI/pennylane/pull/1079)
  
  ```python  
  dev_analytic = qml.device('default.qubit', wires=1, shots=None)
  dev_finite_shots = qml.device('default.qubit', wires=1, shots=1000)
  
  def circuit():
      qml.Hadamard(wires=0)
      return qml.expval(qml.PauliZ(wires=0))
  
  circuit_analytic = qml.QNode(circuit, dev_analytic)
  circuit_finite_shots = qml.QNode(circuit, dev_finite_shots)
  ```
  
  Devices with `shots=None` return deterministic, exact results:
  
  ```pycon
  >>> circuit_analytic()
  0.0
  >>> circuit_analytic()
  0.0
  ```
  Devices with `shots > 0` return stochastic results estimated from 
  samples in each run:

  ```pycon
  >>> circuit_finite_shots()
  -0.062
  >>> circuit_finite_shots()
  0.034
  ``` 
  
  The `qml.sample()` measurement can only be used on devices on which the number 
  of shots is set explicitly. 

* If creating a QNode from a quantum function with an argument named `shots`,
  a `DeprecationWarning` is raised, warning the user that this is a reserved
  argument to change the number of shots on a per-call basis.
  [(#1075)](https://github.com/PennyLaneAI/pennylane/pull/1075)

* For devices inheriting from `QubitDevice`, the methods `expval`, `var`, `sample`
  accept two new keyword arguments --- `shot_range` and `bin_size`.
  [(#1103)](https://github.com/PennyLaneAI/pennylane/pull/1103)

  These new arguments allow for the statistics to be performed on only a subset of device samples.
  This finer level of control is accessible from the main UI by instantiating a device with a batch
  of shots.

  For example, consider the following device:

  ```pycon
  >>> dev = qml.device("my_device", shots=[5, (10, 3), 100])
  ```

  This device will execute QNodes using 135 shots, however
  measurement statistics will be **course grained** across these 135
  shots:

  * All measurement statistics will first be computed using the
    first 5 shots --- that is, `shots_range=[0, 5]`, `bin_size=5`.

  * Next, the tuple `(10, 3)` indicates 10 shots, repeated 3 times. We will want to use
    `shot_range=[5, 35]`, performing the expectation value in bins of size 10
    (`bin_size=10`).

  * Finally, we repeat the measurement statistics for the final 100 shots,
    `shot_range=[35, 135]`, `bin_size=100`.

<h3>Bug fixes</h3>

* Fixes a bug and a test where the ``QuantumTape.is_sampled`` attribute was not
  being updated.
  [(#1126)](https://github.com/PennyLaneAI/pennylane/pull/1126)

* Fixes a bug where `BasisEmbedding` would not accept inputs whose bits are all ones 
  or all zeros. 
  [(#1114)](https://github.com/PennyLaneAI/pennylane/pull/1114)

* The `ExpvalCost` class raises an error if instantiated
  with non-expectation measurement statistics.
  [(#1106)](https://github.com/PennyLaneAI/pennylane/pull/1106)

* Fixes a bug where decompositions would reset the differentiation method
  of a QNode.
  [(#1117)](https://github.com/PennyLaneAI/pennylane/pull/1117)

<h3>Documentation</h3>

- Typos addressed in templates documentation.
  [(#1094)](https://github.com/PennyLaneAI/pennylane/pull/1094)

- Added `flaky` as dependency for running tests in documentation. [(#1113)](https://github.com/PennyLaneAI/pennylane/pull/1113)

<h3>Contributors</h3>

This release contains contributions from (in alphabetical order):

Juan Miguel Arrazola, Thomas Bromley, Olivia Di Matteo, Kyle Godbey, Diego Guala, Josh Izaac,
Daniel Polatajko, Chase Roberts, Sankalp Sanand, Pritish Sehzpaul, Maria Schuld, Antal Száva.

# Release 0.14.1 (current release)

<h3>Bug fixes</h3>

* Fixes a testing bug where tests that required JAX would fail if JAX was not installed.
  The tests will now instead be skipped if JAX can not be imported.
  [(#1066)](https://github.com/PennyLaneAI/pennylane/pull/1066)

* Fixes a bug where inverse operations could not be differentiated
  using backpropagation on `default.qubit`.
  [(#1072)](https://github.com/PennyLaneAI/pennylane/pull/1072)

* The QNode has a new keyword argument, `max_expansion`, that determines the maximum number of times
  the internal circuit should be expanded when executed on a device. In addition, the default number
  of max expansions has been increased from 2 to 10, allowing devices that require more than two
  operator decompositions to be supported.
  [(#1074)](https://github.com/PennyLaneAI/pennylane/pull/1074)

* Fixes a bug where `Hamiltonian` objects created with non-list arguments raised an error for
  arithmetic operations. [(#1082)](https://github.com/PennyLaneAI/pennylane/pull/1082)

* Fixes a bug where `Hamiltonian` objects with no coefficients or operations would return a faulty
  result when used with `ExpvalCost`. [(#1082)](https://github.com/PennyLaneAI/pennylane/pull/1082)

<h3>Documentation</h3>

* Updates mentions of `generate_hamiltonian` to `molecular_hamiltonian` in the
  docstrings of the `ExpvalCost` and `Hamiltonian` classes.
  [(#1077)](https://github.com/PennyLaneAI/pennylane/pull/1077)

<h3>Contributors</h3>

This release contains contributions from (in alphabetical order):

Thomas Bromley, Josh Izaac, Antal Száva.



# Release 0.14.0

<h3>New features since last release</h3>

<h4>Perform quantum machine learning with JAX</h4>

* QNodes created with `default.qubit` now support a JAX interface, allowing JAX to be used
  to create, differentiate, and optimize hybrid quantum-classical models.
  [(#947)](https://github.com/PennyLaneAI/pennylane/pull/947)

  This is supported internally via a new `default.qubit.jax` device. This device runs end to end in
  JAX, meaning that it supports all of the awesome JAX transformations (`jax.vmap`, `jax.jit`,
  `jax.hessian`, etc).

  Here is an example of how to use the new JAX interface:

  ```python
  dev = qml.device("default.qubit", wires=1)
  @qml.qnode(dev, interface="jax", diff_method="backprop")
  def circuit(x):
      qml.RX(x[1], wires=0)
      qml.Rot(x[0], x[1], x[2], wires=0)
      return qml.expval(qml.PauliZ(0))

  weights = jnp.array([0.2, 0.5, 0.1])
  grad_fn = jax.grad(circuit)
  print(grad_fn(weights))
  ```

  Currently, only `diff_method="backprop"` is supported, with plans to support more in the future.

<h4>New, faster, quantum gradient methods</h4>

* A new differentiation method has been added for use with simulators. The `"adjoint"`
  method operates after a forward pass by iteratively applying inverse gates to scan backwards
  through the circuit.
  [(#1032)](https://github.com/PennyLaneAI/pennylane/pull/1032)

  This method is similar to the reversible method, but has a lower time
  overhead and a similar memory overhead. It follows the approach provided by
  [Jones and Gacon](https://arxiv.org/abs/2009.02823). This method is only compatible with certain
  statevector-based devices such as `default.qubit`.

  Example use:

  ```python
  import pennylane as qml

  wires = 1
  device = qml.device("default.qubit", wires=wires)

  @qml.qnode(device, diff_method="adjoint")
  def f(params):
      qml.RX(0.1, wires=0)
      qml.Rot(*params, wires=0)
      qml.RX(-0.3, wires=0)
      return qml.expval(qml.PauliZ(0))

  params = [0.1, 0.2, 0.3]
  qml.grad(f)(params)
  ```

* The default logic for choosing the 'best' differentiation method has been altered
  to improve performance.
  [(#1008)](https://github.com/PennyLaneAI/pennylane/pull/1008)

  - If the quantum device provides its own gradient, this is now the preferred
    differentiation method.

  - If the quantum device natively supports classical
    backpropagation, this is now preferred over the parameter-shift rule.

    This will lead to marked speed improvement during optimization when using
    `default.qubit`, with a sight penalty on the forward-pass evaluation.

  More details are available below in the 'Improvements' section for plugin developers.

* PennyLane now supports analytical quantum gradients for noisy channels, in addition to its
  existing support for unitary operations. The noisy channels `BitFlip`, `PhaseFlip`, and
  `DepolarizingChannel` all support analytic gradients out of the box.
  [(#968)](https://github.com/PennyLaneAI/pennylane/pull/968)

* A method has been added for calculating the Hessian of quantum circuits using the second-order
  parameter shift formula.
  [(#961)](https://github.com/PennyLaneAI/pennylane/pull/961)

  The following example shows the calculation of the Hessian:

  ```python
  n_wires = 5
  weights = [2.73943676, 0.16289932, 3.4536312, 2.73521126, 2.6412488]

  dev = qml.device("default.qubit", wires=n_wires)

  with qml.tape.QubitParamShiftTape() as tape:
      for i in range(n_wires):
          qml.RX(weights[i], wires=i)

      qml.CNOT(wires=[0, 1])
      qml.CNOT(wires=[2, 1])
      qml.CNOT(wires=[3, 1])
      qml.CNOT(wires=[4, 3])

      qml.expval(qml.PauliZ(1))

  print(tape.hessian(dev))
  ```

  The Hessian is not yet supported via classical machine learning interfaces, but will
  be added in a future release.

<h4>More operations and templates</h4>

* Two new error channels, `BitFlip` and `PhaseFlip` have been added.
  [(#954)](https://github.com/PennyLaneAI/pennylane/pull/954)

  They can be used in the same manner as existing error channels:

  ```python
  dev = qml.device("default.mixed", wires=2)

  @qml.qnode(dev)
  def circuit():
      qml.RX(0.3, wires=0)
      qml.RY(0.5, wires=1)
      qml.BitFlip(0.01, wires=0)
      qml.PhaseFlip(0.01, wires=1)
      return qml.expval(qml.PauliZ(0))
  ```

* Apply permutations to wires using the `Permute` subroutine.
  [(#952)](https://github.com/PennyLaneAI/pennylane/pull/952)

  ```python
  import pennylane as qml
  dev = qml.device('default.qubit', wires=5)

  @qml.qnode(dev)
  def apply_perm():
      # Send contents of wire 4 to wire 0, of wire 2 to wire 1, etc.
      qml.templates.Permute([4, 2, 0, 1, 3], wires=dev.wires)
      return qml.expval(qml.PauliZ(0))
  ```

<h4>QNode transformations</h4>

* The `qml.metric_tensor` function transforms a QNode to produce the Fubini-Study
  metric tensor with full autodifferentiation support---even on hardware.
  [(#1014)](https://github.com/PennyLaneAI/pennylane/pull/1014)

  Consider the following QNode:

  ```python
  dev = qml.device("default.qubit", wires=3)

  @qml.qnode(dev, interface="autograd")
  def circuit(weights):
      # layer 1
      qml.RX(weights[0, 0], wires=0)
      qml.RX(weights[0, 1], wires=1)

      qml.CNOT(wires=[0, 1])
      qml.CNOT(wires=[1, 2])

      # layer 2
      qml.RZ(weights[1, 0], wires=0)
      qml.RZ(weights[1, 1], wires=2)

      qml.CNOT(wires=[0, 1])
      qml.CNOT(wires=[1, 2])
      return qml.expval(qml.PauliZ(0) @ qml.PauliZ(1)), qml.expval(qml.PauliY(2))
  ```

  We can use the `metric_tensor` function to generate a new function, that returns the
  metric tensor of this QNode:

  ```pycon
  >>> met_fn = qml.metric_tensor(circuit)
  >>> weights = np.array([[0.1, 0.2, 0.3], [0.4, 0.5, 0.6]], requires_grad=True)
  >>> met_fn(weights)
  tensor([[0.25  , 0.    , 0.    , 0.    ],
          [0.    , 0.25  , 0.    , 0.    ],
          [0.    , 0.    , 0.0025, 0.0024],
          [0.    , 0.    , 0.0024, 0.0123]], requires_grad=True)
  ```

  The returned metric tensor is also fully differentiable, in all interfaces.
  For example, differentiating the `(3, 2)` element:

  ```pycon
  >>> grad_fn = qml.grad(lambda x: met_fn(x)[3, 2])
  >>> grad_fn(weights)
  array([[ 0.04867729, -0.00049502,  0.        ],
         [ 0.        ,  0.        ,  0.        ]])
  ```

  Differentiation is also supported using Torch, Jax, and TensorFlow.

* Adds the new function `qml.math.cov_matrix()`. This function accepts a list of commuting
  observables, and the probability distribution in the shared observable eigenbasis after the
  application of an ansatz. It uses these to construct the covariance matrix in a *framework
  independent* manner, such that the output covariance matrix is autodifferentiable.
  [(#1012)](https://github.com/PennyLaneAI/pennylane/pull/1012)

  For example, consider the following ansatz and observable list:

  ```python3
  obs_list = [qml.PauliX(0) @ qml.PauliZ(1), qml.PauliY(2)]
  ansatz = qml.templates.StronglyEntanglingLayers
  ```

  We can construct a QNode to output the probability distribution in the shared eigenbasis of the
  observables:

  ```python
  dev = qml.device("default.qubit", wires=3)

  @qml.qnode(dev, interface="autograd")
  def circuit(weights):
      ansatz(weights, wires=[0, 1, 2])
      # rotate into the basis of the observables
      for o in obs_list:
          o.diagonalizing_gates()
      return qml.probs(wires=[0, 1, 2])
  ```

  We can now compute the covariance matrix:

  ```pycon
  >>> weights = qml.init.strong_ent_layers_normal(n_layers=2, n_wires=3)
  >>> cov = qml.math.cov_matrix(circuit(weights), obs_list)
  >>> cov
  array([[0.98707611, 0.03665537],
         [0.03665537, 0.99998377]])
  ```

  Autodifferentiation is fully supported using all interfaces:

  ```pycon
  >>> cost_fn = lambda weights: qml.math.cov_matrix(circuit(weights), obs_list)[0, 1]
  >>> qml.grad(cost_fn)(weights)[0]
  array([[[ 4.94240914e-17, -2.33786398e-01, -1.54193959e-01],
          [-3.05414996e-17,  8.40072236e-04,  5.57884080e-04],
          [ 3.01859411e-17,  8.60411436e-03,  6.15745204e-04]],

         [[ 6.80309533e-04, -1.23162742e-03,  1.08729813e-03],
          [-1.53863193e-01, -1.38700657e-02, -1.36243323e-01],
          [-1.54665054e-01, -1.89018172e-02, -1.56415558e-01]]])
  ```

* A new  `qml.draw` function is available, allowing QNodes to be easily
  drawn without execution by providing example input.
  [(#962)](https://github.com/PennyLaneAI/pennylane/pull/962)

  ```python
  @qml.qnode(dev)
  def circuit(a, w):
      qml.Hadamard(0)
      qml.CRX(a, wires=[0, 1])
      qml.Rot(*w, wires=[1])
      qml.CRX(-a, wires=[0, 1])
      return qml.expval(qml.PauliZ(0) @ qml.PauliZ(1))
  ```

  The QNode circuit structure may depend on the input arguments;
  this is taken into account by passing example QNode arguments
  to the `qml.draw()` drawing function:

  ```pycon
  >>> drawer = qml.draw(circuit)
  >>> result = drawer(a=2.3, w=[1.2, 3.2, 0.7])
  >>> print(result)
  0: ──H──╭C────────────────────────────╭C─────────╭┤ ⟨Z ⊗ Z⟩
  1: ─────╰RX(2.3)──Rot(1.2, 3.2, 0.7)──╰RX(-2.3)──╰┤ ⟨Z ⊗ Z⟩
  ```

<h4>A faster, leaner, and more flexible core</h4>

* The new core of PennyLane, rewritten from the ground up and developed over the last few release
  cycles, has achieved feature parity and has been made the new default in PennyLane v0.14. The old
  core has been marked as deprecated, and will be removed in an upcoming release.
  [(#1046)](https://github.com/PennyLaneAI/pennylane/pull/1046)
  [(#1040)](https://github.com/PennyLaneAI/pennylane/pull/1040)
  [(#1034)](https://github.com/PennyLaneAI/pennylane/pull/1034)
  [(#1035)](https://github.com/PennyLaneAI/pennylane/pull/1035)
  [(#1027)](https://github.com/PennyLaneAI/pennylane/pull/1027)
  [(#1026)](https://github.com/PennyLaneAI/pennylane/pull/1026)
  [(#1021)](https://github.com/PennyLaneAI/pennylane/pull/1021)
  [(#1054)](https://github.com/PennyLaneAI/pennylane/pull/1054)
  [(#1049)](https://github.com/PennyLaneAI/pennylane/pull/1049)

  While high-level PennyLane code and tutorials remain unchanged, the new core
  provides several advantages and improvements:

  - **Faster and more optimized**: The new core provides various performance optimizations, reducing
    pre- and post-processing overhead, and reduces the number of quantum evaluations in certain
    cases.

  - **Support for in-QNode classical processing**: this allows for differentiable classical
    processing within the QNode.

    ```python
    dev = qml.device("default.qubit", wires=1)

    @qml.qnode(dev, interface="tf")
    def circuit(p):
        qml.RX(tf.sin(p[0])**2 + p[1], wires=0)
        return qml.expval(qml.PauliZ(0))
    ```

    The classical processing functions used within the QNode must match
    the QNode interface. Here, we use TensorFlow:

    ```pycon
    >>> params = tf.Variable([0.5, 0.1], dtype=tf.float64)
    >>> with tf.GradientTape() as tape:
    ...     res = circuit(params)
    >>> grad = tape.gradient(res, params)
    >>> print(res)
    tf.Tensor(0.9460913127754935, shape=(), dtype=float64)
    >>> print(grad)
    tf.Tensor([-0.27255248 -0.32390003], shape=(2,), dtype=float64)
    ```

    As a result of this change, quantum decompositions that require classical processing
    are fully supported and end-to-end differentiable in tape mode.

  - **No more Variable wrapping**: QNode arguments no longer become `Variable`
    objects within the QNode.

    ```python
    dev = qml.device("default.qubit", wires=1)

    @qml.qnode(dev)
    def circuit(x):
        print("Parameter value:", x)
        qml.RX(x, wires=0)
        return qml.expval(qml.PauliZ(0))
    ```

    Internal QNode parameters can be easily inspected, printed, and manipulated:

    ```pycon
    >>> circuit(0.5)
    Parameter value: 0.5
    tensor(0.87758256, requires_grad=True)
    ```

  - **Less restrictive QNode signatures**: There is no longer any restriction on the QNode signature; the QNode can be
    defined and called following the same rules as standard Python functions.

    For example, the following QNode uses positional, named, and variable
    keyword arguments:

    ```python
    x = torch.tensor(0.1, requires_grad=True)
    y = torch.tensor([0.2, 0.3], requires_grad=True)
    z = torch.tensor(0.4, requires_grad=True)

    @qml.qnode(dev, interface="torch")
    def circuit(p1, p2=y, **kwargs):
        qml.RX(p1, wires=0)
        qml.RY(p2[0] * p2[1], wires=0)
        qml.RX(kwargs["p3"], wires=0)
        return qml.var(qml.PauliZ(0))
    ```

    When we call the QNode, we may pass the arguments by name
    even if defined positionally; any argument not provided will
    use the default value.

    ```pycon
    >>> res = circuit(p1=x, p3=z)
    >>> print(res)
    tensor(0.2327, dtype=torch.float64, grad_fn=<SelectBackward>)
    >>> res.backward()
    >>> print(x.grad, y.grad, z.grad)
    tensor(0.8396) tensor([0.0289, 0.0193]) tensor(0.8387)
    ```

    This extends to the `qnn` module, where `KerasLayer` and `TorchLayer` modules
    can be created from QNodes with unrestricted signatures.

  - **Smarter measurements:** QNodes can now measure wires more than once, as
    long as all observables are commuting:

    ```python
    @qml.qnode(dev)
    def circuit(x):
        qml.RX(x, wires=0)
        return [
            qml.expval(qml.PauliZ(0)),
            qml.expval(qml.PauliZ(0) @ qml.PauliZ(1))
        ]
    ```

    Further, the `qml.ExpvalCost()` function allows for optimizing
    measurements to reduce the number of quantum evaluations required.

  With the new PennyLane core, there are a few small breaking changes, detailed
  below in the 'Breaking Changes' section.

<h3>Improvements</h3>

* The built-in PennyLane optimizers allow more flexible cost functions. The cost function passed to most optimizers
  may accept any combination of trainable arguments, non-trainable arguments, and keyword arguments.
  [(#959)](https://github.com/PennyLaneAI/pennylane/pull/959)
  [(#1053)](https://github.com/PennyLaneAI/pennylane/pull/1053)

  The full changes apply to:

  * `AdagradOptimizer`
  * `AdamOptimizer`
  * `GradientDescentOptimizer`
  * `MomentumOptimizer`
  * `NesterovMomentumOptimizer`
  * `RMSPropOptimizer`
  * `RotosolveOptimizer`

  The `requires_grad=False` property must mark any non-trainable constant argument.
  The `RotoselectOptimizer` allows passing only keyword arguments.

  Example use:

  ```python
  def cost(x, y, data, scale=1.0):
      return scale * (x[0]-data)**2 + scale * (y-data)**2

  x = np.array([1.], requires_grad=True)
  y = np.array([1.0])
  data = np.array([2.], requires_grad=False)

  opt = qml.GradientDescentOptimizer()

  # the optimizer step and step_and_cost methods can
  # now update multiple parameters at once
  x_new, y_new, data = opt.step(cost, x, y, data, scale=0.5)
  (x_new, y_new, data), value = opt.step_and_cost(cost, x, y, data, scale=0.5)

  # list and tuple unpacking is also supported
  params = (x, y, data)
  params = opt.step(cost, *params)
  ```

* The circuit drawer has been updated to support the inclusion of unused or inactive
  wires, by passing the `show_all_wires` argument.
  [(#1033)](https://github.com/PennyLaneAI/pennylane/pull/1033)

  ```python
  dev = qml.device('default.qubit', wires=[-1, "a", "q2", 0])

  @qml.qnode(dev)
  def circuit():
      qml.Hadamard(wires=-1)
      qml.CNOT(wires=[-1, "q2"])
      return qml.expval(qml.PauliX(wires="q2"))
  ```

  ```pycon
  >>> print(qml.draw(circuit, show_all_wires=True)())
  >>>
   -1: ──H──╭C──┤
    a: ─────│───┤
   q2: ─────╰X──┤ ⟨X⟩
    0: ─────────┤
  ```

* The logic for choosing the 'best' differentiation method has been altered
  to improve performance.
  [(#1008)](https://github.com/PennyLaneAI/pennylane/pull/1008)

  - If the device provides its own gradient, this is now the preferred
    differentiation method.

  - If a device provides additional interface-specific versions that natively support classical
    backpropagation, this is now preferred over the parameter-shift rule.

    Devices define additional interface-specific devices via their `capabilities()` dictionary. For
    example, `default.qubit` supports supplementary devices for TensorFlow, Autograd, and JAX:

    ```python
    {
      "passthru_devices": {
          "tf": "default.qubit.tf",
          "autograd": "default.qubit.autograd",
          "jax": "default.qubit.jax",
      },
    }
    ```

  As a result of this change, if the QNode `diff_method` is not explicitly provided,
  it is possible that the QNode will run on a *supplementary device* of the device that was
  specifically provided:

  ```python
  dev = qml.device("default.qubit", wires=2)
  qml.QNode(dev) # will default to backprop on default.qubit.autograd
  qml.QNode(dev, interface="tf") # will default to backprop on default.qubit.tf
  qml.QNode(dev, interface="jax") # will default to backprop on default.qubit.jax
  ```

* The `default.qubit` device has been updated so that internally it applies operations in a more
  functional style, i.e., by accepting an input state and returning an evolved state.
  [(#1025)](https://github.com/PennyLaneAI/pennylane/pull/1025)

* A new test series, `pennylane/devices/tests/test_compare_default_qubit.py`, has been added, allowing to test if
  a chosen device gives the same result as `default.qubit`.
  [(#897)](https://github.com/PennyLaneAI/pennylane/pull/897)

  Three tests are added:

  - `test_hermitian_expectation`,
  - `test_pauliz_expectation_analytic`, and
  - `test_random_circuit`.

* Adds the following agnostic tensor manipulation functions to the `qml.math` module: `abs`,
  `angle`, `arcsin`, `concatenate`, `dot`, `squeeze`, `sqrt`, `sum`, `take`, `where`. These functions are
  required to fully support end-to-end differentiable Mottonen and Amplitude embedding.
  [(#922)](https://github.com/PennyLaneAI/pennylane/pull/922)
  [(#1011)](https://github.com/PennyLaneAI/pennylane/pull/1011)

* The `qml.math` module now supports JAX.
  [(#985)](https://github.com/XanaduAI/software-docs/pull/274)

* Several improvements have been made to the `Wires` class to reduce overhead and simplify the logic
  of how wire labels are interpreted:
  [(#1019)](https://github.com/PennyLaneAI/pennylane/pull/1019)
  [(#1010)](https://github.com/PennyLaneAI/pennylane/pull/1010)
  [(#1005)](https://github.com/PennyLaneAI/pennylane/pull/1005)
  [(#983)](https://github.com/PennyLaneAI/pennylane/pull/983)
  [(#967)](https://github.com/PennyLaneAI/pennylane/pull/967)

  - If the input `wires` to a wires class instantiation `Wires(wires)` can be iterated over,
    its elements are interpreted as wire labels. Otherwise, `wires` is interpreted as a single wire label.
    The only exception to this are strings, which are always interpreted as a single
    wire label, so users can address wires with labels such as `"ancilla"`.

  - Any type can now be a wire label as long as it is hashable. The hash is used to establish
    the uniqueness of two labels.

  - Indexing wires objects now returns a label, instead of a new `Wires` object. For example:

    ```pycon
    >>> w = Wires([0, 1, 2])
    >>> w[1]
    >>> 1
    ```

  - The check for uniqueness of wires moved from `Wires` instantiation to
    the `qml.wires._process` function in order to reduce overhead from repeated
    creation of `Wires` instances.

  - Calls to the `Wires` class are substantially reduced, for example by avoiding to call
    Wires on Wires instances on `Operation` instantiation, and by using labels instead of
    `Wires` objects inside the default qubit device.

* Adds the `PauliRot` generator to the `qml.operation` module. This
  generator is required to construct the metric tensor.
  [(#963)](https://github.com/PennyLaneAI/pennylane/pull/963)

* The templates are modified to make use of the new `qml.math` module, for framework-agnostic
  tensor manipulation. This allows the template library to be differentiable
  in backpropagation mode (`diff_method="backprop"`).
  [(#873)](https://github.com/PennyLaneAI/pennylane/pull/873)

* The circuit drawer now allows for the wire order to be (optionally) modified:
  [(#992)](https://github.com/PennyLaneAI/pennylane/pull/992)

  ```pycon
  >>> dev = qml.device('default.qubit', wires=["a", -1, "q2"])
  >>> @qml.qnode(dev)
  ... def circuit():
  ...     qml.Hadamard(wires=-1)
  ...     qml.CNOT(wires=["a", "q2"])
  ...     qml.RX(0.2, wires="a")
  ...     return qml.expval(qml.PauliX(wires="q2"))
  ```

  Printing with default wire order of the device:

  ```pycon
  >>> print(circuit.draw())
    a: ─────╭C──RX(0.2)──┤
   -1: ──H──│────────────┤
   q2: ─────╰X───────────┤ ⟨X⟩
  ```

  Changing the wire order:

  ```pycon
  >>> print(circuit.draw(wire_order=["q2", "a", -1]))
   q2: ──╭X───────────┤ ⟨X⟩
    a: ──╰C──RX(0.2)──┤
   -1: ───H───────────┤
  ```

<h3>Breaking changes</h3>

* QNodes using the new PennyLane core will no longer accept ragged arrays as inputs.

* When using the new PennyLane core and the Autograd interface, non-differentiable data passed
  as a QNode argument or a gate must have the `requires_grad` property set to `False`:

  ```python
  @qml.qnode(dev)
  def circuit(weights, data):
      basis_state = np.array([1, 0, 1, 1], requires_grad=False)
      qml.BasisState(basis_state, wires=[0, 1, 2, 3])
      qml.templates.AmplitudeEmbedding(data, wires=[0, 1, 2, 3])
      qml.templates.BasicEntanglerLayers(weights, wires=[0, 1, 2, 3])
      return qml.probs(wires=0)

  data = np.array(data, requires_grad=False)
  weights = np.array(weights, requires_grad=True)
  circuit(weights, data)
  ```

<h3>Bug fixes</h3>

* Fixes an issue where if the constituent observables of a tensor product do not exist in the queue,
  an error is raised. With this fix, they are first queued before annotation occurs.
  [(#1038)](https://github.com/PennyLaneAI/pennylane/pull/1038)

* Fixes an issue with tape expansions where information about sampling
  (specifically the `is_sampled` tape attribute) was not preserved.
  [(#1027)](https://github.com/PennyLaneAI/pennylane/pull/1027)

* Tape expansion was not properly taking into devices that supported inverse operations,
  causing inverse operations to be unnecessarily decomposed. The QNode tape expansion logic, as well
  as the `Operation.expand()` method, has been modified to fix this.
  [(#956)](https://github.com/PennyLaneAI/pennylane/pull/956)

* Fixes an issue where the Autograd interface was not unwrapping non-differentiable
  PennyLane tensors, which can cause issues on some devices.
  [(#941)](https://github.com/PennyLaneAI/pennylane/pull/941)

* `qml.vqe.Hamiltonian` prints any observable with any number of strings.
  [(#987)](https://github.com/PennyLaneAI/pennylane/pull/987)

* Fixes a bug where parameter-shift differentiation would fail if the QNode
  contained a single probability output.
  [(#1007)](https://github.com/PennyLaneAI/pennylane/pull/1007)

* Fixes an issue when using trainable parameters that are lists/arrays with `tape.vjp`.
  [(#1042)](https://github.com/PennyLaneAI/pennylane/pull/1042)

* The `TensorN` observable is updated to support being copied without any parameters or wires passed.
  [(#1047)](https://github.com/PennyLaneAI/pennylane/pull/1047)

* Fixed deprecation warning when importing `Sequence` from `collections` instead of `collections.abc` in `vqe/vqe.py`.
  [(#1051)](https://github.com/PennyLaneAI/pennylane/pull/1051)

<h3>Contributors</h3>

This release contains contributions from (in alphabetical order):

Juan Miguel Arrazola, Thomas Bromley, Olivia Di Matteo, Theodor Isacsson, Josh Izaac, Christina Lee,
Alejandro Montanez, Steven Oud, Chase Roberts, Sankalp Sanand, Maria Schuld, Antal
Száva, David Wierichs, Jiahao Yao.

# Release 0.13.0

<h3>New features since last release</h3>

<h4>Automatically optimize the number of measurements</h4>

* QNodes in tape mode now support returning observables on the same wire whenever the observables are
  qubit-wise commuting Pauli words. Qubit-wise commuting observables can be evaluated with a
  *single* device run as they are diagonal in the same basis, via a shared set of single-qubit rotations.
  [(#882)](https://github.com/PennyLaneAI/pennylane/pull/882)

  The following example shows a single QNode returning the expectation values of
  the qubit-wise commuting Pauli words `XX` and `XI`:

  ```python
  qml.enable_tape()

  @qml.qnode(dev)
  def f(x):
      qml.Hadamard(wires=0)
      qml.Hadamard(wires=1)
      qml.CRot(0.1, 0.2, 0.3, wires=[1, 0])
      qml.RZ(x, wires=1)
      return qml.expval(qml.PauliX(0) @ qml.PauliX(1)), qml.expval(qml.PauliX(0))
  ```

  ```pycon
  >>> f(0.4)
  tensor([0.89431013, 0.9510565 ], requires_grad=True)
  ```

* The `ExpvalCost` class (previously `VQECost`) now provides observable optimization using the
  `optimize` argument, resulting in potentially fewer device executions.
  [(#902)](https://github.com/PennyLaneAI/pennylane/pull/902)

  This is achieved by separating the observables composing the Hamiltonian into qubit-wise
  commuting groups and evaluating those groups on a single QNode using functionality from the
  `qml.grouping` module:

  ```python
  qml.enable_tape()
  commuting_obs = [qml.PauliX(0), qml.PauliX(0) @ qml.PauliZ(1)]
  H = qml.vqe.Hamiltonian([1, 1], commuting_obs)

  dev = qml.device("default.qubit", wires=2)
  ansatz = qml.templates.StronglyEntanglingLayers

  cost_opt = qml.ExpvalCost(ansatz, H, dev, optimize=True)
  cost_no_opt = qml.ExpvalCost(ansatz, H, dev, optimize=False)

  params = qml.init.strong_ent_layers_uniform(3, 2)
  ```

  Grouping these commuting observables leads to fewer device executions:

  ```pycon
  >>> cost_opt(params)
  >>> ex_opt = dev.num_executions
  >>> cost_no_opt(params)
  >>> ex_no_opt = dev.num_executions - ex_opt
  >>> print("Number of executions:", ex_no_opt)
  Number of executions: 2
  >>> print("Number of executions (optimized):", ex_opt)
  Number of executions (optimized): 1
  ```

<h4>New quantum gradient features</h4>

* Compute the analytic gradient of quantum circuits in parallel on supported devices.
  [(#840)](https://github.com/PennyLaneAI/pennylane/pull/840)

  This release introduces support for batch execution of circuits, via a new device API method
  `Device.batch_execute()`. Devices that implement this new API support submitting a batch of
  circuits for *parallel* evaluation simultaneously, which can significantly reduce the computation time.

  Furthermore, if using tape mode and a compatible device, gradient computations will
  automatically make use of the new batch API---providing a speedup during optimization.

* Gradient recipes are now much more powerful, allowing for operations to define their gradient
  via an arbitrary linear combination of circuit evaluations.
  [(#909)](https://github.com/PennyLaneAI/pennylane/pull/909)
  [(#915)](https://github.com/PennyLaneAI/pennylane/pull/915)

  With this change, gradient recipes can now be of the form
  :math:`\frac{\partial}{\partial\phi_k}f(\phi_k) = \sum_{i} c_i f(a_i \phi_k + s_i )`,
  and are no longer restricted to two-term shifts with identical (but opposite in sign) shift values.

  As a result, PennyLane now supports native analytic quantum gradients for the
  controlled rotation operations `CRX`, `CRY`, `CRZ`, and `CRot`. This allows for parameter-shift
  analytic gradients on hardware, without decomposition.

  Note that this is a breaking change for developers; please see the *Breaking Changes* section
  for more details.

* The `qnn.KerasLayer` class now supports differentiating the QNode through classical
  backpropagation in tape mode.
  [(#869)](https://github.com/PennyLaneAI/pennylane/pull/869)

  ```python
  qml.enable_tape()

  dev = qml.device("default.qubit.tf", wires=2)

  @qml.qnode(dev, interface="tf", diff_method="backprop")
  def f(inputs, weights):
      qml.templates.AngleEmbedding(inputs, wires=range(2))
      qml.templates.StronglyEntanglingLayers(weights, wires=range(2))
      return [qml.expval(qml.PauliZ(i)) for i in range(2)]

  weight_shapes = {"weights": (3, 2, 3)}

  qlayer = qml.qnn.KerasLayer(f, weight_shapes, output_dim=2)

  inputs = tf.constant(np.random.random((4, 2)), dtype=tf.float32)

  with tf.GradientTape() as tape:
      out = qlayer(inputs)

  tape.jacobian(out, qlayer.trainable_weights)
  ```

<h4>New operations, templates, and measurements</h4>

* Adds the `qml.density_matrix` QNode return with partial trace capabilities.
  [(#878)](https://github.com/PennyLaneAI/pennylane/pull/878)

  The density matrix over the provided wires is returned, with all other subsystems traced out.
  `qml.density_matrix` currently works for both the `default.qubit` and `default.mixed` devices.

  ```python
  qml.enable_tape()
  dev = qml.device("default.qubit", wires=2)

  def circuit(x):
      qml.PauliY(wires=0)
      qml.Hadamard(wires=1)
      return qml.density_matrix(wires=[1])  # wire 0 is traced out
  ```

* Adds the square-root X gate `SX`. [(#871)](https://github.com/PennyLaneAI/pennylane/pull/871)

  ```python
  dev = qml.device("default.qubit", wires=1)

  @qml.qnode(dev)
  def circuit():
      qml.SX(wires=[0])
      return qml.expval(qml.PauliZ(wires=[0]))
  ```

* Two new hardware-efficient particle-conserving templates have been implemented
  to perform VQE-based quantum chemistry simulations. The new templates apply
  several layers of the particle-conserving entanglers proposed in Figs. 2a and 2b
  of Barkoutsos *et al*., [arXiv:1805.04340](https://arxiv.org/abs/1805.04340)
  [(#875)](https://github.com/PennyLaneAI/pennylane/pull/875)
  [(#876)](https://github.com/PennyLaneAI/pennylane/pull/876)

<h4>Estimate and track resources</h4>

* The `QuantumTape` class now contains basic resource estimation functionality. The method
  `tape.get_resources()` returns a dictionary with a list of the constituent operations and the
  number of times they appear in the circuit. Similarly, `tape.get_depth()` computes the circuit depth.
  [(#862)](https://github.com/PennyLaneAI/pennylane/pull/862)

  ```pycon
  >>> with qml.tape.QuantumTape() as tape:
  ...    qml.Hadamard(wires=0)
  ...    qml.RZ(0.26, wires=1)
  ...    qml.CNOT(wires=[1, 0])
  ...    qml.Rot(1.8, -2.7, 0.2, wires=0)
  ...    qml.Hadamard(wires=1)
  ...    qml.CNOT(wires=[0, 1])
  ...    qml.expval(qml.PauliZ(0) @ qml.PauliZ(1))
  >>> tape.get_resources()
  {'Hadamard': 2, 'RZ': 1, 'CNOT': 2, 'Rot': 1}
  >>> tape.get_depth()
  4
  ```

* The number of device executions over a QNode's lifetime can now be returned using `num_executions`.
  [(#853)](https://github.com/PennyLaneAI/pennylane/pull/853)

  ```pycon
  >>> dev = qml.device("default.qubit", wires=2)
  >>> @qml.qnode(dev)
  ... def circuit(x, y):
  ...    qml.RX(x, wires=[0])
  ...    qml.RY(y, wires=[1])
  ...    qml.CNOT(wires=[0, 1])
  ...    return qml.expval(qml.PauliZ(0) @ qml.PauliX(1))
  >>> for _ in range(10):
  ...    circuit(0.432, 0.12)
  >>> print(dev.num_executions)
  10
  ```

<h3>Improvements</h3>

* Support for tape mode has improved across PennyLane. The following features now work in tape mode:

  - QNode collections [(#863)](https://github.com/PennyLaneAI/pennylane/pull/863)

  - `qnn.ExpvalCost` [(#863)](https://github.com/PennyLaneAI/pennylane/pull/863)
    [(#911)](https://github.com/PennyLaneAI/pennylane/pull/911)

  - `qml.qnn.KerasLayer` [(#869)](https://github.com/PennyLaneAI/pennylane/pull/869)

  - `qml.qnn.TorchLayer` [(#865)](https://github.com/PennyLaneAI/pennylane/pull/865)

  - The `qml.qaoa` module [(#905)](https://github.com/PennyLaneAI/pennylane/pull/905)

* A new function, `qml.refresh_devices()`, has been added, allowing PennyLane to
  rescan installed PennyLane plugins and refresh the device list. In addition, the `qml.device`
  loader will attempt to refresh devices if the required plugin device cannot be found.
  This will result in an improved experience if installing PennyLane and plugins within
  a running Python session (for example, on Google Colab), and avoid the need to
  restart the kernel/runtime.
  [(#907)](https://github.com/PennyLaneAI/pennylane/pull/907)

* When using `grad_fn = qml.grad(cost)` to compute the gradient of a cost function with the Autograd
  interface, the value of the intermediate forward pass is now available via the `grad_fn.forward`
  property
  [(#914)](https://github.com/PennyLaneAI/pennylane/pull/914):

  ```python
  def cost_fn(x, y):
      return 2 * np.sin(x[0]) * np.exp(-x[1]) + x[0] ** 3 + np.cos(y)

  params = np.array([0.1, 0.5], requires_grad=True)
  data = np.array(0.65, requires_grad=False)
  grad_fn = qml.grad(cost_fn)

  grad_fn(params, data)  # perform backprop and evaluate the gradient
  grad_fn.forward  # the cost function value
  ```

* Gradient-based optimizers now have a `step_and_cost` method that returns
  both the next step as well as the objective (cost) function output.
  [(#916)](https://github.com/PennyLaneAI/pennylane/pull/916)

  ```pycon
  >>> opt = qml.GradientDescentOptimizer()
  >>> params, cost = opt.step_and_cost(cost_fn, params)
  ```

* PennyLane provides a new experimental module `qml.proc` which provides framework-agnostic processing
  functions for array and tensor manipulations.
  [(#886)](https://github.com/PennyLaneAI/pennylane/pull/886)

  Given the input tensor-like object, the call is
  dispatched to the corresponding array manipulation framework, allowing for end-to-end
  differentiation to be preserved.

  ```pycon
  >>> x = torch.tensor([1., 2.])
  >>> qml.proc.ones_like(x)
  tensor([1, 1])
  >>> y = tf.Variable([[0], [5]])
  >>> qml.proc.ones_like(y, dtype=np.complex128)
  <tf.Tensor: shape=(2, 1), dtype=complex128, numpy=
  array([[1.+0.j],
         [1.+0.j]])>
  ```

  Note that these functions are experimental, and only a subset of common functionality is
  supported. Furthermore, the names and behaviour of these functions may differ from similar
  functions in common frameworks; please refer to the function docstrings for more details.

* The gradient methods in tape mode now fully separate the quantum and classical processing. Rather
  than returning the evaluated gradients directly, they now return a tuple containing the required
  quantum and classical processing steps.
  [(#840)](https://github.com/PennyLaneAI/pennylane/pull/840)

  ```python
  def gradient_method(idx, param, **options):
      # generate the quantum tapes that must be computed
      # to determine the quantum gradient
      tapes = quantum_gradient_tapes(self)

      def processing_fn(results):
          # perform classical processing on the evaluated tapes
          # returning the evaluated quantum gradient
          return classical_processing(results)

      return tapes, processing_fn
  ```

  The `JacobianTape.jacobian()` method has been similarly modified to accumulate all gradient
  quantum tapes and classical processing functions, evaluate all quantum tapes simultaneously,
  and then apply the post-processing functions to the evaluated tape results.

* The MultiRZ gate now has a defined generator, allowing it to be used in quantum natural gradient
  optimization.
  [(#912)](https://github.com/PennyLaneAI/pennylane/pull/912)

* The CRot gate now has a `decomposition` method, which breaks the gate down into rotations
  and CNOT gates. This allows `CRot` to be used on devices that do not natively support it.
  [(#908)](https://github.com/PennyLaneAI/pennylane/pull/908)

* The classical processing in the `MottonenStatePreparation` template has been largely
  rewritten to use dense matrices and tensor manipulations wherever possible.
  This is in preparation to support differentiation through the template in the future.
  [(#864)](https://github.com/PennyLaneAI/pennylane/pull/864)

* Device-based caching has replaced QNode caching. Caching is now accessed by passing a
  `cache` argument to the device.
  [(#851)](https://github.com/PennyLaneAI/pennylane/pull/851)

  The `cache` argument should be an integer specifying the size of the cache. For example, a
  cache of size 10 is created using:

  ```pycon
  >>> dev = qml.device("default.qubit", wires=2, cache=10)
  ```

* The `Operation`, `Tensor`, and `MeasurementProcess` classes now have the `__copy__` special method
  defined.
  [(#840)](https://github.com/PennyLaneAI/pennylane/pull/840)

  This allows us to ensure that, when a shallow copy is performed of an operation, the
  mutable list storing the operation parameters is *also* shallow copied. Both the old operation and
  the copied operation will continue to share the same parameter data,
  ```pycon
  >>> import copy
  >>> op = qml.RX(0.2, wires=0)
  >>> op2 = copy.copy(op)
  >>> op.data[0] is op2.data[0]
  True
  ```

  however the *list container* is not a reference:

  ```pycon
  >>> op.data is op2.data
  False
  ```

  This allows the parameters of the copied operation to be modified, without mutating
  the parameters of the original operation.

* The `QuantumTape.copy` method has been tweaked so that
  [(#840)](https://github.com/PennyLaneAI/pennylane/pull/840):

  - Optionally, the tape's operations are shallow copied in addition to the tape by passing the
    `copy_operations=True` boolean flag. This allows the copied tape's parameters to be mutated
    without affecting the original tape's parameters. (Note: the two tapes will share parameter data
    *until* one of the tapes has their parameter list modified.)

  - Copied tapes can be cast to another `QuantumTape` subclass by passing the `tape_cls` keyword
    argument.

<h3>Breaking changes</h3>

* Updated how parameter-shift gradient recipes are defined for operations, allowing for
  gradient recipes that are specified as an arbitrary number of terms.
  [(#909)](https://github.com/PennyLaneAI/pennylane/pull/909)

  Previously, `Operation.grad_recipe` was restricted to two-term parameter-shift formulas.
  With this change, the gradient recipe now contains elements of the form
  :math:`[c_i, a_i, s_i]`, resulting in a gradient recipe of
  :math:`\frac{\partial}{\partial\phi_k}f(\phi_k) = \sum_{i} c_i f(a_i \phi_k + s_i )`.

  As this is a breaking change, all custom operations with defined gradient recipes must be
  updated to continue working with PennyLane 0.13. Note though that if `grad_recipe = None`, the
  default gradient recipe remains unchanged, and corresponds to the two terms :math:`[c_0, a_0, s_0]=[1/2, 1, \pi/2]`
  and :math:`[c_1, a_1, s_1]=[-1/2, 1, -\pi/2]` for every parameter.

- The `VQECost` class has been renamed to `ExpvalCost` to reflect its general applicability
  beyond VQE. Use of `VQECost` is still possible but will result in a deprecation warning.
  [(#913)](https://github.com/PennyLaneAI/pennylane/pull/913)

<h3>Bug fixes</h3>

* The `default.qubit.tf` device is updated to handle TensorFlow objects (e.g.,
  `tf.Variable`) as gate parameters correctly when using the `MultiRZ` and
  `CRot` operations.
  [(#921)](https://github.com/PennyLaneAI/pennylane/pull/921)

* PennyLane tensor objects are now unwrapped in BaseQNode when passed as a
  keyword argument to the quantum function.
  [(#903)](https://github.com/PennyLaneAI/pennylane/pull/903)
  [(#893)](https://github.com/PennyLaneAI/pennylane/pull/893)

* The new tape mode now prevents multiple observables from being evaluated on the same wire
  if the observables are not qubit-wise commuting Pauli words.
  [(#882)](https://github.com/PennyLaneAI/pennylane/pull/882)

* Fixes a bug in `default.qubit` whereby inverses of common gates were not being applied
  via efficient gate-specific methods, instead falling back to matrix-vector multiplication.
  The following gates were affected: `PauliX`, `PauliY`, `PauliZ`, `Hadamard`, `SWAP`, `S`,
  `T`, `CNOT`, `CZ`.
  [(#872)](https://github.com/PennyLaneAI/pennylane/pull/872)

* The `PauliRot` operation now gracefully handles single-qubit Paulis, and all-identity Paulis
  [(#860)](https://github.com/PennyLaneAI/pennylane/pull/860).

* Fixes a bug whereby binary Python operators were not properly propagating the `requires_grad`
  attribute to the output tensor.
  [(#889)](https://github.com/PennyLaneAI/pennylane/pull/889)

* Fixes a bug which prevents `TorchLayer` from doing `backward` when CUDA is enabled.
  [(#899)](https://github.com/PennyLaneAI/pennylane/pull/899)

* Fixes a bug where multi-threaded execution of `QNodeCollection` sometimes fails
  because of simultaneous queuing. This is fixed by adding thread locking during queuing.
  [(#910)](https://github.com/PennyLaneAI/pennylane/pull/918)

* Fixes a bug in `QuantumTape.set_parameters()`. The previous implementation assumed
  that the `self.trainable_parms` set would always be iterated over in increasing integer
  order. However, this is not guaranteed behaviour, and can lead to the incorrect tape parameters
  being set if this is not the case.
  [(#923)](https://github.com/PennyLaneAI/pennylane/pull/923)

* Fixes broken error message if a QNode is instantiated with an unknown exception.
  [(#930)](https://github.com/PennyLaneAI/pennylane/pull/930)

<h3>Contributors</h3>

This release contains contributions from (in alphabetical order):

Juan Miguel Arrazola, Thomas Bromley, Christina Lee, Alain Delgado Gran, Olivia Di Matteo, Anthony
Hayes, Theodor Isacsson, Josh Izaac, Soran Jahangiri, Nathan Killoran, Shumpei Kobayashi, Romain
Moyard, Zeyue Niu, Maria Schuld, Antal Száva.

# Release 0.12.0

<h3>New features since last release</h3>

<h4>New and improved simulators</h4>

* PennyLane now supports a new device, `default.mixed`, designed for
  simulating mixed-state quantum computations. This enables native
  support for implementing noisy channels in a circuit, which generally
  map pure states to mixed states.
  [(#794)](https://github.com/PennyLaneAI/pennylane/pull/794)
  [(#807)](https://github.com/PennyLaneAI/pennylane/pull/807)
  [(#819)](https://github.com/PennyLaneAI/pennylane/pull/819)

  The device can be initialized as
  ```pycon
  >>> dev = qml.device("default.mixed", wires=1)
  ```

  This allows the construction of QNodes that include non-unitary operations,
  such as noisy channels:

  ```pycon
  >>> @qml.qnode(dev)
  ... def circuit(params):
  ...     qml.RX(params[0], wires=0)
  ...     qml.RY(params[1], wires=0)
  ...     qml.AmplitudeDamping(0.5, wires=0)
  ...     return qml.expval(qml.PauliZ(0))
  >>> print(circuit([0.54, 0.12]))
  0.9257702929524184
  >>> print(circuit([0, np.pi]))
  0.0
  ```

<h4>New tools for optimizing measurements</h4>

* The new `grouping` module provides functionality for grouping simultaneously measurable Pauli word
  observables.
  [(#761)](https://github.com/PennyLaneAI/pennylane/pull/761)
  [(#850)](https://github.com/PennyLaneAI/pennylane/pull/850)
  [(#852)](https://github.com/PennyLaneAI/pennylane/pull/852)

  - The `optimize_measurements` function will take as input a list of Pauli word observables and
    their corresponding coefficients (if any), and will return the partitioned Pauli terms
    diagonalized in the measurement basis and the corresponding diagonalizing circuits.

    ```python
    from pennylane.grouping import optimize_measurements
    h, nr_qubits = qml.qchem.molecular_hamiltonian("h2", "h2.xyz")
    rotations, grouped_ops, grouped_coeffs = optimize_measurements(h.ops, h.coeffs, grouping="qwc")
    ```

    The diagonalizing circuits of `rotations` correspond to the diagonalized Pauli word groupings of
    `grouped_ops`.

  - Pauli word partitioning utilities are performed by the `PauliGroupingStrategy`
    class. An input list of Pauli words can be partitioned into mutually commuting,
    qubit-wise-commuting, or anticommuting groupings.

    For example, partitioning Pauli words into anticommutative groupings by the Recursive Largest
    First (RLF) graph colouring heuristic:

    ```python
    from pennylane import PauliX, PauliY, PauliZ, Identity
    from pennylane.grouping import group_observables
    pauli_words = [
        Identity('a') @ Identity('b'),
        Identity('a') @ PauliX('b'),
        Identity('a') @ PauliY('b'),
        PauliZ('a') @ PauliX('b'),
        PauliZ('a') @ PauliY('b'),
        PauliZ('a') @ PauliZ('b')
    ]
    groupings = group_observables(pauli_words, grouping_type='anticommuting', method='rlf')
    ```

  - Various utility functions are included for obtaining and manipulating Pauli
    words in the binary symplectic vector space representation.

    For instance, two Pauli words may be converted to their binary vector representation:

    ```pycon
    >>> from pennylane.grouping import pauli_to_binary
    >>> from pennylane.wires import Wires
    >>> wire_map = {Wires('a'): 0, Wires('b'): 1}
    >>> pauli_vec_1 = pauli_to_binary(qml.PauliX('a') @ qml.PauliY('b'))
    >>> pauli_vec_2 = pauli_to_binary(qml.PauliZ('a') @ qml.PauliZ('b'))
    >>> pauli_vec_1
    [1. 1. 0. 1.]
    >>> pauli_vec_2
    [0. 0. 1. 1.]
    ```

    Their product up to a phase may be computed by taking the sum of their binary vector
    representations, and returned in the operator representation.

    ```pycon
    >>> from pennylane.grouping import binary_to_pauli
    >>> binary_to_pauli((pauli_vec_1 + pauli_vec_2) % 2, wire_map)
    Tensor product ['PauliY', 'PauliX']: 0 params, wires ['a', 'b']
    ```

    For more details on the grouping module, see the
    [grouping module documentation](https://pennylane.readthedocs.io/en/stable/code/qml_grouping.html)


<h4>Returning the quantum state from simulators</h4>

* The quantum state of a QNode can now be returned using the `qml.state()` return function.
  [(#818)](https://github.com/XanaduAI/pennylane/pull/818)

  ```python
  import pennylane as qml

  dev = qml.device("default.qubit", wires=3)
  qml.enable_tape()

  @qml.qnode(dev)
  def qfunc(x, y):
      qml.RZ(x, wires=0)
      qml.CNOT(wires=[0, 1])
      qml.RY(y, wires=1)
      qml.CNOT(wires=[0, 2])
      return qml.state()

  >>> qfunc(0.56, 0.1)
  array([0.95985437-0.27601028j, 0.        +0.j        ,
         0.04803275-0.01381203j, 0.        +0.j        ,
         0.        +0.j        , 0.        +0.j        ,
         0.        +0.j        , 0.        +0.j        ])
  ```

  Differentiating the state is currently available when using the
  classical backpropagation differentiation method (`diff_method="backprop"`) with a compatible device,
  and when using the new tape mode.

<h4>New operations and channels</h4>

* PennyLane now includes standard channels such as the Amplitude-damping,
  Phase-damping, and Depolarizing channels, as well as the ability
  to make custom qubit channels.
  [(#760)](https://github.com/PennyLaneAI/pennylane/pull/760)
  [(#766)](https://github.com/PennyLaneAI/pennylane/pull/766)
  [(#778)](https://github.com/PennyLaneAI/pennylane/pull/778)

* The controlled-Y operation is now available via `qml.CY`. For devices that do
  not natively support the controlled-Y operation, it will be decomposed
  into `qml.RY`, `qml.CNOT`, and `qml.S` operations.
  [(#806)](https://github.com/PennyLaneAI/pennylane/pull/806)

<h4>Preview the next-generation PennyLane QNode</h4>

* The new PennyLane `tape` module provides a re-formulated QNode class, rewritten from the ground-up,
  that uses a new `QuantumTape` object to represent the QNode's quantum circuit. Tape mode
  provides several advantages over the standard PennyLane QNode.
  [(#785)](https://github.com/PennyLaneAI/pennylane/pull/785)
  [(#792)](https://github.com/PennyLaneAI/pennylane/pull/792)
  [(#796)](https://github.com/PennyLaneAI/pennylane/pull/796)
  [(#800)](https://github.com/PennyLaneAI/pennylane/pull/800)
  [(#803)](https://github.com/PennyLaneAI/pennylane/pull/803)
  [(#804)](https://github.com/PennyLaneAI/pennylane/pull/804)
  [(#805)](https://github.com/PennyLaneAI/pennylane/pull/805)
  [(#808)](https://github.com/PennyLaneAI/pennylane/pull/808)
  [(#810)](https://github.com/PennyLaneAI/pennylane/pull/810)
  [(#811)](https://github.com/PennyLaneAI/pennylane/pull/811)
  [(#815)](https://github.com/PennyLaneAI/pennylane/pull/815)
  [(#820)](https://github.com/PennyLaneAI/pennylane/pull/820)
  [(#823)](https://github.com/PennyLaneAI/pennylane/pull/823)
  [(#824)](https://github.com/PennyLaneAI/pennylane/pull/824)
  [(#829)](https://github.com/PennyLaneAI/pennylane/pull/829)

  - Support for in-QNode classical processing: Tape mode allows for differentiable classical
    processing within the QNode.

  - No more Variable wrapping: In tape mode, QNode arguments no longer become `Variable`
    objects within the QNode.

  - Less restrictive QNode signatures: There is no longer any restriction on the QNode signature;
    the QNode can be defined and called following the same rules as standard Python functions.

  - Unifying all QNodes: The tape-mode QNode merges all QNodes (including the
    `JacobianQNode` and the `PassthruQNode`) into a single unified QNode, with
    identical behaviour regardless of the differentiation type.

  - Optimizations: Tape mode provides various performance optimizations, reducing pre- and
    post-processing overhead, and reduces the number of quantum evaluations in certain cases.

  Note that tape mode is **experimental**, and does not currently have feature-parity with the
  existing QNode. [Feedback and bug reports](https://github.com/PennyLaneAI/pennylane/issues) are
  encouraged and will help improve the new tape mode.

  Tape mode can be enabled globally via the `qml.enable_tape` function, without changing your
  PennyLane code:

  ```python
  qml.enable_tape()
  dev = qml.device("default.qubit", wires=1)

  @qml.qnode(dev, interface="tf")
  def circuit(p):
      print("Parameter value:", p)
      qml.RX(tf.sin(p[0])**2 + p[1], wires=0)
      return qml.expval(qml.PauliZ(0))
  ```

  For more details, please see the [tape mode
  documentation](https://pennylane.readthedocs.io/en/stable/code/qml_tape.html).

<h3>Improvements</h3>

* QNode caching has been introduced, allowing the QNode to keep track of the results of previous
  device executions and reuse those results in subsequent calls.
  Note that QNode caching is only supported in the new and experimental tape-mode.
  [(#817)](https://github.com/PennyLaneAI/pennylane/pull/817)

  Caching is available by passing a `caching` argument to the QNode:

  ```python
  dev = qml.device("default.qubit", wires=2)
  qml.enable_tape()

  @qml.qnode(dev, caching=10)  # cache up to 10 evaluations
  def qfunc(x):
      qml.RX(x, wires=0)
      qml.RX(0.3, wires=1)
      qml.CNOT(wires=[0, 1])
      return qml.expval(qml.PauliZ(1))

  qfunc(0.1)  # first evaluation executes on the device
  qfunc(0.1)  # second evaluation accesses the cached result
  ```

* Sped up the application of certain gates in `default.qubit` by using array/tensor
  manipulation tricks. The following gates are affected: `PauliX`, `PauliY`, `PauliZ`,
  `Hadamard`, `SWAP`, `S`, `T`, `CNOT`, `CZ`.
  [(#772)](https://github.com/PennyLaneAI/pennylane/pull/772)

* The computation of marginal probabilities has been made more efficient for devices
  with a large number of wires, achieving in some cases a 5x speedup.
  [(#799)](https://github.com/PennyLaneAI/pennylane/pull/799)

* Adds arithmetic operations (addition, tensor product,
  subtraction, and scalar multiplication) between `Hamiltonian`,
  `Tensor`, and `Observable` objects, and inline arithmetic
  operations between Hamiltonians and other observables.
  [(#765)](https://github.com/PennyLaneAI/pennylane/pull/765)

  Hamiltonians can now easily be defined as sums of observables:

  ```pycon3
  >>> H = 3 * qml.PauliZ(0) - (qml.PauliX(0) @ qml.PauliX(1)) + qml.Hamiltonian([4], [qml.PauliZ(0)])
  >>> print(H)
  (7.0) [Z0] + (-1.0) [X0 X1]
  ```

* Adds `compare()` method to `Observable` and `Hamiltonian` classes, which allows
  for comparison between observable quantities.
  [(#765)](https://github.com/PennyLaneAI/pennylane/pull/765)

  ```pycon3
  >>> H = qml.Hamiltonian([1], [qml.PauliZ(0)])
  >>> obs = qml.PauliZ(0) @ qml.Identity(1)
  >>> print(H.compare(obs))
  True
  ```

  ```pycon3
  >>> H = qml.Hamiltonian([2], [qml.PauliZ(0)])
  >>> obs = qml.PauliZ(1) @ qml.Identity(0)
  >>> print(H.compare(obs))
  False
  ```

* Adds `simplify()` method to the `Hamiltonian` class.
  [(#765)](https://github.com/PennyLaneAI/pennylane/pull/765)

  ```pycon3
  >>> H = qml.Hamiltonian([1, 2], [qml.PauliZ(0), qml.PauliZ(0) @ qml.Identity(1)])
  >>> H.simplify()
  >>> print(H)
  (3.0) [Z0]
  ```

* Added a new bit-flip mixer to the `qml.qaoa` module.
  [(#774)](https://github.com/PennyLaneAI/pennylane/pull/774)

* Summation of two `Wires` objects is now supported and will return
  a `Wires` object containing the set of all wires defined by the
  terms in the summation.
  [(#812)](https://github.com/PennyLaneAI/pennylane/pull/812)

<h3>Breaking changes</h3>

* The PennyLane NumPy module now returns scalar (zero-dimensional) arrays where
  Python scalars were previously returned.
  [(#820)](https://github.com/PennyLaneAI/pennylane/pull/820)
  [(#833)](https://github.com/PennyLaneAI/pennylane/pull/833)

  For example, this affects array element indexing, and summation:

  ```pycon
  >>> x = np.array([1, 2, 3], requires_grad=False)
  >>> x[0]
  tensor(1, requires_grad=False)
  >>> np.sum(x)
  tensor(6, requires_grad=True)
  ```

  This may require small updates to user code. A convenience method, `np.tensor.unwrap()`,
  has been added to help ease the transition. This converts PennyLane NumPy tensors
  to standard NumPy arrays and Python scalars:

  ```pycon
  >>> x = np.array(1.543, requires_grad=False)
  >>> x.unwrap()
  1.543
  ```

  Note, however, that information regarding array differentiability will be
  lost.

* The device capabilities dictionary has been redesigned, for clarity and robustness. In particular,
  the capabilities dictionary is now inherited from the parent class, various keys have more
  expressive names, and all keys are now defined in the base device class. For more details, please
  [refer to the developer
  documentation](https://pennylane.readthedocs.io/en/stable/development/plugins.html#device-capabilities).
  [(#781)](https://github.com/PennyLaneAI/pennylane/pull/781/files)

<h3>Bug fixes</h3>

* Changed to use lists for storing variable values inside `BaseQNode`
  allowing complex matrices to be passed to `QubitUnitary`.
  [(#773)](https://github.com/PennyLaneAI/pennylane/pull/773)

* Fixed a bug within `default.qubit`, resulting in greater efficiency
  when applying a state vector to all wires on the device.
  [(#849)](https://github.com/PennyLaneAI/pennylane/pull/849)

<h3>Documentation</h3>

* Equations have been added to the `qml.sample` and `qml.probs` docstrings
  to clarify the mathematical foundation of the performed measurements.
  [(#843)](https://github.com/PennyLaneAI/pennylane/pull/843)

<h3>Contributors</h3>

This release contains contributions from (in alphabetical order):

Aroosa Ijaz, Juan Miguel Arrazola, Thomas Bromley, Jack Ceroni, Alain Delgado Gran, Josh Izaac,
Soran Jahangiri, Nathan Killoran, Robert Lang, Cedric Lin, Olivia Di Matteo, Nicolás Quesada, Maria
Schuld, Antal Száva.

# Release 0.11.0

<h3>New features since last release</h3>

<h4>New and improved simulators</h4>

* Added a new device, `default.qubit.autograd`, a pure-state qubit simulator written using Autograd.
  This device supports classical backpropagation (`diff_method="backprop"`); this can
  be faster than the parameter-shift rule for computing quantum gradients
  when the number of parameters to be optimized is large.
  [(#721)](https://github.com/XanaduAI/pennylane/pull/721)

  ```pycon
  >>> dev = qml.device("default.qubit.autograd", wires=1)
  >>> @qml.qnode(dev, diff_method="backprop")
  ... def circuit(x):
  ...     qml.RX(x[1], wires=0)
  ...     qml.Rot(x[0], x[1], x[2], wires=0)
  ...     return qml.expval(qml.PauliZ(0))
  >>> weights = np.array([0.2, 0.5, 0.1])
  >>> grad_fn = qml.grad(circuit)
  >>> print(grad_fn(weights))
  array([-2.25267173e-01, -1.00864546e+00,  6.93889390e-18])
  ```

  See the [device documentation](https://pennylane.readthedocs.io/en/stable/code/api/pennylane.devices.default_qubit_autograd.DefaultQubitAutograd.html) for more details.

* A new experimental C++ state-vector simulator device is now available, `lightning.qubit`. It
  uses the C++ Eigen library to perform fast linear algebra calculations for simulating quantum
  state-vector evolution.

  `lightning.qubit` is currently in beta; it can be installed via `pip`:

  ```console
  $ pip install pennylane-lightning
  ```

  Once installed, it can be used as a PennyLane device:

  ```pycon
  >>> dev = qml.device("lightning.qubit", wires=2)
  ```

  For more details, please see the [lightning qubit documentation](https://pennylane-lightning.readthedocs.io).

<h4>New algorithms and templates</h4>

* Added built-in QAOA functionality via the new `qml.qaoa` module.
  [(#712)](https://github.com/PennyLaneAI/pennylane/pull/712)
  [(#718)](https://github.com/PennyLaneAI/pennylane/pull/718)
  [(#741)](https://github.com/PennyLaneAI/pennylane/pull/741)
  [(#720)](https://github.com/PennyLaneAI/pennylane/pull/720)

  This includes the following features:

  * New `qml.qaoa.x_mixer` and `qml.qaoa.xy_mixer` functions for defining Pauli-X and XY
    mixer Hamiltonians.

  * MaxCut: The `qml.qaoa.maxcut` function allows easy construction of the cost Hamiltonian
    and recommended mixer Hamiltonian for solving the MaxCut problem for a supplied graph.

  * Layers: `qml.qaoa.cost_layer` and `qml.qaoa.mixer_layer` take cost and mixer
    Hamiltonians, respectively, and apply the corresponding QAOA cost and mixer layers
    to the quantum circuit

  For example, using PennyLane to construct and solve a MaxCut problem with QAOA:

  ```python
  wires = range(3)
  graph = Graph([(0, 1), (1, 2), (2, 0)])
  cost_h, mixer_h = qaoa.maxcut(graph)

  def qaoa_layer(gamma, alpha):
      qaoa.cost_layer(gamma, cost_h)
      qaoa.mixer_layer(alpha, mixer_h)

  def antatz(params, **kwargs):

      for w in wires:
          qml.Hadamard(wires=w)

      # repeat the QAOA layer two times
      qml.layer(qaoa_layer, 2, params[0], params[1])

  dev = qml.device('default.qubit', wires=len(wires))
  cost_function = qml.VQECost(ansatz, cost_h, dev)
  ```

* Added an `ApproxTimeEvolution` template to the PennyLane templates module, which
  can be used to implement Trotterized time-evolution under a Hamiltonian.
  [(#710)](https://github.com/XanaduAI/pennylane/pull/710)

  <img src="https://pennylane.readthedocs.io/en/latest/_static/templates/subroutines/approx_time_evolution.png" width=50%/>

* Added a `qml.layer` template-constructing function, which takes a unitary, and
  repeatedly applies it on a set of wires to a given depth.
  [(#723)](https://github.com/PennyLaneAI/pennylane/pull/723)

  ```python
  def subroutine():
      qml.Hadamard(wires=[0])
      qml.CNOT(wires=[0, 1])
      qml.PauliX(wires=[1])

  dev = qml.device('default.qubit', wires=3)

  @qml.qnode(dev)
  def circuit():
      qml.layer(subroutine, 3)
      return [qml.expval(qml.PauliZ(0)), qml.expval(qml.PauliZ(1))]
  ```

  This creates the following circuit:
  ```pycon
  >>> circuit()
  >>> print(circuit.draw())
  0: ──H──╭C──X──H──╭C──X──H──╭C──X──┤ ⟨Z⟩
  1: ─────╰X────────╰X────────╰X─────┤ ⟨Z⟩
  ```

* Added the `qml.utils.decompose_hamiltonian` function. This function can be used to
  decompose a Hamiltonian into a linear combination of Pauli operators.
  [(#671)](https://github.com/XanaduAI/pennylane/pull/671)

  ```pycon
  >>> A = np.array(
  ... [[-2, -2+1j, -2, -2],
  ... [-2-1j,  0,  0, -1],
  ... [-2,  0, -2, -1],
  ... [-2, -1, -1,  0]])
  >>> coeffs, obs_list = decompose_hamiltonian(A)
  ```

<h4>New device features</h4>

* It is now possible to specify custom wire labels, such as `['anc1', 'anc2', 0, 1, 3]`, where the labels
  can be strings or numbers.
  [(#666)](https://github.com/XanaduAI/pennylane/pull/666)

  Custom wire labels are defined by passing a list to the `wires` argument when creating the device:

  ```pycon
  >>> dev = qml.device("default.qubit", wires=['anc1', 'anc2', 0, 1, 3])
  ```

  Quantum operations should then be invoked with these custom wire labels:

  ``` pycon
  >>> @qml.qnode(dev)
  >>> def circuit():
  ...    qml.Hadamard(wires='anc2')
  ...    qml.CNOT(wires=['anc1', 3])
  ...    ...
  ```

  The existing behaviour, in which the number of wires is specified on device initialization,
  continues to work as usual. This gives a default behaviour where wires are labelled
  by consecutive integers.

  ```pycon
  >>> dev = qml.device("default.qubit", wires=5)
  ```

* An integrated device test suite has been added, which can be used
  to run basic integration tests on core or external devices.
  [(#695)](https://github.com/PennyLaneAI/pennylane/pull/695)
  [(#724)](https://github.com/PennyLaneAI/pennylane/pull/724)
  [(#733)](https://github.com/PennyLaneAI/pennylane/pull/733)

  The test can be invoked against a particular device by calling the `pl-device-test`
  command line program:

  ```console
  $ pl-device-test --device=default.qubit --shots=1234 --analytic=False
  ```

  If the tests are run on external devices, the device and its dependencies must be
  installed locally. For more details, please see the
  [plugin test documentation](http://pennylane.readthedocs.io/en/latest/code/api/pennylane.devices.tests.html).

<h3>Improvements</h3>

* The functions implementing the quantum circuits building the Unitary Coupled-Cluster
  (UCCSD) VQE ansatz have been improved, with a more consistent naming convention and
  improved docstrings.
  [(#748)](https://github.com/PennyLaneAI/pennylane/pull/748)

  The changes include:

  - The terms *1particle-1hole (ph)* and *2particle-2hole (pphh)* excitations
    were replaced with the names *single* and *double* excitations, respectively.

  - The non-differentiable arguments in the `UCCSD` template were renamed accordingly:
    `ph` → `s_wires`, `pphh` → `d_wires`

  - The term *virtual*, previously used to refer the *unoccupied* orbitals, was discarded.

  - The Usage Details sections were updated and improved.

* Added support for TensorFlow 2.3 and PyTorch 1.6.
  [(#725)](https://github.com/PennyLaneAI/pennylane/pull/725)

* Returning probabilities is now supported from photonic QNodes.
  As with qubit QNodes, photonic QNodes returning probabilities are
  end-to-end differentiable.
  [(#699)](https://github.com/XanaduAI/pennylane/pull/699/)

  ```pycon
  >>> dev = qml.device("strawberryfields.fock", wires=2, cutoff_dim=5)
  >>> @qml.qnode(dev)
  ... def circuit(a):
  ...     qml.Displacement(a, 0, wires=0)
  ...     return qml.probs(wires=0)
  >>> print(circuit(0.5))
  [7.78800783e-01 1.94700196e-01 2.43375245e-02 2.02812704e-03 1.26757940e-04]
  ```

<h3>Breaking changes</h3>

* The `pennylane.plugins` and `pennylane.beta.plugins` folders have been renamed to
  `pennylane.devices` and `pennylane.beta.devices`, to reflect their content better.
  [(#726)](https://github.com/XanaduAI/pennylane/pull/726)

<h3>Bug fixes</h3>

* The PennyLane interface conversion functions can now convert QNodes with
  pre-existing interfaces.
  [(#707)](https://github.com/XanaduAI/pennylane/pull/707)

<h3>Documentation</h3>

* The interfaces section of the documentation has been renamed to 'Interfaces and training',
  and updated with the latest variable handling details.
  [(#753)](https://github.com/PennyLaneAI/pennylane/pull/753)

<h3>Contributors</h3>

This release contains contributions from (in alphabetical order):

Juan Miguel Arrazola, Thomas Bromley, Jack Ceroni, Alain Delgado Gran, Shadab Hussain, Theodor
Isacsson, Josh Izaac, Nathan Killoran, Maria Schuld, Antal Száva, Nicola Vitucci.

# Release 0.10.0

<h3>New features since last release</h3>

<h4>New and improved simulators</h4>

* Added a new device, `default.qubit.tf`, a pure-state qubit simulator written using TensorFlow.
  As a result, it supports classical backpropagation as a means to compute the Jacobian. This can
  be faster than the parameter-shift rule for computing quantum gradients
  when the number of parameters to be optimized is large.

  `default.qubit.tf` is designed to be used with end-to-end classical backpropagation
  (`diff_method="backprop"`) with the TensorFlow interface. This is the default method
  of differentiation when creating a QNode with this device.

  Using this method, the created QNode is a 'white-box' that is
  tightly integrated with your TensorFlow computation, including
  [AutoGraph](https://www.tensorflow.org/guide/function) support:

  ```pycon
  >>> dev = qml.device("default.qubit.tf", wires=1)
  >>> @tf.function
  ... @qml.qnode(dev, interface="tf", diff_method="backprop")
  ... def circuit(x):
  ...     qml.RX(x[1], wires=0)
  ...     qml.Rot(x[0], x[1], x[2], wires=0)
  ...     return qml.expval(qml.PauliZ(0))
  >>> weights = tf.Variable([0.2, 0.5, 0.1])
  >>> with tf.GradientTape() as tape:
  ...     res = circuit(weights)
  >>> print(tape.gradient(res, weights))
  tf.Tensor([-2.2526717e-01 -1.0086454e+00  1.3877788e-17], shape=(3,), dtype=float32)
  ```

  See the `default.qubit.tf`
  [documentation](https://pennylane.ai/en/stable/code/api/pennylane.beta.plugins.DefaultQubitTF.html)
  for more details.

* The [default.tensor plugin](https://github.com/XanaduAI/pennylane/blob/master/pennylane/beta/plugins/default_tensor.py)
  has been significantly upgraded. It now allows two different
  tensor network representations to be used: `"exact"` and `"mps"`. The former uses a
  exact factorized representation of quantum states, while the latter uses a matrix product state
  representation.
  ([#572](https://github.com/XanaduAI/pennylane/pull/572))
  ([#599](https://github.com/XanaduAI/pennylane/pull/599))

<h4>New machine learning functionality and integrations</h4>

* PennyLane QNodes can now be converted into Torch layers, allowing for creation of quantum and
  hybrid models using the `torch.nn` API.
  [(#588)](https://github.com/XanaduAI/pennylane/pull/588)

  A PennyLane QNode can be converted into a `torch.nn` layer using the `qml.qnn.TorchLayer` class:

  ```pycon
  >>> @qml.qnode(dev)
  ... def qnode(inputs, weights_0, weight_1):
  ...    # define the circuit
  ...    # ...

  >>> weight_shapes = {"weights_0": 3, "weight_1": 1}
  >>> qlayer = qml.qnn.TorchLayer(qnode, weight_shapes)
  ```

  A hybrid model can then be easily constructed:

  ```pycon
  >>> model = torch.nn.Sequential(qlayer, torch.nn.Linear(2, 2))
  ```

* Added a new "reversible" differentiation method which can be used in simulators, but not hardware.

  The reversible approach is similar to backpropagation, but trades off extra computation for
  enhanced memory efficiency. Where backpropagation caches the state tensors at each step during
  a simulated evolution, the reversible method only caches the final pre-measurement state.

  Compared to the parameter-shift method, the reversible method can be faster or slower,
  depending on the density and location of parametrized gates in a circuit
  (circuits with higher density of parametrized gates near the end of the circuit will see a benefit).
  [(#670)](https://github.com/XanaduAI/pennylane/pull/670)

  ```pycon
  >>> dev = qml.device("default.qubit", wires=2)
  ... @qml.qnode(dev, diff_method="reversible")
  ... def circuit(x):
  ...     qml.RX(x, wires=0)
  ...     qml.RX(x, wires=0)
  ...     qml.CNOT(wires=[0,1])
  ...     return qml.expval(qml.PauliZ(0))
  >>> qml.grad(circuit)(0.5)
  (array(-0.47942554),)
  ```

<h4>New templates and cost functions</h4>

* Added the new templates `UCCSD`, `SingleExcitationUnitary`, and`DoubleExcitationUnitary`,
  which together implement the Unitary Coupled-Cluster Singles and Doubles (UCCSD) ansatz
  to perform VQE-based quantum chemistry simulations using PennyLane-QChem.
  [(#622)](https://github.com/XanaduAI/pennylane/pull/622)
  [(#638)](https://github.com/XanaduAI/pennylane/pull/638)
  [(#654)](https://github.com/XanaduAI/pennylane/pull/654)
  [(#659)](https://github.com/XanaduAI/pennylane/pull/659)
  [(#622)](https://github.com/XanaduAI/pennylane/pull/622)

* Added module `pennylane.qnn.cost` with class `SquaredErrorLoss`. The module contains classes
  to calculate losses and cost functions on circuits with trainable parameters.
  [(#642)](https://github.com/XanaduAI/pennylane/pull/642)

<h3>Improvements</h3>

* Improves the wire management by making the `Operator.wires` attribute a `wires` object.
  [(#666)](https://github.com/XanaduAI/pennylane/pull/666)

* A significant improvement with respect to how QNodes and interfaces mark quantum function
  arguments as differentiable when using Autograd, designed to improve performance and make
  QNodes more intuitive.
  [(#648)](https://github.com/XanaduAI/pennylane/pull/648)
  [(#650)](https://github.com/XanaduAI/pennylane/pull/650)

  In particular, the following changes have been made:

  - A new `ndarray` subclass `pennylane.numpy.tensor`, which extends NumPy arrays with
    the keyword argument and attribute `requires_grad`. Tensors which have `requires_grad=False`
    are treated as non-differentiable by the Autograd interface.

  - A new subpackage `pennylane.numpy`, which wraps `autograd.numpy` such that NumPy functions
    accept the `requires_grad` keyword argument, and allows Autograd to differentiate
    `pennylane.numpy.tensor` objects.

  - The `argnum` argument to `qml.grad` is now optional; if not provided, arguments explicitly
    marked as `requires_grad=False` are excluded for the list of differentiable arguments.
    The ability to pass `argnum` has been retained for backwards compatibility, and
    if present the old behaviour persists.

* The QNode Torch interface now inspects QNode positional arguments.
  If any argument does not have the attribute `requires_grad=True`, it
  is automatically excluded from quantum gradient computations.
  [(#652)](https://github.com/XanaduAI/pennylane/pull/652)
  [(#660)](https://github.com/XanaduAI/pennylane/pull/660)

* The QNode TF interface now inspects QNode positional arguments.
  If any argument is not being watched by a `tf.GradientTape()`,
  it is automatically excluded from quantum gradient computations.
  [(#655)](https://github.com/XanaduAI/pennylane/pull/655)
  [(#660)](https://github.com/XanaduAI/pennylane/pull/660)

* QNodes have two new public methods: `QNode.set_trainable_args()` and `QNode.get_trainable_args()`.
  These are designed to be called by interfaces, to specify to the QNode which of its
  input arguments are differentiable. Arguments which are non-differentiable will not be converted
  to PennyLane Variable objects within the QNode.
  [(#660)](https://github.com/XanaduAI/pennylane/pull/660)

* Added `decomposition` method to PauliX, PauliY, PauliZ, S, T, Hadamard, and PhaseShift gates, which
  decomposes each of these gates into rotation gates.
  [(#668)](https://github.com/XanaduAI/pennylane/pull/668)

* The `CircuitGraph` class now supports serializing contained circuit operations
  and measurement basis rotations to an OpenQASM2.0 script via the new
  `CircuitGraph.to_openqasm()` method.
  [(#623)](https://github.com/XanaduAI/pennylane/pull/623)

<h3>Breaking changes</h3>

* Removes support for Python 3.5.
  [(#639)](https://github.com/XanaduAI/pennylane/pull/639)

<h3>Documentation</h3>

* Various small typos were fixed.

<h3>Contributors</h3>

This release contains contributions from (in alphabetical order):

Thomas Bromley, Jack Ceroni, Alain Delgado Gran, Theodor Isacsson, Josh Izaac,
Nathan Killoran, Maria Schuld, Antal Száva, Nicola Vitucci.


# Release 0.9.0

<h3>New features since last release</h3>

<h4>New machine learning integrations</h4>

* PennyLane QNodes can now be converted into Keras layers, allowing for creation of quantum and
  hybrid models using the Keras API.
  [(#529)](https://github.com/XanaduAI/pennylane/pull/529)

  A PennyLane QNode can be converted into a Keras layer using the `KerasLayer` class:

  ```python
  from pennylane.qnn import KerasLayer

  @qml.qnode(dev)
  def circuit(inputs, weights_0, weight_1):
     # define the circuit
     # ...

  weight_shapes = {"weights_0": 3, "weight_1": 1}
  qlayer = qml.qnn.KerasLayer(circuit, weight_shapes, output_dim=2)
  ```

  A hybrid model can then be easily constructed:

  ```python
  model = tf.keras.models.Sequential([qlayer, tf.keras.layers.Dense(2)])
  ```

* Added a new type of QNode, `qml.qnodes.PassthruQNode`. For simulators which are coded in an
  external library which supports automatic differentiation, PennyLane will treat a PassthruQNode as
  a "white box", and rely on the external library to directly provide gradients via backpropagation.
  This can be more efficient than the using parameter-shift rule for a large number of parameters.
  [(#488)](https://github.com/XanaduAI/pennylane/pull/488)

  Currently this behaviour is supported by PennyLane's `default.tensor.tf` device backend,
  compatible with the `'tf'` interface using TensorFlow 2:

  ```python
  dev = qml.device('default.tensor.tf', wires=2)

  @qml.qnode(dev, diff_method="backprop")
  def circuit(params):
      qml.RX(params[0], wires=0)
      qml.RX(params[1], wires=1)
      qml.CNOT(wires=[0, 1])
      return qml.expval(qml.PauliZ(0))

  qnode = PassthruQNode(circuit, dev)
  params = tf.Variable([0.3, 0.1])

  with tf.GradientTape() as tape:
      tape.watch(params)
      res = qnode(params)

  grad = tape.gradient(res, params)
  ```

<h4>New optimizers</h4>

* Added the `qml.RotosolveOptimizer`, a gradient-free optimizer
  that minimizes the quantum function by updating each parameter,
  one-by-one, via a closed-form expression while keeping other parameters
  fixed.
  [(#636)](https://github.com/XanaduAI/pennylane/pull/636)
  [(#539)](https://github.com/XanaduAI/pennylane/pull/539)

* Added the `qml.RotoselectOptimizer`, which uses Rotosolve to
  minimizes a quantum function with respect to both the
  rotation operations applied and the rotation parameters.
  [(#636)](https://github.com/XanaduAI/pennylane/pull/636)
  [(#539)](https://github.com/XanaduAI/pennylane/pull/539)

  For example, given a quantum function `f` that accepts parameters `x`
  and a list of corresponding rotation operations `generators`,
  the Rotoselect optimizer will, at each step, update both the parameter
  values and the list of rotation gates to minimize the loss:

  ```pycon
  >>> opt = qml.optimize.RotoselectOptimizer()
  >>> x = [0.3, 0.7]
  >>> generators = [qml.RX, qml.RY]
  >>> for _ in range(100):
  ...     x, generators = opt.step(f, x, generators)
  ```


<h4>New operations</h4>

* Added the `PauliRot` gate, which performs an arbitrary
  Pauli rotation on multiple qubits, and the `MultiRZ` gate,
  which performs a rotation generated by a tensor product
  of Pauli Z operators.
  [(#559)](https://github.com/XanaduAI/pennylane/pull/559)

  ```python
  dev = qml.device('default.qubit', wires=4)

  @qml.qnode(dev)
  def circuit(angle):
      qml.PauliRot(angle, "IXYZ", wires=[0, 1, 2, 3])
      return [qml.expval(qml.PauliZ(wire)) for wire in [0, 1, 2, 3]]
  ```

  ```pycon
  >>> circuit(0.4)
  [1.         0.92106099 0.92106099 1.        ]
  >>> print(circuit.draw())
   0: ──╭RI(0.4)──┤ ⟨Z⟩
   1: ──├RX(0.4)──┤ ⟨Z⟩
   2: ──├RY(0.4)──┤ ⟨Z⟩
   3: ──╰RZ(0.4)──┤ ⟨Z⟩
  ```

  If the `PauliRot` gate is not supported on the target device, it will
  be decomposed into `Hadamard`, `RX` and `MultiRZ` gates. Note that
  identity gates in the Pauli word result in untouched wires:

  ```pycon
  >>> print(circuit.draw())
   0: ───────────────────────────────────┤ ⟨Z⟩
   1: ──H──────────╭RZ(0.4)──H───────────┤ ⟨Z⟩
   2: ──RX(1.571)──├RZ(0.4)──RX(-1.571)──┤ ⟨Z⟩
   3: ─────────────╰RZ(0.4)──────────────┤ ⟨Z⟩
  ```

  If the `MultiRZ` gate is not supported, it will be decomposed into
  `CNOT` and `RZ` gates:

  ```pycon
  >>> print(circuit.draw())
   0: ──────────────────────────────────────────────────┤ ⟨Z⟩
   1: ──H──────────────╭X──RZ(0.4)──╭X──────H───────────┤ ⟨Z⟩
   2: ──RX(1.571)──╭X──╰C───────────╰C──╭X──RX(-1.571)──┤ ⟨Z⟩
   3: ─────────────╰C───────────────────╰C──────────────┤ ⟨Z⟩
  ```

* PennyLane now provides `DiagonalQubitUnitary` for diagonal gates, that are e.g.,
  encountered in IQP circuits. These kinds of gates can be evaluated much faster on
  a simulator device.
  [(#567)](https://github.com/XanaduAI/pennylane/pull/567)

  The gate can be used, for example, to efficiently simulate oracles:

  ```python
  dev = qml.device('default.qubit', wires=3)

  # Function as a bitstring
  f = np.array([1, 0, 0, 1, 1, 0, 1, 0])

  @qml.qnode(dev)
  def circuit(weights1, weights2):
      qml.templates.StronglyEntanglingLayers(weights1, wires=[0, 1, 2])

      # Implements the function as a phase-kickback oracle
      qml.DiagonalQubitUnitary((-1)**f, wires=[0, 1, 2])

      qml.templates.StronglyEntanglingLayers(weights2, wires=[0, 1, 2])
      return [qml.expval(qml.PauliZ(w)) for w in range(3)]
  ```

* Added the `TensorN` CVObservable that can represent the tensor product of the
  `NumberOperator` on photonic backends.
  [(#608)](https://github.com/XanaduAI/pennylane/pull/608)

<h4>New templates</h4>

* Added the `ArbitraryUnitary` and `ArbitraryStatePreparation` templates, which use
  `PauliRot` gates to perform an arbitrary unitary and prepare an arbitrary basis
  state with the minimal number of parameters.
  [(#590)](https://github.com/XanaduAI/pennylane/pull/590)

  ```python
  dev = qml.device('default.qubit', wires=3)

  @qml.qnode(dev)
  def circuit(weights1, weights2):
        qml.templates.ArbitraryStatePreparation(weights1, wires=[0, 1, 2])
        qml.templates.ArbitraryUnitary(weights2, wires=[0, 1, 2])
        return qml.probs(wires=[0, 1, 2])
  ```

* Added the `IQPEmbedding` template, which encodes inputs into the diagonal gates of an
  IQP circuit.
  [(#605)](https://github.com/XanaduAI/pennylane/pull/605)

  <img src="https://pennylane.readthedocs.io/en/latest/_images/iqp.png"
  width=50%></img>

* Added the `SimplifiedTwoDesign` template, which implements the circuit
  design of [Cerezo et al. (2020)](<https://arxiv.org/abs/2001.00550>).
  [(#556)](https://github.com/XanaduAI/pennylane/pull/556)

  <img src="https://pennylane.readthedocs.io/en/latest/_images/simplified_two_design.png"
  width=50%></img>

* Added the `BasicEntanglerLayers` template, which is a simple layer architecture
  of rotations and CNOT nearest-neighbour entanglers.
  [(#555)](https://github.com/XanaduAI/pennylane/pull/555)

  <img src="https://pennylane.readthedocs.io/en/latest/_images/basic_entangler.png"
  width=50%></img>

* PennyLane now offers a broadcasting function to easily construct templates:
  `qml.broadcast()` takes single quantum operations or other templates and applies
  them to wires in a specific pattern.
  [(#515)](https://github.com/XanaduAI/pennylane/pull/515)
  [(#522)](https://github.com/XanaduAI/pennylane/pull/522)
  [(#526)](https://github.com/XanaduAI/pennylane/pull/526)
  [(#603)](https://github.com/XanaduAI/pennylane/pull/603)

  For example, we can use broadcast to repeat a custom template
  across multiple wires:

  ```python
  from pennylane.templates import template

  @template
  def mytemplate(pars, wires):
      qml.Hadamard(wires=wires)
      qml.RY(pars, wires=wires)

  dev = qml.device('default.qubit', wires=3)

  @qml.qnode(dev)
  def circuit(pars):
      qml.broadcast(mytemplate, pattern="single", wires=[0,1,2], parameters=pars)
      return qml.expval(qml.PauliZ(0))
  ```

  ```pycon
  >>> circuit([1, 1, 0.1])
  -0.841470984807896
  >>> print(circuit.draw())
   0: ──H──RY(1.0)──┤ ⟨Z⟩
   1: ──H──RY(1.0)──┤
   2: ──H──RY(0.1)──┤
  ```

  For other available patterns, see the
  [broadcast function documentation](https://pennylane.readthedocs.io/en/latest/code/api/pennylane.broadcast.html).

<h3>Breaking changes</h3>

* The `QAOAEmbedding` now uses the new `MultiRZ` gate as a `ZZ` entangler,
  which changes the convention. While
  previously, the `ZZ` gate in the embedding was implemented as

  ```python
  CNOT(wires=[wires[0], wires[1]])
  RZ(2 * parameter, wires=wires[0])
  CNOT(wires=[wires[0], wires[1]])
  ```

  the `MultiRZ` corresponds to

  ```python
  CNOT(wires=[wires[1], wires[0]])
  RZ(parameter, wires=wires[0])
  CNOT(wires=[wires[1], wires[0]])
  ```

  which differs in the factor of `2`, and fixes a bug in the
  wires that the `CNOT` was applied to.
  [(#609)](https://github.com/XanaduAI/pennylane/pull/609)

* Probability methods are handled by `QubitDevice` and device method
  requirements are modified to simplify plugin development.
  [(#573)](https://github.com/XanaduAI/pennylane/pull/573)

* The internal variables `All` and `Any` to mark an `Operation` as acting on all or any
  wires have been renamed to `AllWires` and `AnyWires`.
  [(#614)](https://github.com/XanaduAI/pennylane/pull/614)

<h3>Improvements</h3>

* A new `Wires` class was introduced for the internal
  bookkeeping of wire indices.
  [(#615)](https://github.com/XanaduAI/pennylane/pull/615)

* Improvements to the speed/performance of the `default.qubit` device.
  [(#567)](https://github.com/XanaduAI/pennylane/pull/567)
  [(#559)](https://github.com/XanaduAI/pennylane/pull/559)

* Added the `"backprop"` and `"device"` differentiation methods to the `qnode`
  decorator.
  [(#552)](https://github.com/XanaduAI/pennylane/pull/552)

  - `"backprop"`: Use classical backpropagation. Default on simulator
    devices that are classically end-to-end differentiable.
    The returned QNode can only be used with the same machine learning
    framework (e.g., `default.tensor.tf` simulator with the `tensorflow` interface).

  - `"device"`: Queries the device directly for the gradient.

  Using the `"backprop"` differentiation method with the `default.tensor.tf`
  device, the created QNode is a 'white-box', and is tightly integrated with
  the overall TensorFlow computation:

  ```python
  >>> dev = qml.device("default.tensor.tf", wires=1)
  >>> @qml.qnode(dev, interface="tf", diff_method="backprop")
  >>> def circuit(x):
  ...     qml.RX(x[1], wires=0)
  ...     qml.Rot(x[0], x[1], x[2], wires=0)
  ...     return qml.expval(qml.PauliZ(0))
  >>> vars = tf.Variable([0.2, 0.5, 0.1])
  >>> with tf.GradientTape() as tape:
  ...     res = circuit(vars)
  >>> tape.gradient(res, vars)
  <tf.Tensor: shape=(3,), dtype=float32, numpy=array([-2.2526717e-01, -1.0086454e+00,  1.3877788e-17], dtype=float32)>
  ```

* The circuit drawer now displays inverted operations, as well as wires
  where probabilities are returned from the device:
  [(#540)](https://github.com/XanaduAI/pennylane/pull/540)

  ```python
  >>> @qml.qnode(dev)
  ... def circuit(theta):
  ...     qml.RX(theta, wires=0)
  ...     qml.CNOT(wires=[0, 1])
  ...     qml.S(wires=1).inv()
  ...     return qml.probs(wires=[0, 1])
  >>> circuit(0.2)
  array([0.99003329, 0.        , 0.        , 0.00996671])
  >>> print(circuit.draw())
  0: ──RX(0.2)──╭C───────╭┤ Probs
  1: ───────────╰X──S⁻¹──╰┤ Probs
  ```

* You can now evaluate the metric tensor of a VQE Hamiltonian via the new
  `VQECost.metric_tensor` method. This allows `VQECost` objects to be directly
  optimized by the quantum natural gradient optimizer (`qml.QNGOptimizer`).
  [(#618)](https://github.com/XanaduAI/pennylane/pull/618)

* The input check functions in `pennylane.templates.utils` are now public
  and visible in the API documentation.
  [(#566)](https://github.com/XanaduAI/pennylane/pull/566)

* Added keyword arguments for step size and order to the `qnode` decorator, as well as
  the `QNode` and `JacobianQNode` classes. This enables the user to set the step size
  and order when using finite difference methods. These options are also exposed when
  creating QNode collections.
  [(#530)](https://github.com/XanaduAI/pennylane/pull/530)
  [(#585)](https://github.com/XanaduAI/pennylane/pull/585)
  [(#587)](https://github.com/XanaduAI/pennylane/pull/587)

* The decomposition for the `CRY` gate now uses the simpler form `RY @ CNOT @ RY @ CNOT`
  [(#547)](https://github.com/XanaduAI/pennylane/pull/547)

* The underlying queuing system was refactored, removing the `qml._current_context`
  property that held the currently active `QNode` or `OperationRecorder`. Now, all
  objects that expose a queue for operations inherit from `QueuingContext` and
  register their queue globally.
  [(#548)](https://github.com/XanaduAI/pennylane/pull/548)

* The PennyLane repository has a new benchmarking tool which supports the comparison of different git revisions.
  [(#568)](https://github.com/XanaduAI/pennylane/pull/568)
  [(#560)](https://github.com/XanaduAI/pennylane/pull/560)
  [(#516)](https://github.com/XanaduAI/pennylane/pull/516)

<h3>Documentation</h3>

* Updated the development section by creating a landing page with links to sub-pages
  containing specific guides.
  [(#596)](https://github.com/XanaduAI/pennylane/pull/596)

* Extended the developer's guide by a section explaining how to add new templates.
  [(#564)](https://github.com/XanaduAI/pennylane/pull/564)

<h3>Bug fixes</h3>

* `tf.GradientTape().jacobian()` can now be evaluated on QNodes using the TensorFlow interface.
  [(#626)](https://github.com/XanaduAI/pennylane/pull/626)

* `RandomLayers()` is now compatible with the qiskit devices.
  [(#597)](https://github.com/XanaduAI/pennylane/pull/597)

* `DefaultQubit.probability()` now returns the correct probability when called with
  `device.analytic=False`.
  [(#563)](https://github.com/XanaduAI/pennylane/pull/563)

* Fixed a bug in the `StronglyEntanglingLayers` template, allowing it to
  work correctly when applied to a single wire.
  [(544)](https://github.com/XanaduAI/pennylane/pull/544)

* Fixed a bug when inverting operations with decompositions; operations marked as inverted
  are now correctly inverted when the fallback decomposition is called.
  [(#543)](https://github.com/XanaduAI/pennylane/pull/543)

* The `QNode.print_applied()` method now correctly displays wires where
  `qml.prob()` is being returned.
  [#542](https://github.com/XanaduAI/pennylane/pull/542)

<h3>Contributors</h3>

This release contains contributions from (in alphabetical order):

Ville Bergholm, Lana Bozanic, Thomas Bromley, Theodor Isacsson, Josh Izaac, Nathan Killoran,
Maggie Li, Johannes Jakob Meyer, Maria Schuld, Sukin Sim, Antal Száva.

# Release 0.8.1

<h3>Improvements</h3>

* Beginning of support for Python 3.8, with the test suite
  now being run in a Python 3.8 environment.
  [(#501)](https://github.com/XanaduAI/pennylane/pull/501)

<h3>Documentation</h3>

* Present templates as a gallery of thumbnails showing the
  basic circuit architecture.
  [(#499)](https://github.com/XanaduAI/pennylane/pull/499)

<h3>Bug fixes</h3>

* Fixed a bug where multiplying a QNode parameter by 0 caused a divide
  by zero error when calculating the parameter shift formula.
  [(#512)](https://github.com/XanaduAI/pennylane/pull/512)

* Fixed a bug where the shape of differentiable QNode arguments
  was being cached on the first construction, leading to indexing
  errors if the QNode was re-evaluated if the argument changed shape.
  [(#505)](https://github.com/XanaduAI/pennylane/pull/505)

<h3>Contributors</h3>

This release contains contributions from (in alphabetical order):

Ville Bergholm, Josh Izaac, Johannes Jakob Meyer, Maria Schuld, Antal Száva.

# Release 0.8.0

<h3>New features since last release</h3>

* Added a quantum chemistry package, `pennylane.qchem`, which supports
  integration with OpenFermion, Psi4, PySCF, and OpenBabel.
  [(#453)](https://github.com/XanaduAI/pennylane/pull/453)

  Features include:

  - Generate the qubit Hamiltonians directly starting with the atomic structure of the molecule.
  - Calculate the mean-field (Hartree-Fock) electronic structure of molecules.
  - Allow to define an active space based on the number of active electrons and active orbitals.
  - Perform the fermionic-to-qubit transformation of the electronic Hamiltonian by
    using different functions implemented in OpenFermion.
  - Convert OpenFermion's QubitOperator to a Pennylane `Hamiltonian` class.
  - Perform a Variational Quantum Eigensolver (VQE) computation with this Hamiltonian in PennyLane.

  Check out the [quantum chemistry quickstart](https://pennylane.readthedocs.io/en/latest/introduction/chemistry.html), as well the quantum chemistry and VQE tutorials.

* PennyLane now has some functions and classes for creating and solving VQE
  problems. [(#467)](https://github.com/XanaduAI/pennylane/pull/467)

  - `qml.Hamiltonian`: a lightweight class for representing qubit Hamiltonians
  - `qml.VQECost`: a class for quickly constructing a differentiable cost function
    given a circuit ansatz, Hamiltonian, and one or more devices

    ```python
    >>> H = qml.vqe.Hamiltonian(coeffs, obs)
    >>> cost = qml.VQECost(ansatz, hamiltonian, dev, interface="torch")
    >>> params = torch.rand([4, 3])
    >>> cost(params)
    tensor(0.0245, dtype=torch.float64)
    ```

* Added a circuit drawing feature that provides a text-based representation
  of a QNode instance. It can be invoked via `qnode.draw()`. The user can specify
  to display variable names instead of variable values and choose either an ASCII
  or Unicode charset.
  [(#446)](https://github.com/XanaduAI/pennylane/pull/446)

  Consider the following circuit as an example:
  ```python3
  @qml.qnode(dev)
  def qfunc(a, w):
      qml.Hadamard(0)
      qml.CRX(a, wires=[0, 1])
      qml.Rot(w[0], w[1], w[2], wires=[1])
      qml.CRX(-a, wires=[0, 1])

      return qml.expval(qml.PauliZ(0) @ qml.PauliZ(1))
  ```

  We can draw the circuit after it has been executed:

  ```python
  >>> result = qfunc(2.3, [1.2, 3.2, 0.7])
  >>> print(qfunc.draw())
   0: ──H──╭C────────────────────────────╭C─────────╭┤ ⟨Z ⊗ Z⟩
   1: ─────╰RX(2.3)──Rot(1.2, 3.2, 0.7)──╰RX(-2.3)──╰┤ ⟨Z ⊗ Z⟩
  >>> print(qfunc.draw(charset="ascii"))
   0: --H--+C----------------------------+C---------+| <Z @ Z>
   1: -----+RX(2.3)--Rot(1.2, 3.2, 0.7)--+RX(-2.3)--+| <Z @ Z>
  >>> print(qfunc.draw(show_variable_names=True))
   0: ──H──╭C─────────────────────────────╭C─────────╭┤ ⟨Z ⊗ Z⟩
   1: ─────╰RX(a)──Rot(w[0], w[1], w[2])──╰RX(-1*a)──╰┤ ⟨Z ⊗ Z⟩
  ```

* Added `QAOAEmbedding` and its parameter initialization
  as a new trainable template.
  [(#442)](https://github.com/XanaduAI/pennylane/pull/442)

  <img src="https://pennylane.readthedocs.io/en/latest/_images/qaoa_layers.png"
  width=70%></img>

* Added the `qml.probs()` measurement function, allowing QNodes
  to differentiate variational circuit probabilities
  on simulators and hardware.
  [(#432)](https://github.com/XanaduAI/pennylane/pull/432)

  ```python
  @qml.qnode(dev)
  def circuit(x):
      qml.Hadamard(wires=0)
      qml.RY(x, wires=0)
      qml.RX(x, wires=1)
      qml.CNOT(wires=[0, 1])
      return qml.probs(wires=[0])
  ```
  Executing this circuit gives the marginal probability of wire 1:
  ```python
  >>> circuit(0.2)
  [0.40066533 0.59933467]
  ```
  QNodes that return probabilities fully support autodifferentiation.

* Added the convenience load functions `qml.from_pyquil`, `qml.from_quil` and
  `qml.from_quil_file` that convert pyQuil objects and Quil code to PennyLane
  templates. This feature requires version 0.8 or above of the PennyLane-Forest
  plugin.
  [(#459)](https://github.com/XanaduAI/pennylane/pull/459)

* Added a `qml.inv` method that inverts templates and sequences of Operations.
  Added a `@qml.template` decorator that makes templates return the queued Operations.
  [(#462)](https://github.com/XanaduAI/pennylane/pull/462)

  For example, using this function to invert a template inside a QNode:

  ```python3
      @qml.template
      def ansatz(weights, wires):
          for idx, wire in enumerate(wires):
              qml.RX(weights[idx], wires=[wire])

          for idx in range(len(wires) - 1):
              qml.CNOT(wires=[wires[idx], wires[idx + 1]])

      dev = qml.device('default.qubit', wires=2)

      @qml.qnode(dev)
      def circuit(weights):
          qml.inv(ansatz(weights, wires=[0, 1]))
          return qml.expval(qml.PauliZ(0) @ qml.PauliZ(1))
    ```

* Added the `QNodeCollection` container class, that allows independent
  QNodes to be stored and evaluated simultaneously. Experimental support
  for asynchronous evaluation of contained QNodes is provided with the
  `parallel=True` keyword argument.
  [(#466)](https://github.com/XanaduAI/pennylane/pull/466)

* Added a high level `qml.map` function, that maps a quantum
  circuit template over a list of observables or devices, returning
  a `QNodeCollection`.
  [(#466)](https://github.com/XanaduAI/pennylane/pull/466)

  For example:

  ```python3
  >>> def my_template(params, wires, **kwargs):
  >>>    qml.RX(params[0], wires=wires[0])
  >>>    qml.RX(params[1], wires=wires[1])
  >>>    qml.CNOT(wires=wires)

  >>> obs_list = [qml.PauliX(0) @ qml.PauliZ(1), qml.PauliZ(0) @ qml.PauliX(1)]
  >>> dev = qml.device("default.qubit", wires=2)
  >>> qnodes = qml.map(my_template, obs_list, dev, measure="expval")
  >>> qnodes([0.54, 0.12])
  array([-0.06154835  0.99280864])
  ```

* Added high level `qml.sum`, `qml.dot`, `qml.apply` functions
  that act on QNode collections.
  [(#466)](https://github.com/XanaduAI/pennylane/pull/466)

  `qml.apply` allows vectorized functions to act over the entire QNode
  collection:
  ```python
  >>> qnodes = qml.map(my_template, obs_list, dev, measure="expval")
  >>> cost = qml.apply(np.sin, qnodes)
  >>> cost([0.54, 0.12])
  array([-0.0615095  0.83756375])
  ```

  `qml.sum` and `qml.dot` take the sum of a QNode collection, and a
  dot product of tensors/arrays/QNode collections, respectively.

<h3>Breaking changes</h3>

* Deprecated the old-style `QNode` such that only the new-style `QNode` and its syntax can be used,
  moved all related files from the `pennylane/beta` folder to `pennylane`.
  [(#440)](https://github.com/XanaduAI/pennylane/pull/440)

<h3>Improvements</h3>

* Added the `Tensor.prune()` method and the `Tensor.non_identity_obs` property for extracting
  non-identity instances from the observables making up a `Tensor` instance.
  [(#498)](https://github.com/XanaduAI/pennylane/pull/498)

* Renamed the `expt.tensornet` and `expt.tensornet.tf` devices to `default.tensor` and
  `default.tensor.tf`.
  [(#495)](https://github.com/XanaduAI/pennylane/pull/495)

* Added a serialization method to the `CircuitGraph` class that is used to create a unique
  hash for each quantum circuit graph.
  [(#470)](https://github.com/XanaduAI/pennylane/pull/470)

* Added the `Observable.eigvals` method to return the eigenvalues of observables.
  [(#449)](https://github.com/XanaduAI/pennylane/pull/449)

* Added the `Observable.diagonalizing_gates` method to return the gates
  that diagonalize an observable in the computational basis.
  [(#454)](https://github.com/XanaduAI/pennylane/pull/454)

* Added the `Operator.matrix` method to return the matrix representation
  of an operator in the computational basis.
  [(#454)](https://github.com/XanaduAI/pennylane/pull/454)

* Added a `QubitDevice` class which implements common functionalities of plugin devices such that
  plugin devices can rely on these implementations. The new `QubitDevice` also includes
  a new `execute` method, which allows for more convenient plugin design. In addition, `QubitDevice`
  also unifies the way samples are generated on qubit-based devices.
  [(#452)](https://github.com/XanaduAI/pennylane/pull/452)
  [(#473)](https://github.com/XanaduAI/pennylane/pull/473)

* Improved documentation of `AmplitudeEmbedding` and `BasisEmbedding` templates.
  [(#441)](https://github.com/XanaduAI/pennylane/pull/441)
  [(#439)](https://github.com/XanaduAI/pennylane/pull/439)

* Codeblocks in the documentation now have a 'copy' button for easily
  copying examples.
  [(#437)](https://github.com/XanaduAI/pennylane/pull/437)

<h3>Documentation</h3>

* Update the developers plugin guide to use QubitDevice.
  [(#483)](https://github.com/XanaduAI/pennylane/pull/483)

<h3>Bug fixes</h3>

* Fixed a bug in `CVQNode._pd_analytic`, where non-descendant observables were not
  Heisenberg-transformed before evaluating the partial derivatives when using the
  order-2 parameter-shift method, resulting in an erroneous Jacobian for some circuits.
  [(#433)](https://github.com/XanaduAI/pennylane/pull/433)

<h3>Contributors</h3>

This release contains contributions from (in alphabetical order):

Juan Miguel Arrazola, Ville Bergholm, Alain Delgado Gran, Olivia Di Matteo,
Theodor Isacsson, Josh Izaac, Soran Jahangiri, Nathan Killoran, Johannes Jakob Meyer,
Zeyue Niu, Maria Schuld, Antal Száva.

# Release 0.7.0

<h3>New features since last release</h3>

* Custom padding constant in `AmplitudeEmbedding` is supported (see 'Breaking changes'.)
  [(#419)](https://github.com/XanaduAI/pennylane/pull/419)

* `StronglyEntanglingLayer` and `RandomLayer` now work with a single wire.
  [(#409)](https://github.com/XanaduAI/pennylane/pull/409)
  [(#413)](https://github.com/XanaduAI/pennylane/pull/413)

* Added support for applying the inverse of an `Operation` within a circuit.
  [(#377)](https://github.com/XanaduAI/pennylane/pull/377)

* Added an `OperationRecorder()` context manager, that allows templates
  and quantum functions to be executed while recording events. The
  recorder can be used with and without QNodes as a debugging utility.
  [(#388)](https://github.com/XanaduAI/pennylane/pull/388)

* Operations can now specify a decomposition that is used when the desired operation
  is not supported on the target device.
  [(#396)](https://github.com/XanaduAI/pennylane/pull/396)

* The ability to load circuits from external frameworks as templates
  has been added via the new `qml.load()` function. This feature
  requires plugin support --- this initial release provides support
  for Qiskit circuits and QASM files when `pennylane-qiskit` is installed,
  via the functions `qml.from_qiskit` and `qml.from_qasm`.
  [(#418)](https://github.com/XanaduAI/pennylane/pull/418)

* An experimental tensor network device has been added
  [(#416)](https://github.com/XanaduAI/pennylane/pull/416)
  [(#395)](https://github.com/XanaduAI/pennylane/pull/395)
  [(#394)](https://github.com/XanaduAI/pennylane/pull/394)
  [(#380)](https://github.com/XanaduAI/pennylane/pull/380)

* An experimental tensor network device which uses TensorFlow for
  backpropagation has been added
  [(#427)](https://github.com/XanaduAI/pennylane/pull/427)

* Custom padding constant in `AmplitudeEmbedding` is supported (see 'Breaking changes'.)
  [(#419)](https://github.com/XanaduAI/pennylane/pull/419)

<h3>Breaking changes</h3>

* The `pad` parameter in `AmplitudeEmbedding()` is now either `None` (no automatic padding), or a
  number that is used as the padding constant.
  [(#419)](https://github.com/XanaduAI/pennylane/pull/419)

* Initialization functions now return a single array of weights per function. Utilities for multi-weight templates
  `Interferometer()` and `CVNeuralNetLayers()` are provided.
  [(#412)](https://github.com/XanaduAI/pennylane/pull/412)

* The single layer templates `RandomLayer()`, `CVNeuralNetLayer()` and `StronglyEntanglingLayer()`
  have been turned into private functions `_random_layer()`, `_cv_neural_net_layer()` and
  `_strongly_entangling_layer()`. Recommended use is now via the corresponding `Layers()` templates.
  [(#413)](https://github.com/XanaduAI/pennylane/pull/413)

<h3>Improvements</h3>

* Added extensive input checks in templates.
  [(#419)](https://github.com/XanaduAI/pennylane/pull/419)

* Templates integration tests are rewritten - now cover keyword/positional argument passing,
  interfaces and combinations of templates.
  [(#409)](https://github.com/XanaduAI/pennylane/pull/409)
  [(#419)](https://github.com/XanaduAI/pennylane/pull/419)

* State vector preparation operations in the `default.qubit` plugin can now be
  applied to subsets of wires, and are restricted to being the first operation
  in a circuit.
  [(#346)](https://github.com/XanaduAI/pennylane/pull/346)

* The `QNode` class is split into a hierarchy of simpler classes.
  [(#354)](https://github.com/XanaduAI/pennylane/pull/354)
  [(#398)](https://github.com/XanaduAI/pennylane/pull/398)
  [(#415)](https://github.com/XanaduAI/pennylane/pull/415)
  [(#417)](https://github.com/XanaduAI/pennylane/pull/417)
  [(#425)](https://github.com/XanaduAI/pennylane/pull/425)

* Added the gates U1, U2 and U3 parametrizing arbitrary unitaries on 1, 2 and 3
  qubits and the Toffoli gate to the set of qubit operations.
  [(#396)](https://github.com/XanaduAI/pennylane/pull/396)

* Changes have been made to accomodate the movement of the main function
  in `pytest._internal` to `pytest._internal.main` in pip 19.3.
  [(#404)](https://github.com/XanaduAI/pennylane/pull/404)

* Added the templates `BasisStatePreparation` and `MottonenStatePreparation` that use
  gates to prepare a basis state and an arbitrary state respectively.
  [(#336)](https://github.com/XanaduAI/pennylane/pull/336)

* Added decompositions for `BasisState` and `QubitStateVector` based on state
  preparation templates.
  [(#414)](https://github.com/XanaduAI/pennylane/pull/414)

* Replaces the pseudo-inverse in the quantum natural gradient optimizer
  (which can be numerically unstable) with `np.linalg.solve`.
  [(#428)](https://github.com/XanaduAI/pennylane/pull/428)

<h3>Contributors</h3>

This release contains contributions from (in alphabetical order):

Ville Bergholm, Josh Izaac, Nathan Killoran, Angus Lowe, Johannes Jakob Meyer,
Oluwatobi Ogunbayo, Maria Schuld, Antal Száva.

# Release 0.6.1

<h3>New features since last release</h3>

* Added a `print_applied` method to QNodes, allowing the operation
  and observable queue to be printed as last constructed.
  [(#378)](https://github.com/XanaduAI/pennylane/pull/378)

<h3>Improvements</h3>

* A new `Operator` base class is introduced, which is inherited by both the
  `Observable` class and the `Operation` class.
  [(#355)](https://github.com/XanaduAI/pennylane/pull/355)

* Removed deprecated `@abstractproperty` decorators
  in `_device.py`.
  [(#374)](https://github.com/XanaduAI/pennylane/pull/374)

* The `CircuitGraph` class is updated to deal with `Operation` instances directly.
  [(#344)](https://github.com/XanaduAI/pennylane/pull/344)

* Comprehensive gradient tests have been added for the interfaces.
  [(#381)](https://github.com/XanaduAI/pennylane/pull/381)

<h3>Documentation</h3>

* The new restructured documentation has been polished and updated.
  [(#387)](https://github.com/XanaduAI/pennylane/pull/387)
  [(#375)](https://github.com/XanaduAI/pennylane/pull/375)
  [(#372)](https://github.com/XanaduAI/pennylane/pull/372)
  [(#370)](https://github.com/XanaduAI/pennylane/pull/370)
  [(#369)](https://github.com/XanaduAI/pennylane/pull/369)
  [(#367)](https://github.com/XanaduAI/pennylane/pull/367)
  [(#364)](https://github.com/XanaduAI/pennylane/pull/364)

* Updated the development guides.
  [(#382)](https://github.com/XanaduAI/pennylane/pull/382)
  [(#379)](https://github.com/XanaduAI/pennylane/pull/379)

* Added all modules, classes, and functions to the API section
  in the documentation.
  [(#373)](https://github.com/XanaduAI/pennylane/pull/373)

<h3>Bug fixes</h3>

* Replaces the existing `np.linalg.norm` normalization with hand-coded
  normalization, allowing `AmplitudeEmbedding` to be used with differentiable
  parameters. AmplitudeEmbedding tests have been added and improved.
  [(#376)](https://github.com/XanaduAI/pennylane/pull/376)

<h3>Contributors</h3>

This release contains contributions from (in alphabetical order):

Ville Bergholm, Josh Izaac, Nathan Killoran, Maria Schuld, Antal Száva

# Release 0.6.0

<h3>New features since last release</h3>

* The devices `default.qubit` and `default.gaussian` have a new initialization parameter
  `analytic` that indicates if expectation values and variances should be calculated
  analytically and not be estimated from data.
  [(#317)](https://github.com/XanaduAI/pennylane/pull/317)

* Added C-SWAP gate to the set of qubit operations
  [(#330)](https://github.com/XanaduAI/pennylane/pull/330)

* The TensorFlow interface has been renamed from `"tfe"` to `"tf"`, and
  now supports TensorFlow 2.0.
  [(#337)](https://github.com/XanaduAI/pennylane/pull/337)

* Added the S and T gates to the set of qubit operations.
  [(#343)](https://github.com/XanaduAI/pennylane/pull/343)

* Tensor observables are now supported within the `expval`,
  `var`, and `sample` functions, by using the `@` operator.
  [(#267)](https://github.com/XanaduAI/pennylane/pull/267)


<h3>Breaking changes</h3>

* The argument `n` specifying the number of samples in the method `Device.sample` was removed.
  Instead, the method will always return `Device.shots` many samples.
  [(#317)](https://github.com/XanaduAI/pennylane/pull/317)

<h3>Improvements</h3>

* The number of shots / random samples used to estimate expectation values and variances, `Device.shots`,
  can now be changed after device creation.
  [(#317)](https://github.com/XanaduAI/pennylane/pull/317)

* Unified import shortcuts to be under qml in qnode.py
  and test_operation.py
  [(#329)](https://github.com/XanaduAI/pennylane/pull/329)

* The quantum natural gradient now uses `scipy.linalg.pinvh` which is more efficient for symmetric matrices
  than the previously used `scipy.linalg.pinv`.
  [(#331)](https://github.com/XanaduAI/pennylane/pull/331)

* The deprecated `qml.expval.Observable` syntax has been removed.
  [(#267)](https://github.com/XanaduAI/pennylane/pull/267)

* Remainder of the unittest-style tests were ported to pytest.
  [(#310)](https://github.com/XanaduAI/pennylane/pull/310)

* The `do_queue` argument for operations now only takes effect
  within QNodes. Outside of QNodes, operations can now be instantiated
  without needing to specify `do_queue`.
  [(#359)](https://github.com/XanaduAI/pennylane/pull/359)

<h3>Documentation</h3>

* The docs are rewritten and restructured to contain a code introduction section as well as an API section.
  [(#314)](https://github.com/XanaduAI/pennylane/pull/275)

* Added Ising model example to the tutorials
  [(#319)](https://github.com/XanaduAI/pennylane/pull/319)

* Added tutorial for QAOA on MaxCut problem
  [(#328)](https://github.com/XanaduAI/pennylane/pull/328)

* Added QGAN flow chart figure to its tutorial
  [(#333)](https://github.com/XanaduAI/pennylane/pull/333)

* Added missing figures for gallery thumbnails of state-preparation
  and QGAN tutorials
  [(#326)](https://github.com/XanaduAI/pennylane/pull/326)

* Fixed typos in the state preparation tutorial
  [(#321)](https://github.com/XanaduAI/pennylane/pull/321)

* Fixed bug in VQE tutorial 3D plots
  [(#327)](https://github.com/XanaduAI/pennylane/pull/327)

<h3>Bug fixes</h3>

* Fixed typo in measurement type error message in qnode.py
  [(#341)](https://github.com/XanaduAI/pennylane/pull/341)

<h3>Contributors</h3>

This release contains contributions from (in alphabetical order):

Shahnawaz Ahmed, Ville Bergholm, Aroosa Ijaz, Josh Izaac, Nathan Killoran, Angus Lowe,
Johannes Jakob Meyer, Maria Schuld, Antal Száva, Roeland Wiersema.

# Release 0.5.0

<h3>New features since last release</h3>

* Adds a new optimizer, `qml.QNGOptimizer`, which optimizes QNodes using
  quantum natural gradient descent. See https://arxiv.org/abs/1909.02108
  for more details.
  [(#295)](https://github.com/XanaduAI/pennylane/pull/295)
  [(#311)](https://github.com/XanaduAI/pennylane/pull/311)

* Adds a new QNode method, `QNode.metric_tensor()`,
  which returns the block-diagonal approximation to the Fubini-Study
  metric tensor evaluated on the attached device.
  [(#295)](https://github.com/XanaduAI/pennylane/pull/295)

* Sampling support: QNodes can now return a specified number of samples
  from a given observable via the top-level `pennylane.sample()` function.
  To support this on plugin devices, there is a new `Device.sample` method.

  Calculating gradients of QNodes that involve sampling is not possible.
  [(#256)](https://github.com/XanaduAI/pennylane/pull/256)

* `default.qubit` has been updated to provide support for sampling.
  [(#256)](https://github.com/XanaduAI/pennylane/pull/256)

* Added controlled rotation gates to PennyLane operations and `default.qubit` plugin.
  [(#251)](https://github.com/XanaduAI/pennylane/pull/251)

<h3>Breaking changes</h3>

* The method `Device.supported` was removed, and replaced with the methods
  `Device.supports_observable` and `Device.supports_operation`.
  Both methods can be called with string arguments (`dev.supports_observable('PauliX')`) and
  class arguments (`dev.supports_observable(qml.PauliX)`).
  [(#276)](https://github.com/XanaduAI/pennylane/pull/276)

* The following CV observables were renamed to comply with the new Operation/Observable
  scheme: `MeanPhoton` to `NumberOperator`, `Homodyne` to `QuadOperator` and `NumberState` to `FockStateProjector`.
  [(#254)](https://github.com/XanaduAI/pennylane/pull/254)

<h3>Improvements</h3>

* The `AmplitudeEmbedding` function now provides options to normalize and
  pad features to ensure a valid state vector is prepared.
  [(#275)](https://github.com/XanaduAI/pennylane/pull/275)

* Operations can now optionally specify generators, either as existing PennyLane
  operations, or by providing a NumPy array.
  [(#295)](https://github.com/XanaduAI/pennylane/pull/295)
  [(#313)](https://github.com/XanaduAI/pennylane/pull/313)

* Adds a `Device.parameters` property, so that devices can view a dictionary mapping free
  parameters to operation parameters. This will allow plugin devices to take advantage
  of parametric compilation.
  [(#283)](https://github.com/XanaduAI/pennylane/pull/283)

* Introduces two enumerations: `Any` and `All`, representing any number of wires
  and all wires in the system respectively. They can be imported from
  `pennylane.operation`, and can be used when defining the `Operation.num_wires`
  class attribute of operations.
  [(#277)](https://github.com/XanaduAI/pennylane/pull/277)

  As part of this change:

  - `All` is equivalent to the integer 0, for backwards compatibility with the
    existing test suite

  - `Any` is equivalent to the integer -1 to allow numeric comparison
    operators to continue working

  - An additional validation is now added to the `Operation` class,
    which will alert the user that an operation with `num_wires = All`
    is being incorrectly.

* The one-qubit rotations in `pennylane.plugins.default_qubit` no longer depend on Scipy's `expm`. Instead
  they are calculated with Euler's formula.
  [(#292)](https://github.com/XanaduAI/pennylane/pull/292)

* Creates an `ObservableReturnTypes` enumeration class containing `Sample`,
  `Variance` and `Expectation`. These new values can be assigned to the `return_type`
  attribute of an `Observable`.
  [(#290)](https://github.com/XanaduAI/pennylane/pull/290)

* Changed the signature of the `RandomLayer` and `RandomLayers` templates to have a fixed seed by default.
  [(#258)](https://github.com/XanaduAI/pennylane/pull/258)

* `setup.py` has been cleaned up, removing the non-working shebang,
  and removing unused imports.
  [(#262)](https://github.com/XanaduAI/pennylane/pull/262)

<h3>Documentation</h3>

* A documentation refactor to simplify the tutorials and
  include Sphinx-Gallery.
  [(#291)](https://github.com/XanaduAI/pennylane/pull/291)

  - Examples and tutorials previously split across the `examples/`
    and `doc/tutorials/` directories, in a mixture of ReST and Jupyter notebooks,
    have been rewritten as Python scripts with ReST comments in a single location,
    the `examples/` folder.

  - Sphinx-Gallery is used to automatically build and run the tutorials.
    Rendered output is displayed in the Sphinx documentation.

  - Links are provided at the top of every tutorial page for downloading the
    tutorial as an executable python script, downloading the tutorial
    as a Jupyter notebook, or viewing the notebook on GitHub.

  - The tutorials table of contents have been moved to a single quick start page.

* Fixed a typo in `QubitStateVector`.
  [(#296)](https://github.com/XanaduAI/pennylane/pull/296)

* Fixed a typo in the `default_gaussian.gaussian_state` function.
  [(#293)](https://github.com/XanaduAI/pennylane/pull/293)

* Fixed a typo in the gradient recipe within the `RX`, `RY`, `RZ`
  operation docstrings.
  [(#248)](https://github.com/XanaduAI/pennylane/pull/248)

* Fixed a broken link in the tutorial documentation, as a
  result of the `qml.expval.Observable` deprecation.
  [(#246)](https://github.com/XanaduAI/pennylane/pull/246)

<h3>Bug fixes</h3>

* Fixed a bug where a `PolyXP` observable would fail if applied to subsets
  of wires on `default.gaussian`.
  [(#277)](https://github.com/XanaduAI/pennylane/pull/277)

<h3>Contributors</h3>

This release contains contributions from (in alphabetical order):

Simon Cross, Aroosa Ijaz, Josh Izaac, Nathan Killoran, Johannes Jakob Meyer,
Rohit Midha, Nicolás Quesada, Maria Schuld, Antal Száva, Roeland Wiersema.

# Release 0.4.0

<h3>New features since last release</h3>

* `pennylane.expval()` is now a top-level *function*, and is no longer
  a package of classes. For now, the existing `pennylane.expval.Observable`
  interface continues to work, but will raise a deprecation warning.
  [(#232)](https://github.com/XanaduAI/pennylane/pull/232)

* Variance support: QNodes can now return the variance of observables,
  via the top-level `pennylane.var()` function. To support this on
  plugin devices, there is a new `Device.var` method.

  The following observables support analytic gradients of variances:

  - All qubit observables (requiring 3 circuit evaluations for involutory
    observables such as `Identity`, `X`, `Y`, `Z`; and 5 circuit evals for
    non-involutary observables, currently only `qml.Hermitian`)

  - First-order CV observables (requiring 5 circuit evaluations)

  Second-order CV observables support numerical variance gradients.

* `pennylane.about()` function added, providing details
  on current PennyLane version, installed plugins, Python,
  platform, and NumPy versions [(#186)](https://github.com/XanaduAI/pennylane/pull/186)

* Removed the logic that allowed `wires` to be passed as a positional
  argument in quantum operations. This allows us to raise more useful
  error messages for the user if incorrect syntax is used.
  [(#188)](https://github.com/XanaduAI/pennylane/pull/188)

* Adds support for multi-qubit expectation values of the `pennylane.Hermitian()`
  observable [(#192)](https://github.com/XanaduAI/pennylane/pull/192)

* Adds support for multi-qubit expectation values in `default.qubit`.
  [(#202)](https://github.com/XanaduAI/pennylane/pull/202)

* Organize templates into submodules [(#195)](https://github.com/XanaduAI/pennylane/pull/195).
  This included the following improvements:

  - Distinguish embedding templates from layer templates.

  - New random initialization functions supporting the templates available
    in the new submodule `pennylane.init`.

  - Added a random circuit template (`RandomLayers()`), in which rotations and 2-qubit gates are randomly
    distributed over the wires

  - Add various embedding strategies

<h3>Breaking changes</h3>

* The `Device` methods `expectations`, `pre_expval`, and `post_expval` have been
  renamed to `observables`, `pre_measure`, and `post_measure` respectively.
  [(#232)](https://github.com/XanaduAI/pennylane/pull/232)

<h3>Improvements</h3>

* `default.qubit` plugin now uses `np.tensordot` when applying quantum operations
  and evaluating expectations, resulting in significant speedup
  [(#239)](https://github.com/XanaduAI/pennylane/pull/239),
  [(#241)](https://github.com/XanaduAI/pennylane/pull/241)

* PennyLane now allows division of quantum operation parameters by a constant
  [(#179)](https://github.com/XanaduAI/pennylane/pull/179)

* Portions of the test suite are in the process of being ported to pytest.
  Note: this is still a work in progress.

  Ported tests include:

  - `test_ops.py`
  - `test_about.py`
  - `test_classical_gradients.py`
  - `test_observables.py`
  - `test_measure.py`
  - `test_init.py`
  - `test_templates*.py`
  - `test_ops.py`
  - `test_variable.py`
  - `test_qnode.py` (partial)

<h3>Bug fixes</h3>

* Fixed a bug in `Device.supported`, which would incorrectly
  mark an operation as supported if it shared a name with an
  observable [(#203)](https://github.com/XanaduAI/pennylane/pull/203)

* Fixed a bug in `Operation.wires`, by explicitly casting the
  type of each wire to an integer [(#206)](https://github.com/XanaduAI/pennylane/pull/206)

* Removed code in PennyLane which configured the logger,
  as this would clash with users' configurations
  [(#208)](https://github.com/XanaduAI/pennylane/pull/208)

* Fixed a bug in `default.qubit`, in which `QubitStateVector` operations
  were accidentally being cast to `np.float` instead of `np.complex`.
  [(#211)](https://github.com/XanaduAI/pennylane/pull/211)


<h3>Contributors</h3>

This release contains contributions from:

Shahnawaz Ahmed, riveSunder, Aroosa Ijaz, Josh Izaac, Nathan Killoran, Maria Schuld.

# Release 0.3.1

<h3>Bug fixes</h3>

* Fixed a bug where the interfaces submodule was not correctly being packaged via setup.py

# Release 0.3.0

<h3>New features since last release</h3>

* PennyLane now includes a new `interfaces` submodule, which enables QNode integration with additional machine learning libraries.
* Adds support for an experimental PyTorch interface for QNodes
* Adds support for an experimental TensorFlow eager execution interface for QNodes
* Adds a PyTorch+GPU+QPU tutorial to the documentation
* Documentation now includes links and tutorials including the new [PennyLane-Forest](https://github.com/rigetti/pennylane-forest) plugin.

<h3>Improvements</h3>

* Printing a QNode object, via `print(qnode)` or in an interactive terminal, now displays more useful information regarding the QNode,
  including the device it runs on, the number of wires, it's interface, and the quantum function it uses:

  ```python
  >>> print(qnode)
  <QNode: device='default.qubit', func=circuit, wires=2, interface=PyTorch>
  ```

<h3>Contributors</h3>

This release contains contributions from:

Josh Izaac and Nathan Killoran.


# Release 0.2.0

<h3>New features since last release</h3>

* Added the `Identity` expectation value for both CV and qubit models [(#135)](https://github.com/XanaduAI/pennylane/pull/135)
* Added the `templates.py` submodule, containing some commonly used QML models to be used as ansatz in QNodes [(#133)](https://github.com/XanaduAI/pennylane/pull/133)
* Added the `qml.Interferometer` CV operation [(#152)](https://github.com/XanaduAI/pennylane/pull/152)
* Wires are now supported as free QNode parameters [(#151)](https://github.com/XanaduAI/pennylane/pull/151)
* Added ability to update stepsizes of the optimizers [(#159)](https://github.com/XanaduAI/pennylane/pull/159)

<h3>Improvements</h3>

* Removed use of hardcoded values in the optimizers, made them parameters (see [#131](https://github.com/XanaduAI/pennylane/pull/131) and [#132](https://github.com/XanaduAI/pennylane/pull/132))
* Created the new `PlaceholderExpectation`, to be used when both CV and qubit expval modules contain expectations with the same name
* Provide a way for plugins to view the operation queue _before_ applying operations. This allows for on-the-fly modifications of
  the queue, allowing hardware-based plugins to support the full range of qubit expectation values. [(#143)](https://github.com/XanaduAI/pennylane/pull/143)
* QNode return values now support _any_ form of sequence, such as lists, sets, etc. [(#144)](https://github.com/XanaduAI/pennylane/pull/144)
* CV analytic gradient calculation is now more robust, allowing for operations which may not themselves be differentiated, but have a
  well defined `_heisenberg_rep` method, and so may succeed operations that are analytically differentiable [(#152)](https://github.com/XanaduAI/pennylane/pull/152)

<h3>Bug fixes</h3>

* Fixed a bug where the variational classifier example was not batching when learning parity (see [#128](https://github.com/XanaduAI/pennylane/pull/128) and [#129](https://github.com/XanaduAI/pennylane/pull/129))
* Fixed an inconsistency where some initial state operations were documented as accepting complex parameters - all operations
  now accept real values [(#146)](https://github.com/XanaduAI/pennylane/pull/146)

<h3>Contributors</h3>

This release contains contributions from:

Christian Gogolin, Josh Izaac, Nathan Killoran, and Maria Schuld.


# Release 0.1.0

Initial public release.

<h3>Contributors</h3>
This release contains contributions from:

Ville Bergholm, Josh Izaac, Maria Schuld, Christian Gogolin, and Nathan Killoran.<|MERGE_RESOLUTION|>--- conflicted
+++ resolved
@@ -2,7 +2,6 @@
 
 <h3>New features since last release</h3>
 
-<<<<<<< HEAD
 - The TensorFlow interface now supports computing second derivatives and Hessians of hybrid quantum models.
   Second derivatives are supported on both hardware and simulators.
   [(#1110)](https://github.com/PennyLaneAI/pennylane/pull/1110) 
@@ -24,11 +23,14 @@
 
   hessian = tape1.jacobian(grad, x)
   ```
-  You can also compute just the diagonal components by changing that last line to
+
+  To compute just the diagonal of the Hessian, the gradient of the
+  first derivatives can be taken:
 
   ```python
   hessian_diagonals = tape1.gradient(grad, x)
-=======
+  ```
+  
 * Added the `SingleExcitation` two-qubit operation, which is useful for quantum 
   chemistry applications. [(#1121)](https://github.com/PennyLaneAI/pennylane/pull/1121)
   
@@ -66,7 +68,6 @@
   ```pycon
   >>> b
   array([1.0 - 2.0j])
->>>>>>> 6aa1228b
   ```
 
 * Added the function ``finite_diff()`` to compute finite-difference
