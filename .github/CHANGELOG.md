--- conflicted
+++ resolved
@@ -2,9 +2,8 @@
 
 <h3>New features since last release</h3>
 
-<<<<<<< HEAD
 * New SISWAP operation added to default_qubit device. Also added associated test [#1563](https://github.com/PennyLaneAI/pennylane/pull/1563)
-=======
+
 * The `RotosolveOptimizer` now can tackle general parametrized circuits, and is no longer
   restricted to single-qubit Pauli rotations.
   [(#1489)](https://github.com/PennyLaneAI/pennylane/pull/1489)
@@ -83,7 +82,6 @@
   ```
 
   For usage details please consider the docstring.
->>>>>>> 566e104d
 
 * The `frobenius_inner_product` function has been moved to the `qml.math`
   module, and is now differentiable using all autodiff frameworks.
