# Release 0.11.0 (development release)

<h3>New features since last release</h3>

<<<<<<< HEAD
* Adds a device test suite, located at `pennylane/plugins/tests`, which can be used 
  to run generic tests on core or external devices calling 
  
  >>> pytest pennylane/plugins/tests --device default.qubit --shots 1234 --analytic False                                                                                                                                                                                                                                                                    
  
  The command line arguments are optional.
   
  * If `--device` is not given, the tests are run on the core devices that ship with PennyLane. 
  
  * If `--shots` is not given, a default of 50000 is used.
  
  * If `--analytic` is not given, the device's default is used.
                                                                                                                                                        
  If the tests are run on external devices, the device and its dependencies must be 
  installed locally. At the moment, no other keyword arguments can be set, which means 
  that only devices that do not take mandatory keyword arguments can be tested.

* Adds a new device, `default.qubit.tf`, a pure-state qubit simulator written using TensorFlow.
=======
* Added the `decompose_hamiltonian` method to the `utils` module. The method can be used to 
  decompose a Hamiltonian into a linear combination of Pauli operators.
  [(#671)](https://github.com/XanaduAI/pennylane/pull/671)
  
<h3>Improvements</h3>

<h3>Breaking changes</h3>

<h3>Documentation</h3>

<h3>Contributors</h3>

This release contains contributions from (in alphabetical order):

Nicola Vitucci

# Release 0.10.0 (current release)

<h3>New features since last release</h3>

<h4>New and improved simulators</h4>

* Added a new device, `default.qubit.tf`, a pure-state qubit simulator written using TensorFlow.
>>>>>>> d6c60194
  As a result, it supports classical backpropagation as a means to compute the Jacobian. This can
  be faster than the parameter-shift rule for computing quantum gradients
  when the number of parameters to be optimized is large.

  `default.qubit.tf` is designed to be used with end-to-end classical backpropagation
  (`diff_method="backprop"`) with the TensorFlow interface. This is the default method
  of differentiation when creating a QNode with this device.

  Using this method, the created QNode is a 'white-box' that is
  tightly integrated with your TensorFlow computation, including
  [AutoGraph](https://www.tensorflow.org/guide/function) support:

  ```pycon
  >>> dev = qml.device("default.qubit.tf", wires=1)
  >>> @tf.function
  ... @qml.qnode(dev, interface="tf", diff_method="backprop")
  ... def circuit(x):
  ...     qml.RX(x[1], wires=0)
  ...     qml.Rot(x[0], x[1], x[2], wires=0)
  ...     return qml.expval(qml.PauliZ(0))
  >>> weights = tf.Variable([0.2, 0.5, 0.1])
  >>> with tf.GradientTape() as tape:
  ...     res = circuit(weights)
  >>> print(tape.gradient(res, weights))
  tf.Tensor([-2.2526717e-01 -1.0086454e+00  1.3877788e-17], shape=(3,), dtype=float32)
  ```

  See the `default.qubit.tf`
  [documentation](https://pennylane.ai/en/stable/code/api/pennylane.beta.plugins.DefaultQubitTF.html)
  for more details.

* The [default.tensor plugin](https://github.com/XanaduAI/pennylane/blob/master/pennylane/beta/plugins/default_tensor.py)
  has been significantly upgraded. It now allows two different
  tensor network representations to be used: `"exact"` and `"mps"`. The former uses a
  exact factorized representation of quantum states, while the latter uses a matrix product state
  representation.
  ([#572](https://github.com/XanaduAI/pennylane/pull/572))
  ([#599](https://github.com/XanaduAI/pennylane/pull/599))

<h4>New machine learning functionality and integrations</h4>

* PennyLane QNodes can now be converted into Torch layers, allowing for creation of quantum and
  hybrid models using the `torch.nn` API.
  [(#588)](https://github.com/XanaduAI/pennylane/pull/588)

  A PennyLane QNode can be converted into a `torch.nn` layer using the `qml.qnn.TorchLayer` class:

  ```pycon
  >>> @qml.qnode(dev)
  ... def qnode(inputs, weights_0, weight_1):
  ...    # define the circuit
  ...    # ...

  >>> weight_shapes = {"weights_0": 3, "weight_1": 1}
  >>> qlayer = qml.qnn.TorchLayer(qnode, weight_shapes)
  ```

  A hybrid model can then be easily constructed:

  ```pycon
  >>> model = torch.nn.Sequential(qlayer, torch.nn.Linear(2, 2))
  ```

* Added a new "reversible" differentiation method which can be used in simulators, but not hardware.

  The reversible approach is similar to backpropagation, but trades off extra computation for
  enhanced memory efficiency. Where backpropagation caches the state tensors at each step during
  a simulated evolution, the reversible method only caches the final pre-measurement state.

  Compared to the parameter-shift method, the reversible method can be faster or slower,
  depending on the density and location of parametrized gates in a circuit
  (circuits with higher density of parametrized gates near the end of the circuit will see a benefit).
  [(#670)](https://github.com/XanaduAI/pennylane/pull/670)

  ```pycon
  >>> dev = qml.device("default.qubit", wires=2)
  ... @qml.qnode(dev, diff_method="reversible")
  ... def circuit(x):
  ...     qml.RX(x, wires=0)
  ...     qml.RX(x, wires=0)
  ...     qml.CNOT(wires=[0,1])
  ...     return qml.expval(qml.PauliZ(0))
  >>> qml.grad(circuit)(0.5)
  (array(-0.47942554),)
  ```

<h4>New templates and cost functions</h4>

* Added the new templates `UCCSD`, `SingleExcitationUnitary`, and`DoubleExcitationUnitary`,
  which together implement the Unitary Coupled-Cluster Singles and Doubles (UCCSD) ansatz
  to perform VQE-based quantum chemistry simulations using PennyLane-QChem.
  [(#622)](https://github.com/XanaduAI/pennylane/pull/622)
  [(#638)](https://github.com/XanaduAI/pennylane/pull/638)
  [(#654)](https://github.com/XanaduAI/pennylane/pull/654)
  [(#659)](https://github.com/XanaduAI/pennylane/pull/659)
  [(#622)](https://github.com/XanaduAI/pennylane/pull/622)

* Added module `pennylane.qnn.cost` with class `SquaredErrorLoss`. The module contains classes
  to calculate losses and cost functions on circuits with trainable parameters.
  [(#642)](https://github.com/XanaduAI/pennylane/pull/642)

<h3>Improvements</h3>

* A significant improvement with respect to how QNodes and interfaces mark quantum function
  arguments as differentiable when using Autograd, designed to improve performance and make
  QNodes more intuitive.
  [(#648)](https://github.com/XanaduAI/pennylane/pull/648)
  [(#650)](https://github.com/XanaduAI/pennylane/pull/650)

  In particular, the following changes have been made:

  - A new `ndarray` subclass `pennylane.numpy.tensor`, which extends NumPy arrays with
    the keyword argument and attribute `requires_grad`. Tensors which have `requires_grad=False`
    are treated as non-differentiable by the Autograd interface.

  - A new subpackage `pennylane.numpy`, which wraps `autograd.numpy` such that NumPy functions
    accept the `requires_grad` keyword argument, and allows Autograd to differentiate
    `pennylane.numpy.tensor` objects.

  - The `argnum` argument to `qml.grad` is now optional; if not provided, arguments explicitly
    marked as `requires_grad=False` are excluded for the list of differentiable arguments.
    The ability to pass `argnum` has been retained for backwards compatibility, and
    if present the old behaviour persists.

* The QNode Torch interface now inspects QNode positional arguments.
  If any argument does not have the attribute `requires_grad=True`, it
  is automatically excluded from quantum gradient computations.
  [(#652)](https://github.com/XanaduAI/pennylane/pull/652)
  [(#660)](https://github.com/XanaduAI/pennylane/pull/660)

* The QNode TF interface now inspects QNode positional arguments.
  If any argument is not being watched by a `tf.GradientTape()`,
  it is automatically excluded from quantum gradient computations.
  [(#655)](https://github.com/XanaduAI/pennylane/pull/655)
  [(#660)](https://github.com/XanaduAI/pennylane/pull/660)

* QNodes have two new public methods: `QNode.set_trainable_args()` and `QNode.get_trainable_args()`.
  These are designed to be called by interfaces, to specify to the QNode which of its
  input arguments are differentiable. Arguments which are non-differentiable will not be converted
  to PennyLane Variable objects within the QNode.
  [(#660)](https://github.com/XanaduAI/pennylane/pull/660)

* Added `decomposition` method to PauliX, PauliY, PauliZ, S, T, Hadamard, and PhaseShift gates, which
  decomposes each of these gates into rotation gates.
  [(#668)](https://github.com/XanaduAI/pennylane/pull/668)

* The `CircuitGraph` class now supports serializing contained circuit operations
  and measurement basis rotations to an OpenQASM2.0 script via the new
  `CircuitGraph.to_openqasm()` method.
  [(#623)](https://github.com/XanaduAI/pennylane/pull/623)

<h3>Breaking changes</h3>

* Removes support for Python 3.5.
  [(#639)](https://github.com/XanaduAI/pennylane/pull/639)

<h3>Documentation</h3>

* Various small typos were fixed.

<h3>Contributors</h3>

This release contains contributions from (in alphabetical order):

Thomas Bromley, Jack Ceroni, Alain Delgado Gran, Theodor Isacsson, Josh Izaac,
Nathan Killoran, Maria Schuld, Antal Száva, Nicola Vitucci.


# Release 0.9.0

<h3>New features since last release</h3>

<h4>New machine learning integrations</h4>

* PennyLane QNodes can now be converted into Keras layers, allowing for creation of quantum and
  hybrid models using the Keras API.
  [(#529)](https://github.com/XanaduAI/pennylane/pull/529)

  A PennyLane QNode can be converted into a Keras layer using the `KerasLayer` class:

  ```python
  from pennylane.qnn import KerasLayer

  @qml.qnode(dev)
  def circuit(inputs, weights_0, weight_1):
     # define the circuit
     # ...

  weight_shapes = {"weights_0": 3, "weight_1": 1}
  qlayer = qml.qnn.KerasLayer(circuit, weight_shapes, output_dim=2)
  ```

  A hybrid model can then be easily constructed:

  ```python
  model = tf.keras.models.Sequential([qlayer, tf.keras.layers.Dense(2)])
  ```

* Added a new type of QNode, `qml.qnodes.PassthruQNode`. For simulators which are coded in an
  external library which supports automatic differentiation, PennyLane will treat a PassthruQNode as
  a "white box", and rely on the external library to directly provide gradients via backpropagation.
  This can be more efficient than the using parameter-shift rule for a large number of parameters.
  [(#488)](https://github.com/XanaduAI/pennylane/pull/488)

  Currently this behaviour is supported by PennyLane's `default.tensor.tf` device backend,
  compatible with the `'tf'` interface using TensorFlow 2:

  ```python
  dev = qml.device('default.tensor.tf', wires=2)

  @qml.qnode(dev, diff_method="backprop")
  def circuit(params):
      qml.RX(params[0], wires=0)
      qml.RX(params[1], wires=1)
      qml.CNOT(wires=[0, 1])
      return qml.expval(qml.PauliZ(0))

  qnode = PassthruQNode(circuit, dev)
  params = tf.Variable([0.3, 0.1])

  with tf.GradientTape() as tape:
      tape.watch(params)
      res = qnode(params)

  grad = tape.gradient(res, params)
  ```

<h4>New optimizers</h4>

* Added the `qml.RotosolveOptimizer`, a gradient-free optimizer
  that minimizes the quantum function by updating each parameter,
  one-by-one, via a closed-form expression while keeping other parameters
  fixed.
  [(#636)](https://github.com/XanaduAI/pennylane/pull/636)
  [(#539)](https://github.com/XanaduAI/pennylane/pull/539)

* Added the `qml.RotoselectOptimizer`, which uses Rotosolve to
  minimizes a quantum function with respect to both the
  rotation operations applied and the rotation parameters.
  [(#636)](https://github.com/XanaduAI/pennylane/pull/636)
  [(#539)](https://github.com/XanaduAI/pennylane/pull/539)

  For example, given a quantum function `f` that accepts parameters `x`
  and a list of corresponding rotation operations `generators`,
  the Rotoselect optimizer will, at each step, update both the parameter
  values and the list of rotation gates to minimize the loss:

  ```pycon
  >>> opt = qml.optimize.RotoselectOptimizer()
  >>> x = [0.3, 0.7]
  >>> generators = [qml.RX, qml.RY]
  >>> for _ in range(100):
  ...     x, generators = opt.step(f, x, generators)
  ```


<h4>New operations</h4>

* Added the `PauliRot` gate, which performs an arbitrary
  Pauli rotation on multiple qubits, and the `MultiRZ` gate,
  which performs a rotation generated by a tensor product
  of Pauli Z operators.
  [(#559)](https://github.com/XanaduAI/pennylane/pull/559)

  ```python
  dev = qml.device('default.qubit', wires=4)

  @qml.qnode(dev)
  def circuit(angle):
      qml.PauliRot(angle, "IXYZ", wires=[0, 1, 2, 3])
      return [qml.expval(qml.PauliZ(wire)) for wire in [0, 1, 2, 3]]
  ```

  ```pycon
  >>> circuit(0.4)
  [1.         0.92106099 0.92106099 1.        ]
  >>> print(circuit.draw())
   0: ──╭RI(0.4)──┤ ⟨Z⟩
   1: ──├RX(0.4)──┤ ⟨Z⟩
   2: ──├RY(0.4)──┤ ⟨Z⟩
   3: ──╰RZ(0.4)──┤ ⟨Z⟩
  ```

  If the `PauliRot` gate is not supported on the target device, it will
  be decomposed into `Hadamard`, `RX` and `MultiRZ` gates. Note that
  identity gates in the Pauli word result in untouched wires:

  ```pycon
  >>> print(circuit.draw())
   0: ───────────────────────────────────┤ ⟨Z⟩
   1: ──H──────────╭RZ(0.4)──H───────────┤ ⟨Z⟩
   2: ──RX(1.571)──├RZ(0.4)──RX(-1.571)──┤ ⟨Z⟩
   3: ─────────────╰RZ(0.4)──────────────┤ ⟨Z⟩
  ```

  If the `MultiRZ` gate is not supported, it will be decomposed into
  `CNOT` and `RZ` gates:

  ```pycon
  >>> print(circuit.draw())
   0: ──────────────────────────────────────────────────┤ ⟨Z⟩
   1: ──H──────────────╭X──RZ(0.4)──╭X──────H───────────┤ ⟨Z⟩
   2: ──RX(1.571)──╭X──╰C───────────╰C──╭X──RX(-1.571)──┤ ⟨Z⟩
   3: ─────────────╰C───────────────────╰C──────────────┤ ⟨Z⟩
  ```

* PennyLane now provides `DiagonalQubitUnitary` for diagonal gates, that are e.g.,
  encountered in IQP circuits. These kinds of gates can be evaluated much faster on
  a simulator device.
  [(#567)](https://github.com/XanaduAI/pennylane/pull/567)

  The gate can be used, for example, to efficiently simulate oracles:

  ```python
  dev = qml.device('default.qubit', wires=3)

  # Function as a bitstring
  f = np.array([1, 0, 0, 1, 1, 0, 1, 0])

  @qml.qnode(dev)
  def circuit(weights1, weights2):
      qml.templates.StronglyEntanglingLayers(weights1, wires=[0, 1, 2])

      # Implements the function as a phase-kickback oracle
      qml.DiagonalQubitUnitary((-1)**f, wires=[0, 1, 2])

      qml.templates.StronglyEntanglingLayers(weights2, wires=[0, 1, 2])
      return [qml.expval(qml.PauliZ(w)) for w in range(3)]
  ```

* Added the `TensorN` CVObservable that can represent the tensor product of the
  `NumberOperator` on photonic backends.
  [(#608)](https://github.com/XanaduAI/pennylane/pull/608)

<h4>New templates</h4>

* Added the `ArbitraryUnitary` and `ArbitraryStatePreparation` templates, which use
  `PauliRot` gates to perform an arbitrary unitary and prepare an arbitrary basis
  state with the minimal number of parameters.
  [(#590)](https://github.com/XanaduAI/pennylane/pull/590)

  ```python
  dev = qml.device('default.qubit', wires=3)

  @qml.qnode(dev)
  def circuit(weights1, weights2):
        qml.templates.ArbitraryStatePreparation(weights1, wires=[0, 1, 2])
        qml.templates.ArbitraryUnitary(weights2, wires=[0, 1, 2])
        return qml.probs(wires=[0, 1, 2])
  ```

* Added the `IQPEmbedding` template, which encodes inputs into the diagonal gates of an
  IQP circuit.
  [(#605)](https://github.com/XanaduAI/pennylane/pull/605)

  <img src="https://pennylane.readthedocs.io/en/latest/_images/iqp.png"
  width=50%></img>

* Added the ``SimplifiedTwoDesign`` template, which implements the circuit
  design of [Cerezo et al. (2020)](<https://arxiv.org/abs/2001.00550>).
  [(#556)](https://github.com/XanaduAI/pennylane/pull/556)

  <img src="https://pennylane.readthedocs.io/en/latest/_images/simplified_two_design.png"
  width=50%></img>

* Added the ``BasicEntanglerLayers`` template, which is a simple layer architecture
  of rotations and CNOT nearest-neighbour entanglers.
  [(#555)](https://github.com/XanaduAI/pennylane/pull/555)

  <img src="https://pennylane.readthedocs.io/en/latest/_images/basic_entangler.png"
  width=50%></img>

* PennyLane now offers a broadcasting function to easily construct templates:
  `qml.broadcast()` takes single quantum operations or other templates and applies
  them to wires in a specific pattern.
  [(#515)](https://github.com/XanaduAI/pennylane/pull/515)
  [(#522)](https://github.com/XanaduAI/pennylane/pull/522)
  [(#526)](https://github.com/XanaduAI/pennylane/pull/526)
  [(#603)](https://github.com/XanaduAI/pennylane/pull/603)

  For example, we can use broadcast to repeat a custom template
  across multiple wires:

  ```python
  from pennylane.templates import template

  @template
  def mytemplate(pars, wires):
      qml.Hadamard(wires=wires)
      qml.RY(pars, wires=wires)

  dev = qml.device('default.qubit', wires=3)

  @qml.qnode(dev)
  def circuit(pars):
      qml.broadcast(mytemplate, pattern="single", wires=[0,1,2], parameters=pars)
      return qml.expval(qml.PauliZ(0))
  ```

  ```pycon
  >>> circuit([1, 1, 0.1])
  -0.841470984807896
  >>> print(circuit.draw())
   0: ──H──RY(1.0)──┤ ⟨Z⟩
   1: ──H──RY(1.0)──┤
   2: ──H──RY(0.1)──┤
  ```

  For other available patterns, see the
  [broadcast function documentation](https://pennylane.readthedocs.io/en/latest/code/api/pennylane.broadcast.html).

<h3>Breaking changes</h3>

* The `QAOAEmbedding` now uses the new `MultiRZ` gate as a `ZZ` entangler,
  which changes the convention. While
  previously, the `ZZ` gate in the embedding was implemented as

  ```python
  CNOT(wires=[wires[0], wires[1]])
  RZ(2 * parameter, wires=wires[0])
  CNOT(wires=[wires[0], wires[1]])
  ```

  the `MultiRZ` corresponds to

  ```python
  CNOT(wires=[wires[1], wires[0]])
  RZ(parameter, wires=wires[0])
  CNOT(wires=[wires[1], wires[0]])
  ```

  which differs in the factor of `2`, and fixes a bug in the
  wires that the `CNOT` was applied to.
  [(#609)](https://github.com/XanaduAI/pennylane/pull/609)

* Probability methods are handled by `QubitDevice` and device method
  requirements are modified to simplify plugin development.
  [(#573)](https://github.com/XanaduAI/pennylane/pull/573)

* The internal variables `All` and `Any` to mark an `Operation` as acting on all or any
  wires have been renamed to `AllWires` and `AnyWires`.
  [(#614)](https://github.com/XanaduAI/pennylane/pull/614)

<h3>Improvements</h3>

* A new `Wires` class was introduced for the internal
  bookkeeping of wire indices.
  [(#615)](https://github.com/XanaduAI/pennylane/pull/615)

* Improvements to the speed/performance of the `default.qubit` device.
  [(#567)](https://github.com/XanaduAI/pennylane/pull/567)
  [(#559)](https://github.com/XanaduAI/pennylane/pull/559)

* Added the `"backprop"` and `"device"` differentiation methods to the `qnode`
  decorator.
  [(#552)](https://github.com/XanaduAI/pennylane/pull/552)

  - `"backprop"`: Use classical backpropagation. Default on simulator
    devices that are classically end-to-end differentiable.
    The returned QNode can only be used with the same machine learning
    framework (e.g., ``default.tensor.tf`` simulator with the ``tensorflow`` interface).

  - `"device"`: Queries the device directly for the gradient.

  Using the `"backprop"` differentiation method with the `default.tensor.tf`
  device, the created QNode is a 'white-box', and is tightly integrated with
  the overall TensorFlow computation:

  ```python
  >>> dev = qml.device("default.tensor.tf", wires=1)
  >>> @qml.qnode(dev, interface="tf", diff_method="backprop")
  >>> def circuit(x):
  ...     qml.RX(x[1], wires=0)
  ...     qml.Rot(x[0], x[1], x[2], wires=0)
  ...     return qml.expval(qml.PauliZ(0))
  >>> vars = tf.Variable([0.2, 0.5, 0.1])
  >>> with tf.GradientTape() as tape:
  ...     res = circuit(vars)
  >>> tape.gradient(res, vars)
  <tf.Tensor: shape=(3,), dtype=float32, numpy=array([-2.2526717e-01, -1.0086454e+00,  1.3877788e-17], dtype=float32)>
  ```

* The circuit drawer now displays inverted operations, as well as wires
  where probabilities are returned from the device:
  [(#540)](https://github.com/XanaduAI/pennylane/pull/540)

  ```python
  >>> @qml.qnode(dev)
  ... def circuit(theta):
  ...     qml.RX(theta, wires=0)
  ...     qml.CNOT(wires=[0, 1])
  ...     qml.S(wires=1).inv()
  ...     return qml.probs(wires=[0, 1])
  >>> circuit(0.2)
  array([0.99003329, 0.        , 0.        , 0.00996671])
  >>> print(circuit.draw())
  0: ──RX(0.2)──╭C───────╭┤ Probs
  1: ───────────╰X──S⁻¹──╰┤ Probs
  ```

* You can now evaluate the metric tensor of a VQE Hamiltonian via the new
  `VQECost.metric_tensor` method. This allows `VQECost` objects to be directly
  optimized by the quantum natural gradient optimizer (`qml.QNGOptimizer`).
  [(#618)](https://github.com/XanaduAI/pennylane/pull/618)

* The input check functions in `pennylane.templates.utils` are now public
  and visible in the API documentation.
  [(#566)](https://github.com/XanaduAI/pennylane/pull/566)

* Added keyword arguments for step size and order to the `qnode` decorator, as well as
  the `QNode` and `JacobianQNode` classes. This enables the user to set the step size
  and order when using finite difference methods. These options are also exposed when
  creating QNode collections.
  [(#530)](https://github.com/XanaduAI/pennylane/pull/530)
  [(#585)](https://github.com/XanaduAI/pennylane/pull/585)
  [(#587)](https://github.com/XanaduAI/pennylane/pull/587)

* The decomposition for the `CRY` gate now uses the simpler form `RY @ CNOT @ RY @ CNOT`
  [(#547)](https://github.com/XanaduAI/pennylane/pull/547)

* The underlying queuing system was refactored, removing the `qml._current_context`
  property that held the currently active `QNode` or `OperationRecorder`. Now, all
  objects that expose a queue for operations inherit from `QueuingContext` and
  register their queue globally.
  [(#548)](https://github.com/XanaduAI/pennylane/pull/548)

* The PennyLane repository has a new benchmarking tool which supports the comparison of different git revisions.
  [(#568)](https://github.com/XanaduAI/pennylane/pull/568)
  [(#560)](https://github.com/XanaduAI/pennylane/pull/560)
  [(#516)](https://github.com/XanaduAI/pennylane/pull/516)

<h3>Documentation</h3>

* Updated the development section by creating a landing page with links to sub-pages
  containing specific guides.
  [(#596)](https://github.com/XanaduAI/pennylane/pull/596)

* Extended the developer's guide by a section explaining how to add new templates.
  [(#564)](https://github.com/XanaduAI/pennylane/pull/564)

<h3>Bug fixes</h3>

* `tf.GradientTape().jacobian()` can now be evaluated on QNodes using the TensorFlow interface.
  [(#626)](https://github.com/XanaduAI/pennylane/pull/626)

* `RandomLayers()` is now compatible with the qiskit devices.
  [(#597)](https://github.com/XanaduAI/pennylane/pull/597)

* `DefaultQubit.probability()` now returns the correct probability when called with
  `device.analytic=False`.
  [(#563)](https://github.com/XanaduAI/pennylane/pull/563)

* Fixed a bug in the `StronglyEntanglingLayers` template, allowing it to
  work correctly when applied to a single wire.
  [(544)](https://github.com/XanaduAI/pennylane/pull/544)

* Fixed a bug when inverting operations with decompositions; operations marked as inverted
  are now correctly inverted when the fallback decomposition is called.
  [(#543)](https://github.com/XanaduAI/pennylane/pull/543)

* The `QNode.print_applied()` method now correctly displays wires where
  `qml.prob()` is being returned.
  [#542](https://github.com/XanaduAI/pennylane/pull/542)

<h3>Contributors</h3>

This release contains contributions from (in alphabetical order):

Ville Bergholm, Lana Bozanic, Thomas Bromley, Theodor Isacsson, Josh Izaac, Nathan Killoran,
Maggie Li, Johannes Jakob Meyer, Maria Schuld, Sukin Sim, Antal Száva.

# Release 0.8.1

<h3>Improvements</h3>

* Beginning of support for Python 3.8, with the test suite
  now being run in a Python 3.8 environment.
  [(#501)](https://github.com/XanaduAI/pennylane/pull/501)

<h3>Documentation</h3>

* Present templates as a gallery of thumbnails showing the
  basic circuit architecture.
  [(#499)](https://github.com/XanaduAI/pennylane/pull/499)

<h3>Bug fixes</h3>

* Fixed a bug where multiplying a QNode parameter by 0 caused a divide
  by zero error when calculating the parameter shift formula.
  [(#512)](https://github.com/XanaduAI/pennylane/pull/512)

* Fixed a bug where the shape of differentiable QNode arguments
  was being cached on the first construction, leading to indexing
  errors if the QNode was re-evaluated if the argument changed shape.
  [(#505)](https://github.com/XanaduAI/pennylane/pull/505)

<h3>Contributors</h3>

This release contains contributions from (in alphabetical order):

Ville Bergholm, Josh Izaac, Johannes Jakob Meyer, Maria Schuld, Antal Száva.

# Release 0.8.0

<h3>New features since last release</h3>

* Added a quantum chemistry package, `pennylane.qchem`, which supports
  integration with OpenFermion, Psi4, PySCF, and OpenBabel.
  [(#453)](https://github.com/XanaduAI/pennylane/pull/453)

  Features include:

  - Generate the qubit Hamiltonians directly starting with the atomic structure of the molecule.
  - Calculate the mean-field (Hartree-Fock) electronic structure of molecules.
  - Allow to define an active space based on the number of active electrons and active orbitals.
  - Perform the fermionic-to-qubit transformation of the electronic Hamiltonian by
    using different functions implemented in OpenFermion.
  - Convert OpenFermion's QubitOperator to a Pennylane `Hamiltonian` class.
  - Perform a Variational Quantum Eigensolver (VQE) computation with this Hamiltonian in PennyLane.

  Check out the [quantum chemistry quickstart](https://pennylane.readthedocs.io/en/latest/introduction/chemistry.html), as well the quantum chemistry and VQE tutorials.

* PennyLane now has some functions and classes for creating and solving VQE
  problems. [(#467)](https://github.com/XanaduAI/pennylane/pull/467)

  - `qml.Hamiltonian`: a lightweight class for representing qubit Hamiltonians
  - `qml.VQECost`: a class for quickly constructing a differentiable cost function
    given a circuit ansatz, Hamiltonian, and one or more devices

    ```python
    >>> H = qml.vqe.Hamiltonian(coeffs, obs)
    >>> cost = qml.VQECost(ansatz, hamiltonian, dev, interface="torch")
    >>> params = torch.rand([4, 3])
    >>> cost(params)
    tensor(0.0245, dtype=torch.float64)
    ```

* Added a circuit drawing feature that provides a text-based representation
  of a QNode instance. It can be invoked via `qnode.draw()`. The user can specify
  to display variable names instead of variable values and choose either an ASCII
  or Unicode charset.
  [(#446)](https://github.com/XanaduAI/pennylane/pull/446)

  Consider the following circuit as an example:
  ```python3
  @qml.qnode(dev)
  def qfunc(a, w):
      qml.Hadamard(0)
      qml.CRX(a, wires=[0, 1])
      qml.Rot(w[0], w[1], w[2], wires=[1])
      qml.CRX(-a, wires=[0, 1])

      return qml.expval(qml.PauliZ(0) @ qml.PauliZ(1))
  ```

  We can draw the circuit after it has been executed:

  ```python
  >>> result = qfunc(2.3, [1.2, 3.2, 0.7])
  >>> print(qfunc.draw())
   0: ──H──╭C────────────────────────────╭C─────────╭┤ ⟨Z ⊗ Z⟩
   1: ─────╰RX(2.3)──Rot(1.2, 3.2, 0.7)──╰RX(-2.3)──╰┤ ⟨Z ⊗ Z⟩
  >>> print(qfunc.draw(charset="ascii"))
   0: --H--+C----------------------------+C---------+| <Z @ Z>
   1: -----+RX(2.3)--Rot(1.2, 3.2, 0.7)--+RX(-2.3)--+| <Z @ Z>
  >>> print(qfunc.draw(show_variable_names=True))
   0: ──H──╭C─────────────────────────────╭C─────────╭┤ ⟨Z ⊗ Z⟩
   1: ─────╰RX(a)──Rot(w[0], w[1], w[2])──╰RX(-1*a)──╰┤ ⟨Z ⊗ Z⟩
  ```

* Added `QAOAEmbedding` and its parameter initialization
  as a new trainable template.
  [(#442)](https://github.com/XanaduAI/pennylane/pull/442)

  <img src="https://pennylane.readthedocs.io/en/latest/_images/qaoa_layers.png"
  width=70%></img>

* Added the `qml.probs()` measurement function, allowing QNodes
  to differentiate variational circuit probabilities
  on simulators and hardware.
  [(#432)](https://github.com/XanaduAI/pennylane/pull/432)

  ```python
  @qml.qnode(dev)
  def circuit(x):
      qml.Hadamard(wires=0)
      qml.RY(x, wires=0)
      qml.RX(x, wires=1)
      qml.CNOT(wires=[0, 1])
      return qml.probs(wires=[0])
  ```
  Executing this circuit gives the marginal probability of wire 1:
  ```python
  >>> circuit(0.2)
  [0.40066533 0.59933467]
  ```
  QNodes that return probabilities fully support autodifferentiation.

* Added the convenience load functions `qml.from_pyquil`, `qml.from_quil` and
  `qml.from_quil_file` that convert pyQuil objects and Quil code to PennyLane
  templates. This feature requires version 0.8 or above of the PennyLane-Forest
  plugin.
  [(#459)](https://github.com/XanaduAI/pennylane/pull/459)

* Added a `qml.inv` method that inverts templates and sequences of Operations.
  Added a `@qml.template` decorator that makes templates return the queued Operations.
  [(#462)](https://github.com/XanaduAI/pennylane/pull/462)

  For example, using this function to invert a template inside a QNode:

  ```python3
      @qml.template
      def ansatz(weights, wires):
          for idx, wire in enumerate(wires):
              qml.RX(weights[idx], wires=[wire])

          for idx in range(len(wires) - 1):
              qml.CNOT(wires=[wires[idx], wires[idx + 1]])

      dev = qml.device('default.qubit', wires=2)

      @qml.qnode(dev)
      def circuit(weights):
          qml.inv(ansatz(weights, wires=[0, 1]))
          return qml.expval(qml.PauliZ(0) @ qml.PauliZ(1))
    ```

* Added the `QNodeCollection` container class, that allows independent
  QNodes to be stored and evaluated simultaneously. Experimental support
  for asynchronous evaluation of contained QNodes is provided with the
  `parallel=True` keyword argument.
  [(#466)](https://github.com/XanaduAI/pennylane/pull/466)

* Added a high level `qml.map` function, that maps a quantum
  circuit template over a list of observables or devices, returning
  a `QNodeCollection`.
  [(#466)](https://github.com/XanaduAI/pennylane/pull/466)

  For example:

  ```python3
  >>> def my_template(params, wires, **kwargs):
  >>>    qml.RX(params[0], wires=wires[0])
  >>>    qml.RX(params[1], wires=wires[1])
  >>>    qml.CNOT(wires=wires)

  >>> obs_list = [qml.PauliX(0) @ qml.PauliZ(1), qml.PauliZ(0) @ qml.PauliX(1)]
  >>> dev = qml.device("default.qubit", wires=2)
  >>> qnodes = qml.map(my_template, obs_list, dev, measure="expval")
  >>> qnodes([0.54, 0.12])
  array([-0.06154835  0.99280864])
  ```

* Added high level `qml.sum`, `qml.dot`, `qml.apply` functions
  that act on QNode collections.
  [(#466)](https://github.com/XanaduAI/pennylane/pull/466)

  `qml.apply` allows vectorized functions to act over the entire QNode
  collection:
  ```python
  >>> qnodes = qml.map(my_template, obs_list, dev, measure="expval")
  >>> cost = qml.apply(np.sin, qnodes)
  >>> cost([0.54, 0.12])
  array([-0.0615095  0.83756375])
  ```

  `qml.sum` and `qml.dot` take the sum of a QNode collection, and a
  dot product of tensors/arrays/QNode collections, respectively.

<h3>Breaking changes</h3>

* Deprecated the old-style `QNode` such that only the new-style `QNode` and its syntax can be used,
  moved all related files from the `pennylane/beta` folder to `pennylane`.
  [(#440)](https://github.com/XanaduAI/pennylane/pull/440)

<h3>Improvements</h3>

* Added the `Tensor.prune()` method and the `Tensor.non_identity_obs` property for extracting
  non-identity instances from the observables making up a `Tensor` instance.
  [(#498)](https://github.com/XanaduAI/pennylane/pull/498)

* Renamed the `expt.tensornet` and `expt.tensornet.tf` devices to `default.tensor` and
  `default.tensor.tf`.
  [(#495)](https://github.com/XanaduAI/pennylane/pull/495)

* Added a serialization method to the `CircuitGraph` class that is used to create a unique
  hash for each quantum circuit graph.
  [(#470)](https://github.com/XanaduAI/pennylane/pull/470)

* Added the `Observable.eigvals` method to return the eigenvalues of observables.
  [(#449)](https://github.com/XanaduAI/pennylane/pull/449)

* Added the `Observable.diagonalizing_gates` method to return the gates
  that diagonalize an observable in the computational basis.
  [(#454)](https://github.com/XanaduAI/pennylane/pull/454)

* Added the `Operator.matrix` method to return the matrix representation
  of an operator in the computational basis.
  [(#454)](https://github.com/XanaduAI/pennylane/pull/454)

* Added a `QubitDevice` class which implements common functionalities of plugin devices such that
  plugin devices can rely on these implementations. The new `QubitDevice` also includes
  a new `execute` method, which allows for more convenient plugin design. In addition, `QubitDevice`
  also unifies the way samples are generated on qubit-based devices.
  [(#452)](https://github.com/XanaduAI/pennylane/pull/452)
  [(#473)](https://github.com/XanaduAI/pennylane/pull/473)

* Improved documentation of `AmplitudeEmbedding` and `BasisEmbedding` templates.
  [(#441)](https://github.com/XanaduAI/pennylane/pull/441)
  [(#439)](https://github.com/XanaduAI/pennylane/pull/439)

* Codeblocks in the documentation now have a 'copy' button for easily
  copying examples.
  [(#437)](https://github.com/XanaduAI/pennylane/pull/437)

<h3>Documentation</h3>

* Update the developers plugin guide to use QubitDevice.
  [(#483)](https://github.com/XanaduAI/pennylane/pull/483)

<h3>Bug fixes</h3>

* Fixed a bug in `CVQNode._pd_analytic`, where non-descendant observables were not
  Heisenberg-transformed before evaluating the partial derivatives when using the
  order-2 parameter-shift method, resulting in an erroneous Jacobian for some circuits.
  [(#433)](https://github.com/XanaduAI/pennylane/pull/433)

<h3>Contributors</h3>

This release contains contributions from (in alphabetical order):

Juan Miguel Arrazola, Ville Bergholm, Alain Delgado Gran, Olivia Di Matteo,
Theodor Isacsson, Josh Izaac, Soran Jahangiri, Nathan Killoran, Johannes Jakob Meyer,
Zeyue Niu, Maria Schuld, Antal Száva.

# Release 0.7.0

<h3>New features since last release</h3>

* Custom padding constant in `AmplitudeEmbedding` is supported (see 'Breaking changes'.)
  [(#419)](https://github.com/XanaduAI/pennylane/pull/419)

* `StronglyEntanglingLayer` and `RandomLayer` now work with a single wire.
  [(#409)](https://github.com/XanaduAI/pennylane/pull/409)
  [(#413)](https://github.com/XanaduAI/pennylane/pull/413)

* Added support for applying the inverse of an `Operation` within a circuit.
  [(#377)](https://github.com/XanaduAI/pennylane/pull/377)

* Added an `OperationRecorder()` context manager, that allows templates
  and quantum functions to be executed while recording events. The
  recorder can be used with and without QNodes as a debugging utility.
  [(#388)](https://github.com/XanaduAI/pennylane/pull/388)

* Operations can now specify a decomposition that is used when the desired operation
  is not supported on the target device.
  [(#396)](https://github.com/XanaduAI/pennylane/pull/396)

* The ability to load circuits from external frameworks as templates
  has been added via the new `qml.load()` function. This feature
  requires plugin support --- this initial release provides support
  for Qiskit circuits and QASM files when `pennylane-qiskit` is installed,
  via the functions `qml.from_qiskit` and `qml.from_qasm`.
  [(#418)](https://github.com/XanaduAI/pennylane/pull/418)

* An experimental tensor network device has been added
  [(#416)](https://github.com/XanaduAI/pennylane/pull/416)
  [(#395)](https://github.com/XanaduAI/pennylane/pull/395)
  [(#394)](https://github.com/XanaduAI/pennylane/pull/394)
  [(#380)](https://github.com/XanaduAI/pennylane/pull/380)

* An experimental tensor network device which uses TensorFlow for
  backpropagation has been added
  [(#427)](https://github.com/XanaduAI/pennylane/pull/427)

* Custom padding constant in `AmplitudeEmbedding` is supported (see 'Breaking changes'.)
  [(#419)](https://github.com/XanaduAI/pennylane/pull/419)

<h3>Breaking changes</h3>

* The `pad` parameter in `AmplitudeEmbedding()` is now either `None` (no automatic padding), or a
  number that is used as the padding constant.
  [(#419)](https://github.com/XanaduAI/pennylane/pull/419)

* Initialization functions now return a single array of weights per function. Utilities for multi-weight templates
  `Interferometer()` and `CVNeuralNetLayers()` are provided.
  [(#412)](https://github.com/XanaduAI/pennylane/pull/412)

* The single layer templates `RandomLayer()`, `CVNeuralNetLayer()` and `StronglyEntanglingLayer()`
  have been turned into private functions `_random_layer()`, `_cv_neural_net_layer()` and
  `_strongly_entangling_layer()`. Recommended use is now via the corresponding `Layers()` templates.
  [(#413)](https://github.com/XanaduAI/pennylane/pull/413)

<h3>Improvements</h3>

* Added extensive input checks in templates.
  [(#419)](https://github.com/XanaduAI/pennylane/pull/419)

* Templates integration tests are rewritten - now cover keyword/positional argument passing,
  interfaces and combinations of templates.
  [(#409)](https://github.com/XanaduAI/pennylane/pull/409)
  [(#419)](https://github.com/XanaduAI/pennylane/pull/419)

* State vector preparation operations in the `default.qubit` plugin can now be
  applied to subsets of wires, and are restricted to being the first operation
  in a circuit.
  [(#346)](https://github.com/XanaduAI/pennylane/pull/346)

* The `QNode` class is split into a hierarchy of simpler classes.
  [(#354)](https://github.com/XanaduAI/pennylane/pull/354)
  [(#398)](https://github.com/XanaduAI/pennylane/pull/398)
  [(#415)](https://github.com/XanaduAI/pennylane/pull/415)
  [(#417)](https://github.com/XanaduAI/pennylane/pull/417)
  [(#425)](https://github.com/XanaduAI/pennylane/pull/425)

* Added the gates U1, U2 and U3 parametrizing arbitrary unitaries on 1, 2 and 3
  qubits and the Toffoli gate to the set of qubit operations.
  [(#396)](https://github.com/XanaduAI/pennylane/pull/396)

* Changes have been made to accomodate the movement of the main function
  in `pytest._internal` to `pytest._internal.main` in pip 19.3.
  [(#404)](https://github.com/XanaduAI/pennylane/pull/404)

* Added the templates `BasisStatePreparation` and `MottonenStatePreparation` that use
  gates to prepare a basis state and an arbitrary state respectively.
  [(#336)](https://github.com/XanaduAI/pennylane/pull/336)

* Added decompositions for `BasisState` and `QubitStateVector` based on state
  preparation templates.
  [(#414)](https://github.com/XanaduAI/pennylane/pull/414)

* Replaces the pseudo-inverse in the quantum natural gradient optimizer
  (which can be numerically unstable) with `np.linalg.solve`.
  [(#428)](https://github.com/XanaduAI/pennylane/pull/428)

<h3>Contributors</h3>

This release contains contributions from (in alphabetical order):

Ville Bergholm, Josh Izaac, Nathan Killoran, Angus Lowe, Johannes Jakob Meyer,
Oluwatobi Ogunbayo, Maria Schuld, Antal Száva.

# Release 0.6.1

<h3>New features since last release</h3>

* Added a `print_applied` method to QNodes, allowing the operation
  and observable queue to be printed as last constructed.
  [(#378)](https://github.com/XanaduAI/pennylane/pull/378)

<h3>Improvements</h3>

* A new `Operator` base class is introduced, which is inherited by both the
  `Observable` class and the `Operation` class.
  [(#355)](https://github.com/XanaduAI/pennylane/pull/355)

* Removed deprecated `@abstractproperty` decorators
  in `_device.py`.
  [(#374)](https://github.com/XanaduAI/pennylane/pull/374)

* The `CircuitGraph` class is updated to deal with `Operation` instances directly.
  [(#344)](https://github.com/XanaduAI/pennylane/pull/344)

* Comprehensive gradient tests have been added for the interfaces.
  [(#381)](https://github.com/XanaduAI/pennylane/pull/381)

<h3>Documentation</h3>

* The new restructured documentation has been polished and updated.
  [(#387)](https://github.com/XanaduAI/pennylane/pull/387)
  [(#375)](https://github.com/XanaduAI/pennylane/pull/375)
  [(#372)](https://github.com/XanaduAI/pennylane/pull/372)
  [(#370)](https://github.com/XanaduAI/pennylane/pull/370)
  [(#369)](https://github.com/XanaduAI/pennylane/pull/369)
  [(#367)](https://github.com/XanaduAI/pennylane/pull/367)
  [(#364)](https://github.com/XanaduAI/pennylane/pull/364)

* Updated the development guides.
  [(#382)](https://github.com/XanaduAI/pennylane/pull/382)
  [(#379)](https://github.com/XanaduAI/pennylane/pull/379)

* Added all modules, classes, and functions to the API section
  in the documentation.
  [(#373)](https://github.com/XanaduAI/pennylane/pull/373)

<h3>Bug fixes</h3>

* Replaces the existing `np.linalg.norm` normalization with hand-coded
  normalization, allowing `AmplitudeEmbedding` to be used with differentiable
  parameters. AmplitudeEmbedding tests have been added and improved.
  [(#376)](https://github.com/XanaduAI/pennylane/pull/376)

<h3>Contributors</h3>

This release contains contributions from (in alphabetical order):

Ville Bergholm, Josh Izaac, Nathan Killoran, Maria Schuld, Antal Száva

# Release 0.6.0

<h3>New features since last release</h3>

* The devices `default.qubit` and `default.gaussian` have a new initialization parameter
  `analytic` that indicates if expectation values and variances should be calculated
  analytically and not be estimated from data.
  [(#317)](https://github.com/XanaduAI/pennylane/pull/317)

* Added C-SWAP gate to the set of qubit operations
  [(#330)](https://github.com/XanaduAI/pennylane/pull/330)

* The TensorFlow interface has been renamed from `"tfe"` to `"tf"`, and
  now supports TensorFlow 2.0.
  [(#337)](https://github.com/XanaduAI/pennylane/pull/337)

* Added the S and T gates to the set of qubit operations.
  [(#343)](https://github.com/XanaduAI/pennylane/pull/343)

* Tensor observables are now supported within the `expval`,
  `var`, and `sample` functions, by using the `@` operator.
  [(#267)](https://github.com/XanaduAI/pennylane/pull/267)


<h3>Breaking changes</h3>

* The argument `n` specifying the number of samples in the method `Device.sample` was removed.
  Instead, the method will always return `Device.shots` many samples.
  [(#317)](https://github.com/XanaduAI/pennylane/pull/317)

<h3>Improvements</h3>

* The number of shots / random samples used to estimate expectation values and variances, `Device.shots`,
  can now be changed after device creation.
  [(#317)](https://github.com/XanaduAI/pennylane/pull/317)

* Unified import shortcuts to be under qml in qnode.py
  and test_operation.py
  [(#329)](https://github.com/XanaduAI/pennylane/pull/329)

* The quantum natural gradient now uses `scipy.linalg.pinvh` which is more efficient for symmetric matrices
  than the previously used `scipy.linalg.pinv`.
  [(#331)](https://github.com/XanaduAI/pennylane/pull/331)

* The deprecated `qml.expval.Observable` syntax has been removed.
  [(#267)](https://github.com/XanaduAI/pennylane/pull/267)

* Remainder of the unittest-style tests were ported to pytest.
  [(#310)](https://github.com/XanaduAI/pennylane/pull/310)

* The `do_queue` argument for operations now only takes effect
  within QNodes. Outside of QNodes, operations can now be instantiated
  without needing to specify `do_queue`.
  [(#359)](https://github.com/XanaduAI/pennylane/pull/359)

<h3>Documentation</h3>

* The docs are rewritten and restructured to contain a code introduction section as well as an API section.
  [(#314)](https://github.com/XanaduAI/pennylane/pull/275)

* Added Ising model example to the tutorials
  [(#319)](https://github.com/XanaduAI/pennylane/pull/319)

* Added tutorial for QAOA on MaxCut problem
  [(#328)](https://github.com/XanaduAI/pennylane/pull/328)

* Added QGAN flow chart figure to its tutorial
  [(#333)](https://github.com/XanaduAI/pennylane/pull/333)

* Added missing figures for gallery thumbnails of state-preparation
  and QGAN tutorials
  [(#326)](https://github.com/XanaduAI/pennylane/pull/326)

* Fixed typos in the state preparation tutorial
  [(#321)](https://github.com/XanaduAI/pennylane/pull/321)

* Fixed bug in VQE tutorial 3D plots
  [(#327)](https://github.com/XanaduAI/pennylane/pull/327)

<h3>Bug fixes</h3>

* Fixed typo in measurement type error message in qnode.py
  [(#341)](https://github.com/XanaduAI/pennylane/pull/341)

<h3>Contributors</h3>

This release contains contributions from (in alphabetical order):

Shahnawaz Ahmed, Ville Bergholm, Aroosa Ijaz, Josh Izaac, Nathan Killoran, Angus Lowe,
Johannes Jakob Meyer, Maria Schuld, Antal Száva, Roeland Wiersema.

# Release 0.5.0

<h3>New features since last release</h3>

* Adds a new optimizer, `qml.QNGOptimizer`, which optimizes QNodes using
  quantum natural gradient descent. See https://arxiv.org/abs/1909.02108
  for more details.
  [(#295)](https://github.com/XanaduAI/pennylane/pull/295)
  [(#311)](https://github.com/XanaduAI/pennylane/pull/311)

* Adds a new QNode method, `QNode.metric_tensor()`,
  which returns the block-diagonal approximation to the Fubini-Study
  metric tensor evaluated on the attached device.
  [(#295)](https://github.com/XanaduAI/pennylane/pull/295)

* Sampling support: QNodes can now return a specified number of samples
  from a given observable via the top-level `pennylane.sample()` function.
  To support this on plugin devices, there is a new `Device.sample` method.

  Calculating gradients of QNodes that involve sampling is not possible.
  [(#256)](https://github.com/XanaduAI/pennylane/pull/256)

* `default.qubit` has been updated to provide support for sampling.
  [(#256)](https://github.com/XanaduAI/pennylane/pull/256)

* Added controlled rotation gates to PennyLane operations and `default.qubit` plugin.
  [(#251)](https://github.com/XanaduAI/pennylane/pull/251)

<h3>Breaking changes</h3>

* The method `Device.supported` was removed, and replaced with the methods
  `Device.supports_observable` and `Device.supports_operation`.
  Both methods can be called with string arguments (`dev.supports_observable('PauliX')`) and
  class arguments (`dev.supports_observable(qml.PauliX)`).
  [(#276)](https://github.com/XanaduAI/pennylane/pull/276)

* The following CV observables were renamed to comply with the new Operation/Observable
  scheme: `MeanPhoton` to `NumberOperator`, `Homodyne` to `QuadOperator` and `NumberState` to `FockStateProjector`.
  [(#254)](https://github.com/XanaduAI/pennylane/pull/254)

<h3>Improvements</h3>

* The `AmplitudeEmbedding` function now provides options to normalize and
  pad features to ensure a valid state vector is prepared.
  [(#275)](https://github.com/XanaduAI/pennylane/pull/275)

* Operations can now optionally specify generators, either as existing PennyLane
  operations, or by providing a NumPy array.
  [(#295)](https://github.com/XanaduAI/pennylane/pull/295)
  [(#313)](https://github.com/XanaduAI/pennylane/pull/313)

* Adds a `Device.parameters` property, so that devices can view a dictionary mapping free
  parameters to operation parameters. This will allow plugin devices to take advantage
  of parametric compilation.
  [(#283)](https://github.com/XanaduAI/pennylane/pull/283)

* Introduces two enumerations: `Any` and `All`, representing any number of wires
  and all wires in the system respectively. They can be imported from
  `pennylane.operation`, and can be used when defining the `Operation.num_wires`
  class attribute of operations.
  [(#277)](https://github.com/XanaduAI/pennylane/pull/277)

  As part of this change:

  - `All` is equivalent to the integer 0, for backwards compatibility with the
    existing test suite

  - `Any` is equivalent to the integer -1 to allow numeric comparison
    operators to continue working

  - An additional validation is now added to the `Operation` class,
    which will alert the user that an operation with `num_wires = All`
    is being incorrectly.

* The one-qubit rotations in `pennylane.plugins.default_qubit` no longer depend on Scipy's `expm`. Instead
  they are calculated with Euler's formula.
  [(#292)](https://github.com/XanaduAI/pennylane/pull/292)

* Creates an `ObservableReturnTypes` enumeration class containing `Sample`,
  `Variance` and `Expectation`. These new values can be assigned to the `return_type`
  attribute of an `Observable`.
  [(#290)](https://github.com/XanaduAI/pennylane/pull/290)

* Changed the signature of the `RandomLayer` and `RandomLayers` templates to have a fixed seed by default.
  [(#258)](https://github.com/XanaduAI/pennylane/pull/258)

* `setup.py` has been cleaned up, removing the non-working shebang,
  and removing unused imports.
  [(#262)](https://github.com/XanaduAI/pennylane/pull/262)

<h3>Documentation</h3>

* A documentation refactor to simplify the tutorials and
  include Sphinx-Gallery.
  [(#291)](https://github.com/XanaduAI/pennylane/pull/291)

  - Examples and tutorials previously split across the `examples/`
    and `doc/tutorials/` directories, in a mixture of ReST and Jupyter notebooks,
    have been rewritten as Python scripts with ReST comments in a single location,
    the `examples/` folder.

  - Sphinx-Gallery is used to automatically build and run the tutorials.
    Rendered output is displayed in the Sphinx documentation.

  - Links are provided at the top of every tutorial page for downloading the
    tutorial as an executable python script, downloading the tutorial
    as a Jupyter notebook, or viewing the notebook on GitHub.

  - The tutorials table of contents have been moved to a single quick start page.

* Fixed a typo in `QubitStateVector`.
  [(#296)](https://github.com/XanaduAI/pennylane/pull/296)

* Fixed a typo in the `default_gaussian.gaussian_state` function.
  [(#293)](https://github.com/XanaduAI/pennylane/pull/293)

* Fixed a typo in the gradient recipe within the `RX`, `RY`, `RZ`
  operation docstrings.
  [(#248)](https://github.com/XanaduAI/pennylane/pull/248)

* Fixed a broken link in the tutorial documentation, as a
  result of the `qml.expval.Observable` deprecation.
  [(#246)](https://github.com/XanaduAI/pennylane/pull/246)

<h3>Bug fixes</h3>

* Fixed a bug where a `PolyXP` observable would fail if applied to subsets
  of wires on `default.gaussian`.
  [(#277)](https://github.com/XanaduAI/pennylane/pull/277)

<h3>Contributors</h3>

This release contains contributions from (in alphabetical order):

Simon Cross, Aroosa Ijaz, Josh Izaac, Nathan Killoran, Johannes Jakob Meyer,
Rohit Midha, Nicolás Quesada, Maria Schuld, Antal Száva, Roeland Wiersema.

# Release 0.4.0

<h3>New features since last release</h3>

* `pennylane.expval()` is now a top-level *function*, and is no longer
  a package of classes. For now, the existing `pennylane.expval.Observable`
  interface continues to work, but will raise a deprecation warning.
  [(#232)](https://github.com/XanaduAI/pennylane/pull/232)

* Variance support: QNodes can now return the variance of observables,
  via the top-level `pennylane.var()` function. To support this on
  plugin devices, there is a new `Device.var` method.

  The following observables support analytic gradients of variances:

  - All qubit observables (requiring 3 circuit evaluations for involutory
    observables such as `Identity`, `X`, `Y`, `Z`; and 5 circuit evals for
    non-involutary observables, currently only `qml.Hermitian`)

  - First-order CV observables (requiring 5 circuit evaluations)

  Second-order CV observables support numerical variance gradients.

* `pennylane.about()` function added, providing details
  on current PennyLane version, installed plugins, Python,
  platform, and NumPy versions [(#186)](https://github.com/XanaduAI/pennylane/pull/186)

* Removed the logic that allowed `wires` to be passed as a positional
  argument in quantum operations. This allows us to raise more useful
  error messages for the user if incorrect syntax is used.
  [(#188)](https://github.com/XanaduAI/pennylane/pull/188)

* Adds support for multi-qubit expectation values of the `pennylane.Hermitian()`
  observable [(#192)](https://github.com/XanaduAI/pennylane/pull/192)

* Adds support for multi-qubit expectation values in `default.qubit`.
  [(#202)](https://github.com/XanaduAI/pennylane/pull/202)

* Organize templates into submodules [(#195)](https://github.com/XanaduAI/pennylane/pull/195).
  This included the following improvements:

  - Distinguish embedding templates from layer templates.

  - New random initialization functions supporting the templates available
    in the new submodule `pennylane.init`.

  - Added a random circuit template (`RandomLayers()`), in which rotations and 2-qubit gates are randomly
    distributed over the wires

  - Add various embedding strategies

<h3>Breaking changes</h3>

* The `Device` methods `expectations`, `pre_expval`, and `post_expval` have been
  renamed to `observables`, `pre_measure`, and `post_measure` respectively.
  [(#232)](https://github.com/XanaduAI/pennylane/pull/232)

<h3>Improvements</h3>

* `default.qubit` plugin now uses `np.tensordot` when applying quantum operations
  and evaluating expectations, resulting in significant speedup
  [(#239)](https://github.com/XanaduAI/pennylane/pull/239),
  [(#241)](https://github.com/XanaduAI/pennylane/pull/241)

* PennyLane now allows division of quantum operation parameters by a constant
  [(#179)](https://github.com/XanaduAI/pennylane/pull/179)

* Portions of the test suite are in the process of being ported to pytest.
  Note: this is still a work in progress.

  Ported tests include:

  - `test_ops.py`
  - `test_about.py`
  - `test_classical_gradients.py`
  - `test_observables.py`
  - `test_measure.py`
  - `test_init.py`
  - `test_templates*.py`
  - `test_ops.py`
  - `test_variable.py`
  - `test_qnode.py` (partial)

<h3>Bug fixes</h3>

* Fixed a bug in `Device.supported`, which would incorrectly
  mark an operation as supported if it shared a name with an
  observable [(#203)](https://github.com/XanaduAI/pennylane/pull/203)

* Fixed a bug in `Operation.wires`, by explicitly casting the
  type of each wire to an integer [(#206)](https://github.com/XanaduAI/pennylane/pull/206)

* Removed code in PennyLane which configured the logger,
  as this would clash with users' configurations
  [(#208)](https://github.com/XanaduAI/pennylane/pull/208)

* Fixed a bug in `default.qubit`, in which `QubitStateVector` operations
  were accidentally being cast to `np.float` instead of `np.complex`.
  [(#211)](https://github.com/XanaduAI/pennylane/pull/211)


<h3>Contributors</h3>

This release contains contributions from:

Shahnawaz Ahmed, riveSunder, Aroosa Ijaz, Josh Izaac, Nathan Killoran, Maria Schuld.

# Release 0.3.1

<h3>Bug fixes</h3>

* Fixed a bug where the interfaces submodule was not correctly being packaged via setup.py

# Release 0.3.0

<h3>New features since last release</h3>

* PennyLane now includes a new `interfaces` submodule, which enables QNode integration with additional machine learning libraries.
* Adds support for an experimental PyTorch interface for QNodes
* Adds support for an experimental TensorFlow eager execution interface for QNodes
* Adds a PyTorch+GPU+QPU tutorial to the documentation
* Documentation now includes links and tutorials including the new [PennyLane-Forest](https://github.com/rigetti/pennylane-forest) plugin.

<h3>Improvements</h3>

* Printing a QNode object, via `print(qnode)` or in an interactive terminal, now displays more useful information regarding the QNode,
  including the device it runs on, the number of wires, it's interface, and the quantum function it uses:

  ```python
  >>> print(qnode)
  <QNode: device='default.qubit', func=circuit, wires=2, interface=PyTorch>
  ```

<h3>Contributors</h3>

This release contains contributions from:

Josh Izaac and Nathan Killoran.


# Release 0.2.0

<h3>New features since last release</h3>

* Added the `Identity` expectation value for both CV and qubit models [(#135)](https://github.com/XanaduAI/pennylane/pull/135)
* Added the `templates.py` submodule, containing some commonly used QML models to be used as ansatz in QNodes [(#133)](https://github.com/XanaduAI/pennylane/pull/133)
* Added the `qml.Interferometer` CV operation [(#152)](https://github.com/XanaduAI/pennylane/pull/152)
* Wires are now supported as free QNode parameters [(#151)](https://github.com/XanaduAI/pennylane/pull/151)
* Added ability to update stepsizes of the optimizers [(#159)](https://github.com/XanaduAI/pennylane/pull/159)

<h3>Improvements</h3>

* Removed use of hardcoded values in the optimizers, made them parameters (see [#131](https://github.com/XanaduAI/pennylane/pull/131) and [#132](https://github.com/XanaduAI/pennylane/pull/132))
* Created the new `PlaceholderExpectation`, to be used when both CV and qubit expval modules contain expectations with the same name
* Provide the plugins a way to view the operation queue _before_ applying operations. This allows for on-the-fly modifications of
  the queue, allowing hardware-based plugins to support the full range of qubit expectation values. [(#143)](https://github.com/XanaduAI/pennylane/pull/143)
* QNode return values now support _any_ form of sequence, such as lists, sets, etc. [(#144)](https://github.com/XanaduAI/pennylane/pull/144)
* CV analytic gradient calculation is now more robust, allowing for operations which may not themselves be differentiated, but have a
  well defined `_heisenberg_rep` method, and so may succeed operations that are analytically differentiable [(#152)](https://github.com/XanaduAI/pennylane/pull/152)

<h3>Bug fixes</h3>

* Fixed a bug where the variational classifier example was not batching when learning parity (see [#128](https://github.com/XanaduAI/pennylane/pull/128) and [#129](https://github.com/XanaduAI/pennylane/pull/129))
* Fixed an inconsistency where some initial state operations were documented as accepting complex parameters - all operations
  now accept real values [(#146)](https://github.com/XanaduAI/pennylane/pull/146)

<h3>Contributors</h3>

This release contains contributions from:

Christian Gogolin, Josh Izaac, Nathan Killoran, and Maria Schuld.


# Release 0.1.0

Initial public release.

<h3>Contributors</h3>
This release contains contributions from:

Ville Bergholm, Josh Izaac, Maria Schuld, Christian Gogolin, and Nathan Killoran.<|MERGE_RESOLUTION|>--- conflicted
+++ resolved
@@ -2,7 +2,6 @@
 
 <h3>New features since last release</h3>
 
-<<<<<<< HEAD
 * Adds a device test suite, located at `pennylane/plugins/tests`, which can be used 
   to run generic tests on core or external devices calling 
   
@@ -19,9 +18,7 @@
   If the tests are run on external devices, the device and its dependencies must be 
   installed locally. At the moment, no other keyword arguments can be set, which means 
   that only devices that do not take mandatory keyword arguments can be tested.
-
-* Adds a new device, `default.qubit.tf`, a pure-state qubit simulator written using TensorFlow.
-=======
+  
 * Added the `decompose_hamiltonian` method to the `utils` module. The method can be used to 
   decompose a Hamiltonian into a linear combination of Pauli operators.
   [(#671)](https://github.com/XanaduAI/pennylane/pull/671)
@@ -45,7 +42,7 @@
 <h4>New and improved simulators</h4>
 
 * Added a new device, `default.qubit.tf`, a pure-state qubit simulator written using TensorFlow.
->>>>>>> d6c60194
+
   As a result, it supports classical backpropagation as a means to compute the Jacobian. This can
   be faster than the parameter-shift rule for computing quantum gradients
   when the number of parameters to be optimized is large.
