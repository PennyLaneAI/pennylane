--- conflicted
+++ resolved
@@ -2,7 +2,6 @@
 
 <h3>New features since last release</h3>
 
-<<<<<<< HEAD
 * Computing second derivatives and Hessians of QNodes is now supported when
   using the PyTorch interface.
   [(#1129)](https://github.com/PennyLaneAI/pennylane/pull/1129/files)
@@ -34,7 +33,8 @@
            [ 0.3826,  0.1124]],
           [[-0.1124, -0.3826],
            [-0.3826, -0.1124]]])
-=======
+  ```
+
 * Added the function ``finite_diff()`` to compute finite-difference
   approximations to the gradient and the second-order derivatives of
   arbitrary callable functions.
@@ -137,7 +137,6 @@
 
   ```python
   qml.adjoint(qml.RX)(0.123, wires=0) # Really applies RX(-0.123).
->>>>>>> c02ec789
   ```
 
 - Added the `QuantumPhaseEstimation` template for performing quantum phase estimation for an input
