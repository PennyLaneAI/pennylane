# Release 0.16.0-dev (development release)

<h3>New features since last release</h3>

* PennyLane now has a ``kernels`` module.
  It provides basic functionalities for working with quantum kernels as well as 
  post-processing methods to mitigate sampling errors and device noise:

```python
import pennylane as qml
from pennylane import numpy as np

num_wires = 6
wires = range(num_wires)

dev = qml.device('default.qubit', wires=num_wires)

@qml.qnode(dev)
def kernel_circuit(x1, x2):
    qml.templates.AngleEmbedding(x1, wires=wires)
    qml.adjoint(qml.templates.AngleEmbedding)(x2, wires=wires)
    return qml.probs(wires)

kernel = lambda x1, x2: kernel_circuit(x1, x2)[0]

# "Training feature vectors"
X_train = np.random.random((10, 6))
# Create symmetric square kernel matrix (for training)
K = qml.kernels.square_kernel_matrix(X_train, kernel)
# Add some (symmetric) Gaussian noise to the kernel matrix.
N = np.random.randn(10, 10)
K += (N + N.T) / 2
        
K1 = qml.kernels.displace_matrix(K)
K2 = qml.kernels.closest_psd_matrix(K)
K3 = qml.kernels.threshold_matrix(K)
K4 = qml.kernels.mitigate_depolarizing_noise(K, num_wires, method='single')
K5 = qml.kernels.mitigate_depolarizing_noise(K, num_wires, method='average')
K6 = qml.kernels.mitigate_depolarizing_noise(K, num_wires, method='split_channel')

# "Testing feature vectors"
X_test = np.random.random((5, 6))
# Compute kernel between test and training data.
K_test = qml.kernels.kernel_matrix(X_train, X_test, kernel)
```

* Added CPhase operation as an alias for ControlledPhaseShift operation
  [(#1319)](https://github.com/PennyLaneAI/pennylane/pull/1319).

* The `qml.Toffoli` operation now has a decomposition over elementary gates. 
  [(#1320)](https://github.com/PennyLaneAI/pennylane/pull/1320)

* Added a new noise channel, `qml.ResetError`.
  [(#1321)](https://github.com/PennyLaneAI/pennylane/pull/1321).

* The `qml.SWAP`  operation now has a decomposition over elementary gates. [(#1329)](https://github.com/PennyLaneAI/pennylane/pull/1329)

* Added functionality for constructing and manipulating the Pauli group
  [(#1181)](https://github.com/PennyLaneAI/pennylane/pull/1181).
  The function `pennylane.grouping.pauli_group` provides a generator to
  easily loop over the group, or construct and store it in its entirety.
  For example, we can construct the 3-qubit Pauli group like so:

  ```pycon
  >>> from pennylane.grouping import pauli_group
  >>> pauli_group_1_qubit = list(pauli_group(1))
  >>> pauli_group_1_qubit
  [Identity(wires=[0]), PauliZ(wires=[0]), PauliX(wires=[0]), PauliY(wires=[0])]
  ```

  We can multiply together its members at the level of Pauli words
  using the `pauli_mult` and `pauli_multi_with_phase` functions.
  This can be done on arbitrarily-labeled wires as well, by defining a wire map.

  ```pycon
  >>> from pennylane.grouping import pauli_group, pauli_mult
  >>> wire_map = {'a' : 0, 'b' : 1, 'c' : 2}
  >>> pg = list(pauli_group(3, wire_map=wire_map))
  >>> pg[3]
  PauliZ(wires=['b']) @ PauliZ(wires=['c'])
  >>> pg[55]
  PauliY(wires=['a']) @ PauliY(wires=['b']) @ PauliZ(wires=['c'])
  >>> pauli_mult(pg[3], pg[55], wire_map=wire_map)
  PauliY(wires=['a']) @ PauliX(wires=['b'])
  ```

  Functions for conversion of Pauli observables to strings (and back),
  are included.

  ```pycon
  >>> from pennylane.grouping import pauli_word_to_string, string_to_pauli_word
  >>> pauli_word_to_string(pg[55], wire_map=wire_map)
  'YYZ'
  >>> string_to_pauli_word('ZXY', wire_map=wire_map)
  PauliZ(wires=['a']) @ PauliX(wires=['b']) @ PauliY(wires=['c'])
  ```

  Calculation of the matrix representation for arbitrary Paulis and wire maps is now
  also supported.

  ```pycon
  >>> from pennylane.grouping import pauli_word_to_matrix
  >>> wire_map = {'a' : 0, 'b' : 1}
  >>> pauli_word = qml.PauliZ('b')  # corresponds to Pauli 'IZ'
  >>> pauli_word_to_matrix(pauli_word, wire_map=wire_map)
  array([[ 1.,  0.,  0.,  0.],
         [ 0., -1.,  0., -0.],
         [ 0.,  0.,  1.,  0.],
         [ 0., -0.,  0., -1.]])
  ```

* Functionality to support solving the maximum-weighted cycle problem has been added to the `qaoa`
  module.
  [(#1207)](https://github.com/PennyLaneAI/pennylane/pull/1207)
  [(#1209)](https://github.com/PennyLaneAI/pennylane/pull/1209)
  [(#1251)](https://github.com/PennyLaneAI/pennylane/pull/1251)
  [(#1213)](https://github.com/PennyLaneAI/pennylane/pull/1213)
  [(#1220)](https://github.com/PennyLaneAI/pennylane/pull/1220)
  [(#1214)](https://github.com/PennyLaneAI/pennylane/pull/1214)
  [(#1283)](https://github.com/PennyLaneAI/pennylane/pull/1283)
  [(#1297)](https://github.com/PennyLaneAI/pennylane/pull/1297)
  
  The `max_weight_cycle` function returns the appropriate cost and mixer Hamiltonians:
  
  ```pycon
  >>> a = np.random.random((3, 3))
  >>> np.fill_diagonal(a, 0)
  >>> g = nx.DiGraph(a)  # create a random directed graph
  >>> cost, mixer, mapping = qml.qaoa.max_weight_cycle(g)
  >>> print(cost)
    (-0.9775906842165344) [Z2]
  + (-0.9027248603361988) [Z3]
  + (-0.8722207409852838) [Z0]
  + (-0.6426184210832898) [Z5]
  + (-0.2832594164291379) [Z1]
  + (-0.0778133996933755) [Z4]
  >>> print(mixer)
    (-0.25) [X0 Y1 Y5]
  + (-0.25) [X1 Y0 Y3]
  + (-0.25) [X2 Y3 Y4]
  + (-0.25) [X3 Y2 Y1]
  + (-0.25) [X4 Y5 Y2]
  + (-0.25) [X5 Y4 Y0]
  + (0.25) [X0 X1 X5]
  + (0.25) [Y0 Y1 X5]
  + (0.25) [Y0 X1 Y5]
  + (0.25) [X1 X0 X3]
  + (0.25) [Y1 Y0 X3]
  + (0.25) [Y1 X0 Y3]
  + (0.25) [X2 X3 X4]
  + (0.25) [Y2 Y3 X4]
  + (0.25) [Y2 X3 Y4]
  + (0.25) [X3 X2 X1]
  + (0.25) [Y3 Y2 X1]
  + (0.25) [Y3 X2 Y1]
  + (0.25) [X4 X5 X2]
  + (0.25) [Y4 Y5 X2]
  + (0.25) [Y4 X5 Y2]
  + (0.25) [X5 X4 X0]
  + (0.25) [Y5 Y4 X0]
  + (0.25) [Y5 X4 Y0]
  >>> mapping
  {0: (0, 1), 1: (0, 2), 2: (1, 0), 3: (1, 2), 4: (2, 0), 5: (2, 1)}
  ```
  
  Additional functionality can be found in the `qml.qaoa.cycle` module.

* Adds `QubitCarry` and `QubitSum` operations for basic arithmetic.
  [(#1169)](https://github.com/PennyLaneAI/pennylane/pull/1169)

  The following example adds two 1-bit numbers, returning a 2-bit answer:

  ```python
  dev = qml.device('default.qubit', wires = 4)
  a = 0
  b = 1

  @qml.qnode(dev)
  def circuit():
      qml.BasisState(np.array([a, b]), wires=[1, 2])
      qml.QubitCarry(wires=[0, 1, 2, 3])
      qml.CNOT(wires=[1, 2])
      qml.QubitSum(wires=[0, 1, 2])
      return qml.probs(wires=[3, 2])

  probs = circuit()
  bitstrings = tuple(itertools.product([0, 1], repeat = 2))
  indx = np.argwhere(probs == 1).flatten()[0]
  output = bitstrings[indx]
  ```

  ```pycon
  >>> print(output)
  (0, 1)
  ```

* PennyLane NumPy now includes the
  [random module's](https://numpy.org/doc/stable/reference/random/index.html#module-numpy.random)
  `Generator` objects, the recommended way of random number generation. This allows for
  random number generation using a local, rather than global seed.

```python
from pennylane import numpy as np

rng = np.random.default_rng()
random_mat1 = rng.random((3,2))
random_mat2 = rng.standard_normal(3, requires_grad=False)
```

* Ising ZZ gate functionality added.
  [(#1199)](https://github.com/PennyLaneAI/pennylane/pull/1199)

* The ISWAP operation has been added to the `default_qubit` device.
  [(#1298)](https://github.com/PennyLaneAI/pennylane/pull/1298)

* Ising XX gate functionality added. [(#1194)](https://github.com/PennyLaneAI/pennylane/pull/1194)

<h3>Improvements</h3>

* The `qml.inv()` function is now deprecated with a warning to use the more general `qml.adjoint()`.
  [(#1325)](https://github.com/PennyLaneAI/pennylane/pull/1325)

* The `MultiControlledX` gate now has a decomposition defined. When controlling on three or more wires,
  an ancilla register of worker wires is required to support the decomposition.
  [(#1287)](https://github.com/PennyLaneAI/pennylane/pull/1287)
  
  ```python
  ctrl_wires = [f"c{i}" for i in range(5)]
  work_wires = [f"w{i}" for i in range(3)]
  target_wires = ["t0"]
  all_wires = ctrl_wires + work_wires + target_wires

  dev = qml.device("default.qubit", wires=all_wires)

  with qml.tape.QuantumTape() as tape:
      qml.MultiControlledX(control_wires=ctrl_wires, wires=target_wires, work_wires=work_wires)
  ```
  
  ```pycon
  >>> tape = tape.expand(depth=2)
  >>> print(tape.draw(wire_order=Wires(all_wires)))
   c0: ──────────────╭C──────────────────────╭C──────────┤  
   c1: ──────────────├C──────────────────────├C──────────┤  
   c2: ──────────╭C──│───╭C──────────────╭C──│───╭C──────┤  
   c3: ──────╭C──│───│───│───╭C──────╭C──│───│───│───╭C──┤  
   c4: ──╭C──│───│───│───│───│───╭C──│───│───│───│───│───┤  
   w0: ──│───│───├C──╰X──├C──│───│───│───├C──╰X──├C──│───┤  
   w1: ──│───├C──╰X──────╰X──├C──│───├C──╰X──────╰X──├C──┤  
   w2: ──├C──╰X──────────────╰X──├C──╰X──────────────╰X──┤  
   t0: ──╰X──────────────────────╰X──────────────────────┤  
  ```

* The `qml.SingleExcitation` and `qml.DoubleExcitation` operations now
  have decompositions over elementary gates, and their gradient recipes
  have been updated to use the four-term parameter-shift rules.
  [(#1303)](https://github.com/PennyLaneAI/pennylane/pull/1303)

* The `qml.SingleExcitationPlus` and `qml.SingleExcitationMinus` operations now
  have decompositions over elementary gates.
  [(#1278)](https://github.com/PennyLaneAI/pennylane/pull/1278)

* The `Device` class now uses caching when mapping wires.
  [(#1270)](https://github.com/PennyLaneAI/pennylane/pull/1270)

* The `Wires` class now uses caching for computing its `hash`.
  [(#1270)](https://github.com/PennyLaneAI/pennylane/pull/1270)

* Added custom gate application for Toffoli in `default.qubit`.
  [(#1249)](https://github.com/PennyLaneAI/pennylane/pull/1249)

* The device test suite now provides test cases for checking gates by comparing
  expectation values.
  [(#1212)](https://github.com/PennyLaneAI/pennylane/pull/1212)

* PennyLane's test suite is now code-formatted using `black -l 100`.
  [(#1222)](https://github.com/PennyLaneAI/pennylane/pull/1222)

* Adds a `hamiltonian_expand` tape transform. This takes a tape ending in 
  `qml.expval(H)`, where `H` is a Hamiltonian, and maps it to a collection 
  of tapes which can be executed and passed into a post-processing function yielding 
  the expectation value.
  [(#1142)](https://github.com/PennyLaneAI/pennylane/pull/1142)
   
  Example use:
    
  ```python
  H = qml.PauliZ(0) + 3 * qml.PauliZ(0) @ qml.PauliX(1)
  
  with qml.tape.QuantumTape() as tape:  
      qml.Hadamard(wires=1)
      return qml.expval(H)
  
  tapes, fn = qml.transforms.hamiltonian_expand(tape)
  dev = qml.device("default.qubit", wires=3)
  res = dev.batch_execute(tapes)
  ```
  ```pycon
  >>> fn(res)
  4.0
  ```

* PennyLane's `qchem` package and tests are now code-formatted using `black -l 100`.
  [(#1311)](https://github.com/PennyLaneAI/pennylane/pull/1311)

<h3>Breaking changes</h3>

* Removes support for Python 3.6 and begin testing for Python 3.9.
  [(#1228)](https://github.com/XanaduAI/pennylane/pull/1228)

<h3>Bug fixes</h3>

* Fixes incorrect wires in the decomposition of the `ControlledPhaseShift` operation.
  [(#1338)](https://github.com/PennyLaneAI/pennylane/pull/1338)

* Fixed tests for the `Permute` operation that used a QNode and hence expanded
  tapes twice instead of once due to QNode tape expansion and an explicit tape
  expansion call.
  [(#1318)](https://github.com/PennyLaneAI/pennylane/pull/1318).

* Prevent Hamiltonians that share wires from being multiplied together.
  [(#1273)](https://github.com/PennyLaneAI/pennylane/pull/1273)

* Fixed a bug where the custom range sequences could not be passed
  to the `StronglyEntanglingLayers` template.
  [(#1332)](https://github.com/PennyLaneAI/pennylane/pull/1332)

<h3>Documentation</h3>

* Fixed typo on TensorFlow interface documentation [(#1312)](https://github.com/PennyLaneAI/pennylane/pull/1312)

* Fixed typos in the mathematical expressions in documentation of `qml.DoubleExcitation`.
  [(#1278)](https://github.com/PennyLaneAI/pennylane/pull/1278)

* Remove unsupported `None` option from the `qml.QNode` docstrings.
  [(#1271)](https://github.com/PennyLaneAI/pennylane/pull/1271)

* Updated the docstring of `qml.PolyXP` to reference the new location of internal
  usage. [(#1262)](https://github.com/PennyLaneAI/pennylane/pull/1262)

* Removes occurrences of the deprecated device argument ``analytic`` from the documentation.
  [(#1261)](https://github.com/PennyLaneAI/pennylane/pull/1261)

<h3>Contributors</h3>

This release contains contributions from (in alphabetical order):

<<<<<<< HEAD
Marius Aglitoiu, Vishnu Ajith, Thomas Bromley, Jack Ceroni, Olivia Di Matteo, Tanya Garg, Diego Guala, Anthony Hayes, Josh Izaac,
Pavan Jayasinha, Ryan Levy, Johannes Jakob Meyer, Nahum Sá, Brian Shi, Antal Száva, David Wierichs
=======
Marius Aglitoiu, Vishnu Ajith, Thomas Bromley, Jack Ceroni, Miruna Daian, Olivia Di Matteo,
Tanya Garg, Diego Guala, Anthony Hayes, Josh Izaac, Pavan Jayasinha, Ryan Levy, Nahum Sá,
Brian Shi, Antal Száva, Vincent Wong.
>>>>>>> 7e8ddfb1

# Release 0.15.1 (current release)

<h3>Bug fixes</h3>

* Fixes two bugs in the parameter-shift Hessian.
  [(#1260)](https://github.com/PennyLaneAI/pennylane/pull/1260)

  - Fixes a bug where having an unused parameter in the Autograd interface
    would result in an indexing error during backpropagation.

  - The parameter-shift Hessian only supports the two-term parameter-shift
    rule currently, so raises an error if asked to differentiate
    any unsupported gates (such as the controlled rotation gates).

* A bug which resulted in `qml.adjoint()` and `qml.inv()` failing to work with
  templates has been fixed.
  [(#1243)](https://github.com/PennyLaneAI/pennylane/pull/1243)

* Deprecation warning instances in PennyLane have been changed to `UserWarning`,
  to account for recent changes to how Python warnings are filtered in
  [PEP565](https://www.python.org/dev/peps/pep-0565/).
  [(#1211)](https://github.com/PennyLaneAI/pennylane/pull/1211)

<h3>Documentation</h3>

* Updated the order of the parameters to the `GaussianState` operation to match
  the way that the PennyLane-SF plugin uses them.
  [(#1255)](https://github.com/PennyLaneAI/pennylane/pull/1255)

<h3>Contributors</h3>

This release contains contributions from (in alphabetical order):

Thomas Bromley, Olivia Di Matteo, Diego Guala, Anthony Hayes, Ryan Hill,
Josh Izaac, Christina Lee, Maria Schuld, Antal Száva.

# Release 0.15.0

<h3>New features since last release</h3>

<h4>Better and more flexible shot control</h4>

* Adds a new optimizer `qml.ShotAdaptiveOptimizer`, a gradient-descent optimizer where
  the shot rate is adaptively calculated using the variances of the parameter-shift gradient.
  [(#1139)](https://github.com/PennyLaneAI/pennylane/pull/1139)

  By keeping a running average of the parameter-shift gradient and the *variance* of the
  parameter-shift gradient, this optimizer frugally distributes a shot budget across the partial
  derivatives of each parameter.

  In addition, if computing the expectation value of a Hamiltonian, weighted random sampling can be
  used to further distribute the shot budget across the local terms from which the Hamiltonian is
  constructed.

  This optimizer is based on both the [iCANS1](https://quantum-journal.org/papers/q-2020-05-11-263)
  and [Rosalin](https://arxiv.org/abs/2004.06252) shot-adaptive optimizers.

  Once constructed, the cost function can be passed directly to the optimizer's `step` method.  The
  attribute `opt.total_shots_used` can be used to track the number of shots per iteration.

  ```pycon
  >>> coeffs = [2, 4, -1, 5, 2]
  >>> obs = [
  ...   qml.PauliX(1),
  ...   qml.PauliZ(1),
  ...   qml.PauliX(0) @ qml.PauliX(1),
  ...   qml.PauliY(0) @ qml.PauliY(1),
  ...   qml.PauliZ(0) @ qml.PauliZ(1)
  ... ]
  >>> H = qml.Hamiltonian(coeffs, obs)
  >>> dev = qml.device("default.qubit", wires=2, shots=100)
  >>> cost = qml.ExpvalCost(qml.templates.StronglyEntanglingLayers, H, dev)
  >>> params = qml.init.strong_ent_layers_uniform(n_layers=2, n_wires=2)
  >>> opt = qml.ShotAdaptiveOptimizer(min_shots=10)
  >>> for i in range(5):
  ...    params = opt.step(cost, params)
  ...    print(f"Step {i}: cost = {cost(params):.2f}, shots_used = {opt.total_shots_used}")
  Step 0: cost = -5.68, shots_used = 240
  Step 1: cost = -2.98, shots_used = 336
  Step 2: cost = -4.97, shots_used = 624
  Step 3: cost = -5.53, shots_used = 1054
  Step 4: cost = -6.50, shots_used = 1798
  ```

* Batches of shots can now be specified as a list, allowing measurement statistics
  to be course-grained with a single QNode evaluation.
  [(#1103)](https://github.com/PennyLaneAI/pennylane/pull/1103)

  ```pycon
  >>> shots_list = [5, 10, 1000]
  >>> dev = qml.device("default.qubit", wires=2, shots=shots_list)
  ```

  When QNodes are executed on this device, a single execution of 1015 shots will be submitted.
  However, three sets of measurement statistics will be returned; using the first 5 shots,
  second set of 10 shots, and final 1000 shots, separately.

  For example, executing a circuit with two outputs will lead to a result of shape `(3, 2)`:

  ```pycon
  >>> @qml.qnode(dev)
  ... def circuit(x):
  ...     qml.RX(x, wires=0)
  ...     qml.CNOT(wires=[0, 1])
  ...     return qml.expval(qml.PauliZ(0) @ qml.PauliX(1)), qml.expval(qml.PauliZ(0))
  >>> circuit(0.5)
  [[0.33333333 1.        ]
   [0.2        1.        ]
   [0.012      0.868     ]]
  ```

  This output remains fully differentiable.

- The number of shots can now be specified on a per-call basis when evaluating a QNode.
  [(#1075)](https://github.com/PennyLaneAI/pennylane/pull/1075).

  For this, the qnode should be called with an additional `shots` keyword argument:

  ```pycon
  >>> dev = qml.device('default.qubit', wires=1, shots=10) # default is 10
  >>> @qml.qnode(dev)
  ... def circuit(a):
  ...     qml.RX(a, wires=0)
  ...     return qml.sample(qml.PauliZ(wires=0))
  >>> circuit(0.8)
  [ 1  1  1 -1 -1  1  1  1  1  1]
  >>> circuit(0.8, shots=3)
  [ 1  1  1]
  >>> circuit(0.8)
  [ 1  1  1 -1 -1  1  1  1  1  1]
  ```

<h4>New differentiable quantum transforms</h4>

A new module is available,
[qml.transforms](https://pennylane.rtfd.io/en/stable/code/qml_transforms.html),
which contains *differentiable quantum transforms*. These are functions that act
on QNodes, quantum functions, devices, and tapes, transforming them while remaining
fully differentiable.

* A new adjoint transform has been added.
  [(#1111)](https://github.com/PennyLaneAI/pennylane/pull/1111)
  [(#1135)](https://github.com/PennyLaneAI/pennylane/pull/1135)

  This new method allows users to apply the adjoint of an arbitrary sequence of operations.

  ```python
  def subroutine(wire):
      qml.RX(0.123, wires=wire)
      qml.RY(0.456, wires=wire)

  dev = qml.device('default.qubit', wires=1)
  @qml.qnode(dev)
  def circuit():
      subroutine(0)
      qml.adjoint(subroutine)(0)
      return qml.expval(qml.PauliZ(0))
  ```

  This creates the following circuit:

  ```pycon
  >>> print(qml.draw(circuit)())
  0: --RX(0.123)--RY(0.456)--RY(-0.456)--RX(-0.123)--| <Z>
  ```

  Directly applying to a gate also works as expected.

  ```python
  qml.adjoint(qml.RX)(0.123, wires=0) # applies RX(-0.123)
  ```

* A new transform `qml.ctrl` is now available that adds control wires to subroutines.
  [(#1157)](https://github.com/PennyLaneAI/pennylane/pull/1157)

  ```python
  def my_ansatz(params):
     qml.RX(params[0], wires=0)
     qml.RZ(params[1], wires=1)

  # Create a new operation that applies `my_ansatz`
  # controlled by the "2" wire.
  my_ansatz2 = qml.ctrl(my_ansatz, control=2)

  @qml.qnode(dev)
  def circuit(params):
      my_ansatz2(params)
      return qml.state()
  ```

  This is equivalent to:

  ```python
  @qml.qnode(...)
  def circuit(params):
      qml.CRX(params[0], wires=[2, 0])
      qml.CRZ(params[1], wires=[2, 1])
      return qml.state()
  ```

* The `qml.transforms.classical_jacobian` transform has been added.
  [(#1186)](https://github.com/PennyLaneAI/pennylane/pull/1186)

  This transform returns a function to extract the Jacobian matrix of the classical part of a
  QNode, allowing the classical dependence between the QNode arguments and the quantum gate
  arguments to be extracted.

  For example, given the following QNode:

  ```pycon
  >>> @qml.qnode(dev)
  ... def circuit(weights):
  ...     qml.RX(weights[0], wires=0)
  ...     qml.RY(weights[0], wires=1)
  ...     qml.RZ(weights[2] ** 2, wires=1)
  ...     return qml.expval(qml.PauliZ(0))
  ```

  We can use this transform to extract the relationship
  :math:`f: \mathbb{R}^n \rightarrow\mathbb{R}^m` between the input QNode
  arguments :math:`w` and the gate arguments :math:`g`, for
  a given value of the QNode arguments:

  ```pycon
  >>> cjac_fn = qml.transforms.classical_jacobian(circuit)
  >>> weights = np.array([1., 1., 1.], requires_grad=True)
  >>> cjac = cjac_fn(weights)
  >>> print(cjac)
  [[1. 0. 0.]
   [1. 0. 0.]
   [0. 0. 2.]]
  ```

  The returned Jacobian has rows corresponding to gate arguments, and columns corresponding to
  QNode arguments; that is, :math:`J_{ij} = \frac{\partial}{\partial g_i} f(w_j)`.

<h4>More operations and templates</h4>

* Added the `SingleExcitation` two-qubit operation, which is useful for quantum
  chemistry applications.
  [(#1121)](https://github.com/PennyLaneAI/pennylane/pull/1121)

  It can be used to perform an SO(2) rotation in the subspace
  spanned by the states :math:`|01\rangle` and :math:`|10\rangle`.
  For example, the following circuit performs the transformation
  :math:`|10\rangle \rightarrow \cos(\phi/2)|10\rangle - \sin(\phi/2)|01\rangle`:    

  ```python
  dev = qml.device('default.qubit', wires=2)

  @qml.qnode(dev)
  def circuit(phi):
      qml.PauliX(wires=0)
      qml.SingleExcitation(phi, wires=[0, 1])
  ```

  The `SingleExcitation` operation supports analytic gradients on hardware
  using only four expectation value calculations, following results from
  [Kottmann et al.](https://arxiv.org/abs/2011.05938)

* Added the `DoubleExcitation` four-qubit operation, which is useful for quantum
  chemistry applications.
  [(#1123)](https://github.com/PennyLaneAI/pennylane/pull/1123)

  It can be used to perform an SO(2) rotation in the subspace
  spanned by the states :math:`|1100\rangle` and :math:`|0011\rangle`.
  For example, the following circuit performs the transformation
  :math:`|1100\rangle\rightarrow \cos(\phi/2)|1100\rangle - \sin(\phi/2)|0011\rangle`:   

  ```python
  dev = qml.device('default.qubit', wires=2)

  @qml.qnode(dev)
  def circuit(phi):
      qml.PauliX(wires=0)
      qml.PauliX(wires=1)
      qml.DoubleExcitation(phi, wires=[0, 1, 2, 3])
  ```

  The `DoubleExcitation` operation supports analytic gradients on hardware using only
  four expectation value calculations, following results from
  [Kottmann et al.](https://arxiv.org/abs/2011.05938).

* Added the `QuantumMonteCarlo` template for performing quantum Monte Carlo estimation of an
  expectation value on simulator.
  [(#1130)](https://github.com/PennyLaneAI/pennylane/pull/1130)

  The following example shows how the expectation value of sine squared over a standard normal
  distribution can be approximated:

  ```python
  from scipy.stats import norm

  m = 5
  M = 2 ** m
  n = 10
  N = 2 ** n
  target_wires = range(m + 1)
  estimation_wires = range(m + 1, n + m + 1)

  xmax = np.pi  # bound to region [-pi, pi]
  xs = np.linspace(-xmax, xmax, M)

  probs = np.array([norm().pdf(x) for x in xs])
  probs /= np.sum(probs)

  func = lambda i: np.sin(xs[i]) ** 2

  dev = qml.device("default.qubit", wires=(n + m + 1))

  @qml.qnode(dev)
  def circuit():
      qml.templates.QuantumMonteCarlo(
          probs,
          func,
          target_wires=target_wires,
          estimation_wires=estimation_wires,
      )
      return qml.probs(estimation_wires)

  phase_estimated = np.argmax(circuit()[:int(N / 2)]) / N
  expectation_estimated = (1 - np.cos(np.pi * phase_estimated)) / 2
  ```

* Added the `QuantumPhaseEstimation` template for performing quantum phase estimation for an input
  unitary matrix.
  [(#1095)](https://github.com/PennyLaneAI/pennylane/pull/1095)

  Consider the matrix corresponding to a rotation from an `RX` gate:

  ```pycon
  >>> phase = 5
  >>> target_wires = [0]
  >>> unitary = qml.RX(phase, wires=0).matrix
  ```

  The ``phase`` parameter can be estimated using ``QuantumPhaseEstimation``. For example, using five
  phase-estimation qubits:

  ```python
  n_estimation_wires = 5
  estimation_wires = range(1, n_estimation_wires + 1)

  dev = qml.device("default.qubit", wires=n_estimation_wires + 1)

  @qml.qnode(dev)
  def circuit():
      # Start in the |+> eigenstate of the unitary
      qml.Hadamard(wires=target_wires)

      QuantumPhaseEstimation(
          unitary,
          target_wires=target_wires,
          estimation_wires=estimation_wires,
      )

      return qml.probs(estimation_wires)

  phase_estimated = np.argmax(circuit()) / 2 ** n_estimation_wires

  # Need to rescale phase due to convention of RX gate
  phase_estimated = 4 * np.pi * (1 - phase)
  ```

- Added the `ControlledPhaseShift` gate as well as the `QFT` operation for applying quantum Fourier
  transforms.
  [(#1064)](https://github.com/PennyLaneAI/pennylane/pull/1064)

  ```python
  @qml.qnode(dev)
  def circuit_qft(basis_state):
      qml.BasisState(basis_state, wires=range(3))
      qml.QFT(wires=range(3))
      return qml.state()
  ```

- Added the `ControlledQubitUnitary` operation. This
  enables implementation of multi-qubit gates with a variable number of
  control qubits. It is also possible to specify a different state for the
  control qubits using the `control_values` argument (also known as a
  mixed-polarity multi-controlled operation).
  [(#1069)](https://github.com/PennyLaneAI/pennylane/pull/1069)
  [(#1104)](https://github.com/PennyLaneAI/pennylane/pull/1104)

  For example, we can  create a multi-controlled T gate using:

  ```python
  T = qml.T._matrix()
  qml.ControlledQubitUnitary(T, control_wires=[0, 1, 3], wires=2, control_values="110")
  ```

  Here, the T gate will be applied to wire `2` if control wires `0` and `1` are in
  state `1`, and control wire `3` is in state `0`. If no value is passed to
  `control_values`, the gate will be applied if all control wires are in
  the `1` state.

- Added `MultiControlledX` for multi-controlled `NOT` gates.
  This is a special case of `ControlledQubitUnitary` that applies a
  Pauli X gate conditioned on the state of an arbitrary number of
  control qubits.
  [(#1104)](https://github.com/PennyLaneAI/pennylane/pull/1104)

<h4>Support for higher-order derivatives on hardware</h4>

* Computing second derivatives and Hessians of QNodes is now supported with
  the parameter-shift differentiation method, on all machine learning interfaces.
  [(#1130)](https://github.com/PennyLaneAI/pennylane/pull/1130)
  [(#1129)](https://github.com/PennyLaneAI/pennylane/pull/1129)
  [(#1110)](https://github.com/PennyLaneAI/pennylane/pull/1110)

  Hessians are computed using the parameter-shift rule, and can be
  evaluated on both hardware and simulator devices.

  ```python
  dev = qml.device('default.qubit', wires=1)

  @qml.qnode(dev, diff_method="parameter-shift")
  def circuit(p):
      qml.RY(p[0], wires=0)
      qml.RX(p[1], wires=0)
      return qml.expval(qml.PauliZ(0))

  x = np.array([1.0, 2.0], requires_grad=True)
  ```

  ```python
  >>> hessian_fn = qml.jacobian(qml.grad(circuit))
  >>> hessian_fn(x)
  [[0.2248451 0.7651474]
   [0.7651474 0.2248451]]
  ```

* Added the function `finite_diff()` to compute finite-difference
  approximations to the gradient and the second-order derivatives of
  arbitrary callable functions.
  [(#1090)](https://github.com/PennyLaneAI/pennylane/pull/1090)

  This is useful to compute the derivative of parametrized
  `pennylane.Hamiltonian` observables with respect to their parameters.

  For example, in quantum chemistry simulations it can be used to evaluate
  the derivatives of the electronic Hamiltonian with respect to the nuclear
  coordinates:

  ```pycon
  >>> def H(x):
  ...    return qml.qchem.molecular_hamiltonian(['H', 'H'], x)[0]
  >>> x = np.array([0., 0., -0.66140414, 0., 0., 0.66140414])
  >>> grad_fn = qml.finite_diff(H, N=1)
  >>> grad = grad_fn(x)
  >>> deriv2_fn = qml.finite_diff(H, N=2, idx=[0, 1])
  >>> deriv2_fn(x)
  ```

* The JAX interface now supports all devices, including hardware devices,
  via the parameter-shift differentiation method.
  [(#1076)](https://github.com/PennyLaneAI/pennylane/pull/1076)

  For example, using the JAX interface with Cirq:

  ```python
  dev = qml.device('cirq.simulator', wires=1)
  @qml.qnode(dev, interface="jax", diff_method="parameter-shift")
  def circuit(x):
      qml.RX(x[1], wires=0)
      qml.Rot(x[0], x[1], x[2], wires=0)
      return qml.expval(qml.PauliZ(0))
  weights = jnp.array([0.2, 0.5, 0.1])
  print(circuit(weights))
  ```

  Currently, when used with the parameter-shift differentiation method,
  only a single returned expectation value or variance is supported.
  Multiple expectations/variances, as well as probability and state returns,
  are not currently allowed.

<h3>Improvements</h3>

  ```python
  dev = qml.device("default.qubit", wires=2)

  inputstate = [np.sqrt(0.2), np.sqrt(0.3), np.sqrt(0.4), np.sqrt(0.1)]

  @qml.qnode(dev)
  def circuit():
      mottonen.MottonenStatePreparation(inputstate,wires=[0, 1])
      return qml.expval(qml.PauliZ(0))
  ```

  Previously returned:

  ```pycon
  >>> print(qml.draw(circuit)())
  0: ──RY(1.57)──╭C─────────────╭C──╭C──╭C──┤ ⟨Z⟩
  1: ──RY(1.35)──╰X──RY(0.422)──╰X──╰X──╰X──┤   
  ```

  In this release, it now returns:

  ```pycon
  >>> print(qml.draw(circuit)())
  0: ──RY(1.57)──╭C─────────────╭C──┤ ⟨Z⟩
  1: ──RY(1.35)──╰X──RY(0.422)──╰X──┤   
  ```

- The templates are now classes inheriting
  from `Operation`, and define the ansatz in their `expand()` method. This
  change does not affect the user interface.
  [(#1138)](https://github.com/PennyLaneAI/pennylane/pull/1138)
  [(#1156)](https://github.com/PennyLaneAI/pennylane/pull/1156)
  [(#1163)](https://github.com/PennyLaneAI/pennylane/pull/1163)
  [(#1192)](https://github.com/PennyLaneAI/pennylane/pull/1192)

  For convenience, some templates have a new method that returns the expected
  shape of the trainable parameter tensor, which can be used to create
  random tensors.

  ```python
  shape = qml.templates.BasicEntanglerLayers.shape(n_layers=2, n_wires=4)
  weights = np.random.random(shape)
  qml.templates.BasicEntanglerLayers(weights, wires=range(4))
  ```

- `QubitUnitary` now validates to ensure the input matrix is two dimensional.
  [(#1128)](https://github.com/PennyLaneAI/pennylane/pull/1128)

* Most layers in Pytorch or Keras accept arbitrary dimension inputs, where each dimension barring
  the last (in the case where the actual weight function of the layer operates on one-dimensional
  vectors) is broadcast over. This is now also supported by KerasLayer and TorchLayer.
  [(#1062)](https://github.com/PennyLaneAI/pennylane/pull/1062).

  Example use:

  ```python
  dev = qml.device("default.qubit", wires=4)
  x = tf.ones((5, 4, 4))

  @qml.qnode(dev)
  def layer(weights, inputs):
      qml.templates.AngleEmbedding(inputs, wires=range(4))
      qml.templates.StronglyEntanglingLayers(weights, wires=range(4))
      return [qml.expval(qml.PauliZ(i)) for i in range(4)]

  qlayer = qml.qnn.KerasLayer(layer, {"weights": (4, 4, 3)}, output_dim=4)
  out = qlayer(x)
  ```

  The output tensor has the following shape:
  ```pycon
  >>> out.shape
  (5, 4, 4)
  ```

* If only one argument to the function `qml.grad` has the `requires_grad` attribute
  set to True, then the returned gradient will be a NumPy array, rather than a
  tuple of length 1.
  [(#1067)](https://github.com/PennyLaneAI/pennylane/pull/1067)
  [(#1081)](https://github.com/PennyLaneAI/pennylane/pull/1081)

* An improvement has been made to how `QubitDevice` generates and post-processess samples,
  allowing QNode measurement statistics to work on devices with more than 32 qubits.
  [(#1088)](https://github.com/PennyLaneAI/pennylane/pull/1088)

* Due to the addition of `density_matrix()` as a return type from a QNode, tuples are now supported
  by the `output_dim` parameter in `qnn.KerasLayer`.
  [(#1070)](https://github.com/PennyLaneAI/pennylane/pull/1070)
  
* Two new utility methods are provided for working with quantum tapes.
  [(#1175)](https://github.com/PennyLaneAI/pennylane/pull/1175)

  - `qml.tape.get_active_tape()` gets the currently recording tape.

  - `tape.stop_recording()` is a context manager that temporarily
    stops the currently recording tape from recording additional
    tapes or quantum operations.

  For example:

  ```pycon
  >>> with qml.tape.QuantumTape():
  ...     qml.RX(0, wires=0)
  ...     current_tape = qml.tape.get_active_tape()
  ...     with current_tape.stop_recording():
  ...         qml.RY(1.0, wires=1)
  ...     qml.RZ(2, wires=1)
  >>> current_tape.operations
  [RX(0, wires=[0]), RZ(2, wires=[1])]
  ```

* When printing `qml.Hamiltonian` objects, the terms are sorted by number of wires followed by coefficients.
  [(#981)](https://github.com/PennyLaneAI/pennylane/pull/981)

* Adds `qml.math.conj` to the PennyLane math module.
  [(#1143)](https://github.com/PennyLaneAI/pennylane/pull/1143)

  This new method will do elementwise conjugation to the given tensor-like object,
  correctly dispatching to the required tensor-manipulation framework
  to preserve differentiability.

  ```python
  >>> a = np.array([1.0 + 2.0j])
  >>> qml.math.conj(a)
  array([1.0 - 2.0j])
  ```

* The four-term parameter-shift rule, as used by the controlled rotation operations,
  has been updated to use coefficients that minimize the variance as per
  https://arxiv.org/abs/2104.05695.
  [(#1206)](https://github.com/PennyLaneAI/pennylane/pull/1206)

* A new transform `qml.transforms.invisible` has been added, to make it easier
  to transform QNodes.
  [(#1175)](https://github.com/PennyLaneAI/pennylane/pull/1175)

<h3>Breaking changes</h3>

* Devices do not have an `analytic` argument or attribute anymore.
  Instead, `shots` is the source of truth for whether a simulator
  estimates return values from a finite number of shots, or whether
  it returns analytic results (`shots=None`).
  [(#1079)](https://github.com/PennyLaneAI/pennylane/pull/1079)
  [(#1196)](https://github.com/PennyLaneAI/pennylane/pull/1196)

  ```python  
  dev_analytic = qml.device('default.qubit', wires=1, shots=None)
  dev_finite_shots = qml.device('default.qubit', wires=1, shots=1000)

  def circuit():
      qml.Hadamard(wires=0)
      return qml.expval(qml.PauliZ(wires=0))

  circuit_analytic = qml.QNode(circuit, dev_analytic)
  circuit_finite_shots = qml.QNode(circuit, dev_finite_shots)
  ```

  Devices with `shots=None` return deterministic, exact results:

  ```pycon
  >>> circuit_analytic()
  0.0
  >>> circuit_analytic()
  0.0
  ```
  Devices with `shots > 0` return stochastic results estimated from
  samples in each run:

  ```pycon
  >>> circuit_finite_shots()
  -0.062
  >>> circuit_finite_shots()
  0.034
  ```

  The `qml.sample()` measurement can only be used on devices on which the number
  of shots is set explicitly.

* If creating a QNode from a quantum function with an argument named `shots`,
  a `UserWarning` is raised, warning the user that this is a reserved
  argument to change the number of shots on a per-call basis.
  [(#1075)](https://github.com/PennyLaneAI/pennylane/pull/1075)

* For devices inheriting from `QubitDevice`, the methods `expval`, `var`, `sample`
  accept two new keyword arguments --- `shot_range` and `bin_size`.
  [(#1103)](https://github.com/PennyLaneAI/pennylane/pull/1103)

  These new arguments allow for the statistics to be performed on only a subset of device samples.
  This finer level of control is accessible from the main UI by instantiating a device with a batch
  of shots.

  For example, consider the following device:

  ```pycon
  >>> dev = qml.device("my_device", shots=[5, (10, 3), 100])
  ```

  This device will execute QNodes using 135 shots, however
  measurement statistics will be **course grained** across these 135
  shots:

  * All measurement statistics will first be computed using the
    first 5 shots --- that is, `shots_range=[0, 5]`, `bin_size=5`.

  * Next, the tuple `(10, 3)` indicates 10 shots, repeated 3 times. This will use
    `shot_range=[5, 35]`, performing the expectation value in bins of size 10
    (`bin_size=10`).

  * Finally, we repeat the measurement statistics for the final 100 shots,
    `shot_range=[35, 135]`, `bin_size=100`.


* The old PennyLane core has been removed, including the following modules:
  [(#1100)](https://github.com/PennyLaneAI/pennylane/pull/1100)

  - `pennylane.variables`
  - `pennylane.qnodes`

  As part of this change, the location of the new core within the Python
  module has been moved:

  - Moves `pennylane.tape.interfaces` → `pennylane.interfaces`
  - Merges `pennylane.CircuitGraph` and `pennylane.TapeCircuitGraph`  → `pennylane.CircuitGraph`
  - Merges `pennylane.OperationRecorder` and `pennylane.TapeOperationRecorder`  →
  - `pennylane.tape.operation_recorder`
  - Merges `pennylane.measure` and `pennylane.tape.measure` → `pennylane.measure`
  - Merges `pennylane.operation` and `pennylane.tape.operation` → `pennylane.operation`
  - Merges `pennylane._queuing` and `pennylane.tape.queuing` → `pennylane.queuing`

  This has no affect on import location.

  In addition,

  - All tape-mode functions have been removed (`qml.enable_tape()`, `qml.tape_mode_active()`),
  - All tape fixtures have been deleted,
  - Tests specifically for non-tape mode have been deleted.

* The device test suite no longer accepts the `analytic` keyword.
  [(#1216)](https://github.com/PennyLaneAI/pennylane/pull/1216)

<h3>Bug fixes</h3>

* Fixes a bug where using the circuit drawer with a `ControlledQubitUnitary`
  operation raised an error.
  [(#1174)](https://github.com/PennyLaneAI/pennylane/pull/1174)

* Fixes a bug and a test where the ``QuantumTape.is_sampled`` attribute was not
  being updated.
  [(#1126)](https://github.com/PennyLaneAI/pennylane/pull/1126)

* Fixes a bug where `BasisEmbedding` would not accept inputs whose bits are all ones
  or all zeros.
  [(#1114)](https://github.com/PennyLaneAI/pennylane/pull/1114)

* The `ExpvalCost` class raises an error if instantiated
  with non-expectation measurement statistics.
  [(#1106)](https://github.com/PennyLaneAI/pennylane/pull/1106)

* Fixes a bug where decompositions would reset the differentiation method
  of a QNode.
  [(#1117)](https://github.com/PennyLaneAI/pennylane/pull/1117)

* Fixes a bug where the second-order CV parameter-shift rule would error
  if attempting to compute the gradient of a QNode with more than one
  second-order observable.
  [(#1197)](https://github.com/PennyLaneAI/pennylane/pull/1197)

* Fixes a bug where repeated Torch interface applications after expansion caused an error.
  [(#1223)](https://github.com/PennyLaneAI/pennylane/pull/1223)

* Sampling works correctly with batches of shots specified as a list.
  [(#1232)](https://github.com/PennyLaneAI/pennylane/pull/1232)

<h3>Documentation</h3>

- Updated the diagram used in the Architectural overview page of the
  Development guide such that it doesn't mention Variables.
  [(#1235)](https://github.com/PennyLaneAI/pennylane/pull/1235)

- Typos addressed in templates documentation.
  [(#1094)](https://github.com/PennyLaneAI/pennylane/pull/1094)

- Upgraded the documentation to use Sphinx 3.5.3 and the new m2r2 package.
  [(#1186)](https://github.com/PennyLaneAI/pennylane/pull/1186)

- Added `flaky` as dependency for running tests in the documentation.
  [(#1113)](https://github.com/PennyLaneAI/pennylane/pull/1113)

<h3>Contributors</h3>

This release contains contributions from (in alphabetical order):

Shahnawaz Ahmed, Juan Miguel Arrazola, Thomas Bromley, Olivia Di Matteo, Alain Delgado Gran, Kyle
Godbey, Diego Guala, Theodor Isacsson, Josh Izaac, Soran Jahangiri, Nathan Killoran, Christina Lee,
Daniel Polatajko, Chase Roberts, Sankalp Sanand, Pritish Sehzpaul, Maria Schuld, Antal Száva, David Wierichs.


# Release 0.14.1

<h3>Bug fixes</h3>

* Fixes a testing bug where tests that required JAX would fail if JAX was not installed.
  The tests will now instead be skipped if JAX can not be imported.
  [(#1066)](https://github.com/PennyLaneAI/pennylane/pull/1066)

* Fixes a bug where inverse operations could not be differentiated
  using backpropagation on `default.qubit`.
  [(#1072)](https://github.com/PennyLaneAI/pennylane/pull/1072)

* The QNode has a new keyword argument, `max_expansion`, that determines the maximum number of times
  the internal circuit should be expanded when executed on a device. In addition, the default number
  of max expansions has been increased from 2 to 10, allowing devices that require more than two
  operator decompositions to be supported.
  [(#1074)](https://github.com/PennyLaneAI/pennylane/pull/1074)

* Fixes a bug where `Hamiltonian` objects created with non-list arguments raised an error for
  arithmetic operations. [(#1082)](https://github.com/PennyLaneAI/pennylane/pull/1082)

* Fixes a bug where `Hamiltonian` objects with no coefficients or operations would return a faulty
  result when used with `ExpvalCost`. [(#1082)](https://github.com/PennyLaneAI/pennylane/pull/1082)

<h3>Documentation</h3>

* Updates mentions of `generate_hamiltonian` to `molecular_hamiltonian` in the
  docstrings of the `ExpvalCost` and `Hamiltonian` classes.
  [(#1077)](https://github.com/PennyLaneAI/pennylane/pull/1077)

<h3>Contributors</h3>

This release contains contributions from (in alphabetical order):

Thomas Bromley, Josh Izaac, Antal Száva.



# Release 0.14.0

<h3>New features since last release</h3>

<h4>Perform quantum machine learning with JAX</h4>

* QNodes created with `default.qubit` now support a JAX interface, allowing JAX to be used
  to create, differentiate, and optimize hybrid quantum-classical models.
  [(#947)](https://github.com/PennyLaneAI/pennylane/pull/947)

  This is supported internally via a new `default.qubit.jax` device. This device runs end to end in
  JAX, meaning that it supports all of the awesome JAX transformations (`jax.vmap`, `jax.jit`,
  `jax.hessian`, etc).

  Here is an example of how to use the new JAX interface:

  ```python
  dev = qml.device("default.qubit", wires=1)
  @qml.qnode(dev, interface="jax", diff_method="backprop")
  def circuit(x):
      qml.RX(x[1], wires=0)
      qml.Rot(x[0], x[1], x[2], wires=0)
      return qml.expval(qml.PauliZ(0))

  weights = jnp.array([0.2, 0.5, 0.1])
  grad_fn = jax.grad(circuit)
  print(grad_fn(weights))
  ```

  Currently, only `diff_method="backprop"` is supported, with plans to support more in the future.

<h4>New, faster, quantum gradient methods</h4>

* A new differentiation method has been added for use with simulators. The `"adjoint"`
  method operates after a forward pass by iteratively applying inverse gates to scan backwards
  through the circuit.
  [(#1032)](https://github.com/PennyLaneAI/pennylane/pull/1032)

  This method is similar to the reversible method, but has a lower time
  overhead and a similar memory overhead. It follows the approach provided by
  [Jones and Gacon](https://arxiv.org/abs/2009.02823). This method is only compatible with certain
  statevector-based devices such as `default.qubit`.

  Example use:

  ```python
  import pennylane as qml

  wires = 1
  device = qml.device("default.qubit", wires=wires)

  @qml.qnode(device, diff_method="adjoint")
  def f(params):
      qml.RX(0.1, wires=0)
      qml.Rot(*params, wires=0)
      qml.RX(-0.3, wires=0)
      return qml.expval(qml.PauliZ(0))

  params = [0.1, 0.2, 0.3]
  qml.grad(f)(params)
  ```

* The default logic for choosing the 'best' differentiation method has been altered
  to improve performance.
  [(#1008)](https://github.com/PennyLaneAI/pennylane/pull/1008)

  - If the quantum device provides its own gradient, this is now the preferred
    differentiation method.

  - If the quantum device natively supports classical
    backpropagation, this is now preferred over the parameter-shift rule.

    This will lead to marked speed improvement during optimization when using
    `default.qubit`, with a sight penalty on the forward-pass evaluation.

  More details are available below in the 'Improvements' section for plugin developers.

* PennyLane now supports analytical quantum gradients for noisy channels, in addition to its
  existing support for unitary operations. The noisy channels `BitFlip`, `PhaseFlip`, and
  `DepolarizingChannel` all support analytic gradients out of the box.
  [(#968)](https://github.com/PennyLaneAI/pennylane/pull/968)

* A method has been added for calculating the Hessian of quantum circuits using the second-order
  parameter shift formula.
  [(#961)](https://github.com/PennyLaneAI/pennylane/pull/961)

  The following example shows the calculation of the Hessian:

  ```python
  n_wires = 5
  weights = [2.73943676, 0.16289932, 3.4536312, 2.73521126, 2.6412488]

  dev = qml.device("default.qubit", wires=n_wires)

  with qml.tape.QubitParamShiftTape() as tape:
      for i in range(n_wires):
          qml.RX(weights[i], wires=i)

      qml.CNOT(wires=[0, 1])
      qml.CNOT(wires=[2, 1])
      qml.CNOT(wires=[3, 1])
      qml.CNOT(wires=[4, 3])

      qml.expval(qml.PauliZ(1))

  print(tape.hessian(dev))
  ```

  The Hessian is not yet supported via classical machine learning interfaces, but will
  be added in a future release.

<h4>More operations and templates</h4>

* Two new error channels, `BitFlip` and `PhaseFlip` have been added.
  [(#954)](https://github.com/PennyLaneAI/pennylane/pull/954)

  They can be used in the same manner as existing error channels:

  ```python
  dev = qml.device("default.mixed", wires=2)

  @qml.qnode(dev)
  def circuit():
      qml.RX(0.3, wires=0)
      qml.RY(0.5, wires=1)
      qml.BitFlip(0.01, wires=0)
      qml.PhaseFlip(0.01, wires=1)
      return qml.expval(qml.PauliZ(0))
  ```

* Apply permutations to wires using the `Permute` subroutine.
  [(#952)](https://github.com/PennyLaneAI/pennylane/pull/952)

  ```python
  import pennylane as qml
  dev = qml.device('default.qubit', wires=5)

  @qml.qnode(dev)
  def apply_perm():
      # Send contents of wire 4 to wire 0, of wire 2 to wire 1, etc.
      qml.templates.Permute([4, 2, 0, 1, 3], wires=dev.wires)
      return qml.expval(qml.PauliZ(0))
  ```

<h4>QNode transformations</h4>

* The `qml.metric_tensor` function transforms a QNode to produce the Fubini-Study
  metric tensor with full autodifferentiation support---even on hardware.
  [(#1014)](https://github.com/PennyLaneAI/pennylane/pull/1014)

  Consider the following QNode:

  ```python
  dev = qml.device("default.qubit", wires=3)

  @qml.qnode(dev, interface="autograd")
  def circuit(weights):
      # layer 1
      qml.RX(weights[0, 0], wires=0)
      qml.RX(weights[0, 1], wires=1)

      qml.CNOT(wires=[0, 1])
      qml.CNOT(wires=[1, 2])

      # layer 2
      qml.RZ(weights[1, 0], wires=0)
      qml.RZ(weights[1, 1], wires=2)

      qml.CNOT(wires=[0, 1])
      qml.CNOT(wires=[1, 2])
      return qml.expval(qml.PauliZ(0) @ qml.PauliZ(1)), qml.expval(qml.PauliY(2))
  ```

  We can use the `metric_tensor` function to generate a new function, that returns the
  metric tensor of this QNode:

  ```pycon
  >>> met_fn = qml.metric_tensor(circuit)
  >>> weights = np.array([[0.1, 0.2, 0.3], [0.4, 0.5, 0.6]], requires_grad=True)
  >>> met_fn(weights)
  tensor([[0.25  , 0.    , 0.    , 0.    ],
          [0.    , 0.25  , 0.    , 0.    ],
          [0.    , 0.    , 0.0025, 0.0024],
          [0.    , 0.    , 0.0024, 0.0123]], requires_grad=True)
  ```

  The returned metric tensor is also fully differentiable, in all interfaces.
  For example, differentiating the `(3, 2)` element:

  ```pycon
  >>> grad_fn = qml.grad(lambda x: met_fn(x)[3, 2])
  >>> grad_fn(weights)
  array([[ 0.04867729, -0.00049502,  0.        ],
         [ 0.        ,  0.        ,  0.        ]])
  ```

  Differentiation is also supported using Torch, Jax, and TensorFlow.

* Adds the new function `qml.math.cov_matrix()`. This function accepts a list of commuting
  observables, and the probability distribution in the shared observable eigenbasis after the
  application of an ansatz. It uses these to construct the covariance matrix in a *framework
  independent* manner, such that the output covariance matrix is autodifferentiable.
  [(#1012)](https://github.com/PennyLaneAI/pennylane/pull/1012)

  For example, consider the following ansatz and observable list:

  ```python3
  obs_list = [qml.PauliX(0) @ qml.PauliZ(1), qml.PauliY(2)]
  ansatz = qml.templates.StronglyEntanglingLayers
  ```

  We can construct a QNode to output the probability distribution in the shared eigenbasis of the
  observables:

  ```python
  dev = qml.device("default.qubit", wires=3)

  @qml.qnode(dev, interface="autograd")
  def circuit(weights):
      ansatz(weights, wires=[0, 1, 2])
      # rotate into the basis of the observables
      for o in obs_list:
          o.diagonalizing_gates()
      return qml.probs(wires=[0, 1, 2])
  ```

  We can now compute the covariance matrix:

  ```pycon
  >>> weights = qml.init.strong_ent_layers_normal(n_layers=2, n_wires=3)
  >>> cov = qml.math.cov_matrix(circuit(weights), obs_list)
  >>> cov
  array([[0.98707611, 0.03665537],
         [0.03665537, 0.99998377]])
  ```

  Autodifferentiation is fully supported using all interfaces:

  ```pycon
  >>> cost_fn = lambda weights: qml.math.cov_matrix(circuit(weights), obs_list)[0, 1]
  >>> qml.grad(cost_fn)(weights)[0]
  array([[[ 4.94240914e-17, -2.33786398e-01, -1.54193959e-01],
          [-3.05414996e-17,  8.40072236e-04,  5.57884080e-04],
          [ 3.01859411e-17,  8.60411436e-03,  6.15745204e-04]],

         [[ 6.80309533e-04, -1.23162742e-03,  1.08729813e-03],
          [-1.53863193e-01, -1.38700657e-02, -1.36243323e-01],
          [-1.54665054e-01, -1.89018172e-02, -1.56415558e-01]]])
  ```

* A new  `qml.draw` function is available, allowing QNodes to be easily
  drawn without execution by providing example input.
  [(#962)](https://github.com/PennyLaneAI/pennylane/pull/962)

  ```python
  @qml.qnode(dev)
  def circuit(a, w):
      qml.Hadamard(0)
      qml.CRX(a, wires=[0, 1])
      qml.Rot(*w, wires=[1])
      qml.CRX(-a, wires=[0, 1])
      return qml.expval(qml.PauliZ(0) @ qml.PauliZ(1))
  ```

  The QNode circuit structure may depend on the input arguments;
  this is taken into account by passing example QNode arguments
  to the `qml.draw()` drawing function:

  ```pycon
  >>> drawer = qml.draw(circuit)
  >>> result = drawer(a=2.3, w=[1.2, 3.2, 0.7])
  >>> print(result)
  0: ──H──╭C────────────────────────────╭C─────────╭┤ ⟨Z ⊗ Z⟩
  1: ─────╰RX(2.3)──Rot(1.2, 3.2, 0.7)──╰RX(-2.3)──╰┤ ⟨Z ⊗ Z⟩
  ```

<h4>A faster, leaner, and more flexible core</h4>

* The new core of PennyLane, rewritten from the ground up and developed over the last few release
  cycles, has achieved feature parity and has been made the new default in PennyLane v0.14. The old
  core has been marked as deprecated, and will be removed in an upcoming release.
  [(#1046)](https://github.com/PennyLaneAI/pennylane/pull/1046)
  [(#1040)](https://github.com/PennyLaneAI/pennylane/pull/1040)
  [(#1034)](https://github.com/PennyLaneAI/pennylane/pull/1034)
  [(#1035)](https://github.com/PennyLaneAI/pennylane/pull/1035)
  [(#1027)](https://github.com/PennyLaneAI/pennylane/pull/1027)
  [(#1026)](https://github.com/PennyLaneAI/pennylane/pull/1026)
  [(#1021)](https://github.com/PennyLaneAI/pennylane/pull/1021)
  [(#1054)](https://github.com/PennyLaneAI/pennylane/pull/1054)
  [(#1049)](https://github.com/PennyLaneAI/pennylane/pull/1049)

  While high-level PennyLane code and tutorials remain unchanged, the new core
  provides several advantages and improvements:

  - **Faster and more optimized**: The new core provides various performance optimizations, reducing
    pre- and post-processing overhead, and reduces the number of quantum evaluations in certain
    cases.

  - **Support for in-QNode classical processing**: this allows for differentiable classical
    processing within the QNode.

    ```python
    dev = qml.device("default.qubit", wires=1)

    @qml.qnode(dev, interface="tf")
    def circuit(p):
        qml.RX(tf.sin(p[0])**2 + p[1], wires=0)
        return qml.expval(qml.PauliZ(0))
    ```

    The classical processing functions used within the QNode must match
    the QNode interface. Here, we use TensorFlow:

    ```pycon
    >>> params = tf.Variable([0.5, 0.1], dtype=tf.float64)
    >>> with tf.GradientTape() as tape:
    ...     res = circuit(params)
    >>> grad = tape.gradient(res, params)
    >>> print(res)
    tf.Tensor(0.9460913127754935, shape=(), dtype=float64)
    >>> print(grad)
    tf.Tensor([-0.27255248 -0.32390003], shape=(2,), dtype=float64)
    ```

    As a result of this change, quantum decompositions that require classical processing
    are fully supported and end-to-end differentiable in tape mode.

  - **No more Variable wrapping**: QNode arguments no longer become `Variable`
    objects within the QNode.

    ```python
    dev = qml.device("default.qubit", wires=1)

    @qml.qnode(dev)
    def circuit(x):
        print("Parameter value:", x)
        qml.RX(x, wires=0)
        return qml.expval(qml.PauliZ(0))
    ```

    Internal QNode parameters can be easily inspected, printed, and manipulated:

    ```pycon
    >>> circuit(0.5)
    Parameter value: 0.5
    tensor(0.87758256, requires_grad=True)
    ```

  - **Less restrictive QNode signatures**: There is no longer any restriction on the QNode signature; the QNode can be
    defined and called following the same rules as standard Python functions.

    For example, the following QNode uses positional, named, and variable
    keyword arguments:

    ```python
    x = torch.tensor(0.1, requires_grad=True)
    y = torch.tensor([0.2, 0.3], requires_grad=True)
    z = torch.tensor(0.4, requires_grad=True)

    @qml.qnode(dev, interface="torch")
    def circuit(p1, p2=y, **kwargs):
        qml.RX(p1, wires=0)
        qml.RY(p2[0] * p2[1], wires=0)
        qml.RX(kwargs["p3"], wires=0)
        return qml.var(qml.PauliZ(0))
    ```

    When we call the QNode, we may pass the arguments by name
    even if defined positionally; any argument not provided will
    use the default value.

    ```pycon
    >>> res = circuit(p1=x, p3=z)
    >>> print(res)
    tensor(0.2327, dtype=torch.float64, grad_fn=<SelectBackward>)
    >>> res.backward()
    >>> print(x.grad, y.grad, z.grad)
    tensor(0.8396) tensor([0.0289, 0.0193]) tensor(0.8387)
    ```

    This extends to the `qnn` module, where `KerasLayer` and `TorchLayer` modules
    can be created from QNodes with unrestricted signatures.

  - **Smarter measurements:** QNodes can now measure wires more than once, as
    long as all observables are commuting:

    ```python
    @qml.qnode(dev)
    def circuit(x):
        qml.RX(x, wires=0)
        return [
            qml.expval(qml.PauliZ(0)),
            qml.expval(qml.PauliZ(0) @ qml.PauliZ(1))
        ]
    ```

    Further, the `qml.ExpvalCost()` function allows for optimizing
    measurements to reduce the number of quantum evaluations required.

  With the new PennyLane core, there are a few small breaking changes, detailed
  below in the 'Breaking Changes' section.

<h3>Improvements</h3>

* The built-in PennyLane optimizers allow more flexible cost functions. The cost function passed to most optimizers
  may accept any combination of trainable arguments, non-trainable arguments, and keyword arguments.
  [(#959)](https://github.com/PennyLaneAI/pennylane/pull/959)
  [(#1053)](https://github.com/PennyLaneAI/pennylane/pull/1053)

  The full changes apply to:

  * `AdagradOptimizer`
  * `AdamOptimizer`
  * `GradientDescentOptimizer`
  * `MomentumOptimizer`
  * `NesterovMomentumOptimizer`
  * `RMSPropOptimizer`
  * `RotosolveOptimizer`

  The `requires_grad=False` property must mark any non-trainable constant argument.
  The `RotoselectOptimizer` allows passing only keyword arguments.

  Example use:

  ```python
  def cost(x, y, data, scale=1.0):
      return scale * (x[0]-data)**2 + scale * (y-data)**2

  x = np.array([1.], requires_grad=True)
  y = np.array([1.0])
  data = np.array([2.], requires_grad=False)

  opt = qml.GradientDescentOptimizer()

  # the optimizer step and step_and_cost methods can
  # now update multiple parameters at once
  x_new, y_new, data = opt.step(cost, x, y, data, scale=0.5)
  (x_new, y_new, data), value = opt.step_and_cost(cost, x, y, data, scale=0.5)

  # list and tuple unpacking is also supported
  params = (x, y, data)
  params = opt.step(cost, *params)
  ```

* The circuit drawer has been updated to support the inclusion of unused or inactive
  wires, by passing the `show_all_wires` argument.
  [(#1033)](https://github.com/PennyLaneAI/pennylane/pull/1033)

  ```python
  dev = qml.device('default.qubit', wires=[-1, "a", "q2", 0])

  @qml.qnode(dev)
  def circuit():
      qml.Hadamard(wires=-1)
      qml.CNOT(wires=[-1, "q2"])
      return qml.expval(qml.PauliX(wires="q2"))
  ```

  ```pycon
  >>> print(qml.draw(circuit, show_all_wires=True)())
  >>>
   -1: ──H──╭C──┤
    a: ─────│───┤
   q2: ─────╰X──┤ ⟨X⟩
    0: ─────────┤
  ```

* The logic for choosing the 'best' differentiation method has been altered
  to improve performance.
  [(#1008)](https://github.com/PennyLaneAI/pennylane/pull/1008)

  - If the device provides its own gradient, this is now the preferred
    differentiation method.

  - If a device provides additional interface-specific versions that natively support classical
    backpropagation, this is now preferred over the parameter-shift rule.

    Devices define additional interface-specific devices via their `capabilities()` dictionary. For
    example, `default.qubit` supports supplementary devices for TensorFlow, Autograd, and JAX:

    ```python
    {
      "passthru_devices": {
          "tf": "default.qubit.tf",
          "autograd": "default.qubit.autograd",
          "jax": "default.qubit.jax",
      },
    }
    ```

  As a result of this change, if the QNode `diff_method` is not explicitly provided,
  it is possible that the QNode will run on a *supplementary device* of the device that was
  specifically provided:

  ```python
  dev = qml.device("default.qubit", wires=2)
  qml.QNode(dev) # will default to backprop on default.qubit.autograd
  qml.QNode(dev, interface="tf") # will default to backprop on default.qubit.tf
  qml.QNode(dev, interface="jax") # will default to backprop on default.qubit.jax
  ```

* The `default.qubit` device has been updated so that internally it applies operations in a more
  functional style, i.e., by accepting an input state and returning an evolved state.
  [(#1025)](https://github.com/PennyLaneAI/pennylane/pull/1025)

* A new test series, `pennylane/devices/tests/test_compare_default_qubit.py`, has been added, allowing to test if
  a chosen device gives the same result as `default.qubit`.
  [(#897)](https://github.com/PennyLaneAI/pennylane/pull/897)

  Three tests are added:

  - `test_hermitian_expectation`,
  - `test_pauliz_expectation_analytic`, and
  - `test_random_circuit`.

* Adds the following agnostic tensor manipulation functions to the `qml.math` module: `abs`,
  `angle`, `arcsin`, `concatenate`, `dot`, `squeeze`, `sqrt`, `sum`, `take`, `where`. These functions are
  required to fully support end-to-end differentiable Mottonen and Amplitude embedding.
  [(#922)](https://github.com/PennyLaneAI/pennylane/pull/922)
  [(#1011)](https://github.com/PennyLaneAI/pennylane/pull/1011)

* The `qml.math` module now supports JAX.
  [(#985)](https://github.com/XanaduAI/software-docs/pull/274)

* Several improvements have been made to the `Wires` class to reduce overhead and simplify the logic
  of how wire labels are interpreted:
  [(#1019)](https://github.com/PennyLaneAI/pennylane/pull/1019)
  [(#1010)](https://github.com/PennyLaneAI/pennylane/pull/1010)
  [(#1005)](https://github.com/PennyLaneAI/pennylane/pull/1005)
  [(#983)](https://github.com/PennyLaneAI/pennylane/pull/983)
  [(#967)](https://github.com/PennyLaneAI/pennylane/pull/967)

  - If the input `wires` to a wires class instantiation `Wires(wires)` can be iterated over,
    its elements are interpreted as wire labels. Otherwise, `wires` is interpreted as a single wire label.
    The only exception to this are strings, which are always interpreted as a single
    wire label, so users can address wires with labels such as `"ancilla"`.

  - Any type can now be a wire label as long as it is hashable. The hash is used to establish
    the uniqueness of two labels.

  - Indexing wires objects now returns a label, instead of a new `Wires` object. For example:

    ```pycon
    >>> w = Wires([0, 1, 2])
    >>> w[1]
    >>> 1
    ```

  - The check for uniqueness of wires moved from `Wires` instantiation to
    the `qml.wires._process` function in order to reduce overhead from repeated
    creation of `Wires` instances.

  - Calls to the `Wires` class are substantially reduced, for example by avoiding to call
    Wires on Wires instances on `Operation` instantiation, and by using labels instead of
    `Wires` objects inside the default qubit device.

* Adds the `PauliRot` generator to the `qml.operation` module. This
  generator is required to construct the metric tensor.
  [(#963)](https://github.com/PennyLaneAI/pennylane/pull/963)

* The templates are modified to make use of the new `qml.math` module, for framework-agnostic
  tensor manipulation. This allows the template library to be differentiable
  in backpropagation mode (`diff_method="backprop"`).
  [(#873)](https://github.com/PennyLaneAI/pennylane/pull/873)

* The circuit drawer now allows for the wire order to be (optionally) modified:
  [(#992)](https://github.com/PennyLaneAI/pennylane/pull/992)

  ```pycon
  >>> dev = qml.device('default.qubit', wires=["a", -1, "q2"])
  >>> @qml.qnode(dev)
  ... def circuit():
  ...     qml.Hadamard(wires=-1)
  ...     qml.CNOT(wires=["a", "q2"])
  ...     qml.RX(0.2, wires="a")
  ...     return qml.expval(qml.PauliX(wires="q2"))
  ```

  Printing with default wire order of the device:

  ```pycon
  >>> print(circuit.draw())
    a: ─────╭C──RX(0.2)──┤
   -1: ──H──│────────────┤
   q2: ─────╰X───────────┤ ⟨X⟩
  ```

  Changing the wire order:

  ```pycon
  >>> print(circuit.draw(wire_order=["q2", "a", -1]))
   q2: ──╭X───────────┤ ⟨X⟩
    a: ──╰C──RX(0.2)──┤
   -1: ───H───────────┤
  ```

<h3>Breaking changes</h3>

* QNodes using the new PennyLane core will no longer accept ragged arrays as inputs.

* When using the new PennyLane core and the Autograd interface, non-differentiable data passed
  as a QNode argument or a gate must have the `requires_grad` property set to `False`:

  ```python
  @qml.qnode(dev)
  def circuit(weights, data):
      basis_state = np.array([1, 0, 1, 1], requires_grad=False)
      qml.BasisState(basis_state, wires=[0, 1, 2, 3])
      qml.templates.AmplitudeEmbedding(data, wires=[0, 1, 2, 3])
      qml.templates.BasicEntanglerLayers(weights, wires=[0, 1, 2, 3])
      return qml.probs(wires=0)

  data = np.array(data, requires_grad=False)
  weights = np.array(weights, requires_grad=True)
  circuit(weights, data)
  ```

<h3>Bug fixes</h3>

* Fixes an issue where if the constituent observables of a tensor product do not exist in the queue,
  an error is raised. With this fix, they are first queued before annotation occurs.
  [(#1038)](https://github.com/PennyLaneAI/pennylane/pull/1038)

* Fixes an issue with tape expansions where information about sampling
  (specifically the `is_sampled` tape attribute) was not preserved.
  [(#1027)](https://github.com/PennyLaneAI/pennylane/pull/1027)

* Tape expansion was not properly taking into devices that supported inverse operations,
  causing inverse operations to be unnecessarily decomposed. The QNode tape expansion logic, as well
  as the `Operation.expand()` method, has been modified to fix this.
  [(#956)](https://github.com/PennyLaneAI/pennylane/pull/956)

* Fixes an issue where the Autograd interface was not unwrapping non-differentiable
  PennyLane tensors, which can cause issues on some devices.
  [(#941)](https://github.com/PennyLaneAI/pennylane/pull/941)

* `qml.vqe.Hamiltonian` prints any observable with any number of strings.
  [(#987)](https://github.com/PennyLaneAI/pennylane/pull/987)

* Fixes a bug where parameter-shift differentiation would fail if the QNode
  contained a single probability output.
  [(#1007)](https://github.com/PennyLaneAI/pennylane/pull/1007)

* Fixes an issue when using trainable parameters that are lists/arrays with `tape.vjp`.
  [(#1042)](https://github.com/PennyLaneAI/pennylane/pull/1042)

* The `TensorN` observable is updated to support being copied without any parameters or wires passed.
  [(#1047)](https://github.com/PennyLaneAI/pennylane/pull/1047)

* Fixed deprecation warning when importing `Sequence` from `collections` instead of `collections.abc` in `vqe/vqe.py`.
  [(#1051)](https://github.com/PennyLaneAI/pennylane/pull/1051)

<h3>Contributors</h3>

This release contains contributions from (in alphabetical order):

Juan Miguel Arrazola, Thomas Bromley, Olivia Di Matteo, Theodor Isacsson, Josh Izaac, Christina Lee,
Alejandro Montanez, Steven Oud, Chase Roberts, Sankalp Sanand, Maria Schuld, Antal
Száva, David Wierichs, Jiahao Yao.

# Release 0.13.0

<h3>New features since last release</h3>

<h4>Automatically optimize the number of measurements</h4>

* QNodes in tape mode now support returning observables on the same wire whenever the observables are
  qubit-wise commuting Pauli words. Qubit-wise commuting observables can be evaluated with a
  *single* device run as they are diagonal in the same basis, via a shared set of single-qubit rotations.
  [(#882)](https://github.com/PennyLaneAI/pennylane/pull/882)

  The following example shows a single QNode returning the expectation values of
  the qubit-wise commuting Pauli words `XX` and `XI`:

  ```python
  qml.enable_tape()

  @qml.qnode(dev)
  def f(x):
      qml.Hadamard(wires=0)
      qml.Hadamard(wires=1)
      qml.CRot(0.1, 0.2, 0.3, wires=[1, 0])
      qml.RZ(x, wires=1)
      return qml.expval(qml.PauliX(0) @ qml.PauliX(1)), qml.expval(qml.PauliX(0))
  ```

  ```pycon
  >>> f(0.4)
  tensor([0.89431013, 0.9510565 ], requires_grad=True)
  ```

* The `ExpvalCost` class (previously `VQECost`) now provides observable optimization using the
  `optimize` argument, resulting in potentially fewer device executions.
  [(#902)](https://github.com/PennyLaneAI/pennylane/pull/902)

  This is achieved by separating the observables composing the Hamiltonian into qubit-wise
  commuting groups and evaluating those groups on a single QNode using functionality from the
  `qml.grouping` module:

  ```python
  qml.enable_tape()
  commuting_obs = [qml.PauliX(0), qml.PauliX(0) @ qml.PauliZ(1)]
  H = qml.vqe.Hamiltonian([1, 1], commuting_obs)

  dev = qml.device("default.qubit", wires=2)
  ansatz = qml.templates.StronglyEntanglingLayers

  cost_opt = qml.ExpvalCost(ansatz, H, dev, optimize=True)
  cost_no_opt = qml.ExpvalCost(ansatz, H, dev, optimize=False)

  params = qml.init.strong_ent_layers_uniform(3, 2)
  ```

  Grouping these commuting observables leads to fewer device executions:

  ```pycon
  >>> cost_opt(params)
  >>> ex_opt = dev.num_executions
  >>> cost_no_opt(params)
  >>> ex_no_opt = dev.num_executions - ex_opt
  >>> print("Number of executions:", ex_no_opt)
  Number of executions: 2
  >>> print("Number of executions (optimized):", ex_opt)
  Number of executions (optimized): 1
  ```

<h4>New quantum gradient features</h4>

* Compute the analytic gradient of quantum circuits in parallel on supported devices.
  [(#840)](https://github.com/PennyLaneAI/pennylane/pull/840)

  This release introduces support for batch execution of circuits, via a new device API method
  `Device.batch_execute()`. Devices that implement this new API support submitting a batch of
  circuits for *parallel* evaluation simultaneously, which can significantly reduce the computation time.

  Furthermore, if using tape mode and a compatible device, gradient computations will
  automatically make use of the new batch API---providing a speedup during optimization.

* Gradient recipes are now much more powerful, allowing for operations to define their gradient
  via an arbitrary linear combination of circuit evaluations.
  [(#909)](https://github.com/PennyLaneAI/pennylane/pull/909)
  [(#915)](https://github.com/PennyLaneAI/pennylane/pull/915)

  With this change, gradient recipes can now be of the form
  :math:`\frac{\partial}{\partial\phi_k}f(\phi_k) = \sum_{i} c_i f(a_i \phi_k + s_i )`,
  and are no longer restricted to two-term shifts with identical (but opposite in sign) shift values.

  As a result, PennyLane now supports native analytic quantum gradients for the
  controlled rotation operations `CRX`, `CRY`, `CRZ`, and `CRot`. This allows for parameter-shift
  analytic gradients on hardware, without decomposition.

  Note that this is a breaking change for developers; please see the *Breaking Changes* section
  for more details.

* The `qnn.KerasLayer` class now supports differentiating the QNode through classical
  backpropagation in tape mode.
  [(#869)](https://github.com/PennyLaneAI/pennylane/pull/869)

  ```python
  qml.enable_tape()

  dev = qml.device("default.qubit.tf", wires=2)

  @qml.qnode(dev, interface="tf", diff_method="backprop")
  def f(inputs, weights):
      qml.templates.AngleEmbedding(inputs, wires=range(2))
      qml.templates.StronglyEntanglingLayers(weights, wires=range(2))
      return [qml.expval(qml.PauliZ(i)) for i in range(2)]

  weight_shapes = {"weights": (3, 2, 3)}

  qlayer = qml.qnn.KerasLayer(f, weight_shapes, output_dim=2)

  inputs = tf.constant(np.random.random((4, 2)), dtype=tf.float32)

  with tf.GradientTape() as tape:
      out = qlayer(inputs)

  tape.jacobian(out, qlayer.trainable_weights)
  ```

<h4>New operations, templates, and measurements</h4>

* Adds the `qml.density_matrix` QNode return with partial trace capabilities.
  [(#878)](https://github.com/PennyLaneAI/pennylane/pull/878)

  The density matrix over the provided wires is returned, with all other subsystems traced out.
  `qml.density_matrix` currently works for both the `default.qubit` and `default.mixed` devices.

  ```python
  qml.enable_tape()
  dev = qml.device("default.qubit", wires=2)

  def circuit(x):
      qml.PauliY(wires=0)
      qml.Hadamard(wires=1)
      return qml.density_matrix(wires=[1])  # wire 0 is traced out
  ```

* Adds the square-root X gate `SX`. [(#871)](https://github.com/PennyLaneAI/pennylane/pull/871)

  ```python
  dev = qml.device("default.qubit", wires=1)

  @qml.qnode(dev)
  def circuit():
      qml.SX(wires=[0])
      return qml.expval(qml.PauliZ(wires=[0]))
  ```

* Two new hardware-efficient particle-conserving templates have been implemented
  to perform VQE-based quantum chemistry simulations. The new templates apply
  several layers of the particle-conserving entanglers proposed in Figs. 2a and 2b
  of Barkoutsos *et al*., [arXiv:1805.04340](https://arxiv.org/abs/1805.04340)
  [(#875)](https://github.com/PennyLaneAI/pennylane/pull/875)
  [(#876)](https://github.com/PennyLaneAI/pennylane/pull/876)

<h4>Estimate and track resources</h4>

* The `QuantumTape` class now contains basic resource estimation functionality. The method
  `tape.get_resources()` returns a dictionary with a list of the constituent operations and the
  number of times they appear in the circuit. Similarly, `tape.get_depth()` computes the circuit depth.
  [(#862)](https://github.com/PennyLaneAI/pennylane/pull/862)

  ```pycon
  >>> with qml.tape.QuantumTape() as tape:
  ...    qml.Hadamard(wires=0)
  ...    qml.RZ(0.26, wires=1)
  ...    qml.CNOT(wires=[1, 0])
  ...    qml.Rot(1.8, -2.7, 0.2, wires=0)
  ...    qml.Hadamard(wires=1)
  ...    qml.CNOT(wires=[0, 1])
  ...    qml.expval(qml.PauliZ(0) @ qml.PauliZ(1))
  >>> tape.get_resources()
  {'Hadamard': 2, 'RZ': 1, 'CNOT': 2, 'Rot': 1}
  >>> tape.get_depth()
  4
  ```

* The number of device executions over a QNode's lifetime can now be returned using `num_executions`.
  [(#853)](https://github.com/PennyLaneAI/pennylane/pull/853)

  ```pycon
  >>> dev = qml.device("default.qubit", wires=2)
  >>> @qml.qnode(dev)
  ... def circuit(x, y):
  ...    qml.RX(x, wires=[0])
  ...    qml.RY(y, wires=[1])
  ...    qml.CNOT(wires=[0, 1])
  ...    return qml.expval(qml.PauliZ(0) @ qml.PauliX(1))
  >>> for _ in range(10):
  ...    circuit(0.432, 0.12)
  >>> print(dev.num_executions)
  10
  ```

<h3>Improvements</h3>

* Support for tape mode has improved across PennyLane. The following features now work in tape mode:

  - QNode collections [(#863)](https://github.com/PennyLaneAI/pennylane/pull/863)

  - `qnn.ExpvalCost` [(#863)](https://github.com/PennyLaneAI/pennylane/pull/863)
    [(#911)](https://github.com/PennyLaneAI/pennylane/pull/911)

  - `qml.qnn.KerasLayer` [(#869)](https://github.com/PennyLaneAI/pennylane/pull/869)

  - `qml.qnn.TorchLayer` [(#865)](https://github.com/PennyLaneAI/pennylane/pull/865)

  - The `qml.qaoa` module [(#905)](https://github.com/PennyLaneAI/pennylane/pull/905)

* A new function, `qml.refresh_devices()`, has been added, allowing PennyLane to
  rescan installed PennyLane plugins and refresh the device list. In addition, the `qml.device`
  loader will attempt to refresh devices if the required plugin device cannot be found.
  This will result in an improved experience if installing PennyLane and plugins within
  a running Python session (for example, on Google Colab), and avoid the need to
  restart the kernel/runtime.
  [(#907)](https://github.com/PennyLaneAI/pennylane/pull/907)

* When using `grad_fn = qml.grad(cost)` to compute the gradient of a cost function with the Autograd
  interface, the value of the intermediate forward pass is now available via the `grad_fn.forward`
  property
  [(#914)](https://github.com/PennyLaneAI/pennylane/pull/914):

  ```python
  def cost_fn(x, y):
      return 2 * np.sin(x[0]) * np.exp(-x[1]) + x[0] ** 3 + np.cos(y)

  params = np.array([0.1, 0.5], requires_grad=True)
  data = np.array(0.65, requires_grad=False)
  grad_fn = qml.grad(cost_fn)

  grad_fn(params, data)  # perform backprop and evaluate the gradient
  grad_fn.forward  # the cost function value
  ```

* Gradient-based optimizers now have a `step_and_cost` method that returns
  both the next step as well as the objective (cost) function output.
  [(#916)](https://github.com/PennyLaneAI/pennylane/pull/916)

  ```pycon
  >>> opt = qml.GradientDescentOptimizer()
  >>> params, cost = opt.step_and_cost(cost_fn, params)
  ```

* PennyLane provides a new experimental module `qml.proc` which provides framework-agnostic processing
  functions for array and tensor manipulations.
  [(#886)](https://github.com/PennyLaneAI/pennylane/pull/886)

  Given the input tensor-like object, the call is
  dispatched to the corresponding array manipulation framework, allowing for end-to-end
  differentiation to be preserved.

  ```pycon
  >>> x = torch.tensor([1., 2.])
  >>> qml.proc.ones_like(x)
  tensor([1, 1])
  >>> y = tf.Variable([[0], [5]])
  >>> qml.proc.ones_like(y, dtype=np.complex128)
  <tf.Tensor: shape=(2, 1), dtype=complex128, numpy=
  array([[1.+0.j],
         [1.+0.j]])>
  ```

  Note that these functions are experimental, and only a subset of common functionality is
  supported. Furthermore, the names and behaviour of these functions may differ from similar
  functions in common frameworks; please refer to the function docstrings for more details.

* The gradient methods in tape mode now fully separate the quantum and classical processing. Rather
  than returning the evaluated gradients directly, they now return a tuple containing the required
  quantum and classical processing steps.
  [(#840)](https://github.com/PennyLaneAI/pennylane/pull/840)

  ```python
  def gradient_method(idx, param, **options):
      # generate the quantum tapes that must be computed
      # to determine the quantum gradient
      tapes = quantum_gradient_tapes(self)

      def processing_fn(results):
          # perform classical processing on the evaluated tapes
          # returning the evaluated quantum gradient
          return classical_processing(results)

      return tapes, processing_fn
  ```

  The `JacobianTape.jacobian()` method has been similarly modified to accumulate all gradient
  quantum tapes and classical processing functions, evaluate all quantum tapes simultaneously,
  and then apply the post-processing functions to the evaluated tape results.

* The MultiRZ gate now has a defined generator, allowing it to be used in quantum natural gradient
  optimization.
  [(#912)](https://github.com/PennyLaneAI/pennylane/pull/912)

* The CRot gate now has a `decomposition` method, which breaks the gate down into rotations
  and CNOT gates. This allows `CRot` to be used on devices that do not natively support it.
  [(#908)](https://github.com/PennyLaneAI/pennylane/pull/908)

* The classical processing in the `MottonenStatePreparation` template has been largely
  rewritten to use dense matrices and tensor manipulations wherever possible.
  This is in preparation to support differentiation through the template in the future.
  [(#864)](https://github.com/PennyLaneAI/pennylane/pull/864)

* Device-based caching has replaced QNode caching. Caching is now accessed by passing a
  `cache` argument to the device.
  [(#851)](https://github.com/PennyLaneAI/pennylane/pull/851)

  The `cache` argument should be an integer specifying the size of the cache. For example, a
  cache of size 10 is created using:

  ```pycon
  >>> dev = qml.device("default.qubit", wires=2, cache=10)
  ```

* The `Operation`, `Tensor`, and `MeasurementProcess` classes now have the `__copy__` special method
  defined.
  [(#840)](https://github.com/PennyLaneAI/pennylane/pull/840)

  This allows us to ensure that, when a shallow copy is performed of an operation, the
  mutable list storing the operation parameters is *also* shallow copied. Both the old operation and
  the copied operation will continue to share the same parameter data,
  ```pycon
  >>> import copy
  >>> op = qml.RX(0.2, wires=0)
  >>> op2 = copy.copy(op)
  >>> op.data[0] is op2.data[0]
  True
  ```

  however the *list container* is not a reference:

  ```pycon
  >>> op.data is op2.data
  False
  ```

  This allows the parameters of the copied operation to be modified, without mutating
  the parameters of the original operation.

* The `QuantumTape.copy` method has been tweaked so that
  [(#840)](https://github.com/PennyLaneAI/pennylane/pull/840):

  - Optionally, the tape's operations are shallow copied in addition to the tape by passing the
    `copy_operations=True` boolean flag. This allows the copied tape's parameters to be mutated
    without affecting the original tape's parameters. (Note: the two tapes will share parameter data
    *until* one of the tapes has their parameter list modified.)

  - Copied tapes can be cast to another `QuantumTape` subclass by passing the `tape_cls` keyword
    argument.

<h3>Breaking changes</h3>

* Updated how parameter-shift gradient recipes are defined for operations, allowing for
  gradient recipes that are specified as an arbitrary number of terms.
  [(#909)](https://github.com/PennyLaneAI/pennylane/pull/909)

  Previously, `Operation.grad_recipe` was restricted to two-term parameter-shift formulas.
  With this change, the gradient recipe now contains elements of the form
  :math:`[c_i, a_i, s_i]`, resulting in a gradient recipe of
  :math:`\frac{\partial}{\partial\phi_k}f(\phi_k) = \sum_{i} c_i f(a_i \phi_k + s_i )`.

  As this is a breaking change, all custom operations with defined gradient recipes must be
  updated to continue working with PennyLane 0.13. Note though that if `grad_recipe = None`, the
  default gradient recipe remains unchanged, and corresponds to the two terms :math:`[c_0, a_0, s_0]=[1/2, 1, \pi/2]`
  and :math:`[c_1, a_1, s_1]=[-1/2, 1, -\pi/2]` for every parameter.

- The `VQECost` class has been renamed to `ExpvalCost` to reflect its general applicability
  beyond VQE. Use of `VQECost` is still possible but will result in a deprecation warning.
  [(#913)](https://github.com/PennyLaneAI/pennylane/pull/913)

<h3>Bug fixes</h3>

* The `default.qubit.tf` device is updated to handle TensorFlow objects (e.g.,
  `tf.Variable`) as gate parameters correctly when using the `MultiRZ` and
  `CRot` operations.
  [(#921)](https://github.com/PennyLaneAI/pennylane/pull/921)

* PennyLane tensor objects are now unwrapped in BaseQNode when passed as a
  keyword argument to the quantum function.
  [(#903)](https://github.com/PennyLaneAI/pennylane/pull/903)
  [(#893)](https://github.com/PennyLaneAI/pennylane/pull/893)

* The new tape mode now prevents multiple observables from being evaluated on the same wire
  if the observables are not qubit-wise commuting Pauli words.
  [(#882)](https://github.com/PennyLaneAI/pennylane/pull/882)

* Fixes a bug in `default.qubit` whereby inverses of common gates were not being applied
  via efficient gate-specific methods, instead falling back to matrix-vector multiplication.
  The following gates were affected: `PauliX`, `PauliY`, `PauliZ`, `Hadamard`, `SWAP`, `S`,
  `T`, `CNOT`, `CZ`.
  [(#872)](https://github.com/PennyLaneAI/pennylane/pull/872)

* The `PauliRot` operation now gracefully handles single-qubit Paulis, and all-identity Paulis
  [(#860)](https://github.com/PennyLaneAI/pennylane/pull/860).

* Fixes a bug whereby binary Python operators were not properly propagating the `requires_grad`
  attribute to the output tensor.
  [(#889)](https://github.com/PennyLaneAI/pennylane/pull/889)

* Fixes a bug which prevents `TorchLayer` from doing `backward` when CUDA is enabled.
  [(#899)](https://github.com/PennyLaneAI/pennylane/pull/899)

* Fixes a bug where multi-threaded execution of `QNodeCollection` sometimes fails
  because of simultaneous queuing. This is fixed by adding thread locking during queuing.
  [(#910)](https://github.com/PennyLaneAI/pennylane/pull/918)

* Fixes a bug in `QuantumTape.set_parameters()`. The previous implementation assumed
  that the `self.trainable_parms` set would always be iterated over in increasing integer
  order. However, this is not guaranteed behaviour, and can lead to the incorrect tape parameters
  being set if this is not the case.
  [(#923)](https://github.com/PennyLaneAI/pennylane/pull/923)

* Fixes broken error message if a QNode is instantiated with an unknown exception.
  [(#930)](https://github.com/PennyLaneAI/pennylane/pull/930)

<h3>Contributors</h3>

This release contains contributions from (in alphabetical order):

Juan Miguel Arrazola, Thomas Bromley, Christina Lee, Alain Delgado Gran, Olivia Di Matteo, Anthony
Hayes, Theodor Isacsson, Josh Izaac, Soran Jahangiri, Nathan Killoran, Shumpei Kobayashi, Romain
Moyard, Zeyue Niu, Maria Schuld, Antal Száva.

# Release 0.12.0

<h3>New features since last release</h3>

<h4>New and improved simulators</h4>

* PennyLane now supports a new device, `default.mixed`, designed for
  simulating mixed-state quantum computations. This enables native
  support for implementing noisy channels in a circuit, which generally
  map pure states to mixed states.
  [(#794)](https://github.com/PennyLaneAI/pennylane/pull/794)
  [(#807)](https://github.com/PennyLaneAI/pennylane/pull/807)
  [(#819)](https://github.com/PennyLaneAI/pennylane/pull/819)

  The device can be initialized as
  ```pycon
  >>> dev = qml.device("default.mixed", wires=1)
  ```

  This allows the construction of QNodes that include non-unitary operations,
  such as noisy channels:

  ```pycon
  >>> @qml.qnode(dev)
  ... def circuit(params):
  ...     qml.RX(params[0], wires=0)
  ...     qml.RY(params[1], wires=0)
  ...     qml.AmplitudeDamping(0.5, wires=0)
  ...     return qml.expval(qml.PauliZ(0))
  >>> print(circuit([0.54, 0.12]))
  0.9257702929524184
  >>> print(circuit([0, np.pi]))
  0.0
  ```

<h4>New tools for optimizing measurements</h4>

* The new `grouping` module provides functionality for grouping simultaneously measurable Pauli word
  observables.
  [(#761)](https://github.com/PennyLaneAI/pennylane/pull/761)
  [(#850)](https://github.com/PennyLaneAI/pennylane/pull/850)
  [(#852)](https://github.com/PennyLaneAI/pennylane/pull/852)

  - The `optimize_measurements` function will take as input a list of Pauli word observables and
    their corresponding coefficients (if any), and will return the partitioned Pauli terms
    diagonalized in the measurement basis and the corresponding diagonalizing circuits.

    ```python
    from pennylane.grouping import optimize_measurements
    h, nr_qubits = qml.qchem.molecular_hamiltonian("h2", "h2.xyz")
    rotations, grouped_ops, grouped_coeffs = optimize_measurements(h.ops, h.coeffs, grouping="qwc")
    ```

    The diagonalizing circuits of `rotations` correspond to the diagonalized Pauli word groupings of
    `grouped_ops`.

  - Pauli word partitioning utilities are performed by the `PauliGroupingStrategy`
    class. An input list of Pauli words can be partitioned into mutually commuting,
    qubit-wise-commuting, or anticommuting groupings.

    For example, partitioning Pauli words into anticommutative groupings by the Recursive Largest
    First (RLF) graph colouring heuristic:

    ```python
    from pennylane import PauliX, PauliY, PauliZ, Identity
    from pennylane.grouping import group_observables
    pauli_words = [
        Identity('a') @ Identity('b'),
        Identity('a') @ PauliX('b'),
        Identity('a') @ PauliY('b'),
        PauliZ('a') @ PauliX('b'),
        PauliZ('a') @ PauliY('b'),
        PauliZ('a') @ PauliZ('b')
    ]
    groupings = group_observables(pauli_words, grouping_type='anticommuting', method='rlf')
    ```

  - Various utility functions are included for obtaining and manipulating Pauli
    words in the binary symplectic vector space representation.

    For instance, two Pauli words may be converted to their binary vector representation:

    ```pycon
    >>> from pennylane.grouping import pauli_to_binary
    >>> from pennylane.wires import Wires
    >>> wire_map = {Wires('a'): 0, Wires('b'): 1}
    >>> pauli_vec_1 = pauli_to_binary(qml.PauliX('a') @ qml.PauliY('b'))
    >>> pauli_vec_2 = pauli_to_binary(qml.PauliZ('a') @ qml.PauliZ('b'))
    >>> pauli_vec_1
    [1. 1. 0. 1.]
    >>> pauli_vec_2
    [0. 0. 1. 1.]
    ```

    Their product up to a phase may be computed by taking the sum of their binary vector
    representations, and returned in the operator representation.

    ```pycon
    >>> from pennylane.grouping import binary_to_pauli
    >>> binary_to_pauli((pauli_vec_1 + pauli_vec_2) % 2, wire_map)
    Tensor product ['PauliY', 'PauliX']: 0 params, wires ['a', 'b']
    ```

    For more details on the grouping module, see the
    [grouping module documentation](https://pennylane.readthedocs.io/en/stable/code/qml_grouping.html)


<h4>Returning the quantum state from simulators</h4>

* The quantum state of a QNode can now be returned using the `qml.state()` return function.
  [(#818)](https://github.com/XanaduAI/pennylane/pull/818)

  ```python
  import pennylane as qml

  dev = qml.device("default.qubit", wires=3)
  qml.enable_tape()

  @qml.qnode(dev)
  def qfunc(x, y):
      qml.RZ(x, wires=0)
      qml.CNOT(wires=[0, 1])
      qml.RY(y, wires=1)
      qml.CNOT(wires=[0, 2])
      return qml.state()

  >>> qfunc(0.56, 0.1)
  array([0.95985437-0.27601028j, 0.        +0.j        ,
         0.04803275-0.01381203j, 0.        +0.j        ,
         0.        +0.j        , 0.        +0.j        ,
         0.        +0.j        , 0.        +0.j        ])
  ```

  Differentiating the state is currently available when using the
  classical backpropagation differentiation method (`diff_method="backprop"`) with a compatible device,
  and when using the new tape mode.

<h4>New operations and channels</h4>

* PennyLane now includes standard channels such as the Amplitude-damping,
  Phase-damping, and Depolarizing channels, as well as the ability
  to make custom qubit channels.
  [(#760)](https://github.com/PennyLaneAI/pennylane/pull/760)
  [(#766)](https://github.com/PennyLaneAI/pennylane/pull/766)
  [(#778)](https://github.com/PennyLaneAI/pennylane/pull/778)

* The controlled-Y operation is now available via `qml.CY`. For devices that do
  not natively support the controlled-Y operation, it will be decomposed
  into `qml.RY`, `qml.CNOT`, and `qml.S` operations.
  [(#806)](https://github.com/PennyLaneAI/pennylane/pull/806)

<h4>Preview the next-generation PennyLane QNode</h4>

* The new PennyLane `tape` module provides a re-formulated QNode class, rewritten from the ground-up,
  that uses a new `QuantumTape` object to represent the QNode's quantum circuit. Tape mode
  provides several advantages over the standard PennyLane QNode.
  [(#785)](https://github.com/PennyLaneAI/pennylane/pull/785)
  [(#792)](https://github.com/PennyLaneAI/pennylane/pull/792)
  [(#796)](https://github.com/PennyLaneAI/pennylane/pull/796)
  [(#800)](https://github.com/PennyLaneAI/pennylane/pull/800)
  [(#803)](https://github.com/PennyLaneAI/pennylane/pull/803)
  [(#804)](https://github.com/PennyLaneAI/pennylane/pull/804)
  [(#805)](https://github.com/PennyLaneAI/pennylane/pull/805)
  [(#808)](https://github.com/PennyLaneAI/pennylane/pull/808)
  [(#810)](https://github.com/PennyLaneAI/pennylane/pull/810)
  [(#811)](https://github.com/PennyLaneAI/pennylane/pull/811)
  [(#815)](https://github.com/PennyLaneAI/pennylane/pull/815)
  [(#820)](https://github.com/PennyLaneAI/pennylane/pull/820)
  [(#823)](https://github.com/PennyLaneAI/pennylane/pull/823)
  [(#824)](https://github.com/PennyLaneAI/pennylane/pull/824)
  [(#829)](https://github.com/PennyLaneAI/pennylane/pull/829)

  - Support for in-QNode classical processing: Tape mode allows for differentiable classical
    processing within the QNode.

  - No more Variable wrapping: In tape mode, QNode arguments no longer become `Variable`
    objects within the QNode.

  - Less restrictive QNode signatures: There is no longer any restriction on the QNode signature;
    the QNode can be defined and called following the same rules as standard Python functions.

  - Unifying all QNodes: The tape-mode QNode merges all QNodes (including the
    `JacobianQNode` and the `PassthruQNode`) into a single unified QNode, with
    identical behaviour regardless of the differentiation type.

  - Optimizations: Tape mode provides various performance optimizations, reducing pre- and
    post-processing overhead, and reduces the number of quantum evaluations in certain cases.

  Note that tape mode is **experimental**, and does not currently have feature-parity with the
  existing QNode. [Feedback and bug reports](https://github.com/PennyLaneAI/pennylane/issues) are
  encouraged and will help improve the new tape mode.

  Tape mode can be enabled globally via the `qml.enable_tape` function, without changing your
  PennyLane code:

  ```python
  qml.enable_tape()
  dev = qml.device("default.qubit", wires=1)

  @qml.qnode(dev, interface="tf")
  def circuit(p):
      print("Parameter value:", p)
      qml.RX(tf.sin(p[0])**2 + p[1], wires=0)
      return qml.expval(qml.PauliZ(0))
  ```

  For more details, please see the [tape mode
  documentation](https://pennylane.readthedocs.io/en/stable/code/qml_tape.html).

<h3>Improvements</h3>

* QNode caching has been introduced, allowing the QNode to keep track of the results of previous
  device executions and reuse those results in subsequent calls.
  Note that QNode caching is only supported in the new and experimental tape-mode.
  [(#817)](https://github.com/PennyLaneAI/pennylane/pull/817)

  Caching is available by passing a `caching` argument to the QNode:

  ```python
  dev = qml.device("default.qubit", wires=2)
  qml.enable_tape()

  @qml.qnode(dev, caching=10)  # cache up to 10 evaluations
  def qfunc(x):
      qml.RX(x, wires=0)
      qml.RX(0.3, wires=1)
      qml.CNOT(wires=[0, 1])
      return qml.expval(qml.PauliZ(1))

  qfunc(0.1)  # first evaluation executes on the device
  qfunc(0.1)  # second evaluation accesses the cached result
  ```

* Sped up the application of certain gates in `default.qubit` by using array/tensor
  manipulation tricks. The following gates are affected: `PauliX`, `PauliY`, `PauliZ`,
  `Hadamard`, `SWAP`, `S`, `T`, `CNOT`, `CZ`.
  [(#772)](https://github.com/PennyLaneAI/pennylane/pull/772)

* The computation of marginal probabilities has been made more efficient for devices
  with a large number of wires, achieving in some cases a 5x speedup.
  [(#799)](https://github.com/PennyLaneAI/pennylane/pull/799)

* Adds arithmetic operations (addition, tensor product,
  subtraction, and scalar multiplication) between `Hamiltonian`,
  `Tensor`, and `Observable` objects, and inline arithmetic
  operations between Hamiltonians and other observables.
  [(#765)](https://github.com/PennyLaneAI/pennylane/pull/765)

  Hamiltonians can now easily be defined as sums of observables:

  ```pycon3
  >>> H = 3 * qml.PauliZ(0) - (qml.PauliX(0) @ qml.PauliX(1)) + qml.Hamiltonian([4], [qml.PauliZ(0)])
  >>> print(H)
  (7.0) [Z0] + (-1.0) [X0 X1]
  ```

* Adds `compare()` method to `Observable` and `Hamiltonian` classes, which allows
  for comparison between observable quantities.
  [(#765)](https://github.com/PennyLaneAI/pennylane/pull/765)

  ```pycon3
  >>> H = qml.Hamiltonian([1], [qml.PauliZ(0)])
  >>> obs = qml.PauliZ(0) @ qml.Identity(1)
  >>> print(H.compare(obs))
  True
  ```

  ```pycon3
  >>> H = qml.Hamiltonian([2], [qml.PauliZ(0)])
  >>> obs = qml.PauliZ(1) @ qml.Identity(0)
  >>> print(H.compare(obs))
  False
  ```

* Adds `simplify()` method to the `Hamiltonian` class.
  [(#765)](https://github.com/PennyLaneAI/pennylane/pull/765)

  ```pycon3
  >>> H = qml.Hamiltonian([1, 2], [qml.PauliZ(0), qml.PauliZ(0) @ qml.Identity(1)])
  >>> H.simplify()
  >>> print(H)
  (3.0) [Z0]
  ```

* Added a new bit-flip mixer to the `qml.qaoa` module.
  [(#774)](https://github.com/PennyLaneAI/pennylane/pull/774)

* Summation of two `Wires` objects is now supported and will return
  a `Wires` object containing the set of all wires defined by the
  terms in the summation.
  [(#812)](https://github.com/PennyLaneAI/pennylane/pull/812)

<h3>Breaking changes</h3>

* The PennyLane NumPy module now returns scalar (zero-dimensional) arrays where
  Python scalars were previously returned.
  [(#820)](https://github.com/PennyLaneAI/pennylane/pull/820)
  [(#833)](https://github.com/PennyLaneAI/pennylane/pull/833)

  For example, this affects array element indexing, and summation:

  ```pycon
  >>> x = np.array([1, 2, 3], requires_grad=False)
  >>> x[0]
  tensor(1, requires_grad=False)
  >>> np.sum(x)
  tensor(6, requires_grad=True)
  ```

  This may require small updates to user code. A convenience method, `np.tensor.unwrap()`,
  has been added to help ease the transition. This converts PennyLane NumPy tensors
  to standard NumPy arrays and Python scalars:

  ```pycon
  >>> x = np.array(1.543, requires_grad=False)
  >>> x.unwrap()
  1.543
  ```

  Note, however, that information regarding array differentiability will be
  lost.

* The device capabilities dictionary has been redesigned, for clarity and robustness. In particular,
  the capabilities dictionary is now inherited from the parent class, various keys have more
  expressive names, and all keys are now defined in the base device class. For more details, please
  [refer to the developer
  documentation](https://pennylane.readthedocs.io/en/stable/development/plugins.html#device-capabilities).
  [(#781)](https://github.com/PennyLaneAI/pennylane/pull/781/files)

<h3>Bug fixes</h3>

* Changed to use lists for storing variable values inside `BaseQNode`
  allowing complex matrices to be passed to `QubitUnitary`.
  [(#773)](https://github.com/PennyLaneAI/pennylane/pull/773)

* Fixed a bug within `default.qubit`, resulting in greater efficiency
  when applying a state vector to all wires on the device.
  [(#849)](https://github.com/PennyLaneAI/pennylane/pull/849)

<h3>Documentation</h3>

* Equations have been added to the `qml.sample` and `qml.probs` docstrings
  to clarify the mathematical foundation of the performed measurements.
  [(#843)](https://github.com/PennyLaneAI/pennylane/pull/843)

<h3>Contributors</h3>

This release contains contributions from (in alphabetical order):

Aroosa Ijaz, Juan Miguel Arrazola, Thomas Bromley, Jack Ceroni, Alain Delgado Gran, Josh Izaac,
Soran Jahangiri, Nathan Killoran, Robert Lang, Cedric Lin, Olivia Di Matteo, Nicolás Quesada, Maria
Schuld, Antal Száva.

# Release 0.11.0

<h3>New features since last release</h3>

<h4>New and improved simulators</h4>

* Added a new device, `default.qubit.autograd`, a pure-state qubit simulator written using Autograd.
  This device supports classical backpropagation (`diff_method="backprop"`); this can
  be faster than the parameter-shift rule for computing quantum gradients
  when the number of parameters to be optimized is large.
  [(#721)](https://github.com/XanaduAI/pennylane/pull/721)

  ```pycon
  >>> dev = qml.device("default.qubit.autograd", wires=1)
  >>> @qml.qnode(dev, diff_method="backprop")
  ... def circuit(x):
  ...     qml.RX(x[1], wires=0)
  ...     qml.Rot(x[0], x[1], x[2], wires=0)
  ...     return qml.expval(qml.PauliZ(0))
  >>> weights = np.array([0.2, 0.5, 0.1])
  >>> grad_fn = qml.grad(circuit)
  >>> print(grad_fn(weights))
  array([-2.25267173e-01, -1.00864546e+00,  6.93889390e-18])
  ```

  See the [device documentation](https://pennylane.readthedocs.io/en/stable/code/api/pennylane.devices.default_qubit_autograd.DefaultQubitAutograd.html) for more details.

* A new experimental C++ state-vector simulator device is now available, `lightning.qubit`. It
  uses the C++ Eigen library to perform fast linear algebra calculations for simulating quantum
  state-vector evolution.

  `lightning.qubit` is currently in beta; it can be installed via `pip`:

  ```console
  $ pip install pennylane-lightning
  ```

  Once installed, it can be used as a PennyLane device:

  ```pycon
  >>> dev = qml.device("lightning.qubit", wires=2)
  ```

  For more details, please see the [lightning qubit documentation](https://pennylane-lightning.readthedocs.io).

<h4>New algorithms and templates</h4>

* Added built-in QAOA functionality via the new `qml.qaoa` module.
  [(#712)](https://github.com/PennyLaneAI/pennylane/pull/712)
  [(#718)](https://github.com/PennyLaneAI/pennylane/pull/718)
  [(#741)](https://github.com/PennyLaneAI/pennylane/pull/741)
  [(#720)](https://github.com/PennyLaneAI/pennylane/pull/720)

  This includes the following features:

  * New `qml.qaoa.x_mixer` and `qml.qaoa.xy_mixer` functions for defining Pauli-X and XY
    mixer Hamiltonians.

  * MaxCut: The `qml.qaoa.maxcut` function allows easy construction of the cost Hamiltonian
    and recommended mixer Hamiltonian for solving the MaxCut problem for a supplied graph.

  * Layers: `qml.qaoa.cost_layer` and `qml.qaoa.mixer_layer` take cost and mixer
    Hamiltonians, respectively, and apply the corresponding QAOA cost and mixer layers
    to the quantum circuit

  For example, using PennyLane to construct and solve a MaxCut problem with QAOA:

  ```python
  wires = range(3)
  graph = Graph([(0, 1), (1, 2), (2, 0)])
  cost_h, mixer_h = qaoa.maxcut(graph)

  def qaoa_layer(gamma, alpha):
      qaoa.cost_layer(gamma, cost_h)
      qaoa.mixer_layer(alpha, mixer_h)

  def antatz(params, **kwargs):

      for w in wires:
          qml.Hadamard(wires=w)

      # repeat the QAOA layer two times
      qml.layer(qaoa_layer, 2, params[0], params[1])

  dev = qml.device('default.qubit', wires=len(wires))
  cost_function = qml.VQECost(ansatz, cost_h, dev)
  ```

* Added an `ApproxTimeEvolution` template to the PennyLane templates module, which
  can be used to implement Trotterized time-evolution under a Hamiltonian.
  [(#710)](https://github.com/XanaduAI/pennylane/pull/710)

  <img src="https://pennylane.readthedocs.io/en/latest/_static/templates/subroutines/approx_time_evolution.png" width=50%/>

* Added a `qml.layer` template-constructing function, which takes a unitary, and
  repeatedly applies it on a set of wires to a given depth.
  [(#723)](https://github.com/PennyLaneAI/pennylane/pull/723)

  ```python
  def subroutine():
      qml.Hadamard(wires=[0])
      qml.CNOT(wires=[0, 1])
      qml.PauliX(wires=[1])

  dev = qml.device('default.qubit', wires=3)

  @qml.qnode(dev)
  def circuit():
      qml.layer(subroutine, 3)
      return [qml.expval(qml.PauliZ(0)), qml.expval(qml.PauliZ(1))]
  ```

  This creates the following circuit:
  ```pycon
  >>> circuit()
  >>> print(circuit.draw())
  0: ──H──╭C──X──H──╭C──X──H──╭C──X──┤ ⟨Z⟩
  1: ─────╰X────────╰X────────╰X─────┤ ⟨Z⟩
  ```

* Added the `qml.utils.decompose_hamiltonian` function. This function can be used to
  decompose a Hamiltonian into a linear combination of Pauli operators.
  [(#671)](https://github.com/XanaduAI/pennylane/pull/671)

  ```pycon
  >>> A = np.array(
  ... [[-2, -2+1j, -2, -2],
  ... [-2-1j,  0,  0, -1],
  ... [-2,  0, -2, -1],
  ... [-2, -1, -1,  0]])
  >>> coeffs, obs_list = decompose_hamiltonian(A)
  ```

<h4>New device features</h4>

* It is now possible to specify custom wire labels, such as `['anc1', 'anc2', 0, 1, 3]`, where the labels
  can be strings or numbers.
  [(#666)](https://github.com/XanaduAI/pennylane/pull/666)

  Custom wire labels are defined by passing a list to the `wires` argument when creating the device:

  ```pycon
  >>> dev = qml.device("default.qubit", wires=['anc1', 'anc2', 0, 1, 3])
  ```

  Quantum operations should then be invoked with these custom wire labels:

  ``` pycon
  >>> @qml.qnode(dev)
  >>> def circuit():
  ...    qml.Hadamard(wires='anc2')
  ...    qml.CNOT(wires=['anc1', 3])
  ...    ...
  ```

  The existing behaviour, in which the number of wires is specified on device initialization,
  continues to work as usual. This gives a default behaviour where wires are labelled
  by consecutive integers.

  ```pycon
  >>> dev = qml.device("default.qubit", wires=5)
  ```

* An integrated device test suite has been added, which can be used
  to run basic integration tests on core or external devices.
  [(#695)](https://github.com/PennyLaneAI/pennylane/pull/695)
  [(#724)](https://github.com/PennyLaneAI/pennylane/pull/724)
  [(#733)](https://github.com/PennyLaneAI/pennylane/pull/733)

  The test can be invoked against a particular device by calling the `pl-device-test`
  command line program:

  ```console
  $ pl-device-test --device=default.qubit --shots=1234 --analytic=False
  ```

  If the tests are run on external devices, the device and its dependencies must be
  installed locally. For more details, please see the
  [plugin test documentation](http://pennylane.readthedocs.io/en/latest/code/api/pennylane.devices.tests.html).

<h3>Improvements</h3>

* The functions implementing the quantum circuits building the Unitary Coupled-Cluster
  (UCCSD) VQE ansatz have been improved, with a more consistent naming convention and
  improved docstrings.
  [(#748)](https://github.com/PennyLaneAI/pennylane/pull/748)

  The changes include:

  - The terms *1particle-1hole (ph)* and *2particle-2hole (pphh)* excitations
    were replaced with the names *single* and *double* excitations, respectively.

  - The non-differentiable arguments in the `UCCSD` template were renamed accordingly:
    `ph` → `s_wires`, `pphh` → `d_wires`

  - The term *virtual*, previously used to refer the *unoccupied* orbitals, was discarded.

  - The Usage Details sections were updated and improved.

* Added support for TensorFlow 2.3 and PyTorch 1.6.
  [(#725)](https://github.com/PennyLaneAI/pennylane/pull/725)

* Returning probabilities is now supported from photonic QNodes.
  As with qubit QNodes, photonic QNodes returning probabilities are
  end-to-end differentiable.
  [(#699)](https://github.com/XanaduAI/pennylane/pull/699/)

  ```pycon
  >>> dev = qml.device("strawberryfields.fock", wires=2, cutoff_dim=5)
  >>> @qml.qnode(dev)
  ... def circuit(a):
  ...     qml.Displacement(a, 0, wires=0)
  ...     return qml.probs(wires=0)
  >>> print(circuit(0.5))
  [7.78800783e-01 1.94700196e-01 2.43375245e-02 2.02812704e-03 1.26757940e-04]
  ```

<h3>Breaking changes</h3>

* The `pennylane.plugins` and `pennylane.beta.plugins` folders have been renamed to
  `pennylane.devices` and `pennylane.beta.devices`, to reflect their content better.
  [(#726)](https://github.com/XanaduAI/pennylane/pull/726)

<h3>Bug fixes</h3>

* The PennyLane interface conversion functions can now convert QNodes with
  pre-existing interfaces.
  [(#707)](https://github.com/XanaduAI/pennylane/pull/707)

<h3>Documentation</h3>

* The interfaces section of the documentation has been renamed to 'Interfaces and training',
  and updated with the latest variable handling details.
  [(#753)](https://github.com/PennyLaneAI/pennylane/pull/753)

<h3>Contributors</h3>

This release contains contributions from (in alphabetical order):

Juan Miguel Arrazola, Thomas Bromley, Jack Ceroni, Alain Delgado Gran, Shadab Hussain, Theodor
Isacsson, Josh Izaac, Nathan Killoran, Maria Schuld, Antal Száva, Nicola Vitucci.

# Release 0.10.0

<h3>New features since last release</h3>

<h4>New and improved simulators</h4>

* Added a new device, `default.qubit.tf`, a pure-state qubit simulator written using TensorFlow.
  As a result, it supports classical backpropagation as a means to compute the Jacobian. This can
  be faster than the parameter-shift rule for computing quantum gradients
  when the number of parameters to be optimized is large.

  `default.qubit.tf` is designed to be used with end-to-end classical backpropagation
  (`diff_method="backprop"`) with the TensorFlow interface. This is the default method
  of differentiation when creating a QNode with this device.

  Using this method, the created QNode is a 'white-box' that is
  tightly integrated with your TensorFlow computation, including
  [AutoGraph](https://www.tensorflow.org/guide/function) support:

  ```pycon
  >>> dev = qml.device("default.qubit.tf", wires=1)
  >>> @tf.function
  ... @qml.qnode(dev, interface="tf", diff_method="backprop")
  ... def circuit(x):
  ...     qml.RX(x[1], wires=0)
  ...     qml.Rot(x[0], x[1], x[2], wires=0)
  ...     return qml.expval(qml.PauliZ(0))
  >>> weights = tf.Variable([0.2, 0.5, 0.1])
  >>> with tf.GradientTape() as tape:
  ...     res = circuit(weights)
  >>> print(tape.gradient(res, weights))
  tf.Tensor([-2.2526717e-01 -1.0086454e+00  1.3877788e-17], shape=(3,), dtype=float32)
  ```

  See the `default.qubit.tf`
  [documentation](https://pennylane.ai/en/stable/code/api/pennylane.beta.plugins.DefaultQubitTF.html)
  for more details.

* The [default.tensor plugin](https://github.com/XanaduAI/pennylane/blob/master/pennylane/beta/plugins/default_tensor.py)
  has been significantly upgraded. It now allows two different
  tensor network representations to be used: `"exact"` and `"mps"`. The former uses a
  exact factorized representation of quantum states, while the latter uses a matrix product state
  representation.
  ([#572](https://github.com/XanaduAI/pennylane/pull/572))
  ([#599](https://github.com/XanaduAI/pennylane/pull/599))

<h4>New machine learning functionality and integrations</h4>

* PennyLane QNodes can now be converted into Torch layers, allowing for creation of quantum and
  hybrid models using the `torch.nn` API.
  [(#588)](https://github.com/XanaduAI/pennylane/pull/588)

  A PennyLane QNode can be converted into a `torch.nn` layer using the `qml.qnn.TorchLayer` class:

  ```pycon
  >>> @qml.qnode(dev)
  ... def qnode(inputs, weights_0, weight_1):
  ...    # define the circuit
  ...    # ...

  >>> weight_shapes = {"weights_0": 3, "weight_1": 1}
  >>> qlayer = qml.qnn.TorchLayer(qnode, weight_shapes)
  ```

  A hybrid model can then be easily constructed:

  ```pycon
  >>> model = torch.nn.Sequential(qlayer, torch.nn.Linear(2, 2))
  ```

* Added a new "reversible" differentiation method which can be used in simulators, but not hardware.

  The reversible approach is similar to backpropagation, but trades off extra computation for
  enhanced memory efficiency. Where backpropagation caches the state tensors at each step during
  a simulated evolution, the reversible method only caches the final pre-measurement state.

  Compared to the parameter-shift method, the reversible method can be faster or slower,
  depending on the density and location of parametrized gates in a circuit
  (circuits with higher density of parametrized gates near the end of the circuit will see a benefit).
  [(#670)](https://github.com/XanaduAI/pennylane/pull/670)

  ```pycon
  >>> dev = qml.device("default.qubit", wires=2)
  ... @qml.qnode(dev, diff_method="reversible")
  ... def circuit(x):
  ...     qml.RX(x, wires=0)
  ...     qml.RX(x, wires=0)
  ...     qml.CNOT(wires=[0,1])
  ...     return qml.expval(qml.PauliZ(0))
  >>> qml.grad(circuit)(0.5)
  (array(-0.47942554),)
  ```

<h4>New templates and cost functions</h4>

* Added the new templates `UCCSD`, `SingleExcitationUnitary`, and`DoubleExcitationUnitary`,
  which together implement the Unitary Coupled-Cluster Singles and Doubles (UCCSD) ansatz
  to perform VQE-based quantum chemistry simulations using PennyLane-QChem.
  [(#622)](https://github.com/XanaduAI/pennylane/pull/622)
  [(#638)](https://github.com/XanaduAI/pennylane/pull/638)
  [(#654)](https://github.com/XanaduAI/pennylane/pull/654)
  [(#659)](https://github.com/XanaduAI/pennylane/pull/659)
  [(#622)](https://github.com/XanaduAI/pennylane/pull/622)

* Added module `pennylane.qnn.cost` with class `SquaredErrorLoss`. The module contains classes
  to calculate losses and cost functions on circuits with trainable parameters.
  [(#642)](https://github.com/XanaduAI/pennylane/pull/642)

<h3>Improvements</h3>

* Improves the wire management by making the `Operator.wires` attribute a `wires` object.
  [(#666)](https://github.com/XanaduAI/pennylane/pull/666)

* A significant improvement with respect to how QNodes and interfaces mark quantum function
  arguments as differentiable when using Autograd, designed to improve performance and make
  QNodes more intuitive.
  [(#648)](https://github.com/XanaduAI/pennylane/pull/648)
  [(#650)](https://github.com/XanaduAI/pennylane/pull/650)

  In particular, the following changes have been made:

  - A new `ndarray` subclass `pennylane.numpy.tensor`, which extends NumPy arrays with
    the keyword argument and attribute `requires_grad`. Tensors which have `requires_grad=False`
    are treated as non-differentiable by the Autograd interface.

  - A new subpackage `pennylane.numpy`, which wraps `autograd.numpy` such that NumPy functions
    accept the `requires_grad` keyword argument, and allows Autograd to differentiate
    `pennylane.numpy.tensor` objects.

  - The `argnum` argument to `qml.grad` is now optional; if not provided, arguments explicitly
    marked as `requires_grad=False` are excluded for the list of differentiable arguments.
    The ability to pass `argnum` has been retained for backwards compatibility, and
    if present the old behaviour persists.

* The QNode Torch interface now inspects QNode positional arguments.
  If any argument does not have the attribute `requires_grad=True`, it
  is automatically excluded from quantum gradient computations.
  [(#652)](https://github.com/XanaduAI/pennylane/pull/652)
  [(#660)](https://github.com/XanaduAI/pennylane/pull/660)

* The QNode TF interface now inspects QNode positional arguments.
  If any argument is not being watched by a `tf.GradientTape()`,
  it is automatically excluded from quantum gradient computations.
  [(#655)](https://github.com/XanaduAI/pennylane/pull/655)
  [(#660)](https://github.com/XanaduAI/pennylane/pull/660)

* QNodes have two new public methods: `QNode.set_trainable_args()` and `QNode.get_trainable_args()`.
  These are designed to be called by interfaces, to specify to the QNode which of its
  input arguments are differentiable. Arguments which are non-differentiable will not be converted
  to PennyLane Variable objects within the QNode.
  [(#660)](https://github.com/XanaduAI/pennylane/pull/660)

* Added `decomposition` method to PauliX, PauliY, PauliZ, S, T, Hadamard, and PhaseShift gates, which
  decomposes each of these gates into rotation gates.
  [(#668)](https://github.com/XanaduAI/pennylane/pull/668)

* The `CircuitGraph` class now supports serializing contained circuit operations
  and measurement basis rotations to an OpenQASM2.0 script via the new
  `CircuitGraph.to_openqasm()` method.
  [(#623)](https://github.com/XanaduAI/pennylane/pull/623)

<h3>Breaking changes</h3>

* Removes support for Python 3.5.
  [(#639)](https://github.com/XanaduAI/pennylane/pull/639)

<h3>Documentation</h3>

* Various small typos were fixed.

<h3>Contributors</h3>

This release contains contributions from (in alphabetical order):

Thomas Bromley, Jack Ceroni, Alain Delgado Gran, Theodor Isacsson, Josh Izaac,
Nathan Killoran, Maria Schuld, Antal Száva, Nicola Vitucci.


# Release 0.9.0

<h3>New features since last release</h3>

<h4>New machine learning integrations</h4>

* PennyLane QNodes can now be converted into Keras layers, allowing for creation of quantum and
  hybrid models using the Keras API.
  [(#529)](https://github.com/XanaduAI/pennylane/pull/529)

  A PennyLane QNode can be converted into a Keras layer using the `KerasLayer` class:

  ```python
  from pennylane.qnn import KerasLayer

  @qml.qnode(dev)
  def circuit(inputs, weights_0, weight_1):
     # define the circuit
     # ...

  weight_shapes = {"weights_0": 3, "weight_1": 1}
  qlayer = qml.qnn.KerasLayer(circuit, weight_shapes, output_dim=2)
  ```

  A hybrid model can then be easily constructed:

  ```python
  model = tf.keras.models.Sequential([qlayer, tf.keras.layers.Dense(2)])
  ```

* Added a new type of QNode, `qml.qnodes.PassthruQNode`. For simulators which are coded in an
  external library which supports automatic differentiation, PennyLane will treat a PassthruQNode as
  a "white box", and rely on the external library to directly provide gradients via backpropagation.
  This can be more efficient than the using parameter-shift rule for a large number of parameters.
  [(#488)](https://github.com/XanaduAI/pennylane/pull/488)

  Currently this behaviour is supported by PennyLane's `default.tensor.tf` device backend,
  compatible with the `'tf'` interface using TensorFlow 2:

  ```python
  dev = qml.device('default.tensor.tf', wires=2)

  @qml.qnode(dev, diff_method="backprop")
  def circuit(params):
      qml.RX(params[0], wires=0)
      qml.RX(params[1], wires=1)
      qml.CNOT(wires=[0, 1])
      return qml.expval(qml.PauliZ(0))

  qnode = PassthruQNode(circuit, dev)
  params = tf.Variable([0.3, 0.1])

  with tf.GradientTape() as tape:
      tape.watch(params)
      res = qnode(params)

  grad = tape.gradient(res, params)
  ```

<h4>New optimizers</h4>

* Added the `qml.RotosolveOptimizer`, a gradient-free optimizer
  that minimizes the quantum function by updating each parameter,
  one-by-one, via a closed-form expression while keeping other parameters
  fixed.
  [(#636)](https://github.com/XanaduAI/pennylane/pull/636)
  [(#539)](https://github.com/XanaduAI/pennylane/pull/539)

* Added the `qml.RotoselectOptimizer`, which uses Rotosolve to
  minimizes a quantum function with respect to both the
  rotation operations applied and the rotation parameters.
  [(#636)](https://github.com/XanaduAI/pennylane/pull/636)
  [(#539)](https://github.com/XanaduAI/pennylane/pull/539)

  For example, given a quantum function `f` that accepts parameters `x`
  and a list of corresponding rotation operations `generators`,
  the Rotoselect optimizer will, at each step, update both the parameter
  values and the list of rotation gates to minimize the loss:

  ```pycon
  >>> opt = qml.optimize.RotoselectOptimizer()
  >>> x = [0.3, 0.7]
  >>> generators = [qml.RX, qml.RY]
  >>> for _ in range(100):
  ...     x, generators = opt.step(f, x, generators)
  ```


<h4>New operations</h4>

* Added the `PauliRot` gate, which performs an arbitrary
  Pauli rotation on multiple qubits, and the `MultiRZ` gate,
  which performs a rotation generated by a tensor product
  of Pauli Z operators.
  [(#559)](https://github.com/XanaduAI/pennylane/pull/559)

  ```python
  dev = qml.device('default.qubit', wires=4)

  @qml.qnode(dev)
  def circuit(angle):
      qml.PauliRot(angle, "IXYZ", wires=[0, 1, 2, 3])
      return [qml.expval(qml.PauliZ(wire)) for wire in [0, 1, 2, 3]]
  ```

  ```pycon
  >>> circuit(0.4)
  [1.         0.92106099 0.92106099 1.        ]
  >>> print(circuit.draw())
   0: ──╭RI(0.4)──┤ ⟨Z⟩
   1: ──├RX(0.4)──┤ ⟨Z⟩
   2: ──├RY(0.4)──┤ ⟨Z⟩
   3: ──╰RZ(0.4)──┤ ⟨Z⟩
  ```

  If the `PauliRot` gate is not supported on the target device, it will
  be decomposed into `Hadamard`, `RX` and `MultiRZ` gates. Note that
  identity gates in the Pauli word result in untouched wires:

  ```pycon
  >>> print(circuit.draw())
   0: ───────────────────────────────────┤ ⟨Z⟩
   1: ──H──────────╭RZ(0.4)──H───────────┤ ⟨Z⟩
   2: ──RX(1.571)──├RZ(0.4)──RX(-1.571)──┤ ⟨Z⟩
   3: ─────────────╰RZ(0.4)──────────────┤ ⟨Z⟩
  ```

  If the `MultiRZ` gate is not supported, it will be decomposed into
  `CNOT` and `RZ` gates:

  ```pycon
  >>> print(circuit.draw())
   0: ──────────────────────────────────────────────────┤ ⟨Z⟩
   1: ──H──────────────╭X──RZ(0.4)──╭X──────H───────────┤ ⟨Z⟩
   2: ──RX(1.571)──╭X──╰C───────────╰C──╭X──RX(-1.571)──┤ ⟨Z⟩
   3: ─────────────╰C───────────────────╰C──────────────┤ ⟨Z⟩
  ```

* PennyLane now provides `DiagonalQubitUnitary` for diagonal gates, that are e.g.,
  encountered in IQP circuits. These kinds of gates can be evaluated much faster on
  a simulator device.
  [(#567)](https://github.com/XanaduAI/pennylane/pull/567)

  The gate can be used, for example, to efficiently simulate oracles:

  ```python
  dev = qml.device('default.qubit', wires=3)

  # Function as a bitstring
  f = np.array([1, 0, 0, 1, 1, 0, 1, 0])

  @qml.qnode(dev)
  def circuit(weights1, weights2):
      qml.templates.StronglyEntanglingLayers(weights1, wires=[0, 1, 2])

      # Implements the function as a phase-kickback oracle
      qml.DiagonalQubitUnitary((-1)**f, wires=[0, 1, 2])

      qml.templates.StronglyEntanglingLayers(weights2, wires=[0, 1, 2])
      return [qml.expval(qml.PauliZ(w)) for w in range(3)]
  ```

* Added the `TensorN` CVObservable that can represent the tensor product of the
  `NumberOperator` on photonic backends.
  [(#608)](https://github.com/XanaduAI/pennylane/pull/608)

<h4>New templates</h4>

* Added the `ArbitraryUnitary` and `ArbitraryStatePreparation` templates, which use
  `PauliRot` gates to perform an arbitrary unitary and prepare an arbitrary basis
  state with the minimal number of parameters.
  [(#590)](https://github.com/XanaduAI/pennylane/pull/590)

  ```python
  dev = qml.device('default.qubit', wires=3)

  @qml.qnode(dev)
  def circuit(weights1, weights2):
        qml.templates.ArbitraryStatePreparation(weights1, wires=[0, 1, 2])
        qml.templates.ArbitraryUnitary(weights2, wires=[0, 1, 2])
        return qml.probs(wires=[0, 1, 2])
  ```

* Added the `IQPEmbedding` template, which encodes inputs into the diagonal gates of an
  IQP circuit.
  [(#605)](https://github.com/XanaduAI/pennylane/pull/605)

  <img src="https://pennylane.readthedocs.io/en/latest/_images/iqp.png"
  width=50%></img>

* Added the `SimplifiedTwoDesign` template, which implements the circuit
  design of [Cerezo et al. (2020)](<https://arxiv.org/abs/2001.00550>).
  [(#556)](https://github.com/XanaduAI/pennylane/pull/556)

  <img src="https://pennylane.readthedocs.io/en/latest/_images/simplified_two_design.png"
  width=50%></img>

* Added the `BasicEntanglerLayers` template, which is a simple layer architecture
  of rotations and CNOT nearest-neighbour entanglers.
  [(#555)](https://github.com/XanaduAI/pennylane/pull/555)

  <img src="https://pennylane.readthedocs.io/en/latest/_images/basic_entangler.png"
  width=50%></img>

* PennyLane now offers a broadcasting function to easily construct templates:
  `qml.broadcast()` takes single quantum operations or other templates and applies
  them to wires in a specific pattern.
  [(#515)](https://github.com/XanaduAI/pennylane/pull/515)
  [(#522)](https://github.com/XanaduAI/pennylane/pull/522)
  [(#526)](https://github.com/XanaduAI/pennylane/pull/526)
  [(#603)](https://github.com/XanaduAI/pennylane/pull/603)

  For example, we can use broadcast to repeat a custom template
  across multiple wires:

  ```python
  from pennylane.templates import template

  @template
  def mytemplate(pars, wires):
      qml.Hadamard(wires=wires)
      qml.RY(pars, wires=wires)

  dev = qml.device('default.qubit', wires=3)

  @qml.qnode(dev)
  def circuit(pars):
      qml.broadcast(mytemplate, pattern="single", wires=[0,1,2], parameters=pars)
      return qml.expval(qml.PauliZ(0))
  ```

  ```pycon
  >>> circuit([1, 1, 0.1])
  -0.841470984807896
  >>> print(circuit.draw())
   0: ──H──RY(1.0)──┤ ⟨Z⟩
   1: ──H──RY(1.0)──┤
   2: ──H──RY(0.1)──┤
  ```

  For other available patterns, see the
  [broadcast function documentation](https://pennylane.readthedocs.io/en/latest/code/api/pennylane.broadcast.html).

<h3>Breaking changes</h3>

* The `QAOAEmbedding` now uses the new `MultiRZ` gate as a `ZZ` entangler,
  which changes the convention. While
  previously, the `ZZ` gate in the embedding was implemented as

  ```python
  CNOT(wires=[wires[0], wires[1]])
  RZ(2 * parameter, wires=wires[0])
  CNOT(wires=[wires[0], wires[1]])
  ```

  the `MultiRZ` corresponds to

  ```python
  CNOT(wires=[wires[1], wires[0]])
  RZ(parameter, wires=wires[0])
  CNOT(wires=[wires[1], wires[0]])
  ```

  which differs in the factor of `2`, and fixes a bug in the
  wires that the `CNOT` was applied to.
  [(#609)](https://github.com/XanaduAI/pennylane/pull/609)

* Probability methods are handled by `QubitDevice` and device method
  requirements are modified to simplify plugin development.
  [(#573)](https://github.com/XanaduAI/pennylane/pull/573)

* The internal variables `All` and `Any` to mark an `Operation` as acting on all or any
  wires have been renamed to `AllWires` and `AnyWires`.
  [(#614)](https://github.com/XanaduAI/pennylane/pull/614)

<h3>Improvements</h3>

* A new `Wires` class was introduced for the internal
  bookkeeping of wire indices.
  [(#615)](https://github.com/XanaduAI/pennylane/pull/615)

* Improvements to the speed/performance of the `default.qubit` device.
  [(#567)](https://github.com/XanaduAI/pennylane/pull/567)
  [(#559)](https://github.com/XanaduAI/pennylane/pull/559)

* Added the `"backprop"` and `"device"` differentiation methods to the `qnode`
  decorator.
  [(#552)](https://github.com/XanaduAI/pennylane/pull/552)

  - `"backprop"`: Use classical backpropagation. Default on simulator
    devices that are classically end-to-end differentiable.
    The returned QNode can only be used with the same machine learning
    framework (e.g., `default.tensor.tf` simulator with the `tensorflow` interface).

  - `"device"`: Queries the device directly for the gradient.

  Using the `"backprop"` differentiation method with the `default.tensor.tf`
  device, the created QNode is a 'white-box', and is tightly integrated with
  the overall TensorFlow computation:

  ```python
  >>> dev = qml.device("default.tensor.tf", wires=1)
  >>> @qml.qnode(dev, interface="tf", diff_method="backprop")
  >>> def circuit(x):
  ...     qml.RX(x[1], wires=0)
  ...     qml.Rot(x[0], x[1], x[2], wires=0)
  ...     return qml.expval(qml.PauliZ(0))
  >>> vars = tf.Variable([0.2, 0.5, 0.1])
  >>> with tf.GradientTape() as tape:
  ...     res = circuit(vars)
  >>> tape.gradient(res, vars)
  <tf.Tensor: shape=(3,), dtype=float32, numpy=array([-2.2526717e-01, -1.0086454e+00,  1.3877788e-17], dtype=float32)>
  ```

* The circuit drawer now displays inverted operations, as well as wires
  where probabilities are returned from the device:
  [(#540)](https://github.com/XanaduAI/pennylane/pull/540)

  ```python
  >>> @qml.qnode(dev)
  ... def circuit(theta):
  ...     qml.RX(theta, wires=0)
  ...     qml.CNOT(wires=[0, 1])
  ...     qml.S(wires=1).inv()
  ...     return qml.probs(wires=[0, 1])
  >>> circuit(0.2)
  array([0.99003329, 0.        , 0.        , 0.00996671])
  >>> print(circuit.draw())
  0: ──RX(0.2)──╭C───────╭┤ Probs
  1: ───────────╰X──S⁻¹──╰┤ Probs
  ```

* You can now evaluate the metric tensor of a VQE Hamiltonian via the new
  `VQECost.metric_tensor` method. This allows `VQECost` objects to be directly
  optimized by the quantum natural gradient optimizer (`qml.QNGOptimizer`).
  [(#618)](https://github.com/XanaduAI/pennylane/pull/618)

* The input check functions in `pennylane.templates.utils` are now public
  and visible in the API documentation.
  [(#566)](https://github.com/XanaduAI/pennylane/pull/566)

* Added keyword arguments for step size and order to the `qnode` decorator, as well as
  the `QNode` and `JacobianQNode` classes. This enables the user to set the step size
  and order when using finite difference methods. These options are also exposed when
  creating QNode collections.
  [(#530)](https://github.com/XanaduAI/pennylane/pull/530)
  [(#585)](https://github.com/XanaduAI/pennylane/pull/585)
  [(#587)](https://github.com/XanaduAI/pennylane/pull/587)

* The decomposition for the `CRY` gate now uses the simpler form `RY @ CNOT @ RY @ CNOT`
  [(#547)](https://github.com/XanaduAI/pennylane/pull/547)

* The underlying queuing system was refactored, removing the `qml._current_context`
  property that held the currently active `QNode` or `OperationRecorder`. Now, all
  objects that expose a queue for operations inherit from `QueuingContext` and
  register their queue globally.
  [(#548)](https://github.com/XanaduAI/pennylane/pull/548)

* The PennyLane repository has a new benchmarking tool which supports the comparison of different git revisions.
  [(#568)](https://github.com/XanaduAI/pennylane/pull/568)
  [(#560)](https://github.com/XanaduAI/pennylane/pull/560)
  [(#516)](https://github.com/XanaduAI/pennylane/pull/516)

<h3>Documentation</h3>

* Updated the development section by creating a landing page with links to sub-pages
  containing specific guides.
  [(#596)](https://github.com/XanaduAI/pennylane/pull/596)

* Extended the developer's guide by a section explaining how to add new templates.
  [(#564)](https://github.com/XanaduAI/pennylane/pull/564)

<h3>Bug fixes</h3>

* `tf.GradientTape().jacobian()` can now be evaluated on QNodes using the TensorFlow interface.
  [(#626)](https://github.com/XanaduAI/pennylane/pull/626)

* `RandomLayers()` is now compatible with the qiskit devices.
  [(#597)](https://github.com/XanaduAI/pennylane/pull/597)

* `DefaultQubit.probability()` now returns the correct probability when called with
  `device.analytic=False`.
  [(#563)](https://github.com/XanaduAI/pennylane/pull/563)

* Fixed a bug in the `StronglyEntanglingLayers` template, allowing it to
  work correctly when applied to a single wire.
  [(544)](https://github.com/XanaduAI/pennylane/pull/544)

* Fixed a bug when inverting operations with decompositions; operations marked as inverted
  are now correctly inverted when the fallback decomposition is called.
  [(#543)](https://github.com/XanaduAI/pennylane/pull/543)

* The `QNode.print_applied()` method now correctly displays wires where
  `qml.prob()` is being returned.
  [#542](https://github.com/XanaduAI/pennylane/pull/542)

<h3>Contributors</h3>

This release contains contributions from (in alphabetical order):

Ville Bergholm, Lana Bozanic, Thomas Bromley, Theodor Isacsson, Josh Izaac, Nathan Killoran,
Maggie Li, Johannes Jakob Meyer, Maria Schuld, Sukin Sim, Antal Száva.

# Release 0.8.1

<h3>Improvements</h3>

* Beginning of support for Python 3.8, with the test suite
  now being run in a Python 3.8 environment.
  [(#501)](https://github.com/XanaduAI/pennylane/pull/501)

<h3>Documentation</h3>

* Present templates as a gallery of thumbnails showing the
  basic circuit architecture.
  [(#499)](https://github.com/XanaduAI/pennylane/pull/499)

<h3>Bug fixes</h3>

* Fixed a bug where multiplying a QNode parameter by 0 caused a divide
  by zero error when calculating the parameter shift formula.
  [(#512)](https://github.com/XanaduAI/pennylane/pull/512)

* Fixed a bug where the shape of differentiable QNode arguments
  was being cached on the first construction, leading to indexing
  errors if the QNode was re-evaluated if the argument changed shape.
  [(#505)](https://github.com/XanaduAI/pennylane/pull/505)

<h3>Contributors</h3>

This release contains contributions from (in alphabetical order):

Ville Bergholm, Josh Izaac, Johannes Jakob Meyer, Maria Schuld, Antal Száva.

# Release 0.8.0

<h3>New features since last release</h3>

* Added a quantum chemistry package, `pennylane.qchem`, which supports
  integration with OpenFermion, Psi4, PySCF, and OpenBabel.
  [(#453)](https://github.com/XanaduAI/pennylane/pull/453)

  Features include:

  - Generate the qubit Hamiltonians directly starting with the atomic structure of the molecule.
  - Calculate the mean-field (Hartree-Fock) electronic structure of molecules.
  - Allow to define an active space based on the number of active electrons and active orbitals.
  - Perform the fermionic-to-qubit transformation of the electronic Hamiltonian by
    using different functions implemented in OpenFermion.
  - Convert OpenFermion's QubitOperator to a Pennylane `Hamiltonian` class.
  - Perform a Variational Quantum Eigensolver (VQE) computation with this Hamiltonian in PennyLane.

  Check out the [quantum chemistry quickstart](https://pennylane.readthedocs.io/en/latest/introduction/chemistry.html), as well the quantum chemistry and VQE tutorials.

* PennyLane now has some functions and classes for creating and solving VQE
  problems. [(#467)](https://github.com/XanaduAI/pennylane/pull/467)

  - `qml.Hamiltonian`: a lightweight class for representing qubit Hamiltonians
  - `qml.VQECost`: a class for quickly constructing a differentiable cost function
    given a circuit ansatz, Hamiltonian, and one or more devices

    ```python
    >>> H = qml.vqe.Hamiltonian(coeffs, obs)
    >>> cost = qml.VQECost(ansatz, hamiltonian, dev, interface="torch")
    >>> params = torch.rand([4, 3])
    >>> cost(params)
    tensor(0.0245, dtype=torch.float64)
    ```

* Added a circuit drawing feature that provides a text-based representation
  of a QNode instance. It can be invoked via `qnode.draw()`. The user can specify
  to display variable names instead of variable values and choose either an ASCII
  or Unicode charset.
  [(#446)](https://github.com/XanaduAI/pennylane/pull/446)

  Consider the following circuit as an example:
  ```python3
  @qml.qnode(dev)
  def qfunc(a, w):
      qml.Hadamard(0)
      qml.CRX(a, wires=[0, 1])
      qml.Rot(w[0], w[1], w[2], wires=[1])
      qml.CRX(-a, wires=[0, 1])

      return qml.expval(qml.PauliZ(0) @ qml.PauliZ(1))
  ```

  We can draw the circuit after it has been executed:

  ```python
  >>> result = qfunc(2.3, [1.2, 3.2, 0.7])
  >>> print(qfunc.draw())
   0: ──H──╭C────────────────────────────╭C─────────╭┤ ⟨Z ⊗ Z⟩
   1: ─────╰RX(2.3)──Rot(1.2, 3.2, 0.7)──╰RX(-2.3)──╰┤ ⟨Z ⊗ Z⟩
  >>> print(qfunc.draw(charset="ascii"))
   0: --H--+C----------------------------+C---------+| <Z @ Z>
   1: -----+RX(2.3)--Rot(1.2, 3.2, 0.7)--+RX(-2.3)--+| <Z @ Z>
  >>> print(qfunc.draw(show_variable_names=True))
   0: ──H──╭C─────────────────────────────╭C─────────╭┤ ⟨Z ⊗ Z⟩
   1: ─────╰RX(a)──Rot(w[0], w[1], w[2])──╰RX(-1*a)──╰┤ ⟨Z ⊗ Z⟩
  ```

* Added `QAOAEmbedding` and its parameter initialization
  as a new trainable template.
  [(#442)](https://github.com/XanaduAI/pennylane/pull/442)

  <img src="https://pennylane.readthedocs.io/en/latest/_images/qaoa_layers.png"
  width=70%></img>

* Added the `qml.probs()` measurement function, allowing QNodes
  to differentiate variational circuit probabilities
  on simulators and hardware.
  [(#432)](https://github.com/XanaduAI/pennylane/pull/432)

  ```python
  @qml.qnode(dev)
  def circuit(x):
      qml.Hadamard(wires=0)
      qml.RY(x, wires=0)
      qml.RX(x, wires=1)
      qml.CNOT(wires=[0, 1])
      return qml.probs(wires=[0])
  ```
  Executing this circuit gives the marginal probability of wire 1:
  ```python
  >>> circuit(0.2)
  [0.40066533 0.59933467]
  ```
  QNodes that return probabilities fully support autodifferentiation.

* Added the convenience load functions `qml.from_pyquil`, `qml.from_quil` and
  `qml.from_quil_file` that convert pyQuil objects and Quil code to PennyLane
  templates. This feature requires version 0.8 or above of the PennyLane-Forest
  plugin.
  [(#459)](https://github.com/XanaduAI/pennylane/pull/459)

* Added a `qml.inv` method that inverts templates and sequences of Operations.
  Added a `@qml.template` decorator that makes templates return the queued Operations.
  [(#462)](https://github.com/XanaduAI/pennylane/pull/462)

  For example, using this function to invert a template inside a QNode:

  ```python3
      @qml.template
      def ansatz(weights, wires):
          for idx, wire in enumerate(wires):
              qml.RX(weights[idx], wires=[wire])

          for idx in range(len(wires) - 1):
              qml.CNOT(wires=[wires[idx], wires[idx + 1]])

      dev = qml.device('default.qubit', wires=2)

      @qml.qnode(dev)
      def circuit(weights):
          qml.inv(ansatz(weights, wires=[0, 1]))
          return qml.expval(qml.PauliZ(0) @ qml.PauliZ(1))
    ```

* Added the `QNodeCollection` container class, that allows independent
  QNodes to be stored and evaluated simultaneously. Experimental support
  for asynchronous evaluation of contained QNodes is provided with the
  `parallel=True` keyword argument.
  [(#466)](https://github.com/XanaduAI/pennylane/pull/466)

* Added a high level `qml.map` function, that maps a quantum
  circuit template over a list of observables or devices, returning
  a `QNodeCollection`.
  [(#466)](https://github.com/XanaduAI/pennylane/pull/466)

  For example:

  ```python3
  >>> def my_template(params, wires, **kwargs):
  >>>    qml.RX(params[0], wires=wires[0])
  >>>    qml.RX(params[1], wires=wires[1])
  >>>    qml.CNOT(wires=wires)

  >>> obs_list = [qml.PauliX(0) @ qml.PauliZ(1), qml.PauliZ(0) @ qml.PauliX(1)]
  >>> dev = qml.device("default.qubit", wires=2)
  >>> qnodes = qml.map(my_template, obs_list, dev, measure="expval")
  >>> qnodes([0.54, 0.12])
  array([-0.06154835  0.99280864])
  ```

* Added high level `qml.sum`, `qml.dot`, `qml.apply` functions
  that act on QNode collections.
  [(#466)](https://github.com/XanaduAI/pennylane/pull/466)

  `qml.apply` allows vectorized functions to act over the entire QNode
  collection:
  ```python
  >>> qnodes = qml.map(my_template, obs_list, dev, measure="expval")
  >>> cost = qml.apply(np.sin, qnodes)
  >>> cost([0.54, 0.12])
  array([-0.0615095  0.83756375])
  ```

  `qml.sum` and `qml.dot` take the sum of a QNode collection, and a
  dot product of tensors/arrays/QNode collections, respectively.

<h3>Breaking changes</h3>

* Deprecated the old-style `QNode` such that only the new-style `QNode` and its syntax can be used,
  moved all related files from the `pennylane/beta` folder to `pennylane`.
  [(#440)](https://github.com/XanaduAI/pennylane/pull/440)

<h3>Improvements</h3>

* Added the `Tensor.prune()` method and the `Tensor.non_identity_obs` property for extracting
  non-identity instances from the observables making up a `Tensor` instance.
  [(#498)](https://github.com/XanaduAI/pennylane/pull/498)

* Renamed the `expt.tensornet` and `expt.tensornet.tf` devices to `default.tensor` and
  `default.tensor.tf`.
  [(#495)](https://github.com/XanaduAI/pennylane/pull/495)

* Added a serialization method to the `CircuitGraph` class that is used to create a unique
  hash for each quantum circuit graph.
  [(#470)](https://github.com/XanaduAI/pennylane/pull/470)

* Added the `Observable.eigvals` method to return the eigenvalues of observables.
  [(#449)](https://github.com/XanaduAI/pennylane/pull/449)

* Added the `Observable.diagonalizing_gates` method to return the gates
  that diagonalize an observable in the computational basis.
  [(#454)](https://github.com/XanaduAI/pennylane/pull/454)

* Added the `Operator.matrix` method to return the matrix representation
  of an operator in the computational basis.
  [(#454)](https://github.com/XanaduAI/pennylane/pull/454)

* Added a `QubitDevice` class which implements common functionalities of plugin devices such that
  plugin devices can rely on these implementations. The new `QubitDevice` also includes
  a new `execute` method, which allows for more convenient plugin design. In addition, `QubitDevice`
  also unifies the way samples are generated on qubit-based devices.
  [(#452)](https://github.com/XanaduAI/pennylane/pull/452)
  [(#473)](https://github.com/XanaduAI/pennylane/pull/473)

* Improved documentation of `AmplitudeEmbedding` and `BasisEmbedding` templates.
  [(#441)](https://github.com/XanaduAI/pennylane/pull/441)
  [(#439)](https://github.com/XanaduAI/pennylane/pull/439)

* Codeblocks in the documentation now have a 'copy' button for easily
  copying examples.
  [(#437)](https://github.com/XanaduAI/pennylane/pull/437)

<h3>Documentation</h3>

* Update the developers plugin guide to use QubitDevice.
  [(#483)](https://github.com/XanaduAI/pennylane/pull/483)

<h3>Bug fixes</h3>

* Fixed a bug in `CVQNode._pd_analytic`, where non-descendant observables were not
  Heisenberg-transformed before evaluating the partial derivatives when using the
  order-2 parameter-shift method, resulting in an erroneous Jacobian for some circuits.
  [(#433)](https://github.com/XanaduAI/pennylane/pull/433)

<h3>Contributors</h3>

This release contains contributions from (in alphabetical order):

Juan Miguel Arrazola, Ville Bergholm, Alain Delgado Gran, Olivia Di Matteo,
Theodor Isacsson, Josh Izaac, Soran Jahangiri, Nathan Killoran, Johannes Jakob Meyer,
Zeyue Niu, Maria Schuld, Antal Száva.

# Release 0.7.0

<h3>New features since last release</h3>

* Custom padding constant in `AmplitudeEmbedding` is supported (see 'Breaking changes'.)
  [(#419)](https://github.com/XanaduAI/pennylane/pull/419)

* `StronglyEntanglingLayer` and `RandomLayer` now work with a single wire.
  [(#409)](https://github.com/XanaduAI/pennylane/pull/409)
  [(#413)](https://github.com/XanaduAI/pennylane/pull/413)

* Added support for applying the inverse of an `Operation` within a circuit.
  [(#377)](https://github.com/XanaduAI/pennylane/pull/377)

* Added an `OperationRecorder()` context manager, that allows templates
  and quantum functions to be executed while recording events. The
  recorder can be used with and without QNodes as a debugging utility.
  [(#388)](https://github.com/XanaduAI/pennylane/pull/388)

* Operations can now specify a decomposition that is used when the desired operation
  is not supported on the target device.
  [(#396)](https://github.com/XanaduAI/pennylane/pull/396)

* The ability to load circuits from external frameworks as templates
  has been added via the new `qml.load()` function. This feature
  requires plugin support --- this initial release provides support
  for Qiskit circuits and QASM files when `pennylane-qiskit` is installed,
  via the functions `qml.from_qiskit` and `qml.from_qasm`.
  [(#418)](https://github.com/XanaduAI/pennylane/pull/418)

* An experimental tensor network device has been added
  [(#416)](https://github.com/XanaduAI/pennylane/pull/416)
  [(#395)](https://github.com/XanaduAI/pennylane/pull/395)
  [(#394)](https://github.com/XanaduAI/pennylane/pull/394)
  [(#380)](https://github.com/XanaduAI/pennylane/pull/380)

* An experimental tensor network device which uses TensorFlow for
  backpropagation has been added
  [(#427)](https://github.com/XanaduAI/pennylane/pull/427)

* Custom padding constant in `AmplitudeEmbedding` is supported (see 'Breaking changes'.)
  [(#419)](https://github.com/XanaduAI/pennylane/pull/419)

<h3>Breaking changes</h3>

* The `pad` parameter in `AmplitudeEmbedding()` is now either `None` (no automatic padding), or a
  number that is used as the padding constant.
  [(#419)](https://github.com/XanaduAI/pennylane/pull/419)

* Initialization functions now return a single array of weights per function. Utilities for multi-weight templates
  `Interferometer()` and `CVNeuralNetLayers()` are provided.
  [(#412)](https://github.com/XanaduAI/pennylane/pull/412)

* The single layer templates `RandomLayer()`, `CVNeuralNetLayer()` and `StronglyEntanglingLayer()`
  have been turned into private functions `_random_layer()`, `_cv_neural_net_layer()` and
  `_strongly_entangling_layer()`. Recommended use is now via the corresponding `Layers()` templates.
  [(#413)](https://github.com/XanaduAI/pennylane/pull/413)

<h3>Improvements</h3>

* Added extensive input checks in templates.
  [(#419)](https://github.com/XanaduAI/pennylane/pull/419)

* Templates integration tests are rewritten - now cover keyword/positional argument passing,
  interfaces and combinations of templates.
  [(#409)](https://github.com/XanaduAI/pennylane/pull/409)
  [(#419)](https://github.com/XanaduAI/pennylane/pull/419)

* State vector preparation operations in the `default.qubit` plugin can now be
  applied to subsets of wires, and are restricted to being the first operation
  in a circuit.
  [(#346)](https://github.com/XanaduAI/pennylane/pull/346)

* The `QNode` class is split into a hierarchy of simpler classes.
  [(#354)](https://github.com/XanaduAI/pennylane/pull/354)
  [(#398)](https://github.com/XanaduAI/pennylane/pull/398)
  [(#415)](https://github.com/XanaduAI/pennylane/pull/415)
  [(#417)](https://github.com/XanaduAI/pennylane/pull/417)
  [(#425)](https://github.com/XanaduAI/pennylane/pull/425)

* Added the gates U1, U2 and U3 parametrizing arbitrary unitaries on 1, 2 and 3
  qubits and the Toffoli gate to the set of qubit operations.
  [(#396)](https://github.com/XanaduAI/pennylane/pull/396)

* Changes have been made to accomodate the movement of the main function
  in `pytest._internal` to `pytest._internal.main` in pip 19.3.
  [(#404)](https://github.com/XanaduAI/pennylane/pull/404)

* Added the templates `BasisStatePreparation` and `MottonenStatePreparation` that use
  gates to prepare a basis state and an arbitrary state respectively.
  [(#336)](https://github.com/XanaduAI/pennylane/pull/336)

* Added decompositions for `BasisState` and `QubitStateVector` based on state
  preparation templates.
  [(#414)](https://github.com/XanaduAI/pennylane/pull/414)

* Replaces the pseudo-inverse in the quantum natural gradient optimizer
  (which can be numerically unstable) with `np.linalg.solve`.
  [(#428)](https://github.com/XanaduAI/pennylane/pull/428)

<h3>Contributors</h3>

This release contains contributions from (in alphabetical order):

Ville Bergholm, Josh Izaac, Nathan Killoran, Angus Lowe, Johannes Jakob Meyer,
Oluwatobi Ogunbayo, Maria Schuld, Antal Száva.

# Release 0.6.1

<h3>New features since last release</h3>

* Added a `print_applied` method to QNodes, allowing the operation
  and observable queue to be printed as last constructed.
  [(#378)](https://github.com/XanaduAI/pennylane/pull/378)

<h3>Improvements</h3>

* A new `Operator` base class is introduced, which is inherited by both the
  `Observable` class and the `Operation` class.
  [(#355)](https://github.com/XanaduAI/pennylane/pull/355)

* Removed deprecated `@abstractproperty` decorators
  in `_device.py`.
  [(#374)](https://github.com/XanaduAI/pennylane/pull/374)

* The `CircuitGraph` class is updated to deal with `Operation` instances directly.
  [(#344)](https://github.com/XanaduAI/pennylane/pull/344)

* Comprehensive gradient tests have been added for the interfaces.
  [(#381)](https://github.com/XanaduAI/pennylane/pull/381)

<h3>Documentation</h3>

* The new restructured documentation has been polished and updated.
  [(#387)](https://github.com/XanaduAI/pennylane/pull/387)
  [(#375)](https://github.com/XanaduAI/pennylane/pull/375)
  [(#372)](https://github.com/XanaduAI/pennylane/pull/372)
  [(#370)](https://github.com/XanaduAI/pennylane/pull/370)
  [(#369)](https://github.com/XanaduAI/pennylane/pull/369)
  [(#367)](https://github.com/XanaduAI/pennylane/pull/367)
  [(#364)](https://github.com/XanaduAI/pennylane/pull/364)

* Updated the development guides.
  [(#382)](https://github.com/XanaduAI/pennylane/pull/382)
  [(#379)](https://github.com/XanaduAI/pennylane/pull/379)

* Added all modules, classes, and functions to the API section
  in the documentation.
  [(#373)](https://github.com/XanaduAI/pennylane/pull/373)

<h3>Bug fixes</h3>

* Replaces the existing `np.linalg.norm` normalization with hand-coded
  normalization, allowing `AmplitudeEmbedding` to be used with differentiable
  parameters. AmplitudeEmbedding tests have been added and improved.
  [(#376)](https://github.com/XanaduAI/pennylane/pull/376)

<h3>Contributors</h3>

This release contains contributions from (in alphabetical order):

Ville Bergholm, Josh Izaac, Nathan Killoran, Maria Schuld, Antal Száva

# Release 0.6.0

<h3>New features since last release</h3>

* The devices `default.qubit` and `default.gaussian` have a new initialization parameter
  `analytic` that indicates if expectation values and variances should be calculated
  analytically and not be estimated from data.
  [(#317)](https://github.com/XanaduAI/pennylane/pull/317)

* Added C-SWAP gate to the set of qubit operations
  [(#330)](https://github.com/XanaduAI/pennylane/pull/330)

* The TensorFlow interface has been renamed from `"tfe"` to `"tf"`, and
  now supports TensorFlow 2.0.
  [(#337)](https://github.com/XanaduAI/pennylane/pull/337)

* Added the S and T gates to the set of qubit operations.
  [(#343)](https://github.com/XanaduAI/pennylane/pull/343)

* Tensor observables are now supported within the `expval`,
  `var`, and `sample` functions, by using the `@` operator.
  [(#267)](https://github.com/XanaduAI/pennylane/pull/267)


<h3>Breaking changes</h3>

* The argument `n` specifying the number of samples in the method `Device.sample` was removed.
  Instead, the method will always return `Device.shots` many samples.
  [(#317)](https://github.com/XanaduAI/pennylane/pull/317)

<h3>Improvements</h3>

* The number of shots / random samples used to estimate expectation values and variances, `Device.shots`,
  can now be changed after device creation.
  [(#317)](https://github.com/XanaduAI/pennylane/pull/317)

* Unified import shortcuts to be under qml in qnode.py
  and test_operation.py
  [(#329)](https://github.com/XanaduAI/pennylane/pull/329)

* The quantum natural gradient now uses `scipy.linalg.pinvh` which is more efficient for symmetric matrices
  than the previously used `scipy.linalg.pinv`.
  [(#331)](https://github.com/XanaduAI/pennylane/pull/331)

* The deprecated `qml.expval.Observable` syntax has been removed.
  [(#267)](https://github.com/XanaduAI/pennylane/pull/267)

* Remainder of the unittest-style tests were ported to pytest.
  [(#310)](https://github.com/XanaduAI/pennylane/pull/310)

* The `do_queue` argument for operations now only takes effect
  within QNodes. Outside of QNodes, operations can now be instantiated
  without needing to specify `do_queue`.
  [(#359)](https://github.com/XanaduAI/pennylane/pull/359)

<h3>Documentation</h3>

* The docs are rewritten and restructured to contain a code introduction section as well as an API section.
  [(#314)](https://github.com/XanaduAI/pennylane/pull/275)

* Added Ising model example to the tutorials
  [(#319)](https://github.com/XanaduAI/pennylane/pull/319)

* Added tutorial for QAOA on MaxCut problem
  [(#328)](https://github.com/XanaduAI/pennylane/pull/328)

* Added QGAN flow chart figure to its tutorial
  [(#333)](https://github.com/XanaduAI/pennylane/pull/333)

* Added missing figures for gallery thumbnails of state-preparation
  and QGAN tutorials
  [(#326)](https://github.com/XanaduAI/pennylane/pull/326)

* Fixed typos in the state preparation tutorial
  [(#321)](https://github.com/XanaduAI/pennylane/pull/321)

* Fixed bug in VQE tutorial 3D plots
  [(#327)](https://github.com/XanaduAI/pennylane/pull/327)

<h3>Bug fixes</h3>

* Fixed typo in measurement type error message in qnode.py
  [(#341)](https://github.com/XanaduAI/pennylane/pull/341)

<h3>Contributors</h3>

This release contains contributions from (in alphabetical order):

Shahnawaz Ahmed, Ville Bergholm, Aroosa Ijaz, Josh Izaac, Nathan Killoran, Angus Lowe,
Johannes Jakob Meyer, Maria Schuld, Antal Száva, Roeland Wiersema.

# Release 0.5.0

<h3>New features since last release</h3>

* Adds a new optimizer, `qml.QNGOptimizer`, which optimizes QNodes using
  quantum natural gradient descent. See https://arxiv.org/abs/1909.02108
  for more details.
  [(#295)](https://github.com/XanaduAI/pennylane/pull/295)
  [(#311)](https://github.com/XanaduAI/pennylane/pull/311)

* Adds a new QNode method, `QNode.metric_tensor()`,
  which returns the block-diagonal approximation to the Fubini-Study
  metric tensor evaluated on the attached device.
  [(#295)](https://github.com/XanaduAI/pennylane/pull/295)

* Sampling support: QNodes can now return a specified number of samples
  from a given observable via the top-level `pennylane.sample()` function.
  To support this on plugin devices, there is a new `Device.sample` method.

  Calculating gradients of QNodes that involve sampling is not possible.
  [(#256)](https://github.com/XanaduAI/pennylane/pull/256)

* `default.qubit` has been updated to provide support for sampling.
  [(#256)](https://github.com/XanaduAI/pennylane/pull/256)

* Added controlled rotation gates to PennyLane operations and `default.qubit` plugin.
  [(#251)](https://github.com/XanaduAI/pennylane/pull/251)

<h3>Breaking changes</h3>

* The method `Device.supported` was removed, and replaced with the methods
  `Device.supports_observable` and `Device.supports_operation`.
  Both methods can be called with string arguments (`dev.supports_observable('PauliX')`) and
  class arguments (`dev.supports_observable(qml.PauliX)`).
  [(#276)](https://github.com/XanaduAI/pennylane/pull/276)

* The following CV observables were renamed to comply with the new Operation/Observable
  scheme: `MeanPhoton` to `NumberOperator`, `Homodyne` to `QuadOperator` and `NumberState` to `FockStateProjector`.
  [(#254)](https://github.com/XanaduAI/pennylane/pull/254)

<h3>Improvements</h3>

* The `AmplitudeEmbedding` function now provides options to normalize and
  pad features to ensure a valid state vector is prepared.
  [(#275)](https://github.com/XanaduAI/pennylane/pull/275)

* Operations can now optionally specify generators, either as existing PennyLane
  operations, or by providing a NumPy array.
  [(#295)](https://github.com/XanaduAI/pennylane/pull/295)
  [(#313)](https://github.com/XanaduAI/pennylane/pull/313)

* Adds a `Device.parameters` property, so that devices can view a dictionary mapping free
  parameters to operation parameters. This will allow plugin devices to take advantage
  of parametric compilation.
  [(#283)](https://github.com/XanaduAI/pennylane/pull/283)

* Introduces two enumerations: `Any` and `All`, representing any number of wires
  and all wires in the system respectively. They can be imported from
  `pennylane.operation`, and can be used when defining the `Operation.num_wires`
  class attribute of operations.
  [(#277)](https://github.com/XanaduAI/pennylane/pull/277)

  As part of this change:

  - `All` is equivalent to the integer 0, for backwards compatibility with the
    existing test suite

  - `Any` is equivalent to the integer -1 to allow numeric comparison
    operators to continue working

  - An additional validation is now added to the `Operation` class,
    which will alert the user that an operation with `num_wires = All`
    is being incorrectly.

* The one-qubit rotations in `pennylane.plugins.default_qubit` no longer depend on Scipy's `expm`. Instead
  they are calculated with Euler's formula.
  [(#292)](https://github.com/XanaduAI/pennylane/pull/292)

* Creates an `ObservableReturnTypes` enumeration class containing `Sample`,
  `Variance` and `Expectation`. These new values can be assigned to the `return_type`
  attribute of an `Observable`.
  [(#290)](https://github.com/XanaduAI/pennylane/pull/290)

* Changed the signature of the `RandomLayer` and `RandomLayers` templates to have a fixed seed by default.
  [(#258)](https://github.com/XanaduAI/pennylane/pull/258)

* `setup.py` has been cleaned up, removing the non-working shebang,
  and removing unused imports.
  [(#262)](https://github.com/XanaduAI/pennylane/pull/262)

<h3>Documentation</h3>

* A documentation refactor to simplify the tutorials and
  include Sphinx-Gallery.
  [(#291)](https://github.com/XanaduAI/pennylane/pull/291)

  - Examples and tutorials previously split across the `examples/`
    and `doc/tutorials/` directories, in a mixture of ReST and Jupyter notebooks,
    have been rewritten as Python scripts with ReST comments in a single location,
    the `examples/` folder.

  - Sphinx-Gallery is used to automatically build and run the tutorials.
    Rendered output is displayed in the Sphinx documentation.

  - Links are provided at the top of every tutorial page for downloading the
    tutorial as an executable python script, downloading the tutorial
    as a Jupyter notebook, or viewing the notebook on GitHub.

  - The tutorials table of contents have been moved to a single quick start page.

* Fixed a typo in `QubitStateVector`.
  [(#296)](https://github.com/XanaduAI/pennylane/pull/296)

* Fixed a typo in the `default_gaussian.gaussian_state` function.
  [(#293)](https://github.com/XanaduAI/pennylane/pull/293)

* Fixed a typo in the gradient recipe within the `RX`, `RY`, `RZ`
  operation docstrings.
  [(#248)](https://github.com/XanaduAI/pennylane/pull/248)

* Fixed a broken link in the tutorial documentation, as a
  result of the `qml.expval.Observable` deprecation.
  [(#246)](https://github.com/XanaduAI/pennylane/pull/246)

<h3>Bug fixes</h3>

* Fixed a bug where a `PolyXP` observable would fail if applied to subsets
  of wires on `default.gaussian`.
  [(#277)](https://github.com/XanaduAI/pennylane/pull/277)

<h3>Contributors</h3>

This release contains contributions from (in alphabetical order):

Simon Cross, Aroosa Ijaz, Josh Izaac, Nathan Killoran, Johannes Jakob Meyer,
Rohit Midha, Nicolás Quesada, Maria Schuld, Antal Száva, Roeland Wiersema.

# Release 0.4.0

<h3>New features since last release</h3>

* `pennylane.expval()` is now a top-level *function*, and is no longer
  a package of classes. For now, the existing `pennylane.expval.Observable`
  interface continues to work, but will raise a deprecation warning.
  [(#232)](https://github.com/XanaduAI/pennylane/pull/232)

* Variance support: QNodes can now return the variance of observables,
  via the top-level `pennylane.var()` function. To support this on
  plugin devices, there is a new `Device.var` method.

  The following observables support analytic gradients of variances:

  - All qubit observables (requiring 3 circuit evaluations for involutory
    observables such as `Identity`, `X`, `Y`, `Z`; and 5 circuit evals for
    non-involutary observables, currently only `qml.Hermitian`)

  - First-order CV observables (requiring 5 circuit evaluations)

  Second-order CV observables support numerical variance gradients.

* `pennylane.about()` function added, providing details
  on current PennyLane version, installed plugins, Python,
  platform, and NumPy versions [(#186)](https://github.com/XanaduAI/pennylane/pull/186)

* Removed the logic that allowed `wires` to be passed as a positional
  argument in quantum operations. This allows us to raise more useful
  error messages for the user if incorrect syntax is used.
  [(#188)](https://github.com/XanaduAI/pennylane/pull/188)

* Adds support for multi-qubit expectation values of the `pennylane.Hermitian()`
  observable [(#192)](https://github.com/XanaduAI/pennylane/pull/192)

* Adds support for multi-qubit expectation values in `default.qubit`.
  [(#202)](https://github.com/XanaduAI/pennylane/pull/202)

* Organize templates into submodules [(#195)](https://github.com/XanaduAI/pennylane/pull/195).
  This included the following improvements:

  - Distinguish embedding templates from layer templates.

  - New random initialization functions supporting the templates available
    in the new submodule `pennylane.init`.

  - Added a random circuit template (`RandomLayers()`), in which rotations and 2-qubit gates are randomly
    distributed over the wires

  - Add various embedding strategies

<h3>Breaking changes</h3>

* The `Device` methods `expectations`, `pre_expval`, and `post_expval` have been
  renamed to `observables`, `pre_measure`, and `post_measure` respectively.
  [(#232)](https://github.com/XanaduAI/pennylane/pull/232)

<h3>Improvements</h3>

* `default.qubit` plugin now uses `np.tensordot` when applying quantum operations
  and evaluating expectations, resulting in significant speedup
  [(#239)](https://github.com/XanaduAI/pennylane/pull/239),
  [(#241)](https://github.com/XanaduAI/pennylane/pull/241)

* PennyLane now allows division of quantum operation parameters by a constant
  [(#179)](https://github.com/XanaduAI/pennylane/pull/179)

* Portions of the test suite are in the process of being ported to pytest.
  Note: this is still a work in progress.

  Ported tests include:

  - `test_ops.py`
  - `test_about.py`
  - `test_classical_gradients.py`
  - `test_observables.py`
  - `test_measure.py`
  - `test_init.py`
  - `test_templates*.py`
  - `test_ops.py`
  - `test_variable.py`
  - `test_qnode.py` (partial)

<h3>Bug fixes</h3>

* Fixed a bug in `Device.supported`, which would incorrectly
  mark an operation as supported if it shared a name with an
  observable [(#203)](https://github.com/XanaduAI/pennylane/pull/203)

* Fixed a bug in `Operation.wires`, by explicitly casting the
  type of each wire to an integer [(#206)](https://github.com/XanaduAI/pennylane/pull/206)

* Removed code in PennyLane which configured the logger,
  as this would clash with users' configurations
  [(#208)](https://github.com/XanaduAI/pennylane/pull/208)

* Fixed a bug in `default.qubit`, in which `QubitStateVector` operations
  were accidentally being cast to `np.float` instead of `np.complex`.
  [(#211)](https://github.com/XanaduAI/pennylane/pull/211)


<h3>Contributors</h3>

This release contains contributions from:

Shahnawaz Ahmed, riveSunder, Aroosa Ijaz, Josh Izaac, Nathan Killoran, Maria Schuld.

# Release 0.3.1

<h3>Bug fixes</h3>

* Fixed a bug where the interfaces submodule was not correctly being packaged via setup.py

# Release 0.3.0

<h3>New features since last release</h3>

* PennyLane now includes a new `interfaces` submodule, which enables QNode integration with additional machine learning libraries.
* Adds support for an experimental PyTorch interface for QNodes
* Adds support for an experimental TensorFlow eager execution interface for QNodes
* Adds a PyTorch+GPU+QPU tutorial to the documentation
* Documentation now includes links and tutorials including the new [PennyLane-Forest](https://github.com/rigetti/pennylane-forest) plugin.

<h3>Improvements</h3>

* Printing a QNode object, via `print(qnode)` or in an interactive terminal, now displays more useful information regarding the QNode,
  including the device it runs on, the number of wires, it's interface, and the quantum function it uses:

  ```python
  >>> print(qnode)
  <QNode: device='default.qubit', func=circuit, wires=2, interface=PyTorch>
  ```

<h3>Contributors</h3>

This release contains contributions from:

Josh Izaac and Nathan Killoran.


# Release 0.2.0

<h3>New features since last release</h3>

* Added the `Identity` expectation value for both CV and qubit models [(#135)](https://github.com/XanaduAI/pennylane/pull/135)
* Added the `templates.py` submodule, containing some commonly used QML models to be used as ansatz in QNodes [(#133)](https://github.com/XanaduAI/pennylane/pull/133)
* Added the `qml.Interferometer` CV operation [(#152)](https://github.com/XanaduAI/pennylane/pull/152)
* Wires are now supported as free QNode parameters [(#151)](https://github.com/XanaduAI/pennylane/pull/151)
* Added ability to update stepsizes of the optimizers [(#159)](https://github.com/XanaduAI/pennylane/pull/159)

<h3>Improvements</h3>

* Removed use of hardcoded values in the optimizers, made them parameters (see [#131](https://github.com/XanaduAI/pennylane/pull/131) and [#132](https://github.com/XanaduAI/pennylane/pull/132))
* Created the new `PlaceholderExpectation`, to be used when both CV and qubit expval modules contain expectations with the same name
* Provide a way for plugins to view the operation queue _before_ applying operations. This allows for on-the-fly modifications of
  the queue, allowing hardware-based plugins to support the full range of qubit expectation values. [(#143)](https://github.com/XanaduAI/pennylane/pull/143)
* QNode return values now support _any_ form of sequence, such as lists, sets, etc. [(#144)](https://github.com/XanaduAI/pennylane/pull/144)
* CV analytic gradient calculation is now more robust, allowing for operations which may not themselves be differentiated, but have a
  well defined `_heisenberg_rep` method, and so may succeed operations that are analytically differentiable [(#152)](https://github.com/XanaduAI/pennylane/pull/152)

<h3>Bug fixes</h3>

* Fixed a bug where the variational classifier example was not batching when learning parity (see [#128](https://github.com/XanaduAI/pennylane/pull/128) and [#129](https://github.com/XanaduAI/pennylane/pull/129))
* Fixed an inconsistency where some initial state operations were documented as accepting complex parameters - all operations
  now accept real values [(#146)](https://github.com/XanaduAI/pennylane/pull/146)

<h3>Contributors</h3>

This release contains contributions from:

Christian Gogolin, Josh Izaac, Nathan Killoran, and Maria Schuld.


# Release 0.1.0

Initial public release.

<h3>Contributors</h3>
This release contains contributions from:

Ville Bergholm, Josh Izaac, Maria Schuld, Christian Gogolin, and Nathan Killoran.<|MERGE_RESOLUTION|>--- conflicted
+++ resolved
@@ -344,14 +344,9 @@
 
 This release contains contributions from (in alphabetical order):
 
-<<<<<<< HEAD
-Marius Aglitoiu, Vishnu Ajith, Thomas Bromley, Jack Ceroni, Olivia Di Matteo, Tanya Garg, Diego Guala, Anthony Hayes, Josh Izaac,
-Pavan Jayasinha, Ryan Levy, Johannes Jakob Meyer, Nahum Sá, Brian Shi, Antal Száva, David Wierichs
-=======
 Marius Aglitoiu, Vishnu Ajith, Thomas Bromley, Jack Ceroni, Miruna Daian, Olivia Di Matteo,
-Tanya Garg, Diego Guala, Anthony Hayes, Josh Izaac, Pavan Jayasinha, Ryan Levy, Nahum Sá,
-Brian Shi, Antal Száva, Vincent Wong.
->>>>>>> 7e8ddfb1
+Tanya Garg, Diego Guala, Anthony Hayes, Josh Izaac, Pavan Jayasinha, Ryan Levy, Johannes Jakob Meyer,
+Nahum Sá, Brian Shi, Antal Száva, David Wierichs, Vincent Wong.
 
 # Release 0.15.1 (current release)
 
