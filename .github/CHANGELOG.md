# Release 0.15.0-dev (development release)

<h3>New features since last release</h3>

<<<<<<< HEAD
* Edited the ``MottonenStatePreparation`` template to improve performance on states with only real amplitudes
  by reducing the number of redundant CNOT gates at the end of a circuit.

  ```python
  dev = qml.device("default.qubit", wires=2)
  inputstate = [np.sqrt(0.2),np.sqrt(0.3),np.sqrt(0.4),np.sqrt(0.1)]
  @qml.qnode(dev)
  def circuit():
    mottonen.MottonenStatePreparation(inputstate,wires=[0,1])
    return qml.expval(qml.PauliZ(0))
  ```
  Previously returned:
  ```pycon
  >>> print(qml.draw(circuit)())
  0: ──RY(1.57)──╭C─────────────╭C──╭C──╭C──┤ ⟨Z⟩ 
  1: ──RY(1.35)──╰X──RY(0.422)──╰X──╰X──╰X──┤   
  ```
  Now returns:
  ```pycon
  >>> print(qml.draw(circuit)())
  0: ──RY(1.57)──╭C─────────────╭C──┤ ⟨Z⟩ 
  1: ──RY(1.35)──╰X──RY(0.422)──╰X──┤   
=======
* Added the function ``finite_diff()`` to compute finite-difference
  approximations to the gradient and the second-order derivatives of
  arbitrary callable functions.
  [(#1090)](https://github.com/PennyLaneAI/pennylane/pull/1090)

  This is useful to compute the derivative of parametrized
  ``pennylane.Hamiltonian`` observables ``O(x)`` with respect to the parameter ``x``.

  For example, in quantum chemistry simulations it can be used to evaluate
  the derivatives of the electronic Hamiltonian with respect to the nuclear
  coordinates

  ```pycon
  >>> def H(x):
  ...    return qml.qchem.molecular_hamiltonian(['H', 'H'], x)[0]

  >>> x = np.array([0., 0., -0.66140414, 0., 0., 0.66140414])
  >>> grad_fn = qml.finite_diff(H, N=1)
  >>> grad = grad_fn(x)

  >>> deriv2_fn = qml.finite_diff(H, N=2, idx=[0, 1])
  >>> deriv2 = deriv2_fn(x)
  ```

* Added the `QuantumMonteCarlo` template for performing quantum Monte Carlo estimation of an
  expectation value on simulator.
  [(#1130)](https://github.com/PennyLaneAI/pennylane/pull/1130)

  The following example shows how the expectation value of sine squared over a standard normal
  distribution can be approximated:
  
  ```python
  from scipy.stats import norm

  m = 5
  M = 2 ** m
  n = 10
  N = 2 ** n
  target_wires = range(m + 1)
  estimation_wires = range(m + 1, n + m + 1)

  xmax = np.pi  # bound to region [-pi, pi]
  xs = np.linspace(-xmax, xmax, M)

  probs = np.array([norm().pdf(x) for x in xs])
  probs /= np.sum(probs)

  func = lambda i: np.sin(xs[i]) ** 2

  dev = qml.device("default.qubit", wires=(n + m + 1))

  @qml.qnode(dev)
  def circuit():
      qml.templates.QuantumMonteCarlo(
          probs,
          func,
          target_wires=target_wires,
          estimation_wires=estimation_wires,
      )
      return qml.probs(estimation_wires)

  phase_estimated = np.argmax(circuit()[:int(N / 2)]) / N
  expectation_estimated = (1 - np.cos(np.pi * phase_estimated)) / 2
  ```
  
  The theoretical value is roughly `0.432332`, which compares closely to the estimated value:
  
  ```pycon
  >>> expectation_estimated
  0.4327096457464369
>>>>>>> c02ec789
  ```

* A new adjoint transform has been added. 
  [(#1111)](https://github.com/PennyLaneAI/pennylane/pull/1111)
  [(#1135)](https://github.com/PennyLaneAI/pennylane/pull/1135)

  This new method allows users to apply the adjoint of an arbitrary sequence of operations.

  ```python
  def subroutine(wire):
      qml.RX(0.123, wires=wire)
      qml.RY(0.456, wires=wire)

  dev = qml.device('default.qubit', wires=1)
  @qml.qnode(dev)
  def circuit():
      subroutine(0)
      qml.adjoint(subroutine)(0)
      return qml.expval(qml.PauliZ(0))
  ```

  This creates the following circuit:

  ```pycon
  >>> print(qml.draw(circuit)())
  0: --RX(0.123)--RY(0.456)--RY(-0.456)--RX(-0.123)--| <Z>
  ```

  Directly applying to a gate also works as expected.

  ```python
  qml.adjoint(qml.RX)(0.123, wires=0) # Really applies RX(-0.123).
  ```

- Added the `QuantumPhaseEstimation` template for performing quantum phase estimation for an input
  unitary matrix.
  [(#1095)](https://github.com/PennyLaneAI/pennylane/pull/1095)
  
  Consider the matrix corresponding to a rotation from an `RX` gate:
  
  ```pycon
  >>> phase = 5
  >>> target_wires = [0]
  >>> unitary = qml.RX(phase, wires=0).matrix
  ```
  
  The ``phase`` parameter can be estimated using ``QuantumPhaseEstimation``. For example, using five
  phase-estimation qubits:
  
  ```python
  n_estimation_wires = 5
  estimation_wires = range(1, n_estimation_wires + 1)

  dev = qml.device("default.qubit", wires=n_estimation_wires + 1)

  @qml.qnode(dev)
  def circuit():
      # Start in the |+> eigenstate of the unitary
      qml.Hadamard(wires=target_wires)

      QuantumPhaseEstimation(
          unitary,
          target_wires=target_wires,
          estimation_wires=estimation_wires,
      )

      return qml.probs(estimation_wires)

  phase_estimated = np.argmax(circuit()) / 2 ** n_estimation_wires

  # Need to rescale phase due to convention of RX gate
  phase_estimated = 4 * np.pi * (1 - phase)
  ```

  The resulting phase is a close approximation to the true value:
  
  ```pycon
  >>> phase_estimated
  5.105088062083414
  ```

* Batches of shots can now be specified as a list, allowing measurement statistics
  to be course-grained with a single QNode evaluation.
  [(#1103)](https://github.com/PennyLaneAI/pennylane/pull/1103)

  Consider

  ```pycon
  >>> shots_list = [5, 10, 1000]
  >>> dev = qml.device("default.qubit", wires=2, analytic=False, shots=shots_list)
  ```

  When QNodes are executed on this device, a single execution of 1015 shots will be submitted.
  However, three sets of measurement statistics will be returned; using the first 5 shots,
  second set of 10 shots, and final 1000 shots, separately.

  For example:

  ```python
  @qml.qnode(dev)
  def circuit(x):
      qml.RX(x, wires=0)
      qml.CNOT(wires=[0, 1])
      return qml.expval(qml.PauliZ(0) @ qml.PauliX(1)), qml.expval(qml.PauliZ(0))
  ```

  Executing this, we will get an output of size `(3, 2)`:

  ```pycon
  >>> circuit(0.5)
  [[0.33333333 1.        ]
   [0.2        1.        ]
   [0.012      0.868     ]]
  ```

  This output remains fully differentiable.

- The number of shots can now be specified on a temporary basis when evaluating a QNode.
  [(#1075)](https://github.com/PennyLaneAI/pennylane/pull/1075)

  ```python
  dev = qml.device('default.qubit', wires=1, shots=10) # default is 10

  @qml.qnode(dev)
  def circuit(a):
      qml.RX(a, wires=0)
      return qml.sample(qml.PauliZ(wires=0))
  ```

  For this, the qnode is called with an additional `shots` keyword argument:

  ```pycon
  >>> circuit(0.8)
  [ 1  1  1 -1 -1  1  1  1  1  1]
  >>> circuit(0.8, shots=3)
  [ 1  1  1]
  >>> circuit(0.8)
  [ 1  1  1 -1 -1  1  1  1  1  1]
  ```

- The JAX interface now supports all devices.
  [(#1076)](https://github.com/PennyLaneAI/pennylane/pull/1076)

   Here is an example of how to use JAX with Cirq:

  ```python
  dev = qml.device('cirq.simulator', wires=1)
  @qml.qnode(dev, interface="jax")
  def circuit(x):
      qml.RX(x[1], wires=0)
      qml.Rot(x[0], x[1], x[2], wires=0)
      return qml.expval(qml.PauliZ(0))
  weights = jnp.array([0.2, 0.5, 0.1])
  print(circuit(weights)) # DeviceArray(...)
  ```

- Added the `ControlledPhaseShift` gate as well as the `QFT` operation for applying quantum Fourier
  transforms.
  [(#1064)](https://github.com/PennyLaneAI/pennylane/pull/1064)

<h3>Improvements</h3>

- ``QubitUnitary`` now validates to ensure the input matrix is two dimensional.
  [(#1128)](https://github.com/PennyLaneAI/pennylane/pull/1128)

- Added the `ControlledQubitUnitary` operation. This
  enables implementation of multi-qubit gates with a variable number of
  control qubits. It is also possible to specify a different state for the
  control qubits using the `control_values` argument (also known as a
  mixed-polarity multi-controlled operation).
  [(#1069)](https://github.com/PennyLaneAI/pennylane/pull/1069) [(#1104)](https://github.com/PennyLaneAI/pennylane/pull/1104)
  
  For example, we can  create a multi-controlled T gate using:

  ```python
  T = qml.T._matrix()
  qml.ControlledQubitUnitary(T, control_wires=[0, 1, 3], wires=2, control_values="110")
  ```

  Here, the T gate will be applied to wire `2` if control wires `0` and `1` are in
  state `1`, and control wire `3` is in state `0`. If no value is passed to
  `control_values`, the gate will be applied if all control wires are in
  the `1` state.

- Added `MultiControlledX` for multi-controlled `NOT` gates.
  This is a special case of `ControlledQubitUnitary` that applies a
  Pauli X gate conditioned on the state of an arbitrary number of
  control qubits.
  [(#1104)](https://github.com/PennyLaneAI/pennylane/pull/1104)

* Most layers in Pytorch or Keras accept arbitrary dimension inputs, where each dimension barring
  the last (in the case where the actual weight function of the layer operates on one-dimensional
  vectors) is broadcast over. This is now also supported by KerasLayer and TorchLayer.
  [(#1062)](https://github.com/PennyLaneAI/pennylane/pull/1062).

  Example use:

  ```python
  dev = qml.device("default.qubit", wires=4)

  x = tf.ones((5, 4, 4))

  @qml.qnode(dev)
  def layer(weights, inputs):

      qml.templates.AngleEmbedding(inputs, wires=range(4))
      qml.templates.StronglyEntanglingLayers(weights, wires=range(4))
      return [qml.expval(qml.PauliZ(i)) for i in range(4)]

  qlayer = qml.qnn.KerasLayer(layer, {"weights": (4, 4, 3)}, output_dim=4)

  out = qlayer(x)

  print(out.shape)
  ```

  The output tensor has the following shape:
  ```pycon
  >>> out.shape
  (5, 4, 4)
  ```

* If only one argument to the function `qml.grad` has the `requires_grad` attribute
  set to True, then the returned gradient will be a NumPy array, rather than a
  tuple of length 1.
  [(#1067)](https://github.com/PennyLaneAI/pennylane/pull/1067)
  [(#1081)](https://github.com/PennyLaneAI/pennylane/pull/1081)

* An improvement has been made to how `QubitDevice` generates and post-processess samples,
  allowing QNode measurement statistics to work on devices with more than 32 qubits.
  [(#1088)](https://github.com/PennyLaneAI/pennylane/pull/1088)

* Due to the addition of `density_matrix()` as a return type from a QNode, tuples are now supported by the `output_dim` parameter in `qnn.KerasLayer`.
  [(#1070)](https://github.com/PennyLaneAI/pennylane/pull/1070)

<h3>Breaking changes</h3>

* If creating a QNode from a quantum function with an argument named `shots`,
  a `DeprecationWarning` is raised, warning the user that this is a reserved
  argument to change the number of shots on a per-call basis.
  [(#1075)](https://github.com/PennyLaneAI/pennylane/pull/1075)

* For devices inheriting from `QubitDevice`, the methods `expval`, `var`, `sample`
  accept two new keyword arguments --- `shot_range` and `bin_size`.
  [(#1103)](https://github.com/PennyLaneAI/pennylane/pull/1103)

  These new arguments allow for the statistics to be performed on only a subset of device samples.
  This finer level of control is accessible from the main UI by instantiating a device with a batch
  of shots.

  For example, consider the following device:

  ```pycon
  >>> dev = qml.device("my_device", shots=[5, (10, 3), 100])
  ```

  This device will execute QNodes using 135 shots, however
  measurement statistics will be **course grained** across these 135
  shots:

  * All measurement statistics will first be computed using the
    first 5 shots --- that is, `shots_range=[0, 5]`, `bin_size=5`.

  * Next, the tuple `(10, 3)` indicates 10 shots, repeated 3 times. We will want to use
    `shot_range=[5, 35]`, performing the expectation value in bins of size 10
    (`bin_size=10`).

  * Finally, we repeat the measurement statistics for the final 100 shots,
    `shot_range=[35, 135]`, `bin_size=100`.

<h3>Bug fixes</h3>

* Fixes a bug and a test where the ``QuantumTape.is_sampled`` attribute was not
  being updated.
  [(#1126)](https://github.com/PennyLaneAI/pennylane/pull/1126)

* Fixes a bug where `BasisEmbedding` would not accept inputs whose bits are all ones 
  or all zeros. 
  [(#1114)](https://github.com/PennyLaneAI/pennylane/pull/1114)

* The `ExpvalCost` class raises an error if instantiated
  with non-expectation measurement statistics.
  [(#1106)](https://github.com/PennyLaneAI/pennylane/pull/1106)

* Fixes a bug where decompositions would reset the differentiation method
  of a QNode.
  [(#1117)](https://github.com/PennyLaneAI/pennylane/pull/1117)

<h3>Documentation</h3>

- Typos addressed in templates documentation.
  [(#1094)](https://github.com/PennyLaneAI/pennylane/pull/1094)

- Added `flaky` as dependency for running tests in documentation. [(#1113)](https://github.com/PennyLaneAI/pennylane/pull/1113)

<h3>Contributors</h3>

This release contains contributions from (in alphabetical order):

Thomas Bromley, Olivia Di Matteo, Kyle Godbey, Diego Guala, Josh Izaac, Daniel Polatajko, Chase Roberts,
Sankalp Sanand, Pritish Sehzpaul, Maria Schuld, Antal Száva.

# Release 0.14.1 (current release)

<h3>Bug fixes</h3>

* Fixes a testing bug where tests that required JAX would fail if JAX was not installed.
  The tests will now instead be skipped if JAX can not be imported.
  [(#1066)](https://github.com/PennyLaneAI/pennylane/pull/1066)

* Fixes a bug where inverse operations could not be differentiated
  using backpropagation on `default.qubit`.
  [(#1072)](https://github.com/PennyLaneAI/pennylane/pull/1072)

* The QNode has a new keyword argument, `max_expansion`, that determines the maximum number of times
  the internal circuit should be expanded when executed on a device. In addition, the default number
  of max expansions has been increased from 2 to 10, allowing devices that require more than two
  operator decompositions to be supported.
  [(#1074)](https://github.com/PennyLaneAI/pennylane/pull/1074)

* Fixes a bug where `Hamiltonian` objects created with non-list arguments raised an error for
  arithmetic operations. [(#1082)](https://github.com/PennyLaneAI/pennylane/pull/1082)

* Fixes a bug where `Hamiltonian` objects with no coefficients or operations would return a faulty
  result when used with `ExpvalCost`. [(#1082)](https://github.com/PennyLaneAI/pennylane/pull/1082)

<h3>Documentation</h3>

* Updates mentions of `generate_hamiltonian` to `molecular_hamiltonian` in the
  docstrings of the `ExpvalCost` and `Hamiltonian` classes.
  [(#1077)](https://github.com/PennyLaneAI/pennylane/pull/1077)

<h3>Contributors</h3>

This release contains contributions from (in alphabetical order):

Thomas Bromley, Josh Izaac, Antal Száva.



# Release 0.14.0

<h3>New features since last release</h3>

<h4>Perform quantum machine learning with JAX</h4>

* QNodes created with `default.qubit` now support a JAX interface, allowing JAX to be used
  to create, differentiate, and optimize hybrid quantum-classical models.
  [(#947)](https://github.com/PennyLaneAI/pennylane/pull/947)

  This is supported internally via a new `default.qubit.jax` device. This device runs end to end in
  JAX, meaning that it supports all of the awesome JAX transformations (`jax.vmap`, `jax.jit`,
  `jax.hessian`, etc).

  Here is an example of how to use the new JAX interface:

  ```python
  dev = qml.device("default.qubit", wires=1)
  @qml.qnode(dev, interface="jax", diff_method="backprop")
  def circuit(x):
      qml.RX(x[1], wires=0)
      qml.Rot(x[0], x[1], x[2], wires=0)
      return qml.expval(qml.PauliZ(0))

  weights = jnp.array([0.2, 0.5, 0.1])
  grad_fn = jax.grad(circuit)
  print(grad_fn(weights))
  ```

  Currently, only `diff_method="backprop"` is supported, with plans to support more in the future.

<h4>New, faster, quantum gradient methods</h4>

* A new differentiation method has been added for use with simulators. The `"adjoint"`
  method operates after a forward pass by iteratively applying inverse gates to scan backwards
  through the circuit.
  [(#1032)](https://github.com/PennyLaneAI/pennylane/pull/1032)

  This method is similar to the reversible method, but has a lower time
  overhead and a similar memory overhead. It follows the approach provided by
  [Jones and Gacon](https://arxiv.org/abs/2009.02823). This method is only compatible with certain
  statevector-based devices such as `default.qubit`.

  Example use:

  ```python
  import pennylane as qml

  wires = 1
  device = qml.device("default.qubit", wires=wires)

  @qml.qnode(device, diff_method="adjoint")
  def f(params):
      qml.RX(0.1, wires=0)
      qml.Rot(*params, wires=0)
      qml.RX(-0.3, wires=0)
      return qml.expval(qml.PauliZ(0))

  params = [0.1, 0.2, 0.3]
  qml.grad(f)(params)
  ```

* The default logic for choosing the 'best' differentiation method has been altered
  to improve performance.
  [(#1008)](https://github.com/PennyLaneAI/pennylane/pull/1008)

  - If the quantum device provides its own gradient, this is now the preferred
    differentiation method.

  - If the quantum device natively supports classical
    backpropagation, this is now preferred over the parameter-shift rule.

    This will lead to marked speed improvement during optimization when using
    `default.qubit`, with a sight penalty on the forward-pass evaluation.

  More details are available below in the 'Improvements' section for plugin developers.

* PennyLane now supports analytical quantum gradients for noisy channels, in addition to its
  existing support for unitary operations. The noisy channels `BitFlip`, `PhaseFlip`, and
  `DepolarizingChannel` all support analytic gradients out of the box.
  [(#968)](https://github.com/PennyLaneAI/pennylane/pull/968)

* A method has been added for calculating the Hessian of quantum circuits using the second-order
  parameter shift formula.
  [(#961)](https://github.com/PennyLaneAI/pennylane/pull/961)

  The following example shows the calculation of the Hessian:

  ```python
  n_wires = 5
  weights = [2.73943676, 0.16289932, 3.4536312, 2.73521126, 2.6412488]

  dev = qml.device("default.qubit", wires=n_wires)

  with qml.tape.QubitParamShiftTape() as tape:
      for i in range(n_wires):
          qml.RX(weights[i], wires=i)

      qml.CNOT(wires=[0, 1])
      qml.CNOT(wires=[2, 1])
      qml.CNOT(wires=[3, 1])
      qml.CNOT(wires=[4, 3])

      qml.expval(qml.PauliZ(1))

  print(tape.hessian(dev))
  ```

  The Hessian is not yet supported via classical machine learning interfaces, but will
  be added in a future release.

<h4>More operations and templates</h4>

* Two new error channels, `BitFlip` and `PhaseFlip` have been added.
  [(#954)](https://github.com/PennyLaneAI/pennylane/pull/954)

  They can be used in the same manner as existing error channels:

  ```python
  dev = qml.device("default.mixed", wires=2)

  @qml.qnode(dev)
  def circuit():
      qml.RX(0.3, wires=0)
      qml.RY(0.5, wires=1)
      qml.BitFlip(0.01, wires=0)
      qml.PhaseFlip(0.01, wires=1)
      return qml.expval(qml.PauliZ(0))
  ```

* Apply permutations to wires using the `Permute` subroutine.
  [(#952)](https://github.com/PennyLaneAI/pennylane/pull/952)

  ```python
  import pennylane as qml
  dev = qml.device('default.qubit', wires=5)

  @qml.qnode(dev)
  def apply_perm():
      # Send contents of wire 4 to wire 0, of wire 2 to wire 1, etc.
      qml.templates.Permute([4, 2, 0, 1, 3], wires=dev.wires)
      return qml.expval(qml.PauliZ(0))
  ```

<h4>QNode transformations</h4>

* The `qml.metric_tensor` function transforms a QNode to produce the Fubini-Study
  metric tensor with full autodifferentiation support---even on hardware.
  [(#1014)](https://github.com/PennyLaneAI/pennylane/pull/1014)

  Consider the following QNode:

  ```python
  dev = qml.device("default.qubit", wires=3)

  @qml.qnode(dev, interface="autograd")
  def circuit(weights):
      # layer 1
      qml.RX(weights[0, 0], wires=0)
      qml.RX(weights[0, 1], wires=1)

      qml.CNOT(wires=[0, 1])
      qml.CNOT(wires=[1, 2])

      # layer 2
      qml.RZ(weights[1, 0], wires=0)
      qml.RZ(weights[1, 1], wires=2)

      qml.CNOT(wires=[0, 1])
      qml.CNOT(wires=[1, 2])
      return qml.expval(qml.PauliZ(0) @ qml.PauliZ(1)), qml.expval(qml.PauliY(2))
  ```

  We can use the `metric_tensor` function to generate a new function, that returns the
  metric tensor of this QNode:

  ```pycon
  >>> met_fn = qml.metric_tensor(circuit)
  >>> weights = np.array([[0.1, 0.2, 0.3], [0.4, 0.5, 0.6]], requires_grad=True)
  >>> met_fn(weights)
  tensor([[0.25  , 0.    , 0.    , 0.    ],
          [0.    , 0.25  , 0.    , 0.    ],
          [0.    , 0.    , 0.0025, 0.0024],
          [0.    , 0.    , 0.0024, 0.0123]], requires_grad=True)
  ```

  The returned metric tensor is also fully differentiable, in all interfaces.
  For example, differentiating the `(3, 2)` element:

  ```pycon
  >>> grad_fn = qml.grad(lambda x: met_fn(x)[3, 2])
  >>> grad_fn(weights)
  array([[ 0.04867729, -0.00049502,  0.        ],
         [ 0.        ,  0.        ,  0.        ]])
  ```

  Differentiation is also supported using Torch, Jax, and TensorFlow.

* Adds the new function `qml.math.cov_matrix()`. This function accepts a list of commuting
  observables, and the probability distribution in the shared observable eigenbasis after the
  application of an ansatz. It uses these to construct the covariance matrix in a *framework
  independent* manner, such that the output covariance matrix is autodifferentiable.
  [(#1012)](https://github.com/PennyLaneAI/pennylane/pull/1012)

  For example, consider the following ansatz and observable list:

  ```python3
  obs_list = [qml.PauliX(0) @ qml.PauliZ(1), qml.PauliY(2)]
  ansatz = qml.templates.StronglyEntanglingLayers
  ```

  We can construct a QNode to output the probability distribution in the shared eigenbasis of the
  observables:

  ```python
  dev = qml.device("default.qubit", wires=3)

  @qml.qnode(dev, interface="autograd")
  def circuit(weights):
      ansatz(weights, wires=[0, 1, 2])
      # rotate into the basis of the observables
      for o in obs_list:
          o.diagonalizing_gates()
      return qml.probs(wires=[0, 1, 2])
  ```

  We can now compute the covariance matrix:

  ```pycon
  >>> weights = qml.init.strong_ent_layers_normal(n_layers=2, n_wires=3)
  >>> cov = qml.math.cov_matrix(circuit(weights), obs_list)
  >>> cov
  array([[0.98707611, 0.03665537],
         [0.03665537, 0.99998377]])
  ```

  Autodifferentiation is fully supported using all interfaces:

  ```pycon
  >>> cost_fn = lambda weights: qml.math.cov_matrix(circuit(weights), obs_list)[0, 1]
  >>> qml.grad(cost_fn)(weights)[0]
  array([[[ 4.94240914e-17, -2.33786398e-01, -1.54193959e-01],
          [-3.05414996e-17,  8.40072236e-04,  5.57884080e-04],
          [ 3.01859411e-17,  8.60411436e-03,  6.15745204e-04]],

         [[ 6.80309533e-04, -1.23162742e-03,  1.08729813e-03],
          [-1.53863193e-01, -1.38700657e-02, -1.36243323e-01],
          [-1.54665054e-01, -1.89018172e-02, -1.56415558e-01]]])
  ```

* A new  `qml.draw` function is available, allowing QNodes to be easily
  drawn without execution by providing example input.
  [(#962)](https://github.com/PennyLaneAI/pennylane/pull/962)

  ```python
  @qml.qnode(dev)
  def circuit(a, w):
      qml.Hadamard(0)
      qml.CRX(a, wires=[0, 1])
      qml.Rot(*w, wires=[1])
      qml.CRX(-a, wires=[0, 1])
      return qml.expval(qml.PauliZ(0) @ qml.PauliZ(1))
  ```

  The QNode circuit structure may depend on the input arguments;
  this is taken into account by passing example QNode arguments
  to the `qml.draw()` drawing function:

  ```pycon
  >>> drawer = qml.draw(circuit)
  >>> result = drawer(a=2.3, w=[1.2, 3.2, 0.7])
  >>> print(result)
  0: ──H──╭C────────────────────────────╭C─────────╭┤ ⟨Z ⊗ Z⟩
  1: ─────╰RX(2.3)──Rot(1.2, 3.2, 0.7)──╰RX(-2.3)──╰┤ ⟨Z ⊗ Z⟩
  ```

<h4>A faster, leaner, and more flexible core</h4>

* The new core of PennyLane, rewritten from the ground up and developed over the last few release
  cycles, has achieved feature parity and has been made the new default in PennyLane v0.14. The old
  core has been marked as deprecated, and will be removed in an upcoming release.
  [(#1046)](https://github.com/PennyLaneAI/pennylane/pull/1046)
  [(#1040)](https://github.com/PennyLaneAI/pennylane/pull/1040)
  [(#1034)](https://github.com/PennyLaneAI/pennylane/pull/1034)
  [(#1035)](https://github.com/PennyLaneAI/pennylane/pull/1035)
  [(#1027)](https://github.com/PennyLaneAI/pennylane/pull/1027)
  [(#1026)](https://github.com/PennyLaneAI/pennylane/pull/1026)
  [(#1021)](https://github.com/PennyLaneAI/pennylane/pull/1021)
  [(#1054)](https://github.com/PennyLaneAI/pennylane/pull/1054)
  [(#1049)](https://github.com/PennyLaneAI/pennylane/pull/1049)

  While high-level PennyLane code and tutorials remain unchanged, the new core
  provides several advantages and improvements:

  - **Faster and more optimized**: The new core provides various performance optimizations, reducing
    pre- and post-processing overhead, and reduces the number of quantum evaluations in certain
    cases.

  - **Support for in-QNode classical processing**: this allows for differentiable classical
    processing within the QNode.

    ```python
    dev = qml.device("default.qubit", wires=1)

    @qml.qnode(dev, interface="tf")
    def circuit(p):
        qml.RX(tf.sin(p[0])**2 + p[1], wires=0)
        return qml.expval(qml.PauliZ(0))
    ```

    The classical processing functions used within the QNode must match
    the QNode interface. Here, we use TensorFlow:

    ```pycon
    >>> params = tf.Variable([0.5, 0.1], dtype=tf.float64)
    >>> with tf.GradientTape() as tape:
    ...     res = circuit(params)
    >>> grad = tape.gradient(res, params)
    >>> print(res)
    tf.Tensor(0.9460913127754935, shape=(), dtype=float64)
    >>> print(grad)
    tf.Tensor([-0.27255248 -0.32390003], shape=(2,), dtype=float64)
    ```

    As a result of this change, quantum decompositions that require classical processing
    are fully supported and end-to-end differentiable in tape mode.

  - **No more Variable wrapping**: QNode arguments no longer become `Variable`
    objects within the QNode.

    ```python
    dev = qml.device("default.qubit", wires=1)

    @qml.qnode(dev)
    def circuit(x):
        print("Parameter value:", x)
        qml.RX(x, wires=0)
        return qml.expval(qml.PauliZ(0))
    ```

    Internal QNode parameters can be easily inspected, printed, and manipulated:

    ```pycon
    >>> circuit(0.5)
    Parameter value: 0.5
    tensor(0.87758256, requires_grad=True)
    ```

  - **Less restrictive QNode signatures**: There is no longer any restriction on the QNode signature; the QNode can be
    defined and called following the same rules as standard Python functions.

    For example, the following QNode uses positional, named, and variable
    keyword arguments:

    ```python
    x = torch.tensor(0.1, requires_grad=True)
    y = torch.tensor([0.2, 0.3], requires_grad=True)
    z = torch.tensor(0.4, requires_grad=True)

    @qml.qnode(dev, interface="torch")
    def circuit(p1, p2=y, **kwargs):
        qml.RX(p1, wires=0)
        qml.RY(p2[0] * p2[1], wires=0)
        qml.RX(kwargs["p3"], wires=0)
        return qml.var(qml.PauliZ(0))
    ```

    When we call the QNode, we may pass the arguments by name
    even if defined positionally; any argument not provided will
    use the default value.

    ```pycon
    >>> res = circuit(p1=x, p3=z)
    >>> print(res)
    tensor(0.2327, dtype=torch.float64, grad_fn=<SelectBackward>)
    >>> res.backward()
    >>> print(x.grad, y.grad, z.grad)
    tensor(0.8396) tensor([0.0289, 0.0193]) tensor(0.8387)
    ```

    This extends to the `qnn` module, where `KerasLayer` and `TorchLayer` modules
    can be created from QNodes with unrestricted signatures.

  - **Smarter measurements:** QNodes can now measure wires more than once, as
    long as all observables are commuting:

    ```python
    @qml.qnode(dev)
    def circuit(x):
        qml.RX(x, wires=0)
        return [
            qml.expval(qml.PauliZ(0)),
            qml.expval(qml.PauliZ(0) @ qml.PauliZ(1))
        ]
    ```

    Further, the `qml.ExpvalCost()` function allows for optimizing
    measurements to reduce the number of quantum evaluations required.

  With the new PennyLane core, there are a few small breaking changes, detailed
  below in the 'Breaking Changes' section.

<h3>Improvements</h3>

* The built-in PennyLane optimizers allow more flexible cost functions. The cost function passed to most optimizers
  may accept any combination of trainable arguments, non-trainable arguments, and keyword arguments.
  [(#959)](https://github.com/PennyLaneAI/pennylane/pull/959)
  [(#1053)](https://github.com/PennyLaneAI/pennylane/pull/1053)

  The full changes apply to:

  * `AdagradOptimizer`
  * `AdamOptimizer`
  * `GradientDescentOptimizer`
  * `MomentumOptimizer`
  * `NesterovMomentumOptimizer`
  * `RMSPropOptimizer`
  * `RotosolveOptimizer`

  The `requires_grad=False` property must mark any non-trainable constant argument.
  The `RotoselectOptimizer` allows passing only keyword arguments.

  Example use:

  ```python
  def cost(x, y, data, scale=1.0):
      return scale * (x[0]-data)**2 + scale * (y-data)**2

  x = np.array([1.], requires_grad=True)
  y = np.array([1.0])
  data = np.array([2.], requires_grad=False)

  opt = qml.GradientDescentOptimizer()

  # the optimizer step and step_and_cost methods can
  # now update multiple parameters at once
  x_new, y_new, data = opt.step(cost, x, y, data, scale=0.5)
  (x_new, y_new, data), value = opt.step_and_cost(cost, x, y, data, scale=0.5)

  # list and tuple unpacking is also supported
  params = (x, y, data)
  params = opt.step(cost, *params)
  ```

* The circuit drawer has been updated to support the inclusion of unused or inactive
  wires, by passing the `show_all_wires` argument.
  [(#1033)](https://github.com/PennyLaneAI/pennylane/pull/1033)

  ```python
  dev = qml.device('default.qubit', wires=[-1, "a", "q2", 0])

  @qml.qnode(dev)
  def circuit():
      qml.Hadamard(wires=-1)
      qml.CNOT(wires=[-1, "q2"])
      return qml.expval(qml.PauliX(wires="q2"))
  ```

  ```pycon
  >>> print(qml.draw(circuit, show_all_wires=True)())
  >>>
   -1: ──H──╭C──┤
    a: ─────│───┤
   q2: ─────╰X──┤ ⟨X⟩
    0: ─────────┤
  ```

* The logic for choosing the 'best' differentiation method has been altered
  to improve performance.
  [(#1008)](https://github.com/PennyLaneAI/pennylane/pull/1008)

  - If the device provides its own gradient, this is now the preferred
    differentiation method.

  - If a device provides additional interface-specific versions that natively support classical
    backpropagation, this is now preferred over the parameter-shift rule.

    Devices define additional interface-specific devices via their `capabilities()` dictionary. For
    example, `default.qubit` supports supplementary devices for TensorFlow, Autograd, and JAX:

    ```python
    {
      "passthru_devices": {
          "tf": "default.qubit.tf",
          "autograd": "default.qubit.autograd",
          "jax": "default.qubit.jax",
      },
    }
    ```

  As a result of this change, if the QNode `diff_method` is not explicitly provided,
  it is possible that the QNode will run on a *supplementary device* of the device that was
  specifically provided:

  ```python
  dev = qml.device("default.qubit", wires=2)
  qml.QNode(dev) # will default to backprop on default.qubit.autograd
  qml.QNode(dev, interface="tf") # will default to backprop on default.qubit.tf
  qml.QNode(dev, interface="jax") # will default to backprop on default.qubit.jax
  ```

* The `default.qubit` device has been updated so that internally it applies operations in a more
  functional style, i.e., by accepting an input state and returning an evolved state.
  [(#1025)](https://github.com/PennyLaneAI/pennylane/pull/1025)

* A new test series, `pennylane/devices/tests/test_compare_default_qubit.py`, has been added, allowing to test if
  a chosen device gives the same result as `default.qubit`.
  [(#897)](https://github.com/PennyLaneAI/pennylane/pull/897)

  Three tests are added:

  - `test_hermitian_expectation`,
  - `test_pauliz_expectation_analytic`, and
  - `test_random_circuit`.

* Adds the following agnostic tensor manipulation functions to the `qml.math` module: `abs`,
  `angle`, `arcsin`, `concatenate`, `dot`, `squeeze`, `sqrt`, `sum`, `take`, `where`. These functions are
  required to fully support end-to-end differentiable Mottonen and Amplitude embedding.
  [(#922)](https://github.com/PennyLaneAI/pennylane/pull/922)
  [(#1011)](https://github.com/PennyLaneAI/pennylane/pull/1011)

* The `qml.math` module now supports JAX.
  [(#985)](https://github.com/XanaduAI/software-docs/pull/274)

* Several improvements have been made to the `Wires` class to reduce overhead and simplify the logic
  of how wire labels are interpreted:
  [(#1019)](https://github.com/PennyLaneAI/pennylane/pull/1019)
  [(#1010)](https://github.com/PennyLaneAI/pennylane/pull/1010)
  [(#1005)](https://github.com/PennyLaneAI/pennylane/pull/1005)
  [(#983)](https://github.com/PennyLaneAI/pennylane/pull/983)
  [(#967)](https://github.com/PennyLaneAI/pennylane/pull/967)

  - If the input `wires` to a wires class instantiation `Wires(wires)` can be iterated over,
    its elements are interpreted as wire labels. Otherwise, `wires` is interpreted as a single wire label.
    The only exception to this are strings, which are always interpreted as a single
    wire label, so users can address wires with labels such as `"ancilla"`.

  - Any type can now be a wire label as long as it is hashable. The hash is used to establish
    the uniqueness of two labels.

  - Indexing wires objects now returns a label, instead of a new `Wires` object. For example:

    ```pycon
    >>> w = Wires([0, 1, 2])
    >>> w[1]
    >>> 1
    ```

  - The check for uniqueness of wires moved from `Wires` instantiation to
    the `qml.wires._process` function in order to reduce overhead from repeated
    creation of `Wires` instances.

  - Calls to the `Wires` class are substantially reduced, for example by avoiding to call
    Wires on Wires instances on `Operation` instantiation, and by using labels instead of
    `Wires` objects inside the default qubit device.

* Adds the `PauliRot` generator to the `qml.operation` module. This
  generator is required to construct the metric tensor.
  [(#963)](https://github.com/PennyLaneAI/pennylane/pull/963)

* The templates are modified to make use of the new `qml.math` module, for framework-agnostic
  tensor manipulation. This allows the template library to be differentiable
  in backpropagation mode (`diff_method="backprop"`).
  [(#873)](https://github.com/PennyLaneAI/pennylane/pull/873)

* The circuit drawer now allows for the wire order to be (optionally) modified:
  [(#992)](https://github.com/PennyLaneAI/pennylane/pull/992)

  ```pycon
  >>> dev = qml.device('default.qubit', wires=["a", -1, "q2"])
  >>> @qml.qnode(dev)
  ... def circuit():
  ...     qml.Hadamard(wires=-1)
  ...     qml.CNOT(wires=["a", "q2"])
  ...     qml.RX(0.2, wires="a")
  ...     return qml.expval(qml.PauliX(wires="q2"))
  ```

  Printing with default wire order of the device:

  ```pycon
  >>> print(circuit.draw())
    a: ─────╭C──RX(0.2)──┤
   -1: ──H──│────────────┤
   q2: ─────╰X───────────┤ ⟨X⟩
  ```

  Changing the wire order:

  ```pycon
  >>> print(circuit.draw(wire_order=["q2", "a", -1]))
   q2: ──╭X───────────┤ ⟨X⟩
    a: ──╰C──RX(0.2)──┤
   -1: ───H───────────┤
  ```

<h3>Breaking changes</h3>

* QNodes using the new PennyLane core will no longer accept ragged arrays as inputs.

* When using the new PennyLane core and the Autograd interface, non-differentiable data passed
  as a QNode argument or a gate must have the `requires_grad` property set to `False`:

  ```python
  @qml.qnode(dev)
  def circuit(weights, data):
      basis_state = np.array([1, 0, 1, 1], requires_grad=False)
      qml.BasisState(basis_state, wires=[0, 1, 2, 3])
      qml.templates.AmplitudeEmbedding(data, wires=[0, 1, 2, 3])
      qml.templates.BasicEntanglerLayers(weights, wires=[0, 1, 2, 3])
      return qml.probs(wires=0)

  data = np.array(data, requires_grad=False)
  weights = np.array(weights, requires_grad=True)
  circuit(weights, data)
  ```

<h3>Bug fixes</h3>

* Fixes an issue where if the constituent observables of a tensor product do not exist in the queue,
  an error is raised. With this fix, they are first queued before annotation occurs.
  [(#1038)](https://github.com/PennyLaneAI/pennylane/pull/1038)

* Fixes an issue with tape expansions where information about sampling
  (specifically the `is_sampled` tape attribute) was not preserved.
  [(#1027)](https://github.com/PennyLaneAI/pennylane/pull/1027)

* Tape expansion was not properly taking into devices that supported inverse operations,
  causing inverse operations to be unnecessarily decomposed. The QNode tape expansion logic, as well
  as the `Operation.expand()` method, has been modified to fix this.
  [(#956)](https://github.com/PennyLaneAI/pennylane/pull/956)

* Fixes an issue where the Autograd interface was not unwrapping non-differentiable
  PennyLane tensors, which can cause issues on some devices.
  [(#941)](https://github.com/PennyLaneAI/pennylane/pull/941)

* `qml.vqe.Hamiltonian` prints any observable with any number of strings.
  [(#987)](https://github.com/PennyLaneAI/pennylane/pull/987)

* Fixes a bug where parameter-shift differentiation would fail if the QNode
  contained a single probability output.
  [(#1007)](https://github.com/PennyLaneAI/pennylane/pull/1007)

* Fixes an issue when using trainable parameters that are lists/arrays with `tape.vjp`.
  [(#1042)](https://github.com/PennyLaneAI/pennylane/pull/1042)

* The `TensorN` observable is updated to support being copied without any parameters or wires passed.
  [(#1047)](https://github.com/PennyLaneAI/pennylane/pull/1047)

* Fixed deprecation warning when importing `Sequence` from `collections` instead of `collections.abc` in `vqe/vqe.py`.
  [(#1051)](https://github.com/PennyLaneAI/pennylane/pull/1051)

<h3>Contributors</h3>

This release contains contributions from (in alphabetical order):

Juan Miguel Arrazola, Thomas Bromley, Olivia Di Matteo, Theodor Isacsson, Josh Izaac, Christina Lee,
Alejandro Montanez, Steven Oud, Chase Roberts, Sankalp Sanand, Maria Schuld, Antal
Száva, David Wierichs, Jiahao Yao.

# Release 0.13.0

<h3>New features since last release</h3>

<h4>Automatically optimize the number of measurements</h4>

* QNodes in tape mode now support returning observables on the same wire whenever the observables are
  qubit-wise commuting Pauli words. Qubit-wise commuting observables can be evaluated with a
  *single* device run as they are diagonal in the same basis, via a shared set of single-qubit rotations.
  [(#882)](https://github.com/PennyLaneAI/pennylane/pull/882)

  The following example shows a single QNode returning the expectation values of
  the qubit-wise commuting Pauli words `XX` and `XI`:

  ```python
  qml.enable_tape()

  @qml.qnode(dev)
  def f(x):
      qml.Hadamard(wires=0)
      qml.Hadamard(wires=1)
      qml.CRot(0.1, 0.2, 0.3, wires=[1, 0])
      qml.RZ(x, wires=1)
      return qml.expval(qml.PauliX(0) @ qml.PauliX(1)), qml.expval(qml.PauliX(0))
  ```

  ```pycon
  >>> f(0.4)
  tensor([0.89431013, 0.9510565 ], requires_grad=True)
  ```

* The `ExpvalCost` class (previously `VQECost`) now provides observable optimization using the
  `optimize` argument, resulting in potentially fewer device executions.
  [(#902)](https://github.com/PennyLaneAI/pennylane/pull/902)

  This is achieved by separating the observables composing the Hamiltonian into qubit-wise
  commuting groups and evaluating those groups on a single QNode using functionality from the
  `qml.grouping` module:

  ```python
  qml.enable_tape()
  commuting_obs = [qml.PauliX(0), qml.PauliX(0) @ qml.PauliZ(1)]
  H = qml.vqe.Hamiltonian([1, 1], commuting_obs)

  dev = qml.device("default.qubit", wires=2)
  ansatz = qml.templates.StronglyEntanglingLayers

  cost_opt = qml.ExpvalCost(ansatz, H, dev, optimize=True)
  cost_no_opt = qml.ExpvalCost(ansatz, H, dev, optimize=False)

  params = qml.init.strong_ent_layers_uniform(3, 2)
  ```

  Grouping these commuting observables leads to fewer device executions:

  ```pycon
  >>> cost_opt(params)
  >>> ex_opt = dev.num_executions
  >>> cost_no_opt(params)
  >>> ex_no_opt = dev.num_executions - ex_opt
  >>> print("Number of executions:", ex_no_opt)
  Number of executions: 2
  >>> print("Number of executions (optimized):", ex_opt)
  Number of executions (optimized): 1
  ```

<h4>New quantum gradient features</h4>

* Compute the analytic gradient of quantum circuits in parallel on supported devices.
  [(#840)](https://github.com/PennyLaneAI/pennylane/pull/840)

  This release introduces support for batch execution of circuits, via a new device API method
  `Device.batch_execute()`. Devices that implement this new API support submitting a batch of
  circuits for *parallel* evaluation simultaneously, which can significantly reduce the computation time.

  Furthermore, if using tape mode and a compatible device, gradient computations will
  automatically make use of the new batch API---providing a speedup during optimization.

* Gradient recipes are now much more powerful, allowing for operations to define their gradient
  via an arbitrary linear combination of circuit evaluations.
  [(#909)](https://github.com/PennyLaneAI/pennylane/pull/909)
  [(#915)](https://github.com/PennyLaneAI/pennylane/pull/915)

  With this change, gradient recipes can now be of the form
  :math:`\frac{\partial}{\partial\phi_k}f(\phi_k) = \sum_{i} c_i f(a_i \phi_k + s_i )`,
  and are no longer restricted to two-term shifts with identical (but opposite in sign) shift values.

  As a result, PennyLane now supports native analytic quantum gradients for the
  controlled rotation operations `CRX`, `CRY`, `CRZ`, and `CRot`. This allows for parameter-shift
  analytic gradients on hardware, without decomposition.

  Note that this is a breaking change for developers; please see the *Breaking Changes* section
  for more details.

* The `qnn.KerasLayer` class now supports differentiating the QNode through classical
  backpropagation in tape mode.
  [(#869)](https://github.com/PennyLaneAI/pennylane/pull/869)

  ```python
  qml.enable_tape()

  dev = qml.device("default.qubit.tf", wires=2)

  @qml.qnode(dev, interface="tf", diff_method="backprop")
  def f(inputs, weights):
      qml.templates.AngleEmbedding(inputs, wires=range(2))
      qml.templates.StronglyEntanglingLayers(weights, wires=range(2))
      return [qml.expval(qml.PauliZ(i)) for i in range(2)]

  weight_shapes = {"weights": (3, 2, 3)}

  qlayer = qml.qnn.KerasLayer(f, weight_shapes, output_dim=2)

  inputs = tf.constant(np.random.random((4, 2)), dtype=tf.float32)

  with tf.GradientTape() as tape:
      out = qlayer(inputs)

  tape.jacobian(out, qlayer.trainable_weights)
  ```

<h4>New operations, templates, and measurements</h4>

* Adds the `qml.density_matrix` QNode return with partial trace capabilities.
  [(#878)](https://github.com/PennyLaneAI/pennylane/pull/878)

  The density matrix over the provided wires is returned, with all other subsystems traced out.
  `qml.density_matrix` currently works for both the `default.qubit` and `default.mixed` devices.

  ```python
  qml.enable_tape()
  dev = qml.device("default.qubit", wires=2)

  def circuit(x):
      qml.PauliY(wires=0)
      qml.Hadamard(wires=1)
      return qml.density_matrix(wires=[1])  # wire 0 is traced out
  ```

* Adds the square-root X gate `SX`. [(#871)](https://github.com/PennyLaneAI/pennylane/pull/871)

  ```python
  dev = qml.device("default.qubit", wires=1)

  @qml.qnode(dev)
  def circuit():
      qml.SX(wires=[0])
      return qml.expval(qml.PauliZ(wires=[0]))
  ```

* Two new hardware-efficient particle-conserving templates have been implemented
  to perform VQE-based quantum chemistry simulations. The new templates apply
  several layers of the particle-conserving entanglers proposed in Figs. 2a and 2b
  of Barkoutsos *et al*., [arXiv:1805.04340](https://arxiv.org/abs/1805.04340)
  [(#875)](https://github.com/PennyLaneAI/pennylane/pull/875)
  [(#876)](https://github.com/PennyLaneAI/pennylane/pull/876)

<h4>Estimate and track resources</h4>

* The `QuantumTape` class now contains basic resource estimation functionality. The method
  `tape.get_resources()` returns a dictionary with a list of the constituent operations and the
  number of times they appear in the circuit. Similarly, `tape.get_depth()` computes the circuit depth.
  [(#862)](https://github.com/PennyLaneAI/pennylane/pull/862)

  ```pycon
  >>> with qml.tape.QuantumTape() as tape:
  ...    qml.Hadamard(wires=0)
  ...    qml.RZ(0.26, wires=1)
  ...    qml.CNOT(wires=[1, 0])
  ...    qml.Rot(1.8, -2.7, 0.2, wires=0)
  ...    qml.Hadamard(wires=1)
  ...    qml.CNOT(wires=[0, 1])
  ...    qml.expval(qml.PauliZ(0) @ qml.PauliZ(1))
  >>> tape.get_resources()
  {'Hadamard': 2, 'RZ': 1, 'CNOT': 2, 'Rot': 1}
  >>> tape.get_depth()
  4
  ```

* The number of device executions over a QNode's lifetime can now be returned using `num_executions`.
  [(#853)](https://github.com/PennyLaneAI/pennylane/pull/853)

  ```pycon
  >>> dev = qml.device("default.qubit", wires=2)
  >>> @qml.qnode(dev)
  ... def circuit(x, y):
  ...    qml.RX(x, wires=[0])
  ...    qml.RY(y, wires=[1])
  ...    qml.CNOT(wires=[0, 1])
  ...    return qml.expval(qml.PauliZ(0) @ qml.PauliX(1))
  >>> for _ in range(10):
  ...    circuit(0.432, 0.12)
  >>> print(dev.num_executions)
  10
  ```

<h3>Improvements</h3>

* Support for tape mode has improved across PennyLane. The following features now work in tape mode:

  - QNode collections [(#863)](https://github.com/PennyLaneAI/pennylane/pull/863)

  - `qnn.ExpvalCost` [(#863)](https://github.com/PennyLaneAI/pennylane/pull/863)
    [(#911)](https://github.com/PennyLaneAI/pennylane/pull/911)

  - `qml.qnn.KerasLayer` [(#869)](https://github.com/PennyLaneAI/pennylane/pull/869)

  - `qml.qnn.TorchLayer` [(#865)](https://github.com/PennyLaneAI/pennylane/pull/865)

  - The `qml.qaoa` module [(#905)](https://github.com/PennyLaneAI/pennylane/pull/905)

* A new function, `qml.refresh_devices()`, has been added, allowing PennyLane to
  rescan installed PennyLane plugins and refresh the device list. In addition, the `qml.device`
  loader will attempt to refresh devices if the required plugin device cannot be found.
  This will result in an improved experience if installing PennyLane and plugins within
  a running Python session (for example, on Google Colab), and avoid the need to
  restart the kernel/runtime.
  [(#907)](https://github.com/PennyLaneAI/pennylane/pull/907)

* When using `grad_fn = qml.grad(cost)` to compute the gradient of a cost function with the Autograd
  interface, the value of the intermediate forward pass is now available via the `grad_fn.forward`
  property
  [(#914)](https://github.com/PennyLaneAI/pennylane/pull/914):

  ```python
  def cost_fn(x, y):
      return 2 * np.sin(x[0]) * np.exp(-x[1]) + x[0] ** 3 + np.cos(y)

  params = np.array([0.1, 0.5], requires_grad=True)
  data = np.array(0.65, requires_grad=False)
  grad_fn = qml.grad(cost_fn)

  grad_fn(params, data)  # perform backprop and evaluate the gradient
  grad_fn.forward  # the cost function value
  ```

* Gradient-based optimizers now have a `step_and_cost` method that returns
  both the next step as well as the objective (cost) function output.
  [(#916)](https://github.com/PennyLaneAI/pennylane/pull/916)

  ```pycon
  >>> opt = qml.GradientDescentOptimizer()
  >>> params, cost = opt.step_and_cost(cost_fn, params)
  ```

* PennyLane provides a new experimental module `qml.proc` which provides framework-agnostic processing
  functions for array and tensor manipulations.
  [(#886)](https://github.com/PennyLaneAI/pennylane/pull/886)

  Given the input tensor-like object, the call is
  dispatched to the corresponding array manipulation framework, allowing for end-to-end
  differentiation to be preserved.

  ```pycon
  >>> x = torch.tensor([1., 2.])
  >>> qml.proc.ones_like(x)
  tensor([1, 1])
  >>> y = tf.Variable([[0], [5]])
  >>> qml.proc.ones_like(y, dtype=np.complex128)
  <tf.Tensor: shape=(2, 1), dtype=complex128, numpy=
  array([[1.+0.j],
         [1.+0.j]])>
  ```

  Note that these functions are experimental, and only a subset of common functionality is
  supported. Furthermore, the names and behaviour of these functions may differ from similar
  functions in common frameworks; please refer to the function docstrings for more details.

* The gradient methods in tape mode now fully separate the quantum and classical processing. Rather
  than returning the evaluated gradients directly, they now return a tuple containing the required
  quantum and classical processing steps.
  [(#840)](https://github.com/PennyLaneAI/pennylane/pull/840)

  ```python
  def gradient_method(idx, param, **options):
      # generate the quantum tapes that must be computed
      # to determine the quantum gradient
      tapes = quantum_gradient_tapes(self)

      def processing_fn(results):
          # perform classical processing on the evaluated tapes
          # returning the evaluated quantum gradient
          return classical_processing(results)

      return tapes, processing_fn
  ```

  The `JacobianTape.jacobian()` method has been similarly modified to accumulate all gradient
  quantum tapes and classical processing functions, evaluate all quantum tapes simultaneously,
  and then apply the post-processing functions to the evaluated tape results.

* The MultiRZ gate now has a defined generator, allowing it to be used in quantum natural gradient
  optimization.
  [(#912)](https://github.com/PennyLaneAI/pennylane/pull/912)

* The CRot gate now has a `decomposition` method, which breaks the gate down into rotations
  and CNOT gates. This allows `CRot` to be used on devices that do not natively support it.
  [(#908)](https://github.com/PennyLaneAI/pennylane/pull/908)

* The classical processing in the `MottonenStatePreparation` template has been largely
  rewritten to use dense matrices and tensor manipulations wherever possible.
  This is in preparation to support differentiation through the template in the future.
  [(#864)](https://github.com/PennyLaneAI/pennylane/pull/864)

* Device-based caching has replaced QNode caching. Caching is now accessed by passing a
  `cache` argument to the device.
  [(#851)](https://github.com/PennyLaneAI/pennylane/pull/851)

  The `cache` argument should be an integer specifying the size of the cache. For example, a
  cache of size 10 is created using:

  ```pycon
  >>> dev = qml.device("default.qubit", wires=2, cache=10)
  ```

* The `Operation`, `Tensor`, and `MeasurementProcess` classes now have the `__copy__` special method
  defined.
  [(#840)](https://github.com/PennyLaneAI/pennylane/pull/840)

  This allows us to ensure that, when a shallow copy is performed of an operation, the
  mutable list storing the operation parameters is *also* shallow copied. Both the old operation and
  the copied operation will continue to share the same parameter data,
  ```pycon
  >>> import copy
  >>> op = qml.RX(0.2, wires=0)
  >>> op2 = copy.copy(op)
  >>> op.data[0] is op2.data[0]
  True
  ```

  however the *list container* is not a reference:

  ```pycon
  >>> op.data is op2.data
  False
  ```

  This allows the parameters of the copied operation to be modified, without mutating
  the parameters of the original operation.

* The `QuantumTape.copy` method has been tweaked so that
  [(#840)](https://github.com/PennyLaneAI/pennylane/pull/840):

  - Optionally, the tape's operations are shallow copied in addition to the tape by passing the
    `copy_operations=True` boolean flag. This allows the copied tape's parameters to be mutated
    without affecting the original tape's parameters. (Note: the two tapes will share parameter data
    *until* one of the tapes has their parameter list modified.)

  - Copied tapes can be cast to another `QuantumTape` subclass by passing the `tape_cls` keyword
    argument.

<h3>Breaking changes</h3>

* Updated how parameter-shift gradient recipes are defined for operations, allowing for
  gradient recipes that are specified as an arbitrary number of terms.
  [(#909)](https://github.com/PennyLaneAI/pennylane/pull/909)

  Previously, `Operation.grad_recipe` was restricted to two-term parameter-shift formulas.
  With this change, the gradient recipe now contains elements of the form
  :math:`[c_i, a_i, s_i]`, resulting in a gradient recipe of
  :math:`\frac{\partial}{\partial\phi_k}f(\phi_k) = \sum_{i} c_i f(a_i \phi_k + s_i )`.

  As this is a breaking change, all custom operations with defined gradient recipes must be
  updated to continue working with PennyLane 0.13. Note though that if `grad_recipe = None`, the
  default gradient recipe remains unchanged, and corresponds to the two terms :math:`[c_0, a_0, s_0]=[1/2, 1, \pi/2]`
  and :math:`[c_1, a_1, s_1]=[-1/2, 1, -\pi/2]` for every parameter.

- The `VQECost` class has been renamed to `ExpvalCost` to reflect its general applicability
  beyond VQE. Use of `VQECost` is still possible but will result in a deprecation warning.
  [(#913)](https://github.com/PennyLaneAI/pennylane/pull/913)

<h3>Bug fixes</h3>

* The `default.qubit.tf` device is updated to handle TensorFlow objects (e.g.,
  `tf.Variable`) as gate parameters correctly when using the `MultiRZ` and
  `CRot` operations.
  [(#921)](https://github.com/PennyLaneAI/pennylane/pull/921)

* PennyLane tensor objects are now unwrapped in BaseQNode when passed as a
  keyword argument to the quantum function.
  [(#903)](https://github.com/PennyLaneAI/pennylane/pull/903)
  [(#893)](https://github.com/PennyLaneAI/pennylane/pull/893)

* The new tape mode now prevents multiple observables from being evaluated on the same wire
  if the observables are not qubit-wise commuting Pauli words.
  [(#882)](https://github.com/PennyLaneAI/pennylane/pull/882)

* Fixes a bug in `default.qubit` whereby inverses of common gates were not being applied
  via efficient gate-specific methods, instead falling back to matrix-vector multiplication.
  The following gates were affected: `PauliX`, `PauliY`, `PauliZ`, `Hadamard`, `SWAP`, `S`,
  `T`, `CNOT`, `CZ`.
  [(#872)](https://github.com/PennyLaneAI/pennylane/pull/872)

* The `PauliRot` operation now gracefully handles single-qubit Paulis, and all-identity Paulis
  [(#860)](https://github.com/PennyLaneAI/pennylane/pull/860).

* Fixes a bug whereby binary Python operators were not properly propagating the `requires_grad`
  attribute to the output tensor.
  [(#889)](https://github.com/PennyLaneAI/pennylane/pull/889)

* Fixes a bug which prevents `TorchLayer` from doing `backward` when CUDA is enabled.
  [(#899)](https://github.com/PennyLaneAI/pennylane/pull/899)

* Fixes a bug where multi-threaded execution of `QNodeCollection` sometimes fails
  because of simultaneous queuing. This is fixed by adding thread locking during queuing.
  [(#910)](https://github.com/PennyLaneAI/pennylane/pull/918)

* Fixes a bug in `QuantumTape.set_parameters()`. The previous implementation assumed
  that the `self.trainable_parms` set would always be iterated over in increasing integer
  order. However, this is not guaranteed behaviour, and can lead to the incorrect tape parameters
  being set if this is not the case.
  [(#923)](https://github.com/PennyLaneAI/pennylane/pull/923)

* Fixes broken error message if a QNode is instantiated with an unknown exception.
  [(#930)](https://github.com/PennyLaneAI/pennylane/pull/930)

<h3>Contributors</h3>

This release contains contributions from (in alphabetical order):

Juan Miguel Arrazola, Thomas Bromley, Christina Lee, Alain Delgado Gran, Olivia Di Matteo, Anthony
Hayes, Theodor Isacsson, Josh Izaac, Soran Jahangiri, Nathan Killoran, Shumpei Kobayashi, Romain
Moyard, Zeyue Niu, Maria Schuld, Antal Száva.

# Release 0.12.0

<h3>New features since last release</h3>

<h4>New and improved simulators</h4>

* PennyLane now supports a new device, `default.mixed`, designed for
  simulating mixed-state quantum computations. This enables native
  support for implementing noisy channels in a circuit, which generally
  map pure states to mixed states.
  [(#794)](https://github.com/PennyLaneAI/pennylane/pull/794)
  [(#807)](https://github.com/PennyLaneAI/pennylane/pull/807)
  [(#819)](https://github.com/PennyLaneAI/pennylane/pull/819)

  The device can be initialized as
  ```pycon
  >>> dev = qml.device("default.mixed", wires=1)
  ```

  This allows the construction of QNodes that include non-unitary operations,
  such as noisy channels:

  ```pycon
  >>> @qml.qnode(dev)
  ... def circuit(params):
  ...     qml.RX(params[0], wires=0)
  ...     qml.RY(params[1], wires=0)
  ...     qml.AmplitudeDamping(0.5, wires=0)
  ...     return qml.expval(qml.PauliZ(0))
  >>> print(circuit([0.54, 0.12]))
  0.9257702929524184
  >>> print(circuit([0, np.pi]))
  0.0
  ```

<h4>New tools for optimizing measurements</h4>

* The new `grouping` module provides functionality for grouping simultaneously measurable Pauli word
  observables.
  [(#761)](https://github.com/PennyLaneAI/pennylane/pull/761)
  [(#850)](https://github.com/PennyLaneAI/pennylane/pull/850)
  [(#852)](https://github.com/PennyLaneAI/pennylane/pull/852)

  - The `optimize_measurements` function will take as input a list of Pauli word observables and
    their corresponding coefficients (if any), and will return the partitioned Pauli terms
    diagonalized in the measurement basis and the corresponding diagonalizing circuits.

    ```python
    from pennylane.grouping import optimize_measurements
    h, nr_qubits = qml.qchem.molecular_hamiltonian("h2", "h2.xyz")
    rotations, grouped_ops, grouped_coeffs = optimize_measurements(h.ops, h.coeffs, grouping="qwc")
    ```

    The diagonalizing circuits of `rotations` correspond to the diagonalized Pauli word groupings of
    `grouped_ops`.

  - Pauli word partitioning utilities are performed by the `PauliGroupingStrategy`
    class. An input list of Pauli words can be partitioned into mutually commuting,
    qubit-wise-commuting, or anticommuting groupings.

    For example, partitioning Pauli words into anticommutative groupings by the Recursive Largest
    First (RLF) graph colouring heuristic:

    ```python
    from pennylane import PauliX, PauliY, PauliZ, Identity
    from pennylane.grouping import group_observables
    pauli_words = [
        Identity('a') @ Identity('b'),
        Identity('a') @ PauliX('b'),
        Identity('a') @ PauliY('b'),
        PauliZ('a') @ PauliX('b'),
        PauliZ('a') @ PauliY('b'),
        PauliZ('a') @ PauliZ('b')
    ]
    groupings = group_observables(pauli_words, grouping_type='anticommuting', method='rlf')
    ```

  - Various utility functions are included for obtaining and manipulating Pauli
    words in the binary symplectic vector space representation.

    For instance, two Pauli words may be converted to their binary vector representation:

    ```pycon
    >>> from pennylane.grouping import pauli_to_binary
    >>> from pennylane.wires import Wires
    >>> wire_map = {Wires('a'): 0, Wires('b'): 1}
    >>> pauli_vec_1 = pauli_to_binary(qml.PauliX('a') @ qml.PauliY('b'))
    >>> pauli_vec_2 = pauli_to_binary(qml.PauliZ('a') @ qml.PauliZ('b'))
    >>> pauli_vec_1
    [1. 1. 0. 1.]
    >>> pauli_vec_2
    [0. 0. 1. 1.]
    ```

    Their product up to a phase may be computed by taking the sum of their binary vector
    representations, and returned in the operator representation.

    ```pycon
    >>> from pennylane.grouping import binary_to_pauli
    >>> binary_to_pauli((pauli_vec_1 + pauli_vec_2) % 2, wire_map)
    Tensor product ['PauliY', 'PauliX']: 0 params, wires ['a', 'b']
    ```

    For more details on the grouping module, see the
    [grouping module documentation](https://pennylane.readthedocs.io/en/stable/code/qml_grouping.html)


<h4>Returning the quantum state from simulators</h4>

* The quantum state of a QNode can now be returned using the `qml.state()` return function.
  [(#818)](https://github.com/XanaduAI/pennylane/pull/818)

  ```python
  import pennylane as qml

  dev = qml.device("default.qubit", wires=3)
  qml.enable_tape()

  @qml.qnode(dev)
  def qfunc(x, y):
      qml.RZ(x, wires=0)
      qml.CNOT(wires=[0, 1])
      qml.RY(y, wires=1)
      qml.CNOT(wires=[0, 2])
      return qml.state()

  >>> qfunc(0.56, 0.1)
  array([0.95985437-0.27601028j, 0.        +0.j        ,
         0.04803275-0.01381203j, 0.        +0.j        ,
         0.        +0.j        , 0.        +0.j        ,
         0.        +0.j        , 0.        +0.j        ])
  ```

  Differentiating the state is currently available when using the
  classical backpropagation differentiation method (`diff_method="backprop"`) with a compatible device,
  and when using the new tape mode.

<h4>New operations and channels</h4>

* PennyLane now includes standard channels such as the Amplitude-damping,
  Phase-damping, and Depolarizing channels, as well as the ability
  to make custom qubit channels.
  [(#760)](https://github.com/PennyLaneAI/pennylane/pull/760)
  [(#766)](https://github.com/PennyLaneAI/pennylane/pull/766)
  [(#778)](https://github.com/PennyLaneAI/pennylane/pull/778)

* The controlled-Y operation is now available via `qml.CY`. For devices that do
  not natively support the controlled-Y operation, it will be decomposed
  into `qml.RY`, `qml.CNOT`, and `qml.S` operations.
  [(#806)](https://github.com/PennyLaneAI/pennylane/pull/806)

<h4>Preview the next-generation PennyLane QNode</h4>

* The new PennyLane `tape` module provides a re-formulated QNode class, rewritten from the ground-up,
  that uses a new `QuantumTape` object to represent the QNode's quantum circuit. Tape mode
  provides several advantages over the standard PennyLane QNode.
  [(#785)](https://github.com/PennyLaneAI/pennylane/pull/785)
  [(#792)](https://github.com/PennyLaneAI/pennylane/pull/792)
  [(#796)](https://github.com/PennyLaneAI/pennylane/pull/796)
  [(#800)](https://github.com/PennyLaneAI/pennylane/pull/800)
  [(#803)](https://github.com/PennyLaneAI/pennylane/pull/803)
  [(#804)](https://github.com/PennyLaneAI/pennylane/pull/804)
  [(#805)](https://github.com/PennyLaneAI/pennylane/pull/805)
  [(#808)](https://github.com/PennyLaneAI/pennylane/pull/808)
  [(#810)](https://github.com/PennyLaneAI/pennylane/pull/810)
  [(#811)](https://github.com/PennyLaneAI/pennylane/pull/811)
  [(#815)](https://github.com/PennyLaneAI/pennylane/pull/815)
  [(#820)](https://github.com/PennyLaneAI/pennylane/pull/820)
  [(#823)](https://github.com/PennyLaneAI/pennylane/pull/823)
  [(#824)](https://github.com/PennyLaneAI/pennylane/pull/824)
  [(#829)](https://github.com/PennyLaneAI/pennylane/pull/829)

  - Support for in-QNode classical processing: Tape mode allows for differentiable classical
    processing within the QNode.

  - No more Variable wrapping: In tape mode, QNode arguments no longer become `Variable`
    objects within the QNode.

  - Less restrictive QNode signatures: There is no longer any restriction on the QNode signature;
    the QNode can be defined and called following the same rules as standard Python functions.

  - Unifying all QNodes: The tape-mode QNode merges all QNodes (including the
    `JacobianQNode` and the `PassthruQNode`) into a single unified QNode, with
    identical behaviour regardless of the differentiation type.

  - Optimizations: Tape mode provides various performance optimizations, reducing pre- and
    post-processing overhead, and reduces the number of quantum evaluations in certain cases.

  Note that tape mode is **experimental**, and does not currently have feature-parity with the
  existing QNode. [Feedback and bug reports](https://github.com/PennyLaneAI/pennylane/issues) are
  encouraged and will help improve the new tape mode.

  Tape mode can be enabled globally via the `qml.enable_tape` function, without changing your
  PennyLane code:

  ```python
  qml.enable_tape()
  dev = qml.device("default.qubit", wires=1)

  @qml.qnode(dev, interface="tf")
  def circuit(p):
      print("Parameter value:", p)
      qml.RX(tf.sin(p[0])**2 + p[1], wires=0)
      return qml.expval(qml.PauliZ(0))
  ```

  For more details, please see the [tape mode
  documentation](https://pennylane.readthedocs.io/en/stable/code/qml_tape.html).

<h3>Improvements</h3>

* QNode caching has been introduced, allowing the QNode to keep track of the results of previous
  device executions and reuse those results in subsequent calls.
  Note that QNode caching is only supported in the new and experimental tape-mode.
  [(#817)](https://github.com/PennyLaneAI/pennylane/pull/817)

  Caching is available by passing a `caching` argument to the QNode:

  ```python
  dev = qml.device("default.qubit", wires=2)
  qml.enable_tape()

  @qml.qnode(dev, caching=10)  # cache up to 10 evaluations
  def qfunc(x):
      qml.RX(x, wires=0)
      qml.RX(0.3, wires=1)
      qml.CNOT(wires=[0, 1])
      return qml.expval(qml.PauliZ(1))

  qfunc(0.1)  # first evaluation executes on the device
  qfunc(0.1)  # second evaluation accesses the cached result
  ```

* Sped up the application of certain gates in `default.qubit` by using array/tensor
  manipulation tricks. The following gates are affected: `PauliX`, `PauliY`, `PauliZ`,
  `Hadamard`, `SWAP`, `S`, `T`, `CNOT`, `CZ`.
  [(#772)](https://github.com/PennyLaneAI/pennylane/pull/772)

* The computation of marginal probabilities has been made more efficient for devices
  with a large number of wires, achieving in some cases a 5x speedup.
  [(#799)](https://github.com/PennyLaneAI/pennylane/pull/799)

* Adds arithmetic operations (addition, tensor product,
  subtraction, and scalar multiplication) between `Hamiltonian`,
  `Tensor`, and `Observable` objects, and inline arithmetic
  operations between Hamiltonians and other observables.
  [(#765)](https://github.com/PennyLaneAI/pennylane/pull/765)

  Hamiltonians can now easily be defined as sums of observables:

  ```pycon3
  >>> H = 3 * qml.PauliZ(0) - (qml.PauliX(0) @ qml.PauliX(1)) + qml.Hamiltonian([4], [qml.PauliZ(0)])
  >>> print(H)
  (7.0) [Z0] + (-1.0) [X0 X1]
  ```

* Adds `compare()` method to `Observable` and `Hamiltonian` classes, which allows
  for comparison between observable quantities.
  [(#765)](https://github.com/PennyLaneAI/pennylane/pull/765)

  ```pycon3
  >>> H = qml.Hamiltonian([1], [qml.PauliZ(0)])
  >>> obs = qml.PauliZ(0) @ qml.Identity(1)
  >>> print(H.compare(obs))
  True
  ```

  ```pycon3
  >>> H = qml.Hamiltonian([2], [qml.PauliZ(0)])
  >>> obs = qml.PauliZ(1) @ qml.Identity(0)
  >>> print(H.compare(obs))
  False
  ```

* Adds `simplify()` method to the `Hamiltonian` class.
  [(#765)](https://github.com/PennyLaneAI/pennylane/pull/765)

  ```pycon3
  >>> H = qml.Hamiltonian([1, 2], [qml.PauliZ(0), qml.PauliZ(0) @ qml.Identity(1)])
  >>> H.simplify()
  >>> print(H)
  (3.0) [Z0]
  ```

* Added a new bit-flip mixer to the `qml.qaoa` module.
  [(#774)](https://github.com/PennyLaneAI/pennylane/pull/774)

* Summation of two `Wires` objects is now supported and will return
  a `Wires` object containing the set of all wires defined by the
  terms in the summation.
  [(#812)](https://github.com/PennyLaneAI/pennylane/pull/812)

<h3>Breaking changes</h3>

* The PennyLane NumPy module now returns scalar (zero-dimensional) arrays where
  Python scalars were previously returned.
  [(#820)](https://github.com/PennyLaneAI/pennylane/pull/820)
  [(#833)](https://github.com/PennyLaneAI/pennylane/pull/833)

  For example, this affects array element indexing, and summation:

  ```pycon
  >>> x = np.array([1, 2, 3], requires_grad=False)
  >>> x[0]
  tensor(1, requires_grad=False)
  >>> np.sum(x)
  tensor(6, requires_grad=True)
  ```

  This may require small updates to user code. A convenience method, `np.tensor.unwrap()`,
  has been added to help ease the transition. This converts PennyLane NumPy tensors
  to standard NumPy arrays and Python scalars:

  ```pycon
  >>> x = np.array(1.543, requires_grad=False)
  >>> x.unwrap()
  1.543
  ```

  Note, however, that information regarding array differentiability will be
  lost.

* The device capabilities dictionary has been redesigned, for clarity and robustness. In particular,
  the capabilities dictionary is now inherited from the parent class, various keys have more
  expressive names, and all keys are now defined in the base device class. For more details, please
  [refer to the developer
  documentation](https://pennylane.readthedocs.io/en/stable/development/plugins.html#device-capabilities).
  [(#781)](https://github.com/PennyLaneAI/pennylane/pull/781/files)

<h3>Bug fixes</h3>

* Changed to use lists for storing variable values inside `BaseQNode`
  allowing complex matrices to be passed to `QubitUnitary`.
  [(#773)](https://github.com/PennyLaneAI/pennylane/pull/773)

* Fixed a bug within `default.qubit`, resulting in greater efficiency
  when applying a state vector to all wires on the device.
  [(#849)](https://github.com/PennyLaneAI/pennylane/pull/849)

<h3>Documentation</h3>

* Equations have been added to the `qml.sample` and `qml.probs` docstrings
  to clarify the mathematical foundation of the performed measurements.
  [(#843)](https://github.com/PennyLaneAI/pennylane/pull/843)

<h3>Contributors</h3>

This release contains contributions from (in alphabetical order):

Aroosa Ijaz, Juan Miguel Arrazola, Thomas Bromley, Jack Ceroni, Alain Delgado Gran, Josh Izaac,
Soran Jahangiri, Nathan Killoran, Robert Lang, Cedric Lin, Olivia Di Matteo, Nicolás Quesada, Maria
Schuld, Antal Száva.

# Release 0.11.0

<h3>New features since last release</h3>

<h4>New and improved simulators</h4>

* Added a new device, `default.qubit.autograd`, a pure-state qubit simulator written using Autograd.
  This device supports classical backpropagation (`diff_method="backprop"`); this can
  be faster than the parameter-shift rule for computing quantum gradients
  when the number of parameters to be optimized is large.
  [(#721)](https://github.com/XanaduAI/pennylane/pull/721)

  ```pycon
  >>> dev = qml.device("default.qubit.autograd", wires=1)
  >>> @qml.qnode(dev, diff_method="backprop")
  ... def circuit(x):
  ...     qml.RX(x[1], wires=0)
  ...     qml.Rot(x[0], x[1], x[2], wires=0)
  ...     return qml.expval(qml.PauliZ(0))
  >>> weights = np.array([0.2, 0.5, 0.1])
  >>> grad_fn = qml.grad(circuit)
  >>> print(grad_fn(weights))
  array([-2.25267173e-01, -1.00864546e+00,  6.93889390e-18])
  ```

  See the [device documentation](https://pennylane.readthedocs.io/en/stable/code/api/pennylane.devices.default_qubit_autograd.DefaultQubitAutograd.html) for more details.

* A new experimental C++ state-vector simulator device is now available, `lightning.qubit`. It
  uses the C++ Eigen library to perform fast linear algebra calculations for simulating quantum
  state-vector evolution.

  `lightning.qubit` is currently in beta; it can be installed via `pip`:

  ```console
  $ pip install pennylane-lightning
  ```

  Once installed, it can be used as a PennyLane device:

  ```pycon
  >>> dev = qml.device("lightning.qubit", wires=2)
  ```

  For more details, please see the [lightning qubit documentation](https://pennylane-lightning.readthedocs.io).

<h4>New algorithms and templates</h4>

* Added built-in QAOA functionality via the new `qml.qaoa` module.
  [(#712)](https://github.com/PennyLaneAI/pennylane/pull/712)
  [(#718)](https://github.com/PennyLaneAI/pennylane/pull/718)
  [(#741)](https://github.com/PennyLaneAI/pennylane/pull/741)
  [(#720)](https://github.com/PennyLaneAI/pennylane/pull/720)

  This includes the following features:

  * New `qml.qaoa.x_mixer` and `qml.qaoa.xy_mixer` functions for defining Pauli-X and XY
    mixer Hamiltonians.

  * MaxCut: The `qml.qaoa.maxcut` function allows easy construction of the cost Hamiltonian
    and recommended mixer Hamiltonian for solving the MaxCut problem for a supplied graph.

  * Layers: `qml.qaoa.cost_layer` and `qml.qaoa.mixer_layer` take cost and mixer
    Hamiltonians, respectively, and apply the corresponding QAOA cost and mixer layers
    to the quantum circuit

  For example, using PennyLane to construct and solve a MaxCut problem with QAOA:

  ```python
  wires = range(3)
  graph = Graph([(0, 1), (1, 2), (2, 0)])
  cost_h, mixer_h = qaoa.maxcut(graph)

  def qaoa_layer(gamma, alpha):
      qaoa.cost_layer(gamma, cost_h)
      qaoa.mixer_layer(alpha, mixer_h)

  def antatz(params, **kwargs):

      for w in wires:
          qml.Hadamard(wires=w)

      # repeat the QAOA layer two times
      qml.layer(qaoa_layer, 2, params[0], params[1])

  dev = qml.device('default.qubit', wires=len(wires))
  cost_function = qml.VQECost(ansatz, cost_h, dev)
  ```

* Added an `ApproxTimeEvolution` template to the PennyLane templates module, which
  can be used to implement Trotterized time-evolution under a Hamiltonian.
  [(#710)](https://github.com/XanaduAI/pennylane/pull/710)

  <img src="https://pennylane.readthedocs.io/en/latest/_static/templates/subroutines/approx_time_evolution.png" width=50%/>

* Added a `qml.layer` template-constructing function, which takes a unitary, and
  repeatedly applies it on a set of wires to a given depth.
  [(#723)](https://github.com/PennyLaneAI/pennylane/pull/723)

  ```python
  def subroutine():
      qml.Hadamard(wires=[0])
      qml.CNOT(wires=[0, 1])
      qml.PauliX(wires=[1])

  dev = qml.device('default.qubit', wires=3)

  @qml.qnode(dev)
  def circuit():
      qml.layer(subroutine, 3)
      return [qml.expval(qml.PauliZ(0)), qml.expval(qml.PauliZ(1))]
  ```

  This creates the following circuit:
  ```pycon
  >>> circuit()
  >>> print(circuit.draw())
  0: ──H──╭C──X──H──╭C──X──H──╭C──X──┤ ⟨Z⟩
  1: ─────╰X────────╰X────────╰X─────┤ ⟨Z⟩
  ```

* Added the `qml.utils.decompose_hamiltonian` function. This function can be used to
  decompose a Hamiltonian into a linear combination of Pauli operators.
  [(#671)](https://github.com/XanaduAI/pennylane/pull/671)

  ```pycon
  >>> A = np.array(
  ... [[-2, -2+1j, -2, -2],
  ... [-2-1j,  0,  0, -1],
  ... [-2,  0, -2, -1],
  ... [-2, -1, -1,  0]])
  >>> coeffs, obs_list = decompose_hamiltonian(A)
  ```

<h4>New device features</h4>

* It is now possible to specify custom wire labels, such as `['anc1', 'anc2', 0, 1, 3]`, where the labels
  can be strings or numbers.
  [(#666)](https://github.com/XanaduAI/pennylane/pull/666)

  Custom wire labels are defined by passing a list to the `wires` argument when creating the device:

  ```pycon
  >>> dev = qml.device("default.qubit", wires=['anc1', 'anc2', 0, 1, 3])
  ```

  Quantum operations should then be invoked with these custom wire labels:

  ``` pycon
  >>> @qml.qnode(dev)
  >>> def circuit():
  ...    qml.Hadamard(wires='anc2')
  ...    qml.CNOT(wires=['anc1', 3])
  ...    ...
  ```

  The existing behaviour, in which the number of wires is specified on device initialization,
  continues to work as usual. This gives a default behaviour where wires are labelled
  by consecutive integers.

  ```pycon
  >>> dev = qml.device("default.qubit", wires=5)
  ```

* An integrated device test suite has been added, which can be used
  to run basic integration tests on core or external devices.
  [(#695)](https://github.com/PennyLaneAI/pennylane/pull/695)
  [(#724)](https://github.com/PennyLaneAI/pennylane/pull/724)
  [(#733)](https://github.com/PennyLaneAI/pennylane/pull/733)

  The test can be invoked against a particular device by calling the `pl-device-test`
  command line program:

  ```console
  $ pl-device-test --device=default.qubit --shots=1234 --analytic=False
  ```

  If the tests are run on external devices, the device and its dependencies must be
  installed locally. For more details, please see the
  [plugin test documentation](http://pennylane.readthedocs.io/en/latest/code/api/pennylane.devices.tests.html).

<h3>Improvements</h3>

* The functions implementing the quantum circuits building the Unitary Coupled-Cluster
  (UCCSD) VQE ansatz have been improved, with a more consistent naming convention and
  improved docstrings.
  [(#748)](https://github.com/PennyLaneAI/pennylane/pull/748)

  The changes include:

  - The terms *1particle-1hole (ph)* and *2particle-2hole (pphh)* excitations
    were replaced with the names *single* and *double* excitations, respectively.

  - The non-differentiable arguments in the `UCCSD` template were renamed accordingly:
    `ph` → `s_wires`, `pphh` → `d_wires`

  - The term *virtual*, previously used to refer the *unoccupied* orbitals, was discarded.

  - The Usage Details sections were updated and improved.

* Added support for TensorFlow 2.3 and PyTorch 1.6.
  [(#725)](https://github.com/PennyLaneAI/pennylane/pull/725)

* Returning probabilities is now supported from photonic QNodes.
  As with qubit QNodes, photonic QNodes returning probabilities are
  end-to-end differentiable.
  [(#699)](https://github.com/XanaduAI/pennylane/pull/699/)

  ```pycon
  >>> dev = qml.device("strawberryfields.fock", wires=2, cutoff_dim=5)
  >>> @qml.qnode(dev)
  ... def circuit(a):
  ...     qml.Displacement(a, 0, wires=0)
  ...     return qml.probs(wires=0)
  >>> print(circuit(0.5))
  [7.78800783e-01 1.94700196e-01 2.43375245e-02 2.02812704e-03 1.26757940e-04]
  ```

<h3>Breaking changes</h3>

* The `pennylane.plugins` and `pennylane.beta.plugins` folders have been renamed to
  `pennylane.devices` and `pennylane.beta.devices`, to reflect their content better.
  [(#726)](https://github.com/XanaduAI/pennylane/pull/726)

<h3>Bug fixes</h3>

* The PennyLane interface conversion functions can now convert QNodes with
  pre-existing interfaces.
  [(#707)](https://github.com/XanaduAI/pennylane/pull/707)

<h3>Documentation</h3>

* The interfaces section of the documentation has been renamed to 'Interfaces and training',
  and updated with the latest variable handling details.
  [(#753)](https://github.com/PennyLaneAI/pennylane/pull/753)

<h3>Contributors</h3>

This release contains contributions from (in alphabetical order):

Juan Miguel Arrazola, Thomas Bromley, Jack Ceroni, Alain Delgado Gran, Shadab Hussain, Theodor
Isacsson, Josh Izaac, Nathan Killoran, Maria Schuld, Antal Száva, Nicola Vitucci.

# Release 0.10.0

<h3>New features since last release</h3>

<h4>New and improved simulators</h4>

* Added a new device, `default.qubit.tf`, a pure-state qubit simulator written using TensorFlow.
  As a result, it supports classical backpropagation as a means to compute the Jacobian. This can
  be faster than the parameter-shift rule for computing quantum gradients
  when the number of parameters to be optimized is large.

  `default.qubit.tf` is designed to be used with end-to-end classical backpropagation
  (`diff_method="backprop"`) with the TensorFlow interface. This is the default method
  of differentiation when creating a QNode with this device.

  Using this method, the created QNode is a 'white-box' that is
  tightly integrated with your TensorFlow computation, including
  [AutoGraph](https://www.tensorflow.org/guide/function) support:

  ```pycon
  >>> dev = qml.device("default.qubit.tf", wires=1)
  >>> @tf.function
  ... @qml.qnode(dev, interface="tf", diff_method="backprop")
  ... def circuit(x):
  ...     qml.RX(x[1], wires=0)
  ...     qml.Rot(x[0], x[1], x[2], wires=0)
  ...     return qml.expval(qml.PauliZ(0))
  >>> weights = tf.Variable([0.2, 0.5, 0.1])
  >>> with tf.GradientTape() as tape:
  ...     res = circuit(weights)
  >>> print(tape.gradient(res, weights))
  tf.Tensor([-2.2526717e-01 -1.0086454e+00  1.3877788e-17], shape=(3,), dtype=float32)
  ```

  See the `default.qubit.tf`
  [documentation](https://pennylane.ai/en/stable/code/api/pennylane.beta.plugins.DefaultQubitTF.html)
  for more details.

* The [default.tensor plugin](https://github.com/XanaduAI/pennylane/blob/master/pennylane/beta/plugins/default_tensor.py)
  has been significantly upgraded. It now allows two different
  tensor network representations to be used: `"exact"` and `"mps"`. The former uses a
  exact factorized representation of quantum states, while the latter uses a matrix product state
  representation.
  ([#572](https://github.com/XanaduAI/pennylane/pull/572))
  ([#599](https://github.com/XanaduAI/pennylane/pull/599))

<h4>New machine learning functionality and integrations</h4>

* PennyLane QNodes can now be converted into Torch layers, allowing for creation of quantum and
  hybrid models using the `torch.nn` API.
  [(#588)](https://github.com/XanaduAI/pennylane/pull/588)

  A PennyLane QNode can be converted into a `torch.nn` layer using the `qml.qnn.TorchLayer` class:

  ```pycon
  >>> @qml.qnode(dev)
  ... def qnode(inputs, weights_0, weight_1):
  ...    # define the circuit
  ...    # ...

  >>> weight_shapes = {"weights_0": 3, "weight_1": 1}
  >>> qlayer = qml.qnn.TorchLayer(qnode, weight_shapes)
  ```

  A hybrid model can then be easily constructed:

  ```pycon
  >>> model = torch.nn.Sequential(qlayer, torch.nn.Linear(2, 2))
  ```

* Added a new "reversible" differentiation method which can be used in simulators, but not hardware.

  The reversible approach is similar to backpropagation, but trades off extra computation for
  enhanced memory efficiency. Where backpropagation caches the state tensors at each step during
  a simulated evolution, the reversible method only caches the final pre-measurement state.

  Compared to the parameter-shift method, the reversible method can be faster or slower,
  depending on the density and location of parametrized gates in a circuit
  (circuits with higher density of parametrized gates near the end of the circuit will see a benefit).
  [(#670)](https://github.com/XanaduAI/pennylane/pull/670)

  ```pycon
  >>> dev = qml.device("default.qubit", wires=2)
  ... @qml.qnode(dev, diff_method="reversible")
  ... def circuit(x):
  ...     qml.RX(x, wires=0)
  ...     qml.RX(x, wires=0)
  ...     qml.CNOT(wires=[0,1])
  ...     return qml.expval(qml.PauliZ(0))
  >>> qml.grad(circuit)(0.5)
  (array(-0.47942554),)
  ```

<h4>New templates and cost functions</h4>

* Added the new templates `UCCSD`, `SingleExcitationUnitary`, and`DoubleExcitationUnitary`,
  which together implement the Unitary Coupled-Cluster Singles and Doubles (UCCSD) ansatz
  to perform VQE-based quantum chemistry simulations using PennyLane-QChem.
  [(#622)](https://github.com/XanaduAI/pennylane/pull/622)
  [(#638)](https://github.com/XanaduAI/pennylane/pull/638)
  [(#654)](https://github.com/XanaduAI/pennylane/pull/654)
  [(#659)](https://github.com/XanaduAI/pennylane/pull/659)
  [(#622)](https://github.com/XanaduAI/pennylane/pull/622)

* Added module `pennylane.qnn.cost` with class `SquaredErrorLoss`. The module contains classes
  to calculate losses and cost functions on circuits with trainable parameters.
  [(#642)](https://github.com/XanaduAI/pennylane/pull/642)

<h3>Improvements</h3>

* Improves the wire management by making the `Operator.wires` attribute a `wires` object.
  [(#666)](https://github.com/XanaduAI/pennylane/pull/666)

* A significant improvement with respect to how QNodes and interfaces mark quantum function
  arguments as differentiable when using Autograd, designed to improve performance and make
  QNodes more intuitive.
  [(#648)](https://github.com/XanaduAI/pennylane/pull/648)
  [(#650)](https://github.com/XanaduAI/pennylane/pull/650)

  In particular, the following changes have been made:

  - A new `ndarray` subclass `pennylane.numpy.tensor`, which extends NumPy arrays with
    the keyword argument and attribute `requires_grad`. Tensors which have `requires_grad=False`
    are treated as non-differentiable by the Autograd interface.

  - A new subpackage `pennylane.numpy`, which wraps `autograd.numpy` such that NumPy functions
    accept the `requires_grad` keyword argument, and allows Autograd to differentiate
    `pennylane.numpy.tensor` objects.

  - The `argnum` argument to `qml.grad` is now optional; if not provided, arguments explicitly
    marked as `requires_grad=False` are excluded for the list of differentiable arguments.
    The ability to pass `argnum` has been retained for backwards compatibility, and
    if present the old behaviour persists.

* The QNode Torch interface now inspects QNode positional arguments.
  If any argument does not have the attribute `requires_grad=True`, it
  is automatically excluded from quantum gradient computations.
  [(#652)](https://github.com/XanaduAI/pennylane/pull/652)
  [(#660)](https://github.com/XanaduAI/pennylane/pull/660)

* The QNode TF interface now inspects QNode positional arguments.
  If any argument is not being watched by a `tf.GradientTape()`,
  it is automatically excluded from quantum gradient computations.
  [(#655)](https://github.com/XanaduAI/pennylane/pull/655)
  [(#660)](https://github.com/XanaduAI/pennylane/pull/660)

* QNodes have two new public methods: `QNode.set_trainable_args()` and `QNode.get_trainable_args()`.
  These are designed to be called by interfaces, to specify to the QNode which of its
  input arguments are differentiable. Arguments which are non-differentiable will not be converted
  to PennyLane Variable objects within the QNode.
  [(#660)](https://github.com/XanaduAI/pennylane/pull/660)

* Added `decomposition` method to PauliX, PauliY, PauliZ, S, T, Hadamard, and PhaseShift gates, which
  decomposes each of these gates into rotation gates.
  [(#668)](https://github.com/XanaduAI/pennylane/pull/668)

* The `CircuitGraph` class now supports serializing contained circuit operations
  and measurement basis rotations to an OpenQASM2.0 script via the new
  `CircuitGraph.to_openqasm()` method.
  [(#623)](https://github.com/XanaduAI/pennylane/pull/623)

<h3>Breaking changes</h3>

* Removes support for Python 3.5.
  [(#639)](https://github.com/XanaduAI/pennylane/pull/639)

<h3>Documentation</h3>

* Various small typos were fixed.

<h3>Contributors</h3>

This release contains contributions from (in alphabetical order):

Thomas Bromley, Jack Ceroni, Alain Delgado Gran, Theodor Isacsson, Josh Izaac,
Nathan Killoran, Maria Schuld, Antal Száva, Nicola Vitucci.


# Release 0.9.0

<h3>New features since last release</h3>

<h4>New machine learning integrations</h4>

* PennyLane QNodes can now be converted into Keras layers, allowing for creation of quantum and
  hybrid models using the Keras API.
  [(#529)](https://github.com/XanaduAI/pennylane/pull/529)

  A PennyLane QNode can be converted into a Keras layer using the `KerasLayer` class:

  ```python
  from pennylane.qnn import KerasLayer

  @qml.qnode(dev)
  def circuit(inputs, weights_0, weight_1):
     # define the circuit
     # ...

  weight_shapes = {"weights_0": 3, "weight_1": 1}
  qlayer = qml.qnn.KerasLayer(circuit, weight_shapes, output_dim=2)
  ```

  A hybrid model can then be easily constructed:

  ```python
  model = tf.keras.models.Sequential([qlayer, tf.keras.layers.Dense(2)])
  ```

* Added a new type of QNode, `qml.qnodes.PassthruQNode`. For simulators which are coded in an
  external library which supports automatic differentiation, PennyLane will treat a PassthruQNode as
  a "white box", and rely on the external library to directly provide gradients via backpropagation.
  This can be more efficient than the using parameter-shift rule for a large number of parameters.
  [(#488)](https://github.com/XanaduAI/pennylane/pull/488)

  Currently this behaviour is supported by PennyLane's `default.tensor.tf` device backend,
  compatible with the `'tf'` interface using TensorFlow 2:

  ```python
  dev = qml.device('default.tensor.tf', wires=2)

  @qml.qnode(dev, diff_method="backprop")
  def circuit(params):
      qml.RX(params[0], wires=0)
      qml.RX(params[1], wires=1)
      qml.CNOT(wires=[0, 1])
      return qml.expval(qml.PauliZ(0))

  qnode = PassthruQNode(circuit, dev)
  params = tf.Variable([0.3, 0.1])

  with tf.GradientTape() as tape:
      tape.watch(params)
      res = qnode(params)

  grad = tape.gradient(res, params)
  ```

<h4>New optimizers</h4>

* Added the `qml.RotosolveOptimizer`, a gradient-free optimizer
  that minimizes the quantum function by updating each parameter,
  one-by-one, via a closed-form expression while keeping other parameters
  fixed.
  [(#636)](https://github.com/XanaduAI/pennylane/pull/636)
  [(#539)](https://github.com/XanaduAI/pennylane/pull/539)

* Added the `qml.RotoselectOptimizer`, which uses Rotosolve to
  minimizes a quantum function with respect to both the
  rotation operations applied and the rotation parameters.
  [(#636)](https://github.com/XanaduAI/pennylane/pull/636)
  [(#539)](https://github.com/XanaduAI/pennylane/pull/539)

  For example, given a quantum function `f` that accepts parameters `x`
  and a list of corresponding rotation operations `generators`,
  the Rotoselect optimizer will, at each step, update both the parameter
  values and the list of rotation gates to minimize the loss:

  ```pycon
  >>> opt = qml.optimize.RotoselectOptimizer()
  >>> x = [0.3, 0.7]
  >>> generators = [qml.RX, qml.RY]
  >>> for _ in range(100):
  ...     x, generators = opt.step(f, x, generators)
  ```


<h4>New operations</h4>

* Added the `PauliRot` gate, which performs an arbitrary
  Pauli rotation on multiple qubits, and the `MultiRZ` gate,
  which performs a rotation generated by a tensor product
  of Pauli Z operators.
  [(#559)](https://github.com/XanaduAI/pennylane/pull/559)

  ```python
  dev = qml.device('default.qubit', wires=4)

  @qml.qnode(dev)
  def circuit(angle):
      qml.PauliRot(angle, "IXYZ", wires=[0, 1, 2, 3])
      return [qml.expval(qml.PauliZ(wire)) for wire in [0, 1, 2, 3]]
  ```

  ```pycon
  >>> circuit(0.4)
  [1.         0.92106099 0.92106099 1.        ]
  >>> print(circuit.draw())
   0: ──╭RI(0.4)──┤ ⟨Z⟩
   1: ──├RX(0.4)──┤ ⟨Z⟩
   2: ──├RY(0.4)──┤ ⟨Z⟩
   3: ──╰RZ(0.4)──┤ ⟨Z⟩
  ```

  If the `PauliRot` gate is not supported on the target device, it will
  be decomposed into `Hadamard`, `RX` and `MultiRZ` gates. Note that
  identity gates in the Pauli word result in untouched wires:

  ```pycon
  >>> print(circuit.draw())
   0: ───────────────────────────────────┤ ⟨Z⟩
   1: ──H──────────╭RZ(0.4)──H───────────┤ ⟨Z⟩
   2: ──RX(1.571)──├RZ(0.4)──RX(-1.571)──┤ ⟨Z⟩
   3: ─────────────╰RZ(0.4)──────────────┤ ⟨Z⟩
  ```

  If the `MultiRZ` gate is not supported, it will be decomposed into
  `CNOT` and `RZ` gates:

  ```pycon
  >>> print(circuit.draw())
   0: ──────────────────────────────────────────────────┤ ⟨Z⟩
   1: ──H──────────────╭X──RZ(0.4)──╭X──────H───────────┤ ⟨Z⟩
   2: ──RX(1.571)──╭X──╰C───────────╰C──╭X──RX(-1.571)──┤ ⟨Z⟩
   3: ─────────────╰C───────────────────╰C──────────────┤ ⟨Z⟩
  ```

* PennyLane now provides `DiagonalQubitUnitary` for diagonal gates, that are e.g.,
  encountered in IQP circuits. These kinds of gates can be evaluated much faster on
  a simulator device.
  [(#567)](https://github.com/XanaduAI/pennylane/pull/567)

  The gate can be used, for example, to efficiently simulate oracles:

  ```python
  dev = qml.device('default.qubit', wires=3)

  # Function as a bitstring
  f = np.array([1, 0, 0, 1, 1, 0, 1, 0])

  @qml.qnode(dev)
  def circuit(weights1, weights2):
      qml.templates.StronglyEntanglingLayers(weights1, wires=[0, 1, 2])

      # Implements the function as a phase-kickback oracle
      qml.DiagonalQubitUnitary((-1)**f, wires=[0, 1, 2])

      qml.templates.StronglyEntanglingLayers(weights2, wires=[0, 1, 2])
      return [qml.expval(qml.PauliZ(w)) for w in range(3)]
  ```

* Added the `TensorN` CVObservable that can represent the tensor product of the
  `NumberOperator` on photonic backends.
  [(#608)](https://github.com/XanaduAI/pennylane/pull/608)

<h4>New templates</h4>

* Added the `ArbitraryUnitary` and `ArbitraryStatePreparation` templates, which use
  `PauliRot` gates to perform an arbitrary unitary and prepare an arbitrary basis
  state with the minimal number of parameters.
  [(#590)](https://github.com/XanaduAI/pennylane/pull/590)

  ```python
  dev = qml.device('default.qubit', wires=3)

  @qml.qnode(dev)
  def circuit(weights1, weights2):
        qml.templates.ArbitraryStatePreparation(weights1, wires=[0, 1, 2])
        qml.templates.ArbitraryUnitary(weights2, wires=[0, 1, 2])
        return qml.probs(wires=[0, 1, 2])
  ```

* Added the `IQPEmbedding` template, which encodes inputs into the diagonal gates of an
  IQP circuit.
  [(#605)](https://github.com/XanaduAI/pennylane/pull/605)

  <img src="https://pennylane.readthedocs.io/en/latest/_images/iqp.png"
  width=50%></img>

* Added the `SimplifiedTwoDesign` template, which implements the circuit
  design of [Cerezo et al. (2020)](<https://arxiv.org/abs/2001.00550>).
  [(#556)](https://github.com/XanaduAI/pennylane/pull/556)

  <img src="https://pennylane.readthedocs.io/en/latest/_images/simplified_two_design.png"
  width=50%></img>

* Added the `BasicEntanglerLayers` template, which is a simple layer architecture
  of rotations and CNOT nearest-neighbour entanglers.
  [(#555)](https://github.com/XanaduAI/pennylane/pull/555)

  <img src="https://pennylane.readthedocs.io/en/latest/_images/basic_entangler.png"
  width=50%></img>

* PennyLane now offers a broadcasting function to easily construct templates:
  `qml.broadcast()` takes single quantum operations or other templates and applies
  them to wires in a specific pattern.
  [(#515)](https://github.com/XanaduAI/pennylane/pull/515)
  [(#522)](https://github.com/XanaduAI/pennylane/pull/522)
  [(#526)](https://github.com/XanaduAI/pennylane/pull/526)
  [(#603)](https://github.com/XanaduAI/pennylane/pull/603)

  For example, we can use broadcast to repeat a custom template
  across multiple wires:

  ```python
  from pennylane.templates import template

  @template
  def mytemplate(pars, wires):
      qml.Hadamard(wires=wires)
      qml.RY(pars, wires=wires)

  dev = qml.device('default.qubit', wires=3)

  @qml.qnode(dev)
  def circuit(pars):
      qml.broadcast(mytemplate, pattern="single", wires=[0,1,2], parameters=pars)
      return qml.expval(qml.PauliZ(0))
  ```

  ```pycon
  >>> circuit([1, 1, 0.1])
  -0.841470984807896
  >>> print(circuit.draw())
   0: ──H──RY(1.0)──┤ ⟨Z⟩
   1: ──H──RY(1.0)──┤
   2: ──H──RY(0.1)──┤
  ```

  For other available patterns, see the
  [broadcast function documentation](https://pennylane.readthedocs.io/en/latest/code/api/pennylane.broadcast.html).

<h3>Breaking changes</h3>

* The `QAOAEmbedding` now uses the new `MultiRZ` gate as a `ZZ` entangler,
  which changes the convention. While
  previously, the `ZZ` gate in the embedding was implemented as

  ```python
  CNOT(wires=[wires[0], wires[1]])
  RZ(2 * parameter, wires=wires[0])
  CNOT(wires=[wires[0], wires[1]])
  ```

  the `MultiRZ` corresponds to

  ```python
  CNOT(wires=[wires[1], wires[0]])
  RZ(parameter, wires=wires[0])
  CNOT(wires=[wires[1], wires[0]])
  ```

  which differs in the factor of `2`, and fixes a bug in the
  wires that the `CNOT` was applied to.
  [(#609)](https://github.com/XanaduAI/pennylane/pull/609)

* Probability methods are handled by `QubitDevice` and device method
  requirements are modified to simplify plugin development.
  [(#573)](https://github.com/XanaduAI/pennylane/pull/573)

* The internal variables `All` and `Any` to mark an `Operation` as acting on all or any
  wires have been renamed to `AllWires` and `AnyWires`.
  [(#614)](https://github.com/XanaduAI/pennylane/pull/614)

<h3>Improvements</h3>

* A new `Wires` class was introduced for the internal
  bookkeeping of wire indices.
  [(#615)](https://github.com/XanaduAI/pennylane/pull/615)

* Improvements to the speed/performance of the `default.qubit` device.
  [(#567)](https://github.com/XanaduAI/pennylane/pull/567)
  [(#559)](https://github.com/XanaduAI/pennylane/pull/559)

* Added the `"backprop"` and `"device"` differentiation methods to the `qnode`
  decorator.
  [(#552)](https://github.com/XanaduAI/pennylane/pull/552)

  - `"backprop"`: Use classical backpropagation. Default on simulator
    devices that are classically end-to-end differentiable.
    The returned QNode can only be used with the same machine learning
    framework (e.g., `default.tensor.tf` simulator with the `tensorflow` interface).

  - `"device"`: Queries the device directly for the gradient.

  Using the `"backprop"` differentiation method with the `default.tensor.tf`
  device, the created QNode is a 'white-box', and is tightly integrated with
  the overall TensorFlow computation:

  ```python
  >>> dev = qml.device("default.tensor.tf", wires=1)
  >>> @qml.qnode(dev, interface="tf", diff_method="backprop")
  >>> def circuit(x):
  ...     qml.RX(x[1], wires=0)
  ...     qml.Rot(x[0], x[1], x[2], wires=0)
  ...     return qml.expval(qml.PauliZ(0))
  >>> vars = tf.Variable([0.2, 0.5, 0.1])
  >>> with tf.GradientTape() as tape:
  ...     res = circuit(vars)
  >>> tape.gradient(res, vars)
  <tf.Tensor: shape=(3,), dtype=float32, numpy=array([-2.2526717e-01, -1.0086454e+00,  1.3877788e-17], dtype=float32)>
  ```

* The circuit drawer now displays inverted operations, as well as wires
  where probabilities are returned from the device:
  [(#540)](https://github.com/XanaduAI/pennylane/pull/540)

  ```python
  >>> @qml.qnode(dev)
  ... def circuit(theta):
  ...     qml.RX(theta, wires=0)
  ...     qml.CNOT(wires=[0, 1])
  ...     qml.S(wires=1).inv()
  ...     return qml.probs(wires=[0, 1])
  >>> circuit(0.2)
  array([0.99003329, 0.        , 0.        , 0.00996671])
  >>> print(circuit.draw())
  0: ──RX(0.2)──╭C───────╭┤ Probs
  1: ───────────╰X──S⁻¹──╰┤ Probs
  ```

* You can now evaluate the metric tensor of a VQE Hamiltonian via the new
  `VQECost.metric_tensor` method. This allows `VQECost` objects to be directly
  optimized by the quantum natural gradient optimizer (`qml.QNGOptimizer`).
  [(#618)](https://github.com/XanaduAI/pennylane/pull/618)

* The input check functions in `pennylane.templates.utils` are now public
  and visible in the API documentation.
  [(#566)](https://github.com/XanaduAI/pennylane/pull/566)

* Added keyword arguments for step size and order to the `qnode` decorator, as well as
  the `QNode` and `JacobianQNode` classes. This enables the user to set the step size
  and order when using finite difference methods. These options are also exposed when
  creating QNode collections.
  [(#530)](https://github.com/XanaduAI/pennylane/pull/530)
  [(#585)](https://github.com/XanaduAI/pennylane/pull/585)
  [(#587)](https://github.com/XanaduAI/pennylane/pull/587)

* The decomposition for the `CRY` gate now uses the simpler form `RY @ CNOT @ RY @ CNOT`
  [(#547)](https://github.com/XanaduAI/pennylane/pull/547)

* The underlying queuing system was refactored, removing the `qml._current_context`
  property that held the currently active `QNode` or `OperationRecorder`. Now, all
  objects that expose a queue for operations inherit from `QueuingContext` and
  register their queue globally.
  [(#548)](https://github.com/XanaduAI/pennylane/pull/548)

* The PennyLane repository has a new benchmarking tool which supports the comparison of different git revisions.
  [(#568)](https://github.com/XanaduAI/pennylane/pull/568)
  [(#560)](https://github.com/XanaduAI/pennylane/pull/560)
  [(#516)](https://github.com/XanaduAI/pennylane/pull/516)

<h3>Documentation</h3>

* Updated the development section by creating a landing page with links to sub-pages
  containing specific guides.
  [(#596)](https://github.com/XanaduAI/pennylane/pull/596)

* Extended the developer's guide by a section explaining how to add new templates.
  [(#564)](https://github.com/XanaduAI/pennylane/pull/564)

<h3>Bug fixes</h3>

* `tf.GradientTape().jacobian()` can now be evaluated on QNodes using the TensorFlow interface.
  [(#626)](https://github.com/XanaduAI/pennylane/pull/626)

* `RandomLayers()` is now compatible with the qiskit devices.
  [(#597)](https://github.com/XanaduAI/pennylane/pull/597)

* `DefaultQubit.probability()` now returns the correct probability when called with
  `device.analytic=False`.
  [(#563)](https://github.com/XanaduAI/pennylane/pull/563)

* Fixed a bug in the `StronglyEntanglingLayers` template, allowing it to
  work correctly when applied to a single wire.
  [(544)](https://github.com/XanaduAI/pennylane/pull/544)

* Fixed a bug when inverting operations with decompositions; operations marked as inverted
  are now correctly inverted when the fallback decomposition is called.
  [(#543)](https://github.com/XanaduAI/pennylane/pull/543)

* The `QNode.print_applied()` method now correctly displays wires where
  `qml.prob()` is being returned.
  [#542](https://github.com/XanaduAI/pennylane/pull/542)

<h3>Contributors</h3>

This release contains contributions from (in alphabetical order):

Ville Bergholm, Lana Bozanic, Thomas Bromley, Theodor Isacsson, Josh Izaac, Nathan Killoran,
Maggie Li, Johannes Jakob Meyer, Maria Schuld, Sukin Sim, Antal Száva.

# Release 0.8.1

<h3>Improvements</h3>

* Beginning of support for Python 3.8, with the test suite
  now being run in a Python 3.8 environment.
  [(#501)](https://github.com/XanaduAI/pennylane/pull/501)

<h3>Documentation</h3>

* Present templates as a gallery of thumbnails showing the
  basic circuit architecture.
  [(#499)](https://github.com/XanaduAI/pennylane/pull/499)

<h3>Bug fixes</h3>

* Fixed a bug where multiplying a QNode parameter by 0 caused a divide
  by zero error when calculating the parameter shift formula.
  [(#512)](https://github.com/XanaduAI/pennylane/pull/512)

* Fixed a bug where the shape of differentiable QNode arguments
  was being cached on the first construction, leading to indexing
  errors if the QNode was re-evaluated if the argument changed shape.
  [(#505)](https://github.com/XanaduAI/pennylane/pull/505)

<h3>Contributors</h3>

This release contains contributions from (in alphabetical order):

Ville Bergholm, Josh Izaac, Johannes Jakob Meyer, Maria Schuld, Antal Száva.

# Release 0.8.0

<h3>New features since last release</h3>

* Added a quantum chemistry package, `pennylane.qchem`, which supports
  integration with OpenFermion, Psi4, PySCF, and OpenBabel.
  [(#453)](https://github.com/XanaduAI/pennylane/pull/453)

  Features include:

  - Generate the qubit Hamiltonians directly starting with the atomic structure of the molecule.
  - Calculate the mean-field (Hartree-Fock) electronic structure of molecules.
  - Allow to define an active space based on the number of active electrons and active orbitals.
  - Perform the fermionic-to-qubit transformation of the electronic Hamiltonian by
    using different functions implemented in OpenFermion.
  - Convert OpenFermion's QubitOperator to a Pennylane `Hamiltonian` class.
  - Perform a Variational Quantum Eigensolver (VQE) computation with this Hamiltonian in PennyLane.

  Check out the [quantum chemistry quickstart](https://pennylane.readthedocs.io/en/latest/introduction/chemistry.html), as well the quantum chemistry and VQE tutorials.

* PennyLane now has some functions and classes for creating and solving VQE
  problems. [(#467)](https://github.com/XanaduAI/pennylane/pull/467)

  - `qml.Hamiltonian`: a lightweight class for representing qubit Hamiltonians
  - `qml.VQECost`: a class for quickly constructing a differentiable cost function
    given a circuit ansatz, Hamiltonian, and one or more devices

    ```python
    >>> H = qml.vqe.Hamiltonian(coeffs, obs)
    >>> cost = qml.VQECost(ansatz, hamiltonian, dev, interface="torch")
    >>> params = torch.rand([4, 3])
    >>> cost(params)
    tensor(0.0245, dtype=torch.float64)
    ```

* Added a circuit drawing feature that provides a text-based representation
  of a QNode instance. It can be invoked via `qnode.draw()`. The user can specify
  to display variable names instead of variable values and choose either an ASCII
  or Unicode charset.
  [(#446)](https://github.com/XanaduAI/pennylane/pull/446)

  Consider the following circuit as an example:
  ```python3
  @qml.qnode(dev)
  def qfunc(a, w):
      qml.Hadamard(0)
      qml.CRX(a, wires=[0, 1])
      qml.Rot(w[0], w[1], w[2], wires=[1])
      qml.CRX(-a, wires=[0, 1])

      return qml.expval(qml.PauliZ(0) @ qml.PauliZ(1))
  ```

  We can draw the circuit after it has been executed:

  ```python
  >>> result = qfunc(2.3, [1.2, 3.2, 0.7])
  >>> print(qfunc.draw())
   0: ──H──╭C────────────────────────────╭C─────────╭┤ ⟨Z ⊗ Z⟩
   1: ─────╰RX(2.3)──Rot(1.2, 3.2, 0.7)──╰RX(-2.3)──╰┤ ⟨Z ⊗ Z⟩
  >>> print(qfunc.draw(charset="ascii"))
   0: --H--+C----------------------------+C---------+| <Z @ Z>
   1: -----+RX(2.3)--Rot(1.2, 3.2, 0.7)--+RX(-2.3)--+| <Z @ Z>
  >>> print(qfunc.draw(show_variable_names=True))
   0: ──H──╭C─────────────────────────────╭C─────────╭┤ ⟨Z ⊗ Z⟩
   1: ─────╰RX(a)──Rot(w[0], w[1], w[2])──╰RX(-1*a)──╰┤ ⟨Z ⊗ Z⟩
  ```

* Added `QAOAEmbedding` and its parameter initialization
  as a new trainable template.
  [(#442)](https://github.com/XanaduAI/pennylane/pull/442)

  <img src="https://pennylane.readthedocs.io/en/latest/_images/qaoa_layers.png"
  width=70%></img>

* Added the `qml.probs()` measurement function, allowing QNodes
  to differentiate variational circuit probabilities
  on simulators and hardware.
  [(#432)](https://github.com/XanaduAI/pennylane/pull/432)

  ```python
  @qml.qnode(dev)
  def circuit(x):
      qml.Hadamard(wires=0)
      qml.RY(x, wires=0)
      qml.RX(x, wires=1)
      qml.CNOT(wires=[0, 1])
      return qml.probs(wires=[0])
  ```
  Executing this circuit gives the marginal probability of wire 1:
  ```python
  >>> circuit(0.2)
  [0.40066533 0.59933467]
  ```
  QNodes that return probabilities fully support autodifferentiation.

* Added the convenience load functions `qml.from_pyquil`, `qml.from_quil` and
  `qml.from_quil_file` that convert pyQuil objects and Quil code to PennyLane
  templates. This feature requires version 0.8 or above of the PennyLane-Forest
  plugin.
  [(#459)](https://github.com/XanaduAI/pennylane/pull/459)

* Added a `qml.inv` method that inverts templates and sequences of Operations.
  Added a `@qml.template` decorator that makes templates return the queued Operations.
  [(#462)](https://github.com/XanaduAI/pennylane/pull/462)

  For example, using this function to invert a template inside a QNode:

  ```python3
      @qml.template
      def ansatz(weights, wires):
          for idx, wire in enumerate(wires):
              qml.RX(weights[idx], wires=[wire])

          for idx in range(len(wires) - 1):
              qml.CNOT(wires=[wires[idx], wires[idx + 1]])

      dev = qml.device('default.qubit', wires=2)

      @qml.qnode(dev)
      def circuit(weights):
          qml.inv(ansatz(weights, wires=[0, 1]))
          return qml.expval(qml.PauliZ(0) @ qml.PauliZ(1))
    ```

* Added the `QNodeCollection` container class, that allows independent
  QNodes to be stored and evaluated simultaneously. Experimental support
  for asynchronous evaluation of contained QNodes is provided with the
  `parallel=True` keyword argument.
  [(#466)](https://github.com/XanaduAI/pennylane/pull/466)

* Added a high level `qml.map` function, that maps a quantum
  circuit template over a list of observables or devices, returning
  a `QNodeCollection`.
  [(#466)](https://github.com/XanaduAI/pennylane/pull/466)

  For example:

  ```python3
  >>> def my_template(params, wires, **kwargs):
  >>>    qml.RX(params[0], wires=wires[0])
  >>>    qml.RX(params[1], wires=wires[1])
  >>>    qml.CNOT(wires=wires)

  >>> obs_list = [qml.PauliX(0) @ qml.PauliZ(1), qml.PauliZ(0) @ qml.PauliX(1)]
  >>> dev = qml.device("default.qubit", wires=2)
  >>> qnodes = qml.map(my_template, obs_list, dev, measure="expval")
  >>> qnodes([0.54, 0.12])
  array([-0.06154835  0.99280864])
  ```

* Added high level `qml.sum`, `qml.dot`, `qml.apply` functions
  that act on QNode collections.
  [(#466)](https://github.com/XanaduAI/pennylane/pull/466)

  `qml.apply` allows vectorized functions to act over the entire QNode
  collection:
  ```python
  >>> qnodes = qml.map(my_template, obs_list, dev, measure="expval")
  >>> cost = qml.apply(np.sin, qnodes)
  >>> cost([0.54, 0.12])
  array([-0.0615095  0.83756375])
  ```

  `qml.sum` and `qml.dot` take the sum of a QNode collection, and a
  dot product of tensors/arrays/QNode collections, respectively.

<h3>Breaking changes</h3>

* Deprecated the old-style `QNode` such that only the new-style `QNode` and its syntax can be used,
  moved all related files from the `pennylane/beta` folder to `pennylane`.
  [(#440)](https://github.com/XanaduAI/pennylane/pull/440)

<h3>Improvements</h3>

* Added the `Tensor.prune()` method and the `Tensor.non_identity_obs` property for extracting
  non-identity instances from the observables making up a `Tensor` instance.
  [(#498)](https://github.com/XanaduAI/pennylane/pull/498)

* Renamed the `expt.tensornet` and `expt.tensornet.tf` devices to `default.tensor` and
  `default.tensor.tf`.
  [(#495)](https://github.com/XanaduAI/pennylane/pull/495)

* Added a serialization method to the `CircuitGraph` class that is used to create a unique
  hash for each quantum circuit graph.
  [(#470)](https://github.com/XanaduAI/pennylane/pull/470)

* Added the `Observable.eigvals` method to return the eigenvalues of observables.
  [(#449)](https://github.com/XanaduAI/pennylane/pull/449)

* Added the `Observable.diagonalizing_gates` method to return the gates
  that diagonalize an observable in the computational basis.
  [(#454)](https://github.com/XanaduAI/pennylane/pull/454)

* Added the `Operator.matrix` method to return the matrix representation
  of an operator in the computational basis.
  [(#454)](https://github.com/XanaduAI/pennylane/pull/454)

* Added a `QubitDevice` class which implements common functionalities of plugin devices such that
  plugin devices can rely on these implementations. The new `QubitDevice` also includes
  a new `execute` method, which allows for more convenient plugin design. In addition, `QubitDevice`
  also unifies the way samples are generated on qubit-based devices.
  [(#452)](https://github.com/XanaduAI/pennylane/pull/452)
  [(#473)](https://github.com/XanaduAI/pennylane/pull/473)

* Improved documentation of `AmplitudeEmbedding` and `BasisEmbedding` templates.
  [(#441)](https://github.com/XanaduAI/pennylane/pull/441)
  [(#439)](https://github.com/XanaduAI/pennylane/pull/439)

* Codeblocks in the documentation now have a 'copy' button for easily
  copying examples.
  [(#437)](https://github.com/XanaduAI/pennylane/pull/437)

<h3>Documentation</h3>

* Update the developers plugin guide to use QubitDevice.
  [(#483)](https://github.com/XanaduAI/pennylane/pull/483)

<h3>Bug fixes</h3>

* Fixed a bug in `CVQNode._pd_analytic`, where non-descendant observables were not
  Heisenberg-transformed before evaluating the partial derivatives when using the
  order-2 parameter-shift method, resulting in an erroneous Jacobian for some circuits.
  [(#433)](https://github.com/XanaduAI/pennylane/pull/433)

<h3>Contributors</h3>

This release contains contributions from (in alphabetical order):

Juan Miguel Arrazola, Ville Bergholm, Alain Delgado Gran, Olivia Di Matteo,
Theodor Isacsson, Josh Izaac, Soran Jahangiri, Nathan Killoran, Johannes Jakob Meyer,
Zeyue Niu, Maria Schuld, Antal Száva.

# Release 0.7.0

<h3>New features since last release</h3>

* Custom padding constant in `AmplitudeEmbedding` is supported (see 'Breaking changes'.)
  [(#419)](https://github.com/XanaduAI/pennylane/pull/419)

* `StronglyEntanglingLayer` and `RandomLayer` now work with a single wire.
  [(#409)](https://github.com/XanaduAI/pennylane/pull/409)
  [(#413)](https://github.com/XanaduAI/pennylane/pull/413)

* Added support for applying the inverse of an `Operation` within a circuit.
  [(#377)](https://github.com/XanaduAI/pennylane/pull/377)

* Added an `OperationRecorder()` context manager, that allows templates
  and quantum functions to be executed while recording events. The
  recorder can be used with and without QNodes as a debugging utility.
  [(#388)](https://github.com/XanaduAI/pennylane/pull/388)

* Operations can now specify a decomposition that is used when the desired operation
  is not supported on the target device.
  [(#396)](https://github.com/XanaduAI/pennylane/pull/396)

* The ability to load circuits from external frameworks as templates
  has been added via the new `qml.load()` function. This feature
  requires plugin support --- this initial release provides support
  for Qiskit circuits and QASM files when `pennylane-qiskit` is installed,
  via the functions `qml.from_qiskit` and `qml.from_qasm`.
  [(#418)](https://github.com/XanaduAI/pennylane/pull/418)

* An experimental tensor network device has been added
  [(#416)](https://github.com/XanaduAI/pennylane/pull/416)
  [(#395)](https://github.com/XanaduAI/pennylane/pull/395)
  [(#394)](https://github.com/XanaduAI/pennylane/pull/394)
  [(#380)](https://github.com/XanaduAI/pennylane/pull/380)

* An experimental tensor network device which uses TensorFlow for
  backpropagation has been added
  [(#427)](https://github.com/XanaduAI/pennylane/pull/427)

* Custom padding constant in `AmplitudeEmbedding` is supported (see 'Breaking changes'.)
  [(#419)](https://github.com/XanaduAI/pennylane/pull/419)

<h3>Breaking changes</h3>

* The `pad` parameter in `AmplitudeEmbedding()` is now either `None` (no automatic padding), or a
  number that is used as the padding constant.
  [(#419)](https://github.com/XanaduAI/pennylane/pull/419)

* Initialization functions now return a single array of weights per function. Utilities for multi-weight templates
  `Interferometer()` and `CVNeuralNetLayers()` are provided.
  [(#412)](https://github.com/XanaduAI/pennylane/pull/412)

* The single layer templates `RandomLayer()`, `CVNeuralNetLayer()` and `StronglyEntanglingLayer()`
  have been turned into private functions `_random_layer()`, `_cv_neural_net_layer()` and
  `_strongly_entangling_layer()`. Recommended use is now via the corresponding `Layers()` templates.
  [(#413)](https://github.com/XanaduAI/pennylane/pull/413)

<h3>Improvements</h3>

* Added extensive input checks in templates.
  [(#419)](https://github.com/XanaduAI/pennylane/pull/419)

* Templates integration tests are rewritten - now cover keyword/positional argument passing,
  interfaces and combinations of templates.
  [(#409)](https://github.com/XanaduAI/pennylane/pull/409)
  [(#419)](https://github.com/XanaduAI/pennylane/pull/419)

* State vector preparation operations in the `default.qubit` plugin can now be
  applied to subsets of wires, and are restricted to being the first operation
  in a circuit.
  [(#346)](https://github.com/XanaduAI/pennylane/pull/346)

* The `QNode` class is split into a hierarchy of simpler classes.
  [(#354)](https://github.com/XanaduAI/pennylane/pull/354)
  [(#398)](https://github.com/XanaduAI/pennylane/pull/398)
  [(#415)](https://github.com/XanaduAI/pennylane/pull/415)
  [(#417)](https://github.com/XanaduAI/pennylane/pull/417)
  [(#425)](https://github.com/XanaduAI/pennylane/pull/425)

* Added the gates U1, U2 and U3 parametrizing arbitrary unitaries on 1, 2 and 3
  qubits and the Toffoli gate to the set of qubit operations.
  [(#396)](https://github.com/XanaduAI/pennylane/pull/396)

* Changes have been made to accomodate the movement of the main function
  in `pytest._internal` to `pytest._internal.main` in pip 19.3.
  [(#404)](https://github.com/XanaduAI/pennylane/pull/404)

* Added the templates `BasisStatePreparation` and `MottonenStatePreparation` that use
  gates to prepare a basis state and an arbitrary state respectively.
  [(#336)](https://github.com/XanaduAI/pennylane/pull/336)

* Added decompositions for `BasisState` and `QubitStateVector` based on state
  preparation templates.
  [(#414)](https://github.com/XanaduAI/pennylane/pull/414)

* Replaces the pseudo-inverse in the quantum natural gradient optimizer
  (which can be numerically unstable) with `np.linalg.solve`.
  [(#428)](https://github.com/XanaduAI/pennylane/pull/428)

<h3>Contributors</h3>

This release contains contributions from (in alphabetical order):

Ville Bergholm, Josh Izaac, Nathan Killoran, Angus Lowe, Johannes Jakob Meyer,
Oluwatobi Ogunbayo, Maria Schuld, Antal Száva.

# Release 0.6.1

<h3>New features since last release</h3>

* Added a `print_applied` method to QNodes, allowing the operation
  and observable queue to be printed as last constructed.
  [(#378)](https://github.com/XanaduAI/pennylane/pull/378)

<h3>Improvements</h3>

* A new `Operator` base class is introduced, which is inherited by both the
  `Observable` class and the `Operation` class.
  [(#355)](https://github.com/XanaduAI/pennylane/pull/355)

* Removed deprecated `@abstractproperty` decorators
  in `_device.py`.
  [(#374)](https://github.com/XanaduAI/pennylane/pull/374)

* The `CircuitGraph` class is updated to deal with `Operation` instances directly.
  [(#344)](https://github.com/XanaduAI/pennylane/pull/344)

* Comprehensive gradient tests have been added for the interfaces.
  [(#381)](https://github.com/XanaduAI/pennylane/pull/381)

<h3>Documentation</h3>

* The new restructured documentation has been polished and updated.
  [(#387)](https://github.com/XanaduAI/pennylane/pull/387)
  [(#375)](https://github.com/XanaduAI/pennylane/pull/375)
  [(#372)](https://github.com/XanaduAI/pennylane/pull/372)
  [(#370)](https://github.com/XanaduAI/pennylane/pull/370)
  [(#369)](https://github.com/XanaduAI/pennylane/pull/369)
  [(#367)](https://github.com/XanaduAI/pennylane/pull/367)
  [(#364)](https://github.com/XanaduAI/pennylane/pull/364)

* Updated the development guides.
  [(#382)](https://github.com/XanaduAI/pennylane/pull/382)
  [(#379)](https://github.com/XanaduAI/pennylane/pull/379)

* Added all modules, classes, and functions to the API section
  in the documentation.
  [(#373)](https://github.com/XanaduAI/pennylane/pull/373)

<h3>Bug fixes</h3>

* Replaces the existing `np.linalg.norm` normalization with hand-coded
  normalization, allowing `AmplitudeEmbedding` to be used with differentiable
  parameters. AmplitudeEmbedding tests have been added and improved.
  [(#376)](https://github.com/XanaduAI/pennylane/pull/376)

<h3>Contributors</h3>

This release contains contributions from (in alphabetical order):

Ville Bergholm, Josh Izaac, Nathan Killoran, Maria Schuld, Antal Száva

# Release 0.6.0

<h3>New features since last release</h3>

* The devices `default.qubit` and `default.gaussian` have a new initialization parameter
  `analytic` that indicates if expectation values and variances should be calculated
  analytically and not be estimated from data.
  [(#317)](https://github.com/XanaduAI/pennylane/pull/317)

* Added C-SWAP gate to the set of qubit operations
  [(#330)](https://github.com/XanaduAI/pennylane/pull/330)

* The TensorFlow interface has been renamed from `"tfe"` to `"tf"`, and
  now supports TensorFlow 2.0.
  [(#337)](https://github.com/XanaduAI/pennylane/pull/337)

* Added the S and T gates to the set of qubit operations.
  [(#343)](https://github.com/XanaduAI/pennylane/pull/343)

* Tensor observables are now supported within the `expval`,
  `var`, and `sample` functions, by using the `@` operator.
  [(#267)](https://github.com/XanaduAI/pennylane/pull/267)


<h3>Breaking changes</h3>

* The argument `n` specifying the number of samples in the method `Device.sample` was removed.
  Instead, the method will always return `Device.shots` many samples.
  [(#317)](https://github.com/XanaduAI/pennylane/pull/317)

<h3>Improvements</h3>

* The number of shots / random samples used to estimate expectation values and variances, `Device.shots`,
  can now be changed after device creation.
  [(#317)](https://github.com/XanaduAI/pennylane/pull/317)

* Unified import shortcuts to be under qml in qnode.py
  and test_operation.py
  [(#329)](https://github.com/XanaduAI/pennylane/pull/329)

* The quantum natural gradient now uses `scipy.linalg.pinvh` which is more efficient for symmetric matrices
  than the previously used `scipy.linalg.pinv`.
  [(#331)](https://github.com/XanaduAI/pennylane/pull/331)

* The deprecated `qml.expval.Observable` syntax has been removed.
  [(#267)](https://github.com/XanaduAI/pennylane/pull/267)

* Remainder of the unittest-style tests were ported to pytest.
  [(#310)](https://github.com/XanaduAI/pennylane/pull/310)

* The `do_queue` argument for operations now only takes effect
  within QNodes. Outside of QNodes, operations can now be instantiated
  without needing to specify `do_queue`.
  [(#359)](https://github.com/XanaduAI/pennylane/pull/359)

<h3>Documentation</h3>

* The docs are rewritten and restructured to contain a code introduction section as well as an API section.
  [(#314)](https://github.com/XanaduAI/pennylane/pull/275)

* Added Ising model example to the tutorials
  [(#319)](https://github.com/XanaduAI/pennylane/pull/319)

* Added tutorial for QAOA on MaxCut problem
  [(#328)](https://github.com/XanaduAI/pennylane/pull/328)

* Added QGAN flow chart figure to its tutorial
  [(#333)](https://github.com/XanaduAI/pennylane/pull/333)

* Added missing figures for gallery thumbnails of state-preparation
  and QGAN tutorials
  [(#326)](https://github.com/XanaduAI/pennylane/pull/326)

* Fixed typos in the state preparation tutorial
  [(#321)](https://github.com/XanaduAI/pennylane/pull/321)

* Fixed bug in VQE tutorial 3D plots
  [(#327)](https://github.com/XanaduAI/pennylane/pull/327)

<h3>Bug fixes</h3>

* Fixed typo in measurement type error message in qnode.py
  [(#341)](https://github.com/XanaduAI/pennylane/pull/341)

<h3>Contributors</h3>

This release contains contributions from (in alphabetical order):

Shahnawaz Ahmed, Ville Bergholm, Aroosa Ijaz, Josh Izaac, Nathan Killoran, Angus Lowe,
Johannes Jakob Meyer, Maria Schuld, Antal Száva, Roeland Wiersema.

# Release 0.5.0

<h3>New features since last release</h3>

* Adds a new optimizer, `qml.QNGOptimizer`, which optimizes QNodes using
  quantum natural gradient descent. See https://arxiv.org/abs/1909.02108
  for more details.
  [(#295)](https://github.com/XanaduAI/pennylane/pull/295)
  [(#311)](https://github.com/XanaduAI/pennylane/pull/311)

* Adds a new QNode method, `QNode.metric_tensor()`,
  which returns the block-diagonal approximation to the Fubini-Study
  metric tensor evaluated on the attached device.
  [(#295)](https://github.com/XanaduAI/pennylane/pull/295)

* Sampling support: QNodes can now return a specified number of samples
  from a given observable via the top-level `pennylane.sample()` function.
  To support this on plugin devices, there is a new `Device.sample` method.

  Calculating gradients of QNodes that involve sampling is not possible.
  [(#256)](https://github.com/XanaduAI/pennylane/pull/256)

* `default.qubit` has been updated to provide support for sampling.
  [(#256)](https://github.com/XanaduAI/pennylane/pull/256)

* Added controlled rotation gates to PennyLane operations and `default.qubit` plugin.
  [(#251)](https://github.com/XanaduAI/pennylane/pull/251)

<h3>Breaking changes</h3>

* The method `Device.supported` was removed, and replaced with the methods
  `Device.supports_observable` and `Device.supports_operation`.
  Both methods can be called with string arguments (`dev.supports_observable('PauliX')`) and
  class arguments (`dev.supports_observable(qml.PauliX)`).
  [(#276)](https://github.com/XanaduAI/pennylane/pull/276)

* The following CV observables were renamed to comply with the new Operation/Observable
  scheme: `MeanPhoton` to `NumberOperator`, `Homodyne` to `QuadOperator` and `NumberState` to `FockStateProjector`.
  [(#254)](https://github.com/XanaduAI/pennylane/pull/254)

<h3>Improvements</h3>

* The `AmplitudeEmbedding` function now provides options to normalize and
  pad features to ensure a valid state vector is prepared.
  [(#275)](https://github.com/XanaduAI/pennylane/pull/275)

* Operations can now optionally specify generators, either as existing PennyLane
  operations, or by providing a NumPy array.
  [(#295)](https://github.com/XanaduAI/pennylane/pull/295)
  [(#313)](https://github.com/XanaduAI/pennylane/pull/313)

* Adds a `Device.parameters` property, so that devices can view a dictionary mapping free
  parameters to operation parameters. This will allow plugin devices to take advantage
  of parametric compilation.
  [(#283)](https://github.com/XanaduAI/pennylane/pull/283)

* Introduces two enumerations: `Any` and `All`, representing any number of wires
  and all wires in the system respectively. They can be imported from
  `pennylane.operation`, and can be used when defining the `Operation.num_wires`
  class attribute of operations.
  [(#277)](https://github.com/XanaduAI/pennylane/pull/277)

  As part of this change:

  - `All` is equivalent to the integer 0, for backwards compatibility with the
    existing test suite

  - `Any` is equivalent to the integer -1 to allow numeric comparison
    operators to continue working

  - An additional validation is now added to the `Operation` class,
    which will alert the user that an operation with `num_wires = All`
    is being incorrectly.

* The one-qubit rotations in `pennylane.plugins.default_qubit` no longer depend on Scipy's `expm`. Instead
  they are calculated with Euler's formula.
  [(#292)](https://github.com/XanaduAI/pennylane/pull/292)

* Creates an `ObservableReturnTypes` enumeration class containing `Sample`,
  `Variance` and `Expectation`. These new values can be assigned to the `return_type`
  attribute of an `Observable`.
  [(#290)](https://github.com/XanaduAI/pennylane/pull/290)

* Changed the signature of the `RandomLayer` and `RandomLayers` templates to have a fixed seed by default.
  [(#258)](https://github.com/XanaduAI/pennylane/pull/258)

* `setup.py` has been cleaned up, removing the non-working shebang,
  and removing unused imports.
  [(#262)](https://github.com/XanaduAI/pennylane/pull/262)

<h3>Documentation</h3>

* A documentation refactor to simplify the tutorials and
  include Sphinx-Gallery.
  [(#291)](https://github.com/XanaduAI/pennylane/pull/291)

  - Examples and tutorials previously split across the `examples/`
    and `doc/tutorials/` directories, in a mixture of ReST and Jupyter notebooks,
    have been rewritten as Python scripts with ReST comments in a single location,
    the `examples/` folder.

  - Sphinx-Gallery is used to automatically build and run the tutorials.
    Rendered output is displayed in the Sphinx documentation.

  - Links are provided at the top of every tutorial page for downloading the
    tutorial as an executable python script, downloading the tutorial
    as a Jupyter notebook, or viewing the notebook on GitHub.

  - The tutorials table of contents have been moved to a single quick start page.

* Fixed a typo in `QubitStateVector`.
  [(#296)](https://github.com/XanaduAI/pennylane/pull/296)

* Fixed a typo in the `default_gaussian.gaussian_state` function.
  [(#293)](https://github.com/XanaduAI/pennylane/pull/293)

* Fixed a typo in the gradient recipe within the `RX`, `RY`, `RZ`
  operation docstrings.
  [(#248)](https://github.com/XanaduAI/pennylane/pull/248)

* Fixed a broken link in the tutorial documentation, as a
  result of the `qml.expval.Observable` deprecation.
  [(#246)](https://github.com/XanaduAI/pennylane/pull/246)

<h3>Bug fixes</h3>

* Fixed a bug where a `PolyXP` observable would fail if applied to subsets
  of wires on `default.gaussian`.
  [(#277)](https://github.com/XanaduAI/pennylane/pull/277)

<h3>Contributors</h3>

This release contains contributions from (in alphabetical order):

Simon Cross, Aroosa Ijaz, Josh Izaac, Nathan Killoran, Johannes Jakob Meyer,
Rohit Midha, Nicolás Quesada, Maria Schuld, Antal Száva, Roeland Wiersema.

# Release 0.4.0

<h3>New features since last release</h3>

* `pennylane.expval()` is now a top-level *function*, and is no longer
  a package of classes. For now, the existing `pennylane.expval.Observable`
  interface continues to work, but will raise a deprecation warning.
  [(#232)](https://github.com/XanaduAI/pennylane/pull/232)

* Variance support: QNodes can now return the variance of observables,
  via the top-level `pennylane.var()` function. To support this on
  plugin devices, there is a new `Device.var` method.

  The following observables support analytic gradients of variances:

  - All qubit observables (requiring 3 circuit evaluations for involutory
    observables such as `Identity`, `X`, `Y`, `Z`; and 5 circuit evals for
    non-involutary observables, currently only `qml.Hermitian`)

  - First-order CV observables (requiring 5 circuit evaluations)

  Second-order CV observables support numerical variance gradients.

* `pennylane.about()` function added, providing details
  on current PennyLane version, installed plugins, Python,
  platform, and NumPy versions [(#186)](https://github.com/XanaduAI/pennylane/pull/186)

* Removed the logic that allowed `wires` to be passed as a positional
  argument in quantum operations. This allows us to raise more useful
  error messages for the user if incorrect syntax is used.
  [(#188)](https://github.com/XanaduAI/pennylane/pull/188)

* Adds support for multi-qubit expectation values of the `pennylane.Hermitian()`
  observable [(#192)](https://github.com/XanaduAI/pennylane/pull/192)

* Adds support for multi-qubit expectation values in `default.qubit`.
  [(#202)](https://github.com/XanaduAI/pennylane/pull/202)

* Organize templates into submodules [(#195)](https://github.com/XanaduAI/pennylane/pull/195).
  This included the following improvements:

  - Distinguish embedding templates from layer templates.

  - New random initialization functions supporting the templates available
    in the new submodule `pennylane.init`.

  - Added a random circuit template (`RandomLayers()`), in which rotations and 2-qubit gates are randomly
    distributed over the wires

  - Add various embedding strategies

<h3>Breaking changes</h3>

* The `Device` methods `expectations`, `pre_expval`, and `post_expval` have been
  renamed to `observables`, `pre_measure`, and `post_measure` respectively.
  [(#232)](https://github.com/XanaduAI/pennylane/pull/232)

<h3>Improvements</h3>

* `default.qubit` plugin now uses `np.tensordot` when applying quantum operations
  and evaluating expectations, resulting in significant speedup
  [(#239)](https://github.com/XanaduAI/pennylane/pull/239),
  [(#241)](https://github.com/XanaduAI/pennylane/pull/241)

* PennyLane now allows division of quantum operation parameters by a constant
  [(#179)](https://github.com/XanaduAI/pennylane/pull/179)

* Portions of the test suite are in the process of being ported to pytest.
  Note: this is still a work in progress.

  Ported tests include:

  - `test_ops.py`
  - `test_about.py`
  - `test_classical_gradients.py`
  - `test_observables.py`
  - `test_measure.py`
  - `test_init.py`
  - `test_templates*.py`
  - `test_ops.py`
  - `test_variable.py`
  - `test_qnode.py` (partial)

<h3>Bug fixes</h3>

* Fixed a bug in `Device.supported`, which would incorrectly
  mark an operation as supported if it shared a name with an
  observable [(#203)](https://github.com/XanaduAI/pennylane/pull/203)

* Fixed a bug in `Operation.wires`, by explicitly casting the
  type of each wire to an integer [(#206)](https://github.com/XanaduAI/pennylane/pull/206)

* Removed code in PennyLane which configured the logger,
  as this would clash with users' configurations
  [(#208)](https://github.com/XanaduAI/pennylane/pull/208)

* Fixed a bug in `default.qubit`, in which `QubitStateVector` operations
  were accidentally being cast to `np.float` instead of `np.complex`.
  [(#211)](https://github.com/XanaduAI/pennylane/pull/211)


<h3>Contributors</h3>

This release contains contributions from:

Shahnawaz Ahmed, riveSunder, Aroosa Ijaz, Josh Izaac, Nathan Killoran, Maria Schuld.

# Release 0.3.1

<h3>Bug fixes</h3>

* Fixed a bug where the interfaces submodule was not correctly being packaged via setup.py

# Release 0.3.0

<h3>New features since last release</h3>

* PennyLane now includes a new `interfaces` submodule, which enables QNode integration with additional machine learning libraries.
* Adds support for an experimental PyTorch interface for QNodes
* Adds support for an experimental TensorFlow eager execution interface for QNodes
* Adds a PyTorch+GPU+QPU tutorial to the documentation
* Documentation now includes links and tutorials including the new [PennyLane-Forest](https://github.com/rigetti/pennylane-forest) plugin.

<h3>Improvements</h3>

* Printing a QNode object, via `print(qnode)` or in an interactive terminal, now displays more useful information regarding the QNode,
  including the device it runs on, the number of wires, it's interface, and the quantum function it uses:

  ```python
  >>> print(qnode)
  <QNode: device='default.qubit', func=circuit, wires=2, interface=PyTorch>
  ```

<h3>Contributors</h3>

This release contains contributions from:

Josh Izaac and Nathan Killoran.


# Release 0.2.0

<h3>New features since last release</h3>

* Added the `Identity` expectation value for both CV and qubit models [(#135)](https://github.com/XanaduAI/pennylane/pull/135)
* Added the `templates.py` submodule, containing some commonly used QML models to be used as ansatz in QNodes [(#133)](https://github.com/XanaduAI/pennylane/pull/133)
* Added the `qml.Interferometer` CV operation [(#152)](https://github.com/XanaduAI/pennylane/pull/152)
* Wires are now supported as free QNode parameters [(#151)](https://github.com/XanaduAI/pennylane/pull/151)
* Added ability to update stepsizes of the optimizers [(#159)](https://github.com/XanaduAI/pennylane/pull/159)

<h3>Improvements</h3>

* Removed use of hardcoded values in the optimizers, made them parameters (see [#131](https://github.com/XanaduAI/pennylane/pull/131) and [#132](https://github.com/XanaduAI/pennylane/pull/132))
* Created the new `PlaceholderExpectation`, to be used when both CV and qubit expval modules contain expectations with the same name
* Provide a way for plugins to view the operation queue _before_ applying operations. This allows for on-the-fly modifications of
  the queue, allowing hardware-based plugins to support the full range of qubit expectation values. [(#143)](https://github.com/XanaduAI/pennylane/pull/143)
* QNode return values now support _any_ form of sequence, such as lists, sets, etc. [(#144)](https://github.com/XanaduAI/pennylane/pull/144)
* CV analytic gradient calculation is now more robust, allowing for operations which may not themselves be differentiated, but have a
  well defined `_heisenberg_rep` method, and so may succeed operations that are analytically differentiable [(#152)](https://github.com/XanaduAI/pennylane/pull/152)

<h3>Bug fixes</h3>

* Fixed a bug where the variational classifier example was not batching when learning parity (see [#128](https://github.com/XanaduAI/pennylane/pull/128) and [#129](https://github.com/XanaduAI/pennylane/pull/129))
* Fixed an inconsistency where some initial state operations were documented as accepting complex parameters - all operations
  now accept real values [(#146)](https://github.com/XanaduAI/pennylane/pull/146)

<h3>Contributors</h3>

This release contains contributions from:

Christian Gogolin, Josh Izaac, Nathan Killoran, and Maria Schuld.


# Release 0.1.0

Initial public release.

<h3>Contributors</h3>
This release contains contributions from:

Ville Bergholm, Josh Izaac, Maria Schuld, Christian Gogolin, and Nathan Killoran.<|MERGE_RESOLUTION|>--- conflicted
+++ resolved
@@ -2,7 +2,6 @@
 
 <h3>New features since last release</h3>
 
-<<<<<<< HEAD
 * Edited the ``MottonenStatePreparation`` template to improve performance on states with only real amplitudes
   by reducing the number of redundant CNOT gates at the end of a circuit.
 
@@ -25,7 +24,7 @@
   >>> print(qml.draw(circuit)())
   0: ──RY(1.57)──╭C─────────────╭C──┤ ⟨Z⟩ 
   1: ──RY(1.35)──╰X──RY(0.422)──╰X──┤   
-=======
+
 * Added the function ``finite_diff()`` to compute finite-difference
   approximations to the gradient and the second-order derivatives of
   arbitrary callable functions.
@@ -96,7 +95,6 @@
   ```pycon
   >>> expectation_estimated
   0.4327096457464369
->>>>>>> c02ec789
   ```
 
 * A new adjoint transform has been added. 
