# Release 0.14.0-dev (development release)

<h3>New features since last release</h3>

* A new  `qml.draw` function is available, allowing QNodes to be easily
  drawn without execution by providing example input.
  [(#962)](https://github.com/PennyLaneAI/pennylane/pull/962)

  ```python
  qml.enable_tape()

  @qml.qnode(dev)
  def circuit(a, w):
      qml.Hadamard(0)
      qml.CRX(a, wires=[0, 1])
      qml.Rot(*w, wires=[1])
      qml.CRX(-a, wires=[0, 1])
      return qml.expval(qml.PauliZ(0) @ qml.PauliZ(1))
  ```

  The QNode circuit structure may depend on the input arguments;
  this is taken into account by passing example QNode arguments
  to the `qml.draw()` drawing function:

  ```pycon
  >>> drawer = qml.draw(circuit)
  >>> result = drawer(a=2.3, w=[1.2, 3.2, 0.7])
  >>> print(result)
  0: ──H──╭C────────────────────────────╭C─────────╭┤ ⟨Z ⊗ Z⟩
  1: ─────╰RX(2.3)──Rot(1.2, 3.2, 0.7)──╰RX(-2.3)──╰┤ ⟨Z ⊗ Z⟩
  ```

  Currently, `qml.draw` is only avaliable in tape mode.

* A new `default.qubit.jax` device was added. This device runs end to end in JAX, meaning that it
  supports all of the awesome JAX transformations (`jax.vmap`, `jax.jit`, `jax.hessian`, etc).

  Here is an example of how to use the new device:

  ```python
  qml.enable_tape()

  dev = qml.device("default.qubit.jax", wires=1)
  @qml.qnode(dev, interface="jax", diff_method="backprop")
  def circuit(x):
      qml.RX(x[1], wires=0)
      qml.Rot(x[0], x[1], x[2], wires=0)
      return qml.expval(qml.PauliZ(0))

  weights = jnp.array([0.2, 0.5, 0.1])
  grad_fn = jax.grad(circuit)
  print(grad_fn(weights))
  ```

  Currently, only `diff_method="backprop"` is supported, with plans to add reverse mode support in
  the future.

* Two new error channels, `BitFlip` and `PhaseFlip` have been added.
  [(#954)](https://github.com/PennyLaneAI/pennylane/pull/954)

  They can be used in the same manner as existing error channels:

  ```python
  dev = qml.device("default.mixed", wires=2)

  @qml.qnode(dev)
  def circuit():
      qml.RX(0.3, wires=0)
      qml.RY(0.5, wires=1)
      qml.BitFlip(0.01, wires=0)
      qml.PhaseFlip(0.01, wires=1)
      return qml.expval(qml.PauliZ(0))
  ```

* Apply permutations to wires using the `Permute` subroutine.
  [(#952)](https://github.com/PennyLaneAI/pennylane/pull/952)

  ```python
  import pennylane as qml
  dev = qml.device('default.qubit', wires=5)

  @qml.qnode(dev)
  def apply_perm():
      # Send contents of wire 4 to wire 0, of wire 2 to wire 1, etc.
      qml.templates.Permute([4, 2, 0, 1, 3], wires=dev.wires)
      return qml.expval(qml.PauliZ(0))
  ```

<h3>Improvements</h3>

* A new test series, pennylane/devices/tests/test_compare_default_qubit.py, has been added, allowing to test if
  a chosen device gives the same result as the default device. Three tests are added `test_hermitian_expectation`,
  `test_pauliz_expectation_analytic`, and `test_random_circuit`.
  [(#897)](https://github.com/PennyLaneAI/pennylane/pull/897)

* Adds the following agnostic tensor manipulation functions to the `qml.math` module: `abs`,
  `angle`, `arcsin`, `concatenate`, `dot`, `sqrt`, `sum`, `take`, `where`. These functions are
  required to fully support end-to-end differentiable Mottonen and Amplitude embedding.
  [(#922)](https://github.com/PennyLaneAI/pennylane/pull/922)

<<<<<<< HEAD
* Moves the check for uniqueness of wires from `wires.py::Wires.__init__` to `wires.py::_process`
  in order to reduce overhead from repeated creation of `Wires` instances.
  Skips calling of Wires on Wires instances in `Operation.__init__`.
  
=======
* Adds the `PauliRot` generator to the `qml.operation` module. This 
  generator is required to construct the metric tensor. 
  [(#963)](https://github.com/PennyLaneAI/pennylane/pull/963)
>>>>>>> bd61abdb

<h3>Breaking changes</h3>

<h3>Documentation</h3>

<h3>Bug fixes</h3>

* In tape mode, tape expansion was not properly taking into devices that supported inverse operations,
  causing inverse operations to be unnecessarily decomposed. The QNode tape expansion logic, as well
  as the `Operation.expand()` method, has been modified to fix this.
  [(#956)](https://github.com/PennyLaneAI/pennylane/pull/956)

* Fixes an issue where the Autograd interface was not unwrapping non-differentiable
  PennyLane tensors, which can cause issues on some devices.
  [(#941)](https://github.com/PennyLaneAI/pennylane/pull/941)

<h3>Contributors</h3>

This release contains contributions from (in alphabetical order):

<<<<<<< HEAD
Olivia Di Matteo, Josh Izaac, Alejandro Montanez, Chase Roberts, David Wierichs.
=======
Olivia Di Matteo, Josh Izaac, Alejandro Montanez, Chase Roberts, Jiahao Yao.
>>>>>>> bd61abdb

# Release 0.13.0 (current release)

<h3>New features since last release</h3>

<h4>Automatically optimize the number of measurements</h4>

* QNodes in tape mode now support returning observables on the same wire whenever the observables are
  qubit-wise commuting Pauli words. Qubit-wise commuting observables can be evaluated with a
  *single* device run as they are diagonal in the same basis, via a shared set of single-qubit rotations.
  [(#882)](https://github.com/PennyLaneAI/pennylane/pull/882)

  The following example shows a single QNode returning the expectation values of
  the qubit-wise commuting Pauli words `XX` and `XI`:

  ```python
  qml.enable_tape()

  @qml.qnode(dev)
  def f(x):
      qml.Hadamard(wires=0)
      qml.Hadamard(wires=1)
      qml.CRot(0.1, 0.2, 0.3, wires=[1, 0])
      qml.RZ(x, wires=1)
      return qml.expval(qml.PauliX(0) @ qml.PauliX(1)), qml.expval(qml.PauliX(0))
  ```

  ```pycon
  >>> f(0.4)
  tensor([0.89431013, 0.9510565 ], requires_grad=True)
  ```

* The `ExpvalCost` class (previously `VQECost`) now provides observable optimization using the
  `optimize` argument, resulting in potentially fewer device executions.
  [(#902)](https://github.com/PennyLaneAI/pennylane/pull/902)

  This is achieved by separating the observables composing the Hamiltonian into qubit-wise
  commuting groups and evaluating those groups on a single QNode using functionality from the
  `qml.grouping` module:

  ```python
  qml.enable_tape()
  commuting_obs = [qml.PauliX(0), qml.PauliX(0) @ qml.PauliZ(1)]
  H = qml.vqe.Hamiltonian([1, 1], commuting_obs)

  dev = qml.device("default.qubit", wires=2)
  ansatz = qml.templates.StronglyEntanglingLayers

  cost_opt = qml.ExpvalCost(ansatz, H, dev, optimize=True)
  cost_no_opt = qml.ExpvalCost(ansatz, H, dev, optimize=False)

  params = qml.init.strong_ent_layers_uniform(3, 2)
  ```

  Grouping these commuting observables leads to fewer device executions:

  ```pycon
  >>> cost_opt(params)
  >>> ex_opt = dev.num_executions
  >>> cost_no_opt(params)
  >>> ex_no_opt = dev.num_executions - ex_opt
  >>> print("Number of executions:", ex_no_opt)
  Number of executions: 2
  >>> print("Number of executions (optimized):", ex_opt)
  Number of executions (optimized): 1
  ```

<h4>New quantum gradient features</h4>

* Compute the analytic gradient of quantum circuits in parallel on supported devices.
  [(#840)](https://github.com/PennyLaneAI/pennylane/pull/840)

  This release introduces support for batch execution of circuits, via a new device API method
  `Device.batch_execute()`. Devices that implement this new API support submitting a batch of
  circuits for *parallel* evaluation simultaneously, which can significantly reduce the computation time.

  Furthermore, if using tape mode and a compatible device, gradient computations will
  automatically make use of the new batch API---providing a speedup during optimization.

* Gradient recipes are now much more powerful, allowing for operations to define their gradient
  via an arbitrary linear combination of circuit evaluations.
  [(#909)](https://github.com/PennyLaneAI/pennylane/pull/909)
  [(#915)](https://github.com/PennyLaneAI/pennylane/pull/915)

  With this change, gradient recipes can now be of the form
  :math:`\frac{\partial}{\partial\phi_k}f(\phi_k) = \sum_{i} c_i f(a_i \phi_k + s_i )`,
  and are no longer restricted to two-term shifts with identical (but opposite in sign) shift values.

  As a result, PennyLane now supports native analytic quantum gradients for the
  controlled rotation operations `CRX`, `CRY`, `CRZ`, and `CRot`. This allows for parameter-shift
  analytic gradients on hardware, without decomposition.

  Note that this is a breaking change for developers; please see the *Breaking Changes* section
  for more details.

* The `qnn.KerasLayer` class now supports differentiating the QNode through classical
  backpropagation in tape mode.
  [(#869)](https://github.com/PennyLaneAI/pennylane/pull/869)

  ```python
  qml.enable_tape()

  dev = qml.device("default.qubit.tf", wires=2)

  @qml.qnode(dev, interface="tf", diff_method="backprop")
  def f(inputs, weights):
      qml.templates.AngleEmbedding(inputs, wires=range(2))
      qml.templates.StronglyEntanglingLayers(weights, wires=range(2))
      return [qml.expval(qml.PauliZ(i)) for i in range(2)]

  weight_shapes = {"weights": (3, 2, 3)}

  qlayer = qml.qnn.KerasLayer(f, weight_shapes, output_dim=2)

  inputs = tf.constant(np.random.random((4, 2)), dtype=tf.float32)

  with tf.GradientTape() as tape:
      out = qlayer(inputs)

  tape.jacobian(out, qlayer.trainable_weights)
  ```

<h4>New operations, templates, and measurements</h4>

* Adds the `qml.density_matrix` QNode return with partial trace capabilities.
  [(#878)](https://github.com/PennyLaneAI/pennylane/pull/878)

  The density matrix over the provided wires is returned, with all other subsystems traced out.
  `qml.density_matrix` currently works for both the `default.qubit` and `default.mixed` devices.

  ```python
  qml.enable_tape()
  dev = qml.device("default.qubit", wires=2)

  def circuit(x):
      qml.PauliY(wires=0)
      qml.Hadamard(wires=1)
      return qml.density_matrix(wires=[1])  # wire 0 is traced out
  ```

* Adds the square-root X gate `SX`. [(#871)](https://github.com/PennyLaneAI/pennylane/pull/871)

  ```python
  dev = qml.device("default.qubit", wires=1)

  @qml.qnode(dev)
  def circuit():
      qml.SX(wires=[0])
      return qml.expval(qml.PauliZ(wires=[0]))
  ```

* Two new hardware-efficient particle-conserving templates have been implemented
  to perform VQE-based quantum chemistry simulations. The new templates apply
  several layers of the particle-conserving entanglers proposed in Figs. 2a and 2b
  of Barkoutsos *et al*., [arXiv:1805.04340](https://arxiv.org/abs/1805.04340)
  [(#875)](https://github.com/PennyLaneAI/pennylane/pull/875)
  [(#876)](https://github.com/PennyLaneAI/pennylane/pull/876)

<h4>Estimate and track resources</h4>

* The `QuantumTape` class now contains basic resource estimation functionality. The method
  `tape.get_resources()` returns a dictionary with a list of the constituent operations and the
  number of times they appear in the circuit. Similarly, `tape.get_depth()` computes the circuit depth.
  [(#862)](https://github.com/PennyLaneAI/pennylane/pull/862)

  ```pycon
  >>> with qml.tape.QuantumTape() as tape:
  ...    qml.Hadamard(wires=0)
  ...    qml.RZ(0.26, wires=1)
  ...    qml.CNOT(wires=[1, 0])
  ...    qml.Rot(1.8, -2.7, 0.2, wires=0)
  ...    qml.Hadamard(wires=1)
  ...    qml.CNOT(wires=[0, 1])
  ...    qml.expval(qml.PauliZ(0) @ qml.PauliZ(1))
  >>> tape.get_resources()
  {'Hadamard': 2, 'RZ': 1, 'CNOT': 2, 'Rot': 1}
  >>> tape.get_depth()
  4
  ```

* The number of device executions over a QNode's lifetime can now be returned using `num_executions`.
  [(#853)](https://github.com/PennyLaneAI/pennylane/pull/853)

  ```pycon
  >>> dev = qml.device("default.qubit", wires=2)
  >>> @qml.qnode(dev)
  ... def circuit(x, y):
  ...    qml.RX(x, wires=[0])
  ...    qml.RY(y, wires=[1])
  ...    qml.CNOT(wires=[0, 1])
  ...    return qml.expval(qml.PauliZ(0) @ qml.PauliX(1))
  >>> for _ in range(10):
  ...    circuit(0.432, 0.12)
  >>> print(dev.num_executions)
  10
  ```

<h3>Improvements</h3>

* Support for tape mode has improved across PennyLane. The following features now work in tape mode:

  - QNode collections [(#863)](https://github.com/PennyLaneAI/pennylane/pull/863)

  - `qnn.ExpvalCost` [(#863)](https://github.com/PennyLaneAI/pennylane/pull/863)
    [(#911)](https://github.com/PennyLaneAI/pennylane/pull/911)

  - `qml.qnn.KerasLayer` [(#869)](https://github.com/PennyLaneAI/pennylane/pull/869)

  - `qml.qnn.TorchLayer` [(#865)](https://github.com/PennyLaneAI/pennylane/pull/865)

  - The `qml.qaoa` module [(#905)](https://github.com/PennyLaneAI/pennylane/pull/905)

* A new function, `qml.refresh_devices()`, has been added, allowing PennyLane to
  rescan installed PennyLane plugins and refresh the device list. In addition, the `qml.device`
  loader will attempt to refresh devices if the required plugin device cannot be found.
  This will result in an improved experience if installing PennyLane and plugins within
  a running Python session (for example, on Google Colab), and avoid the need to
  restart the kernel/runtime.
  [(#907)](https://github.com/PennyLaneAI/pennylane/pull/907)

* When using `grad_fn = qml.grad(cost)` to compute the gradient of a cost function with the Autograd
  interface, the value of the intermediate forward pass is now available via the `grad_fn.forward`
  property
  [(#914)](https://github.com/PennyLaneAI/pennylane/pull/914):

  ```python
  def cost_fn(x, y):
      return 2 * np.sin(x[0]) * np.exp(-x[1]) + x[0] ** 3 + np.cos(y)

  params = np.array([0.1, 0.5], requires_grad=True)
  data = np.array(0.65, requires_grad=False)
  grad_fn = qml.grad(cost_fn)

  grad_fn(params, data)  # perform backprop and evaluate the gradient
  grad_fn.forward  # the cost function value
  ```

* Gradient-based optimizers now have a `step_and_cost` method that returns
  both the next step as well as the objective (cost) function output.
  [(#916)](https://github.com/PennyLaneAI/pennylane/pull/916)

  ```pycon
  >>> opt = qml.GradientDescentOptimizer()
  >>> params, cost = opt.step_and_cost(cost_fn, params)
  ```

* PennyLane provides a new experimental module `qml.proc` which provides framework-agnostic processing
  functions for array and tensor manipulations.
  [(#886)](https://github.com/PennyLaneAI/pennylane/pull/886)

  Given the input tensor-like object, the call is
  dispatched to the corresponding array manipulation framework, allowing for end-to-end
  differentiation to be preserved.

  ```pycon
  >>> x = torch.tensor([1., 2.])
  >>> qml.proc.ones_like(x)
  tensor([1, 1])
  >>> y = tf.Variable([[0], [5]])
  >>> qml.proc.ones_like(y, dtype=np.complex128)
  <tf.Tensor: shape=(2, 1), dtype=complex128, numpy=
  array([[1.+0.j],
         [1.+0.j]])>
  ```

  Note that these functions are experimental, and only a subset of common functionality is
  supported. Furthermore, the names and behaviour of these functions may differ from similar
  functions in common frameworks; please refer to the function docstrings for more details.

* The gradient methods in tape mode now fully separate the quantum and classical processing. Rather
  than returning the evaluated gradients directly, they now return a tuple containing the required
  quantum and classical processing steps.
  [(#840)](https://github.com/PennyLaneAI/pennylane/pull/840)

  ```python
  def gradient_method(idx, param, **options):
      # generate the quantum tapes that must be computed
      # to determine the quantum gradient
      tapes = quantum_gradient_tapes(self)

      def processing_fn(results):
          # perform classical processing on the evaluated tapes
          # returning the evaluated quantum gradient
          return classical_processing(results)

      return tapes, processing_fn
  ```

  The `JacobianTape.jacobian()` method has been similarly modified to accumulate all gradient
  quantum tapes and classical processing functions, evaluate all quantum tapes simultaneously,
  and then apply the post-processing functions to the evaluated tape results.

* The MultiRZ gate now has a defined generator, allowing it to be used in quantum natural gradient
  optimization.
  [(#912)](https://github.com/PennyLaneAI/pennylane/pull/912)

* The CRot gate now has a `decomposition` method, which breaks the gate down into rotations
  and CNOT gates. This allows `CRot` to be used on devices that do not natively support it.
  [(#908)](https://github.com/PennyLaneAI/pennylane/pull/908)

* The classical processing in the `MottonenStatePreparation` template has been largely
  rewritten to use dense matrices and tensor manipulations wherever possible.
  This is in preparation to support differentiation through the template in the future.
  [(#864)](https://github.com/PennyLaneAI/pennylane/pull/864)

* Device-based caching has replaced QNode caching. Caching is now accessed by passing a
  `cache` argument to the device.
  [(#851)](https://github.com/PennyLaneAI/pennylane/pull/851)

  The `cache` argument should be an integer specifying the size of the cache. For example, a
  cache of size 10 is created using:

  ```pycon
  >>> dev = qml.device("default.qubit", wires=2, cache=10)
  ```

* The `Operation`, `Tensor`, and `MeasurementProcess` classes now have the `__copy__` special method
  defined.
  [(#840)](https://github.com/PennyLaneAI/pennylane/pull/840)

  This allows us to ensure that, when a shallow copy is performed of an operation, the
  mutable list storing the operation parameters is *also* shallow copied. Both the old operation and
  the copied operation will continue to share the same parameter data,
  ```pycon
  >>> import copy
  >>> op = qml.RX(0.2, wires=0)
  >>> op2 = copy.copy(op)
  >>> op.data[0] is op2.data[0]
  True
  ```

  however the *list container* is not a reference:

  ```pycon
  >>> op.data is op2.data
  False
  ```

  This allows the parameters of the copied operation to be modified, without mutating
  the parameters of the original operation.

* The `QuantumTape.copy` method has been tweaked so that
  [(#840)](https://github.com/PennyLaneAI/pennylane/pull/840):

  - Optionally, the tape's operations are shallow copied in addition to the tape by passing the
    `copy_operations=True` boolean flag. This allows the copied tape's parameters to be mutated
    without affecting the original tape's parameters. (Note: the two tapes will share parameter data
    *until* one of the tapes has their parameter list modified.)

  - Copied tapes can be cast to another `QuantumTape` subclass by passing the `tape_cls` keyword
    argument.

<h3>Breaking changes</h3>

* Updated how parameter-shift gradient recipes are defined for operations, allowing for
  gradient recipes that are specified as an arbitrary number of terms.
  [(#909)](https://github.com/PennyLaneAI/pennylane/pull/909)

  Previously, `Operation.grad_recipe` was restricted to two-term parameter-shift formulas.
  With this change, the gradient recipe now contains elements of the form
  :math:`[c_i, a_i, s_i]`, resulting in a gradient recipe of
  :math:`\frac{\partial}{\partial\phi_k}f(\phi_k) = \sum_{i} c_i f(a_i \phi_k + s_i )`.

  As this is a breaking change, all custom operations with defined gradient recipes must be
  updated to continue working with PennyLane 0.13. Note though that if `grad_recipe = None`, the
  default gradient recipe remains unchanged, and corresponds to the two terms :math:`[c_0, a_0, s_0]=[1/2, 1, \pi/2]`
  and :math:`[c_1, a_1, s_1]=[-1/2, 1, -\pi/2]` for every parameter.

- The `VQECost` class has been renamed to `ExpvalCost` to reflect its general applicability
  beyond VQE. Use of `VQECost` is still possible but will result in a deprecation warning.
  [(#913)](https://github.com/PennyLaneAI/pennylane/pull/913)

<h3>Bug fixes</h3>

* The `default.qubit.tf` device is updated to handle TensorFlow objects (e.g.,
  `tf.Variable`) as gate parameters correctly when using the `MultiRZ` and
  `CRot` operations.
  [(#921)](https://github.com/PennyLaneAI/pennylane/pull/921)

* PennyLane tensor objects are now unwrapped in BaseQNode when passed as a
  keyword argument to the quantum function.
  [(#903)](https://github.com/PennyLaneAI/pennylane/pull/903)
  [(#893)](https://github.com/PennyLaneAI/pennylane/pull/893)

* The new tape mode now prevents multiple observables from being evaluated on the same wire
  if the observables are not qubit-wise commuting Pauli words.
  [(#882)](https://github.com/PennyLaneAI/pennylane/pull/882)

* Fixes a bug in `default.qubit` whereby inverses of common gates were not being applied
  via efficient gate-specific methods, instead falling back to matrix-vector multiplication.
  The following gates were affected: `PauliX`, `PauliY`, `PauliZ`, `Hadamard`, `SWAP`, `S`,
  `T`, `CNOT`, `CZ`.
  [(#872)](https://github.com/PennyLaneAI/pennylane/pull/872)

* The `PauliRot` operation now gracefully handles single-qubit Paulis, and all-identity Paulis
  [(#860)](https://github.com/PennyLaneAI/pennylane/pull/860).

* Fixes a bug whereby binary Python operators were not properly propagating the `requires_grad`
  attribute to the output tensor.
  [(#889)](https://github.com/PennyLaneAI/pennylane/pull/889)

* Fixes a bug which prevents `TorchLayer` from doing `backward` when CUDA is enabled.
  [(#899)](https://github.com/PennyLaneAI/pennylane/pull/899)

* Fixes a bug where multi-threaded execution of `QNodeCollection` sometimes fails
  because of simultaneous queuing. This is fixed by adding thread locking during queuing.
  [(#910)](https://github.com/PennyLaneAI/pennylane/pull/918)

* Fixes a bug in `QuantumTape.set_parameters()`. The previous implementation assumed
  that the `self.trainable_parms` set would always be iterated over in increasing integer
  order. However, this is not guaranteed behaviour, and can lead to the incorrect tape parameters
  being set if this is not the case.
  [(#923)](https://github.com/PennyLaneAI/pennylane/pull/923)

* Fixes broken error message if a QNode is instantiated with an unknown exception.
  [(#930)](https://github.com/PennyLaneAI/pennylane/pull/930)

<h3>Contributors</h3>

This release contains contributions from (in alphabetical order):

Juan Miguel Arrazola, Thomas Bromley, Christina Lee, Alain Delgado Gran, Olivia Di Matteo, Anthony
Hayes, Theodor Isacsson, Josh Izaac, Soran Jahangiri, Nathan Killoran, Shumpei Kobayashi, Romain
Moyard, Zeyue Niu, Maria Schuld, Antal Száva.

# Release 0.12.0

<h3>New features since last release</h3>

<h4>New and improved simulators</h4>

* PennyLane now supports a new device, `default.mixed`, designed for
  simulating mixed-state quantum computations. This enables native
  support for implementing noisy channels in a circuit, which generally
  map pure states to mixed states.
  [(#794)](https://github.com/PennyLaneAI/pennylane/pull/794)
  [(#807)](https://github.com/PennyLaneAI/pennylane/pull/807)
  [(#819)](https://github.com/PennyLaneAI/pennylane/pull/819)

  The device can be initialized as
  ```pycon
  >>> dev = qml.device("default.mixed", wires=1)
  ```

  This allows the construction of QNodes that include non-unitary operations,
  such as noisy channels:

  ```pycon
  >>> @qml.qnode(dev)
  ... def circuit(params):
  ...     qml.RX(params[0], wires=0)
  ...     qml.RY(params[1], wires=0)
  ...     qml.AmplitudeDamping(0.5, wires=0)
  ...     return qml.expval(qml.PauliZ(0))
  >>> print(circuit([0.54, 0.12]))
  0.9257702929524184
  >>> print(circuit([0, np.pi]))
  0.0
  ```

<h4>New tools for optimizing measurements</h4>

* The new `grouping` module provides functionality for grouping simultaneously measurable Pauli word
  observables.
  [(#761)](https://github.com/PennyLaneAI/pennylane/pull/761)
  [(#850)](https://github.com/PennyLaneAI/pennylane/pull/850)
  [(#852)](https://github.com/PennyLaneAI/pennylane/pull/852)

  - The `optimize_measurements` function will take as input a list of Pauli word observables and
    their corresponding coefficients (if any), and will return the partitioned Pauli terms
    diagonalized in the measurement basis and the corresponding diagonalizing circuits.

    ```python
    from pennylane.grouping import optimize_measurements
    h, nr_qubits = qml.qchem.molecular_hamiltonian("h2", "h2.xyz")
    rotations, grouped_ops, grouped_coeffs = optimize_measurements(h.ops, h.coeffs, grouping="qwc")
    ```

    The diagonalizing circuits of `rotations` correspond to the diagonalized Pauli word groupings of
    `grouped_ops`.

  - Pauli word partitioning utilities are performed by the `PauliGroupingStrategy`
    class. An input list of Pauli words can be partitioned into mutually commuting,
    qubit-wise-commuting, or anticommuting groupings.

    For example, partitioning Pauli words into anticommutative groupings by the Recursive Largest
    First (RLF) graph colouring heuristic:

    ```python
    from pennylane import PauliX, PauliY, PauliZ, Identity
    from pennylane.grouping import group_observables
    pauli_words = [
        Identity('a') @ Identity('b'),
        Identity('a') @ PauliX('b'),
        Identity('a') @ PauliY('b'),
        PauliZ('a') @ PauliX('b'),
        PauliZ('a') @ PauliY('b'),
        PauliZ('a') @ PauliZ('b')
    ]
    groupings = group_observables(pauli_words, grouping_type='anticommuting', method='rlf')
    ```

  - Various utility functions are included for obtaining and manipulating Pauli
    words in the binary symplectic vector space representation.

    For instance, two Pauli words may be converted to their binary vector representation:

    ```pycon
    >>> from pennylane.grouping import pauli_to_binary
    >>> from pennylane.wires import Wires
    >>> wire_map = {Wires('a'): 0, Wires('b'): 1}
    >>> pauli_vec_1 = pauli_to_binary(qml.PauliX('a') @ qml.PauliY('b'))
    >>> pauli_vec_2 = pauli_to_binary(qml.PauliZ('a') @ qml.PauliZ('b'))
    >>> pauli_vec_1
    [1. 1. 0. 1.]
    >>> pauli_vec_2
    [0. 0. 1. 1.]
    ```

    Their product up to a phase may be computed by taking the sum of their binary vector
    representations, and returned in the operator representation.

    ```pycon
    >>> from pennylane.grouping import binary_to_pauli
    >>> binary_to_pauli((pauli_vec_1 + pauli_vec_2) % 2, wire_map)
    Tensor product ['PauliY', 'PauliX']: 0 params, wires ['a', 'b']
    ```

    For more details on the grouping module, see the
    [grouping module documentation](https://pennylane.readthedocs.io/en/stable/code/qml_grouping.html)


<h4>Returning the quantum state from simulators</h4>

* The quantum state of a QNode can now be returned using the `qml.state()` return function.
  [(#818)](https://github.com/XanaduAI/pennylane/pull/818)

  ```python
  import pennylane as qml

  dev = qml.device("default.qubit", wires=3)
  qml.enable_tape()

  @qml.qnode(dev)
  def qfunc(x, y):
      qml.RZ(x, wires=0)
      qml.CNOT(wires=[0, 1])
      qml.RY(y, wires=1)
      qml.CNOT(wires=[0, 2])
      return qml.state()

  >>> qfunc(0.56, 0.1)
  array([0.95985437-0.27601028j, 0.        +0.j        ,
         0.04803275-0.01381203j, 0.        +0.j        ,
         0.        +0.j        , 0.        +0.j        ,
         0.        +0.j        , 0.        +0.j        ])
  ```

  Differentiating the state is currently available when using the
  classical backpropagation differentiation method (`diff_method="backprop"`) with a compatible device,
  and when using the new tape mode.

<h4>New operations and channels</h4>

* PennyLane now includes standard channels such as the Amplitude-damping,
  Phase-damping, and Depolarizing channels, as well as the ability
  to make custom qubit channels.
  [(#760)](https://github.com/PennyLaneAI/pennylane/pull/760)
  [(#766)](https://github.com/PennyLaneAI/pennylane/pull/766)
  [(#778)](https://github.com/PennyLaneAI/pennylane/pull/778)

* The controlled-Y operation is now available via `qml.CY`. For devices that do
  not natively support the controlled-Y operation, it will be decomposed
  into `qml.RY`, `qml.CNOT`, and `qml.S` operations.
  [(#806)](https://github.com/PennyLaneAI/pennylane/pull/806)

<h4>Preview the next-generation PennyLane QNode</h4>

* The new PennyLane `tape` module provides a re-formulated QNode class, rewritten from the ground-up,
  that uses a new `QuantumTape` object to represent the QNode's quantum circuit. Tape mode
  provides several advantages over the standard PennyLane QNode.
  [(#785)](https://github.com/PennyLaneAI/pennylane/pull/785)
  [(#792)](https://github.com/PennyLaneAI/pennylane/pull/792)
  [(#796)](https://github.com/PennyLaneAI/pennylane/pull/796)
  [(#800)](https://github.com/PennyLaneAI/pennylane/pull/800)
  [(#803)](https://github.com/PennyLaneAI/pennylane/pull/803)
  [(#804)](https://github.com/PennyLaneAI/pennylane/pull/804)
  [(#805)](https://github.com/PennyLaneAI/pennylane/pull/805)
  [(#808)](https://github.com/PennyLaneAI/pennylane/pull/808)
  [(#810)](https://github.com/PennyLaneAI/pennylane/pull/810)
  [(#811)](https://github.com/PennyLaneAI/pennylane/pull/811)
  [(#815)](https://github.com/PennyLaneAI/pennylane/pull/815)
  [(#820)](https://github.com/PennyLaneAI/pennylane/pull/820)
  [(#823)](https://github.com/PennyLaneAI/pennylane/pull/823)
  [(#824)](https://github.com/PennyLaneAI/pennylane/pull/824)
  [(#829)](https://github.com/PennyLaneAI/pennylane/pull/829)

  - Support for in-QNode classical processing: Tape mode allows for differentiable classical
    processing within the QNode.

  - No more Variable wrapping: In tape mode, QNode arguments no longer become `Variable`
    objects within the QNode.

  - Less restrictive QNode signatures: There is no longer any restriction on the QNode signature;
    the QNode can be defined and called following the same rules as standard Python functions.

  - Unifying all QNodes: The tape-mode QNode merges all QNodes (including the
    `JacobianQNode` and the `PassthruQNode`) into a single unified QNode, with
    identical behaviour regardless of the differentiation type.

  - Optimizations: Tape mode provides various performance optimizations, reducing pre- and
    post-processing overhead, and reduces the number of quantum evaluations in certain cases.

  Note that tape mode is **experimental**, and does not currently have feature-parity with the
  existing QNode. [Feedback and bug reports](https://github.com/PennyLaneAI/pennylane/issues) are
  encouraged and will help improve the new tape mode.

  Tape mode can be enabled globally via the `qml.enable_tape` function, without changing your
  PennyLane code:

  ```python
  qml.enable_tape()
  dev = qml.device("default.qubit", wires=1)

  @qml.qnode(dev, interface="tf")
  def circuit(p):
      print("Parameter value:", p)
      qml.RX(tf.sin(p[0])**2 + p[1], wires=0)
      return qml.expval(qml.PauliZ(0))
  ```

  For more details, please see the [tape mode
  documentation](https://pennylane.readthedocs.io/en/stable/code/qml_tape.html).

<h3>Improvements</h3>

* QNode caching has been introduced, allowing the QNode to keep track of the results of previous
  device executions and reuse those results in subsequent calls.
  Note that QNode caching is only supported in the new and experimental tape-mode.
  [(#817)](https://github.com/PennyLaneAI/pennylane/pull/817)

  Caching is available by passing a `caching` argument to the QNode:

  ```python
  dev = qml.device("default.qubit", wires=2)
  qml.enable_tape()

  @qml.qnode(dev, caching=10)  # cache up to 10 evaluations
  def qfunc(x):
      qml.RX(x, wires=0)
      qml.RX(0.3, wires=1)
      qml.CNOT(wires=[0, 1])
      return qml.expval(qml.PauliZ(1))

  qfunc(0.1)  # first evaluation executes on the device
  qfunc(0.1)  # second evaluation accesses the cached result
  ```

* Sped up the application of certain gates in `default.qubit` by using array/tensor
  manipulation tricks. The following gates are affected: `PauliX`, `PauliY`, `PauliZ`,
  `Hadamard`, `SWAP`, `S`, `T`, `CNOT`, `CZ`.
  [(#772)](https://github.com/PennyLaneAI/pennylane/pull/772)

* The computation of marginal probabilities has been made more efficient for devices
  with a large number of wires, achieving in some cases a 5x speedup.
  [(#799)](https://github.com/PennyLaneAI/pennylane/pull/799)

* Adds arithmetic operations (addition, tensor product,
  subtraction, and scalar multiplication) between `Hamiltonian`,
  `Tensor`, and `Observable` objects, and inline arithmetic
  operations between Hamiltonians and other observables.
  [(#765)](https://github.com/PennyLaneAI/pennylane/pull/765)

  Hamiltonians can now easily be defined as sums of observables:

  ```pycon3
  >>> H = 3 * qml.PauliZ(0) - (qml.PauliX(0) @ qml.PauliX(1)) + qml.Hamiltonian([4], [qml.PauliZ(0)])
  >>> print(H)
  (7.0) [Z0] + (-1.0) [X0 X1]
  ```

* Adds `compare()` method to `Observable` and `Hamiltonian` classes, which allows
  for comparison between observable quantities.
  [(#765)](https://github.com/PennyLaneAI/pennylane/pull/765)

  ```pycon3
  >>> H = qml.Hamiltonian([1], [qml.PauliZ(0)])
  >>> obs = qml.PauliZ(0) @ qml.Identity(1)
  >>> print(H.compare(obs))
  True
  ```

  ```pycon3
  >>> H = qml.Hamiltonian([2], [qml.PauliZ(0)])
  >>> obs = qml.PauliZ(1) @ qml.Identity(0)
  >>> print(H.compare(obs))
  False
  ```

* Adds `simplify()` method to the `Hamiltonian` class.
  [(#765)](https://github.com/PennyLaneAI/pennylane/pull/765)

  ```pycon3
  >>> H = qml.Hamiltonian([1, 2], [qml.PauliZ(0), qml.PauliZ(0) @ qml.Identity(1)])
  >>> H.simplify()
  >>> print(H)
  (3.0) [Z0]
  ```

* Added a new bit-flip mixer to the `qml.qaoa` module.
  [(#774)](https://github.com/PennyLaneAI/pennylane/pull/774)

* Summation of two `Wires` objects is now supported and will return
  a `Wires` object containing the set of all wires defined by the
  terms in the summation.
  [(#812)](https://github.com/PennyLaneAI/pennylane/pull/812)

<h3>Breaking changes</h3>

* The PennyLane NumPy module now returns scalar (zero-dimensional) arrays where
  Python scalars were previously returned.
  [(#820)](https://github.com/PennyLaneAI/pennylane/pull/820)
  [(#833)](https://github.com/PennyLaneAI/pennylane/pull/833)

  For example, this affects array element indexing, and summation:

  ```pycon
  >>> x = np.array([1, 2, 3], requires_grad=False)
  >>> x[0]
  tensor(1, requires_grad=False)
  >>> np.sum(x)
  tensor(6, requires_grad=True)
  ```

  This may require small updates to user code. A convenience method, `np.tensor.unwrap()`,
  has been added to help ease the transition. This converts PennyLane NumPy tensors
  to standard NumPy arrays and Python scalars:

  ```pycon
  >>> x = np.array(1.543, requires_grad=False)
  >>> x.unwrap()
  1.543
  ```

  Note, however, that information regarding array differentiability will be
  lost.

* The device capabilities dictionary has been redesigned, for clarity and robustness. In particular,
  the capabilities dictionary is now inherited from the parent class, various keys have more
  expressive names, and all keys are now defined in the base device class. For more details, please
  [refer to the developer
  documentation](https://pennylane.readthedocs.io/en/stable/development/plugins.html#device-capabilities).
  [(#781)](https://github.com/PennyLaneAI/pennylane/pull/781/files)

<h3>Bug fixes</h3>

* Changed to use lists for storing variable values inside `BaseQNode`
  allowing complex matrices to be passed to `QubitUnitary`.
  [(#773)](https://github.com/PennyLaneAI/pennylane/pull/773)

* Fixed a bug within `default.qubit`, resulting in greater efficiency
  when applying a state vector to all wires on the device.
  [(#849)](https://github.com/PennyLaneAI/pennylane/pull/849)

<h3>Documentation</h3>

* Equations have been added to the `qml.sample` and `qml.probs` docstrings
  to clarify the mathematical foundation of the performed measurements.
  [(#843)](https://github.com/PennyLaneAI/pennylane/pull/843)

<h3>Contributors</h3>

This release contains contributions from (in alphabetical order):

Aroosa Ijaz, Juan Miguel Arrazola, Thomas Bromley, Jack Ceroni, Alain Delgado Gran, Josh Izaac,
Soran Jahangiri, Nathan Killoran, Robert Lang, Cedric Lin, Olivia Di Matteo, Nicolás Quesada, Maria
Schuld, Antal Száva.

# Release 0.11.0

<h3>New features since last release</h3>

<h4>New and improved simulators</h4>

* Added a new device, `default.qubit.autograd`, a pure-state qubit simulator written using Autograd.
  This device supports classical backpropagation (`diff_method="backprop"`); this can
  be faster than the parameter-shift rule for computing quantum gradients
  when the number of parameters to be optimized is large.
  [(#721)](https://github.com/XanaduAI/pennylane/pull/721)

  ```pycon
  >>> dev = qml.device("default.qubit.autograd", wires=1)
  >>> @qml.qnode(dev, diff_method="backprop")
  ... def circuit(x):
  ...     qml.RX(x[1], wires=0)
  ...     qml.Rot(x[0], x[1], x[2], wires=0)
  ...     return qml.expval(qml.PauliZ(0))
  >>> weights = np.array([0.2, 0.5, 0.1])
  >>> grad_fn = qml.grad(circuit)
  >>> print(grad_fn(weights))
  array([-2.25267173e-01, -1.00864546e+00,  6.93889390e-18])
  ```

  See the [device documentation](https://pennylane.readthedocs.io/en/stable/code/api/pennylane.devices.default_qubit_autograd.DefaultQubitAutograd.html) for more details.

* A new experimental C++ state-vector simulator device is now available, `lightning.qubit`. It
  uses the C++ Eigen library to perform fast linear algebra calculations for simulating quantum
  state-vector evolution.

  `lightning.qubit` is currently in beta; it can be installed via `pip`:

  ```console
  $ pip install pennylane-lightning
  ```

  Once installed, it can be used as a PennyLane device:

  ```pycon
  >>> dev = qml.device("lightning.qubit", wires=2)
  ```

  For more details, please see the [lightning qubit documentation](https://pennylane-lightning.readthedocs.io).

<h4>New algorithms and templates</h4>

* Added built-in QAOA functionality via the new `qml.qaoa` module.
  [(#712)](https://github.com/PennyLaneAI/pennylane/pull/712)
  [(#718)](https://github.com/PennyLaneAI/pennylane/pull/718)
  [(#741)](https://github.com/PennyLaneAI/pennylane/pull/741)
  [(#720)](https://github.com/PennyLaneAI/pennylane/pull/720)

  This includes the following features:

  * New `qml.qaoa.x_mixer` and `qml.qaoa.xy_mixer` functions for defining Pauli-X and XY
    mixer Hamiltonians.

  * MaxCut: The `qml.qaoa.maxcut` function allows easy construction of the cost Hamiltonian
    and recommended mixer Hamiltonian for solving the MaxCut problem for a supplied graph.

  * Layers: `qml.qaoa.cost_layer` and `qml.qaoa.mixer_layer` take cost and mixer
    Hamiltonians, respectively, and apply the corresponding QAOA cost and mixer layers
    to the quantum circuit

  For example, using PennyLane to construct and solve a MaxCut problem with QAOA:

  ```python
  wires = range(3)
  graph = Graph([(0, 1), (1, 2), (2, 0)])
  cost_h, mixer_h = qaoa.maxcut(graph)

  def qaoa_layer(gamma, alpha):
      qaoa.cost_layer(gamma, cost_h)
      qaoa.mixer_layer(alpha, mixer_h)

  def antatz(params, **kwargs):

      for w in wires:
          qml.Hadamard(wires=w)

      # repeat the QAOA layer two times
      qml.layer(qaoa_layer, 2, params[0], params[1])

  dev = qml.device('default.qubit', wires=len(wires))
  cost_function = qml.VQECost(ansatz, cost_h, dev)
  ```

* Added an `ApproxTimeEvolution` template to the PennyLane templates module, which
  can be used to implement Trotterized time-evolution under a Hamiltonian.
  [(#710)](https://github.com/XanaduAI/pennylane/pull/710)

  <img src="https://pennylane.readthedocs.io/en/latest/_static/templates/subroutines/approx_time_evolution.png" width=50%/>

* Added a `qml.layer` template-constructing function, which takes a unitary, and
  repeatedly applies it on a set of wires to a given depth.
  [(#723)](https://github.com/PennyLaneAI/pennylane/pull/723)

  ```python
  def subroutine():
      qml.Hadamard(wires=[0])
      qml.CNOT(wires=[0, 1])
      qml.PauliX(wires=[1])

  dev = qml.device('default.qubit', wires=3)

  @qml.qnode(dev)
  def circuit():
      qml.layer(subroutine, 3)
      return [qml.expval(qml.PauliZ(0)), qml.expval(qml.PauliZ(1))]
  ```

  This creates the following circuit:
  ```pycon
  >>> circuit()
  >>> print(circuit.draw())
  0: ──H──╭C──X──H──╭C──X──H──╭C──X──┤ ⟨Z⟩
  1: ─────╰X────────╰X────────╰X─────┤ ⟨Z⟩
  ```

* Added the `qml.utils.decompose_hamiltonian` function. This function can be used to
  decompose a Hamiltonian into a linear combination of Pauli operators.
  [(#671)](https://github.com/XanaduAI/pennylane/pull/671)

  ```pycon
  >>> A = np.array(
  ... [[-2, -2+1j, -2, -2],
  ... [-2-1j,  0,  0, -1],
  ... [-2,  0, -2, -1],
  ... [-2, -1, -1,  0]])
  >>> coeffs, obs_list = decompose_hamiltonian(A)
  ```

<h4>New device features</h4>

* It is now possible to specify custom wire labels, such as `['anc1', 'anc2', 0, 1, 3]`, where the labels
  can be strings or numbers.
  [(#666)](https://github.com/XanaduAI/pennylane/pull/666)

  Custom wire labels are defined by passing a list to the `wires` argument when creating the device:

  ```pycon
  >>> dev = qml.device("default.qubit", wires=['anc1', 'anc2', 0, 1, 3])
  ```

  Quantum operations should then be invoked with these custom wire labels:

  ``` pycon
  >>> @qml.qnode(dev)
  >>> def circuit():
  ...    qml.Hadamard(wires='anc2')
  ...    qml.CNOT(wires=['anc1', 3])
  ...    ...
  ```

  The existing behaviour, in which the number of wires is specified on device initialization,
  continues to work as usual. This gives a default behaviour where wires are labelled
  by consecutive integers.

  ```pycon
  >>> dev = qml.device("default.qubit", wires=5)
  ```

* An integrated device test suite has been added, which can be used
  to run basic integration tests on core or external devices.
  [(#695)](https://github.com/PennyLaneAI/pennylane/pull/695)
  [(#724)](https://github.com/PennyLaneAI/pennylane/pull/724)
  [(#733)](https://github.com/PennyLaneAI/pennylane/pull/733)

  The test can be invoked against a particular device by calling the `pl-device-test`
  command line program:

  ```console
  $ pl-device-test --device=default.qubit --shots=1234 --analytic=False
  ```

  If the tests are run on external devices, the device and its dependencies must be
  installed locally. For more details, please see the
  [plugin test documentation](http://pennylane.readthedocs.io/en/latest/code/api/pennylane.devices.tests.html).

<h3>Improvements</h3>

* The functions implementing the quantum circuits building the Unitary Coupled-Cluster
  (UCCSD) VQE ansatz have been improved, with a more consistent naming convention and
  improved docstrings.
  [(#748)](https://github.com/PennyLaneAI/pennylane/pull/748)

  The changes include:

  - The terms *1particle-1hole (ph)* and *2particle-2hole (pphh)* excitations
    were replaced with the names *single* and *double* excitations, respectively.

  - The non-differentiable arguments in the `UCCSD` template were renamed accordingly:
    `ph` → `s_wires`, `pphh` → `d_wires`

  - The term *virtual*, previously used to refer the *unoccupied* orbitals, was discarded.

  - The Usage Details sections were updated and improved.

* Added support for TensorFlow 2.3 and PyTorch 1.6.
  [(#725)](https://github.com/PennyLaneAI/pennylane/pull/725)

* Returning probabilities is now supported from photonic QNodes.
  As with qubit QNodes, photonic QNodes returning probabilities are
  end-to-end differentiable.
  [(#699)](https://github.com/XanaduAI/pennylane/pull/699/)

  ```pycon
  >>> dev = qml.device("strawberryfields.fock", wires=2, cutoff_dim=5)
  >>> @qml.qnode(dev)
  ... def circuit(a):
  ...     qml.Displacement(a, 0, wires=0)
  ...     return qml.probs(wires=0)
  >>> print(circuit(0.5))
  [7.78800783e-01 1.94700196e-01 2.43375245e-02 2.02812704e-03 1.26757940e-04]
  ```

<h3>Breaking changes</h3>

* The `pennylane.plugins` and `pennylane.beta.plugins` folders have been renamed to
  `pennylane.devices` and `pennylane.beta.devices`, to reflect their content better.
  [(#726)](https://github.com/XanaduAI/pennylane/pull/726)

<h3>Bug fixes</h3>

* The PennyLane interface conversion functions can now convert QNodes with
  pre-existing interfaces.
  [(#707)](https://github.com/XanaduAI/pennylane/pull/707)

<h3>Documentation</h3>

* The interfaces section of the documentation has been renamed to 'Interfaces and training',
  and updated with the latest variable handling details.
  [(#753)](https://github.com/PennyLaneAI/pennylane/pull/753)

<h3>Contributors</h3>

This release contains contributions from (in alphabetical order):

Juan Miguel Arrazola, Thomas Bromley, Jack Ceroni, Alain Delgado Gran, Shadab Hussain, Theodor
Isacsson, Josh Izaac, Nathan Killoran, Maria Schuld, Antal Száva, Nicola Vitucci.

# Release 0.10.0

<h3>New features since last release</h3>

<h4>New and improved simulators</h4>

* Added a new device, `default.qubit.tf`, a pure-state qubit simulator written using TensorFlow.
  As a result, it supports classical backpropagation as a means to compute the Jacobian. This can
  be faster than the parameter-shift rule for computing quantum gradients
  when the number of parameters to be optimized is large.

  `default.qubit.tf` is designed to be used with end-to-end classical backpropagation
  (`diff_method="backprop"`) with the TensorFlow interface. This is the default method
  of differentiation when creating a QNode with this device.

  Using this method, the created QNode is a 'white-box' that is
  tightly integrated with your TensorFlow computation, including
  [AutoGraph](https://www.tensorflow.org/guide/function) support:

  ```pycon
  >>> dev = qml.device("default.qubit.tf", wires=1)
  >>> @tf.function
  ... @qml.qnode(dev, interface="tf", diff_method="backprop")
  ... def circuit(x):
  ...     qml.RX(x[1], wires=0)
  ...     qml.Rot(x[0], x[1], x[2], wires=0)
  ...     return qml.expval(qml.PauliZ(0))
  >>> weights = tf.Variable([0.2, 0.5, 0.1])
  >>> with tf.GradientTape() as tape:
  ...     res = circuit(weights)
  >>> print(tape.gradient(res, weights))
  tf.Tensor([-2.2526717e-01 -1.0086454e+00  1.3877788e-17], shape=(3,), dtype=float32)
  ```

  See the `default.qubit.tf`
  [documentation](https://pennylane.ai/en/stable/code/api/pennylane.beta.plugins.DefaultQubitTF.html)
  for more details.

* The [default.tensor plugin](https://github.com/XanaduAI/pennylane/blob/master/pennylane/beta/plugins/default_tensor.py)
  has been significantly upgraded. It now allows two different
  tensor network representations to be used: `"exact"` and `"mps"`. The former uses a
  exact factorized representation of quantum states, while the latter uses a matrix product state
  representation.
  ([#572](https://github.com/XanaduAI/pennylane/pull/572))
  ([#599](https://github.com/XanaduAI/pennylane/pull/599))

<h4>New machine learning functionality and integrations</h4>

* PennyLane QNodes can now be converted into Torch layers, allowing for creation of quantum and
  hybrid models using the `torch.nn` API.
  [(#588)](https://github.com/XanaduAI/pennylane/pull/588)

  A PennyLane QNode can be converted into a `torch.nn` layer using the `qml.qnn.TorchLayer` class:

  ```pycon
  >>> @qml.qnode(dev)
  ... def qnode(inputs, weights_0, weight_1):
  ...    # define the circuit
  ...    # ...

  >>> weight_shapes = {"weights_0": 3, "weight_1": 1}
  >>> qlayer = qml.qnn.TorchLayer(qnode, weight_shapes)
  ```

  A hybrid model can then be easily constructed:

  ```pycon
  >>> model = torch.nn.Sequential(qlayer, torch.nn.Linear(2, 2))
  ```

* Added a new "reversible" differentiation method which can be used in simulators, but not hardware.

  The reversible approach is similar to backpropagation, but trades off extra computation for
  enhanced memory efficiency. Where backpropagation caches the state tensors at each step during
  a simulated evolution, the reversible method only caches the final pre-measurement state.

  Compared to the parameter-shift method, the reversible method can be faster or slower,
  depending on the density and location of parametrized gates in a circuit
  (circuits with higher density of parametrized gates near the end of the circuit will see a benefit).
  [(#670)](https://github.com/XanaduAI/pennylane/pull/670)

  ```pycon
  >>> dev = qml.device("default.qubit", wires=2)
  ... @qml.qnode(dev, diff_method="reversible")
  ... def circuit(x):
  ...     qml.RX(x, wires=0)
  ...     qml.RX(x, wires=0)
  ...     qml.CNOT(wires=[0,1])
  ...     return qml.expval(qml.PauliZ(0))
  >>> qml.grad(circuit)(0.5)
  (array(-0.47942554),)
  ```

<h4>New templates and cost functions</h4>

* Added the new templates `UCCSD`, `SingleExcitationUnitary`, and`DoubleExcitationUnitary`,
  which together implement the Unitary Coupled-Cluster Singles and Doubles (UCCSD) ansatz
  to perform VQE-based quantum chemistry simulations using PennyLane-QChem.
  [(#622)](https://github.com/XanaduAI/pennylane/pull/622)
  [(#638)](https://github.com/XanaduAI/pennylane/pull/638)
  [(#654)](https://github.com/XanaduAI/pennylane/pull/654)
  [(#659)](https://github.com/XanaduAI/pennylane/pull/659)
  [(#622)](https://github.com/XanaduAI/pennylane/pull/622)

* Added module `pennylane.qnn.cost` with class `SquaredErrorLoss`. The module contains classes
  to calculate losses and cost functions on circuits with trainable parameters.
  [(#642)](https://github.com/XanaduAI/pennylane/pull/642)

<h3>Improvements</h3>

* Improves the wire management by making the `Operator.wires` attribute a `wires` object.
  [(#666)](https://github.com/XanaduAI/pennylane/pull/666)

* A significant improvement with respect to how QNodes and interfaces mark quantum function
  arguments as differentiable when using Autograd, designed to improve performance and make
  QNodes more intuitive.
  [(#648)](https://github.com/XanaduAI/pennylane/pull/648)
  [(#650)](https://github.com/XanaduAI/pennylane/pull/650)

  In particular, the following changes have been made:

  - A new `ndarray` subclass `pennylane.numpy.tensor`, which extends NumPy arrays with
    the keyword argument and attribute `requires_grad`. Tensors which have `requires_grad=False`
    are treated as non-differentiable by the Autograd interface.

  - A new subpackage `pennylane.numpy`, which wraps `autograd.numpy` such that NumPy functions
    accept the `requires_grad` keyword argument, and allows Autograd to differentiate
    `pennylane.numpy.tensor` objects.

  - The `argnum` argument to `qml.grad` is now optional; if not provided, arguments explicitly
    marked as `requires_grad=False` are excluded for the list of differentiable arguments.
    The ability to pass `argnum` has been retained for backwards compatibility, and
    if present the old behaviour persists.

* The QNode Torch interface now inspects QNode positional arguments.
  If any argument does not have the attribute `requires_grad=True`, it
  is automatically excluded from quantum gradient computations.
  [(#652)](https://github.com/XanaduAI/pennylane/pull/652)
  [(#660)](https://github.com/XanaduAI/pennylane/pull/660)

* The QNode TF interface now inspects QNode positional arguments.
  If any argument is not being watched by a `tf.GradientTape()`,
  it is automatically excluded from quantum gradient computations.
  [(#655)](https://github.com/XanaduAI/pennylane/pull/655)
  [(#660)](https://github.com/XanaduAI/pennylane/pull/660)

* QNodes have two new public methods: `QNode.set_trainable_args()` and `QNode.get_trainable_args()`.
  These are designed to be called by interfaces, to specify to the QNode which of its
  input arguments are differentiable. Arguments which are non-differentiable will not be converted
  to PennyLane Variable objects within the QNode.
  [(#660)](https://github.com/XanaduAI/pennylane/pull/660)

* Added `decomposition` method to PauliX, PauliY, PauliZ, S, T, Hadamard, and PhaseShift gates, which
  decomposes each of these gates into rotation gates.
  [(#668)](https://github.com/XanaduAI/pennylane/pull/668)

* The `CircuitGraph` class now supports serializing contained circuit operations
  and measurement basis rotations to an OpenQASM2.0 script via the new
  `CircuitGraph.to_openqasm()` method.
  [(#623)](https://github.com/XanaduAI/pennylane/pull/623)

<h3>Breaking changes</h3>

* Removes support for Python 3.5.
  [(#639)](https://github.com/XanaduAI/pennylane/pull/639)

<h3>Documentation</h3>

* Various small typos were fixed.

<h3>Contributors</h3>

This release contains contributions from (in alphabetical order):

Thomas Bromley, Jack Ceroni, Alain Delgado Gran, Theodor Isacsson, Josh Izaac,
Nathan Killoran, Maria Schuld, Antal Száva, Nicola Vitucci.


# Release 0.9.0

<h3>New features since last release</h3>

<h4>New machine learning integrations</h4>

* PennyLane QNodes can now be converted into Keras layers, allowing for creation of quantum and
  hybrid models using the Keras API.
  [(#529)](https://github.com/XanaduAI/pennylane/pull/529)

  A PennyLane QNode can be converted into a Keras layer using the `KerasLayer` class:

  ```python
  from pennylane.qnn import KerasLayer

  @qml.qnode(dev)
  def circuit(inputs, weights_0, weight_1):
     # define the circuit
     # ...

  weight_shapes = {"weights_0": 3, "weight_1": 1}
  qlayer = qml.qnn.KerasLayer(circuit, weight_shapes, output_dim=2)
  ```

  A hybrid model can then be easily constructed:

  ```python
  model = tf.keras.models.Sequential([qlayer, tf.keras.layers.Dense(2)])
  ```

* Added a new type of QNode, `qml.qnodes.PassthruQNode`. For simulators which are coded in an
  external library which supports automatic differentiation, PennyLane will treat a PassthruQNode as
  a "white box", and rely on the external library to directly provide gradients via backpropagation.
  This can be more efficient than the using parameter-shift rule for a large number of parameters.
  [(#488)](https://github.com/XanaduAI/pennylane/pull/488)

  Currently this behaviour is supported by PennyLane's `default.tensor.tf` device backend,
  compatible with the `'tf'` interface using TensorFlow 2:

  ```python
  dev = qml.device('default.tensor.tf', wires=2)

  @qml.qnode(dev, diff_method="backprop")
  def circuit(params):
      qml.RX(params[0], wires=0)
      qml.RX(params[1], wires=1)
      qml.CNOT(wires=[0, 1])
      return qml.expval(qml.PauliZ(0))

  qnode = PassthruQNode(circuit, dev)
  params = tf.Variable([0.3, 0.1])

  with tf.GradientTape() as tape:
      tape.watch(params)
      res = qnode(params)

  grad = tape.gradient(res, params)
  ```

<h4>New optimizers</h4>

* Added the `qml.RotosolveOptimizer`, a gradient-free optimizer
  that minimizes the quantum function by updating each parameter,
  one-by-one, via a closed-form expression while keeping other parameters
  fixed.
  [(#636)](https://github.com/XanaduAI/pennylane/pull/636)
  [(#539)](https://github.com/XanaduAI/pennylane/pull/539)

* Added the `qml.RotoselectOptimizer`, which uses Rotosolve to
  minimizes a quantum function with respect to both the
  rotation operations applied and the rotation parameters.
  [(#636)](https://github.com/XanaduAI/pennylane/pull/636)
  [(#539)](https://github.com/XanaduAI/pennylane/pull/539)

  For example, given a quantum function `f` that accepts parameters `x`
  and a list of corresponding rotation operations `generators`,
  the Rotoselect optimizer will, at each step, update both the parameter
  values and the list of rotation gates to minimize the loss:

  ```pycon
  >>> opt = qml.optimize.RotoselectOptimizer()
  >>> x = [0.3, 0.7]
  >>> generators = [qml.RX, qml.RY]
  >>> for _ in range(100):
  ...     x, generators = opt.step(f, x, generators)
  ```


<h4>New operations</h4>

* Added the `PauliRot` gate, which performs an arbitrary
  Pauli rotation on multiple qubits, and the `MultiRZ` gate,
  which performs a rotation generated by a tensor product
  of Pauli Z operators.
  [(#559)](https://github.com/XanaduAI/pennylane/pull/559)

  ```python
  dev = qml.device('default.qubit', wires=4)

  @qml.qnode(dev)
  def circuit(angle):
      qml.PauliRot(angle, "IXYZ", wires=[0, 1, 2, 3])
      return [qml.expval(qml.PauliZ(wire)) for wire in [0, 1, 2, 3]]
  ```

  ```pycon
  >>> circuit(0.4)
  [1.         0.92106099 0.92106099 1.        ]
  >>> print(circuit.draw())
   0: ──╭RI(0.4)──┤ ⟨Z⟩
   1: ──├RX(0.4)──┤ ⟨Z⟩
   2: ──├RY(0.4)──┤ ⟨Z⟩
   3: ──╰RZ(0.4)──┤ ⟨Z⟩
  ```

  If the `PauliRot` gate is not supported on the target device, it will
  be decomposed into `Hadamard`, `RX` and `MultiRZ` gates. Note that
  identity gates in the Pauli word result in untouched wires:

  ```pycon
  >>> print(circuit.draw())
   0: ───────────────────────────────────┤ ⟨Z⟩
   1: ──H──────────╭RZ(0.4)──H───────────┤ ⟨Z⟩
   2: ──RX(1.571)──├RZ(0.4)──RX(-1.571)──┤ ⟨Z⟩
   3: ─────────────╰RZ(0.4)──────────────┤ ⟨Z⟩
  ```

  If the `MultiRZ` gate is not supported, it will be decomposed into
  `CNOT` and `RZ` gates:

  ```pycon
  >>> print(circuit.draw())
   0: ──────────────────────────────────────────────────┤ ⟨Z⟩
   1: ──H──────────────╭X──RZ(0.4)──╭X──────H───────────┤ ⟨Z⟩
   2: ──RX(1.571)──╭X──╰C───────────╰C──╭X──RX(-1.571)──┤ ⟨Z⟩
   3: ─────────────╰C───────────────────╰C──────────────┤ ⟨Z⟩
  ```

* PennyLane now provides `DiagonalQubitUnitary` for diagonal gates, that are e.g.,
  encountered in IQP circuits. These kinds of gates can be evaluated much faster on
  a simulator device.
  [(#567)](https://github.com/XanaduAI/pennylane/pull/567)

  The gate can be used, for example, to efficiently simulate oracles:

  ```python
  dev = qml.device('default.qubit', wires=3)

  # Function as a bitstring
  f = np.array([1, 0, 0, 1, 1, 0, 1, 0])

  @qml.qnode(dev)
  def circuit(weights1, weights2):
      qml.templates.StronglyEntanglingLayers(weights1, wires=[0, 1, 2])

      # Implements the function as a phase-kickback oracle
      qml.DiagonalQubitUnitary((-1)**f, wires=[0, 1, 2])

      qml.templates.StronglyEntanglingLayers(weights2, wires=[0, 1, 2])
      return [qml.expval(qml.PauliZ(w)) for w in range(3)]
  ```

* Added the `TensorN` CVObservable that can represent the tensor product of the
  `NumberOperator` on photonic backends.
  [(#608)](https://github.com/XanaduAI/pennylane/pull/608)

<h4>New templates</h4>

* Added the `ArbitraryUnitary` and `ArbitraryStatePreparation` templates, which use
  `PauliRot` gates to perform an arbitrary unitary and prepare an arbitrary basis
  state with the minimal number of parameters.
  [(#590)](https://github.com/XanaduAI/pennylane/pull/590)

  ```python
  dev = qml.device('default.qubit', wires=3)

  @qml.qnode(dev)
  def circuit(weights1, weights2):
        qml.templates.ArbitraryStatePreparation(weights1, wires=[0, 1, 2])
        qml.templates.ArbitraryUnitary(weights2, wires=[0, 1, 2])
        return qml.probs(wires=[0, 1, 2])
  ```

* Added the `IQPEmbedding` template, which encodes inputs into the diagonal gates of an
  IQP circuit.
  [(#605)](https://github.com/XanaduAI/pennylane/pull/605)

  <img src="https://pennylane.readthedocs.io/en/latest/_images/iqp.png"
  width=50%></img>

* Added the `SimplifiedTwoDesign` template, which implements the circuit
  design of [Cerezo et al. (2020)](<https://arxiv.org/abs/2001.00550>).
  [(#556)](https://github.com/XanaduAI/pennylane/pull/556)

  <img src="https://pennylane.readthedocs.io/en/latest/_images/simplified_two_design.png"
  width=50%></img>

* Added the `BasicEntanglerLayers` template, which is a simple layer architecture
  of rotations and CNOT nearest-neighbour entanglers.
  [(#555)](https://github.com/XanaduAI/pennylane/pull/555)

  <img src="https://pennylane.readthedocs.io/en/latest/_images/basic_entangler.png"
  width=50%></img>

* PennyLane now offers a broadcasting function to easily construct templates:
  `qml.broadcast()` takes single quantum operations or other templates and applies
  them to wires in a specific pattern.
  [(#515)](https://github.com/XanaduAI/pennylane/pull/515)
  [(#522)](https://github.com/XanaduAI/pennylane/pull/522)
  [(#526)](https://github.com/XanaduAI/pennylane/pull/526)
  [(#603)](https://github.com/XanaduAI/pennylane/pull/603)

  For example, we can use broadcast to repeat a custom template
  across multiple wires:

  ```python
  from pennylane.templates import template

  @template
  def mytemplate(pars, wires):
      qml.Hadamard(wires=wires)
      qml.RY(pars, wires=wires)

  dev = qml.device('default.qubit', wires=3)

  @qml.qnode(dev)
  def circuit(pars):
      qml.broadcast(mytemplate, pattern="single", wires=[0,1,2], parameters=pars)
      return qml.expval(qml.PauliZ(0))
  ```

  ```pycon
  >>> circuit([1, 1, 0.1])
  -0.841470984807896
  >>> print(circuit.draw())
   0: ──H──RY(1.0)──┤ ⟨Z⟩
   1: ──H──RY(1.0)──┤
   2: ──H──RY(0.1)──┤
  ```

  For other available patterns, see the
  [broadcast function documentation](https://pennylane.readthedocs.io/en/latest/code/api/pennylane.broadcast.html).

<h3>Breaking changes</h3>

* The `QAOAEmbedding` now uses the new `MultiRZ` gate as a `ZZ` entangler,
  which changes the convention. While
  previously, the `ZZ` gate in the embedding was implemented as

  ```python
  CNOT(wires=[wires[0], wires[1]])
  RZ(2 * parameter, wires=wires[0])
  CNOT(wires=[wires[0], wires[1]])
  ```

  the `MultiRZ` corresponds to

  ```python
  CNOT(wires=[wires[1], wires[0]])
  RZ(parameter, wires=wires[0])
  CNOT(wires=[wires[1], wires[0]])
  ```

  which differs in the factor of `2`, and fixes a bug in the
  wires that the `CNOT` was applied to.
  [(#609)](https://github.com/XanaduAI/pennylane/pull/609)

* Probability methods are handled by `QubitDevice` and device method
  requirements are modified to simplify plugin development.
  [(#573)](https://github.com/XanaduAI/pennylane/pull/573)

* The internal variables `All` and `Any` to mark an `Operation` as acting on all or any
  wires have been renamed to `AllWires` and `AnyWires`.
  [(#614)](https://github.com/XanaduAI/pennylane/pull/614)

<h3>Improvements</h3>

* A new `Wires` class was introduced for the internal
  bookkeeping of wire indices.
  [(#615)](https://github.com/XanaduAI/pennylane/pull/615)

* Improvements to the speed/performance of the `default.qubit` device.
  [(#567)](https://github.com/XanaduAI/pennylane/pull/567)
  [(#559)](https://github.com/XanaduAI/pennylane/pull/559)

* Added the `"backprop"` and `"device"` differentiation methods to the `qnode`
  decorator.
  [(#552)](https://github.com/XanaduAI/pennylane/pull/552)

  - `"backprop"`: Use classical backpropagation. Default on simulator
    devices that are classically end-to-end differentiable.
    The returned QNode can only be used with the same machine learning
    framework (e.g., `default.tensor.tf` simulator with the `tensorflow` interface).

  - `"device"`: Queries the device directly for the gradient.

  Using the `"backprop"` differentiation method with the `default.tensor.tf`
  device, the created QNode is a 'white-box', and is tightly integrated with
  the overall TensorFlow computation:

  ```python
  >>> dev = qml.device("default.tensor.tf", wires=1)
  >>> @qml.qnode(dev, interface="tf", diff_method="backprop")
  >>> def circuit(x):
  ...     qml.RX(x[1], wires=0)
  ...     qml.Rot(x[0], x[1], x[2], wires=0)
  ...     return qml.expval(qml.PauliZ(0))
  >>> vars = tf.Variable([0.2, 0.5, 0.1])
  >>> with tf.GradientTape() as tape:
  ...     res = circuit(vars)
  >>> tape.gradient(res, vars)
  <tf.Tensor: shape=(3,), dtype=float32, numpy=array([-2.2526717e-01, -1.0086454e+00,  1.3877788e-17], dtype=float32)>
  ```

* The circuit drawer now displays inverted operations, as well as wires
  where probabilities are returned from the device:
  [(#540)](https://github.com/XanaduAI/pennylane/pull/540)

  ```python
  >>> @qml.qnode(dev)
  ... def circuit(theta):
  ...     qml.RX(theta, wires=0)
  ...     qml.CNOT(wires=[0, 1])
  ...     qml.S(wires=1).inv()
  ...     return qml.probs(wires=[0, 1])
  >>> circuit(0.2)
  array([0.99003329, 0.        , 0.        , 0.00996671])
  >>> print(circuit.draw())
  0: ──RX(0.2)──╭C───────╭┤ Probs
  1: ───────────╰X──S⁻¹──╰┤ Probs
  ```

* You can now evaluate the metric tensor of a VQE Hamiltonian via the new
  `VQECost.metric_tensor` method. This allows `VQECost` objects to be directly
  optimized by the quantum natural gradient optimizer (`qml.QNGOptimizer`).
  [(#618)](https://github.com/XanaduAI/pennylane/pull/618)

* The input check functions in `pennylane.templates.utils` are now public
  and visible in the API documentation.
  [(#566)](https://github.com/XanaduAI/pennylane/pull/566)

* Added keyword arguments for step size and order to the `qnode` decorator, as well as
  the `QNode` and `JacobianQNode` classes. This enables the user to set the step size
  and order when using finite difference methods. These options are also exposed when
  creating QNode collections.
  [(#530)](https://github.com/XanaduAI/pennylane/pull/530)
  [(#585)](https://github.com/XanaduAI/pennylane/pull/585)
  [(#587)](https://github.com/XanaduAI/pennylane/pull/587)

* The decomposition for the `CRY` gate now uses the simpler form `RY @ CNOT @ RY @ CNOT`
  [(#547)](https://github.com/XanaduAI/pennylane/pull/547)

* The underlying queuing system was refactored, removing the `qml._current_context`
  property that held the currently active `QNode` or `OperationRecorder`. Now, all
  objects that expose a queue for operations inherit from `QueuingContext` and
  register their queue globally.
  [(#548)](https://github.com/XanaduAI/pennylane/pull/548)

* The PennyLane repository has a new benchmarking tool which supports the comparison of different git revisions.
  [(#568)](https://github.com/XanaduAI/pennylane/pull/568)
  [(#560)](https://github.com/XanaduAI/pennylane/pull/560)
  [(#516)](https://github.com/XanaduAI/pennylane/pull/516)

<h3>Documentation</h3>

* Updated the development section by creating a landing page with links to sub-pages
  containing specific guides.
  [(#596)](https://github.com/XanaduAI/pennylane/pull/596)

* Extended the developer's guide by a section explaining how to add new templates.
  [(#564)](https://github.com/XanaduAI/pennylane/pull/564)

<h3>Bug fixes</h3>

* `tf.GradientTape().jacobian()` can now be evaluated on QNodes using the TensorFlow interface.
  [(#626)](https://github.com/XanaduAI/pennylane/pull/626)

* `RandomLayers()` is now compatible with the qiskit devices.
  [(#597)](https://github.com/XanaduAI/pennylane/pull/597)

* `DefaultQubit.probability()` now returns the correct probability when called with
  `device.analytic=False`.
  [(#563)](https://github.com/XanaduAI/pennylane/pull/563)

* Fixed a bug in the `StronglyEntanglingLayers` template, allowing it to
  work correctly when applied to a single wire.
  [(544)](https://github.com/XanaduAI/pennylane/pull/544)

* Fixed a bug when inverting operations with decompositions; operations marked as inverted
  are now correctly inverted when the fallback decomposition is called.
  [(#543)](https://github.com/XanaduAI/pennylane/pull/543)

* The `QNode.print_applied()` method now correctly displays wires where
  `qml.prob()` is being returned.
  [#542](https://github.com/XanaduAI/pennylane/pull/542)

<h3>Contributors</h3>

This release contains contributions from (in alphabetical order):

Ville Bergholm, Lana Bozanic, Thomas Bromley, Theodor Isacsson, Josh Izaac, Nathan Killoran,
Maggie Li, Johannes Jakob Meyer, Maria Schuld, Sukin Sim, Antal Száva.

# Release 0.8.1

<h3>Improvements</h3>

* Beginning of support for Python 3.8, with the test suite
  now being run in a Python 3.8 environment.
  [(#501)](https://github.com/XanaduAI/pennylane/pull/501)

<h3>Documentation</h3>

* Present templates as a gallery of thumbnails showing the
  basic circuit architecture.
  [(#499)](https://github.com/XanaduAI/pennylane/pull/499)

<h3>Bug fixes</h3>

* Fixed a bug where multiplying a QNode parameter by 0 caused a divide
  by zero error when calculating the parameter shift formula.
  [(#512)](https://github.com/XanaduAI/pennylane/pull/512)

* Fixed a bug where the shape of differentiable QNode arguments
  was being cached on the first construction, leading to indexing
  errors if the QNode was re-evaluated if the argument changed shape.
  [(#505)](https://github.com/XanaduAI/pennylane/pull/505)

<h3>Contributors</h3>

This release contains contributions from (in alphabetical order):

Ville Bergholm, Josh Izaac, Johannes Jakob Meyer, Maria Schuld, Antal Száva.

# Release 0.8.0

<h3>New features since last release</h3>

* Added a quantum chemistry package, `pennylane.qchem`, which supports
  integration with OpenFermion, Psi4, PySCF, and OpenBabel.
  [(#453)](https://github.com/XanaduAI/pennylane/pull/453)

  Features include:

  - Generate the qubit Hamiltonians directly starting with the atomic structure of the molecule.
  - Calculate the mean-field (Hartree-Fock) electronic structure of molecules.
  - Allow to define an active space based on the number of active electrons and active orbitals.
  - Perform the fermionic-to-qubit transformation of the electronic Hamiltonian by
    using different functions implemented in OpenFermion.
  - Convert OpenFermion's QubitOperator to a Pennylane `Hamiltonian` class.
  - Perform a Variational Quantum Eigensolver (VQE) computation with this Hamiltonian in PennyLane.

  Check out the [quantum chemistry quickstart](https://pennylane.readthedocs.io/en/latest/introduction/chemistry.html), as well the quantum chemistry and VQE tutorials.

* PennyLane now has some functions and classes for creating and solving VQE
  problems. [(#467)](https://github.com/XanaduAI/pennylane/pull/467)

  - `qml.Hamiltonian`: a lightweight class for representing qubit Hamiltonians
  - `qml.VQECost`: a class for quickly constructing a differentiable cost function
    given a circuit ansatz, Hamiltonian, and one or more devices

    ```python
    >>> H = qml.vqe.Hamiltonian(coeffs, obs)
    >>> cost = qml.VQECost(ansatz, hamiltonian, dev, interface="torch")
    >>> params = torch.rand([4, 3])
    >>> cost(params)
    tensor(0.0245, dtype=torch.float64)
    ```

* Added a circuit drawing feature that provides a text-based representation
  of a QNode instance. It can be invoked via `qnode.draw()`. The user can specify
  to display variable names instead of variable values and choose either an ASCII
  or Unicode charset.
  [(#446)](https://github.com/XanaduAI/pennylane/pull/446)

  Consider the following circuit as an example:
  ```python3
  @qml.qnode(dev)
  def qfunc(a, w):
      qml.Hadamard(0)
      qml.CRX(a, wires=[0, 1])
      qml.Rot(w[0], w[1], w[2], wires=[1])
      qml.CRX(-a, wires=[0, 1])

      return qml.expval(qml.PauliZ(0) @ qml.PauliZ(1))
  ```

  We can draw the circuit after it has been executed:

  ```python
  >>> result = qfunc(2.3, [1.2, 3.2, 0.7])
  >>> print(qfunc.draw())
   0: ──H──╭C────────────────────────────╭C─────────╭┤ ⟨Z ⊗ Z⟩
   1: ─────╰RX(2.3)──Rot(1.2, 3.2, 0.7)──╰RX(-2.3)──╰┤ ⟨Z ⊗ Z⟩
  >>> print(qfunc.draw(charset="ascii"))
   0: --H--+C----------------------------+C---------+| <Z @ Z>
   1: -----+RX(2.3)--Rot(1.2, 3.2, 0.7)--+RX(-2.3)--+| <Z @ Z>
  >>> print(qfunc.draw(show_variable_names=True))
   0: ──H──╭C─────────────────────────────╭C─────────╭┤ ⟨Z ⊗ Z⟩
   1: ─────╰RX(a)──Rot(w[0], w[1], w[2])──╰RX(-1*a)──╰┤ ⟨Z ⊗ Z⟩
  ```

* Added `QAOAEmbedding` and its parameter initialization
  as a new trainable template.
  [(#442)](https://github.com/XanaduAI/pennylane/pull/442)

  <img src="https://pennylane.readthedocs.io/en/latest/_images/qaoa_layers.png"
  width=70%></img>

* Added the `qml.probs()` measurement function, allowing QNodes
  to differentiate variational circuit probabilities
  on simulators and hardware.
  [(#432)](https://github.com/XanaduAI/pennylane/pull/432)

  ```python
  @qml.qnode(dev)
  def circuit(x):
      qml.Hadamard(wires=0)
      qml.RY(x, wires=0)
      qml.RX(x, wires=1)
      qml.CNOT(wires=[0, 1])
      return qml.probs(wires=[0])
  ```
  Executing this circuit gives the marginal probability of wire 1:
  ```python
  >>> circuit(0.2)
  [0.40066533 0.59933467]
  ```
  QNodes that return probabilities fully support autodifferentiation.

* Added the convenience load functions `qml.from_pyquil`, `qml.from_quil` and
  `qml.from_quil_file` that convert pyQuil objects and Quil code to PennyLane
  templates. This feature requires version 0.8 or above of the PennyLane-Forest
  plugin.
  [(#459)](https://github.com/XanaduAI/pennylane/pull/459)

* Added a `qml.inv` method that inverts templates and sequences of Operations.
  Added a `@qml.template` decorator that makes templates return the queued Operations.
  [(#462)](https://github.com/XanaduAI/pennylane/pull/462)

  For example, using this function to invert a template inside a QNode:

  ```python3
      @qml.template
      def ansatz(weights, wires):
          for idx, wire in enumerate(wires):
              qml.RX(weights[idx], wires=[wire])

          for idx in range(len(wires) - 1):
              qml.CNOT(wires=[wires[idx], wires[idx + 1]])

      dev = qml.device('default.qubit', wires=2)

      @qml.qnode(dev)
      def circuit(weights):
          qml.inv(ansatz(weights, wires=[0, 1]))
          return qml.expval(qml.PauliZ(0) @ qml.PauliZ(1))
    ```

* Added the `QNodeCollection` container class, that allows independent
  QNodes to be stored and evaluated simultaneously. Experimental support
  for asynchronous evaluation of contained QNodes is provided with the
  `parallel=True` keyword argument.
  [(#466)](https://github.com/XanaduAI/pennylane/pull/466)

* Added a high level `qml.map` function, that maps a quantum
  circuit template over a list of observables or devices, returning
  a `QNodeCollection`.
  [(#466)](https://github.com/XanaduAI/pennylane/pull/466)

  For example:

  ```python3
  >>> def my_template(params, wires, **kwargs):
  >>>    qml.RX(params[0], wires=wires[0])
  >>>    qml.RX(params[1], wires=wires[1])
  >>>    qml.CNOT(wires=wires)

  >>> obs_list = [qml.PauliX(0) @ qml.PauliZ(1), qml.PauliZ(0) @ qml.PauliX(1)]
  >>> dev = qml.device("default.qubit", wires=2)
  >>> qnodes = qml.map(my_template, obs_list, dev, measure="expval")
  >>> qnodes([0.54, 0.12])
  array([-0.06154835  0.99280864])
  ```

* Added high level `qml.sum`, `qml.dot`, `qml.apply` functions
  that act on QNode collections.
  [(#466)](https://github.com/XanaduAI/pennylane/pull/466)

  `qml.apply` allows vectorized functions to act over the entire QNode
  collection:
  ```python
  >>> qnodes = qml.map(my_template, obs_list, dev, measure="expval")
  >>> cost = qml.apply(np.sin, qnodes)
  >>> cost([0.54, 0.12])
  array([-0.0615095  0.83756375])
  ```

  `qml.sum` and `qml.dot` take the sum of a QNode collection, and a
  dot product of tensors/arrays/QNode collections, respectively.

<h3>Breaking changes</h3>

* Deprecated the old-style `QNode` such that only the new-style `QNode` and its syntax can be used,
  moved all related files from the `pennylane/beta` folder to `pennylane`.
  [(#440)](https://github.com/XanaduAI/pennylane/pull/440)

<h3>Improvements</h3>

* Added the `Tensor.prune()` method and the `Tensor.non_identity_obs` property for extracting
  non-identity instances from the observables making up a `Tensor` instance.
  [(#498)](https://github.com/XanaduAI/pennylane/pull/498)

* Renamed the `expt.tensornet` and `expt.tensornet.tf` devices to `default.tensor` and
  `default.tensor.tf`.
  [(#495)](https://github.com/XanaduAI/pennylane/pull/495)

* Added a serialization method to the `CircuitGraph` class that is used to create a unique
  hash for each quantum circuit graph.
  [(#470)](https://github.com/XanaduAI/pennylane/pull/470)

* Added the `Observable.eigvals` method to return the eigenvalues of observables.
  [(#449)](https://github.com/XanaduAI/pennylane/pull/449)

* Added the `Observable.diagonalizing_gates` method to return the gates
  that diagonalize an observable in the computational basis.
  [(#454)](https://github.com/XanaduAI/pennylane/pull/454)

* Added the `Operator.matrix` method to return the matrix representation
  of an operator in the computational basis.
  [(#454)](https://github.com/XanaduAI/pennylane/pull/454)

* Added a `QubitDevice` class which implements common functionalities of plugin devices such that
  plugin devices can rely on these implementations. The new `QubitDevice` also includes
  a new `execute` method, which allows for more convenient plugin design. In addition, `QubitDevice`
  also unifies the way samples are generated on qubit-based devices.
  [(#452)](https://github.com/XanaduAI/pennylane/pull/452)
  [(#473)](https://github.com/XanaduAI/pennylane/pull/473)

* Improved documentation of `AmplitudeEmbedding` and `BasisEmbedding` templates.
  [(#441)](https://github.com/XanaduAI/pennylane/pull/441)
  [(#439)](https://github.com/XanaduAI/pennylane/pull/439)

* Codeblocks in the documentation now have a 'copy' button for easily
  copying examples.
  [(#437)](https://github.com/XanaduAI/pennylane/pull/437)

<h3>Documentation</h3>

* Update the developers plugin guide to use QubitDevice.
  [(#483)](https://github.com/XanaduAI/pennylane/pull/483)

<h3>Bug fixes</h3>

* Fixed a bug in `CVQNode._pd_analytic`, where non-descendant observables were not
  Heisenberg-transformed before evaluating the partial derivatives when using the
  order-2 parameter-shift method, resulting in an erroneous Jacobian for some circuits.
  [(#433)](https://github.com/XanaduAI/pennylane/pull/433)

<h3>Contributors</h3>

This release contains contributions from (in alphabetical order):

Juan Miguel Arrazola, Ville Bergholm, Alain Delgado Gran, Olivia Di Matteo,
Theodor Isacsson, Josh Izaac, Soran Jahangiri, Nathan Killoran, Johannes Jakob Meyer,
Zeyue Niu, Maria Schuld, Antal Száva.

# Release 0.7.0

<h3>New features since last release</h3>

* Custom padding constant in `AmplitudeEmbedding` is supported (see 'Breaking changes'.)
  [(#419)](https://github.com/XanaduAI/pennylane/pull/419)

* `StronglyEntanglingLayer` and `RandomLayer` now work with a single wire.
  [(#409)](https://github.com/XanaduAI/pennylane/pull/409)
  [(#413)](https://github.com/XanaduAI/pennylane/pull/413)

* Added support for applying the inverse of an `Operation` within a circuit.
  [(#377)](https://github.com/XanaduAI/pennylane/pull/377)

* Added an `OperationRecorder()` context manager, that allows templates
  and quantum functions to be executed while recording events. The
  recorder can be used with and without QNodes as a debugging utility.
  [(#388)](https://github.com/XanaduAI/pennylane/pull/388)

* Operations can now specify a decomposition that is used when the desired operation
  is not supported on the target device.
  [(#396)](https://github.com/XanaduAI/pennylane/pull/396)

* The ability to load circuits from external frameworks as templates
  has been added via the new `qml.load()` function. This feature
  requires plugin support --- this initial release provides support
  for Qiskit circuits and QASM files when `pennylane-qiskit` is installed,
  via the functions `qml.from_qiskit` and `qml.from_qasm`.
  [(#418)](https://github.com/XanaduAI/pennylane/pull/418)

* An experimental tensor network device has been added
  [(#416)](https://github.com/XanaduAI/pennylane/pull/416)
  [(#395)](https://github.com/XanaduAI/pennylane/pull/395)
  [(#394)](https://github.com/XanaduAI/pennylane/pull/394)
  [(#380)](https://github.com/XanaduAI/pennylane/pull/380)

* An experimental tensor network device which uses TensorFlow for
  backpropagation has been added
  [(#427)](https://github.com/XanaduAI/pennylane/pull/427)

* Custom padding constant in `AmplitudeEmbedding` is supported (see 'Breaking changes'.)
  [(#419)](https://github.com/XanaduAI/pennylane/pull/419)

<h3>Breaking changes</h3>

* The `pad` parameter in `AmplitudeEmbedding()` is now either `None` (no automatic padding), or a
  number that is used as the padding constant.
  [(#419)](https://github.com/XanaduAI/pennylane/pull/419)

* Initialization functions now return a single array of weights per function. Utilities for multi-weight templates
  `Interferometer()` and `CVNeuralNetLayers()` are provided.
  [(#412)](https://github.com/XanaduAI/pennylane/pull/412)

* The single layer templates `RandomLayer()`, `CVNeuralNetLayer()` and `StronglyEntanglingLayer()`
  have been turned into private functions `_random_layer()`, `_cv_neural_net_layer()` and
  `_strongly_entangling_layer()`. Recommended use is now via the corresponding `Layers()` templates.
  [(#413)](https://github.com/XanaduAI/pennylane/pull/413)

<h3>Improvements</h3>

* Added extensive input checks in templates.
  [(#419)](https://github.com/XanaduAI/pennylane/pull/419)

* Templates integration tests are rewritten - now cover keyword/positional argument passing,
  interfaces and combinations of templates.
  [(#409)](https://github.com/XanaduAI/pennylane/pull/409)
  [(#419)](https://github.com/XanaduAI/pennylane/pull/419)

* State vector preparation operations in the `default.qubit` plugin can now be
  applied to subsets of wires, and are restricted to being the first operation
  in a circuit.
  [(#346)](https://github.com/XanaduAI/pennylane/pull/346)

* The `QNode` class is split into a hierarchy of simpler classes.
  [(#354)](https://github.com/XanaduAI/pennylane/pull/354)
  [(#398)](https://github.com/XanaduAI/pennylane/pull/398)
  [(#415)](https://github.com/XanaduAI/pennylane/pull/415)
  [(#417)](https://github.com/XanaduAI/pennylane/pull/417)
  [(#425)](https://github.com/XanaduAI/pennylane/pull/425)

* Added the gates U1, U2 and U3 parametrizing arbitrary unitaries on 1, 2 and 3
  qubits and the Toffoli gate to the set of qubit operations.
  [(#396)](https://github.com/XanaduAI/pennylane/pull/396)

* Changes have been made to accomodate the movement of the main function
  in `pytest._internal` to `pytest._internal.main` in pip 19.3.
  [(#404)](https://github.com/XanaduAI/pennylane/pull/404)

* Added the templates `BasisStatePreparation` and `MottonenStatePreparation` that use
  gates to prepare a basis state and an arbitrary state respectively.
  [(#336)](https://github.com/XanaduAI/pennylane/pull/336)

* Added decompositions for `BasisState` and `QubitStateVector` based on state
  preparation templates.
  [(#414)](https://github.com/XanaduAI/pennylane/pull/414)

* Replaces the pseudo-inverse in the quantum natural gradient optimizer
  (which can be numerically unstable) with `np.linalg.solve`.
  [(#428)](https://github.com/XanaduAI/pennylane/pull/428)

<h3>Contributors</h3>

This release contains contributions from (in alphabetical order):

Ville Bergholm, Josh Izaac, Nathan Killoran, Angus Lowe, Johannes Jakob Meyer,
Oluwatobi Ogunbayo, Maria Schuld, Antal Száva.

# Release 0.6.1

<h3>New features since last release</h3>

* Added a `print_applied` method to QNodes, allowing the operation
  and observable queue to be printed as last constructed.
  [(#378)](https://github.com/XanaduAI/pennylane/pull/378)

<h3>Improvements</h3>

* A new `Operator` base class is introduced, which is inherited by both the
  `Observable` class and the `Operation` class.
  [(#355)](https://github.com/XanaduAI/pennylane/pull/355)

* Removed deprecated `@abstractproperty` decorators
  in `_device.py`.
  [(#374)](https://github.com/XanaduAI/pennylane/pull/374)

* The `CircuitGraph` class is updated to deal with `Operation` instances directly.
  [(#344)](https://github.com/XanaduAI/pennylane/pull/344)

* Comprehensive gradient tests have been added for the interfaces.
  [(#381)](https://github.com/XanaduAI/pennylane/pull/381)

<h3>Documentation</h3>

* The new restructured documentation has been polished and updated.
  [(#387)](https://github.com/XanaduAI/pennylane/pull/387)
  [(#375)](https://github.com/XanaduAI/pennylane/pull/375)
  [(#372)](https://github.com/XanaduAI/pennylane/pull/372)
  [(#370)](https://github.com/XanaduAI/pennylane/pull/370)
  [(#369)](https://github.com/XanaduAI/pennylane/pull/369)
  [(#367)](https://github.com/XanaduAI/pennylane/pull/367)
  [(#364)](https://github.com/XanaduAI/pennylane/pull/364)

* Updated the development guides.
  [(#382)](https://github.com/XanaduAI/pennylane/pull/382)
  [(#379)](https://github.com/XanaduAI/pennylane/pull/379)

* Added all modules, classes, and functions to the API section
  in the documentation.
  [(#373)](https://github.com/XanaduAI/pennylane/pull/373)

<h3>Bug fixes</h3>

* Replaces the existing `np.linalg.norm` normalization with hand-coded
  normalization, allowing `AmplitudeEmbedding` to be used with differentiable
  parameters. AmplitudeEmbedding tests have been added and improved.
  [(#376)](https://github.com/XanaduAI/pennylane/pull/376)

<h3>Contributors</h3>

This release contains contributions from (in alphabetical order):

Ville Bergholm, Josh Izaac, Nathan Killoran, Maria Schuld, Antal Száva

# Release 0.6.0

<h3>New features since last release</h3>

* The devices `default.qubit` and `default.gaussian` have a new initialization parameter
  `analytic` that indicates if expectation values and variances should be calculated
  analytically and not be estimated from data.
  [(#317)](https://github.com/XanaduAI/pennylane/pull/317)

* Added C-SWAP gate to the set of qubit operations
  [(#330)](https://github.com/XanaduAI/pennylane/pull/330)

* The TensorFlow interface has been renamed from `"tfe"` to `"tf"`, and
  now supports TensorFlow 2.0.
  [(#337)](https://github.com/XanaduAI/pennylane/pull/337)

* Added the S and T gates to the set of qubit operations.
  [(#343)](https://github.com/XanaduAI/pennylane/pull/343)

* Tensor observables are now supported within the `expval`,
  `var`, and `sample` functions, by using the `@` operator.
  [(#267)](https://github.com/XanaduAI/pennylane/pull/267)


<h3>Breaking changes</h3>

* The argument `n` specifying the number of samples in the method `Device.sample` was removed.
  Instead, the method will always return `Device.shots` many samples.
  [(#317)](https://github.com/XanaduAI/pennylane/pull/317)

<h3>Improvements</h3>

* The number of shots / random samples used to estimate expectation values and variances, `Device.shots`,
  can now be changed after device creation.
  [(#317)](https://github.com/XanaduAI/pennylane/pull/317)

* Unified import shortcuts to be under qml in qnode.py
  and test_operation.py
  [(#329)](https://github.com/XanaduAI/pennylane/pull/329)

* The quantum natural gradient now uses `scipy.linalg.pinvh` which is more efficient for symmetric matrices
  than the previously used `scipy.linalg.pinv`.
  [(#331)](https://github.com/XanaduAI/pennylane/pull/331)

* The deprecated `qml.expval.Observable` syntax has been removed.
  [(#267)](https://github.com/XanaduAI/pennylane/pull/267)

* Remainder of the unittest-style tests were ported to pytest.
  [(#310)](https://github.com/XanaduAI/pennylane/pull/310)

* The `do_queue` argument for operations now only takes effect
  within QNodes. Outside of QNodes, operations can now be instantiated
  without needing to specify `do_queue`.
  [(#359)](https://github.com/XanaduAI/pennylane/pull/359)

<h3>Documentation</h3>

* The docs are rewritten and restructured to contain a code introduction section as well as an API section.
  [(#314)](https://github.com/XanaduAI/pennylane/pull/275)

* Added Ising model example to the tutorials
  [(#319)](https://github.com/XanaduAI/pennylane/pull/319)

* Added tutorial for QAOA on MaxCut problem
  [(#328)](https://github.com/XanaduAI/pennylane/pull/328)

* Added QGAN flow chart figure to its tutorial
  [(#333)](https://github.com/XanaduAI/pennylane/pull/333)

* Added missing figures for gallery thumbnails of state-preparation
  and QGAN tutorials
  [(#326)](https://github.com/XanaduAI/pennylane/pull/326)

* Fixed typos in the state preparation tutorial
  [(#321)](https://github.com/XanaduAI/pennylane/pull/321)

* Fixed bug in VQE tutorial 3D plots
  [(#327)](https://github.com/XanaduAI/pennylane/pull/327)

<h3>Bug fixes</h3>

* Fixed typo in measurement type error message in qnode.py
  [(#341)](https://github.com/XanaduAI/pennylane/pull/341)

<h3>Contributors</h3>

This release contains contributions from (in alphabetical order):

Shahnawaz Ahmed, Ville Bergholm, Aroosa Ijaz, Josh Izaac, Nathan Killoran, Angus Lowe,
Johannes Jakob Meyer, Maria Schuld, Antal Száva, Roeland Wiersema.

# Release 0.5.0

<h3>New features since last release</h3>

* Adds a new optimizer, `qml.QNGOptimizer`, which optimizes QNodes using
  quantum natural gradient descent. See https://arxiv.org/abs/1909.02108
  for more details.
  [(#295)](https://github.com/XanaduAI/pennylane/pull/295)
  [(#311)](https://github.com/XanaduAI/pennylane/pull/311)

* Adds a new QNode method, `QNode.metric_tensor()`,
  which returns the block-diagonal approximation to the Fubini-Study
  metric tensor evaluated on the attached device.
  [(#295)](https://github.com/XanaduAI/pennylane/pull/295)

* Sampling support: QNodes can now return a specified number of samples
  from a given observable via the top-level `pennylane.sample()` function.
  To support this on plugin devices, there is a new `Device.sample` method.

  Calculating gradients of QNodes that involve sampling is not possible.
  [(#256)](https://github.com/XanaduAI/pennylane/pull/256)

* `default.qubit` has been updated to provide support for sampling.
  [(#256)](https://github.com/XanaduAI/pennylane/pull/256)

* Added controlled rotation gates to PennyLane operations and `default.qubit` plugin.
  [(#251)](https://github.com/XanaduAI/pennylane/pull/251)

<h3>Breaking changes</h3>

* The method `Device.supported` was removed, and replaced with the methods
  `Device.supports_observable` and `Device.supports_operation`.
  Both methods can be called with string arguments (`dev.supports_observable('PauliX')`) and
  class arguments (`dev.supports_observable(qml.PauliX)`).
  [(#276)](https://github.com/XanaduAI/pennylane/pull/276)

* The following CV observables were renamed to comply with the new Operation/Observable
  scheme: `MeanPhoton` to `NumberOperator`, `Homodyne` to `QuadOperator` and `NumberState` to `FockStateProjector`.
  [(#254)](https://github.com/XanaduAI/pennylane/pull/254)

<h3>Improvements</h3>

* The `AmplitudeEmbedding` function now provides options to normalize and
  pad features to ensure a valid state vector is prepared.
  [(#275)](https://github.com/XanaduAI/pennylane/pull/275)

* Operations can now optionally specify generators, either as existing PennyLane
  operations, or by providing a NumPy array.
  [(#295)](https://github.com/XanaduAI/pennylane/pull/295)
  [(#313)](https://github.com/XanaduAI/pennylane/pull/313)

* Adds a `Device.parameters` property, so that devices can view a dictionary mapping free
  parameters to operation parameters. This will allow plugin devices to take advantage
  of parametric compilation.
  [(#283)](https://github.com/XanaduAI/pennylane/pull/283)

* Introduces two enumerations: `Any` and `All`, representing any number of wires
  and all wires in the system respectively. They can be imported from
  `pennylane.operation`, and can be used when defining the `Operation.num_wires`
  class attribute of operations.
  [(#277)](https://github.com/XanaduAI/pennylane/pull/277)

  As part of this change:

  - `All` is equivalent to the integer 0, for backwards compatibility with the
    existing test suite

  - `Any` is equivalent to the integer -1 to allow numeric comparison
    operators to continue working

  - An additional validation is now added to the `Operation` class,
    which will alert the user that an operation with `num_wires = All`
    is being incorrectly.

* The one-qubit rotations in `pennylane.plugins.default_qubit` no longer depend on Scipy's `expm`. Instead
  they are calculated with Euler's formula.
  [(#292)](https://github.com/XanaduAI/pennylane/pull/292)

* Creates an `ObservableReturnTypes` enumeration class containing `Sample`,
  `Variance` and `Expectation`. These new values can be assigned to the `return_type`
  attribute of an `Observable`.
  [(#290)](https://github.com/XanaduAI/pennylane/pull/290)

* Changed the signature of the `RandomLayer` and `RandomLayers` templates to have a fixed seed by default.
  [(#258)](https://github.com/XanaduAI/pennylane/pull/258)

* `setup.py` has been cleaned up, removing the non-working shebang,
  and removing unused imports.
  [(#262)](https://github.com/XanaduAI/pennylane/pull/262)

<h3>Documentation</h3>

* A documentation refactor to simplify the tutorials and
  include Sphinx-Gallery.
  [(#291)](https://github.com/XanaduAI/pennylane/pull/291)

  - Examples and tutorials previously split across the `examples/`
    and `doc/tutorials/` directories, in a mixture of ReST and Jupyter notebooks,
    have been rewritten as Python scripts with ReST comments in a single location,
    the `examples/` folder.

  - Sphinx-Gallery is used to automatically build and run the tutorials.
    Rendered output is displayed in the Sphinx documentation.

  - Links are provided at the top of every tutorial page for downloading the
    tutorial as an executable python script, downloading the tutorial
    as a Jupyter notebook, or viewing the notebook on GitHub.

  - The tutorials table of contents have been moved to a single quick start page.

* Fixed a typo in `QubitStateVector`.
  [(#296)](https://github.com/XanaduAI/pennylane/pull/296)

* Fixed a typo in the `default_gaussian.gaussian_state` function.
  [(#293)](https://github.com/XanaduAI/pennylane/pull/293)

* Fixed a typo in the gradient recipe within the `RX`, `RY`, `RZ`
  operation docstrings.
  [(#248)](https://github.com/XanaduAI/pennylane/pull/248)

* Fixed a broken link in the tutorial documentation, as a
  result of the `qml.expval.Observable` deprecation.
  [(#246)](https://github.com/XanaduAI/pennylane/pull/246)

<h3>Bug fixes</h3>

* Fixed a bug where a `PolyXP` observable would fail if applied to subsets
  of wires on `default.gaussian`.
  [(#277)](https://github.com/XanaduAI/pennylane/pull/277)

<h3>Contributors</h3>

This release contains contributions from (in alphabetical order):

Simon Cross, Aroosa Ijaz, Josh Izaac, Nathan Killoran, Johannes Jakob Meyer,
Rohit Midha, Nicolás Quesada, Maria Schuld, Antal Száva, Roeland Wiersema.

# Release 0.4.0

<h3>New features since last release</h3>

* `pennylane.expval()` is now a top-level *function*, and is no longer
  a package of classes. For now, the existing `pennylane.expval.Observable`
  interface continues to work, but will raise a deprecation warning.
  [(#232)](https://github.com/XanaduAI/pennylane/pull/232)

* Variance support: QNodes can now return the variance of observables,
  via the top-level `pennylane.var()` function. To support this on
  plugin devices, there is a new `Device.var` method.

  The following observables support analytic gradients of variances:

  - All qubit observables (requiring 3 circuit evaluations for involutory
    observables such as `Identity`, `X`, `Y`, `Z`; and 5 circuit evals for
    non-involutary observables, currently only `qml.Hermitian`)

  - First-order CV observables (requiring 5 circuit evaluations)

  Second-order CV observables support numerical variance gradients.

* `pennylane.about()` function added, providing details
  on current PennyLane version, installed plugins, Python,
  platform, and NumPy versions [(#186)](https://github.com/XanaduAI/pennylane/pull/186)

* Removed the logic that allowed `wires` to be passed as a positional
  argument in quantum operations. This allows us to raise more useful
  error messages for the user if incorrect syntax is used.
  [(#188)](https://github.com/XanaduAI/pennylane/pull/188)

* Adds support for multi-qubit expectation values of the `pennylane.Hermitian()`
  observable [(#192)](https://github.com/XanaduAI/pennylane/pull/192)

* Adds support for multi-qubit expectation values in `default.qubit`.
  [(#202)](https://github.com/XanaduAI/pennylane/pull/202)

* Organize templates into submodules [(#195)](https://github.com/XanaduAI/pennylane/pull/195).
  This included the following improvements:

  - Distinguish embedding templates from layer templates.

  - New random initialization functions supporting the templates available
    in the new submodule `pennylane.init`.

  - Added a random circuit template (`RandomLayers()`), in which rotations and 2-qubit gates are randomly
    distributed over the wires

  - Add various embedding strategies

<h3>Breaking changes</h3>

* The `Device` methods `expectations`, `pre_expval`, and `post_expval` have been
  renamed to `observables`, `pre_measure`, and `post_measure` respectively.
  [(#232)](https://github.com/XanaduAI/pennylane/pull/232)

<h3>Improvements</h3>

* `default.qubit` plugin now uses `np.tensordot` when applying quantum operations
  and evaluating expectations, resulting in significant speedup
  [(#239)](https://github.com/XanaduAI/pennylane/pull/239),
  [(#241)](https://github.com/XanaduAI/pennylane/pull/241)

* PennyLane now allows division of quantum operation parameters by a constant
  [(#179)](https://github.com/XanaduAI/pennylane/pull/179)

* Portions of the test suite are in the process of being ported to pytest.
  Note: this is still a work in progress.

  Ported tests include:

  - `test_ops.py`
  - `test_about.py`
  - `test_classical_gradients.py`
  - `test_observables.py`
  - `test_measure.py`
  - `test_init.py`
  - `test_templates*.py`
  - `test_ops.py`
  - `test_variable.py`
  - `test_qnode.py` (partial)

<h3>Bug fixes</h3>

* Fixed a bug in `Device.supported`, which would incorrectly
  mark an operation as supported if it shared a name with an
  observable [(#203)](https://github.com/XanaduAI/pennylane/pull/203)

* Fixed a bug in `Operation.wires`, by explicitly casting the
  type of each wire to an integer [(#206)](https://github.com/XanaduAI/pennylane/pull/206)

* Removed code in PennyLane which configured the logger,
  as this would clash with users' configurations
  [(#208)](https://github.com/XanaduAI/pennylane/pull/208)

* Fixed a bug in `default.qubit`, in which `QubitStateVector` operations
  were accidentally being cast to `np.float` instead of `np.complex`.
  [(#211)](https://github.com/XanaduAI/pennylane/pull/211)


<h3>Contributors</h3>

This release contains contributions from:

Shahnawaz Ahmed, riveSunder, Aroosa Ijaz, Josh Izaac, Nathan Killoran, Maria Schuld.

# Release 0.3.1

<h3>Bug fixes</h3>

* Fixed a bug where the interfaces submodule was not correctly being packaged via setup.py

# Release 0.3.0

<h3>New features since last release</h3>

* PennyLane now includes a new `interfaces` submodule, which enables QNode integration with additional machine learning libraries.
* Adds support for an experimental PyTorch interface for QNodes
* Adds support for an experimental TensorFlow eager execution interface for QNodes
* Adds a PyTorch+GPU+QPU tutorial to the documentation
* Documentation now includes links and tutorials including the new [PennyLane-Forest](https://github.com/rigetti/pennylane-forest) plugin.

<h3>Improvements</h3>

* Printing a QNode object, via `print(qnode)` or in an interactive terminal, now displays more useful information regarding the QNode,
  including the device it runs on, the number of wires, it's interface, and the quantum function it uses:

  ```python
  >>> print(qnode)
  <QNode: device='default.qubit', func=circuit, wires=2, interface=PyTorch>
  ```

<h3>Contributors</h3>

This release contains contributions from:

Josh Izaac and Nathan Killoran.


# Release 0.2.0

<h3>New features since last release</h3>

* Added the `Identity` expectation value for both CV and qubit models [(#135)](https://github.com/XanaduAI/pennylane/pull/135)
* Added the `templates.py` submodule, containing some commonly used QML models to be used as ansatz in QNodes [(#133)](https://github.com/XanaduAI/pennylane/pull/133)
* Added the `qml.Interferometer` CV operation [(#152)](https://github.com/XanaduAI/pennylane/pull/152)
* Wires are now supported as free QNode parameters [(#151)](https://github.com/XanaduAI/pennylane/pull/151)
* Added ability to update stepsizes of the optimizers [(#159)](https://github.com/XanaduAI/pennylane/pull/159)

<h3>Improvements</h3>

* Removed use of hardcoded values in the optimizers, made them parameters (see [#131](https://github.com/XanaduAI/pennylane/pull/131) and [#132](https://github.com/XanaduAI/pennylane/pull/132))
* Created the new `PlaceholderExpectation`, to be used when both CV and qubit expval modules contain expectations with the same name
* Provide a way for plugins to view the operation queue _before_ applying operations. This allows for on-the-fly modifications of
  the queue, allowing hardware-based plugins to support the full range of qubit expectation values. [(#143)](https://github.com/XanaduAI/pennylane/pull/143)
* QNode return values now support _any_ form of sequence, such as lists, sets, etc. [(#144)](https://github.com/XanaduAI/pennylane/pull/144)
* CV analytic gradient calculation is now more robust, allowing for operations which may not themselves be differentiated, but have a
  well defined `_heisenberg_rep` method, and so may succeed operations that are analytically differentiable [(#152)](https://github.com/XanaduAI/pennylane/pull/152)

<h3>Bug fixes</h3>

* Fixed a bug where the variational classifier example was not batching when learning parity (see [#128](https://github.com/XanaduAI/pennylane/pull/128) and [#129](https://github.com/XanaduAI/pennylane/pull/129))
* Fixed an inconsistency where some initial state operations were documented as accepting complex parameters - all operations
  now accept real values [(#146)](https://github.com/XanaduAI/pennylane/pull/146)

<h3>Contributors</h3>

This release contains contributions from:

Christian Gogolin, Josh Izaac, Nathan Killoran, and Maria Schuld.


# Release 0.1.0

Initial public release.

<h3>Contributors</h3>
This release contains contributions from:

Ville Bergholm, Josh Izaac, Maria Schuld, Christian Gogolin, and Nathan Killoran.<|MERGE_RESOLUTION|>--- conflicted
+++ resolved
@@ -98,16 +98,18 @@
   required to fully support end-to-end differentiable Mottonen and Amplitude embedding.
   [(#922)](https://github.com/PennyLaneAI/pennylane/pull/922)
 
-<<<<<<< HEAD
-* Moves the check for uniqueness of wires from `wires.py::Wires.__init__` to `wires.py::_process`
-  in order to reduce overhead from repeated creation of `Wires` instances.
-  Skips calling of Wires on Wires instances in `Operation.__init__`.
+* * Several improvements have been made to the `Wires` class to reduce overhead:
+  [(#967)](https://github.com/PennyLaneAI/pennylane/pull/967)
+
+  - Moves the check for uniqueness of wires from `Wires` instantiation to
+    the `qml.wires._process` function in order to reduce overhead from repeated
+    creation of `Wires` instances.
   
-=======
+  - Skips calling of Wires on Wires instances on `Operation` instantiation.
+  
 * Adds the `PauliRot` generator to the `qml.operation` module. This 
   generator is required to construct the metric tensor. 
   [(#963)](https://github.com/PennyLaneAI/pennylane/pull/963)
->>>>>>> bd61abdb
 
 <h3>Breaking changes</h3>
 
@@ -128,11 +130,7 @@
 
 This release contains contributions from (in alphabetical order):
 
-<<<<<<< HEAD
-Olivia Di Matteo, Josh Izaac, Alejandro Montanez, Chase Roberts, David Wierichs.
-=======
-Olivia Di Matteo, Josh Izaac, Alejandro Montanez, Chase Roberts, Jiahao Yao.
->>>>>>> bd61abdb
+Olivia Di Matteo, Josh Izaac, Alejandro Montanez, Chase Roberts, David Wierichs, Jiahao Yao.
 
 # Release 0.13.0 (current release)
 
