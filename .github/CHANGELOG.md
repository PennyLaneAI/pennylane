--- conflicted
+++ resolved
@@ -162,7 +162,6 @@
 ```
 * New ISWAP operation added to default_qubit device. [(#1298)](https://github.com/PennyLaneAI/pennylane/pull/1298)
 
-<<<<<<< HEAD
 * PennyLane now has a ``kernels`` module.
   It provides basic functionalities for working with quantum kernels as well as 
   post-processing methods to mitigate sampling errors and device noise:
@@ -205,9 +204,7 @@
 K_test = qml.kernels.kernel_matrix(X_train, X_test, kernel)
 ```
 
-=======
 * Ising XX gate functionality added. [(#1194)](https://github.com/PennyLaneAI/pennylane/pull/1194)
->>>>>>> 012704f3
 
 <h3>Improvements</h3>
 
@@ -307,13 +304,8 @@
 
 This release contains contributions from (in alphabetical order):
 
-<<<<<<< HEAD
-Vishnu Ajith, Thomas Bromley, Olivia Di Matteo, Tanya Garg, Diego Guala, Anthony Hayes, Josh Izaac,
-Pavan Jayasinha, Johannes Jakob Meyer, Brian Shi, Antal Száva, David Wierichs
-=======
-Marius Aglitoiu, Vishnu Ajith, Thomas Bromley, Olivia Di Matteo, Tanya Garg, Diego Guala,
-Anthony Hayes, Josh Izaac, Pavan Jayasinha, Nahum Sá, Brian Shi, Antal Száva
->>>>>>> 012704f3
+Marius Aglitoiu, Vishnu Ajith, Thomas Bromley, Olivia Di Matteo, Tanya Garg, Diego Guala, Anthony Hayes, Josh Izaac,
+Pavan Jayasinha, Johannes Jakob Meyer, Nahum Sá, Brian Shi, Antal Száva, David Wierichs
 
 # Release 0.15.1 (current release)
 
