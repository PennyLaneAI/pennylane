--- conflicted
+++ resolved
@@ -106,11 +106,7 @@
 
 This release contains contributions from (in alphabetical order):
 
-<<<<<<< HEAD
 Thomas Bromley, Josh Izaac, Daniel Polatajko, Chase Roberts, Maria Schuld
-=======
-Thomas Bromley, Josh Izaac, Daniel Polatajko, Chase Roberts.
->>>>>>> 5dc52a5a
 
 # Release 0.14.0 (current release)
 
