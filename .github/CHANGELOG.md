--- conflicted
+++ resolved
@@ -75,11 +75,7 @@
 
 This release contains contributions from (in alphabetical order):
 
-<<<<<<< HEAD
-Thomas Bromley, Daniel Polatajko, Chase Roberts.
-=======
-Thomas Bromley, Josh Izaac, Daniel Polatajko
->>>>>>> cfdb6f8a
+Thomas Bromley, Josh Izaac, Daniel Polatajko, Chase Roberts
 
 # Release 0.14.0 (current release)
 
