--- conflicted
+++ resolved
@@ -2,7 +2,6 @@
 
 <h3>New features since last release</h3>
 
-<<<<<<< HEAD
 * Added the function ``finite_diff()`` to compute finite-difference
   approximations to the gradient and the second-order derivatives of
   arbitrary callable functions.
@@ -25,7 +24,8 @@
 
   >>> deriv2_fn = qml.finite_diff(H, N=2, idx=[0, 1])
   >>> deriv2 = deriv2_fn(x)
-=======
+  ```
+
 * Added the `QuantumMonteCarlo` template for performing quantum Monte Carlo estimation of an
   expectation value on simulator.
   [(#1130)](https://github.com/PennyLaneAI/pennylane/pull/1130)
@@ -72,7 +72,6 @@
   ```pycon
   >>> expectation_estimated
   0.4327096457464369
->>>>>>> 50df173b
   ```
 
 * A new adjoint transform has been added. 
