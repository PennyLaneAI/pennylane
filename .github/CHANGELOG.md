# Release 0.13.0-dev (development release)

<h3>New features since last release</h3>

* A new hardware-efficient particle-conserving template has been implemented
  to perform VQE-based quantum chemistry simulations. The new template applies
  several layers of the particle-conserving entangler proposed in Fig. 2a
  of the article by Barkoutsos *et al*. in
  `arXiv:1805.04340 <https://arxiv.org/abs/1805.04340>`_
  [(#875)](https://github.com/PennyLaneAI/pennylane/pull/875)

* The `Device` and `QubitDevice` classes have a new API method, `batch_execute()`.
  This method accepts a *list* of tapes, and returns a list of evaluated numerical values.
  This may be useful for devices that support performing numerous quantum evaluations
  simultaneously. If not overridden, by default the list of tapes will be executed
  in serial by calling the `execute()` method.
  [(#840)](https://github.com/PennyLaneAI/pennylane/pull/840)

* The `QuantumTape` class now contains basic resource estimation functionality. The method
  `tape.get_resources()` returns a dictionary with a list of the constituent operations and the
  number of times they were run. Similarly, `tape.get_depth()` computes the circuit depth.
  [(#862)](https://github.com/PennyLaneAI/pennylane/pull/862)

* Adds the square root X gate `SX`. [(#871)](https://github.com/PennyLaneAI/pennylane/pull/871)

  ```python
  dev = qml.device("default.qubit", wires=1)

  @qml.qnode(dev)
  def circuit():
      qml.SX(wires=[0])
      return qml.expval(qml.PauliZ(wires=[0]))
  ```

* Adds the `qml.density_matrix` QNode return with partial trace capabilities.
  [(#878)](https://github.com/PennyLaneAI/pennylane/pull/878)

  The density matrix over the provided wires is returned, with all other subsystems traced out.
  `qml.density_matrix` currently works for both the `default.qubit` and `default.mixed` devices.

  ```python
  qml.enable_tape()
  dev = qml.device("default.qubit", wires=2)

  def circuit(x):
      qml.PauliY(wires=0)
      qml.Hadamard(wires=1)
      return qml.density_matrix(wires=[1])  # wire 0 is traced out
  ```

<h3>Improvements</h3>

* QNodes in tape mode now support returning observables on the same wire if the observables are
  qubit-wise commuting Pauli words. Qubit-wise commuting observables can be evaluated with a
  single device run because they are diagonal in the same basis, or can be equivalently
  transformed to the computational basis using a shared set of single-qubit rotations.
  [(#882)](https://github.com/PennyLaneAI/pennylane/pull/882)

  The following shows how to return the Pauli words ``XX`` and ``XI``:

  ```python
  qml.enable_tape()

  @qml.qnode(dev)
  def f(x):
      qml.Hadamard(wires=0)
      qml.Hadamard(wires=1)
      qml.CRot(0.1, 0.2, 0.3, wires=[1, 0])
      qml.RZ(x, wires=1)
      return qml.expval(qml.PauliX(0) @ qml.PauliX(1)), qml.expval(qml.PauliX(0))
  ```

  This can now be correctly evaluated:

  ```pycon
  >>> f(0.4)
  tensor([0.89431013, 0.9510565 ], requires_grad=True)
  ```

* PennyLane provides a new, experimental module `qml.proc` which provides framework agnostic
  functions for array and tensor manipulations.
  [(#886)](https://github.com/PennyLaneAI/pennylane/pull/886)

  Given the input tensor-like object, the call is
  dispatched to the corresponding array manipulation framework, allowing for end-to-end
  differentiation to be preserved.

  ```pycon
  >>> x = torch.tensor([1., 2.])
  >>> qml.proc.ones_like(x)
  tensor([1, 1])
  >>> y = tf.Variable([[0], [5]])
  >>> qml.proc.ones_like(y, dtype=np.complex128)
  <tf.Tensor: shape=(2, 1), dtype=complex128, numpy=
  array([[1.+0.j],
         [1.+0.j]])>
  ```

  Note that these functions are experimental, and only a subset of common functionality is
  supported. Furthermore, the names and behaviour of these functions may differ from similar
  functions in common frameworks; please refer to the function docstrings for more details.

* The classical processing in the `MottonenStatePreparation` template has been largely
  rewritten to use dense matrices and tensor manipulations where ever possible.
  This is a preparation to support differentiation through the template in future.
  [(#864)](https://github.com/PennyLaneAI/pennylane/pull/864)

* Device-based caching has replaced QNode caching. Caching is now accessed by passing a
  `cache` argument to the device.
  [(#851)](https://github.com/PennyLaneAI/pennylane/pull/851)

  The `cache` argument should be an integer specifying the size of the cache. For example, a
  cache of size 10 is created using:

  ```pycon
  >>> dev = qml.device("default.qubit", wires=2, cache=10)
  ```

* The `qnn.KerasLayer` class now supports differentiating the QNode through classical
  backpropagation in tape mode.
  [(#869)](https://github.com/PennyLaneAI/pennylane/pull/869)

  ```python
  qml.enable_tape()

  dev = qml.device("default.qubit.tf", wires=2)

  @qml.qnode(dev, interface="tf", diff_method="backprop")
  def f(inputs, weights):
      qml.templates.AngleEmbedding(inputs, wires=range(2))
      qml.templates.StronglyEntanglingLayers(weights, wires=range(2))
      return [qml.expval(qml.PauliZ(i)) for i in range(2)]

  weight_shapes = {"weights": (3, 2, 3)}

  qlayer = qml.qnn.KerasLayer(f, weight_shapes, output_dim=2)

  inputs = tf.constant(np.random.random((4, 2)), dtype=tf.float32)

  with tf.GradientTape() as tape:
      out = qlayer(inputs)

  tape.jacobian(out, qlayer.trainable_weights)
  ```

* The number of device executions over a QNode's lifetime can now be returned using `num_executions`.
  [(#853)](https://github.com/PennyLaneAI/pennylane/pull/853)

  ```pycon
  >>> dev = qml.device("default.qubit", wires=2)
  >>> @qml.qnode(dev)
  ... def circuit(x, y):
  ...    qml.RX(x, wires=[0])
  ...    qml.RY(y, wires=[1])
  ...    qml.CNOT(wires=[0, 1])
  ...    return qml.expval(qml.PauliZ(0) @ qml.PauliX(1))
  >>> for _ in range(10):
  ...    circuit(0.432, 0.12)
  >>> print(dev.num_executions)
  10
  ```

* The gradient methods in tape mode now fully separate the quantum and classical processing.Rather
  than returning the evaluated gradients directly, they now return a tuple containing the required
  quantum and classical processing steps.
  [(#840)](https://github.com/PennyLaneAI/pennylane/pull/840)

  ```python
  def gradient_method(idx, param, **options):
      # generate the quantum tapes that must be computed
      # to determine the quantum gradient
      tapes = quantum_gradient_tapes(self)

      def processing_fn(results):
          # perform classical processing on the evaluated tapes
          # returning the evaluated quantum gradient
          return classical_processing(results)

      return tapes, processing_fn
  ```

  The `JacobianTape.jacobian()` method has been similarly modified to accumulate all gradient
  quantum tapes and classical processing functions, evaluate all quantum tapes simultaneously,
  and then apply the post-processing functions to the evaluated tape results.

* The `Operation`, `Tensor`, and `MeasurementProcess` classes now has the `__copy__` special method
  defined. This allows us to ensure that, when a shallow copy is performed of an operation, the
  mutable list storing the operation parameters is *also* shallow copied. Both the old operation and
  the copied operation will continue to share the same parameter data,
  [(#840)](https://github.com/PennyLaneAI/pennylane/pull/840)

  ```pycon
  >>> import copy
  >>> op = qml.RX(0.2, wires=0)
  >>> op2 = copy.copy(op)
  >>> op.data[0] is op2.data[0]
  True
  ```

  however the *list container* is not a reference:

  ```pycon
  >>> op.data is op2.data
  False
  ```

  This allows the parameters of the copied operation to be modified, without mutating
  the parameters of the original operation.

* The `QuantumTape.copy` method has been tweaked so that:
  [(#840)](https://github.com/PennyLaneAI/pennylane/pull/840)

  - Optionally, the tape's operations are shallow copied in addition to the tape by passing the
    `copy_operations=True` boolean flag. This allows the copied tape's parameters to be mutated
    without affecting the original tape's parameters. (Note: the two tapes will share parameter data
    *until* one of the tapes has their parameter list modified.)

  - Copied tapes can be cast to another `QuantumTape` subclass by passing the `tape_cls` keyword
    argument.

* Support for tape mode has improved across PennyLane. The following features now work in tape mode:

  - QNode collections [(#863)](https://github.com/PennyLaneAI/pennylane/pull/863)
  - `VQECost` [(#863)](https://github.com/PennyLaneAI/pennylane/pull/863)
  - `qnn.KerasLayer` [(#869)](https://github.com/PennyLaneAI/pennylane/pull/869)
  - `qnn.TorchLayer` [(#865)](https://github.com/PennyLaneAI/pennylane/pull/865)

<h3>Breaking changes</h3>

<h3>Documentation</h3>

<h3>Bug fixes</h3>

* PennyLane tensor objects are now unwrapped in BaseQNode when passed as a
  keyword argument to the quantum function.
  [(#903)](https://github.com/PennyLaneAI/pennylane/pull/903)
  [(#893)](https://github.com/PennyLaneAI/pennylane/pull/893)

* The new tape mode now prevents multiple observables from being evaluated on the same wire
  if the observables are not qubit-wise commuting Pauli words.
  [(#882)](https://github.com/PennyLaneAI/pennylane/pull/882)

* Inverses of common gates can now be applied using array/tensor manipulation tricks. The
  following gates are affected: `PauliX`, `PauliY`, `PauliZ`, `Hadamard`, `SWAP`, `S`,
  `T`, `CNOT`, `CZ`.
  [(#872)](https://github.com/PennyLaneAI/pennylane/pull/872)

* The `PauliRot` operation now gracefully handles single-qubit Paulis, and all-identity Paulis
  [(#860)](https://github.com/PennyLaneAI/pennylane/pull/860).

* Fixes a bug whereby binary Python operators were not properly propagating the `requires_grad`
  attribute to the output tensor.
  [(#889)](https://github.com/PennyLaneAI/pennylane/pull/889)
  
* Fixes a bug which prevents `TorchLayer` from doing `backward` when CUDA is enabled.
  [(#899)](https://github.com/PennyLaneAI/pennylane/pull/899)

<h3>Contributors</h3>

This release contains contributions from (in alphabetical order):

<<<<<<< HEAD
Thomas Bromley, Christina Lee, Olivia Di Matteo, Anthony Hayes, Josh Izaac, Nathan Killoran, Shumpei Kobayashi,
Romain Moyard, Maria Schuld
=======
Thomas Bromley, Christina Lee, Olivia Di Matteo, Anthony Hayes, Josh Izaac, Nathan Killoran,
Romain Moyard, Maria Schuld, Antal Száva
>>>>>>> 47b1dfff


# Release 0.12.0 (current release)

<h3>New features since last release</h3>

<h4>New and improved simulators</h4>

* PennyLane now supports a new device, `default.mixed`, designed for
  simulating mixed-state quantum computations. This enables native
  support for implementing noisy channels in a circuit, which generally
  map pure states to mixed states.
  [(#794)](https://github.com/PennyLaneAI/pennylane/pull/794)
  [(#807)](https://github.com/PennyLaneAI/pennylane/pull/807)
  [(#819)](https://github.com/PennyLaneAI/pennylane/pull/819)

  The device can be initialized as
  ```pycon
  >>> dev = qml.device("default.mixed", wires=1)
  ```

  This allows the construction of QNodes that include non-unitary operations,
  such as noisy channels:

  ```pycon
  >>> @qml.qnode(dev)
  ... def circuit(params):
  ...     qml.RX(params[0], wires=0)
  ...     qml.RY(params[1], wires=0)
  ...     qml.AmplitudeDamping(0.5, wires=0)
  ...     return qml.expval(qml.PauliZ(0))
  >>> print(circuit([0.54, 0.12]))
  0.9257702929524184
  >>> print(circuit([0, np.pi]))
  0.0
  ```

<h4>New tools for optimizing measurements</h4>

* The new `grouping` module provides functionality for grouping simultaneously measurable Pauli word
  observables.
  [(#761)](https://github.com/PennyLaneAI/pennylane/pull/761)
  [(#850)](https://github.com/PennyLaneAI/pennylane/pull/850)
  [(#852)](https://github.com/PennyLaneAI/pennylane/pull/852)

  - The `optimize_measurements` function will take as input a list of Pauli word observables and
    their corresponding coefficients (if any), and will return the partitioned Pauli terms
    diagonalized in the measurement basis and the corresponding diagonalizing circuits.

    ```python
    from pennylane.grouping import optimize_measurements
    h, nr_qubits = qml.qchem.molecular_hamiltonian("h2", "h2.xyz")
    rotations, grouped_ops, grouped_coeffs = optimize_measurements(h.ops, h.coeffs, grouping="qwc")
    ```

    The diagonalizing circuits of `rotations` correspond to the diagonalized Pauli word groupings of
    `grouped_ops`.

  - Pauli word partitioning utilities are performed by the `PauliGroupingStrategy`
    class. An input list of Pauli words can be partitioned into mutually commuting,
    qubit-wise-commuting, or anticommuting groupings.

    For example, partitioning Pauli words into anticommutative groupings by the Recursive Largest
    First (RLF) graph colouring heuristic:

    ```python
    from pennylane import PauliX, PauliY, PauliZ, Identity
    from pennylane.grouping import group_observables
    pauli_words = [
        Identity('a') @ Identity('b'),
        Identity('a') @ PauliX('b'),
        Identity('a') @ PauliY('b'),
        PauliZ('a') @ PauliX('b'),
        PauliZ('a') @ PauliY('b'),
        PauliZ('a') @ PauliZ('b')
    ]
    groupings = group_observables(pauli_words, grouping_type='anticommuting', method='rlf')
    ```

  - Various utility functions are included for obtaining and manipulating Pauli
    words in the binary symplectic vector space representation.

    For instance, two Pauli words may be converted to their binary vector representation:

    ```pycon
    >>> from pennylane.grouping import pauli_to_binary
    >>> from pennylane.wires import Wires
    >>> wire_map = {Wires('a'): 0, Wires('b'): 1}
    >>> pauli_vec_1 = pauli_to_binary(qml.PauliX('a') @ qml.PauliY('b'))
    >>> pauli_vec_2 = pauli_to_binary(qml.PauliZ('a') @ qml.PauliZ('b'))
    >>> pauli_vec_1
    [1. 1. 0. 1.]
    >>> pauli_vec_2
    [0. 0. 1. 1.]
    ```

    Their product up to a phase may be computed by taking the sum of their binary vector
    representations, and returned in the operator representation.

    ```pycon
    >>> from pennylane.grouping import binary_to_pauli
    >>> binary_to_pauli((pauli_vec_1 + pauli_vec_2) % 2, wire_map)
    Tensor product ['PauliY', 'PauliX']: 0 params, wires ['a', 'b']
    ```

    For more details on the grouping module, see the
    [grouping module documentation](https://pennylane.readthedocs.io/en/stable/code/qml_grouping.html)


<h4>Returning the quantum state from simulators</h4>

* The quantum state of a QNode can now be returned using the `qml.state()` return function.
  [(#818)](https://github.com/XanaduAI/pennylane/pull/818)

  ```python
  import pennylane as qml

  dev = qml.device("default.qubit", wires=3)
  qml.enable_tape()

  @qml.qnode(dev)
  def qfunc(x, y):
      qml.RZ(x, wires=0)
      qml.CNOT(wires=[0, 1])
      qml.RY(y, wires=1)
      qml.CNOT(wires=[0, 2])
      return qml.state()

  >>> qfunc(0.56, 0.1)
  array([0.95985437-0.27601028j, 0.        +0.j        ,
         0.04803275-0.01381203j, 0.        +0.j        ,
         0.        +0.j        , 0.        +0.j        ,
         0.        +0.j        , 0.        +0.j        ])
  ```

  Differentiating the state is currently available when using the
  classical backpropagation differentiation method (`diff_method="backprop"`) with a compatible device,
  and when using the new tape mode.

<h4>New operations and channels</h4>

* PennyLane now includes standard channels such as the Amplitude-damping,
  Phase-damping, and Depolarizing channels, as well as the ability
  to make custom qubit channels.
  [(#760)](https://github.com/PennyLaneAI/pennylane/pull/760)
  [(#766)](https://github.com/PennyLaneAI/pennylane/pull/766)
  [(#778)](https://github.com/PennyLaneAI/pennylane/pull/778)

* The controlled-Y operation is now available via `qml.CY`. For devices that do
  not natively support the controlled-Y operation, it will be decomposed
  into `qml.RY`, `qml.CNOT`, and `qml.S` operations.
  [(#806)](https://github.com/PennyLaneAI/pennylane/pull/806)

<h4>Preview the next-generation PennyLane QNode</h4>

* The new PennyLane `tape` module provides a re-formulated QNode class, rewritten from the ground-up,
  that uses a new `QuantumTape` object to represent the QNode's quantum circuit. Tape mode
  provides several advantages over the standard PennyLane QNode.
  [(#785)](https://github.com/PennyLaneAI/pennylane/pull/785)
  [(#792)](https://github.com/PennyLaneAI/pennylane/pull/792)
  [(#796)](https://github.com/PennyLaneAI/pennylane/pull/796)
  [(#800)](https://github.com/PennyLaneAI/pennylane/pull/800)
  [(#803)](https://github.com/PennyLaneAI/pennylane/pull/803)
  [(#804)](https://github.com/PennyLaneAI/pennylane/pull/804)
  [(#805)](https://github.com/PennyLaneAI/pennylane/pull/805)
  [(#808)](https://github.com/PennyLaneAI/pennylane/pull/808)
  [(#810)](https://github.com/PennyLaneAI/pennylane/pull/810)
  [(#811)](https://github.com/PennyLaneAI/pennylane/pull/811)
  [(#815)](https://github.com/PennyLaneAI/pennylane/pull/815)
  [(#820)](https://github.com/PennyLaneAI/pennylane/pull/820)
  [(#823)](https://github.com/PennyLaneAI/pennylane/pull/823)
  [(#824)](https://github.com/PennyLaneAI/pennylane/pull/824)
  [(#829)](https://github.com/PennyLaneAI/pennylane/pull/829)

  - Support for in-QNode classical processing: Tape mode allows for differentiable classical
    processing within the QNode.

  - No more Variable wrapping: In tape mode, QNode arguments no longer become `Variable`
    objects within the QNode.

  - Less restrictive QNode signatures: There is no longer any restriction on the QNode signature;
    the QNode can be defined and called following the same rules as standard Python functions.

  - Unifying all QNodes: The tape-mode QNode merges all QNodes (including the
    `JacobianQNode` and the `PassthruQNode`) into a single unified QNode, with
    identical behaviour regardless of the differentiation type.

  - Optimizations: Tape mode provides various performance optimizations, reducing pre- and
    post-processing overhead, and reduces the number of quantum evaluations in certain cases.

  Note that tape mode is **experimental**, and does not currently have feature-parity with the
  existing QNode. [Feedback and bug reports](https://github.com/PennyLaneAI/pennylane/issues) are
  encouraged and will help improve the new tape mode.

  Tape mode can be enabled globally via the `qml.enable_tape` function, without changing your
  PennyLane code:

  ```python
  qml.enable_tape()
  dev = qml.device("default.qubit", wires=1)

  @qml.qnode(dev, interface="tf")
  def circuit(p):
      print("Parameter value:", p)
      qml.RX(tf.sin(p[0])**2 + p[1], wires=0)
      return qml.expval(qml.PauliZ(0))
  ```

  For more details, please see the [tape mode
  documentation](https://pennylane.readthedocs.io/en/stable/code/qml_tape.html).

<h3>Improvements</h3>

* QNode caching has been introduced, allowing the QNode to keep track of the results of previous
  device executions and reuse those results in subsequent calls.
  Note that QNode caching is only supported in the new and experimental tape-mode.
  [(#817)](https://github.com/PennyLaneAI/pennylane/pull/817)

  Caching is available by passing a `caching` argument to the QNode:

  ```python
  dev = qml.device("default.qubit", wires=2)
  qml.enable_tape()

  @qml.qnode(dev, caching=10)  # cache up to 10 evaluations
  def qfunc(x):
      qml.RX(x, wires=0)
      qml.RX(0.3, wires=1)
      qml.CNOT(wires=[0, 1])
      return qml.expval(qml.PauliZ(1))

  qfunc(0.1)  # first evaluation executes on the device
  qfunc(0.1)  # second evaluation accesses the cached result
  ```

* Sped up the application of certain gates in `default.qubit` by using array/tensor
  manipulation tricks. The following gates are affected: `PauliX`, `PauliY`, `PauliZ`,
  `Hadamard`, `SWAP`, `S`, `T`, `CNOT`, `CZ`.
  [(#772)](https://github.com/PennyLaneAI/pennylane/pull/772)

* The computation of marginal probabilities has been made more efficient for devices
  with a large number of wires, achieving in some cases a 5x speedup.
  [(#799)](https://github.com/PennyLaneAI/pennylane/pull/799)

* Adds arithmetic operations (addition, tensor product,
  subtraction, and scalar multiplication) between `Hamiltonian`,
  `Tensor`, and `Observable` objects, and inline arithmetic
  operations between Hamiltonians and other observables.
  [(#765)](https://github.com/PennyLaneAI/pennylane/pull/765)

  Hamiltonians can now easily be defined as sums of observables:

  ```pycon3
  >>> H = 3 * qml.PauliZ(0) - (qml.PauliX(0) @ qml.PauliX(1)) + qml.Hamiltonian([4], [qml.PauliZ(0)])
  >>> print(H)
  (7.0) [Z0] + (-1.0) [X0 X1]
  ```

* Adds `compare()` method to `Observable` and `Hamiltonian` classes, which allows
  for comparison between observable quantities.
  [(#765)](https://github.com/PennyLaneAI/pennylane/pull/765)

  ```pycon3
  >>> H = qml.Hamiltonian([1], [qml.PauliZ(0)])
  >>> obs = qml.PauliZ(0) @ qml.Identity(1)
  >>> print(H.compare(obs))
  True
  ```

  ```pycon3
  >>> H = qml.Hamiltonian([2], [qml.PauliZ(0)])
  >>> obs = qml.PauliZ(1) @ qml.Identity(0)
  >>> print(H.compare(obs))
  False
  ```

* Adds `simplify()` method to the `Hamiltonian` class.
  [(#765)](https://github.com/PennyLaneAI/pennylane/pull/765)

  ```pycon3
  >>> H = qml.Hamiltonian([1, 2], [qml.PauliZ(0), qml.PauliZ(0) @ qml.Identity(1)])
  >>> H.simplify()
  >>> print(H)
  (3.0) [Z0]
  ```

* Added a new bit-flip mixer to the `qml.qaoa` module.
  [(#774)](https://github.com/PennyLaneAI/pennylane/pull/774)

* Summation of two `Wires` objects is now supported and will return
  a `Wires` object containing the set of all wires defined by the
  terms in the summation.
  [(#812)](https://github.com/PennyLaneAI/pennylane/pull/812)

<h3>Breaking changes</h3>

* The PennyLane NumPy module now returns scalar (zero-dimensional) arrays where
  Python scalars were previously returned.
  [(#820)](https://github.com/PennyLaneAI/pennylane/pull/820)
  [(#833)](https://github.com/PennyLaneAI/pennylane/pull/833)

  For example, this affects array element indexing, and summation:

  ```pycon
  >>> x = np.array([1, 2, 3], requires_grad=False)
  >>> x[0]
  tensor(1, requires_grad=False)
  >>> np.sum(x)
  tensor(6, requires_grad=True)
  ```

  This may require small updates to user code. A convenience method, `np.tensor.unwrap()`,
  has been added to help ease the transition. This converts PennyLane NumPy tensors
  to standard NumPy arrays and Python scalars:

  ```pycon
  >>> x = np.array(1.543, requires_grad=False)
  >>> x.unwrap()
  1.543
  ```

  Note, however, that information regarding array differentiability will be
  lost.

* The device capabilities dictionary has been redesigned, for clarity and robustness. In particular,
  the capabilities dictionary is now inherited from the parent class, various keys have more
  expressive names, and all keys are now defined in the base device class. For more details, please
  [refer to the developer
  documentation](https://pennylane.readthedocs.io/en/stable/development/plugins.html#device-capabilities).
  [(#781)](https://github.com/PennyLaneAI/pennylane/pull/781/files)

<h3>Bug fixes</h3>

* Changed to use lists for storing variable values inside `BaseQNode`
  allowing complex matrices to be passed to `QubitUnitary`.
  [(#773)](https://github.com/PennyLaneAI/pennylane/pull/773)

* Fixed a bug within `default.qubit`, resulting in greater efficiency
  when applying a state vector to all wires on the device.
  [(#849)](https://github.com/PennyLaneAI/pennylane/pull/849)

<h3>Documentation</h3>

* Equations have been added to the `qml.sample` and `qml.probs` docstrings
  to clarify the mathematical foundation of the performed measurements.
  [(#843)](https://github.com/PennyLaneAI/pennylane/pull/843)

<h3>Contributors</h3>

This release contains contributions from (in alphabetical order):

Aroosa Ijaz, Juan Miguel Arrazola, Thomas Bromley, Jack Ceroni, Alain Delgado Gran, Josh Izaac,
Soran Jahangiri, Nathan Killoran, Robert Lang, Cedric Lin, Olivia Di Matteo, Nicolás Quesada, Maria
Schuld, Antal Száva.

# Release 0.11.0

<h3>New features since last release</h3>

<h4>New and improved simulators</h4>

* Added a new device, `default.qubit.autograd`, a pure-state qubit simulator written using Autograd.
  This device supports classical backpropagation (`diff_method="backprop"`); this can
  be faster than the parameter-shift rule for computing quantum gradients
  when the number of parameters to be optimized is large.
  [(#721)](https://github.com/XanaduAI/pennylane/pull/721)

  ```pycon
  >>> dev = qml.device("default.qubit.autograd", wires=1)
  >>> @qml.qnode(dev, diff_method="backprop")
  ... def circuit(x):
  ...     qml.RX(x[1], wires=0)
  ...     qml.Rot(x[0], x[1], x[2], wires=0)
  ...     return qml.expval(qml.PauliZ(0))
  >>> weights = np.array([0.2, 0.5, 0.1])
  >>> grad_fn = qml.grad(circuit)
  >>> print(grad_fn(weights))
  array([-2.25267173e-01, -1.00864546e+00,  6.93889390e-18])
  ```

  See the [device documentation](https://pennylane.readthedocs.io/en/stable/code/api/pennylane.devices.default_qubit_autograd.DefaultQubitAutograd.html) for more details.

* A new experimental C++ state-vector simulator device is now available, `lightning.qubit`. It
  uses the C++ Eigen library to perform fast linear algebra calculations for simulating quantum
  state-vector evolution.

  `lightning.qubit` is currently in beta; it can be installed via `pip`:

  ```console
  $ pip install pennylane-lightning
  ```

  Once installed, it can be used as a PennyLane device:

  ```pycon
  >>> dev = qml.device("lightning.qubit", wires=2)
  ```

  For more details, please see the [lightning qubit documentation](https://pennylane-lightning.readthedocs.io).

<h4>New algorithms and templates</h4>

* Added built-in QAOA functionality via the new `qml.qaoa` module.
  [(#712)](https://github.com/PennyLaneAI/pennylane/pull/712)
  [(#718)](https://github.com/PennyLaneAI/pennylane/pull/718)
  [(#741)](https://github.com/PennyLaneAI/pennylane/pull/741)
  [(#720)](https://github.com/PennyLaneAI/pennylane/pull/720)

  This includes the following features:

  * New `qml.qaoa.x_mixer` and `qml.qaoa.xy_mixer` functions for defining Pauli-X and XY
    mixer Hamiltonians.

  * MaxCut: The `qml.qaoa.maxcut` function allows easy construction of the cost Hamiltonian
    and recommended mixer Hamiltonian for solving the MaxCut problem for a supplied graph.

  * Layers: `qml.qaoa.cost_layer` and `qml.qaoa.mixer_layer` take cost and mixer
    Hamiltonians, respectively, and apply the corresponding QAOA cost and mixer layers
    to the quantum circuit

  For example, using PennyLane to construct and solve a MaxCut problem with QAOA:

  ```python
  wires = range(3)
  graph = Graph([(0, 1), (1, 2), (2, 0)])
  cost_h, mixer_h = qaoa.maxcut(graph)

  def qaoa_layer(gamma, alpha):
      qaoa.cost_layer(gamma, cost_h)
      qaoa.mixer_layer(alpha, mixer_h)

  def antatz(params, **kwargs):

      for w in wires:
          qml.Hadamard(wires=w)

      # repeat the QAOA layer two times
      qml.layer(qaoa_layer, 2, params[0], params[1])

  dev = qml.device('default.qubit', wires=len(wires))
  cost_function = qml.VQECost(ansatz, cost_h, dev)
  ```

* Added an `ApproxTimeEvolution` template to the PennyLane templates module, which
  can be used to implement Trotterized time-evolution under a Hamiltonian.
  [(#710)](https://github.com/XanaduAI/pennylane/pull/710)

  <img src="https://pennylane.readthedocs.io/en/latest/_static/templates/subroutines/approx_time_evolution.png" width=50%/>

* Added a `qml.layer` template-constructing function, which takes a unitary, and
  repeatedly applies it on a set of wires to a given depth.
  [(#723)](https://github.com/PennyLaneAI/pennylane/pull/723)

  ```python
  def subroutine():
      qml.Hadamard(wires=[0])
      qml.CNOT(wires=[0, 1])
      qml.PauliX(wires=[1])

  dev = qml.device('default.qubit', wires=3)

  @qml.qnode(dev)
  def circuit():
      qml.layer(subroutine, 3)
      return [qml.expval(qml.PauliZ(0)), qml.expval(qml.PauliZ(1))]
  ```

  This creates the following circuit:
  ```pycon
  >>> circuit()
  >>> print(circuit.draw())
  0: ──H──╭C──X──H──╭C──X──H──╭C──X──┤ ⟨Z⟩
  1: ─────╰X────────╰X────────╰X─────┤ ⟨Z⟩
  ```

* Added the `qml.utils.decompose_hamiltonian` function. This function can be used to
  decompose a Hamiltonian into a linear combination of Pauli operators.
  [(#671)](https://github.com/XanaduAI/pennylane/pull/671)

  ```pycon
  >>> A = np.array(
  ... [[-2, -2+1j, -2, -2],
  ... [-2-1j,  0,  0, -1],
  ... [-2,  0, -2, -1],
  ... [-2, -1, -1,  0]])
  >>> coeffs, obs_list = decompose_hamiltonian(A)
  ```

<h4>New device features</h4>

* It is now possible to specify custom wire labels, such as `['anc1', 'anc2', 0, 1, 3]`, where the labels
  can be strings or numbers.
  [(#666)](https://github.com/XanaduAI/pennylane/pull/666)

  Custom wire labels are defined by passing a list to the `wires` argument when creating the device:

  ```pycon
  >>> dev = qml.device("default.qubit", wires=['anc1', 'anc2', 0, 1, 3])
  ```

  Quantum operations should then be invoked with these custom wire labels:

  ``` pycon
  >>> @qml.qnode(dev)
  >>> def circuit():
  ...    qml.Hadamard(wires='anc2')
  ...    qml.CNOT(wires=['anc1', 3])
  ...    ...
  ```

  The existing behaviour, in which the number of wires is specified on device initialization,
  continues to work as usual. This gives a default behaviour where wires are labelled
  by consecutive integers.

  ```pycon
  >>> dev = qml.device("default.qubit", wires=5)
  ```

* An integrated device test suite has been added, which can be used
  to run basic integration tests on core or external devices.
  [(#695)](https://github.com/PennyLaneAI/pennylane/pull/695)
  [(#724)](https://github.com/PennyLaneAI/pennylane/pull/724)
  [(#733)](https://github.com/PennyLaneAI/pennylane/pull/733)

  The test can be invoked against a particular device by calling the `pl-device-test`
  command line program:

  ```console
  $ pl-device-test --device=default.qubit --shots=1234 --analytic=False
  ```

  If the tests are run on external devices, the device and its dependencies must be
  installed locally. For more details, please see the
  [plugin test documentation](http://pennylane.readthedocs.io/en/latest/code/api/pennylane.devices.tests.html).

<h3>Improvements</h3>

* The functions implementing the quantum circuits building the Unitary Coupled-Cluster
  (UCCSD) VQE ansatz have been improved, with a more consistent naming convention and
  improved docstrings.
  [(#748)](https://github.com/PennyLaneAI/pennylane/pull/748)

  The changes include:

  - The terms *1particle-1hole (ph)* and *2particle-2hole (pphh)* excitations
    were replaced with the names *single* and *double* excitations, respectively.

  - The non-differentiable arguments in the `UCCSD` template were renamed accordingly:
    `ph` → `s_wires`, `pphh` → `d_wires`

  - The term *virtual*, previously used to refer the *unoccupied* orbitals, was discarded.

  - The Usage Details sections were updated and improved.

* Added support for TensorFlow 2.3 and PyTorch 1.6.
  [(#725)](https://github.com/PennyLaneAI/pennylane/pull/725)

* Returning probabilities is now supported from photonic QNodes.
  As with qubit QNodes, photonic QNodes returning probabilities are
  end-to-end differentiable.
  [(#699)](https://github.com/XanaduAI/pennylane/pull/699/)

  ```pycon
  >>> dev = qml.device("strawberryfields.fock", wires=2, cutoff_dim=5)
  >>> @qml.qnode(dev)
  ... def circuit(a):
  ...     qml.Displacement(a, 0, wires=0)
  ...     return qml.probs(wires=0)
  >>> print(circuit(0.5))
  [7.78800783e-01 1.94700196e-01 2.43375245e-02 2.02812704e-03 1.26757940e-04]
  ```

<h3>Breaking changes</h3>

* The `pennylane.plugins` and `pennylane.beta.plugins` folders have been renamed to
  `pennylane.devices` and `pennylane.beta.devices`, to reflect their content better.
  [(#726)](https://github.com/XanaduAI/pennylane/pull/726)

<h3>Bug fixes</h3>

* The PennyLane interface conversion functions can now convert QNodes with
  pre-existing interfaces.
  [(#707)](https://github.com/XanaduAI/pennylane/pull/707)

<h3>Documentation</h3>

* The interfaces section of the documentation has been renamed to 'Interfaces and training',
  and updated with the latest variable handling details.
  [(#753)](https://github.com/PennyLaneAI/pennylane/pull/753)

<h3>Contributors</h3>

This release contains contributions from (in alphabetical order):

Juan Miguel Arrazola, Thomas Bromley, Jack Ceroni, Alain Delgado Gran, Shadab Hussain, Theodor
Isacsson, Josh Izaac, Nathan Killoran, Maria Schuld, Antal Száva, Nicola Vitucci.

# Release 0.10.0

<h3>New features since last release</h3>

<h4>New and improved simulators</h4>

* Added a new device, `default.qubit.tf`, a pure-state qubit simulator written using TensorFlow.
  As a result, it supports classical backpropagation as a means to compute the Jacobian. This can
  be faster than the parameter-shift rule for computing quantum gradients
  when the number of parameters to be optimized is large.

  `default.qubit.tf` is designed to be used with end-to-end classical backpropagation
  (`diff_method="backprop"`) with the TensorFlow interface. This is the default method
  of differentiation when creating a QNode with this device.

  Using this method, the created QNode is a 'white-box' that is
  tightly integrated with your TensorFlow computation, including
  [AutoGraph](https://www.tensorflow.org/guide/function) support:

  ```pycon
  >>> dev = qml.device("default.qubit.tf", wires=1)
  >>> @tf.function
  ... @qml.qnode(dev, interface="tf", diff_method="backprop")
  ... def circuit(x):
  ...     qml.RX(x[1], wires=0)
  ...     qml.Rot(x[0], x[1], x[2], wires=0)
  ...     return qml.expval(qml.PauliZ(0))
  >>> weights = tf.Variable([0.2, 0.5, 0.1])
  >>> with tf.GradientTape() as tape:
  ...     res = circuit(weights)
  >>> print(tape.gradient(res, weights))
  tf.Tensor([-2.2526717e-01 -1.0086454e+00  1.3877788e-17], shape=(3,), dtype=float32)
  ```

  See the `default.qubit.tf`
  [documentation](https://pennylane.ai/en/stable/code/api/pennylane.beta.plugins.DefaultQubitTF.html)
  for more details.

* The [default.tensor plugin](https://github.com/XanaduAI/pennylane/blob/master/pennylane/beta/plugins/default_tensor.py)
  has been significantly upgraded. It now allows two different
  tensor network representations to be used: `"exact"` and `"mps"`. The former uses a
  exact factorized representation of quantum states, while the latter uses a matrix product state
  representation.
  ([#572](https://github.com/XanaduAI/pennylane/pull/572))
  ([#599](https://github.com/XanaduAI/pennylane/pull/599))

<h4>New machine learning functionality and integrations</h4>

* PennyLane QNodes can now be converted into Torch layers, allowing for creation of quantum and
  hybrid models using the `torch.nn` API.
  [(#588)](https://github.com/XanaduAI/pennylane/pull/588)

  A PennyLane QNode can be converted into a `torch.nn` layer using the `qml.qnn.TorchLayer` class:

  ```pycon
  >>> @qml.qnode(dev)
  ... def qnode(inputs, weights_0, weight_1):
  ...    # define the circuit
  ...    # ...

  >>> weight_shapes = {"weights_0": 3, "weight_1": 1}
  >>> qlayer = qml.qnn.TorchLayer(qnode, weight_shapes)
  ```

  A hybrid model can then be easily constructed:

  ```pycon
  >>> model = torch.nn.Sequential(qlayer, torch.nn.Linear(2, 2))
  ```

* Added a new "reversible" differentiation method which can be used in simulators, but not hardware.

  The reversible approach is similar to backpropagation, but trades off extra computation for
  enhanced memory efficiency. Where backpropagation caches the state tensors at each step during
  a simulated evolution, the reversible method only caches the final pre-measurement state.

  Compared to the parameter-shift method, the reversible method can be faster or slower,
  depending on the density and location of parametrized gates in a circuit
  (circuits with higher density of parametrized gates near the end of the circuit will see a benefit).
  [(#670)](https://github.com/XanaduAI/pennylane/pull/670)

  ```pycon
  >>> dev = qml.device("default.qubit", wires=2)
  ... @qml.qnode(dev, diff_method="reversible")
  ... def circuit(x):
  ...     qml.RX(x, wires=0)
  ...     qml.RX(x, wires=0)
  ...     qml.CNOT(wires=[0,1])
  ...     return qml.expval(qml.PauliZ(0))
  >>> qml.grad(circuit)(0.5)
  (array(-0.47942554),)
  ```

<h4>New templates and cost functions</h4>

* Added the new templates `UCCSD`, `SingleExcitationUnitary`, and`DoubleExcitationUnitary`,
  which together implement the Unitary Coupled-Cluster Singles and Doubles (UCCSD) ansatz
  to perform VQE-based quantum chemistry simulations using PennyLane-QChem.
  [(#622)](https://github.com/XanaduAI/pennylane/pull/622)
  [(#638)](https://github.com/XanaduAI/pennylane/pull/638)
  [(#654)](https://github.com/XanaduAI/pennylane/pull/654)
  [(#659)](https://github.com/XanaduAI/pennylane/pull/659)
  [(#622)](https://github.com/XanaduAI/pennylane/pull/622)

* Added module `pennylane.qnn.cost` with class `SquaredErrorLoss`. The module contains classes
  to calculate losses and cost functions on circuits with trainable parameters.
  [(#642)](https://github.com/XanaduAI/pennylane/pull/642)

<h3>Improvements</h3>

* Improves the wire management by making the `Operator.wires` attribute a `wires` object.
  [(#666)](https://github.com/XanaduAI/pennylane/pull/666)

* A significant improvement with respect to how QNodes and interfaces mark quantum function
  arguments as differentiable when using Autograd, designed to improve performance and make
  QNodes more intuitive.
  [(#648)](https://github.com/XanaduAI/pennylane/pull/648)
  [(#650)](https://github.com/XanaduAI/pennylane/pull/650)

  In particular, the following changes have been made:

  - A new `ndarray` subclass `pennylane.numpy.tensor`, which extends NumPy arrays with
    the keyword argument and attribute `requires_grad`. Tensors which have `requires_grad=False`
    are treated as non-differentiable by the Autograd interface.

  - A new subpackage `pennylane.numpy`, which wraps `autograd.numpy` such that NumPy functions
    accept the `requires_grad` keyword argument, and allows Autograd to differentiate
    `pennylane.numpy.tensor` objects.

  - The `argnum` argument to `qml.grad` is now optional; if not provided, arguments explicitly
    marked as `requires_grad=False` are excluded for the list of differentiable arguments.
    The ability to pass `argnum` has been retained for backwards compatibility, and
    if present the old behaviour persists.

* The QNode Torch interface now inspects QNode positional arguments.
  If any argument does not have the attribute `requires_grad=True`, it
  is automatically excluded from quantum gradient computations.
  [(#652)](https://github.com/XanaduAI/pennylane/pull/652)
  [(#660)](https://github.com/XanaduAI/pennylane/pull/660)

* The QNode TF interface now inspects QNode positional arguments.
  If any argument is not being watched by a `tf.GradientTape()`,
  it is automatically excluded from quantum gradient computations.
  [(#655)](https://github.com/XanaduAI/pennylane/pull/655)
  [(#660)](https://github.com/XanaduAI/pennylane/pull/660)

* QNodes have two new public methods: `QNode.set_trainable_args()` and `QNode.get_trainable_args()`.
  These are designed to be called by interfaces, to specify to the QNode which of its
  input arguments are differentiable. Arguments which are non-differentiable will not be converted
  to PennyLane Variable objects within the QNode.
  [(#660)](https://github.com/XanaduAI/pennylane/pull/660)

* Added `decomposition` method to PauliX, PauliY, PauliZ, S, T, Hadamard, and PhaseShift gates, which
  decomposes each of these gates into rotation gates.
  [(#668)](https://github.com/XanaduAI/pennylane/pull/668)

* The `CircuitGraph` class now supports serializing contained circuit operations
  and measurement basis rotations to an OpenQASM2.0 script via the new
  `CircuitGraph.to_openqasm()` method.
  [(#623)](https://github.com/XanaduAI/pennylane/pull/623)

<h3>Breaking changes</h3>

* Removes support for Python 3.5.
  [(#639)](https://github.com/XanaduAI/pennylane/pull/639)

<h3>Documentation</h3>

* Various small typos were fixed.

<h3>Contributors</h3>

This release contains contributions from (in alphabetical order):

Thomas Bromley, Jack Ceroni, Alain Delgado Gran, Theodor Isacsson, Josh Izaac,
Nathan Killoran, Maria Schuld, Antal Száva, Nicola Vitucci.


# Release 0.9.0

<h3>New features since last release</h3>

<h4>New machine learning integrations</h4>

* PennyLane QNodes can now be converted into Keras layers, allowing for creation of quantum and
  hybrid models using the Keras API.
  [(#529)](https://github.com/XanaduAI/pennylane/pull/529)

  A PennyLane QNode can be converted into a Keras layer using the `KerasLayer` class:

  ```python
  from pennylane.qnn import KerasLayer

  @qml.qnode(dev)
  def circuit(inputs, weights_0, weight_1):
     # define the circuit
     # ...

  weight_shapes = {"weights_0": 3, "weight_1": 1}
  qlayer = qml.qnn.KerasLayer(circuit, weight_shapes, output_dim=2)
  ```

  A hybrid model can then be easily constructed:

  ```python
  model = tf.keras.models.Sequential([qlayer, tf.keras.layers.Dense(2)])
  ```

* Added a new type of QNode, `qml.qnodes.PassthruQNode`. For simulators which are coded in an
  external library which supports automatic differentiation, PennyLane will treat a PassthruQNode as
  a "white box", and rely on the external library to directly provide gradients via backpropagation.
  This can be more efficient than the using parameter-shift rule for a large number of parameters.
  [(#488)](https://github.com/XanaduAI/pennylane/pull/488)

  Currently this behaviour is supported by PennyLane's `default.tensor.tf` device backend,
  compatible with the `'tf'` interface using TensorFlow 2:

  ```python
  dev = qml.device('default.tensor.tf', wires=2)

  @qml.qnode(dev, diff_method="backprop")
  def circuit(params):
      qml.RX(params[0], wires=0)
      qml.RX(params[1], wires=1)
      qml.CNOT(wires=[0, 1])
      return qml.expval(qml.PauliZ(0))

  qnode = PassthruQNode(circuit, dev)
  params = tf.Variable([0.3, 0.1])

  with tf.GradientTape() as tape:
      tape.watch(params)
      res = qnode(params)

  grad = tape.gradient(res, params)
  ```

<h4>New optimizers</h4>

* Added the `qml.RotosolveOptimizer`, a gradient-free optimizer
  that minimizes the quantum function by updating each parameter,
  one-by-one, via a closed-form expression while keeping other parameters
  fixed.
  [(#636)](https://github.com/XanaduAI/pennylane/pull/636)
  [(#539)](https://github.com/XanaduAI/pennylane/pull/539)

* Added the `qml.RotoselectOptimizer`, which uses Rotosolve to
  minimizes a quantum function with respect to both the
  rotation operations applied and the rotation parameters.
  [(#636)](https://github.com/XanaduAI/pennylane/pull/636)
  [(#539)](https://github.com/XanaduAI/pennylane/pull/539)

  For example, given a quantum function `f` that accepts parameters `x`
  and a list of corresponding rotation operations `generators`,
  the Rotoselect optimizer will, at each step, update both the parameter
  values and the list of rotation gates to minimize the loss:

  ```pycon
  >>> opt = qml.optimize.RotoselectOptimizer()
  >>> x = [0.3, 0.7]
  >>> generators = [qml.RX, qml.RY]
  >>> for _ in range(100):
  ...     x, generators = opt.step(f, x, generators)
  ```


<h4>New operations</h4>

* Added the `PauliRot` gate, which performs an arbitrary
  Pauli rotation on multiple qubits, and the `MultiRZ` gate,
  which performs a rotation generated by a tensor product
  of Pauli Z operators.
  [(#559)](https://github.com/XanaduAI/pennylane/pull/559)

  ```python
  dev = qml.device('default.qubit', wires=4)

  @qml.qnode(dev)
  def circuit(angle):
      qml.PauliRot(angle, "IXYZ", wires=[0, 1, 2, 3])
      return [qml.expval(qml.PauliZ(wire)) for wire in [0, 1, 2, 3]]
  ```

  ```pycon
  >>> circuit(0.4)
  [1.         0.92106099 0.92106099 1.        ]
  >>> print(circuit.draw())
   0: ──╭RI(0.4)──┤ ⟨Z⟩
   1: ──├RX(0.4)──┤ ⟨Z⟩
   2: ──├RY(0.4)──┤ ⟨Z⟩
   3: ──╰RZ(0.4)──┤ ⟨Z⟩
  ```

  If the `PauliRot` gate is not supported on the target device, it will
  be decomposed into `Hadamard`, `RX` and `MultiRZ` gates. Note that
  identity gates in the Pauli word result in untouched wires:

  ```pycon
  >>> print(circuit.draw())
   0: ───────────────────────────────────┤ ⟨Z⟩
   1: ──H──────────╭RZ(0.4)──H───────────┤ ⟨Z⟩
   2: ──RX(1.571)──├RZ(0.4)──RX(-1.571)──┤ ⟨Z⟩
   3: ─────────────╰RZ(0.4)──────────────┤ ⟨Z⟩
  ```

  If the `MultiRZ` gate is not supported, it will be decomposed into
  `CNOT` and `RZ` gates:

  ```pycon
  >>> print(circuit.draw())
   0: ──────────────────────────────────────────────────┤ ⟨Z⟩
   1: ──H──────────────╭X──RZ(0.4)──╭X──────H───────────┤ ⟨Z⟩
   2: ──RX(1.571)──╭X──╰C───────────╰C──╭X──RX(-1.571)──┤ ⟨Z⟩
   3: ─────────────╰C───────────────────╰C──────────────┤ ⟨Z⟩
  ```

* PennyLane now provides `DiagonalQubitUnitary` for diagonal gates, that are e.g.,
  encountered in IQP circuits. These kinds of gates can be evaluated much faster on
  a simulator device.
  [(#567)](https://github.com/XanaduAI/pennylane/pull/567)

  The gate can be used, for example, to efficiently simulate oracles:

  ```python
  dev = qml.device('default.qubit', wires=3)

  # Function as a bitstring
  f = np.array([1, 0, 0, 1, 1, 0, 1, 0])

  @qml.qnode(dev)
  def circuit(weights1, weights2):
      qml.templates.StronglyEntanglingLayers(weights1, wires=[0, 1, 2])

      # Implements the function as a phase-kickback oracle
      qml.DiagonalQubitUnitary((-1)**f, wires=[0, 1, 2])

      qml.templates.StronglyEntanglingLayers(weights2, wires=[0, 1, 2])
      return [qml.expval(qml.PauliZ(w)) for w in range(3)]
  ```

* Added the `TensorN` CVObservable that can represent the tensor product of the
  `NumberOperator` on photonic backends.
  [(#608)](https://github.com/XanaduAI/pennylane/pull/608)

<h4>New templates</h4>

* Added the `ArbitraryUnitary` and `ArbitraryStatePreparation` templates, which use
  `PauliRot` gates to perform an arbitrary unitary and prepare an arbitrary basis
  state with the minimal number of parameters.
  [(#590)](https://github.com/XanaduAI/pennylane/pull/590)

  ```python
  dev = qml.device('default.qubit', wires=3)

  @qml.qnode(dev)
  def circuit(weights1, weights2):
        qml.templates.ArbitraryStatePreparation(weights1, wires=[0, 1, 2])
        qml.templates.ArbitraryUnitary(weights2, wires=[0, 1, 2])
        return qml.probs(wires=[0, 1, 2])
  ```

* Added the `IQPEmbedding` template, which encodes inputs into the diagonal gates of an
  IQP circuit.
  [(#605)](https://github.com/XanaduAI/pennylane/pull/605)

  <img src="https://pennylane.readthedocs.io/en/latest/_images/iqp.png"
  width=50%></img>

* Added the `SimplifiedTwoDesign` template, which implements the circuit
  design of [Cerezo et al. (2020)](<https://arxiv.org/abs/2001.00550>).
  [(#556)](https://github.com/XanaduAI/pennylane/pull/556)

  <img src="https://pennylane.readthedocs.io/en/latest/_images/simplified_two_design.png"
  width=50%></img>

* Added the `BasicEntanglerLayers` template, which is a simple layer architecture
  of rotations and CNOT nearest-neighbour entanglers.
  [(#555)](https://github.com/XanaduAI/pennylane/pull/555)

  <img src="https://pennylane.readthedocs.io/en/latest/_images/basic_entangler.png"
  width=50%></img>

* PennyLane now offers a broadcasting function to easily construct templates:
  `qml.broadcast()` takes single quantum operations or other templates and applies
  them to wires in a specific pattern.
  [(#515)](https://github.com/XanaduAI/pennylane/pull/515)
  [(#522)](https://github.com/XanaduAI/pennylane/pull/522)
  [(#526)](https://github.com/XanaduAI/pennylane/pull/526)
  [(#603)](https://github.com/XanaduAI/pennylane/pull/603)

  For example, we can use broadcast to repeat a custom template
  across multiple wires:

  ```python
  from pennylane.templates import template

  @template
  def mytemplate(pars, wires):
      qml.Hadamard(wires=wires)
      qml.RY(pars, wires=wires)

  dev = qml.device('default.qubit', wires=3)

  @qml.qnode(dev)
  def circuit(pars):
      qml.broadcast(mytemplate, pattern="single", wires=[0,1,2], parameters=pars)
      return qml.expval(qml.PauliZ(0))
  ```

  ```pycon
  >>> circuit([1, 1, 0.1])
  -0.841470984807896
  >>> print(circuit.draw())
   0: ──H──RY(1.0)──┤ ⟨Z⟩
   1: ──H──RY(1.0)──┤
   2: ──H──RY(0.1)──┤
  ```

  For other available patterns, see the
  [broadcast function documentation](https://pennylane.readthedocs.io/en/latest/code/api/pennylane.broadcast.html).

<h3>Breaking changes</h3>

* The `QAOAEmbedding` now uses the new `MultiRZ` gate as a `ZZ` entangler,
  which changes the convention. While
  previously, the `ZZ` gate in the embedding was implemented as

  ```python
  CNOT(wires=[wires[0], wires[1]])
  RZ(2 * parameter, wires=wires[0])
  CNOT(wires=[wires[0], wires[1]])
  ```

  the `MultiRZ` corresponds to

  ```python
  CNOT(wires=[wires[1], wires[0]])
  RZ(parameter, wires=wires[0])
  CNOT(wires=[wires[1], wires[0]])
  ```

  which differs in the factor of `2`, and fixes a bug in the
  wires that the `CNOT` was applied to.
  [(#609)](https://github.com/XanaduAI/pennylane/pull/609)

* Probability methods are handled by `QubitDevice` and device method
  requirements are modified to simplify plugin development.
  [(#573)](https://github.com/XanaduAI/pennylane/pull/573)

* The internal variables `All` and `Any` to mark an `Operation` as acting on all or any
  wires have been renamed to `AllWires` and `AnyWires`.
  [(#614)](https://github.com/XanaduAI/pennylane/pull/614)

<h3>Improvements</h3>

* A new `Wires` class was introduced for the internal
  bookkeeping of wire indices.
  [(#615)](https://github.com/XanaduAI/pennylane/pull/615)

* Improvements to the speed/performance of the `default.qubit` device.
  [(#567)](https://github.com/XanaduAI/pennylane/pull/567)
  [(#559)](https://github.com/XanaduAI/pennylane/pull/559)

* Added the `"backprop"` and `"device"` differentiation methods to the `qnode`
  decorator.
  [(#552)](https://github.com/XanaduAI/pennylane/pull/552)

  - `"backprop"`: Use classical backpropagation. Default on simulator
    devices that are classically end-to-end differentiable.
    The returned QNode can only be used with the same machine learning
    framework (e.g., `default.tensor.tf` simulator with the `tensorflow` interface).

  - `"device"`: Queries the device directly for the gradient.

  Using the `"backprop"` differentiation method with the `default.tensor.tf`
  device, the created QNode is a 'white-box', and is tightly integrated with
  the overall TensorFlow computation:

  ```python
  >>> dev = qml.device("default.tensor.tf", wires=1)
  >>> @qml.qnode(dev, interface="tf", diff_method="backprop")
  >>> def circuit(x):
  ...     qml.RX(x[1], wires=0)
  ...     qml.Rot(x[0], x[1], x[2], wires=0)
  ...     return qml.expval(qml.PauliZ(0))
  >>> vars = tf.Variable([0.2, 0.5, 0.1])
  >>> with tf.GradientTape() as tape:
  ...     res = circuit(vars)
  >>> tape.gradient(res, vars)
  <tf.Tensor: shape=(3,), dtype=float32, numpy=array([-2.2526717e-01, -1.0086454e+00,  1.3877788e-17], dtype=float32)>
  ```

* The circuit drawer now displays inverted operations, as well as wires
  where probabilities are returned from the device:
  [(#540)](https://github.com/XanaduAI/pennylane/pull/540)

  ```python
  >>> @qml.qnode(dev)
  ... def circuit(theta):
  ...     qml.RX(theta, wires=0)
  ...     qml.CNOT(wires=[0, 1])
  ...     qml.S(wires=1).inv()
  ...     return qml.probs(wires=[0, 1])
  >>> circuit(0.2)
  array([0.99003329, 0.        , 0.        , 0.00996671])
  >>> print(circuit.draw())
  0: ──RX(0.2)──╭C───────╭┤ Probs
  1: ───────────╰X──S⁻¹──╰┤ Probs
  ```

* You can now evaluate the metric tensor of a VQE Hamiltonian via the new
  `VQECost.metric_tensor` method. This allows `VQECost` objects to be directly
  optimized by the quantum natural gradient optimizer (`qml.QNGOptimizer`).
  [(#618)](https://github.com/XanaduAI/pennylane/pull/618)

* The input check functions in `pennylane.templates.utils` are now public
  and visible in the API documentation.
  [(#566)](https://github.com/XanaduAI/pennylane/pull/566)

* Added keyword arguments for step size and order to the `qnode` decorator, as well as
  the `QNode` and `JacobianQNode` classes. This enables the user to set the step size
  and order when using finite difference methods. These options are also exposed when
  creating QNode collections.
  [(#530)](https://github.com/XanaduAI/pennylane/pull/530)
  [(#585)](https://github.com/XanaduAI/pennylane/pull/585)
  [(#587)](https://github.com/XanaduAI/pennylane/pull/587)

* The decomposition for the `CRY` gate now uses the simpler form `RY @ CNOT @ RY @ CNOT`
  [(#547)](https://github.com/XanaduAI/pennylane/pull/547)

* The underlying queuing system was refactored, removing the `qml._current_context`
  property that held the currently active `QNode` or `OperationRecorder`. Now, all
  objects that expose a queue for operations inherit from `QueuingContext` and
  register their queue globally.
  [(#548)](https://github.com/XanaduAI/pennylane/pull/548)

* The PennyLane repository has a new benchmarking tool which supports the comparison of different git revisions.
  [(#568)](https://github.com/XanaduAI/pennylane/pull/568)
  [(#560)](https://github.com/XanaduAI/pennylane/pull/560)
  [(#516)](https://github.com/XanaduAI/pennylane/pull/516)

<h3>Documentation</h3>

* Updated the development section by creating a landing page with links to sub-pages
  containing specific guides.
  [(#596)](https://github.com/XanaduAI/pennylane/pull/596)

* Extended the developer's guide by a section explaining how to add new templates.
  [(#564)](https://github.com/XanaduAI/pennylane/pull/564)

<h3>Bug fixes</h3>

* `tf.GradientTape().jacobian()` can now be evaluated on QNodes using the TensorFlow interface.
  [(#626)](https://github.com/XanaduAI/pennylane/pull/626)

* `RandomLayers()` is now compatible with the qiskit devices.
  [(#597)](https://github.com/XanaduAI/pennylane/pull/597)

* `DefaultQubit.probability()` now returns the correct probability when called with
  `device.analytic=False`.
  [(#563)](https://github.com/XanaduAI/pennylane/pull/563)

* Fixed a bug in the `StronglyEntanglingLayers` template, allowing it to
  work correctly when applied to a single wire.
  [(544)](https://github.com/XanaduAI/pennylane/pull/544)

* Fixed a bug when inverting operations with decompositions; operations marked as inverted
  are now correctly inverted when the fallback decomposition is called.
  [(#543)](https://github.com/XanaduAI/pennylane/pull/543)

* The `QNode.print_applied()` method now correctly displays wires where
  `qml.prob()` is being returned.
  [#542](https://github.com/XanaduAI/pennylane/pull/542)

<h3>Contributors</h3>

This release contains contributions from (in alphabetical order):

Ville Bergholm, Lana Bozanic, Thomas Bromley, Theodor Isacsson, Josh Izaac, Nathan Killoran,
Maggie Li, Johannes Jakob Meyer, Maria Schuld, Sukin Sim, Antal Száva.

# Release 0.8.1

<h3>Improvements</h3>

* Beginning of support for Python 3.8, with the test suite
  now being run in a Python 3.8 environment.
  [(#501)](https://github.com/XanaduAI/pennylane/pull/501)

<h3>Documentation</h3>

* Present templates as a gallery of thumbnails showing the
  basic circuit architecture.
  [(#499)](https://github.com/XanaduAI/pennylane/pull/499)

<h3>Bug fixes</h3>

* Fixed a bug where multiplying a QNode parameter by 0 caused a divide
  by zero error when calculating the parameter shift formula.
  [(#512)](https://github.com/XanaduAI/pennylane/pull/512)

* Fixed a bug where the shape of differentiable QNode arguments
  was being cached on the first construction, leading to indexing
  errors if the QNode was re-evaluated if the argument changed shape.
  [(#505)](https://github.com/XanaduAI/pennylane/pull/505)

<h3>Contributors</h3>

This release contains contributions from (in alphabetical order):

Ville Bergholm, Josh Izaac, Johannes Jakob Meyer, Maria Schuld, Antal Száva.

# Release 0.8.0

<h3>New features since last release</h3>

* Added a quantum chemistry package, `pennylane.qchem`, which supports
  integration with OpenFermion, Psi4, PySCF, and OpenBabel.
  [(#453)](https://github.com/XanaduAI/pennylane/pull/453)

  Features include:

  - Generate the qubit Hamiltonians directly starting with the atomic structure of the molecule.
  - Calculate the mean-field (Hartree-Fock) electronic structure of molecules.
  - Allow to define an active space based on the number of active electrons and active orbitals.
  - Perform the fermionic-to-qubit transformation of the electronic Hamiltonian by
    using different functions implemented in OpenFermion.
  - Convert OpenFermion's QubitOperator to a Pennylane `Hamiltonian` class.
  - Perform a Variational Quantum Eigensolver (VQE) computation with this Hamiltonian in PennyLane.

  Check out the [quantum chemistry quickstart](https://pennylane.readthedocs.io/en/latest/introduction/chemistry.html), as well the quantum chemistry and VQE tutorials.

* PennyLane now has some functions and classes for creating and solving VQE
  problems. [(#467)](https://github.com/XanaduAI/pennylane/pull/467)

  - `qml.Hamiltonian`: a lightweight class for representing qubit Hamiltonians
  - `qml.VQECost`: a class for quickly constructing a differentiable cost function
    given a circuit ansatz, Hamiltonian, and one or more devices

    ```python
    >>> H = qml.vqe.Hamiltonian(coeffs, obs)
    >>> cost = qml.VQECost(ansatz, hamiltonian, dev, interface="torch")
    >>> params = torch.rand([4, 3])
    >>> cost(params)
    tensor(0.0245, dtype=torch.float64)
    ```

* Added a circuit drawing feature that provides a text-based representation
  of a QNode instance. It can be invoked via `qnode.draw()`. The user can specify
  to display variable names instead of variable values and choose either an ASCII
  or Unicode charset.
  [(#446)](https://github.com/XanaduAI/pennylane/pull/446)

  Consider the following circuit as an example:
  ```python3
  @qml.qnode(dev)
  def qfunc(a, w):
      qml.Hadamard(0)
      qml.CRX(a, wires=[0, 1])
      qml.Rot(w[0], w[1], w[2], wires=[1])
      qml.CRX(-a, wires=[0, 1])

      return qml.expval(qml.PauliZ(0) @ qml.PauliZ(1))
  ```

  We can draw the circuit after it has been executed:

  ```python
  >>> result = qfunc(2.3, [1.2, 3.2, 0.7])
  >>> print(qfunc.draw())
   0: ──H──╭C────────────────────────────╭C─────────╭┤ ⟨Z ⊗ Z⟩
   1: ─────╰RX(2.3)──Rot(1.2, 3.2, 0.7)──╰RX(-2.3)──╰┤ ⟨Z ⊗ Z⟩
  >>> print(qfunc.draw(charset="ascii"))
   0: --H--+C----------------------------+C---------+| <Z @ Z>
   1: -----+RX(2.3)--Rot(1.2, 3.2, 0.7)--+RX(-2.3)--+| <Z @ Z>
  >>> print(qfunc.draw(show_variable_names=True))
   0: ──H──╭C─────────────────────────────╭C─────────╭┤ ⟨Z ⊗ Z⟩
   1: ─────╰RX(a)──Rot(w[0], w[1], w[2])──╰RX(-1*a)──╰┤ ⟨Z ⊗ Z⟩
  ```

* Added `QAOAEmbedding` and its parameter initialization
  as a new trainable template.
  [(#442)](https://github.com/XanaduAI/pennylane/pull/442)

  <img src="https://pennylane.readthedocs.io/en/latest/_images/qaoa_layers.png"
  width=70%></img>

* Added the `qml.probs()` measurement function, allowing QNodes
  to differentiate variational circuit probabilities
  on simulators and hardware.
  [(#432)](https://github.com/XanaduAI/pennylane/pull/432)

  ```python
  @qml.qnode(dev)
  def circuit(x):
      qml.Hadamard(wires=0)
      qml.RY(x, wires=0)
      qml.RX(x, wires=1)
      qml.CNOT(wires=[0, 1])
      return qml.probs(wires=[0])
  ```
  Executing this circuit gives the marginal probability of wire 1:
  ```python
  >>> circuit(0.2)
  [0.40066533 0.59933467]
  ```
  QNodes that return probabilities fully support autodifferentiation.

* Added the convenience load functions `qml.from_pyquil`, `qml.from_quil` and
  `qml.from_quil_file` that convert pyQuil objects and Quil code to PennyLane
  templates. This feature requires version 0.8 or above of the PennyLane-Forest
  plugin.
  [(#459)](https://github.com/XanaduAI/pennylane/pull/459)

* Added a `qml.inv` method that inverts templates and sequences of Operations.
  Added a `@qml.template` decorator that makes templates return the queued Operations.
  [(#462)](https://github.com/XanaduAI/pennylane/pull/462)

  For example, using this function to invert a template inside a QNode:

  ```python3
      @qml.template
      def ansatz(weights, wires):
          for idx, wire in enumerate(wires):
              qml.RX(weights[idx], wires=[wire])

          for idx in range(len(wires) - 1):
              qml.CNOT(wires=[wires[idx], wires[idx + 1]])

      dev = qml.device('default.qubit', wires=2)

      @qml.qnode(dev)
      def circuit(weights):
          qml.inv(ansatz(weights, wires=[0, 1]))
          return qml.expval(qml.PauliZ(0) @ qml.PauliZ(1))
    ```

* Added the `QNodeCollection` container class, that allows independent
  QNodes to be stored and evaluated simultaneously. Experimental support
  for asynchronous evaluation of contained QNodes is provided with the
  `parallel=True` keyword argument.
  [(#466)](https://github.com/XanaduAI/pennylane/pull/466)

* Added a high level `qml.map` function, that maps a quantum
  circuit template over a list of observables or devices, returning
  a `QNodeCollection`.
  [(#466)](https://github.com/XanaduAI/pennylane/pull/466)

  For example:

  ```python3
  >>> def my_template(params, wires, **kwargs):
  >>>    qml.RX(params[0], wires=wires[0])
  >>>    qml.RX(params[1], wires=wires[1])
  >>>    qml.CNOT(wires=wires)

  >>> obs_list = [qml.PauliX(0) @ qml.PauliZ(1), qml.PauliZ(0) @ qml.PauliX(1)]
  >>> dev = qml.device("default.qubit", wires=2)
  >>> qnodes = qml.map(my_template, obs_list, dev, measure="expval")
  >>> qnodes([0.54, 0.12])
  array([-0.06154835  0.99280864])
  ```

* Added high level `qml.sum`, `qml.dot`, `qml.apply` functions
  that act on QNode collections.
  [(#466)](https://github.com/XanaduAI/pennylane/pull/466)

  `qml.apply` allows vectorized functions to act over the entire QNode
  collection:
  ```python
  >>> qnodes = qml.map(my_template, obs_list, dev, measure="expval")
  >>> cost = qml.apply(np.sin, qnodes)
  >>> cost([0.54, 0.12])
  array([-0.0615095  0.83756375])
  ```

  `qml.sum` and `qml.dot` take the sum of a QNode collection, and a
  dot product of tensors/arrays/QNode collections, respectively.

<h3>Breaking changes</h3>

* Deprecated the old-style `QNode` such that only the new-style `QNode` and its syntax can be used,
  moved all related files from the `pennylane/beta` folder to `pennylane`.
  [(#440)](https://github.com/XanaduAI/pennylane/pull/440)

<h3>Improvements</h3>

* Added the `Tensor.prune()` method and the `Tensor.non_identity_obs` property for extracting
  non-identity instances from the observables making up a `Tensor` instance.
  [(#498)](https://github.com/XanaduAI/pennylane/pull/498)

* Renamed the `expt.tensornet` and `expt.tensornet.tf` devices to `default.tensor` and
  `default.tensor.tf`.
  [(#495)](https://github.com/XanaduAI/pennylane/pull/495)

* Added a serialization method to the `CircuitGraph` class that is used to create a unique
  hash for each quantum circuit graph.
  [(#470)](https://github.com/XanaduAI/pennylane/pull/470)

* Added the `Observable.eigvals` method to return the eigenvalues of observables.
  [(#449)](https://github.com/XanaduAI/pennylane/pull/449)

* Added the `Observable.diagonalizing_gates` method to return the gates
  that diagonalize an observable in the computational basis.
  [(#454)](https://github.com/XanaduAI/pennylane/pull/454)

* Added the `Operator.matrix` method to return the matrix representation
  of an operator in the computational basis.
  [(#454)](https://github.com/XanaduAI/pennylane/pull/454)

* Added a `QubitDevice` class which implements common functionalities of plugin devices such that
  plugin devices can rely on these implementations. The new `QubitDevice` also includes
  a new `execute` method, which allows for more convenient plugin design. In addition, `QubitDevice`
  also unifies the way samples are generated on qubit-based devices.
  [(#452)](https://github.com/XanaduAI/pennylane/pull/452)
  [(#473)](https://github.com/XanaduAI/pennylane/pull/473)

* Improved documentation of `AmplitudeEmbedding` and `BasisEmbedding` templates.
  [(#441)](https://github.com/XanaduAI/pennylane/pull/441)
  [(#439)](https://github.com/XanaduAI/pennylane/pull/439)

* Codeblocks in the documentation now have a 'copy' button for easily
  copying examples.
  [(#437)](https://github.com/XanaduAI/pennylane/pull/437)

<h3>Documentation</h3>

* Update the developers plugin guide to use QubitDevice.
  [(#483)](https://github.com/XanaduAI/pennylane/pull/483)

<h3>Bug fixes</h3>

* Fixed a bug in `CVQNode._pd_analytic`, where non-descendant observables were not
  Heisenberg-transformed before evaluating the partial derivatives when using the
  order-2 parameter-shift method, resulting in an erroneous Jacobian for some circuits.
  [(#433)](https://github.com/XanaduAI/pennylane/pull/433)

<h3>Contributors</h3>

This release contains contributions from (in alphabetical order):

Juan Miguel Arrazola, Ville Bergholm, Alain Delgado Gran, Olivia Di Matteo,
Theodor Isacsson, Josh Izaac, Soran Jahangiri, Nathan Killoran, Johannes Jakob Meyer,
Zeyue Niu, Maria Schuld, Antal Száva.

# Release 0.7.0

<h3>New features since last release</h3>

* Custom padding constant in `AmplitudeEmbedding` is supported (see 'Breaking changes'.)
  [(#419)](https://github.com/XanaduAI/pennylane/pull/419)

* `StronglyEntanglingLayer` and `RandomLayer` now work with a single wire.
  [(#409)](https://github.com/XanaduAI/pennylane/pull/409)
  [(#413)](https://github.com/XanaduAI/pennylane/pull/413)

* Added support for applying the inverse of an `Operation` within a circuit.
  [(#377)](https://github.com/XanaduAI/pennylane/pull/377)

* Added an `OperationRecorder()` context manager, that allows templates
  and quantum functions to be executed while recording events. The
  recorder can be used with and without QNodes as a debugging utility.
  [(#388)](https://github.com/XanaduAI/pennylane/pull/388)

* Operations can now specify a decomposition that is used when the desired operation
  is not supported on the target device.
  [(#396)](https://github.com/XanaduAI/pennylane/pull/396)

* The ability to load circuits from external frameworks as templates
  has been added via the new `qml.load()` function. This feature
  requires plugin support --- this initial release provides support
  for Qiskit circuits and QASM files when `pennylane-qiskit` is installed,
  via the functions `qml.from_qiskit` and `qml.from_qasm`.
  [(#418)](https://github.com/XanaduAI/pennylane/pull/418)

* An experimental tensor network device has been added
  [(#416)](https://github.com/XanaduAI/pennylane/pull/416)
  [(#395)](https://github.com/XanaduAI/pennylane/pull/395)
  [(#394)](https://github.com/XanaduAI/pennylane/pull/394)
  [(#380)](https://github.com/XanaduAI/pennylane/pull/380)

* An experimental tensor network device which uses TensorFlow for
  backpropagation has been added
  [(#427)](https://github.com/XanaduAI/pennylane/pull/427)

* Custom padding constant in `AmplitudeEmbedding` is supported (see 'Breaking changes'.)
  [(#419)](https://github.com/XanaduAI/pennylane/pull/419)

<h3>Breaking changes</h3>

* The `pad` parameter in `AmplitudeEmbedding()` is now either `None` (no automatic padding), or a
  number that is used as the padding constant.
  [(#419)](https://github.com/XanaduAI/pennylane/pull/419)

* Initialization functions now return a single array of weights per function. Utilities for multi-weight templates
  `Interferometer()` and `CVNeuralNetLayers()` are provided.
  [(#412)](https://github.com/XanaduAI/pennylane/pull/412)

* The single layer templates `RandomLayer()`, `CVNeuralNetLayer()` and `StronglyEntanglingLayer()`
  have been turned into private functions `_random_layer()`, `_cv_neural_net_layer()` and
  `_strongly_entangling_layer()`. Recommended use is now via the corresponding `Layers()` templates.
  [(#413)](https://github.com/XanaduAI/pennylane/pull/413)

<h3>Improvements</h3>

* Added extensive input checks in templates.
  [(#419)](https://github.com/XanaduAI/pennylane/pull/419)

* Templates integration tests are rewritten - now cover keyword/positional argument passing,
  interfaces and combinations of templates.
  [(#409)](https://github.com/XanaduAI/pennylane/pull/409)
  [(#419)](https://github.com/XanaduAI/pennylane/pull/419)

* State vector preparation operations in the `default.qubit` plugin can now be
  applied to subsets of wires, and are restricted to being the first operation
  in a circuit.
  [(#346)](https://github.com/XanaduAI/pennylane/pull/346)

* The `QNode` class is split into a hierarchy of simpler classes.
  [(#354)](https://github.com/XanaduAI/pennylane/pull/354)
  [(#398)](https://github.com/XanaduAI/pennylane/pull/398)
  [(#415)](https://github.com/XanaduAI/pennylane/pull/415)
  [(#417)](https://github.com/XanaduAI/pennylane/pull/417)
  [(#425)](https://github.com/XanaduAI/pennylane/pull/425)

* Added the gates U1, U2 and U3 parametrizing arbitrary unitaries on 1, 2 and 3
  qubits and the Toffoli gate to the set of qubit operations.
  [(#396)](https://github.com/XanaduAI/pennylane/pull/396)

* Changes have been made to accomodate the movement of the main function
  in `pytest._internal` to `pytest._internal.main` in pip 19.3.
  [(#404)](https://github.com/XanaduAI/pennylane/pull/404)

* Added the templates `BasisStatePreparation` and `MottonenStatePreparation` that use
  gates to prepare a basis state and an arbitrary state respectively.
  [(#336)](https://github.com/XanaduAI/pennylane/pull/336)

* Added decompositions for `BasisState` and `QubitStateVector` based on state
  preparation templates.
  [(#414)](https://github.com/XanaduAI/pennylane/pull/414)

* Replaces the pseudo-inverse in the quantum natural gradient optimizer
  (which can be numerically unstable) with `np.linalg.solve`.
  [(#428)](https://github.com/XanaduAI/pennylane/pull/428)

<h3>Contributors</h3>

This release contains contributions from (in alphabetical order):

Ville Bergholm, Josh Izaac, Nathan Killoran, Angus Lowe, Johannes Jakob Meyer,
Oluwatobi Ogunbayo, Maria Schuld, Antal Száva.

# Release 0.6.1

<h3>New features since last release</h3>

* Added a `print_applied` method to QNodes, allowing the operation
  and observable queue to be printed as last constructed.
  [(#378)](https://github.com/XanaduAI/pennylane/pull/378)

<h3>Improvements</h3>

* A new `Operator` base class is introduced, which is inherited by both the
  `Observable` class and the `Operation` class.
  [(#355)](https://github.com/XanaduAI/pennylane/pull/355)

* Removed deprecated `@abstractproperty` decorators
  in `_device.py`.
  [(#374)](https://github.com/XanaduAI/pennylane/pull/374)

* The `CircuitGraph` class is updated to deal with `Operation` instances directly.
  [(#344)](https://github.com/XanaduAI/pennylane/pull/344)

* Comprehensive gradient tests have been added for the interfaces.
  [(#381)](https://github.com/XanaduAI/pennylane/pull/381)

<h3>Documentation</h3>

* The new restructured documentation has been polished and updated.
  [(#387)](https://github.com/XanaduAI/pennylane/pull/387)
  [(#375)](https://github.com/XanaduAI/pennylane/pull/375)
  [(#372)](https://github.com/XanaduAI/pennylane/pull/372)
  [(#370)](https://github.com/XanaduAI/pennylane/pull/370)
  [(#369)](https://github.com/XanaduAI/pennylane/pull/369)
  [(#367)](https://github.com/XanaduAI/pennylane/pull/367)
  [(#364)](https://github.com/XanaduAI/pennylane/pull/364)

* Updated the development guides.
  [(#382)](https://github.com/XanaduAI/pennylane/pull/382)
  [(#379)](https://github.com/XanaduAI/pennylane/pull/379)

* Added all modules, classes, and functions to the API section
  in the documentation.
  [(#373)](https://github.com/XanaduAI/pennylane/pull/373)

<h3>Bug fixes</h3>

* Replaces the existing `np.linalg.norm` normalization with hand-coded
  normalization, allowing `AmplitudeEmbedding` to be used with differentiable
  parameters. AmplitudeEmbedding tests have been added and improved.
  [(#376)](https://github.com/XanaduAI/pennylane/pull/376)

<h3>Contributors</h3>

This release contains contributions from (in alphabetical order):

Ville Bergholm, Josh Izaac, Nathan Killoran, Maria Schuld, Antal Száva

# Release 0.6.0

<h3>New features since last release</h3>

* The devices `default.qubit` and `default.gaussian` have a new initialization parameter
  `analytic` that indicates if expectation values and variances should be calculated
  analytically and not be estimated from data.
  [(#317)](https://github.com/XanaduAI/pennylane/pull/317)

* Added C-SWAP gate to the set of qubit operations
  [(#330)](https://github.com/XanaduAI/pennylane/pull/330)

* The TensorFlow interface has been renamed from `"tfe"` to `"tf"`, and
  now supports TensorFlow 2.0.
  [(#337)](https://github.com/XanaduAI/pennylane/pull/337)

* Added the S and T gates to the set of qubit operations.
  [(#343)](https://github.com/XanaduAI/pennylane/pull/343)

* Tensor observables are now supported within the `expval`,
  `var`, and `sample` functions, by using the `@` operator.
  [(#267)](https://github.com/XanaduAI/pennylane/pull/267)


<h3>Breaking changes</h3>

* The argument `n` specifying the number of samples in the method `Device.sample` was removed.
  Instead, the method will always return `Device.shots` many samples.
  [(#317)](https://github.com/XanaduAI/pennylane/pull/317)

<h3>Improvements</h3>

* The number of shots / random samples used to estimate expectation values and variances, `Device.shots`,
  can now be changed after device creation.
  [(#317)](https://github.com/XanaduAI/pennylane/pull/317)

* Unified import shortcuts to be under qml in qnode.py
  and test_operation.py
  [(#329)](https://github.com/XanaduAI/pennylane/pull/329)

* The quantum natural gradient now uses `scipy.linalg.pinvh` which is more efficient for symmetric matrices
  than the previously used `scipy.linalg.pinv`.
  [(#331)](https://github.com/XanaduAI/pennylane/pull/331)

* The deprecated `qml.expval.Observable` syntax has been removed.
  [(#267)](https://github.com/XanaduAI/pennylane/pull/267)

* Remainder of the unittest-style tests were ported to pytest.
  [(#310)](https://github.com/XanaduAI/pennylane/pull/310)

* The `do_queue` argument for operations now only takes effect
  within QNodes. Outside of QNodes, operations can now be instantiated
  without needing to specify `do_queue`.
  [(#359)](https://github.com/XanaduAI/pennylane/pull/359)

<h3>Documentation</h3>

* The docs are rewritten and restructured to contain a code introduction section as well as an API section.
  [(#314)](https://github.com/XanaduAI/pennylane/pull/275)

* Added Ising model example to the tutorials
  [(#319)](https://github.com/XanaduAI/pennylane/pull/319)

* Added tutorial for QAOA on MaxCut problem
  [(#328)](https://github.com/XanaduAI/pennylane/pull/328)

* Added QGAN flow chart figure to its tutorial
  [(#333)](https://github.com/XanaduAI/pennylane/pull/333)

* Added missing figures for gallery thumbnails of state-preparation
  and QGAN tutorials
  [(#326)](https://github.com/XanaduAI/pennylane/pull/326)

* Fixed typos in the state preparation tutorial
  [(#321)](https://github.com/XanaduAI/pennylane/pull/321)

* Fixed bug in VQE tutorial 3D plots
  [(#327)](https://github.com/XanaduAI/pennylane/pull/327)

<h3>Bug fixes</h3>

* Fixed typo in measurement type error message in qnode.py
  [(#341)](https://github.com/XanaduAI/pennylane/pull/341)

<h3>Contributors</h3>

This release contains contributions from (in alphabetical order):

Shahnawaz Ahmed, Ville Bergholm, Aroosa Ijaz, Josh Izaac, Nathan Killoran, Angus Lowe,
Johannes Jakob Meyer, Maria Schuld, Antal Száva, Roeland Wiersema.

# Release 0.5.0

<h3>New features since last release</h3>

* Adds a new optimizer, `qml.QNGOptimizer`, which optimizes QNodes using
  quantum natural gradient descent. See https://arxiv.org/abs/1909.02108
  for more details.
  [(#295)](https://github.com/XanaduAI/pennylane/pull/295)
  [(#311)](https://github.com/XanaduAI/pennylane/pull/311)

* Adds a new QNode method, `QNode.metric_tensor()`,
  which returns the block-diagonal approximation to the Fubini-Study
  metric tensor evaluated on the attached device.
  [(#295)](https://github.com/XanaduAI/pennylane/pull/295)

* Sampling support: QNodes can now return a specified number of samples
  from a given observable via the top-level `pennylane.sample()` function.
  To support this on plugin devices, there is a new `Device.sample` method.

  Calculating gradients of QNodes that involve sampling is not possible.
  [(#256)](https://github.com/XanaduAI/pennylane/pull/256)

* `default.qubit` has been updated to provide support for sampling.
  [(#256)](https://github.com/XanaduAI/pennylane/pull/256)

* Added controlled rotation gates to PennyLane operations and `default.qubit` plugin.
  [(#251)](https://github.com/XanaduAI/pennylane/pull/251)

<h3>Breaking changes</h3>

* The method `Device.supported` was removed, and replaced with the methods
  `Device.supports_observable` and `Device.supports_operation`.
  Both methods can be called with string arguments (`dev.supports_observable('PauliX')`) and
  class arguments (`dev.supports_observable(qml.PauliX)`).
  [(#276)](https://github.com/XanaduAI/pennylane/pull/276)

* The following CV observables were renamed to comply with the new Operation/Observable
  scheme: `MeanPhoton` to `NumberOperator`, `Homodyne` to `QuadOperator` and `NumberState` to `FockStateProjector`.
  [(#254)](https://github.com/XanaduAI/pennylane/pull/254)

<h3>Improvements</h3>

* The `AmplitudeEmbedding` function now provides options to normalize and
  pad features to ensure a valid state vector is prepared.
  [(#275)](https://github.com/XanaduAI/pennylane/pull/275)

* Operations can now optionally specify generators, either as existing PennyLane
  operations, or by providing a NumPy array.
  [(#295)](https://github.com/XanaduAI/pennylane/pull/295)
  [(#313)](https://github.com/XanaduAI/pennylane/pull/313)

* Adds a `Device.parameters` property, so that devices can view a dictionary mapping free
  parameters to operation parameters. This will allow plugin devices to take advantage
  of parametric compilation.
  [(#283)](https://github.com/XanaduAI/pennylane/pull/283)

* Introduces two enumerations: `Any` and `All`, representing any number of wires
  and all wires in the system respectively. They can be imported from
  `pennylane.operation`, and can be used when defining the `Operation.num_wires`
  class attribute of operations.
  [(#277)](https://github.com/XanaduAI/pennylane/pull/277)

  As part of this change:

  - `All` is equivalent to the integer 0, for backwards compatibility with the
    existing test suite

  - `Any` is equivalent to the integer -1 to allow numeric comparison
    operators to continue working

  - An additional validation is now added to the `Operation` class,
    which will alert the user that an operation with `num_wires = All`
    is being incorrectly.

* The one-qubit rotations in `pennylane.plugins.default_qubit` no longer depend on Scipy's `expm`. Instead
  they are calculated with Euler's formula.
  [(#292)](https://github.com/XanaduAI/pennylane/pull/292)

* Creates an `ObservableReturnTypes` enumeration class containing `Sample`,
  `Variance` and `Expectation`. These new values can be assigned to the `return_type`
  attribute of an `Observable`.
  [(#290)](https://github.com/XanaduAI/pennylane/pull/290)

* Changed the signature of the `RandomLayer` and `RandomLayers` templates to have a fixed seed by default.
  [(#258)](https://github.com/XanaduAI/pennylane/pull/258)

* `setup.py` has been cleaned up, removing the non-working shebang,
  and removing unused imports.
  [(#262)](https://github.com/XanaduAI/pennylane/pull/262)

<h3>Documentation</h3>

* A documentation refactor to simplify the tutorials and
  include Sphinx-Gallery.
  [(#291)](https://github.com/XanaduAI/pennylane/pull/291)

  - Examples and tutorials previously split across the `examples/`
    and `doc/tutorials/` directories, in a mixture of ReST and Jupyter notebooks,
    have been rewritten as Python scripts with ReST comments in a single location,
    the `examples/` folder.

  - Sphinx-Gallery is used to automatically build and run the tutorials.
    Rendered output is displayed in the Sphinx documentation.

  - Links are provided at the top of every tutorial page for downloading the
    tutorial as an executable python script, downloading the tutorial
    as a Jupyter notebook, or viewing the notebook on GitHub.

  - The tutorials table of contents have been moved to a single quick start page.

* Fixed a typo in `QubitStateVector`.
  [(#296)](https://github.com/XanaduAI/pennylane/pull/296)

* Fixed a typo in the `default_gaussian.gaussian_state` function.
  [(#293)](https://github.com/XanaduAI/pennylane/pull/293)

* Fixed a typo in the gradient recipe within the `RX`, `RY`, `RZ`
  operation docstrings.
  [(#248)](https://github.com/XanaduAI/pennylane/pull/248)

* Fixed a broken link in the tutorial documentation, as a
  result of the `qml.expval.Observable` deprecation.
  [(#246)](https://github.com/XanaduAI/pennylane/pull/246)

<h3>Bug fixes</h3>

* Fixed a bug where a `PolyXP` observable would fail if applied to subsets
  of wires on `default.gaussian`.
  [(#277)](https://github.com/XanaduAI/pennylane/pull/277)

<h3>Contributors</h3>

This release contains contributions from (in alphabetical order):

Simon Cross, Aroosa Ijaz, Josh Izaac, Nathan Killoran, Johannes Jakob Meyer,
Rohit Midha, Nicolás Quesada, Maria Schuld, Antal Száva, Roeland Wiersema.

# Release 0.4.0

<h3>New features since last release</h3>

* `pennylane.expval()` is now a top-level *function*, and is no longer
  a package of classes. For now, the existing `pennylane.expval.Observable`
  interface continues to work, but will raise a deprecation warning.
  [(#232)](https://github.com/XanaduAI/pennylane/pull/232)

* Variance support: QNodes can now return the variance of observables,
  via the top-level `pennylane.var()` function. To support this on
  plugin devices, there is a new `Device.var` method.

  The following observables support analytic gradients of variances:

  - All qubit observables (requiring 3 circuit evaluations for involutory
    observables such as `Identity`, `X`, `Y`, `Z`; and 5 circuit evals for
    non-involutary observables, currently only `qml.Hermitian`)

  - First-order CV observables (requiring 5 circuit evaluations)

  Second-order CV observables support numerical variance gradients.

* `pennylane.about()` function added, providing details
  on current PennyLane version, installed plugins, Python,
  platform, and NumPy versions [(#186)](https://github.com/XanaduAI/pennylane/pull/186)

* Removed the logic that allowed `wires` to be passed as a positional
  argument in quantum operations. This allows us to raise more useful
  error messages for the user if incorrect syntax is used.
  [(#188)](https://github.com/XanaduAI/pennylane/pull/188)

* Adds support for multi-qubit expectation values of the `pennylane.Hermitian()`
  observable [(#192)](https://github.com/XanaduAI/pennylane/pull/192)

* Adds support for multi-qubit expectation values in `default.qubit`.
  [(#202)](https://github.com/XanaduAI/pennylane/pull/202)

* Organize templates into submodules [(#195)](https://github.com/XanaduAI/pennylane/pull/195).
  This included the following improvements:

  - Distinguish embedding templates from layer templates.

  - New random initialization functions supporting the templates available
    in the new submodule `pennylane.init`.

  - Added a random circuit template (`RandomLayers()`), in which rotations and 2-qubit gates are randomly
    distributed over the wires

  - Add various embedding strategies

<h3>Breaking changes</h3>

* The `Device` methods `expectations`, `pre_expval`, and `post_expval` have been
  renamed to `observables`, `pre_measure`, and `post_measure` respectively.
  [(#232)](https://github.com/XanaduAI/pennylane/pull/232)

<h3>Improvements</h3>

* `default.qubit` plugin now uses `np.tensordot` when applying quantum operations
  and evaluating expectations, resulting in significant speedup
  [(#239)](https://github.com/XanaduAI/pennylane/pull/239),
  [(#241)](https://github.com/XanaduAI/pennylane/pull/241)

* PennyLane now allows division of quantum operation parameters by a constant
  [(#179)](https://github.com/XanaduAI/pennylane/pull/179)

* Portions of the test suite are in the process of being ported to pytest.
  Note: this is still a work in progress.

  Ported tests include:

  - `test_ops.py`
  - `test_about.py`
  - `test_classical_gradients.py`
  - `test_observables.py`
  - `test_measure.py`
  - `test_init.py`
  - `test_templates*.py`
  - `test_ops.py`
  - `test_variable.py`
  - `test_qnode.py` (partial)

<h3>Bug fixes</h3>

* Fixed a bug in `Device.supported`, which would incorrectly
  mark an operation as supported if it shared a name with an
  observable [(#203)](https://github.com/XanaduAI/pennylane/pull/203)

* Fixed a bug in `Operation.wires`, by explicitly casting the
  type of each wire to an integer [(#206)](https://github.com/XanaduAI/pennylane/pull/206)

* Removed code in PennyLane which configured the logger,
  as this would clash with users' configurations
  [(#208)](https://github.com/XanaduAI/pennylane/pull/208)

* Fixed a bug in `default.qubit`, in which `QubitStateVector` operations
  were accidentally being cast to `np.float` instead of `np.complex`.
  [(#211)](https://github.com/XanaduAI/pennylane/pull/211)


<h3>Contributors</h3>

This release contains contributions from:

Shahnawaz Ahmed, riveSunder, Aroosa Ijaz, Josh Izaac, Nathan Killoran, Maria Schuld.

# Release 0.3.1

<h3>Bug fixes</h3>

* Fixed a bug where the interfaces submodule was not correctly being packaged via setup.py

# Release 0.3.0

<h3>New features since last release</h3>

* PennyLane now includes a new `interfaces` submodule, which enables QNode integration with additional machine learning libraries.
* Adds support for an experimental PyTorch interface for QNodes
* Adds support for an experimental TensorFlow eager execution interface for QNodes
* Adds a PyTorch+GPU+QPU tutorial to the documentation
* Documentation now includes links and tutorials including the new [PennyLane-Forest](https://github.com/rigetti/pennylane-forest) plugin.

<h3>Improvements</h3>

* Printing a QNode object, via `print(qnode)` or in an interactive terminal, now displays more useful information regarding the QNode,
  including the device it runs on, the number of wires, it's interface, and the quantum function it uses:

  ```python
  >>> print(qnode)
  <QNode: device='default.qubit', func=circuit, wires=2, interface=PyTorch>
  ```

<h3>Contributors</h3>

This release contains contributions from:

Josh Izaac and Nathan Killoran.


# Release 0.2.0

<h3>New features since last release</h3>

* Added the `Identity` expectation value for both CV and qubit models [(#135)](https://github.com/XanaduAI/pennylane/pull/135)
* Added the `templates.py` submodule, containing some commonly used QML models to be used as ansatz in QNodes [(#133)](https://github.com/XanaduAI/pennylane/pull/133)
* Added the `qml.Interferometer` CV operation [(#152)](https://github.com/XanaduAI/pennylane/pull/152)
* Wires are now supported as free QNode parameters [(#151)](https://github.com/XanaduAI/pennylane/pull/151)
* Added ability to update stepsizes of the optimizers [(#159)](https://github.com/XanaduAI/pennylane/pull/159)

<h3>Improvements</h3>

* Removed use of hardcoded values in the optimizers, made them parameters (see [#131](https://github.com/XanaduAI/pennylane/pull/131) and [#132](https://github.com/XanaduAI/pennylane/pull/132))
* Created the new `PlaceholderExpectation`, to be used when both CV and qubit expval modules contain expectations with the same name
* Provide a way for plugins to view the operation queue _before_ applying operations. This allows for on-the-fly modifications of
  the queue, allowing hardware-based plugins to support the full range of qubit expectation values. [(#143)](https://github.com/XanaduAI/pennylane/pull/143)
* QNode return values now support _any_ form of sequence, such as lists, sets, etc. [(#144)](https://github.com/XanaduAI/pennylane/pull/144)
* CV analytic gradient calculation is now more robust, allowing for operations which may not themselves be differentiated, but have a
  well defined `_heisenberg_rep` method, and so may succeed operations that are analytically differentiable [(#152)](https://github.com/XanaduAI/pennylane/pull/152)

<h3>Bug fixes</h3>

* Fixed a bug where the variational classifier example was not batching when learning parity (see [#128](https://github.com/XanaduAI/pennylane/pull/128) and [#129](https://github.com/XanaduAI/pennylane/pull/129))
* Fixed an inconsistency where some initial state operations were documented as accepting complex parameters - all operations
  now accept real values [(#146)](https://github.com/XanaduAI/pennylane/pull/146)

<h3>Contributors</h3>

This release contains contributions from:

Christian Gogolin, Josh Izaac, Nathan Killoran, and Maria Schuld.


# Release 0.1.0

Initial public release.

<h3>Contributors</h3>
This release contains contributions from:

Ville Bergholm, Josh Izaac, Maria Schuld, Christian Gogolin, and Nathan Killoran.<|MERGE_RESOLUTION|>--- conflicted
+++ resolved
@@ -259,14 +259,8 @@
 
 This release contains contributions from (in alphabetical order):
 
-<<<<<<< HEAD
 Thomas Bromley, Christina Lee, Olivia Di Matteo, Anthony Hayes, Josh Izaac, Nathan Killoran, Shumpei Kobayashi,
-Romain Moyard, Maria Schuld
-=======
-Thomas Bromley, Christina Lee, Olivia Di Matteo, Anthony Hayes, Josh Izaac, Nathan Killoran,
-Romain Moyard, Maria Schuld, Antal Száva
->>>>>>> 47b1dfff
-
+Romain Moyard, Maria Schuld, Antal Száva.
 
 # Release 0.12.0 (current release)
 
