--- conflicted
+++ resolved
@@ -2,7 +2,6 @@
 
 <h3>New features since last release</h3>
 
-<<<<<<< HEAD
 - Added the `QuantumPhaseEstimation` template for performing quantum phase estimation for an input
   unitary matrix.
   [(#1095)](https://github.com/PennyLaneAI/pennylane/pull/1095)
@@ -50,7 +49,6 @@
   5.105088062083414
   ```
 
-=======
 * Batches of shots can now be specified as a list, allowing measurement statistics
   to be course-grained with a single QNode evaluation.
   [(#1103)](https://github.com/PennyLaneAI/pennylane/pull/1103)
@@ -87,7 +85,6 @@
 
   This output remains fully differentiable.
 
->>>>>>> 1206dbda
 - The number of shots can now be specified on a temporary basis when evaluating a QNode.
   [(#1075)](https://github.com/PennyLaneAI/pennylane/pull/1075)
 
