# Release 0.16.0-dev (development release)

<h3>New features since last release</h3>

* PennyLane now has a ``kernels`` module.
  It provides basic functionalities for working with quantum kernels as well as 
  post-processing methods to mitigate sampling errors and device noise:

```python
import pennylane as qml
from pennylane import numpy as np

num_wires = 6
wires = range(num_wires)

dev = qml.device('default.qubit', wires=num_wires)

@qml.qnode(dev)
def kernel_circuit(x1, x2):
    qml.templates.AngleEmbedding(x1, wires=wires)
    qml.adjoint(qml.templates.AngleEmbedding)(x2, wires=wires)
    return qml.probs(wires)

kernel = lambda x1, x2: kernel_circuit(x1, x2)[0]

# "Training feature vectors"
X_train = np.random.random((10, 6))
# Create symmetric square kernel matrix (for training)
K = qml.kernels.square_kernel_matrix(X_train, kernel)
# Add some (symmetric) Gaussian noise to the kernel matrix.
N = np.random.randn(10, 10)
K += (N + N.T) / 2
        
K1 = qml.kernels.displace_matrix(K)
K2 = qml.kernels.closest_psd_matrix(K)
K3 = qml.kernels.threshold_matrix(K)
K4 = qml.kernels.mitigate_depolarizing_noise(K, num_wires, method='single')
K5 = qml.kernels.mitigate_depolarizing_noise(K, num_wires, method='average')
K6 = qml.kernels.mitigate_depolarizing_noise(K, num_wires, method='split_channel')

# "Testing feature vectors"
X_test = np.random.random((5, 6))
# Compute kernel between test and training data.
K_test = qml.kernels.kernel_matrix(X_train, X_test, kernel)
```

* Added CPhase operation as an alias for ControlledPhaseShift operation
  [(#1319)](https://github.com/PennyLaneAI/pennylane/pull/1319).

* The `qml.Toffoli` operation now has a decomposition over elementary gates. 
  [(#1320)](https://github.com/PennyLaneAI/pennylane/pull/1320)

* Added a new noise channel, `qml.ResetError`.
  [(#1321)](https://github.com/PennyLaneAI/pennylane/pull/1321).

* The `qml.SWAP`  operation now has a decomposition over elementary gates. [(#1329)](https://github.com/PennyLaneAI/pennylane/pull/1329)

* Added functionality for constructing and manipulating the Pauli group
  [(#1181)](https://github.com/PennyLaneAI/pennylane/pull/1181).
  The function `pennylane.grouping.pauli_group` provides a generator to
  easily loop over the group, or construct and store it in its entirety.
  For example, we can construct the 3-qubit Pauli group like so:

  ```pycon
  >>> from pennylane.grouping import pauli_group
  >>> pauli_group_1_qubit = list(pauli_group(1))
  >>> pauli_group_1_qubit
  [Identity(wires=[0]), PauliZ(wires=[0]), PauliX(wires=[0]), PauliY(wires=[0])]
  ```

  We can multiply together its members at the level of Pauli words
  using the `pauli_mult` and `pauli_multi_with_phase` functions.
  This can be done on arbitrarily-labeled wires as well, by defining a wire map.

  ```pycon
  >>> from pennylane.grouping import pauli_group, pauli_mult
  >>> wire_map = {'a' : 0, 'b' : 1, 'c' : 2}
  >>> pg = list(pauli_group(3, wire_map=wire_map))
  >>> pg[3]
  PauliZ(wires=['b']) @ PauliZ(wires=['c'])
  >>> pg[55]
  PauliY(wires=['a']) @ PauliY(wires=['b']) @ PauliZ(wires=['c'])
  >>> pauli_mult(pg[3], pg[55], wire_map=wire_map)
  PauliY(wires=['a']) @ PauliX(wires=['b'])
  ```

  Functions for conversion of Pauli observables to strings (and back),
  are included.

  ```pycon
  >>> from pennylane.grouping import pauli_word_to_string, string_to_pauli_word
  >>> pauli_word_to_string(pg[55], wire_map=wire_map)
  'YYZ'
  >>> string_to_pauli_word('ZXY', wire_map=wire_map)
  PauliZ(wires=['a']) @ PauliX(wires=['b']) @ PauliY(wires=['c'])
  ```

  Calculation of the matrix representation for arbitrary Paulis and wire maps is now
  also supported.

  ```pycon
  >>> from pennylane.grouping import pauli_word_to_matrix
  >>> wire_map = {'a' : 0, 'b' : 1}
  >>> pauli_word = qml.PauliZ('b')  # corresponds to Pauli 'IZ'
  >>> pauli_word_to_matrix(pauli_word, wire_map=wire_map)
  array([[ 1.,  0.,  0.,  0.],
         [ 0., -1.,  0., -0.],
         [ 0.,  0.,  1.,  0.],
         [ 0., -0.,  0., -1.]])
  ```

* Functionality to support solving the maximum-weighted cycle problem has been added to the `qaoa`
  module.
  [(#1207)](https://github.com/PennyLaneAI/pennylane/pull/1207)
  [(#1209)](https://github.com/PennyLaneAI/pennylane/pull/1209)
  [(#1251)](https://github.com/PennyLaneAI/pennylane/pull/1251)
  [(#1213)](https://github.com/PennyLaneAI/pennylane/pull/1213)
  [(#1220)](https://github.com/PennyLaneAI/pennylane/pull/1220)
  [(#1214)](https://github.com/PennyLaneAI/pennylane/pull/1214)
  [(#1283)](https://github.com/PennyLaneAI/pennylane/pull/1283)
  [(#1297)](https://github.com/PennyLaneAI/pennylane/pull/1297)
  
  The `max_weight_cycle` function returns the appropriate cost and mixer Hamiltonians:
  
  ```pycon
  >>> a = np.random.random((3, 3))
  >>> np.fill_diagonal(a, 0)
  >>> g = nx.DiGraph(a)  # create a random directed graph
  >>> cost, mixer, mapping = qml.qaoa.max_weight_cycle(g)
  >>> print(cost)
    (-0.9775906842165344) [Z2]
  + (-0.9027248603361988) [Z3]
  + (-0.8722207409852838) [Z0]
  + (-0.6426184210832898) [Z5]
  + (-0.2832594164291379) [Z1]
  + (-0.0778133996933755) [Z4]
  >>> print(mixer)
    (-0.25) [X0 Y1 Y5]
  + (-0.25) [X1 Y0 Y3]
  + (-0.25) [X2 Y3 Y4]
  + (-0.25) [X3 Y2 Y1]
  + (-0.25) [X4 Y5 Y2]
  + (-0.25) [X5 Y4 Y0]
  + (0.25) [X0 X1 X5]
  + (0.25) [Y0 Y1 X5]
  + (0.25) [Y0 X1 Y5]
  + (0.25) [X1 X0 X3]
  + (0.25) [Y1 Y0 X3]
  + (0.25) [Y1 X0 Y3]
  + (0.25) [X2 X3 X4]
  + (0.25) [Y2 Y3 X4]
  + (0.25) [Y2 X3 Y4]
  + (0.25) [X3 X2 X1]
  + (0.25) [Y3 Y2 X1]
  + (0.25) [Y3 X2 Y1]
  + (0.25) [X4 X5 X2]
  + (0.25) [Y4 Y5 X2]
  + (0.25) [Y4 X5 Y2]
  + (0.25) [X5 X4 X0]
  + (0.25) [Y5 Y4 X0]
  + (0.25) [Y5 X4 Y0]
  >>> mapping
  {0: (0, 1), 1: (0, 2), 2: (1, 0), 3: (1, 2), 4: (2, 0), 5: (2, 1)}
  ``` 
 Additional functionality can be found in the `qml.qaoa.cycle` module.

* Adds `QubitCarry` and `QubitSum` operations for basic arithmetic.
  [(#1169)](https://github.com/PennyLaneAI/pennylane/pull/1169)

  The following example adds two 1-bit numbers, returning a 2-bit answer:

  ```python
  dev = qml.device('default.qubit', wires = 4)
  a = 0
  b = 1

  @qml.qnode(dev)
  def circuit():
      qml.BasisState(np.array([a, b]), wires=[1, 2])
      qml.QubitCarry(wires=[0, 1, 2, 3])
      qml.CNOT(wires=[1, 2])
      qml.QubitSum(wires=[0, 1, 2])
      return qml.probs(wires=[3, 2])

  probs = circuit()
  bitstrings = tuple(itertools.product([0, 1], repeat = 2))
  indx = np.argwhere(probs == 1).flatten()[0]
  output = bitstrings[indx]
  ```

  ```pycon
  >>> print(output)
  (0, 1)
  ```

* PennyLane NumPy now includes the
  [random module's](https://numpy.org/doc/stable/reference/random/index.html#module-numpy.random)
  `Generator` objects, the recommended way of random number generation. This allows for
  random number generation using a local, rather than global seed.

```python
from pennylane import numpy as np

rng = np.random.default_rng()
random_mat1 = rng.random((3,2))
random_mat2 = rng.standard_normal(3, requires_grad=False)
```

* Ising ZZ gate functionality added.
  [(#1199)](https://github.com/PennyLaneAI/pennylane/pull/1199)

* The ISWAP operation has been added to the `default_qubit` device.
  [(#1298)](https://github.com/PennyLaneAI/pennylane/pull/1298)

* Ising XX gate functionality added. [(#1194)](https://github.com/PennyLaneAI/pennylane/pull/1194)

<h3>Improvements</h3>

<<<<<<< HEAD
* The `benchmark` module was deleted, since it was outdated and is superseded by 
  the new separate [benchmark repository](https://github.com/PennyLaneAI/benchmark).
  [(#1343)](https://github.com/PennyLaneAI/pennylane/pull/1343)
  
=======
*  A decomposition has been added for the `qml.CSWAP` operation.
  [(#1306)](https://github.com/PennyLaneAI/pennylane/issues/1306)

>>>>>>> a9a914d9
* The `qml.inv()` function is now deprecated with a warning to use the more general `qml.adjoint()`.
  [(#1325)](https://github.com/PennyLaneAI/pennylane/pull/1325)

* The `MultiControlledX` gate now has a decomposition defined. When controlling on three or more wires,
  an ancilla register of worker wires is required to support the decomposition.
  [(#1287)](https://github.com/PennyLaneAI/pennylane/pull/1287)
  
  ```python
  ctrl_wires = [f"c{i}" for i in range(5)]
  work_wires = [f"w{i}" for i in range(3)]
  target_wires = ["t0"]
  all_wires = ctrl_wires + work_wires + target_wires

  dev = qml.device("default.qubit", wires=all_wires)

  with qml.tape.QuantumTape() as tape:
      qml.MultiControlledX(control_wires=ctrl_wires, wires=target_wires, work_wires=work_wires)
  ```
  
  ```pycon
  >>> tape = tape.expand(depth=2)
  >>> print(tape.draw(wire_order=Wires(all_wires)))
   c0: ──────────────╭C──────────────────────╭C──────────┤  
   c1: ──────────────├C──────────────────────├C──────────┤  
   c2: ──────────╭C──│───╭C──────────────╭C──│───╭C──────┤  
   c3: ──────╭C──│───│───│───╭C──────╭C──│───│───│───╭C──┤  
   c4: ──╭C──│───│───│───│───│───╭C──│───│───│───│───│───┤  
   w0: ──│───│───├C──╰X──├C──│───│───│───├C──╰X──├C──│───┤  
   w1: ──│───├C──╰X──────╰X──├C──│───├C──╰X──────╰X──├C──┤  
   w2: ──├C──╰X──────────────╰X──├C──╰X──────────────╰X──┤  
   t0: ──╰X──────────────────────╰X──────────────────────┤  
  ```

* The `qml.SingleExcitation` and `qml.DoubleExcitation` operations now
  have decompositions over elementary gates, and their gradient recipes
  have been updated to use the four-term parameter-shift rules.
  [(#1303)](https://github.com/PennyLaneAI/pennylane/pull/1303)

* The `qml.SingleExcitationPlus` and `qml.SingleExcitationMinus` operations now
  have decompositions over elementary gates.
  [(#1278)](https://github.com/PennyLaneAI/pennylane/pull/1278)

* The `Device` class now uses caching when mapping wires.
  [(#1270)](https://github.com/PennyLaneAI/pennylane/pull/1270)

* The `Wires` class now uses caching for computing its `hash`.
  [(#1270)](https://github.com/PennyLaneAI/pennylane/pull/1270)

* Added custom gate application for Toffoli in `default.qubit`.
  [(#1249)](https://github.com/PennyLaneAI/pennylane/pull/1249)

* The device test suite now provides test cases for checking gates by comparing
  expectation values.
  [(#1212)](https://github.com/PennyLaneAI/pennylane/pull/1212)

* PennyLane's test suite is now code-formatted using `black -l 100`.
  [(#1222)](https://github.com/PennyLaneAI/pennylane/pull/1222)

* Adds a `hamiltonian_expand` tape transform. This takes a tape ending in 
  `qml.expval(H)`, where `H` is a Hamiltonian, and maps it to a collection 
  of tapes which can be executed and passed into a post-processing function yielding 
  the expectation value.
  [(#1142)](https://github.com/PennyLaneAI/pennylane/pull/1142)
   
  Example use:
    
  ```python
  H = qml.PauliZ(0) + 3 * qml.PauliZ(0) @ qml.PauliX(1)
  
  with qml.tape.QuantumTape() as tape:  
      qml.Hadamard(wires=1)
      return qml.expval(H)
  
  tapes, fn = qml.transforms.hamiltonian_expand(tape)
  dev = qml.device("default.qubit", wires=3)
  res = dev.batch_execute(tapes)
  ```
  ```pycon
  >>> fn(res)
  4.0
  ```

* PennyLane's `qchem` package and tests are now code-formatted using `black -l 100`.
  [(#1311)](https://github.com/PennyLaneAI/pennylane/pull/1311)

<h3>Breaking changes</h3>

* Removes support for Python 3.6 and begin testing for Python 3.9.
  [(#1228)](https://github.com/XanaduAI/pennylane/pull/1228)

<h3>Bug fixes</h3>

* Fixes drawing QNodes with no operations.
  [(#1354)](https://github.com/PennyLaneAI/pennylane/pull/1354)

* Fixes incorrect wires in the decomposition of the `ControlledPhaseShift` operation.
  [(#1338)](https://github.com/PennyLaneAI/pennylane/pull/1338)

* Fixed tests for the `Permute` operation that used a QNode and hence expanded
  tapes twice instead of once due to QNode tape expansion and an explicit tape
  expansion call.
  [(#1318)](https://github.com/PennyLaneAI/pennylane/pull/1318).

* Prevent Hamiltonians that share wires from being multiplied together.
  [(#1273)](https://github.com/PennyLaneAI/pennylane/pull/1273)

* Fixed a bug where the custom range sequences could not be passed
  to the `StronglyEntanglingLayers` template.
  [(#1332)](https://github.com/PennyLaneAI/pennylane/pull/1332)

<h3>Documentation</h3>

* Fixed typo on TensorFlow interface documentation [(#1312)](https://github.com/PennyLaneAI/pennylane/pull/1312)

* Fixed typos in the mathematical expressions in documentation of `qml.DoubleExcitation`.
  [(#1278)](https://github.com/PennyLaneAI/pennylane/pull/1278)

* Remove unsupported `None` option from the `qml.QNode` docstrings.
  [(#1271)](https://github.com/PennyLaneAI/pennylane/pull/1271)

* Updated the docstring of `qml.PolyXP` to reference the new location of internal
  usage. [(#1262)](https://github.com/PennyLaneAI/pennylane/pull/1262)

* Removes occurrences of the deprecated device argument ``analytic`` from the documentation.
  [(#1261)](https://github.com/PennyLaneAI/pennylane/pull/1261)

<h3>Contributors</h3>

This release contains contributions from (in alphabetical order):

<<<<<<< HEAD
Marius Aglitoiu, Vishnu Ajith, Thomas Bromley, Jack Ceroni, Olivia Di Matteo, Tanya Garg, Diego Guala,
Anthony Hayes, Josh Izaac, Pavan Jayasinha, Ryan Levy, Nahum Sá, Maria Schuld, Brian Shi, Antal Száva, Vincent Wong
=======
Marius Aglitoiu, Vishnu Ajith, Thomas Bromley, Jack Ceroni, Miruna Daian, Olivia Di Matteo,
Tanya Garg, Diego Guala, Anthony Hayes, Josh Izaac, Pavan Jayasinha, Ryan Levy, Nahum Sá, Johannes Jakob Meyer,
Brian Shi, Antal Száva, David Wierichs, Vincent Wong, Alberto Maldonado.
>>>>>>> a9a914d9

# Release 0.15.1 (current release)

<h3>Bug fixes</h3>

* Fixes two bugs in the parameter-shift Hessian.
  [(#1260)](https://github.com/PennyLaneAI/pennylane/pull/1260)

  - Fixes a bug where having an unused parameter in the Autograd interface
    would result in an indexing error during backpropagation.

  - The parameter-shift Hessian only supports the two-term parameter-shift
    rule currently, so raises an error if asked to differentiate
    any unsupported gates (such as the controlled rotation gates).

* A bug which resulted in `qml.adjoint()` and `qml.inv()` failing to work with
  templates has been fixed.
  [(#1243)](https://github.com/PennyLaneAI/pennylane/pull/1243)

* Deprecation warning instances in PennyLane have been changed to `UserWarning`,
  to account for recent changes to how Python warnings are filtered in
  [PEP565](https://www.python.org/dev/peps/pep-0565/).
  [(#1211)](https://github.com/PennyLaneAI/pennylane/pull/1211)

<h3>Documentation</h3>

* Updated the order of the parameters to the `GaussianState` operation to match
  the way that the PennyLane-SF plugin uses them.
  [(#1255)](https://github.com/PennyLaneAI/pennylane/pull/1255)

<h3>Contributors</h3>

This release contains contributions from (in alphabetical order):

Thomas Bromley, Olivia Di Matteo, Diego Guala, Anthony Hayes, Ryan Hill,
Josh Izaac, Christina Lee, Maria Schuld, Antal Száva.

# Release 0.15.0

<h3>New features since last release</h3>

<h4>Better and more flexible shot control</h4>

* Adds a new optimizer `qml.ShotAdaptiveOptimizer`, a gradient-descent optimizer where
  the shot rate is adaptively calculated using the variances of the parameter-shift gradient.
  [(#1139)](https://github.com/PennyLaneAI/pennylane/pull/1139)

  By keeping a running average of the parameter-shift gradient and the *variance* of the
  parameter-shift gradient, this optimizer frugally distributes a shot budget across the partial
  derivatives of each parameter.

  In addition, if computing the expectation value of a Hamiltonian, weighted random sampling can be
  used to further distribute the shot budget across the local terms from which the Hamiltonian is
  constructed.

  This optimizer is based on both the [iCANS1](https://quantum-journal.org/papers/q-2020-05-11-263)
  and [Rosalin](https://arxiv.org/abs/2004.06252) shot-adaptive optimizers.

  Once constructed, the cost function can be passed directly to the optimizer's `step` method.  The
  attribute `opt.total_shots_used` can be used to track the number of shots per iteration.

  ```pycon
  >>> coeffs = [2, 4, -1, 5, 2]
  >>> obs = [
  ...   qml.PauliX(1),
  ...   qml.PauliZ(1),
  ...   qml.PauliX(0) @ qml.PauliX(1),
  ...   qml.PauliY(0) @ qml.PauliY(1),
  ...   qml.PauliZ(0) @ qml.PauliZ(1)
  ... ]
  >>> H = qml.Hamiltonian(coeffs, obs)
  >>> dev = qml.device("default.qubit", wires=2, shots=100)
  >>> cost = qml.ExpvalCost(qml.templates.StronglyEntanglingLayers, H, dev)
  >>> params = qml.init.strong_ent_layers_uniform(n_layers=2, n_wires=2)
  >>> opt = qml.ShotAdaptiveOptimizer(min_shots=10)
  >>> for i in range(5):
  ...    params = opt.step(cost, params)
  ...    print(f"Step {i}: cost = {cost(params):.2f}, shots_used = {opt.total_shots_used}")
  Step 0: cost = -5.68, shots_used = 240
  Step 1: cost = -2.98, shots_used = 336
  Step 2: cost = -4.97, shots_used = 624
  Step 3: cost = -5.53, shots_used = 1054
  Step 4: cost = -6.50, shots_used = 1798
  ```

* Batches of shots can now be specified as a list, allowing measurement statistics
  to be course-grained with a single QNode evaluation.
  [(#1103)](https://github.com/PennyLaneAI/pennylane/pull/1103)

  ```pycon
  >>> shots_list = [5, 10, 1000]
  >>> dev = qml.device("default.qubit", wires=2, shots=shots_list)
  ```

  When QNodes are executed on this device, a single execution of 1015 shots will be submitted.
  However, three sets of measurement statistics will be returned; using the first 5 shots,
  second set of 10 shots, and final 1000 shots, separately.

  For example, executing a circuit with two outputs will lead to a result of shape `(3, 2)`:

  ```pycon
  >>> @qml.qnode(dev)
  ... def circuit(x):
  ...     qml.RX(x, wires=0)
  ...     qml.CNOT(wires=[0, 1])
  ...     return qml.expval(qml.PauliZ(0) @ qml.PauliX(1)), qml.expval(qml.PauliZ(0))
  >>> circuit(0.5)
  [[0.33333333 1.        ]
   [0.2        1.        ]
   [0.012      0.868     ]]
  ```

  This output remains fully differentiable.

- The number of shots can now be specified on a per-call basis when evaluating a QNode.
  [(#1075)](https://github.com/PennyLaneAI/pennylane/pull/1075).

  For this, the qnode should be called with an additional `shots` keyword argument:

  ```pycon
  >>> dev = qml.device('default.qubit', wires=1, shots=10) # default is 10
  >>> @qml.qnode(dev)
  ... def circuit(a):
  ...     qml.RX(a, wires=0)
  ...     return qml.sample(qml.PauliZ(wires=0))
  >>> circuit(0.8)
  [ 1  1  1 -1 -1  1  1  1  1  1]
  >>> circuit(0.8, shots=3)
  [ 1  1  1]
  >>> circuit(0.8)
  [ 1  1  1 -1 -1  1  1  1  1  1]
  ```

<h4>New differentiable quantum transforms</h4>

A new module is available,
[qml.transforms](https://pennylane.rtfd.io/en/stable/code/qml_transforms.html),
which contains *differentiable quantum transforms*. These are functions that act
on QNodes, quantum functions, devices, and tapes, transforming them while remaining
fully differentiable.

* A new adjoint transform has been added.
  [(#1111)](https://github.com/PennyLaneAI/pennylane/pull/1111)
  [(#1135)](https://github.com/PennyLaneAI/pennylane/pull/1135)

  This new method allows users to apply the adjoint of an arbitrary sequence of operations.

  ```python
  def subroutine(wire):
      qml.RX(0.123, wires=wire)
      qml.RY(0.456, wires=wire)

  dev = qml.device('default.qubit', wires=1)
  @qml.qnode(dev)
  def circuit():
      subroutine(0)
      qml.adjoint(subroutine)(0)
      return qml.expval(qml.PauliZ(0))
  ```

  This creates the following circuit:

  ```pycon
  >>> print(qml.draw(circuit)())
  0: --RX(0.123)--RY(0.456)--RY(-0.456)--RX(-0.123)--| <Z>
  ```

  Directly applying to a gate also works as expected.

  ```python
  qml.adjoint(qml.RX)(0.123, wires=0) # applies RX(-0.123)
  ```

* A new transform `qml.ctrl` is now available that adds control wires to subroutines.
  [(#1157)](https://github.com/PennyLaneAI/pennylane/pull/1157)

  ```python
  def my_ansatz(params):
     qml.RX(params[0], wires=0)
     qml.RZ(params[1], wires=1)

  # Create a new operation that applies `my_ansatz`
  # controlled by the "2" wire.
  my_ansatz2 = qml.ctrl(my_ansatz, control=2)

  @qml.qnode(dev)
  def circuit(params):
      my_ansatz2(params)
      return qml.state()
  ```

  This is equivalent to:

  ```python
  @qml.qnode(...)
  def circuit(params):
      qml.CRX(params[0], wires=[2, 0])
      qml.CRZ(params[1], wires=[2, 1])
      return qml.state()
  ```

* The `qml.transforms.classical_jacobian` transform has been added.
  [(#1186)](https://github.com/PennyLaneAI/pennylane/pull/1186)

  This transform returns a function to extract the Jacobian matrix of the classical part of a
  QNode, allowing the classical dependence between the QNode arguments and the quantum gate
  arguments to be extracted.

  For example, given the following QNode:

  ```pycon
  >>> @qml.qnode(dev)
  ... def circuit(weights):
  ...     qml.RX(weights[0], wires=0)
  ...     qml.RY(weights[0], wires=1)
  ...     qml.RZ(weights[2] ** 2, wires=1)
  ...     return qml.expval(qml.PauliZ(0))
  ```

  We can use this transform to extract the relationship
  :math:`f: \mathbb{R}^n \rightarrow\mathbb{R}^m` between the input QNode
  arguments :math:`w` and the gate arguments :math:`g`, for
  a given value of the QNode arguments:

  ```pycon
  >>> cjac_fn = qml.transforms.classical_jacobian(circuit)
  >>> weights = np.array([1., 1., 1.], requires_grad=True)
  >>> cjac = cjac_fn(weights)
  >>> print(cjac)
  [[1. 0. 0.]
   [1. 0. 0.]
   [0. 0. 2.]]
  ```

  The returned Jacobian has rows corresponding to gate arguments, and columns corresponding to
  QNode arguments; that is, :math:`J_{ij} = \frac{\partial}{\partial g_i} f(w_j)`.

<h4>More operations and templates</h4>

* Added the `SingleExcitation` two-qubit operation, which is useful for quantum
  chemistry applications.
  [(#1121)](https://github.com/PennyLaneAI/pennylane/pull/1121)

  It can be used to perform an SO(2) rotation in the subspace
  spanned by the states :math:`|01\rangle` and :math:`|10\rangle`.
  For example, the following circuit performs the transformation
  :math:`|10\rangle \rightarrow \cos(\phi/2)|10\rangle - \sin(\phi/2)|01\rangle`:    

  ```python
  dev = qml.device('default.qubit', wires=2)

  @qml.qnode(dev)
  def circuit(phi):
      qml.PauliX(wires=0)
      qml.SingleExcitation(phi, wires=[0, 1])
  ```

  The `SingleExcitation` operation supports analytic gradients on hardware
  using only four expectation value calculations, following results from
  [Kottmann et al.](https://arxiv.org/abs/2011.05938)

* Added the `DoubleExcitation` four-qubit operation, which is useful for quantum
  chemistry applications.
  [(#1123)](https://github.com/PennyLaneAI/pennylane/pull/1123)

  It can be used to perform an SO(2) rotation in the subspace
  spanned by the states :math:`|1100\rangle` and :math:`|0011\rangle`.
  For example, the following circuit performs the transformation
  :math:`|1100\rangle\rightarrow \cos(\phi/2)|1100\rangle - \sin(\phi/2)|0011\rangle`:   

  ```python
  dev = qml.device('default.qubit', wires=2)

  @qml.qnode(dev)
  def circuit(phi):
      qml.PauliX(wires=0)
      qml.PauliX(wires=1)
      qml.DoubleExcitation(phi, wires=[0, 1, 2, 3])
  ```

  The `DoubleExcitation` operation supports analytic gradients on hardware using only
  four expectation value calculations, following results from
  [Kottmann et al.](https://arxiv.org/abs/2011.05938).

* Added the `QuantumMonteCarlo` template for performing quantum Monte Carlo estimation of an
  expectation value on simulator.
  [(#1130)](https://github.com/PennyLaneAI/pennylane/pull/1130)

  The following example shows how the expectation value of sine squared over a standard normal
  distribution can be approximated:

  ```python
  from scipy.stats import norm

  m = 5
  M = 2 ** m
  n = 10
  N = 2 ** n
  target_wires = range(m + 1)
  estimation_wires = range(m + 1, n + m + 1)

  xmax = np.pi  # bound to region [-pi, pi]
  xs = np.linspace(-xmax, xmax, M)

  probs = np.array([norm().pdf(x) for x in xs])
  probs /= np.sum(probs)

  func = lambda i: np.sin(xs[i]) ** 2

  dev = qml.device("default.qubit", wires=(n + m + 1))

  @qml.qnode(dev)
  def circuit():
      qml.templates.QuantumMonteCarlo(
          probs,
          func,
          target_wires=target_wires,
          estimation_wires=estimation_wires,
      )
      return qml.probs(estimation_wires)

  phase_estimated = np.argmax(circuit()[:int(N / 2)]) / N
  expectation_estimated = (1 - np.cos(np.pi * phase_estimated)) / 2
  ```

* Added the `QuantumPhaseEstimation` template for performing quantum phase estimation for an input
  unitary matrix.
  [(#1095)](https://github.com/PennyLaneAI/pennylane/pull/1095)

  Consider the matrix corresponding to a rotation from an `RX` gate:

  ```pycon
  >>> phase = 5
  >>> target_wires = [0]
  >>> unitary = qml.RX(phase, wires=0).matrix
  ```

  The ``phase`` parameter can be estimated using ``QuantumPhaseEstimation``. For example, using five
  phase-estimation qubits:

  ```python
  n_estimation_wires = 5
  estimation_wires = range(1, n_estimation_wires + 1)

  dev = qml.device("default.qubit", wires=n_estimation_wires + 1)

  @qml.qnode(dev)
  def circuit():
      # Start in the |+> eigenstate of the unitary
      qml.Hadamard(wires=target_wires)

      QuantumPhaseEstimation(
          unitary,
          target_wires=target_wires,
          estimation_wires=estimation_wires,
      )

      return qml.probs(estimation_wires)

  phase_estimated = np.argmax(circuit()) / 2 ** n_estimation_wires

  # Need to rescale phase due to convention of RX gate
  phase_estimated = 4 * np.pi * (1 - phase)
  ```

- Added the `ControlledPhaseShift` gate as well as the `QFT` operation for applying quantum Fourier
  transforms.
  [(#1064)](https://github.com/PennyLaneAI/pennylane/pull/1064)

  ```python
  @qml.qnode(dev)
  def circuit_qft(basis_state):
      qml.BasisState(basis_state, wires=range(3))
      qml.QFT(wires=range(3))
      return qml.state()
  ```

- Added the `ControlledQubitUnitary` operation. This
  enables implementation of multi-qubit gates with a variable number of
  control qubits. It is also possible to specify a different state for the
  control qubits using the `control_values` argument (also known as a
  mixed-polarity multi-controlled operation).
  [(#1069)](https://github.com/PennyLaneAI/pennylane/pull/1069)
  [(#1104)](https://github.com/PennyLaneAI/pennylane/pull/1104)

  For example, we can  create a multi-controlled T gate using:

  ```python
  T = qml.T._matrix()
  qml.ControlledQubitUnitary(T, control_wires=[0, 1, 3], wires=2, control_values="110")
  ```

  Here, the T gate will be applied to wire `2` if control wires `0` and `1` are in
  state `1`, and control wire `3` is in state `0`. If no value is passed to
  `control_values`, the gate will be applied if all control wires are in
  the `1` state.

- Added `MultiControlledX` for multi-controlled `NOT` gates.
  This is a special case of `ControlledQubitUnitary` that applies a
  Pauli X gate conditioned on the state of an arbitrary number of
  control qubits.
  [(#1104)](https://github.com/PennyLaneAI/pennylane/pull/1104)

<h4>Support for higher-order derivatives on hardware</h4>

* Computing second derivatives and Hessians of QNodes is now supported with
  the parameter-shift differentiation method, on all machine learning interfaces.
  [(#1130)](https://github.com/PennyLaneAI/pennylane/pull/1130)
  [(#1129)](https://github.com/PennyLaneAI/pennylane/pull/1129)
  [(#1110)](https://github.com/PennyLaneAI/pennylane/pull/1110)

  Hessians are computed using the parameter-shift rule, and can be
  evaluated on both hardware and simulator devices.

  ```python
  dev = qml.device('default.qubit', wires=1)

  @qml.qnode(dev, diff_method="parameter-shift")
  def circuit(p):
      qml.RY(p[0], wires=0)
      qml.RX(p[1], wires=0)
      return qml.expval(qml.PauliZ(0))

  x = np.array([1.0, 2.0], requires_grad=True)
  ```

  ```python
  >>> hessian_fn = qml.jacobian(qml.grad(circuit))
  >>> hessian_fn(x)
  [[0.2248451 0.7651474]
   [0.7651474 0.2248451]]
  ```

* Added the function `finite_diff()` to compute finite-difference
  approximations to the gradient and the second-order derivatives of
  arbitrary callable functions.
  [(#1090)](https://github.com/PennyLaneAI/pennylane/pull/1090)

  This is useful to compute the derivative of parametrized
  `pennylane.Hamiltonian` observables with respect to their parameters.

  For example, in quantum chemistry simulations it can be used to evaluate
  the derivatives of the electronic Hamiltonian with respect to the nuclear
  coordinates:

  ```pycon
  >>> def H(x):
  ...    return qml.qchem.molecular_hamiltonian(['H', 'H'], x)[0]
  >>> x = np.array([0., 0., -0.66140414, 0., 0., 0.66140414])
  >>> grad_fn = qml.finite_diff(H, N=1)
  >>> grad = grad_fn(x)
  >>> deriv2_fn = qml.finite_diff(H, N=2, idx=[0, 1])
  >>> deriv2_fn(x)
  ```

* The JAX interface now supports all devices, including hardware devices,
  via the parameter-shift differentiation method.
  [(#1076)](https://github.com/PennyLaneAI/pennylane/pull/1076)

  For example, using the JAX interface with Cirq:

  ```python
  dev = qml.device('cirq.simulator', wires=1)
  @qml.qnode(dev, interface="jax", diff_method="parameter-shift")
  def circuit(x):
      qml.RX(x[1], wires=0)
      qml.Rot(x[0], x[1], x[2], wires=0)
      return qml.expval(qml.PauliZ(0))
  weights = jnp.array([0.2, 0.5, 0.1])
  print(circuit(weights))
  ```

  Currently, when used with the parameter-shift differentiation method,
  only a single returned expectation value or variance is supported.
  Multiple expectations/variances, as well as probability and state returns,
  are not currently allowed.

<h3>Improvements</h3>

  ```python
  dev = qml.device("default.qubit", wires=2)

  inputstate = [np.sqrt(0.2), np.sqrt(0.3), np.sqrt(0.4), np.sqrt(0.1)]

  @qml.qnode(dev)
  def circuit():
      mottonen.MottonenStatePreparation(inputstate,wires=[0, 1])
      return qml.expval(qml.PauliZ(0))
  ```

  Previously returned:

  ```pycon
  >>> print(qml.draw(circuit)())
  0: ──RY(1.57)──╭C─────────────╭C──╭C──╭C──┤ ⟨Z⟩
  1: ──RY(1.35)──╰X──RY(0.422)──╰X──╰X──╰X──┤   
  ```

  In this release, it now returns:

  ```pycon
  >>> print(qml.draw(circuit)())
  0: ──RY(1.57)──╭C─────────────╭C──┤ ⟨Z⟩
  1: ──RY(1.35)──╰X──RY(0.422)──╰X──┤   
  ```

- The templates are now classes inheriting
  from `Operation`, and define the ansatz in their `expand()` method. This
  change does not affect the user interface.
  [(#1138)](https://github.com/PennyLaneAI/pennylane/pull/1138)
  [(#1156)](https://github.com/PennyLaneAI/pennylane/pull/1156)
  [(#1163)](https://github.com/PennyLaneAI/pennylane/pull/1163)
  [(#1192)](https://github.com/PennyLaneAI/pennylane/pull/1192)

  For convenience, some templates have a new method that returns the expected
  shape of the trainable parameter tensor, which can be used to create
  random tensors.

  ```python
  shape = qml.templates.BasicEntanglerLayers.shape(n_layers=2, n_wires=4)
  weights = np.random.random(shape)
  qml.templates.BasicEntanglerLayers(weights, wires=range(4))
  ```

- `QubitUnitary` now validates to ensure the input matrix is two dimensional.
  [(#1128)](https://github.com/PennyLaneAI/pennylane/pull/1128)

* Most layers in Pytorch or Keras accept arbitrary dimension inputs, where each dimension barring
  the last (in the case where the actual weight function of the layer operates on one-dimensional
  vectors) is broadcast over. This is now also supported by KerasLayer and TorchLayer.
  [(#1062)](https://github.com/PennyLaneAI/pennylane/pull/1062).

  Example use:

  ```python
  dev = qml.device("default.qubit", wires=4)
  x = tf.ones((5, 4, 4))

  @qml.qnode(dev)
  def layer(weights, inputs):
      qml.templates.AngleEmbedding(inputs, wires=range(4))
      qml.templates.StronglyEntanglingLayers(weights, wires=range(4))
      return [qml.expval(qml.PauliZ(i)) for i in range(4)]

  qlayer = qml.qnn.KerasLayer(layer, {"weights": (4, 4, 3)}, output_dim=4)
  out = qlayer(x)
  ```

  The output tensor has the following shape:
  ```pycon
  >>> out.shape
  (5, 4, 4)
  ```

* If only one argument to the function `qml.grad` has the `requires_grad` attribute
  set to True, then the returned gradient will be a NumPy array, rather than a
  tuple of length 1.
  [(#1067)](https://github.com/PennyLaneAI/pennylane/pull/1067)
  [(#1081)](https://github.com/PennyLaneAI/pennylane/pull/1081)

* An improvement has been made to how `QubitDevice` generates and post-processess samples,
  allowing QNode measurement statistics to work on devices with more than 32 qubits.
  [(#1088)](https://github.com/PennyLaneAI/pennylane/pull/1088)

* Due to the addition of `density_matrix()` as a return type from a QNode, tuples are now supported
  by the `output_dim` parameter in `qnn.KerasLayer`.
  [(#1070)](https://github.com/PennyLaneAI/pennylane/pull/1070)
  
* Two new utility methods are provided for working with quantum tapes.
  [(#1175)](https://github.com/PennyLaneAI/pennylane/pull/1175)

  - `qml.tape.get_active_tape()` gets the currently recording tape.

  - `tape.stop_recording()` is a context manager that temporarily
    stops the currently recording tape from recording additional
    tapes or quantum operations.

  For example:

  ```pycon
  >>> with qml.tape.QuantumTape():
  ...     qml.RX(0, wires=0)
  ...     current_tape = qml.tape.get_active_tape()
  ...     with current_tape.stop_recording():
  ...         qml.RY(1.0, wires=1)
  ...     qml.RZ(2, wires=1)
  >>> current_tape.operations
  [RX(0, wires=[0]), RZ(2, wires=[1])]
  ```

* When printing `qml.Hamiltonian` objects, the terms are sorted by number of wires followed by coefficients.
  [(#981)](https://github.com/PennyLaneAI/pennylane/pull/981)

* Adds `qml.math.conj` to the PennyLane math module.
  [(#1143)](https://github.com/PennyLaneAI/pennylane/pull/1143)

  This new method will do elementwise conjugation to the given tensor-like object,
  correctly dispatching to the required tensor-manipulation framework
  to preserve differentiability.

  ```python
  >>> a = np.array([1.0 + 2.0j])
  >>> qml.math.conj(a)
  array([1.0 - 2.0j])
  ```

* The four-term parameter-shift rule, as used by the controlled rotation operations,
  has been updated to use coefficients that minimize the variance as per
  https://arxiv.org/abs/2104.05695.
  [(#1206)](https://github.com/PennyLaneAI/pennylane/pull/1206)

* A new transform `qml.transforms.invisible` has been added, to make it easier
  to transform QNodes.
  [(#1175)](https://github.com/PennyLaneAI/pennylane/pull/1175)

<h3>Breaking changes</h3>

* Devices do not have an `analytic` argument or attribute anymore.
  Instead, `shots` is the source of truth for whether a simulator
  estimates return values from a finite number of shots, or whether
  it returns analytic results (`shots=None`).
  [(#1079)](https://github.com/PennyLaneAI/pennylane/pull/1079)
  [(#1196)](https://github.com/PennyLaneAI/pennylane/pull/1196)

  ```python  
  dev_analytic = qml.device('default.qubit', wires=1, shots=None)
  dev_finite_shots = qml.device('default.qubit', wires=1, shots=1000)

  def circuit():
      qml.Hadamard(wires=0)
      return qml.expval(qml.PauliZ(wires=0))

  circuit_analytic = qml.QNode(circuit, dev_analytic)
  circuit_finite_shots = qml.QNode(circuit, dev_finite_shots)
  ```

  Devices with `shots=None` return deterministic, exact results:

  ```pycon
  >>> circuit_analytic()
  0.0
  >>> circuit_analytic()
  0.0
  ```
  Devices with `shots > 0` return stochastic results estimated from
  samples in each run:

  ```pycon
  >>> circuit_finite_shots()
  -0.062
  >>> circuit_finite_shots()
  0.034
  ```

  The `qml.sample()` measurement can only be used on devices on which the number
  of shots is set explicitly.

* If creating a QNode from a quantum function with an argument named `shots`,
  a `UserWarning` is raised, warning the user that this is a reserved
  argument to change the number of shots on a per-call basis.
  [(#1075)](https://github.com/PennyLaneAI/pennylane/pull/1075)

* For devices inheriting from `QubitDevice`, the methods `expval`, `var`, `sample`
  accept two new keyword arguments --- `shot_range` and `bin_size`.
  [(#1103)](https://github.com/PennyLaneAI/pennylane/pull/1103)

  These new arguments allow for the statistics to be performed on only a subset of device samples.
  This finer level of control is accessible from the main UI by instantiating a device with a batch
  of shots.

  For example, consider the following device:

  ```pycon
  >>> dev = qml.device("my_device", shots=[5, (10, 3), 100])
  ```

  This device will execute QNodes using 135 shots, however
  measurement statistics will be **course grained** across these 135
  shots:

  * All measurement statistics will first be computed using the
    first 5 shots --- that is, `shots_range=[0, 5]`, `bin_size=5`.

  * Next, the tuple `(10, 3)` indicates 10 shots, repeated 3 times. This will use
    `shot_range=[5, 35]`, performing the expectation value in bins of size 10
    (`bin_size=10`).

  * Finally, we repeat the measurement statistics for the final 100 shots,
    `shot_range=[35, 135]`, `bin_size=100`.


* The old PennyLane core has been removed, including the following modules:
  [(#1100)](https://github.com/PennyLaneAI/pennylane/pull/1100)

  - `pennylane.variables`
  - `pennylane.qnodes`

  As part of this change, the location of the new core within the Python
  module has been moved:

  - Moves `pennylane.tape.interfaces` → `pennylane.interfaces`
  - Merges `pennylane.CircuitGraph` and `pennylane.TapeCircuitGraph`  → `pennylane.CircuitGraph`
  - Merges `pennylane.OperationRecorder` and `pennylane.TapeOperationRecorder`  →
  - `pennylane.tape.operation_recorder`
  - Merges `pennylane.measure` and `pennylane.tape.measure` → `pennylane.measure`
  - Merges `pennylane.operation` and `pennylane.tape.operation` → `pennylane.operation`
  - Merges `pennylane._queuing` and `pennylane.tape.queuing` → `pennylane.queuing`

  This has no affect on import location.

  In addition,

  - All tape-mode functions have been removed (`qml.enable_tape()`, `qml.tape_mode_active()`),
  - All tape fixtures have been deleted,
  - Tests specifically for non-tape mode have been deleted.

* The device test suite no longer accepts the `analytic` keyword.
  [(#1216)](https://github.com/PennyLaneAI/pennylane/pull/1216)

<h3>Bug fixes</h3>

* Fixes a bug where using the circuit drawer with a `ControlledQubitUnitary`
  operation raised an error.
  [(#1174)](https://github.com/PennyLaneAI/pennylane/pull/1174)

* Fixes a bug and a test where the ``QuantumTape.is_sampled`` attribute was not
  being updated.
  [(#1126)](https://github.com/PennyLaneAI/pennylane/pull/1126)

* Fixes a bug where `BasisEmbedding` would not accept inputs whose bits are all ones
  or all zeros.
  [(#1114)](https://github.com/PennyLaneAI/pennylane/pull/1114)

* The `ExpvalCost` class raises an error if instantiated
  with non-expectation measurement statistics.
  [(#1106)](https://github.com/PennyLaneAI/pennylane/pull/1106)

* Fixes a bug where decompositions would reset the differentiation method
  of a QNode.
  [(#1117)](https://github.com/PennyLaneAI/pennylane/pull/1117)

* Fixes a bug where the second-order CV parameter-shift rule would error
  if attempting to compute the gradient of a QNode with more than one
  second-order observable.
  [(#1197)](https://github.com/PennyLaneAI/pennylane/pull/1197)

* Fixes a bug where repeated Torch interface applications after expansion caused an error.
  [(#1223)](https://github.com/PennyLaneAI/pennylane/pull/1223)

* Sampling works correctly with batches of shots specified as a list.
  [(#1232)](https://github.com/PennyLaneAI/pennylane/pull/1232)

<h3>Documentation</h3>

- Updated the diagram used in the Architectural overview page of the
  Development guide such that it doesn't mention Variables.
  [(#1235)](https://github.com/PennyLaneAI/pennylane/pull/1235)

- Typos addressed in templates documentation.
  [(#1094)](https://github.com/PennyLaneAI/pennylane/pull/1094)

- Upgraded the documentation to use Sphinx 3.5.3 and the new m2r2 package.
  [(#1186)](https://github.com/PennyLaneAI/pennylane/pull/1186)

- Added `flaky` as dependency for running tests in the documentation.
  [(#1113)](https://github.com/PennyLaneAI/pennylane/pull/1113)

<h3>Contributors</h3>

This release contains contributions from (in alphabetical order):

Shahnawaz Ahmed, Juan Miguel Arrazola, Thomas Bromley, Olivia Di Matteo, Alain Delgado Gran, Kyle
Godbey, Diego Guala, Theodor Isacsson, Josh Izaac, Soran Jahangiri, Nathan Killoran, Christina Lee,
Daniel Polatajko, Chase Roberts, Sankalp Sanand, Pritish Sehzpaul, Maria Schuld, Antal Száva, David Wierichs.


# Release 0.14.1

<h3>Bug fixes</h3>

* Fixes a testing bug where tests that required JAX would fail if JAX was not installed.
  The tests will now instead be skipped if JAX can not be imported.
  [(#1066)](https://github.com/PennyLaneAI/pennylane/pull/1066)

* Fixes a bug where inverse operations could not be differentiated
  using backpropagation on `default.qubit`.
  [(#1072)](https://github.com/PennyLaneAI/pennylane/pull/1072)

* The QNode has a new keyword argument, `max_expansion`, that determines the maximum number of times
  the internal circuit should be expanded when executed on a device. In addition, the default number
  of max expansions has been increased from 2 to 10, allowing devices that require more than two
  operator decompositions to be supported.
  [(#1074)](https://github.com/PennyLaneAI/pennylane/pull/1074)

* Fixes a bug where `Hamiltonian` objects created with non-list arguments raised an error for
  arithmetic operations. [(#1082)](https://github.com/PennyLaneAI/pennylane/pull/1082)

* Fixes a bug where `Hamiltonian` objects with no coefficients or operations would return a faulty
  result when used with `ExpvalCost`. [(#1082)](https://github.com/PennyLaneAI/pennylane/pull/1082)

<h3>Documentation</h3>

* Updates mentions of `generate_hamiltonian` to `molecular_hamiltonian` in the
  docstrings of the `ExpvalCost` and `Hamiltonian` classes.
  [(#1077)](https://github.com/PennyLaneAI/pennylane/pull/1077)

<h3>Contributors</h3>

This release contains contributions from (in alphabetical order):

Thomas Bromley, Josh Izaac, Antal Száva.



# Release 0.14.0

<h3>New features since last release</h3>

<h4>Perform quantum machine learning with JAX</h4>

* QNodes created with `default.qubit` now support a JAX interface, allowing JAX to be used
  to create, differentiate, and optimize hybrid quantum-classical models.
  [(#947)](https://github.com/PennyLaneAI/pennylane/pull/947)

  This is supported internally via a new `default.qubit.jax` device. This device runs end to end in
  JAX, meaning that it supports all of the awesome JAX transformations (`jax.vmap`, `jax.jit`,
  `jax.hessian`, etc).

  Here is an example of how to use the new JAX interface:

  ```python
  dev = qml.device("default.qubit", wires=1)
  @qml.qnode(dev, interface="jax", diff_method="backprop")
  def circuit(x):
      qml.RX(x[1], wires=0)
      qml.Rot(x[0], x[1], x[2], wires=0)
      return qml.expval(qml.PauliZ(0))

  weights = jnp.array([0.2, 0.5, 0.1])
  grad_fn = jax.grad(circuit)
  print(grad_fn(weights))
  ```

  Currently, only `diff_method="backprop"` is supported, with plans to support more in the future.

<h4>New, faster, quantum gradient methods</h4>

* A new differentiation method has been added for use with simulators. The `"adjoint"`
  method operates after a forward pass by iteratively applying inverse gates to scan backwards
  through the circuit.
  [(#1032)](https://github.com/PennyLaneAI/pennylane/pull/1032)

  This method is similar to the reversible method, but has a lower time
  overhead and a similar memory overhead. It follows the approach provided by
  [Jones and Gacon](https://arxiv.org/abs/2009.02823). This method is only compatible with certain
  statevector-based devices such as `default.qubit`.

  Example use:

  ```python
  import pennylane as qml

  wires = 1
  device = qml.device("default.qubit", wires=wires)

  @qml.qnode(device, diff_method="adjoint")
  def f(params):
      qml.RX(0.1, wires=0)
      qml.Rot(*params, wires=0)
      qml.RX(-0.3, wires=0)
      return qml.expval(qml.PauliZ(0))

  params = [0.1, 0.2, 0.3]
  qml.grad(f)(params)
  ```

* The default logic for choosing the 'best' differentiation method has been altered
  to improve performance.
  [(#1008)](https://github.com/PennyLaneAI/pennylane/pull/1008)

  - If the quantum device provides its own gradient, this is now the preferred
    differentiation method.

  - If the quantum device natively supports classical
    backpropagation, this is now preferred over the parameter-shift rule.

    This will lead to marked speed improvement during optimization when using
    `default.qubit`, with a sight penalty on the forward-pass evaluation.

  More details are available below in the 'Improvements' section for plugin developers.

* PennyLane now supports analytical quantum gradients for noisy channels, in addition to its
  existing support for unitary operations. The noisy channels `BitFlip`, `PhaseFlip`, and
  `DepolarizingChannel` all support analytic gradients out of the box.
  [(#968)](https://github.com/PennyLaneAI/pennylane/pull/968)

* A method has been added for calculating the Hessian of quantum circuits using the second-order
  parameter shift formula.
  [(#961)](https://github.com/PennyLaneAI/pennylane/pull/961)

  The following example shows the calculation of the Hessian:

  ```python
  n_wires = 5
  weights = [2.73943676, 0.16289932, 3.4536312, 2.73521126, 2.6412488]

  dev = qml.device("default.qubit", wires=n_wires)

  with qml.tape.QubitParamShiftTape() as tape:
      for i in range(n_wires):
          qml.RX(weights[i], wires=i)

      qml.CNOT(wires=[0, 1])
      qml.CNOT(wires=[2, 1])
      qml.CNOT(wires=[3, 1])
      qml.CNOT(wires=[4, 3])

      qml.expval(qml.PauliZ(1))

  print(tape.hessian(dev))
  ```

  The Hessian is not yet supported via classical machine learning interfaces, but will
  be added in a future release.

<h4>More operations and templates</h4>

* Two new error channels, `BitFlip` and `PhaseFlip` have been added.
  [(#954)](https://github.com/PennyLaneAI/pennylane/pull/954)

  They can be used in the same manner as existing error channels:

  ```python
  dev = qml.device("default.mixed", wires=2)

  @qml.qnode(dev)
  def circuit():
      qml.RX(0.3, wires=0)
      qml.RY(0.5, wires=1)
      qml.BitFlip(0.01, wires=0)
      qml.PhaseFlip(0.01, wires=1)
      return qml.expval(qml.PauliZ(0))
  ```

* Apply permutations to wires using the `Permute` subroutine.
  [(#952)](https://github.com/PennyLaneAI/pennylane/pull/952)

  ```python
  import pennylane as qml
  dev = qml.device('default.qubit', wires=5)

  @qml.qnode(dev)
  def apply_perm():
      # Send contents of wire 4 to wire 0, of wire 2 to wire 1, etc.
      qml.templates.Permute([4, 2, 0, 1, 3], wires=dev.wires)
      return qml.expval(qml.PauliZ(0))
  ```

<h4>QNode transformations</h4>

* The `qml.metric_tensor` function transforms a QNode to produce the Fubini-Study
  metric tensor with full autodifferentiation support---even on hardware.
  [(#1014)](https://github.com/PennyLaneAI/pennylane/pull/1014)

  Consider the following QNode:

  ```python
  dev = qml.device("default.qubit", wires=3)

  @qml.qnode(dev, interface="autograd")
  def circuit(weights):
      # layer 1
      qml.RX(weights[0, 0], wires=0)
      qml.RX(weights[0, 1], wires=1)

      qml.CNOT(wires=[0, 1])
      qml.CNOT(wires=[1, 2])

      # layer 2
      qml.RZ(weights[1, 0], wires=0)
      qml.RZ(weights[1, 1], wires=2)

      qml.CNOT(wires=[0, 1])
      qml.CNOT(wires=[1, 2])
      return qml.expval(qml.PauliZ(0) @ qml.PauliZ(1)), qml.expval(qml.PauliY(2))
  ```

  We can use the `metric_tensor` function to generate a new function, that returns the
  metric tensor of this QNode:

  ```pycon
  >>> met_fn = qml.metric_tensor(circuit)
  >>> weights = np.array([[0.1, 0.2, 0.3], [0.4, 0.5, 0.6]], requires_grad=True)
  >>> met_fn(weights)
  tensor([[0.25  , 0.    , 0.    , 0.    ],
          [0.    , 0.25  , 0.    , 0.    ],
          [0.    , 0.    , 0.0025, 0.0024],
          [0.    , 0.    , 0.0024, 0.0123]], requires_grad=True)
  ```

  The returned metric tensor is also fully differentiable, in all interfaces.
  For example, differentiating the `(3, 2)` element:

  ```pycon
  >>> grad_fn = qml.grad(lambda x: met_fn(x)[3, 2])
  >>> grad_fn(weights)
  array([[ 0.04867729, -0.00049502,  0.        ],
         [ 0.        ,  0.        ,  0.        ]])
  ```

  Differentiation is also supported using Torch, Jax, and TensorFlow.

* Adds the new function `qml.math.cov_matrix()`. This function accepts a list of commuting
  observables, and the probability distribution in the shared observable eigenbasis after the
  application of an ansatz. It uses these to construct the covariance matrix in a *framework
  independent* manner, such that the output covariance matrix is autodifferentiable.
  [(#1012)](https://github.com/PennyLaneAI/pennylane/pull/1012)

  For example, consider the following ansatz and observable list:

  ```python3
  obs_list = [qml.PauliX(0) @ qml.PauliZ(1), qml.PauliY(2)]
  ansatz = qml.templates.StronglyEntanglingLayers
  ```

  We can construct a QNode to output the probability distribution in the shared eigenbasis of the
  observables:

  ```python
  dev = qml.device("default.qubit", wires=3)

  @qml.qnode(dev, interface="autograd")
  def circuit(weights):
      ansatz(weights, wires=[0, 1, 2])
      # rotate into the basis of the observables
      for o in obs_list:
          o.diagonalizing_gates()
      return qml.probs(wires=[0, 1, 2])
  ```

  We can now compute the covariance matrix:

  ```pycon
  >>> weights = qml.init.strong_ent_layers_normal(n_layers=2, n_wires=3)
  >>> cov = qml.math.cov_matrix(circuit(weights), obs_list)
  >>> cov
  array([[0.98707611, 0.03665537],
         [0.03665537, 0.99998377]])
  ```

  Autodifferentiation is fully supported using all interfaces:

  ```pycon
  >>> cost_fn = lambda weights: qml.math.cov_matrix(circuit(weights), obs_list)[0, 1]
  >>> qml.grad(cost_fn)(weights)[0]
  array([[[ 4.94240914e-17, -2.33786398e-01, -1.54193959e-01],
          [-3.05414996e-17,  8.40072236e-04,  5.57884080e-04],
          [ 3.01859411e-17,  8.60411436e-03,  6.15745204e-04]],

         [[ 6.80309533e-04, -1.23162742e-03,  1.08729813e-03],
          [-1.53863193e-01, -1.38700657e-02, -1.36243323e-01],
          [-1.54665054e-01, -1.89018172e-02, -1.56415558e-01]]])
  ```

* A new  `qml.draw` function is available, allowing QNodes to be easily
  drawn without execution by providing example input.
  [(#962)](https://github.com/PennyLaneAI/pennylane/pull/962)

  ```python
  @qml.qnode(dev)
  def circuit(a, w):
      qml.Hadamard(0)
      qml.CRX(a, wires=[0, 1])
      qml.Rot(*w, wires=[1])
      qml.CRX(-a, wires=[0, 1])
      return qml.expval(qml.PauliZ(0) @ qml.PauliZ(1))
  ```

  The QNode circuit structure may depend on the input arguments;
  this is taken into account by passing example QNode arguments
  to the `qml.draw()` drawing function:

  ```pycon
  >>> drawer = qml.draw(circuit)
  >>> result = drawer(a=2.3, w=[1.2, 3.2, 0.7])
  >>> print(result)
  0: ──H──╭C────────────────────────────╭C─────────╭┤ ⟨Z ⊗ Z⟩
  1: ─────╰RX(2.3)──Rot(1.2, 3.2, 0.7)──╰RX(-2.3)──╰┤ ⟨Z ⊗ Z⟩
  ```

<h4>A faster, leaner, and more flexible core</h4>

* The new core of PennyLane, rewritten from the ground up and developed over the last few release
  cycles, has achieved feature parity and has been made the new default in PennyLane v0.14. The old
  core has been marked as deprecated, and will be removed in an upcoming release.
  [(#1046)](https://github.com/PennyLaneAI/pennylane/pull/1046)
  [(#1040)](https://github.com/PennyLaneAI/pennylane/pull/1040)
  [(#1034)](https://github.com/PennyLaneAI/pennylane/pull/1034)
  [(#1035)](https://github.com/PennyLaneAI/pennylane/pull/1035)
  [(#1027)](https://github.com/PennyLaneAI/pennylane/pull/1027)
  [(#1026)](https://github.com/PennyLaneAI/pennylane/pull/1026)
  [(#1021)](https://github.com/PennyLaneAI/pennylane/pull/1021)
  [(#1054)](https://github.com/PennyLaneAI/pennylane/pull/1054)
  [(#1049)](https://github.com/PennyLaneAI/pennylane/pull/1049)

  While high-level PennyLane code and tutorials remain unchanged, the new core
  provides several advantages and improvements:

  - **Faster and more optimized**: The new core provides various performance optimizations, reducing
    pre- and post-processing overhead, and reduces the number of quantum evaluations in certain
    cases.

  - **Support for in-QNode classical processing**: this allows for differentiable classical
    processing within the QNode.

    ```python
    dev = qml.device("default.qubit", wires=1)

    @qml.qnode(dev, interface="tf")
    def circuit(p):
        qml.RX(tf.sin(p[0])**2 + p[1], wires=0)
        return qml.expval(qml.PauliZ(0))
    ```

    The classical processing functions used within the QNode must match
    the QNode interface. Here, we use TensorFlow:

    ```pycon
    >>> params = tf.Variable([0.5, 0.1], dtype=tf.float64)
    >>> with tf.GradientTape() as tape:
    ...     res = circuit(params)
    >>> grad = tape.gradient(res, params)
    >>> print(res)
    tf.Tensor(0.9460913127754935, shape=(), dtype=float64)
    >>> print(grad)
    tf.Tensor([-0.27255248 -0.32390003], shape=(2,), dtype=float64)
    ```

    As a result of this change, quantum decompositions that require classical processing
    are fully supported and end-to-end differentiable in tape mode.

  - **No more Variable wrapping**: QNode arguments no longer become `Variable`
    objects within the QNode.

    ```python
    dev = qml.device("default.qubit", wires=1)

    @qml.qnode(dev)
    def circuit(x):
        print("Parameter value:", x)
        qml.RX(x, wires=0)
        return qml.expval(qml.PauliZ(0))
    ```

    Internal QNode parameters can be easily inspected, printed, and manipulated:

    ```pycon
    >>> circuit(0.5)
    Parameter value: 0.5
    tensor(0.87758256, requires_grad=True)
    ```

  - **Less restrictive QNode signatures**: There is no longer any restriction on the QNode signature; the QNode can be
    defined and called following the same rules as standard Python functions.

    For example, the following QNode uses positional, named, and variable
    keyword arguments:

    ```python
    x = torch.tensor(0.1, requires_grad=True)
    y = torch.tensor([0.2, 0.3], requires_grad=True)
    z = torch.tensor(0.4, requires_grad=True)

    @qml.qnode(dev, interface="torch")
    def circuit(p1, p2=y, **kwargs):
        qml.RX(p1, wires=0)
        qml.RY(p2[0] * p2[1], wires=0)
        qml.RX(kwargs["p3"], wires=0)
        return qml.var(qml.PauliZ(0))
    ```

    When we call the QNode, we may pass the arguments by name
    even if defined positionally; any argument not provided will
    use the default value.

    ```pycon
    >>> res = circuit(p1=x, p3=z)
    >>> print(res)
    tensor(0.2327, dtype=torch.float64, grad_fn=<SelectBackward>)
    >>> res.backward()
    >>> print(x.grad, y.grad, z.grad)
    tensor(0.8396) tensor([0.0289, 0.0193]) tensor(0.8387)
    ```

    This extends to the `qnn` module, where `KerasLayer` and `TorchLayer` modules
    can be created from QNodes with unrestricted signatures.

  - **Smarter measurements:** QNodes can now measure wires more than once, as
    long as all observables are commuting:

    ```python
    @qml.qnode(dev)
    def circuit(x):
        qml.RX(x, wires=0)
        return [
            qml.expval(qml.PauliZ(0)),
            qml.expval(qml.PauliZ(0) @ qml.PauliZ(1))
        ]
    ```

    Further, the `qml.ExpvalCost()` function allows for optimizing
    measurements to reduce the number of quantum evaluations required.

  With the new PennyLane core, there are a few small breaking changes, detailed
  below in the 'Breaking Changes' section.

<h3>Improvements</h3>

* The built-in PennyLane optimizers allow more flexible cost functions. The cost function passed to most optimizers
  may accept any combination of trainable arguments, non-trainable arguments, and keyword arguments.
  [(#959)](https://github.com/PennyLaneAI/pennylane/pull/959)
  [(#1053)](https://github.com/PennyLaneAI/pennylane/pull/1053)

  The full changes apply to:

  * `AdagradOptimizer`
  * `AdamOptimizer`
  * `GradientDescentOptimizer`
  * `MomentumOptimizer`
  * `NesterovMomentumOptimizer`
  * `RMSPropOptimizer`
  * `RotosolveOptimizer`

  The `requires_grad=False` property must mark any non-trainable constant argument.
  The `RotoselectOptimizer` allows passing only keyword arguments.

  Example use:

  ```python
  def cost(x, y, data, scale=1.0):
      return scale * (x[0]-data)**2 + scale * (y-data)**2

  x = np.array([1.], requires_grad=True)
  y = np.array([1.0])
  data = np.array([2.], requires_grad=False)

  opt = qml.GradientDescentOptimizer()

  # the optimizer step and step_and_cost methods can
  # now update multiple parameters at once
  x_new, y_new, data = opt.step(cost, x, y, data, scale=0.5)
  (x_new, y_new, data), value = opt.step_and_cost(cost, x, y, data, scale=0.5)

  # list and tuple unpacking is also supported
  params = (x, y, data)
  params = opt.step(cost, *params)
  ```

* The circuit drawer has been updated to support the inclusion of unused or inactive
  wires, by passing the `show_all_wires` argument.
  [(#1033)](https://github.com/PennyLaneAI/pennylane/pull/1033)

  ```python
  dev = qml.device('default.qubit', wires=[-1, "a", "q2", 0])

  @qml.qnode(dev)
  def circuit():
      qml.Hadamard(wires=-1)
      qml.CNOT(wires=[-1, "q2"])
      return qml.expval(qml.PauliX(wires="q2"))
  ```

  ```pycon
  >>> print(qml.draw(circuit, show_all_wires=True)())
  >>>
   -1: ──H──╭C──┤
    a: ─────│───┤
   q2: ─────╰X──┤ ⟨X⟩
    0: ─────────┤
  ```

* The logic for choosing the 'best' differentiation method has been altered
  to improve performance.
  [(#1008)](https://github.com/PennyLaneAI/pennylane/pull/1008)

  - If the device provides its own gradient, this is now the preferred
    differentiation method.

  - If a device provides additional interface-specific versions that natively support classical
    backpropagation, this is now preferred over the parameter-shift rule.

    Devices define additional interface-specific devices via their `capabilities()` dictionary. For
    example, `default.qubit` supports supplementary devices for TensorFlow, Autograd, and JAX:

    ```python
    {
      "passthru_devices": {
          "tf": "default.qubit.tf",
          "autograd": "default.qubit.autograd",
          "jax": "default.qubit.jax",
      },
    }
    ```

  As a result of this change, if the QNode `diff_method` is not explicitly provided,
  it is possible that the QNode will run on a *supplementary device* of the device that was
  specifically provided:

  ```python
  dev = qml.device("default.qubit", wires=2)
  qml.QNode(dev) # will default to backprop on default.qubit.autograd
  qml.QNode(dev, interface="tf") # will default to backprop on default.qubit.tf
  qml.QNode(dev, interface="jax") # will default to backprop on default.qubit.jax
  ```

* The `default.qubit` device has been updated so that internally it applies operations in a more
  functional style, i.e., by accepting an input state and returning an evolved state.
  [(#1025)](https://github.com/PennyLaneAI/pennylane/pull/1025)

* A new test series, `pennylane/devices/tests/test_compare_default_qubit.py`, has been added, allowing to test if
  a chosen device gives the same result as `default.qubit`.
  [(#897)](https://github.com/PennyLaneAI/pennylane/pull/897)

  Three tests are added:

  - `test_hermitian_expectation`,
  - `test_pauliz_expectation_analytic`, and
  - `test_random_circuit`.

* Adds the following agnostic tensor manipulation functions to the `qml.math` module: `abs`,
  `angle`, `arcsin`, `concatenate`, `dot`, `squeeze`, `sqrt`, `sum`, `take`, `where`. These functions are
  required to fully support end-to-end differentiable Mottonen and Amplitude embedding.
  [(#922)](https://github.com/PennyLaneAI/pennylane/pull/922)
  [(#1011)](https://github.com/PennyLaneAI/pennylane/pull/1011)

* The `qml.math` module now supports JAX.
  [(#985)](https://github.com/XanaduAI/software-docs/pull/274)

* Several improvements have been made to the `Wires` class to reduce overhead and simplify the logic
  of how wire labels are interpreted:
  [(#1019)](https://github.com/PennyLaneAI/pennylane/pull/1019)
  [(#1010)](https://github.com/PennyLaneAI/pennylane/pull/1010)
  [(#1005)](https://github.com/PennyLaneAI/pennylane/pull/1005)
  [(#983)](https://github.com/PennyLaneAI/pennylane/pull/983)
  [(#967)](https://github.com/PennyLaneAI/pennylane/pull/967)

  - If the input `wires` to a wires class instantiation `Wires(wires)` can be iterated over,
    its elements are interpreted as wire labels. Otherwise, `wires` is interpreted as a single wire label.
    The only exception to this are strings, which are always interpreted as a single
    wire label, so users can address wires with labels such as `"ancilla"`.

  - Any type can now be a wire label as long as it is hashable. The hash is used to establish
    the uniqueness of two labels.

  - Indexing wires objects now returns a label, instead of a new `Wires` object. For example:

    ```pycon
    >>> w = Wires([0, 1, 2])
    >>> w[1]
    >>> 1
    ```

  - The check for uniqueness of wires moved from `Wires` instantiation to
    the `qml.wires._process` function in order to reduce overhead from repeated
    creation of `Wires` instances.

  - Calls to the `Wires` class are substantially reduced, for example by avoiding to call
    Wires on Wires instances on `Operation` instantiation, and by using labels instead of
    `Wires` objects inside the default qubit device.

* Adds the `PauliRot` generator to the `qml.operation` module. This
  generator is required to construct the metric tensor.
  [(#963)](https://github.com/PennyLaneAI/pennylane/pull/963)

* The templates are modified to make use of the new `qml.math` module, for framework-agnostic
  tensor manipulation. This allows the template library to be differentiable
  in backpropagation mode (`diff_method="backprop"`).
  [(#873)](https://github.com/PennyLaneAI/pennylane/pull/873)

* The circuit drawer now allows for the wire order to be (optionally) modified:
  [(#992)](https://github.com/PennyLaneAI/pennylane/pull/992)

  ```pycon
  >>> dev = qml.device('default.qubit', wires=["a", -1, "q2"])
  >>> @qml.qnode(dev)
  ... def circuit():
  ...     qml.Hadamard(wires=-1)
  ...     qml.CNOT(wires=["a", "q2"])
  ...     qml.RX(0.2, wires="a")
  ...     return qml.expval(qml.PauliX(wires="q2"))
  ```

  Printing with default wire order of the device:

  ```pycon
  >>> print(circuit.draw())
    a: ─────╭C──RX(0.2)──┤
   -1: ──H──│────────────┤
   q2: ─────╰X───────────┤ ⟨X⟩
  ```

  Changing the wire order:

  ```pycon
  >>> print(circuit.draw(wire_order=["q2", "a", -1]))
   q2: ──╭X───────────┤ ⟨X⟩
    a: ──╰C──RX(0.2)──┤
   -1: ───H───────────┤
  ```

<h3>Breaking changes</h3>

* QNodes using the new PennyLane core will no longer accept ragged arrays as inputs.

* When using the new PennyLane core and the Autograd interface, non-differentiable data passed
  as a QNode argument or a gate must have the `requires_grad` property set to `False`:

  ```python
  @qml.qnode(dev)
  def circuit(weights, data):
      basis_state = np.array([1, 0, 1, 1], requires_grad=False)
      qml.BasisState(basis_state, wires=[0, 1, 2, 3])
      qml.templates.AmplitudeEmbedding(data, wires=[0, 1, 2, 3])
      qml.templates.BasicEntanglerLayers(weights, wires=[0, 1, 2, 3])
      return qml.probs(wires=0)

  data = np.array(data, requires_grad=False)
  weights = np.array(weights, requires_grad=True)
  circuit(weights, data)
  ```

<h3>Bug fixes</h3>

* Fixes an issue where if the constituent observables of a tensor product do not exist in the queue,
  an error is raised. With this fix, they are first queued before annotation occurs.
  [(#1038)](https://github.com/PennyLaneAI/pennylane/pull/1038)

* Fixes an issue with tape expansions where information about sampling
  (specifically the `is_sampled` tape attribute) was not preserved.
  [(#1027)](https://github.com/PennyLaneAI/pennylane/pull/1027)

* Tape expansion was not properly taking into devices that supported inverse operations,
  causing inverse operations to be unnecessarily decomposed. The QNode tape expansion logic, as well
  as the `Operation.expand()` method, has been modified to fix this.
  [(#956)](https://github.com/PennyLaneAI/pennylane/pull/956)

* Fixes an issue where the Autograd interface was not unwrapping non-differentiable
  PennyLane tensors, which can cause issues on some devices.
  [(#941)](https://github.com/PennyLaneAI/pennylane/pull/941)

* `qml.vqe.Hamiltonian` prints any observable with any number of strings.
  [(#987)](https://github.com/PennyLaneAI/pennylane/pull/987)

* Fixes a bug where parameter-shift differentiation would fail if the QNode
  contained a single probability output.
  [(#1007)](https://github.com/PennyLaneAI/pennylane/pull/1007)

* Fixes an issue when using trainable parameters that are lists/arrays with `tape.vjp`.
  [(#1042)](https://github.com/PennyLaneAI/pennylane/pull/1042)

* The `TensorN` observable is updated to support being copied without any parameters or wires passed.
  [(#1047)](https://github.com/PennyLaneAI/pennylane/pull/1047)

* Fixed deprecation warning when importing `Sequence` from `collections` instead of `collections.abc` in `vqe/vqe.py`.
  [(#1051)](https://github.com/PennyLaneAI/pennylane/pull/1051)

<h3>Contributors</h3>

This release contains contributions from (in alphabetical order):

Juan Miguel Arrazola, Thomas Bromley, Olivia Di Matteo, Theodor Isacsson, Josh Izaac, Christina Lee,
Alejandro Montanez, Steven Oud, Chase Roberts, Sankalp Sanand, Maria Schuld, Antal
Száva, David Wierichs, Jiahao Yao.

# Release 0.13.0

<h3>New features since last release</h3>

<h4>Automatically optimize the number of measurements</h4>

* QNodes in tape mode now support returning observables on the same wire whenever the observables are
  qubit-wise commuting Pauli words. Qubit-wise commuting observables can be evaluated with a
  *single* device run as they are diagonal in the same basis, via a shared set of single-qubit rotations.
  [(#882)](https://github.com/PennyLaneAI/pennylane/pull/882)

  The following example shows a single QNode returning the expectation values of
  the qubit-wise commuting Pauli words `XX` and `XI`:

  ```python
  qml.enable_tape()

  @qml.qnode(dev)
  def f(x):
      qml.Hadamard(wires=0)
      qml.Hadamard(wires=1)
      qml.CRot(0.1, 0.2, 0.3, wires=[1, 0])
      qml.RZ(x, wires=1)
      return qml.expval(qml.PauliX(0) @ qml.PauliX(1)), qml.expval(qml.PauliX(0))
  ```

  ```pycon
  >>> f(0.4)
  tensor([0.89431013, 0.9510565 ], requires_grad=True)
  ```

* The `ExpvalCost` class (previously `VQECost`) now provides observable optimization using the
  `optimize` argument, resulting in potentially fewer device executions.
  [(#902)](https://github.com/PennyLaneAI/pennylane/pull/902)

  This is achieved by separating the observables composing the Hamiltonian into qubit-wise
  commuting groups and evaluating those groups on a single QNode using functionality from the
  `qml.grouping` module:

  ```python
  qml.enable_tape()
  commuting_obs = [qml.PauliX(0), qml.PauliX(0) @ qml.PauliZ(1)]
  H = qml.vqe.Hamiltonian([1, 1], commuting_obs)

  dev = qml.device("default.qubit", wires=2)
  ansatz = qml.templates.StronglyEntanglingLayers

  cost_opt = qml.ExpvalCost(ansatz, H, dev, optimize=True)
  cost_no_opt = qml.ExpvalCost(ansatz, H, dev, optimize=False)

  params = qml.init.strong_ent_layers_uniform(3, 2)
  ```

  Grouping these commuting observables leads to fewer device executions:

  ```pycon
  >>> cost_opt(params)
  >>> ex_opt = dev.num_executions
  >>> cost_no_opt(params)
  >>> ex_no_opt = dev.num_executions - ex_opt
  >>> print("Number of executions:", ex_no_opt)
  Number of executions: 2
  >>> print("Number of executions (optimized):", ex_opt)
  Number of executions (optimized): 1
  ```

<h4>New quantum gradient features</h4>

* Compute the analytic gradient of quantum circuits in parallel on supported devices.
  [(#840)](https://github.com/PennyLaneAI/pennylane/pull/840)

  This release introduces support for batch execution of circuits, via a new device API method
  `Device.batch_execute()`. Devices that implement this new API support submitting a batch of
  circuits for *parallel* evaluation simultaneously, which can significantly reduce the computation time.

  Furthermore, if using tape mode and a compatible device, gradient computations will
  automatically make use of the new batch API---providing a speedup during optimization.

* Gradient recipes are now much more powerful, allowing for operations to define their gradient
  via an arbitrary linear combination of circuit evaluations.
  [(#909)](https://github.com/PennyLaneAI/pennylane/pull/909)
  [(#915)](https://github.com/PennyLaneAI/pennylane/pull/915)

  With this change, gradient recipes can now be of the form
  :math:`\frac{\partial}{\partial\phi_k}f(\phi_k) = \sum_{i} c_i f(a_i \phi_k + s_i )`,
  and are no longer restricted to two-term shifts with identical (but opposite in sign) shift values.

  As a result, PennyLane now supports native analytic quantum gradients for the
  controlled rotation operations `CRX`, `CRY`, `CRZ`, and `CRot`. This allows for parameter-shift
  analytic gradients on hardware, without decomposition.

  Note that this is a breaking change for developers; please see the *Breaking Changes* section
  for more details.

* The `qnn.KerasLayer` class now supports differentiating the QNode through classical
  backpropagation in tape mode.
  [(#869)](https://github.com/PennyLaneAI/pennylane/pull/869)

  ```python
  qml.enable_tape()

  dev = qml.device("default.qubit.tf", wires=2)

  @qml.qnode(dev, interface="tf", diff_method="backprop")
  def f(inputs, weights):
      qml.templates.AngleEmbedding(inputs, wires=range(2))
      qml.templates.StronglyEntanglingLayers(weights, wires=range(2))
      return [qml.expval(qml.PauliZ(i)) for i in range(2)]

  weight_shapes = {"weights": (3, 2, 3)}

  qlayer = qml.qnn.KerasLayer(f, weight_shapes, output_dim=2)

  inputs = tf.constant(np.random.random((4, 2)), dtype=tf.float32)

  with tf.GradientTape() as tape:
      out = qlayer(inputs)

  tape.jacobian(out, qlayer.trainable_weights)
  ```

<h4>New operations, templates, and measurements</h4>

* Adds the `qml.density_matrix` QNode return with partial trace capabilities.
  [(#878)](https://github.com/PennyLaneAI/pennylane/pull/878)

  The density matrix over the provided wires is returned, with all other subsystems traced out.
  `qml.density_matrix` currently works for both the `default.qubit` and `default.mixed` devices.

  ```python
  qml.enable_tape()
  dev = qml.device("default.qubit", wires=2)

  def circuit(x):
      qml.PauliY(wires=0)
      qml.Hadamard(wires=1)
      return qml.density_matrix(wires=[1])  # wire 0 is traced out
  ```

* Adds the square-root X gate `SX`. [(#871)](https://github.com/PennyLaneAI/pennylane/pull/871)

  ```python
  dev = qml.device("default.qubit", wires=1)

  @qml.qnode(dev)
  def circuit():
      qml.SX(wires=[0])
      return qml.expval(qml.PauliZ(wires=[0]))
  ```

* Two new hardware-efficient particle-conserving templates have been implemented
  to perform VQE-based quantum chemistry simulations. The new templates apply
  several layers of the particle-conserving entanglers proposed in Figs. 2a and 2b
  of Barkoutsos *et al*., [arXiv:1805.04340](https://arxiv.org/abs/1805.04340)
  [(#875)](https://github.com/PennyLaneAI/pennylane/pull/875)
  [(#876)](https://github.com/PennyLaneAI/pennylane/pull/876)

<h4>Estimate and track resources</h4>

* The `QuantumTape` class now contains basic resource estimation functionality. The method
  `tape.get_resources()` returns a dictionary with a list of the constituent operations and the
  number of times they appear in the circuit. Similarly, `tape.get_depth()` computes the circuit depth.
  [(#862)](https://github.com/PennyLaneAI/pennylane/pull/862)

  ```pycon
  >>> with qml.tape.QuantumTape() as tape:
  ...    qml.Hadamard(wires=0)
  ...    qml.RZ(0.26, wires=1)
  ...    qml.CNOT(wires=[1, 0])
  ...    qml.Rot(1.8, -2.7, 0.2, wires=0)
  ...    qml.Hadamard(wires=1)
  ...    qml.CNOT(wires=[0, 1])
  ...    qml.expval(qml.PauliZ(0) @ qml.PauliZ(1))
  >>> tape.get_resources()
  {'Hadamard': 2, 'RZ': 1, 'CNOT': 2, 'Rot': 1}
  >>> tape.get_depth()
  4
  ```

* The number of device executions over a QNode's lifetime can now be returned using `num_executions`.
  [(#853)](https://github.com/PennyLaneAI/pennylane/pull/853)

  ```pycon
  >>> dev = qml.device("default.qubit", wires=2)
  >>> @qml.qnode(dev)
  ... def circuit(x, y):
  ...    qml.RX(x, wires=[0])
  ...    qml.RY(y, wires=[1])
  ...    qml.CNOT(wires=[0, 1])
  ...    return qml.expval(qml.PauliZ(0) @ qml.PauliX(1))
  >>> for _ in range(10):
  ...    circuit(0.432, 0.12)
  >>> print(dev.num_executions)
  10
  ```

<h3>Improvements</h3>

* Support for tape mode has improved across PennyLane. The following features now work in tape mode:

  - QNode collections [(#863)](https://github.com/PennyLaneAI/pennylane/pull/863)

  - `qnn.ExpvalCost` [(#863)](https://github.com/PennyLaneAI/pennylane/pull/863)
    [(#911)](https://github.com/PennyLaneAI/pennylane/pull/911)

  - `qml.qnn.KerasLayer` [(#869)](https://github.com/PennyLaneAI/pennylane/pull/869)

  - `qml.qnn.TorchLayer` [(#865)](https://github.com/PennyLaneAI/pennylane/pull/865)

  - The `qml.qaoa` module [(#905)](https://github.com/PennyLaneAI/pennylane/pull/905)

* A new function, `qml.refresh_devices()`, has been added, allowing PennyLane to
  rescan installed PennyLane plugins and refresh the device list. In addition, the `qml.device`
  loader will attempt to refresh devices if the required plugin device cannot be found.
  This will result in an improved experience if installing PennyLane and plugins within
  a running Python session (for example, on Google Colab), and avoid the need to
  restart the kernel/runtime.
  [(#907)](https://github.com/PennyLaneAI/pennylane/pull/907)

* When using `grad_fn = qml.grad(cost)` to compute the gradient of a cost function with the Autograd
  interface, the value of the intermediate forward pass is now available via the `grad_fn.forward`
  property
  [(#914)](https://github.com/PennyLaneAI/pennylane/pull/914):

  ```python
  def cost_fn(x, y):
      return 2 * np.sin(x[0]) * np.exp(-x[1]) + x[0] ** 3 + np.cos(y)

  params = np.array([0.1, 0.5], requires_grad=True)
  data = np.array(0.65, requires_grad=False)
  grad_fn = qml.grad(cost_fn)

  grad_fn(params, data)  # perform backprop and evaluate the gradient
  grad_fn.forward  # the cost function value
  ```

* Gradient-based optimizers now have a `step_and_cost` method that returns
  both the next step as well as the objective (cost) function output.
  [(#916)](https://github.com/PennyLaneAI/pennylane/pull/916)

  ```pycon
  >>> opt = qml.GradientDescentOptimizer()
  >>> params, cost = opt.step_and_cost(cost_fn, params)
  ```

* PennyLane provides a new experimental module `qml.proc` which provides framework-agnostic processing
  functions for array and tensor manipulations.
  [(#886)](https://github.com/PennyLaneAI/pennylane/pull/886)

  Given the input tensor-like object, the call is
  dispatched to the corresponding array manipulation framework, allowing for end-to-end
  differentiation to be preserved.

  ```pycon
  >>> x = torch.tensor([1., 2.])
  >>> qml.proc.ones_like(x)
  tensor([1, 1])
  >>> y = tf.Variable([[0], [5]])
  >>> qml.proc.ones_like(y, dtype=np.complex128)
  <tf.Tensor: shape=(2, 1), dtype=complex128, numpy=
  array([[1.+0.j],
         [1.+0.j]])>
  ```

  Note that these functions are experimental, and only a subset of common functionality is
  supported. Furthermore, the names and behaviour of these functions may differ from similar
  functions in common frameworks; please refer to the function docstrings for more details.

* The gradient methods in tape mode now fully separate the quantum and classical processing. Rather
  than returning the evaluated gradients directly, they now return a tuple containing the required
  quantum and classical processing steps.
  [(#840)](https://github.com/PennyLaneAI/pennylane/pull/840)

  ```python
  def gradient_method(idx, param, **options):
      # generate the quantum tapes that must be computed
      # to determine the quantum gradient
      tapes = quantum_gradient_tapes(self)

      def processing_fn(results):
          # perform classical processing on the evaluated tapes
          # returning the evaluated quantum gradient
          return classical_processing(results)

      return tapes, processing_fn
  ```

  The `JacobianTape.jacobian()` method has been similarly modified to accumulate all gradient
  quantum tapes and classical processing functions, evaluate all quantum tapes simultaneously,
  and then apply the post-processing functions to the evaluated tape results.

* The MultiRZ gate now has a defined generator, allowing it to be used in quantum natural gradient
  optimization.
  [(#912)](https://github.com/PennyLaneAI/pennylane/pull/912)

* The CRot gate now has a `decomposition` method, which breaks the gate down into rotations
  and CNOT gates. This allows `CRot` to be used on devices that do not natively support it.
  [(#908)](https://github.com/PennyLaneAI/pennylane/pull/908)

* The classical processing in the `MottonenStatePreparation` template has been largely
  rewritten to use dense matrices and tensor manipulations wherever possible.
  This is in preparation to support differentiation through the template in the future.
  [(#864)](https://github.com/PennyLaneAI/pennylane/pull/864)

* Device-based caching has replaced QNode caching. Caching is now accessed by passing a
  `cache` argument to the device.
  [(#851)](https://github.com/PennyLaneAI/pennylane/pull/851)

  The `cache` argument should be an integer specifying the size of the cache. For example, a
  cache of size 10 is created using:

  ```pycon
  >>> dev = qml.device("default.qubit", wires=2, cache=10)
  ```

* The `Operation`, `Tensor`, and `MeasurementProcess` classes now have the `__copy__` special method
  defined.
  [(#840)](https://github.com/PennyLaneAI/pennylane/pull/840)

  This allows us to ensure that, when a shallow copy is performed of an operation, the
  mutable list storing the operation parameters is *also* shallow copied. Both the old operation and
  the copied operation will continue to share the same parameter data,
  ```pycon
  >>> import copy
  >>> op = qml.RX(0.2, wires=0)
  >>> op2 = copy.copy(op)
  >>> op.data[0] is op2.data[0]
  True
  ```

  however the *list container* is not a reference:

  ```pycon
  >>> op.data is op2.data
  False
  ```

  This allows the parameters of the copied operation to be modified, without mutating
  the parameters of the original operation.

* The `QuantumTape.copy` method has been tweaked so that
  [(#840)](https://github.com/PennyLaneAI/pennylane/pull/840):

  - Optionally, the tape's operations are shallow copied in addition to the tape by passing the
    `copy_operations=True` boolean flag. This allows the copied tape's parameters to be mutated
    without affecting the original tape's parameters. (Note: the two tapes will share parameter data
    *until* one of the tapes has their parameter list modified.)

  - Copied tapes can be cast to another `QuantumTape` subclass by passing the `tape_cls` keyword
    argument.

<h3>Breaking changes</h3>

* Updated how parameter-shift gradient recipes are defined for operations, allowing for
  gradient recipes that are specified as an arbitrary number of terms.
  [(#909)](https://github.com/PennyLaneAI/pennylane/pull/909)

  Previously, `Operation.grad_recipe` was restricted to two-term parameter-shift formulas.
  With this change, the gradient recipe now contains elements of the form
  :math:`[c_i, a_i, s_i]`, resulting in a gradient recipe of
  :math:`\frac{\partial}{\partial\phi_k}f(\phi_k) = \sum_{i} c_i f(a_i \phi_k + s_i )`.

  As this is a breaking change, all custom operations with defined gradient recipes must be
  updated to continue working with PennyLane 0.13. Note though that if `grad_recipe = None`, the
  default gradient recipe remains unchanged, and corresponds to the two terms :math:`[c_0, a_0, s_0]=[1/2, 1, \pi/2]`
  and :math:`[c_1, a_1, s_1]=[-1/2, 1, -\pi/2]` for every parameter.

- The `VQECost` class has been renamed to `ExpvalCost` to reflect its general applicability
  beyond VQE. Use of `VQECost` is still possible but will result in a deprecation warning.
  [(#913)](https://github.com/PennyLaneAI/pennylane/pull/913)

<h3>Bug fixes</h3>

* The `default.qubit.tf` device is updated to handle TensorFlow objects (e.g.,
  `tf.Variable`) as gate parameters correctly when using the `MultiRZ` and
  `CRot` operations.
  [(#921)](https://github.com/PennyLaneAI/pennylane/pull/921)

* PennyLane tensor objects are now unwrapped in BaseQNode when passed as a
  keyword argument to the quantum function.
  [(#903)](https://github.com/PennyLaneAI/pennylane/pull/903)
  [(#893)](https://github.com/PennyLaneAI/pennylane/pull/893)

* The new tape mode now prevents multiple observables from being evaluated on the same wire
  if the observables are not qubit-wise commuting Pauli words.
  [(#882)](https://github.com/PennyLaneAI/pennylane/pull/882)

* Fixes a bug in `default.qubit` whereby inverses of common gates were not being applied
  via efficient gate-specific methods, instead falling back to matrix-vector multiplication.
  The following gates were affected: `PauliX`, `PauliY`, `PauliZ`, `Hadamard`, `SWAP`, `S`,
  `T`, `CNOT`, `CZ`.
  [(#872)](https://github.com/PennyLaneAI/pennylane/pull/872)

* The `PauliRot` operation now gracefully handles single-qubit Paulis, and all-identity Paulis
  [(#860)](https://github.com/PennyLaneAI/pennylane/pull/860).

* Fixes a bug whereby binary Python operators were not properly propagating the `requires_grad`
  attribute to the output tensor.
  [(#889)](https://github.com/PennyLaneAI/pennylane/pull/889)

* Fixes a bug which prevents `TorchLayer` from doing `backward` when CUDA is enabled.
  [(#899)](https://github.com/PennyLaneAI/pennylane/pull/899)

* Fixes a bug where multi-threaded execution of `QNodeCollection` sometimes fails
  because of simultaneous queuing. This is fixed by adding thread locking during queuing.
  [(#910)](https://github.com/PennyLaneAI/pennylane/pull/918)

* Fixes a bug in `QuantumTape.set_parameters()`. The previous implementation assumed
  that the `self.trainable_parms` set would always be iterated over in increasing integer
  order. However, this is not guaranteed behaviour, and can lead to the incorrect tape parameters
  being set if this is not the case.
  [(#923)](https://github.com/PennyLaneAI/pennylane/pull/923)

* Fixes broken error message if a QNode is instantiated with an unknown exception.
  [(#930)](https://github.com/PennyLaneAI/pennylane/pull/930)

<h3>Contributors</h3>

This release contains contributions from (in alphabetical order):

Juan Miguel Arrazola, Thomas Bromley, Christina Lee, Alain Delgado Gran, Olivia Di Matteo, Anthony
Hayes, Theodor Isacsson, Josh Izaac, Soran Jahangiri, Nathan Killoran, Shumpei Kobayashi, Romain
Moyard, Zeyue Niu, Maria Schuld, Antal Száva.

# Release 0.12.0

<h3>New features since last release</h3>

<h4>New and improved simulators</h4>

* PennyLane now supports a new device, `default.mixed`, designed for
  simulating mixed-state quantum computations. This enables native
  support for implementing noisy channels in a circuit, which generally
  map pure states to mixed states.
  [(#794)](https://github.com/PennyLaneAI/pennylane/pull/794)
  [(#807)](https://github.com/PennyLaneAI/pennylane/pull/807)
  [(#819)](https://github.com/PennyLaneAI/pennylane/pull/819)

  The device can be initialized as
  ```pycon
  >>> dev = qml.device("default.mixed", wires=1)
  ```

  This allows the construction of QNodes that include non-unitary operations,
  such as noisy channels:

  ```pycon
  >>> @qml.qnode(dev)
  ... def circuit(params):
  ...     qml.RX(params[0], wires=0)
  ...     qml.RY(params[1], wires=0)
  ...     qml.AmplitudeDamping(0.5, wires=0)
  ...     return qml.expval(qml.PauliZ(0))
  >>> print(circuit([0.54, 0.12]))
  0.9257702929524184
  >>> print(circuit([0, np.pi]))
  0.0
  ```

<h4>New tools for optimizing measurements</h4>

* The new `grouping` module provides functionality for grouping simultaneously measurable Pauli word
  observables.
  [(#761)](https://github.com/PennyLaneAI/pennylane/pull/761)
  [(#850)](https://github.com/PennyLaneAI/pennylane/pull/850)
  [(#852)](https://github.com/PennyLaneAI/pennylane/pull/852)

  - The `optimize_measurements` function will take as input a list of Pauli word observables and
    their corresponding coefficients (if any), and will return the partitioned Pauli terms
    diagonalized in the measurement basis and the corresponding diagonalizing circuits.

    ```python
    from pennylane.grouping import optimize_measurements
    h, nr_qubits = qml.qchem.molecular_hamiltonian("h2", "h2.xyz")
    rotations, grouped_ops, grouped_coeffs = optimize_measurements(h.ops, h.coeffs, grouping="qwc")
    ```

    The diagonalizing circuits of `rotations` correspond to the diagonalized Pauli word groupings of
    `grouped_ops`.

  - Pauli word partitioning utilities are performed by the `PauliGroupingStrategy`
    class. An input list of Pauli words can be partitioned into mutually commuting,
    qubit-wise-commuting, or anticommuting groupings.

    For example, partitioning Pauli words into anticommutative groupings by the Recursive Largest
    First (RLF) graph colouring heuristic:

    ```python
    from pennylane import PauliX, PauliY, PauliZ, Identity
    from pennylane.grouping import group_observables
    pauli_words = [
        Identity('a') @ Identity('b'),
        Identity('a') @ PauliX('b'),
        Identity('a') @ PauliY('b'),
        PauliZ('a') @ PauliX('b'),
        PauliZ('a') @ PauliY('b'),
        PauliZ('a') @ PauliZ('b')
    ]
    groupings = group_observables(pauli_words, grouping_type='anticommuting', method='rlf')
    ```

  - Various utility functions are included for obtaining and manipulating Pauli
    words in the binary symplectic vector space representation.

    For instance, two Pauli words may be converted to their binary vector representation:

    ```pycon
    >>> from pennylane.grouping import pauli_to_binary
    >>> from pennylane.wires import Wires
    >>> wire_map = {Wires('a'): 0, Wires('b'): 1}
    >>> pauli_vec_1 = pauli_to_binary(qml.PauliX('a') @ qml.PauliY('b'))
    >>> pauli_vec_2 = pauli_to_binary(qml.PauliZ('a') @ qml.PauliZ('b'))
    >>> pauli_vec_1
    [1. 1. 0. 1.]
    >>> pauli_vec_2
    [0. 0. 1. 1.]
    ```

    Their product up to a phase may be computed by taking the sum of their binary vector
    representations, and returned in the operator representation.

    ```pycon
    >>> from pennylane.grouping import binary_to_pauli
    >>> binary_to_pauli((pauli_vec_1 + pauli_vec_2) % 2, wire_map)
    Tensor product ['PauliY', 'PauliX']: 0 params, wires ['a', 'b']
    ```

    For more details on the grouping module, see the
    [grouping module documentation](https://pennylane.readthedocs.io/en/stable/code/qml_grouping.html)


<h4>Returning the quantum state from simulators</h4>

* The quantum state of a QNode can now be returned using the `qml.state()` return function.
  [(#818)](https://github.com/XanaduAI/pennylane/pull/818)

  ```python
  import pennylane as qml

  dev = qml.device("default.qubit", wires=3)
  qml.enable_tape()

  @qml.qnode(dev)
  def qfunc(x, y):
      qml.RZ(x, wires=0)
      qml.CNOT(wires=[0, 1])
      qml.RY(y, wires=1)
      qml.CNOT(wires=[0, 2])
      return qml.state()

  >>> qfunc(0.56, 0.1)
  array([0.95985437-0.27601028j, 0.        +0.j        ,
         0.04803275-0.01381203j, 0.        +0.j        ,
         0.        +0.j        , 0.        +0.j        ,
         0.        +0.j        , 0.        +0.j        ])
  ```

  Differentiating the state is currently available when using the
  classical backpropagation differentiation method (`diff_method="backprop"`) with a compatible device,
  and when using the new tape mode.

<h4>New operations and channels</h4>

* PennyLane now includes standard channels such as the Amplitude-damping,
  Phase-damping, and Depolarizing channels, as well as the ability
  to make custom qubit channels.
  [(#760)](https://github.com/PennyLaneAI/pennylane/pull/760)
  [(#766)](https://github.com/PennyLaneAI/pennylane/pull/766)
  [(#778)](https://github.com/PennyLaneAI/pennylane/pull/778)

* The controlled-Y operation is now available via `qml.CY`. For devices that do
  not natively support the controlled-Y operation, it will be decomposed
  into `qml.RY`, `qml.CNOT`, and `qml.S` operations.
  [(#806)](https://github.com/PennyLaneAI/pennylane/pull/806)

<h4>Preview the next-generation PennyLane QNode</h4>

* The new PennyLane `tape` module provides a re-formulated QNode class, rewritten from the ground-up,
  that uses a new `QuantumTape` object to represent the QNode's quantum circuit. Tape mode
  provides several advantages over the standard PennyLane QNode.
  [(#785)](https://github.com/PennyLaneAI/pennylane/pull/785)
  [(#792)](https://github.com/PennyLaneAI/pennylane/pull/792)
  [(#796)](https://github.com/PennyLaneAI/pennylane/pull/796)
  [(#800)](https://github.com/PennyLaneAI/pennylane/pull/800)
  [(#803)](https://github.com/PennyLaneAI/pennylane/pull/803)
  [(#804)](https://github.com/PennyLaneAI/pennylane/pull/804)
  [(#805)](https://github.com/PennyLaneAI/pennylane/pull/805)
  [(#808)](https://github.com/PennyLaneAI/pennylane/pull/808)
  [(#810)](https://github.com/PennyLaneAI/pennylane/pull/810)
  [(#811)](https://github.com/PennyLaneAI/pennylane/pull/811)
  [(#815)](https://github.com/PennyLaneAI/pennylane/pull/815)
  [(#820)](https://github.com/PennyLaneAI/pennylane/pull/820)
  [(#823)](https://github.com/PennyLaneAI/pennylane/pull/823)
  [(#824)](https://github.com/PennyLaneAI/pennylane/pull/824)
  [(#829)](https://github.com/PennyLaneAI/pennylane/pull/829)

  - Support for in-QNode classical processing: Tape mode allows for differentiable classical
    processing within the QNode.

  - No more Variable wrapping: In tape mode, QNode arguments no longer become `Variable`
    objects within the QNode.

  - Less restrictive QNode signatures: There is no longer any restriction on the QNode signature;
    the QNode can be defined and called following the same rules as standard Python functions.

  - Unifying all QNodes: The tape-mode QNode merges all QNodes (including the
    `JacobianQNode` and the `PassthruQNode`) into a single unified QNode, with
    identical behaviour regardless of the differentiation type.

  - Optimizations: Tape mode provides various performance optimizations, reducing pre- and
    post-processing overhead, and reduces the number of quantum evaluations in certain cases.

  Note that tape mode is **experimental**, and does not currently have feature-parity with the
  existing QNode. [Feedback and bug reports](https://github.com/PennyLaneAI/pennylane/issues) are
  encouraged and will help improve the new tape mode.

  Tape mode can be enabled globally via the `qml.enable_tape` function, without changing your
  PennyLane code:

  ```python
  qml.enable_tape()
  dev = qml.device("default.qubit", wires=1)

  @qml.qnode(dev, interface="tf")
  def circuit(p):
      print("Parameter value:", p)
      qml.RX(tf.sin(p[0])**2 + p[1], wires=0)
      return qml.expval(qml.PauliZ(0))
  ```

  For more details, please see the [tape mode
  documentation](https://pennylane.readthedocs.io/en/stable/code/qml_tape.html).

<h3>Improvements</h3>

* QNode caching has been introduced, allowing the QNode to keep track of the results of previous
  device executions and reuse those results in subsequent calls.
  Note that QNode caching is only supported in the new and experimental tape-mode.
  [(#817)](https://github.com/PennyLaneAI/pennylane/pull/817)

  Caching is available by passing a `caching` argument to the QNode:

  ```python
  dev = qml.device("default.qubit", wires=2)
  qml.enable_tape()

  @qml.qnode(dev, caching=10)  # cache up to 10 evaluations
  def qfunc(x):
      qml.RX(x, wires=0)
      qml.RX(0.3, wires=1)
      qml.CNOT(wires=[0, 1])
      return qml.expval(qml.PauliZ(1))

  qfunc(0.1)  # first evaluation executes on the device
  qfunc(0.1)  # second evaluation accesses the cached result
  ```

* Sped up the application of certain gates in `default.qubit` by using array/tensor
  manipulation tricks. The following gates are affected: `PauliX`, `PauliY`, `PauliZ`,
  `Hadamard`, `SWAP`, `S`, `T`, `CNOT`, `CZ`.
  [(#772)](https://github.com/PennyLaneAI/pennylane/pull/772)

* The computation of marginal probabilities has been made more efficient for devices
  with a large number of wires, achieving in some cases a 5x speedup.
  [(#799)](https://github.com/PennyLaneAI/pennylane/pull/799)

* Adds arithmetic operations (addition, tensor product,
  subtraction, and scalar multiplication) between `Hamiltonian`,
  `Tensor`, and `Observable` objects, and inline arithmetic
  operations between Hamiltonians and other observables.
  [(#765)](https://github.com/PennyLaneAI/pennylane/pull/765)

  Hamiltonians can now easily be defined as sums of observables:

  ```pycon3
  >>> H = 3 * qml.PauliZ(0) - (qml.PauliX(0) @ qml.PauliX(1)) + qml.Hamiltonian([4], [qml.PauliZ(0)])
  >>> print(H)
  (7.0) [Z0] + (-1.0) [X0 X1]
  ```

* Adds `compare()` method to `Observable` and `Hamiltonian` classes, which allows
  for comparison between observable quantities.
  [(#765)](https://github.com/PennyLaneAI/pennylane/pull/765)

  ```pycon3
  >>> H = qml.Hamiltonian([1], [qml.PauliZ(0)])
  >>> obs = qml.PauliZ(0) @ qml.Identity(1)
  >>> print(H.compare(obs))
  True
  ```

  ```pycon3
  >>> H = qml.Hamiltonian([2], [qml.PauliZ(0)])
  >>> obs = qml.PauliZ(1) @ qml.Identity(0)
  >>> print(H.compare(obs))
  False
  ```

* Adds `simplify()` method to the `Hamiltonian` class.
  [(#765)](https://github.com/PennyLaneAI/pennylane/pull/765)

  ```pycon3
  >>> H = qml.Hamiltonian([1, 2], [qml.PauliZ(0), qml.PauliZ(0) @ qml.Identity(1)])
  >>> H.simplify()
  >>> print(H)
  (3.0) [Z0]
  ```

* Added a new bit-flip mixer to the `qml.qaoa` module.
  [(#774)](https://github.com/PennyLaneAI/pennylane/pull/774)

* Summation of two `Wires` objects is now supported and will return
  a `Wires` object containing the set of all wires defined by the
  terms in the summation.
  [(#812)](https://github.com/PennyLaneAI/pennylane/pull/812)

<h3>Breaking changes</h3>

* The PennyLane NumPy module now returns scalar (zero-dimensional) arrays where
  Python scalars were previously returned.
  [(#820)](https://github.com/PennyLaneAI/pennylane/pull/820)
  [(#833)](https://github.com/PennyLaneAI/pennylane/pull/833)

  For example, this affects array element indexing, and summation:

  ```pycon
  >>> x = np.array([1, 2, 3], requires_grad=False)
  >>> x[0]
  tensor(1, requires_grad=False)
  >>> np.sum(x)
  tensor(6, requires_grad=True)
  ```

  This may require small updates to user code. A convenience method, `np.tensor.unwrap()`,
  has been added to help ease the transition. This converts PennyLane NumPy tensors
  to standard NumPy arrays and Python scalars:

  ```pycon
  >>> x = np.array(1.543, requires_grad=False)
  >>> x.unwrap()
  1.543
  ```

  Note, however, that information regarding array differentiability will be
  lost.

* The device capabilities dictionary has been redesigned, for clarity and robustness. In particular,
  the capabilities dictionary is now inherited from the parent class, various keys have more
  expressive names, and all keys are now defined in the base device class. For more details, please
  [refer to the developer
  documentation](https://pennylane.readthedocs.io/en/stable/development/plugins.html#device-capabilities).
  [(#781)](https://github.com/PennyLaneAI/pennylane/pull/781/files)

<h3>Bug fixes</h3>

* Changed to use lists for storing variable values inside `BaseQNode`
  allowing complex matrices to be passed to `QubitUnitary`.
  [(#773)](https://github.com/PennyLaneAI/pennylane/pull/773)

* Fixed a bug within `default.qubit`, resulting in greater efficiency
  when applying a state vector to all wires on the device.
  [(#849)](https://github.com/PennyLaneAI/pennylane/pull/849)

<h3>Documentation</h3>

* Equations have been added to the `qml.sample` and `qml.probs` docstrings
  to clarify the mathematical foundation of the performed measurements.
  [(#843)](https://github.com/PennyLaneAI/pennylane/pull/843)

<h3>Contributors</h3>

This release contains contributions from (in alphabetical order):

Aroosa Ijaz, Juan Miguel Arrazola, Thomas Bromley, Jack Ceroni, Alain Delgado Gran, Josh Izaac,
Soran Jahangiri, Nathan Killoran, Robert Lang, Cedric Lin, Olivia Di Matteo, Nicolás Quesada, Maria
Schuld, Antal Száva.

# Release 0.11.0

<h3>New features since last release</h3>

<h4>New and improved simulators</h4>

* Added a new device, `default.qubit.autograd`, a pure-state qubit simulator written using Autograd.
  This device supports classical backpropagation (`diff_method="backprop"`); this can
  be faster than the parameter-shift rule for computing quantum gradients
  when the number of parameters to be optimized is large.
  [(#721)](https://github.com/XanaduAI/pennylane/pull/721)

  ```pycon
  >>> dev = qml.device("default.qubit.autograd", wires=1)
  >>> @qml.qnode(dev, diff_method="backprop")
  ... def circuit(x):
  ...     qml.RX(x[1], wires=0)
  ...     qml.Rot(x[0], x[1], x[2], wires=0)
  ...     return qml.expval(qml.PauliZ(0))
  >>> weights = np.array([0.2, 0.5, 0.1])
  >>> grad_fn = qml.grad(circuit)
  >>> print(grad_fn(weights))
  array([-2.25267173e-01, -1.00864546e+00,  6.93889390e-18])
  ```

  See the [device documentation](https://pennylane.readthedocs.io/en/stable/code/api/pennylane.devices.default_qubit_autograd.DefaultQubitAutograd.html) for more details.

* A new experimental C++ state-vector simulator device is now available, `lightning.qubit`. It
  uses the C++ Eigen library to perform fast linear algebra calculations for simulating quantum
  state-vector evolution.

  `lightning.qubit` is currently in beta; it can be installed via `pip`:

  ```console
  $ pip install pennylane-lightning
  ```

  Once installed, it can be used as a PennyLane device:

  ```pycon
  >>> dev = qml.device("lightning.qubit", wires=2)
  ```

  For more details, please see the [lightning qubit documentation](https://pennylane-lightning.readthedocs.io).

<h4>New algorithms and templates</h4>

* Added built-in QAOA functionality via the new `qml.qaoa` module.
  [(#712)](https://github.com/PennyLaneAI/pennylane/pull/712)
  [(#718)](https://github.com/PennyLaneAI/pennylane/pull/718)
  [(#741)](https://github.com/PennyLaneAI/pennylane/pull/741)
  [(#720)](https://github.com/PennyLaneAI/pennylane/pull/720)

  This includes the following features:

  * New `qml.qaoa.x_mixer` and `qml.qaoa.xy_mixer` functions for defining Pauli-X and XY
    mixer Hamiltonians.

  * MaxCut: The `qml.qaoa.maxcut` function allows easy construction of the cost Hamiltonian
    and recommended mixer Hamiltonian for solving the MaxCut problem for a supplied graph.

  * Layers: `qml.qaoa.cost_layer` and `qml.qaoa.mixer_layer` take cost and mixer
    Hamiltonians, respectively, and apply the corresponding QAOA cost and mixer layers
    to the quantum circuit

  For example, using PennyLane to construct and solve a MaxCut problem with QAOA:

  ```python
  wires = range(3)
  graph = Graph([(0, 1), (1, 2), (2, 0)])
  cost_h, mixer_h = qaoa.maxcut(graph)

  def qaoa_layer(gamma, alpha):
      qaoa.cost_layer(gamma, cost_h)
      qaoa.mixer_layer(alpha, mixer_h)

  def antatz(params, **kwargs):

      for w in wires:
          qml.Hadamard(wires=w)

      # repeat the QAOA layer two times
      qml.layer(qaoa_layer, 2, params[0], params[1])

  dev = qml.device('default.qubit', wires=len(wires))
  cost_function = qml.VQECost(ansatz, cost_h, dev)
  ```

* Added an `ApproxTimeEvolution` template to the PennyLane templates module, which
  can be used to implement Trotterized time-evolution under a Hamiltonian.
  [(#710)](https://github.com/XanaduAI/pennylane/pull/710)

  <img src="https://pennylane.readthedocs.io/en/latest/_static/templates/subroutines/approx_time_evolution.png" width=50%/>

* Added a `qml.layer` template-constructing function, which takes a unitary, and
  repeatedly applies it on a set of wires to a given depth.
  [(#723)](https://github.com/PennyLaneAI/pennylane/pull/723)

  ```python
  def subroutine():
      qml.Hadamard(wires=[0])
      qml.CNOT(wires=[0, 1])
      qml.PauliX(wires=[1])

  dev = qml.device('default.qubit', wires=3)

  @qml.qnode(dev)
  def circuit():
      qml.layer(subroutine, 3)
      return [qml.expval(qml.PauliZ(0)), qml.expval(qml.PauliZ(1))]
  ```

  This creates the following circuit:
  ```pycon
  >>> circuit()
  >>> print(circuit.draw())
  0: ──H──╭C──X──H──╭C──X──H──╭C──X──┤ ⟨Z⟩
  1: ─────╰X────────╰X────────╰X─────┤ ⟨Z⟩
  ```

* Added the `qml.utils.decompose_hamiltonian` function. This function can be used to
  decompose a Hamiltonian into a linear combination of Pauli operators.
  [(#671)](https://github.com/XanaduAI/pennylane/pull/671)

  ```pycon
  >>> A = np.array(
  ... [[-2, -2+1j, -2, -2],
  ... [-2-1j,  0,  0, -1],
  ... [-2,  0, -2, -1],
  ... [-2, -1, -1,  0]])
  >>> coeffs, obs_list = decompose_hamiltonian(A)
  ```

<h4>New device features</h4>

* It is now possible to specify custom wire labels, such as `['anc1', 'anc2', 0, 1, 3]`, where the labels
  can be strings or numbers.
  [(#666)](https://github.com/XanaduAI/pennylane/pull/666)

  Custom wire labels are defined by passing a list to the `wires` argument when creating the device:

  ```pycon
  >>> dev = qml.device("default.qubit", wires=['anc1', 'anc2', 0, 1, 3])
  ```

  Quantum operations should then be invoked with these custom wire labels:

  ``` pycon
  >>> @qml.qnode(dev)
  >>> def circuit():
  ...    qml.Hadamard(wires='anc2')
  ...    qml.CNOT(wires=['anc1', 3])
  ...    ...
  ```

  The existing behaviour, in which the number of wires is specified on device initialization,
  continues to work as usual. This gives a default behaviour where wires are labelled
  by consecutive integers.

  ```pycon
  >>> dev = qml.device("default.qubit", wires=5)
  ```

* An integrated device test suite has been added, which can be used
  to run basic integration tests on core or external devices.
  [(#695)](https://github.com/PennyLaneAI/pennylane/pull/695)
  [(#724)](https://github.com/PennyLaneAI/pennylane/pull/724)
  [(#733)](https://github.com/PennyLaneAI/pennylane/pull/733)

  The test can be invoked against a particular device by calling the `pl-device-test`
  command line program:

  ```console
  $ pl-device-test --device=default.qubit --shots=1234 --analytic=False
  ```

  If the tests are run on external devices, the device and its dependencies must be
  installed locally. For more details, please see the
  [plugin test documentation](http://pennylane.readthedocs.io/en/latest/code/api/pennylane.devices.tests.html).

<h3>Improvements</h3>

* The functions implementing the quantum circuits building the Unitary Coupled-Cluster
  (UCCSD) VQE ansatz have been improved, with a more consistent naming convention and
  improved docstrings.
  [(#748)](https://github.com/PennyLaneAI/pennylane/pull/748)

  The changes include:

  - The terms *1particle-1hole (ph)* and *2particle-2hole (pphh)* excitations
    were replaced with the names *single* and *double* excitations, respectively.

  - The non-differentiable arguments in the `UCCSD` template were renamed accordingly:
    `ph` → `s_wires`, `pphh` → `d_wires`

  - The term *virtual*, previously used to refer the *unoccupied* orbitals, was discarded.

  - The Usage Details sections were updated and improved.

* Added support for TensorFlow 2.3 and PyTorch 1.6.
  [(#725)](https://github.com/PennyLaneAI/pennylane/pull/725)

* Returning probabilities is now supported from photonic QNodes.
  As with qubit QNodes, photonic QNodes returning probabilities are
  end-to-end differentiable.
  [(#699)](https://github.com/XanaduAI/pennylane/pull/699/)

  ```pycon
  >>> dev = qml.device("strawberryfields.fock", wires=2, cutoff_dim=5)
  >>> @qml.qnode(dev)
  ... def circuit(a):
  ...     qml.Displacement(a, 0, wires=0)
  ...     return qml.probs(wires=0)
  >>> print(circuit(0.5))
  [7.78800783e-01 1.94700196e-01 2.43375245e-02 2.02812704e-03 1.26757940e-04]
  ```

<h3>Breaking changes</h3>

* The `pennylane.plugins` and `pennylane.beta.plugins` folders have been renamed to
  `pennylane.devices` and `pennylane.beta.devices`, to reflect their content better.
  [(#726)](https://github.com/XanaduAI/pennylane/pull/726)

<h3>Bug fixes</h3>

* The PennyLane interface conversion functions can now convert QNodes with
  pre-existing interfaces.
  [(#707)](https://github.com/XanaduAI/pennylane/pull/707)

<h3>Documentation</h3>

* The interfaces section of the documentation has been renamed to 'Interfaces and training',
  and updated with the latest variable handling details.
  [(#753)](https://github.com/PennyLaneAI/pennylane/pull/753)

<h3>Contributors</h3>

This release contains contributions from (in alphabetical order):

Juan Miguel Arrazola, Thomas Bromley, Jack Ceroni, Alain Delgado Gran, Shadab Hussain, Theodor
Isacsson, Josh Izaac, Nathan Killoran, Maria Schuld, Antal Száva, Nicola Vitucci.

# Release 0.10.0

<h3>New features since last release</h3>

<h4>New and improved simulators</h4>

* Added a new device, `default.qubit.tf`, a pure-state qubit simulator written using TensorFlow.
  As a result, it supports classical backpropagation as a means to compute the Jacobian. This can
  be faster than the parameter-shift rule for computing quantum gradients
  when the number of parameters to be optimized is large.

  `default.qubit.tf` is designed to be used with end-to-end classical backpropagation
  (`diff_method="backprop"`) with the TensorFlow interface. This is the default method
  of differentiation when creating a QNode with this device.

  Using this method, the created QNode is a 'white-box' that is
  tightly integrated with your TensorFlow computation, including
  [AutoGraph](https://www.tensorflow.org/guide/function) support:

  ```pycon
  >>> dev = qml.device("default.qubit.tf", wires=1)
  >>> @tf.function
  ... @qml.qnode(dev, interface="tf", diff_method="backprop")
  ... def circuit(x):
  ...     qml.RX(x[1], wires=0)
  ...     qml.Rot(x[0], x[1], x[2], wires=0)
  ...     return qml.expval(qml.PauliZ(0))
  >>> weights = tf.Variable([0.2, 0.5, 0.1])
  >>> with tf.GradientTape() as tape:
  ...     res = circuit(weights)
  >>> print(tape.gradient(res, weights))
  tf.Tensor([-2.2526717e-01 -1.0086454e+00  1.3877788e-17], shape=(3,), dtype=float32)
  ```

  See the `default.qubit.tf`
  [documentation](https://pennylane.ai/en/stable/code/api/pennylane.beta.plugins.DefaultQubitTF.html)
  for more details.

* The [default.tensor plugin](https://github.com/XanaduAI/pennylane/blob/master/pennylane/beta/plugins/default_tensor.py)
  has been significantly upgraded. It now allows two different
  tensor network representations to be used: `"exact"` and `"mps"`. The former uses a
  exact factorized representation of quantum states, while the latter uses a matrix product state
  representation.
  ([#572](https://github.com/XanaduAI/pennylane/pull/572))
  ([#599](https://github.com/XanaduAI/pennylane/pull/599))

<h4>New machine learning functionality and integrations</h4>

* PennyLane QNodes can now be converted into Torch layers, allowing for creation of quantum and
  hybrid models using the `torch.nn` API.
  [(#588)](https://github.com/XanaduAI/pennylane/pull/588)

  A PennyLane QNode can be converted into a `torch.nn` layer using the `qml.qnn.TorchLayer` class:

  ```pycon
  >>> @qml.qnode(dev)
  ... def qnode(inputs, weights_0, weight_1):
  ...    # define the circuit
  ...    # ...

  >>> weight_shapes = {"weights_0": 3, "weight_1": 1}
  >>> qlayer = qml.qnn.TorchLayer(qnode, weight_shapes)
  ```

  A hybrid model can then be easily constructed:

  ```pycon
  >>> model = torch.nn.Sequential(qlayer, torch.nn.Linear(2, 2))
  ```

* Added a new "reversible" differentiation method which can be used in simulators, but not hardware.

  The reversible approach is similar to backpropagation, but trades off extra computation for
  enhanced memory efficiency. Where backpropagation caches the state tensors at each step during
  a simulated evolution, the reversible method only caches the final pre-measurement state.

  Compared to the parameter-shift method, the reversible method can be faster or slower,
  depending on the density and location of parametrized gates in a circuit
  (circuits with higher density of parametrized gates near the end of the circuit will see a benefit).
  [(#670)](https://github.com/XanaduAI/pennylane/pull/670)

  ```pycon
  >>> dev = qml.device("default.qubit", wires=2)
  ... @qml.qnode(dev, diff_method="reversible")
  ... def circuit(x):
  ...     qml.RX(x, wires=0)
  ...     qml.RX(x, wires=0)
  ...     qml.CNOT(wires=[0,1])
  ...     return qml.expval(qml.PauliZ(0))
  >>> qml.grad(circuit)(0.5)
  (array(-0.47942554),)
  ```

<h4>New templates and cost functions</h4>

* Added the new templates `UCCSD`, `SingleExcitationUnitary`, and`DoubleExcitationUnitary`,
  which together implement the Unitary Coupled-Cluster Singles and Doubles (UCCSD) ansatz
  to perform VQE-based quantum chemistry simulations using PennyLane-QChem.
  [(#622)](https://github.com/XanaduAI/pennylane/pull/622)
  [(#638)](https://github.com/XanaduAI/pennylane/pull/638)
  [(#654)](https://github.com/XanaduAI/pennylane/pull/654)
  [(#659)](https://github.com/XanaduAI/pennylane/pull/659)
  [(#622)](https://github.com/XanaduAI/pennylane/pull/622)

* Added module `pennylane.qnn.cost` with class `SquaredErrorLoss`. The module contains classes
  to calculate losses and cost functions on circuits with trainable parameters.
  [(#642)](https://github.com/XanaduAI/pennylane/pull/642)

<h3>Improvements</h3>

* Improves the wire management by making the `Operator.wires` attribute a `wires` object.
  [(#666)](https://github.com/XanaduAI/pennylane/pull/666)

* A significant improvement with respect to how QNodes and interfaces mark quantum function
  arguments as differentiable when using Autograd, designed to improve performance and make
  QNodes more intuitive.
  [(#648)](https://github.com/XanaduAI/pennylane/pull/648)
  [(#650)](https://github.com/XanaduAI/pennylane/pull/650)

  In particular, the following changes have been made:

  - A new `ndarray` subclass `pennylane.numpy.tensor`, which extends NumPy arrays with
    the keyword argument and attribute `requires_grad`. Tensors which have `requires_grad=False`
    are treated as non-differentiable by the Autograd interface.

  - A new subpackage `pennylane.numpy`, which wraps `autograd.numpy` such that NumPy functions
    accept the `requires_grad` keyword argument, and allows Autograd to differentiate
    `pennylane.numpy.tensor` objects.

  - The `argnum` argument to `qml.grad` is now optional; if not provided, arguments explicitly
    marked as `requires_grad=False` are excluded for the list of differentiable arguments.
    The ability to pass `argnum` has been retained for backwards compatibility, and
    if present the old behaviour persists.

* The QNode Torch interface now inspects QNode positional arguments.
  If any argument does not have the attribute `requires_grad=True`, it
  is automatically excluded from quantum gradient computations.
  [(#652)](https://github.com/XanaduAI/pennylane/pull/652)
  [(#660)](https://github.com/XanaduAI/pennylane/pull/660)

* The QNode TF interface now inspects QNode positional arguments.
  If any argument is not being watched by a `tf.GradientTape()`,
  it is automatically excluded from quantum gradient computations.
  [(#655)](https://github.com/XanaduAI/pennylane/pull/655)
  [(#660)](https://github.com/XanaduAI/pennylane/pull/660)

* QNodes have two new public methods: `QNode.set_trainable_args()` and `QNode.get_trainable_args()`.
  These are designed to be called by interfaces, to specify to the QNode which of its
  input arguments are differentiable. Arguments which are non-differentiable will not be converted
  to PennyLane Variable objects within the QNode.
  [(#660)](https://github.com/XanaduAI/pennylane/pull/660)

* Added `decomposition` method to PauliX, PauliY, PauliZ, S, T, Hadamard, and PhaseShift gates, which
  decomposes each of these gates into rotation gates.
  [(#668)](https://github.com/XanaduAI/pennylane/pull/668)

* The `CircuitGraph` class now supports serializing contained circuit operations
  and measurement basis rotations to an OpenQASM2.0 script via the new
  `CircuitGraph.to_openqasm()` method.
  [(#623)](https://github.com/XanaduAI/pennylane/pull/623)

<h3>Breaking changes</h3>

* Removes support for Python 3.5.
  [(#639)](https://github.com/XanaduAI/pennylane/pull/639)

<h3>Documentation</h3>

* Various small typos were fixed.

<h3>Contributors</h3>

This release contains contributions from (in alphabetical order):

Thomas Bromley, Jack Ceroni, Alain Delgado Gran, Theodor Isacsson, Josh Izaac,
Nathan Killoran, Maria Schuld, Antal Száva, Nicola Vitucci.


# Release 0.9.0

<h3>New features since last release</h3>

<h4>New machine learning integrations</h4>

* PennyLane QNodes can now be converted into Keras layers, allowing for creation of quantum and
  hybrid models using the Keras API.
  [(#529)](https://github.com/XanaduAI/pennylane/pull/529)

  A PennyLane QNode can be converted into a Keras layer using the `KerasLayer` class:

  ```python
  from pennylane.qnn import KerasLayer

  @qml.qnode(dev)
  def circuit(inputs, weights_0, weight_1):
     # define the circuit
     # ...

  weight_shapes = {"weights_0": 3, "weight_1": 1}
  qlayer = qml.qnn.KerasLayer(circuit, weight_shapes, output_dim=2)
  ```

  A hybrid model can then be easily constructed:

  ```python
  model = tf.keras.models.Sequential([qlayer, tf.keras.layers.Dense(2)])
  ```

* Added a new type of QNode, `qml.qnodes.PassthruQNode`. For simulators which are coded in an
  external library which supports automatic differentiation, PennyLane will treat a PassthruQNode as
  a "white box", and rely on the external library to directly provide gradients via backpropagation.
  This can be more efficient than the using parameter-shift rule for a large number of parameters.
  [(#488)](https://github.com/XanaduAI/pennylane/pull/488)

  Currently this behaviour is supported by PennyLane's `default.tensor.tf` device backend,
  compatible with the `'tf'` interface using TensorFlow 2:

  ```python
  dev = qml.device('default.tensor.tf', wires=2)

  @qml.qnode(dev, diff_method="backprop")
  def circuit(params):
      qml.RX(params[0], wires=0)
      qml.RX(params[1], wires=1)
      qml.CNOT(wires=[0, 1])
      return qml.expval(qml.PauliZ(0))

  qnode = PassthruQNode(circuit, dev)
  params = tf.Variable([0.3, 0.1])

  with tf.GradientTape() as tape:
      tape.watch(params)
      res = qnode(params)

  grad = tape.gradient(res, params)
  ```

<h4>New optimizers</h4>

* Added the `qml.RotosolveOptimizer`, a gradient-free optimizer
  that minimizes the quantum function by updating each parameter,
  one-by-one, via a closed-form expression while keeping other parameters
  fixed.
  [(#636)](https://github.com/XanaduAI/pennylane/pull/636)
  [(#539)](https://github.com/XanaduAI/pennylane/pull/539)

* Added the `qml.RotoselectOptimizer`, which uses Rotosolve to
  minimizes a quantum function with respect to both the
  rotation operations applied and the rotation parameters.
  [(#636)](https://github.com/XanaduAI/pennylane/pull/636)
  [(#539)](https://github.com/XanaduAI/pennylane/pull/539)

  For example, given a quantum function `f` that accepts parameters `x`
  and a list of corresponding rotation operations `generators`,
  the Rotoselect optimizer will, at each step, update both the parameter
  values and the list of rotation gates to minimize the loss:

  ```pycon
  >>> opt = qml.optimize.RotoselectOptimizer()
  >>> x = [0.3, 0.7]
  >>> generators = [qml.RX, qml.RY]
  >>> for _ in range(100):
  ...     x, generators = opt.step(f, x, generators)
  ```


<h4>New operations</h4>

* Added the `PauliRot` gate, which performs an arbitrary
  Pauli rotation on multiple qubits, and the `MultiRZ` gate,
  which performs a rotation generated by a tensor product
  of Pauli Z operators.
  [(#559)](https://github.com/XanaduAI/pennylane/pull/559)

  ```python
  dev = qml.device('default.qubit', wires=4)

  @qml.qnode(dev)
  def circuit(angle):
      qml.PauliRot(angle, "IXYZ", wires=[0, 1, 2, 3])
      return [qml.expval(qml.PauliZ(wire)) for wire in [0, 1, 2, 3]]
  ```

  ```pycon
  >>> circuit(0.4)
  [1.         0.92106099 0.92106099 1.        ]
  >>> print(circuit.draw())
   0: ──╭RI(0.4)──┤ ⟨Z⟩
   1: ──├RX(0.4)──┤ ⟨Z⟩
   2: ──├RY(0.4)──┤ ⟨Z⟩
   3: ──╰RZ(0.4)──┤ ⟨Z⟩
  ```

  If the `PauliRot` gate is not supported on the target device, it will
  be decomposed into `Hadamard`, `RX` and `MultiRZ` gates. Note that
  identity gates in the Pauli word result in untouched wires:

  ```pycon
  >>> print(circuit.draw())
   0: ───────────────────────────────────┤ ⟨Z⟩
   1: ──H──────────╭RZ(0.4)──H───────────┤ ⟨Z⟩
   2: ──RX(1.571)──├RZ(0.4)──RX(-1.571)──┤ ⟨Z⟩
   3: ─────────────╰RZ(0.4)──────────────┤ ⟨Z⟩
  ```

  If the `MultiRZ` gate is not supported, it will be decomposed into
  `CNOT` and `RZ` gates:

  ```pycon
  >>> print(circuit.draw())
   0: ──────────────────────────────────────────────────┤ ⟨Z⟩
   1: ──H──────────────╭X──RZ(0.4)──╭X──────H───────────┤ ⟨Z⟩
   2: ──RX(1.571)──╭X──╰C───────────╰C──╭X──RX(-1.571)──┤ ⟨Z⟩
   3: ─────────────╰C───────────────────╰C──────────────┤ ⟨Z⟩
  ```

* PennyLane now provides `DiagonalQubitUnitary` for diagonal gates, that are e.g.,
  encountered in IQP circuits. These kinds of gates can be evaluated much faster on
  a simulator device.
  [(#567)](https://github.com/XanaduAI/pennylane/pull/567)

  The gate can be used, for example, to efficiently simulate oracles:

  ```python
  dev = qml.device('default.qubit', wires=3)

  # Function as a bitstring
  f = np.array([1, 0, 0, 1, 1, 0, 1, 0])

  @qml.qnode(dev)
  def circuit(weights1, weights2):
      qml.templates.StronglyEntanglingLayers(weights1, wires=[0, 1, 2])

      # Implements the function as a phase-kickback oracle
      qml.DiagonalQubitUnitary((-1)**f, wires=[0, 1, 2])

      qml.templates.StronglyEntanglingLayers(weights2, wires=[0, 1, 2])
      return [qml.expval(qml.PauliZ(w)) for w in range(3)]
  ```

* Added the `TensorN` CVObservable that can represent the tensor product of the
  `NumberOperator` on photonic backends.
  [(#608)](https://github.com/XanaduAI/pennylane/pull/608)

<h4>New templates</h4>

* Added the `ArbitraryUnitary` and `ArbitraryStatePreparation` templates, which use
  `PauliRot` gates to perform an arbitrary unitary and prepare an arbitrary basis
  state with the minimal number of parameters.
  [(#590)](https://github.com/XanaduAI/pennylane/pull/590)

  ```python
  dev = qml.device('default.qubit', wires=3)

  @qml.qnode(dev)
  def circuit(weights1, weights2):
        qml.templates.ArbitraryStatePreparation(weights1, wires=[0, 1, 2])
        qml.templates.ArbitraryUnitary(weights2, wires=[0, 1, 2])
        return qml.probs(wires=[0, 1, 2])
  ```

* Added the `IQPEmbedding` template, which encodes inputs into the diagonal gates of an
  IQP circuit.
  [(#605)](https://github.com/XanaduAI/pennylane/pull/605)

  <img src="https://pennylane.readthedocs.io/en/latest/_images/iqp.png"
  width=50%></img>

* Added the `SimplifiedTwoDesign` template, which implements the circuit
  design of [Cerezo et al. (2020)](<https://arxiv.org/abs/2001.00550>).
  [(#556)](https://github.com/XanaduAI/pennylane/pull/556)

  <img src="https://pennylane.readthedocs.io/en/latest/_images/simplified_two_design.png"
  width=50%></img>

* Added the `BasicEntanglerLayers` template, which is a simple layer architecture
  of rotations and CNOT nearest-neighbour entanglers.
  [(#555)](https://github.com/XanaduAI/pennylane/pull/555)

  <img src="https://pennylane.readthedocs.io/en/latest/_images/basic_entangler.png"
  width=50%></img>

* PennyLane now offers a broadcasting function to easily construct templates:
  `qml.broadcast()` takes single quantum operations or other templates and applies
  them to wires in a specific pattern.
  [(#515)](https://github.com/XanaduAI/pennylane/pull/515)
  [(#522)](https://github.com/XanaduAI/pennylane/pull/522)
  [(#526)](https://github.com/XanaduAI/pennylane/pull/526)
  [(#603)](https://github.com/XanaduAI/pennylane/pull/603)

  For example, we can use broadcast to repeat a custom template
  across multiple wires:

  ```python
  from pennylane.templates import template

  @template
  def mytemplate(pars, wires):
      qml.Hadamard(wires=wires)
      qml.RY(pars, wires=wires)

  dev = qml.device('default.qubit', wires=3)

  @qml.qnode(dev)
  def circuit(pars):
      qml.broadcast(mytemplate, pattern="single", wires=[0,1,2], parameters=pars)
      return qml.expval(qml.PauliZ(0))
  ```

  ```pycon
  >>> circuit([1, 1, 0.1])
  -0.841470984807896
  >>> print(circuit.draw())
   0: ──H──RY(1.0)──┤ ⟨Z⟩
   1: ──H──RY(1.0)──┤
   2: ──H──RY(0.1)──┤
  ```

  For other available patterns, see the
  [broadcast function documentation](https://pennylane.readthedocs.io/en/latest/code/api/pennylane.broadcast.html).

<h3>Breaking changes</h3>

* The `QAOAEmbedding` now uses the new `MultiRZ` gate as a `ZZ` entangler,
  which changes the convention. While
  previously, the `ZZ` gate in the embedding was implemented as

  ```python
  CNOT(wires=[wires[0], wires[1]])
  RZ(2 * parameter, wires=wires[0])
  CNOT(wires=[wires[0], wires[1]])
  ```

  the `MultiRZ` corresponds to

  ```python
  CNOT(wires=[wires[1], wires[0]])
  RZ(parameter, wires=wires[0])
  CNOT(wires=[wires[1], wires[0]])
  ```

  which differs in the factor of `2`, and fixes a bug in the
  wires that the `CNOT` was applied to.
  [(#609)](https://github.com/XanaduAI/pennylane/pull/609)

* Probability methods are handled by `QubitDevice` and device method
  requirements are modified to simplify plugin development.
  [(#573)](https://github.com/XanaduAI/pennylane/pull/573)

* The internal variables `All` and `Any` to mark an `Operation` as acting on all or any
  wires have been renamed to `AllWires` and `AnyWires`.
  [(#614)](https://github.com/XanaduAI/pennylane/pull/614)

<h3>Improvements</h3>

* A new `Wires` class was introduced for the internal
  bookkeeping of wire indices.
  [(#615)](https://github.com/XanaduAI/pennylane/pull/615)

* Improvements to the speed/performance of the `default.qubit` device.
  [(#567)](https://github.com/XanaduAI/pennylane/pull/567)
  [(#559)](https://github.com/XanaduAI/pennylane/pull/559)

* Added the `"backprop"` and `"device"` differentiation methods to the `qnode`
  decorator.
  [(#552)](https://github.com/XanaduAI/pennylane/pull/552)

  - `"backprop"`: Use classical backpropagation. Default on simulator
    devices that are classically end-to-end differentiable.
    The returned QNode can only be used with the same machine learning
    framework (e.g., `default.tensor.tf` simulator with the `tensorflow` interface).

  - `"device"`: Queries the device directly for the gradient.

  Using the `"backprop"` differentiation method with the `default.tensor.tf`
  device, the created QNode is a 'white-box', and is tightly integrated with
  the overall TensorFlow computation:

  ```python
  >>> dev = qml.device("default.tensor.tf", wires=1)
  >>> @qml.qnode(dev, interface="tf", diff_method="backprop")
  >>> def circuit(x):
  ...     qml.RX(x[1], wires=0)
  ...     qml.Rot(x[0], x[1], x[2], wires=0)
  ...     return qml.expval(qml.PauliZ(0))
  >>> vars = tf.Variable([0.2, 0.5, 0.1])
  >>> with tf.GradientTape() as tape:
  ...     res = circuit(vars)
  >>> tape.gradient(res, vars)
  <tf.Tensor: shape=(3,), dtype=float32, numpy=array([-2.2526717e-01, -1.0086454e+00,  1.3877788e-17], dtype=float32)>
  ```

* The circuit drawer now displays inverted operations, as well as wires
  where probabilities are returned from the device:
  [(#540)](https://github.com/XanaduAI/pennylane/pull/540)

  ```python
  >>> @qml.qnode(dev)
  ... def circuit(theta):
  ...     qml.RX(theta, wires=0)
  ...     qml.CNOT(wires=[0, 1])
  ...     qml.S(wires=1).inv()
  ...     return qml.probs(wires=[0, 1])
  >>> circuit(0.2)
  array([0.99003329, 0.        , 0.        , 0.00996671])
  >>> print(circuit.draw())
  0: ──RX(0.2)──╭C───────╭┤ Probs
  1: ───────────╰X──S⁻¹──╰┤ Probs
  ```

* You can now evaluate the metric tensor of a VQE Hamiltonian via the new
  `VQECost.metric_tensor` method. This allows `VQECost` objects to be directly
  optimized by the quantum natural gradient optimizer (`qml.QNGOptimizer`).
  [(#618)](https://github.com/XanaduAI/pennylane/pull/618)

* The input check functions in `pennylane.templates.utils` are now public
  and visible in the API documentation.
  [(#566)](https://github.com/XanaduAI/pennylane/pull/566)

* Added keyword arguments for step size and order to the `qnode` decorator, as well as
  the `QNode` and `JacobianQNode` classes. This enables the user to set the step size
  and order when using finite difference methods. These options are also exposed when
  creating QNode collections.
  [(#530)](https://github.com/XanaduAI/pennylane/pull/530)
  [(#585)](https://github.com/XanaduAI/pennylane/pull/585)
  [(#587)](https://github.com/XanaduAI/pennylane/pull/587)

* The decomposition for the `CRY` gate now uses the simpler form `RY @ CNOT @ RY @ CNOT`
  [(#547)](https://github.com/XanaduAI/pennylane/pull/547)

* The underlying queuing system was refactored, removing the `qml._current_context`
  property that held the currently active `QNode` or `OperationRecorder`. Now, all
  objects that expose a queue for operations inherit from `QueuingContext` and
  register their queue globally.
  [(#548)](https://github.com/XanaduAI/pennylane/pull/548)

* The PennyLane repository has a new benchmarking tool which supports the comparison of different git revisions.
  [(#568)](https://github.com/XanaduAI/pennylane/pull/568)
  [(#560)](https://github.com/XanaduAI/pennylane/pull/560)
  [(#516)](https://github.com/XanaduAI/pennylane/pull/516)

<h3>Documentation</h3>

* Updated the development section by creating a landing page with links to sub-pages
  containing specific guides.
  [(#596)](https://github.com/XanaduAI/pennylane/pull/596)

* Extended the developer's guide by a section explaining how to add new templates.
  [(#564)](https://github.com/XanaduAI/pennylane/pull/564)

<h3>Bug fixes</h3>

* `tf.GradientTape().jacobian()` can now be evaluated on QNodes using the TensorFlow interface.
  [(#626)](https://github.com/XanaduAI/pennylane/pull/626)

* `RandomLayers()` is now compatible with the qiskit devices.
  [(#597)](https://github.com/XanaduAI/pennylane/pull/597)

* `DefaultQubit.probability()` now returns the correct probability when called with
  `device.analytic=False`.
  [(#563)](https://github.com/XanaduAI/pennylane/pull/563)

* Fixed a bug in the `StronglyEntanglingLayers` template, allowing it to
  work correctly when applied to a single wire.
  [(544)](https://github.com/XanaduAI/pennylane/pull/544)

* Fixed a bug when inverting operations with decompositions; operations marked as inverted
  are now correctly inverted when the fallback decomposition is called.
  [(#543)](https://github.com/XanaduAI/pennylane/pull/543)

* The `QNode.print_applied()` method now correctly displays wires where
  `qml.prob()` is being returned.
  [#542](https://github.com/XanaduAI/pennylane/pull/542)

<h3>Contributors</h3>

This release contains contributions from (in alphabetical order):

Ville Bergholm, Lana Bozanic, Thomas Bromley, Theodor Isacsson, Josh Izaac, Nathan Killoran,
Maggie Li, Johannes Jakob Meyer, Maria Schuld, Sukin Sim, Antal Száva.

# Release 0.8.1

<h3>Improvements</h3>

* Beginning of support for Python 3.8, with the test suite
  now being run in a Python 3.8 environment.
  [(#501)](https://github.com/XanaduAI/pennylane/pull/501)

<h3>Documentation</h3>

* Present templates as a gallery of thumbnails showing the
  basic circuit architecture.
  [(#499)](https://github.com/XanaduAI/pennylane/pull/499)

<h3>Bug fixes</h3>

* Fixed a bug where multiplying a QNode parameter by 0 caused a divide
  by zero error when calculating the parameter shift formula.
  [(#512)](https://github.com/XanaduAI/pennylane/pull/512)

* Fixed a bug where the shape of differentiable QNode arguments
  was being cached on the first construction, leading to indexing
  errors if the QNode was re-evaluated if the argument changed shape.
  [(#505)](https://github.com/XanaduAI/pennylane/pull/505)

<h3>Contributors</h3>

This release contains contributions from (in alphabetical order):

Ville Bergholm, Josh Izaac, Johannes Jakob Meyer, Maria Schuld, Antal Száva.

# Release 0.8.0

<h3>New features since last release</h3>

* Added a quantum chemistry package, `pennylane.qchem`, which supports
  integration with OpenFermion, Psi4, PySCF, and OpenBabel.
  [(#453)](https://github.com/XanaduAI/pennylane/pull/453)

  Features include:

  - Generate the qubit Hamiltonians directly starting with the atomic structure of the molecule.
  - Calculate the mean-field (Hartree-Fock) electronic structure of molecules.
  - Allow to define an active space based on the number of active electrons and active orbitals.
  - Perform the fermionic-to-qubit transformation of the electronic Hamiltonian by
    using different functions implemented in OpenFermion.
  - Convert OpenFermion's QubitOperator to a Pennylane `Hamiltonian` class.
  - Perform a Variational Quantum Eigensolver (VQE) computation with this Hamiltonian in PennyLane.

  Check out the [quantum chemistry quickstart](https://pennylane.readthedocs.io/en/latest/introduction/chemistry.html), as well the quantum chemistry and VQE tutorials.

* PennyLane now has some functions and classes for creating and solving VQE
  problems. [(#467)](https://github.com/XanaduAI/pennylane/pull/467)

  - `qml.Hamiltonian`: a lightweight class for representing qubit Hamiltonians
  - `qml.VQECost`: a class for quickly constructing a differentiable cost function
    given a circuit ansatz, Hamiltonian, and one or more devices

    ```python
    >>> H = qml.vqe.Hamiltonian(coeffs, obs)
    >>> cost = qml.VQECost(ansatz, hamiltonian, dev, interface="torch")
    >>> params = torch.rand([4, 3])
    >>> cost(params)
    tensor(0.0245, dtype=torch.float64)
    ```

* Added a circuit drawing feature that provides a text-based representation
  of a QNode instance. It can be invoked via `qnode.draw()`. The user can specify
  to display variable names instead of variable values and choose either an ASCII
  or Unicode charset.
  [(#446)](https://github.com/XanaduAI/pennylane/pull/446)

  Consider the following circuit as an example:
  ```python3
  @qml.qnode(dev)
  def qfunc(a, w):
      qml.Hadamard(0)
      qml.CRX(a, wires=[0, 1])
      qml.Rot(w[0], w[1], w[2], wires=[1])
      qml.CRX(-a, wires=[0, 1])

      return qml.expval(qml.PauliZ(0) @ qml.PauliZ(1))
  ```

  We can draw the circuit after it has been executed:

  ```python
  >>> result = qfunc(2.3, [1.2, 3.2, 0.7])
  >>> print(qfunc.draw())
   0: ──H──╭C────────────────────────────╭C─────────╭┤ ⟨Z ⊗ Z⟩
   1: ─────╰RX(2.3)──Rot(1.2, 3.2, 0.7)──╰RX(-2.3)──╰┤ ⟨Z ⊗ Z⟩
  >>> print(qfunc.draw(charset="ascii"))
   0: --H--+C----------------------------+C---------+| <Z @ Z>
   1: -----+RX(2.3)--Rot(1.2, 3.2, 0.7)--+RX(-2.3)--+| <Z @ Z>
  >>> print(qfunc.draw(show_variable_names=True))
   0: ──H──╭C─────────────────────────────╭C─────────╭┤ ⟨Z ⊗ Z⟩
   1: ─────╰RX(a)──Rot(w[0], w[1], w[2])──╰RX(-1*a)──╰┤ ⟨Z ⊗ Z⟩
  ```

* Added `QAOAEmbedding` and its parameter initialization
  as a new trainable template.
  [(#442)](https://github.com/XanaduAI/pennylane/pull/442)

  <img src="https://pennylane.readthedocs.io/en/latest/_images/qaoa_layers.png"
  width=70%></img>

* Added the `qml.probs()` measurement function, allowing QNodes
  to differentiate variational circuit probabilities
  on simulators and hardware.
  [(#432)](https://github.com/XanaduAI/pennylane/pull/432)

  ```python
  @qml.qnode(dev)
  def circuit(x):
      qml.Hadamard(wires=0)
      qml.RY(x, wires=0)
      qml.RX(x, wires=1)
      qml.CNOT(wires=[0, 1])
      return qml.probs(wires=[0])
  ```
  Executing this circuit gives the marginal probability of wire 1:
  ```python
  >>> circuit(0.2)
  [0.40066533 0.59933467]
  ```
  QNodes that return probabilities fully support autodifferentiation.

* Added the convenience load functions `qml.from_pyquil`, `qml.from_quil` and
  `qml.from_quil_file` that convert pyQuil objects and Quil code to PennyLane
  templates. This feature requires version 0.8 or above of the PennyLane-Forest
  plugin.
  [(#459)](https://github.com/XanaduAI/pennylane/pull/459)

* Added a `qml.inv` method that inverts templates and sequences of Operations.
  Added a `@qml.template` decorator that makes templates return the queued Operations.
  [(#462)](https://github.com/XanaduAI/pennylane/pull/462)

  For example, using this function to invert a template inside a QNode:

  ```python3
      @qml.template
      def ansatz(weights, wires):
          for idx, wire in enumerate(wires):
              qml.RX(weights[idx], wires=[wire])

          for idx in range(len(wires) - 1):
              qml.CNOT(wires=[wires[idx], wires[idx + 1]])

      dev = qml.device('default.qubit', wires=2)

      @qml.qnode(dev)
      def circuit(weights):
          qml.inv(ansatz(weights, wires=[0, 1]))
          return qml.expval(qml.PauliZ(0) @ qml.PauliZ(1))
    ```

* Added the `QNodeCollection` container class, that allows independent
  QNodes to be stored and evaluated simultaneously. Experimental support
  for asynchronous evaluation of contained QNodes is provided with the
  `parallel=True` keyword argument.
  [(#466)](https://github.com/XanaduAI/pennylane/pull/466)

* Added a high level `qml.map` function, that maps a quantum
  circuit template over a list of observables or devices, returning
  a `QNodeCollection`.
  [(#466)](https://github.com/XanaduAI/pennylane/pull/466)

  For example:

  ```python3
  >>> def my_template(params, wires, **kwargs):
  >>>    qml.RX(params[0], wires=wires[0])
  >>>    qml.RX(params[1], wires=wires[1])
  >>>    qml.CNOT(wires=wires)

  >>> obs_list = [qml.PauliX(0) @ qml.PauliZ(1), qml.PauliZ(0) @ qml.PauliX(1)]
  >>> dev = qml.device("default.qubit", wires=2)
  >>> qnodes = qml.map(my_template, obs_list, dev, measure="expval")
  >>> qnodes([0.54, 0.12])
  array([-0.06154835  0.99280864])
  ```

* Added high level `qml.sum`, `qml.dot`, `qml.apply` functions
  that act on QNode collections.
  [(#466)](https://github.com/XanaduAI/pennylane/pull/466)

  `qml.apply` allows vectorized functions to act over the entire QNode
  collection:
  ```python
  >>> qnodes = qml.map(my_template, obs_list, dev, measure="expval")
  >>> cost = qml.apply(np.sin, qnodes)
  >>> cost([0.54, 0.12])
  array([-0.0615095  0.83756375])
  ```

  `qml.sum` and `qml.dot` take the sum of a QNode collection, and a
  dot product of tensors/arrays/QNode collections, respectively.

<h3>Breaking changes</h3>

* Deprecated the old-style `QNode` such that only the new-style `QNode` and its syntax can be used,
  moved all related files from the `pennylane/beta` folder to `pennylane`.
  [(#440)](https://github.com/XanaduAI/pennylane/pull/440)

<h3>Improvements</h3>

* Added the `Tensor.prune()` method and the `Tensor.non_identity_obs` property for extracting
  non-identity instances from the observables making up a `Tensor` instance.
  [(#498)](https://github.com/XanaduAI/pennylane/pull/498)

* Renamed the `expt.tensornet` and `expt.tensornet.tf` devices to `default.tensor` and
  `default.tensor.tf`.
  [(#495)](https://github.com/XanaduAI/pennylane/pull/495)

* Added a serialization method to the `CircuitGraph` class that is used to create a unique
  hash for each quantum circuit graph.
  [(#470)](https://github.com/XanaduAI/pennylane/pull/470)

* Added the `Observable.eigvals` method to return the eigenvalues of observables.
  [(#449)](https://github.com/XanaduAI/pennylane/pull/449)

* Added the `Observable.diagonalizing_gates` method to return the gates
  that diagonalize an observable in the computational basis.
  [(#454)](https://github.com/XanaduAI/pennylane/pull/454)

* Added the `Operator.matrix` method to return the matrix representation
  of an operator in the computational basis.
  [(#454)](https://github.com/XanaduAI/pennylane/pull/454)

* Added a `QubitDevice` class which implements common functionalities of plugin devices such that
  plugin devices can rely on these implementations. The new `QubitDevice` also includes
  a new `execute` method, which allows for more convenient plugin design. In addition, `QubitDevice`
  also unifies the way samples are generated on qubit-based devices.
  [(#452)](https://github.com/XanaduAI/pennylane/pull/452)
  [(#473)](https://github.com/XanaduAI/pennylane/pull/473)

* Improved documentation of `AmplitudeEmbedding` and `BasisEmbedding` templates.
  [(#441)](https://github.com/XanaduAI/pennylane/pull/441)
  [(#439)](https://github.com/XanaduAI/pennylane/pull/439)

* Codeblocks in the documentation now have a 'copy' button for easily
  copying examples.
  [(#437)](https://github.com/XanaduAI/pennylane/pull/437)

<h3>Documentation</h3>

* Update the developers plugin guide to use QubitDevice.
  [(#483)](https://github.com/XanaduAI/pennylane/pull/483)

<h3>Bug fixes</h3>

* Fixed a bug in `CVQNode._pd_analytic`, where non-descendant observables were not
  Heisenberg-transformed before evaluating the partial derivatives when using the
  order-2 parameter-shift method, resulting in an erroneous Jacobian for some circuits.
  [(#433)](https://github.com/XanaduAI/pennylane/pull/433)

<h3>Contributors</h3>

This release contains contributions from (in alphabetical order):

Juan Miguel Arrazola, Ville Bergholm, Alain Delgado Gran, Olivia Di Matteo,
Theodor Isacsson, Josh Izaac, Soran Jahangiri, Nathan Killoran, Johannes Jakob Meyer,
Zeyue Niu, Maria Schuld, Antal Száva.

# Release 0.7.0

<h3>New features since last release</h3>

* Custom padding constant in `AmplitudeEmbedding` is supported (see 'Breaking changes'.)
  [(#419)](https://github.com/XanaduAI/pennylane/pull/419)

* `StronglyEntanglingLayer` and `RandomLayer` now work with a single wire.
  [(#409)](https://github.com/XanaduAI/pennylane/pull/409)
  [(#413)](https://github.com/XanaduAI/pennylane/pull/413)

* Added support for applying the inverse of an `Operation` within a circuit.
  [(#377)](https://github.com/XanaduAI/pennylane/pull/377)

* Added an `OperationRecorder()` context manager, that allows templates
  and quantum functions to be executed while recording events. The
  recorder can be used with and without QNodes as a debugging utility.
  [(#388)](https://github.com/XanaduAI/pennylane/pull/388)

* Operations can now specify a decomposition that is used when the desired operation
  is not supported on the target device.
  [(#396)](https://github.com/XanaduAI/pennylane/pull/396)

* The ability to load circuits from external frameworks as templates
  has been added via the new `qml.load()` function. This feature
  requires plugin support --- this initial release provides support
  for Qiskit circuits and QASM files when `pennylane-qiskit` is installed,
  via the functions `qml.from_qiskit` and `qml.from_qasm`.
  [(#418)](https://github.com/XanaduAI/pennylane/pull/418)

* An experimental tensor network device has been added
  [(#416)](https://github.com/XanaduAI/pennylane/pull/416)
  [(#395)](https://github.com/XanaduAI/pennylane/pull/395)
  [(#394)](https://github.com/XanaduAI/pennylane/pull/394)
  [(#380)](https://github.com/XanaduAI/pennylane/pull/380)

* An experimental tensor network device which uses TensorFlow for
  backpropagation has been added
  [(#427)](https://github.com/XanaduAI/pennylane/pull/427)

* Custom padding constant in `AmplitudeEmbedding` is supported (see 'Breaking changes'.)
  [(#419)](https://github.com/XanaduAI/pennylane/pull/419)

<h3>Breaking changes</h3>

* The `pad` parameter in `AmplitudeEmbedding()` is now either `None` (no automatic padding), or a
  number that is used as the padding constant.
  [(#419)](https://github.com/XanaduAI/pennylane/pull/419)

* Initialization functions now return a single array of weights per function. Utilities for multi-weight templates
  `Interferometer()` and `CVNeuralNetLayers()` are provided.
  [(#412)](https://github.com/XanaduAI/pennylane/pull/412)

* The single layer templates `RandomLayer()`, `CVNeuralNetLayer()` and `StronglyEntanglingLayer()`
  have been turned into private functions `_random_layer()`, `_cv_neural_net_layer()` and
  `_strongly_entangling_layer()`. Recommended use is now via the corresponding `Layers()` templates.
  [(#413)](https://github.com/XanaduAI/pennylane/pull/413)

<h3>Improvements</h3>

* Added extensive input checks in templates.
  [(#419)](https://github.com/XanaduAI/pennylane/pull/419)

* Templates integration tests are rewritten - now cover keyword/positional argument passing,
  interfaces and combinations of templates.
  [(#409)](https://github.com/XanaduAI/pennylane/pull/409)
  [(#419)](https://github.com/XanaduAI/pennylane/pull/419)

* State vector preparation operations in the `default.qubit` plugin can now be
  applied to subsets of wires, and are restricted to being the first operation
  in a circuit.
  [(#346)](https://github.com/XanaduAI/pennylane/pull/346)

* The `QNode` class is split into a hierarchy of simpler classes.
  [(#354)](https://github.com/XanaduAI/pennylane/pull/354)
  [(#398)](https://github.com/XanaduAI/pennylane/pull/398)
  [(#415)](https://github.com/XanaduAI/pennylane/pull/415)
  [(#417)](https://github.com/XanaduAI/pennylane/pull/417)
  [(#425)](https://github.com/XanaduAI/pennylane/pull/425)

* Added the gates U1, U2 and U3 parametrizing arbitrary unitaries on 1, 2 and 3
  qubits and the Toffoli gate to the set of qubit operations.
  [(#396)](https://github.com/XanaduAI/pennylane/pull/396)

* Changes have been made to accomodate the movement of the main function
  in `pytest._internal` to `pytest._internal.main` in pip 19.3.
  [(#404)](https://github.com/XanaduAI/pennylane/pull/404)

* Added the templates `BasisStatePreparation` and `MottonenStatePreparation` that use
  gates to prepare a basis state and an arbitrary state respectively.
  [(#336)](https://github.com/XanaduAI/pennylane/pull/336)

* Added decompositions for `BasisState` and `QubitStateVector` based on state
  preparation templates.
  [(#414)](https://github.com/XanaduAI/pennylane/pull/414)

* Replaces the pseudo-inverse in the quantum natural gradient optimizer
  (which can be numerically unstable) with `np.linalg.solve`.
  [(#428)](https://github.com/XanaduAI/pennylane/pull/428)

<h3>Contributors</h3>

This release contains contributions from (in alphabetical order):

Ville Bergholm, Josh Izaac, Nathan Killoran, Angus Lowe, Johannes Jakob Meyer,
Oluwatobi Ogunbayo, Maria Schuld, Antal Száva.

# Release 0.6.1

<h3>New features since last release</h3>

* Added a `print_applied` method to QNodes, allowing the operation
  and observable queue to be printed as last constructed.
  [(#378)](https://github.com/XanaduAI/pennylane/pull/378)

<h3>Improvements</h3>

* A new `Operator` base class is introduced, which is inherited by both the
  `Observable` class and the `Operation` class.
  [(#355)](https://github.com/XanaduAI/pennylane/pull/355)

* Removed deprecated `@abstractproperty` decorators
  in `_device.py`.
  [(#374)](https://github.com/XanaduAI/pennylane/pull/374)

* The `CircuitGraph` class is updated to deal with `Operation` instances directly.
  [(#344)](https://github.com/XanaduAI/pennylane/pull/344)

* Comprehensive gradient tests have been added for the interfaces.
  [(#381)](https://github.com/XanaduAI/pennylane/pull/381)

<h3>Documentation</h3>

* The new restructured documentation has been polished and updated.
  [(#387)](https://github.com/XanaduAI/pennylane/pull/387)
  [(#375)](https://github.com/XanaduAI/pennylane/pull/375)
  [(#372)](https://github.com/XanaduAI/pennylane/pull/372)
  [(#370)](https://github.com/XanaduAI/pennylane/pull/370)
  [(#369)](https://github.com/XanaduAI/pennylane/pull/369)
  [(#367)](https://github.com/XanaduAI/pennylane/pull/367)
  [(#364)](https://github.com/XanaduAI/pennylane/pull/364)

* Updated the development guides.
  [(#382)](https://github.com/XanaduAI/pennylane/pull/382)
  [(#379)](https://github.com/XanaduAI/pennylane/pull/379)

* Added all modules, classes, and functions to the API section
  in the documentation.
  [(#373)](https://github.com/XanaduAI/pennylane/pull/373)

<h3>Bug fixes</h3>

* Replaces the existing `np.linalg.norm` normalization with hand-coded
  normalization, allowing `AmplitudeEmbedding` to be used with differentiable
  parameters. AmplitudeEmbedding tests have been added and improved.
  [(#376)](https://github.com/XanaduAI/pennylane/pull/376)

<h3>Contributors</h3>

This release contains contributions from (in alphabetical order):

Ville Bergholm, Josh Izaac, Nathan Killoran, Maria Schuld, Antal Száva

# Release 0.6.0

<h3>New features since last release</h3>

* The devices `default.qubit` and `default.gaussian` have a new initialization parameter
  `analytic` that indicates if expectation values and variances should be calculated
  analytically and not be estimated from data.
  [(#317)](https://github.com/XanaduAI/pennylane/pull/317)

* Added C-SWAP gate to the set of qubit operations
  [(#330)](https://github.com/XanaduAI/pennylane/pull/330)

* The TensorFlow interface has been renamed from `"tfe"` to `"tf"`, and
  now supports TensorFlow 2.0.
  [(#337)](https://github.com/XanaduAI/pennylane/pull/337)

* Added the S and T gates to the set of qubit operations.
  [(#343)](https://github.com/XanaduAI/pennylane/pull/343)

* Tensor observables are now supported within the `expval`,
  `var`, and `sample` functions, by using the `@` operator.
  [(#267)](https://github.com/XanaduAI/pennylane/pull/267)


<h3>Breaking changes</h3>

* The argument `n` specifying the number of samples in the method `Device.sample` was removed.
  Instead, the method will always return `Device.shots` many samples.
  [(#317)](https://github.com/XanaduAI/pennylane/pull/317)

<h3>Improvements</h3>

* The number of shots / random samples used to estimate expectation values and variances, `Device.shots`,
  can now be changed after device creation.
  [(#317)](https://github.com/XanaduAI/pennylane/pull/317)

* Unified import shortcuts to be under qml in qnode.py
  and test_operation.py
  [(#329)](https://github.com/XanaduAI/pennylane/pull/329)

* The quantum natural gradient now uses `scipy.linalg.pinvh` which is more efficient for symmetric matrices
  than the previously used `scipy.linalg.pinv`.
  [(#331)](https://github.com/XanaduAI/pennylane/pull/331)

* The deprecated `qml.expval.Observable` syntax has been removed.
  [(#267)](https://github.com/XanaduAI/pennylane/pull/267)

* Remainder of the unittest-style tests were ported to pytest.
  [(#310)](https://github.com/XanaduAI/pennylane/pull/310)

* The `do_queue` argument for operations now only takes effect
  within QNodes. Outside of QNodes, operations can now be instantiated
  without needing to specify `do_queue`.
  [(#359)](https://github.com/XanaduAI/pennylane/pull/359)

<h3>Documentation</h3>

* The docs are rewritten and restructured to contain a code introduction section as well as an API section.
  [(#314)](https://github.com/XanaduAI/pennylane/pull/275)

* Added Ising model example to the tutorials
  [(#319)](https://github.com/XanaduAI/pennylane/pull/319)

* Added tutorial for QAOA on MaxCut problem
  [(#328)](https://github.com/XanaduAI/pennylane/pull/328)

* Added QGAN flow chart figure to its tutorial
  [(#333)](https://github.com/XanaduAI/pennylane/pull/333)

* Added missing figures for gallery thumbnails of state-preparation
  and QGAN tutorials
  [(#326)](https://github.com/XanaduAI/pennylane/pull/326)

* Fixed typos in the state preparation tutorial
  [(#321)](https://github.com/XanaduAI/pennylane/pull/321)

* Fixed bug in VQE tutorial 3D plots
  [(#327)](https://github.com/XanaduAI/pennylane/pull/327)

<h3>Bug fixes</h3>

* Fixed typo in measurement type error message in qnode.py
  [(#341)](https://github.com/XanaduAI/pennylane/pull/341)

<h3>Contributors</h3>

This release contains contributions from (in alphabetical order):

Shahnawaz Ahmed, Ville Bergholm, Aroosa Ijaz, Josh Izaac, Nathan Killoran, Angus Lowe,
Johannes Jakob Meyer, Maria Schuld, Antal Száva, Roeland Wiersema.

# Release 0.5.0

<h3>New features since last release</h3>

* Adds a new optimizer, `qml.QNGOptimizer`, which optimizes QNodes using
  quantum natural gradient descent. See https://arxiv.org/abs/1909.02108
  for more details.
  [(#295)](https://github.com/XanaduAI/pennylane/pull/295)
  [(#311)](https://github.com/XanaduAI/pennylane/pull/311)

* Adds a new QNode method, `QNode.metric_tensor()`,
  which returns the block-diagonal approximation to the Fubini-Study
  metric tensor evaluated on the attached device.
  [(#295)](https://github.com/XanaduAI/pennylane/pull/295)

* Sampling support: QNodes can now return a specified number of samples
  from a given observable via the top-level `pennylane.sample()` function.
  To support this on plugin devices, there is a new `Device.sample` method.

  Calculating gradients of QNodes that involve sampling is not possible.
  [(#256)](https://github.com/XanaduAI/pennylane/pull/256)

* `default.qubit` has been updated to provide support for sampling.
  [(#256)](https://github.com/XanaduAI/pennylane/pull/256)

* Added controlled rotation gates to PennyLane operations and `default.qubit` plugin.
  [(#251)](https://github.com/XanaduAI/pennylane/pull/251)

<h3>Breaking changes</h3>

* The method `Device.supported` was removed, and replaced with the methods
  `Device.supports_observable` and `Device.supports_operation`.
  Both methods can be called with string arguments (`dev.supports_observable('PauliX')`) and
  class arguments (`dev.supports_observable(qml.PauliX)`).
  [(#276)](https://github.com/XanaduAI/pennylane/pull/276)

* The following CV observables were renamed to comply with the new Operation/Observable
  scheme: `MeanPhoton` to `NumberOperator`, `Homodyne` to `QuadOperator` and `NumberState` to `FockStateProjector`.
  [(#254)](https://github.com/XanaduAI/pennylane/pull/254)

<h3>Improvements</h3>

* The `AmplitudeEmbedding` function now provides options to normalize and
  pad features to ensure a valid state vector is prepared.
  [(#275)](https://github.com/XanaduAI/pennylane/pull/275)

* Operations can now optionally specify generators, either as existing PennyLane
  operations, or by providing a NumPy array.
  [(#295)](https://github.com/XanaduAI/pennylane/pull/295)
  [(#313)](https://github.com/XanaduAI/pennylane/pull/313)

* Adds a `Device.parameters` property, so that devices can view a dictionary mapping free
  parameters to operation parameters. This will allow plugin devices to take advantage
  of parametric compilation.
  [(#283)](https://github.com/XanaduAI/pennylane/pull/283)

* Introduces two enumerations: `Any` and `All`, representing any number of wires
  and all wires in the system respectively. They can be imported from
  `pennylane.operation`, and can be used when defining the `Operation.num_wires`
  class attribute of operations.
  [(#277)](https://github.com/XanaduAI/pennylane/pull/277)

  As part of this change:

  - `All` is equivalent to the integer 0, for backwards compatibility with the
    existing test suite

  - `Any` is equivalent to the integer -1 to allow numeric comparison
    operators to continue working

  - An additional validation is now added to the `Operation` class,
    which will alert the user that an operation with `num_wires = All`
    is being incorrectly.

* The one-qubit rotations in `pennylane.plugins.default_qubit` no longer depend on Scipy's `expm`. Instead
  they are calculated with Euler's formula.
  [(#292)](https://github.com/XanaduAI/pennylane/pull/292)

* Creates an `ObservableReturnTypes` enumeration class containing `Sample`,
  `Variance` and `Expectation`. These new values can be assigned to the `return_type`
  attribute of an `Observable`.
  [(#290)](https://github.com/XanaduAI/pennylane/pull/290)

* Changed the signature of the `RandomLayer` and `RandomLayers` templates to have a fixed seed by default.
  [(#258)](https://github.com/XanaduAI/pennylane/pull/258)

* `setup.py` has been cleaned up, removing the non-working shebang,
  and removing unused imports.
  [(#262)](https://github.com/XanaduAI/pennylane/pull/262)

<h3>Documentation</h3>

* A documentation refactor to simplify the tutorials and
  include Sphinx-Gallery.
  [(#291)](https://github.com/XanaduAI/pennylane/pull/291)

  - Examples and tutorials previously split across the `examples/`
    and `doc/tutorials/` directories, in a mixture of ReST and Jupyter notebooks,
    have been rewritten as Python scripts with ReST comments in a single location,
    the `examples/` folder.

  - Sphinx-Gallery is used to automatically build and run the tutorials.
    Rendered output is displayed in the Sphinx documentation.

  - Links are provided at the top of every tutorial page for downloading the
    tutorial as an executable python script, downloading the tutorial
    as a Jupyter notebook, or viewing the notebook on GitHub.

  - The tutorials table of contents have been moved to a single quick start page.

* Fixed a typo in `QubitStateVector`.
  [(#296)](https://github.com/XanaduAI/pennylane/pull/296)

* Fixed a typo in the `default_gaussian.gaussian_state` function.
  [(#293)](https://github.com/XanaduAI/pennylane/pull/293)

* Fixed a typo in the gradient recipe within the `RX`, `RY`, `RZ`
  operation docstrings.
  [(#248)](https://github.com/XanaduAI/pennylane/pull/248)

* Fixed a broken link in the tutorial documentation, as a
  result of the `qml.expval.Observable` deprecation.
  [(#246)](https://github.com/XanaduAI/pennylane/pull/246)

<h3>Bug fixes</h3>

* Fixed a bug where a `PolyXP` observable would fail if applied to subsets
  of wires on `default.gaussian`.
  [(#277)](https://github.com/XanaduAI/pennylane/pull/277)

<h3>Contributors</h3>

This release contains contributions from (in alphabetical order):

Simon Cross, Aroosa Ijaz, Josh Izaac, Nathan Killoran, Johannes Jakob Meyer,
Rohit Midha, Nicolás Quesada, Maria Schuld, Antal Száva, Roeland Wiersema.

# Release 0.4.0

<h3>New features since last release</h3>

* `pennylane.expval()` is now a top-level *function*, and is no longer
  a package of classes. For now, the existing `pennylane.expval.Observable`
  interface continues to work, but will raise a deprecation warning.
  [(#232)](https://github.com/XanaduAI/pennylane/pull/232)

* Variance support: QNodes can now return the variance of observables,
  via the top-level `pennylane.var()` function. To support this on
  plugin devices, there is a new `Device.var` method.

  The following observables support analytic gradients of variances:

  - All qubit observables (requiring 3 circuit evaluations for involutory
    observables such as `Identity`, `X`, `Y`, `Z`; and 5 circuit evals for
    non-involutary observables, currently only `qml.Hermitian`)

  - First-order CV observables (requiring 5 circuit evaluations)

  Second-order CV observables support numerical variance gradients.

* `pennylane.about()` function added, providing details
  on current PennyLane version, installed plugins, Python,
  platform, and NumPy versions [(#186)](https://github.com/XanaduAI/pennylane/pull/186)

* Removed the logic that allowed `wires` to be passed as a positional
  argument in quantum operations. This allows us to raise more useful
  error messages for the user if incorrect syntax is used.
  [(#188)](https://github.com/XanaduAI/pennylane/pull/188)

* Adds support for multi-qubit expectation values of the `pennylane.Hermitian()`
  observable [(#192)](https://github.com/XanaduAI/pennylane/pull/192)

* Adds support for multi-qubit expectation values in `default.qubit`.
  [(#202)](https://github.com/XanaduAI/pennylane/pull/202)

* Organize templates into submodules [(#195)](https://github.com/XanaduAI/pennylane/pull/195).
  This included the following improvements:

  - Distinguish embedding templates from layer templates.

  - New random initialization functions supporting the templates available
    in the new submodule `pennylane.init`.

  - Added a random circuit template (`RandomLayers()`), in which rotations and 2-qubit gates are randomly
    distributed over the wires

  - Add various embedding strategies

<h3>Breaking changes</h3>

* The `Device` methods `expectations`, `pre_expval`, and `post_expval` have been
  renamed to `observables`, `pre_measure`, and `post_measure` respectively.
  [(#232)](https://github.com/XanaduAI/pennylane/pull/232)

<h3>Improvements</h3>

* `default.qubit` plugin now uses `np.tensordot` when applying quantum operations
  and evaluating expectations, resulting in significant speedup
  [(#239)](https://github.com/XanaduAI/pennylane/pull/239),
  [(#241)](https://github.com/XanaduAI/pennylane/pull/241)

* PennyLane now allows division of quantum operation parameters by a constant
  [(#179)](https://github.com/XanaduAI/pennylane/pull/179)

* Portions of the test suite are in the process of being ported to pytest.
  Note: this is still a work in progress.

  Ported tests include:

  - `test_ops.py`
  - `test_about.py`
  - `test_classical_gradients.py`
  - `test_observables.py`
  - `test_measure.py`
  - `test_init.py`
  - `test_templates*.py`
  - `test_ops.py`
  - `test_variable.py`
  - `test_qnode.py` (partial)

<h3>Bug fixes</h3>

* Fixed a bug in `Device.supported`, which would incorrectly
  mark an operation as supported if it shared a name with an
  observable [(#203)](https://github.com/XanaduAI/pennylane/pull/203)

* Fixed a bug in `Operation.wires`, by explicitly casting the
  type of each wire to an integer [(#206)](https://github.com/XanaduAI/pennylane/pull/206)

* Removed code in PennyLane which configured the logger,
  as this would clash with users' configurations
  [(#208)](https://github.com/XanaduAI/pennylane/pull/208)

* Fixed a bug in `default.qubit`, in which `QubitStateVector` operations
  were accidentally being cast to `np.float` instead of `np.complex`.
  [(#211)](https://github.com/XanaduAI/pennylane/pull/211)


<h3>Contributors</h3>

This release contains contributions from:

Shahnawaz Ahmed, riveSunder, Aroosa Ijaz, Josh Izaac, Nathan Killoran, Maria Schuld.

# Release 0.3.1

<h3>Bug fixes</h3>

* Fixed a bug where the interfaces submodule was not correctly being packaged via setup.py

# Release 0.3.0

<h3>New features since last release</h3>

* PennyLane now includes a new `interfaces` submodule, which enables QNode integration with additional machine learning libraries.
* Adds support for an experimental PyTorch interface for QNodes
* Adds support for an experimental TensorFlow eager execution interface for QNodes
* Adds a PyTorch+GPU+QPU tutorial to the documentation
* Documentation now includes links and tutorials including the new [PennyLane-Forest](https://github.com/rigetti/pennylane-forest) plugin.

<h3>Improvements</h3>

* Printing a QNode object, via `print(qnode)` or in an interactive terminal, now displays more useful information regarding the QNode,
  including the device it runs on, the number of wires, it's interface, and the quantum function it uses:

  ```python
  >>> print(qnode)
  <QNode: device='default.qubit', func=circuit, wires=2, interface=PyTorch>
  ```

<h3>Contributors</h3>

This release contains contributions from:

Josh Izaac and Nathan Killoran.


# Release 0.2.0

<h3>New features since last release</h3>

* Added the `Identity` expectation value for both CV and qubit models [(#135)](https://github.com/XanaduAI/pennylane/pull/135)
* Added the `templates.py` submodule, containing some commonly used QML models to be used as ansatz in QNodes [(#133)](https://github.com/XanaduAI/pennylane/pull/133)
* Added the `qml.Interferometer` CV operation [(#152)](https://github.com/XanaduAI/pennylane/pull/152)
* Wires are now supported as free QNode parameters [(#151)](https://github.com/XanaduAI/pennylane/pull/151)
* Added ability to update stepsizes of the optimizers [(#159)](https://github.com/XanaduAI/pennylane/pull/159)

<h3>Improvements</h3>

* Removed use of hardcoded values in the optimizers, made them parameters (see [#131](https://github.com/XanaduAI/pennylane/pull/131) and [#132](https://github.com/XanaduAI/pennylane/pull/132))
* Created the new `PlaceholderExpectation`, to be used when both CV and qubit expval modules contain expectations with the same name
* Provide a way for plugins to view the operation queue _before_ applying operations. This allows for on-the-fly modifications of
  the queue, allowing hardware-based plugins to support the full range of qubit expectation values. [(#143)](https://github.com/XanaduAI/pennylane/pull/143)
* QNode return values now support _any_ form of sequence, such as lists, sets, etc. [(#144)](https://github.com/XanaduAI/pennylane/pull/144)
* CV analytic gradient calculation is now more robust, allowing for operations which may not themselves be differentiated, but have a
  well defined `_heisenberg_rep` method, and so may succeed operations that are analytically differentiable [(#152)](https://github.com/XanaduAI/pennylane/pull/152)

<h3>Bug fixes</h3>

* Fixed a bug where the variational classifier example was not batching when learning parity (see [#128](https://github.com/XanaduAI/pennylane/pull/128) and [#129](https://github.com/XanaduAI/pennylane/pull/129))
* Fixed an inconsistency where some initial state operations were documented as accepting complex parameters - all operations
  now accept real values [(#146)](https://github.com/XanaduAI/pennylane/pull/146)

<h3>Contributors</h3>

This release contains contributions from:

Christian Gogolin, Josh Izaac, Nathan Killoran, and Maria Schuld.


# Release 0.1.0

Initial public release.

<h3>Contributors</h3>
This release contains contributions from:

Ville Bergholm, Josh Izaac, Maria Schuld, Christian Gogolin, and Nathan Killoran.<|MERGE_RESOLUTION|>--- conflicted
+++ resolved
@@ -216,16 +216,13 @@
 
 <h3>Improvements</h3>
 
-<<<<<<< HEAD
 * The `benchmark` module was deleted, since it was outdated and is superseded by 
   the new separate [benchmark repository](https://github.com/PennyLaneAI/benchmark).
   [(#1343)](https://github.com/PennyLaneAI/pennylane/pull/1343)
   
-=======
 *  A decomposition has been added for the `qml.CSWAP` operation.
   [(#1306)](https://github.com/PennyLaneAI/pennylane/issues/1306)
 
->>>>>>> a9a914d9
 * The `qml.inv()` function is now deprecated with a warning to use the more general `qml.adjoint()`.
   [(#1325)](https://github.com/PennyLaneAI/pennylane/pull/1325)
 
@@ -356,14 +353,9 @@
 
 This release contains contributions from (in alphabetical order):
 
-<<<<<<< HEAD
-Marius Aglitoiu, Vishnu Ajith, Thomas Bromley, Jack Ceroni, Olivia Di Matteo, Tanya Garg, Diego Guala,
-Anthony Hayes, Josh Izaac, Pavan Jayasinha, Ryan Levy, Nahum Sá, Maria Schuld, Brian Shi, Antal Száva, Vincent Wong
-=======
 Marius Aglitoiu, Vishnu Ajith, Thomas Bromley, Jack Ceroni, Miruna Daian, Olivia Di Matteo,
-Tanya Garg, Diego Guala, Anthony Hayes, Josh Izaac, Pavan Jayasinha, Ryan Levy, Nahum Sá, Johannes Jakob Meyer,
+Tanya Garg, Diego Guala, Anthony Hayes, Josh Izaac, Pavan Jayasinha, Ryan Levy, Nahum Sá, Maria Schuld, Johannes Jakob Meyer,
 Brian Shi, Antal Száva, David Wierichs, Vincent Wong, Alberto Maldonado.
->>>>>>> a9a914d9
 
 # Release 0.15.1 (current release)
 
