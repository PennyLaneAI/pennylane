# Release 0.18.0-dev (development release)

<h3>New features since last release</h3>

<<<<<<< HEAD
* The `qml.circuit_drawer.MPLDrawer` class provides manual circuit drawing
  functionality using Matplotlib.  While not yet integrated with automatic circuit
  drawing, this class provides customization and control.
  [(#1484)](https://github.com/PennyLaneAI/pennylane/pull/1484)

  ```python
  from pennylane.circuit_drawer import MPLDrawer

  drawer = MPLDrawer(n_wires=5,n_layers=5)

  drawer.label(["0","a",r"$|\Psi\rangle$",r"$|\theta\rangle$", "aux"])

  drawer.box_gate(0, [0,1,2,3,4], "Entangling Layers", text_kwargs={'rotation':'vertical'})
  drawer.box_gate(1, [0, 1], "U(θ)")

  drawer.box_gate(1, 4, "Z")

  drawer.SWAP(1, (2, 3))
  drawer.CNOT(2, (0,2))

  drawer.ctrl(3, [1,3], control_values = [True, False])
  drawer.box_gate(3, 2, "H", zorder=2)

  drawer.ctrl(4, [1,2])

  drawer.measure(5, 0)

  drawer.fig.suptitle('My Circuit', fontsize='xx-large')
  ```

  <img src="https://pennylane.readthedocs.io/en/latest/_static/drawer/example_basic.png" width=70%/>
=======
* Added a new `SISWAP` operation and a `SQISW` alias with support to the `default_qubit` device.
  [#1563](https://github.com/PennyLaneAI/pennylane/pull/1563)

* The `RotosolveOptimizer` now can tackle general parametrized circuits, and is no longer
  restricted to single-qubit Pauli rotations.
  [(#1489)](https://github.com/PennyLaneAI/pennylane/pull/1489)
  
  This includes:
  
  - layers of gates controlled by the same parameter,
  - controlled variants of parametrized gates, and
  - Hamiltonian time evolution.
  
  Note that the eigenvalue spectrum of the gate generator needs to be known to
  use `RotosolveOptimizer` for a general gate, and it
  is required to produce equidistant frequencies.
  For details see [Vidal and Theis, 2018](https://arxiv.org/abs/1812.06323)
  and [Wierichs, Izaac, Wang, Lin 2021](https://arxiv.org/abs/2107.12390).

  Consider a circuit with a mixture of Pauli rotation gates, controlled Pauli rotations, and
  single-parameter layers of Pauli rotations:
  ```python
  dev = qml.device('default.qubit', wires=3, shots=None)

  @qml.qnode(dev)
  def cost_function(rot_param, layer_par, crot_param):
      for i, par in enumerate(rot_param):
          qml.RX(par, wires=i)
      for w in dev.wires:
          qml.RX(layer_par, wires=w)
      for i, par in enumerate(crot_param):
          qml.CRY(par, wires=[i, (i+1) % 3])

      return qml.expval(qml.PauliZ(0) @ qml.PauliZ(1) @ qml.PauliZ(2))
  ```
  This cost function has one frequency for each of the first `RX` rotation angles,
  three frequencies for the layer of `RX` gates that depend on `layer_par`, and two
  frequencies for each of the `CRY` gate parameters. Rotosolve can then be used to minimize
  the `cost_function`:

  ```python
  # Initial parameters
  init_param = [
      np.array([0.3, 0.2, 0.67], requires_grad=True),
      np.array(1.1, requires_grad=True),
      np.array([-0.2, 0.1, -2.5], requires_grad=True),
  ]
  # Numbers of frequencies per parameter
  num_freqs = [[1, 1, 1], 3, [2, 2, 2]]

  opt = qml.RotosolveOptimizer()
  param = init_param.copy()
  ```

  In addition, the optimization technique for the Rotosolve substeps can be chosen via the
  `optimizer` and `optimizer_kwargs` keyword arguments and the minimized cost of the
  intermediate univariate reconstructions can be read out via `full_output`, including the
  cost _after_ the full Rotosolve step:

  ```python
  for step in range(3):
      param, cost, sub_cost = opt.step_and_cost(
          cost_function,
          *param,
          num_freqs=num_freqs,
          full_output=True,
          optimizer="brute",
      )
      print(f"Cost before step: {cost}")
      print(f"Minimization substeps: {np.round(sub_cost, 6)}")
  ```
  ``` pycon
  Cost before step: 0.042008210392535605
  Minimization substeps: [-0.230905 -0.863336 -0.980072 -0.980072 -1.       -1.       -1.      ]
  Cost before step: -0.999999999068121
  Minimization substeps: [-1. -1. -1. -1. -1. -1. -1.]
  Cost before step: -1.0
  Minimization substeps: [-1. -1. -1. -1. -1. -1. -1.]
  ```

  For usage details please consider the docstring.
>>>>>>> cbab6313

* The `frobenius_inner_product` function has been moved to the `qml.math`
  module, and is now differentiable using all autodiff frameworks.
  [(#1388)](https://github.com/PennyLaneAI/pennylane/pull/1388)

* Vector-Jacobian product transforms have been added to the `qml.gradients` package.
  [(#1494)](https://github.com/PennyLaneAI/pennylane/pull/1494)

  The new transforms include:

  - `qml.gradients.vjp`
  - `qml.gradients.batch_vjp`

* The Hamiltonian can now store grouping information, which can be accessed by a device to
  speed up computations of the expectation value of a Hamiltonian.
  [(#1515)](https://github.com/PennyLaneAI/pennylane/pull/1515)

  ```python
  obs = [qml.PauliX(0), qml.PauliX(1), qml.PauliZ(0)]
  coeffs = np.array([1., 2., 3.])
  H = qml.Hamiltonian(coeffs, obs, grouping_type='qwc')
  ```

  Initialization with a ``grouping_type`` other than ``None`` stores the indices
  required to make groups of commuting observables and their coefficients.

  ``` pycon
  >>> H.grouping_indices
  [[0, 1], [2]]
  ```

* Hamiltonians are now trainable with respect to their coefficients.
  [(#1483)](https://github.com/PennyLaneAI/pennylane/pull/1483)

  ``` python
  from pennylane import numpy as np

  dev = qml.device("default.qubit", wires=2)
  @qml.qnode(dev)
  def circuit(coeffs, param):
      qml.RX(param, wires=0)
      qml.RY(param, wires=0)
      return qml.expval(
          qml.Hamiltonian(coeffs, [qml.PauliX(0), qml.PauliZ(0)], simplify=True)
      )

  coeffs = np.array([-0.05, 0.17])
  param = np.array(1.7)
  grad_fn = qml.grad(circuit)
  ```
  ``` pycon
  >>> grad_fn(coeffs, param)
  (array([-0.12777055,  0.0166009 ]), array(0.0917819))
  ```

* Support for differentiable execution of batches of circuits has been
  added, via the beta `pennylane.interfaces.batch` module.
  [(#1501)](https://github.com/PennyLaneAI/pennylane/pull/1501)
  [(#1508)](https://github.com/PennyLaneAI/pennylane/pull/1508)
  [(#1549)](https://github.com/PennyLaneAI/pennylane/pull/1549)

  For example:

  ```python
  from pennylane.interfaces.batch import execute

  def cost_fn(x):
      with qml.tape.JacobianTape() as tape1:
          qml.RX(x[0], wires=[0])
          qml.RY(x[1], wires=[1])
          qml.CNOT(wires=[0, 1])
          qml.var(qml.PauliZ(0) @ qml.PauliX(1))

      with qml.tape.JacobianTape() as tape2:
          qml.RX(x[0], wires=0)
          qml.RY(x[0], wires=1)
          qml.CNOT(wires=[0, 1])
          qml.probs(wires=1)

      result = execute(
          [tape1, tape2], dev,
          gradient_fn=qml.gradients.param_shift,
          interface="autograd"
      )
      return result[0] + result[1][0, 0]

  res = qml.grad(cost_fn)(params)
  ```

<h3>Improvements</h3>

* The device test suite has been expanded to cover more qubit operations and observables.
  [(#1510)](https://github.com/PennyLaneAI/pennylane/pull/1510)
  
* The `MultiControlledX` class now inherits from `Operation` instead of `ControlledQubitUnitary` which makes the `MultiControlledX` gate a non-parameterized gate.
  [(#1557)](https://github.com/PennyLaneAI/pennylane/pull/1557)

* The `utils.sparse_hamiltonian` function can now deal with non-integer 
  wire labels, and it throws an error for the edge case of observables that are 
  created from multi-qubit operations.
  [(#1550)](https://github.com/PennyLaneAI/pennylane/pull/1550)

* Added the matrix attribute to `qml.templates.subroutines.GroverOperator`
  [(#1553)](https://github.com/PennyLaneAI/pennylane/pull/1553)

* The `tape.to_openqasm()` method now has a `measure_all` argument that specifies whether the
  serialized OpenQASM script includes computational basis measurements on all of the qubits or
  just those specified by the tape.
  [(#1559)](https://github.com/PennyLaneAI/pennylane/pull/1559)

* An error is raised when no arguments are passed to a `qml.operation.Observable` to inform the user about specifying wires.
  [(#1547)](https://github.com/PennyLaneAI/pennylane/pull/1547)

* The Hamiltonian class was moved to the `ops/qubit` folder from the `vqe` module, since it is now an observable.
  [(#1534)](https://github.com/PennyLaneAI/pennylane/pull/1534)

* The `group_observables` transform is now differentiable.
  [(#1483)](https://github.com/PennyLaneAI/pennylane/pull/1483)

  For example:

  ``` python
  import jax
  from jax import numpy as jnp

  coeffs = jnp.array([1., 2., 3.])
  obs = [PauliX(wires=0), PauliX(wires=1), PauliZ(wires=1)]

  def group(coeffs, select=None):
    _, grouped_coeffs = qml.grouping.group_observables(obs, coeffs)
    # in this example, grouped_coeffs is a list of two jax tensors
    # [DeviceArray([1., 2.], dtype=float32), DeviceArray([3.], dtype=float32)]
    return grouped_coeffs[select]

  jac_fn = jax.jacobian(group)
  ```
  ```pycon
  >>> jac_fn(coeffs, select=0)
  [[1. 0. 0.]
  [0. 1. 0.]]

  >>> jac_fn(coeffs, select=1)
  [[0., 0., 1.]]
  ```

* The tape does not verify any more that all Observables have owners in the annotated queue.
  [(#1505)](https://github.com/PennyLaneAI/pennylane/pull/1505)

  This allows manipulation of Observables inside a tape context. An example is
  `expval(Tensor(qml.PauliX(0), qml.Identity(1)).prune())` which makes the expval
  an owner of the pruned tensor and its constituent observables, but leaves the
  original tensor in the queue without an owner.

* Create a separate requirements file for the CI issue , to have a separate requirements.txt (pinned)
and requirements-ci.txt (unpinned). This latter would be used by the CI.
  [(#1535)](https://github.com/PennyLaneAI/pennylane/pull/1535)

* The QFT operation is moved to template
  [(#1548)](https://github.com/PennyLaneAI/pennylane/pull/1548)
  
* The `qml.ResetError` is now supported for `default.mixed` device. 
  [(#1541)](https://github.com/PennyLaneAI/pennylane/pull/1541)


<h3>Breaking changes</h3>

* The class `qml.Interferometer` is deprecated and will be renamed `qml.InterferometerUnitary`
  after one release cycle.
  [(#1546)](https://github.com/PennyLaneAI/pennylane/pull/1546)


<h3>Bug fixes</h3>

* Fix bug when computing expectations of Hamiltonians using TensorFlow.
  [(#1586)](https://github.com/PennyLaneAI/pennylane/pull/1586)

* Fix bug when computing the specs of a circuit with a Hamiltonian observable.
  [(#1533)](https://github.com/PennyLaneAI/pennylane/pull/1533)

<h3>Documentation</h3>

* The `qml.Identity` operation is placed under the sections Qubit observables and CV observables.
  [(#1576)](https://github.com/PennyLaneAI/pennylane/pull/1576)

* Updated the documentation of `qml.grouping`, `qml.kernels` and `qml.qaoa` modules to present 
  the list of functions first followed by the technical details of the module.
  [(#1581)](https://github.com/PennyLaneAI/pennylane/pull/1581) 

* Recategorized Qubit operations into new and existing categories so that code for each
  operation is easier to locate.
  [(#1566)](https://github.com/PennyLaneAI/pennylane/pull/1583)

<h3>Contributors</h3>

This release contains contributions from (in alphabetical order):


Vishnu Ajith, Akash Narayanan B, Thomas Bromley, Tanya Garg, Josh Izaac, Prateek Jain, Johannes Jakob Meyer, Pratul Saini, Maria Schuld,
Ingrid Strandberg, David Wierichs, Vincent Wong.


# Release 0.17.0 (current release)

<h3>New features since the last release</h3>

<h4>Circuit optimization</h4>

* PennyLane can now perform quantum circuit optimization using the
  top-level transform `qml.compile`. The `compile` transform allows you
  to chain together sequences of tape and quantum function transforms
  into custom circuit optimization pipelines.
  [(#1475)](https://github.com/PennyLaneAI/pennylane/pull/1475)

  For example, take the following decorated quantum function:

  ```python
  dev = qml.device('default.qubit', wires=[0, 1, 2])

  @qml.qnode(dev)
  @qml.compile()
  def qfunc(x, y, z):
      qml.Hadamard(wires=0)
      qml.Hadamard(wires=1)
      qml.Hadamard(wires=2)
      qml.RZ(z, wires=2)
      qml.CNOT(wires=[2, 1])
      qml.RX(z, wires=0)
      qml.CNOT(wires=[1, 0])
      qml.RX(x, wires=0)
      qml.CNOT(wires=[1, 0])
      qml.RZ(-z, wires=2)
      qml.RX(y, wires=2)
      qml.PauliY(wires=2)
      qml.CZ(wires=[1, 2])
      return qml.expval(qml.PauliZ(wires=0))
  ```

  The default behaviour of `qml.compile` is to apply a sequence of three
  transforms: `commute_controlled`, `cancel_inverses`, and then `merge_rotations`.

  ```pycon
  >>> print(qml.draw(qfunc)(0.2, 0.3, 0.4))
   0: ──H───RX(0.6)──────────────────┤ ⟨Z⟩
   1: ──H──╭X────────────────────╭C──┤
   2: ──H──╰C────────RX(0.3)──Y──╰Z──┤
  ```

  The `qml.compile` transform is flexible and accepts a custom pipeline
  of tape and quantum function transforms (you can even write your own!).
  For example, if we wanted to only push single-qubit gates through
  controlled gates and cancel adjacent inverses, we could do:

  ```python
  from pennylane.transforms import commute_controlled, cancel_inverses
  pipeline = [commute_controlled, cancel_inverses]

  @qml.qnode(dev)
  @qml.compile(pipeline=pipeline)
  def qfunc(x, y, z):
      qml.Hadamard(wires=0)
      qml.Hadamard(wires=1)
      qml.Hadamard(wires=2)
      qml.RZ(z, wires=2)
      qml.CNOT(wires=[2, 1])
      qml.RX(z, wires=0)
      qml.CNOT(wires=[1, 0])
      qml.RX(x, wires=0)
      qml.CNOT(wires=[1, 0])
      qml.RZ(-z, wires=2)
      qml.RX(y, wires=2)
      qml.PauliY(wires=2)
      qml.CZ(wires=[1, 2])
      return qml.expval(qml.PauliZ(wires=0))
  ```

  ```pycon
  >>> print(qml.draw(qfunc)(0.2, 0.3, 0.4))
   0: ──H───RX(0.4)──RX(0.2)────────────────────────────┤ ⟨Z⟩
   1: ──H──╭X───────────────────────────────────────╭C──┤
   2: ──H──╰C────────RZ(0.4)──RZ(-0.4)──RX(0.3)──Y──╰Z──┤
  ```

  The following compilation transforms have been added and are also available
  to use, either independently, or within a `qml.compile` pipeline:

  * `commute_controlled`: push commuting single-qubit gates through controlled operations.
    [(#1464)](https://github.com/PennyLaneAI/pennylane/pull/1464)

  * `cancel_inverses`: removes adjacent pairs of operations that cancel out.
    [(#1455)](https://github.com/PennyLaneAI/pennylane/pull/1455)

  * `merge_rotations`: combines adjacent rotation gates of
    the same type into a single gate, including controlled rotations.
    [(#1455)](https://github.com/PennyLaneAI/pennylane/pull/1455)

  * `single_qubit_fusion`: acts on all sequences of
    single-qubit operations in a quantum function, and converts each
    sequence to a single `Rot` gate.
    [(#1458)](https://github.com/PennyLaneAI/pennylane/pull/1458)

  For more details on `qml.compile` and the available compilation transforms, see
  [the compilation documentation](https://pennylane.readthedocs.io/en/stable/code/qml_transforms.html#transforms-for-circuit-compilation).

<h4>QNodes are even more powerful</h4>

* Computational basis samples directly from the underlying device can
  now be returned directly from QNodes via `qml.sample()`.
  [(#1441)](https://github.com/PennyLaneAI/pennylane/pull/1441)

  ```python
  dev = qml.device("default.qubit", wires=3, shots=5)

  @qml.qnode(dev)
  def circuit_1():
      qml.Hadamard(wires=0)
      qml.Hadamard(wires=1)
      return qml.sample()

  @qml.qnode(dev)
  def circuit_2():
      qml.Hadamard(wires=0)
      qml.Hadamard(wires=1)
      return qml.sample(wires=[0,2])    # no observable provided and wires specified
  ```

  ```pycon
  >>> print(circuit_1())
  [[1, 0, 0],
   [1, 1, 0],
   [1, 0, 0],
   [0, 0, 0],
   [0, 1, 0]]

  >>> print(circuit_2())
  [[1, 0],
   [1, 0],
   [1, 0],
   [0, 0],
   [0, 0]]

  >>> print(qml.draw(circuit_2)())
   0: ──H──╭┤ Sample[basis]
   1: ──H──│┤
   2: ─────╰┤ Sample[basis]
  ```

* The new `qml.apply` function can be used to add operations that might have
  already been instantiated elsewhere to the QNode and other queuing contexts:
  [(#1433)](https://github.com/PennyLaneAI/pennylane/pull/1433)

  ```python
  op = qml.RX(0.4, wires=0)
  dev = qml.device("default.qubit", wires=2)

  @qml.qnode(dev)
  def circuit(x):
      qml.RY(x, wires=0)
      qml.apply(op)
      return qml.expval(qml.PauliZ(0))
  ```

  ```pycon
  >>> print(qml.draw(circuit)(0.6))
  0: ──RY(0.6)──RX(0.4)──┤ ⟨Z⟩
  ```

  Previously instantiated measurements can also be applied to QNodes.

<h4>Device Resource Tracker</h4>

* The new Device Tracker capabilities allows for flexible and versatile tracking of executions,
  even inside parameter-shift gradients. This functionality will improve the ease of monitoring
  large batches and remote jobs.
  [(#1355)](https://github.com/PennyLaneAI/pennylane/pull/1355)

  ```python
  dev = qml.device('default.qubit', wires=1, shots=100)

  @qml.qnode(dev, diff_method="parameter-shift")
  def circuit(x):
      qml.RX(x, wires=0)
      return qml.expval(qml.PauliZ(0))

  x = np.array(0.1)

  with qml.Tracker(circuit.device) as tracker:
      qml.grad(circuit)(x)
  ```

  ```pycon
  >>> tracker.totals
  {'executions': 3, 'shots': 300, 'batches': 1, 'batch_len': 2}
  >>> tracker.history
  {'executions': [1, 1, 1],
   'shots': [100, 100, 100],
   'batches': [1],
   'batch_len': [2]}
  >>> tracker.latest
  {'batches': 1, 'batch_len': 2}
  ```

  Users can also provide a custom function to the `callback` keyword that gets called each time
  the information is updated.  This functionality allows users to monitor remote jobs or large
  parameter-shift batches.

  ```pycon
  >>> def shots_info(totals, history, latest):
  ...     print("Total shots: ", totals['shots'])
  >>> with qml.Tracker(circuit.device, callback=shots_info) as tracker:
  ...     qml.grad(circuit)(0.1)
  Total shots:  100
  Total shots:  200
  Total shots:  300
  Total shots:  300
  ```

<h4>Containerization support</h4>

* Docker support for building PennyLane with support for all interfaces (TensorFlow,
  Torch, and Jax), as well as device plugins and QChem, for GPUs and CPUs, has been added.
  [(#1391)](https://github.com/PennyLaneAI/pennylane/pull/1391)

  The build process using Docker and `make` requires that the repository source
  code is cloned or downloaded from GitHub. Visit the the detailed description
  for an [extended list of
  options](https://pennylane.readthedocs.io/en/stable/development/guide/installation.html#installation).

<h4>Improved Hamiltonian simulations</h4>

* Added a sparse Hamiltonian observable and the functionality to support computing its expectation
  value with `default.qubit`. [(#1398)](https://github.com/PennyLaneAI/pennylane/pull/1398)

  For example, the following QNode returns the expectation value of a sparse Hamiltonian:

  ```python
  dev = qml.device("default.qubit", wires=2)

  @qml.qnode(dev, diff_method="parameter-shift")
  def circuit(param, H):
      qml.PauliX(0)
      qml.SingleExcitation(param, wires=[0, 1])
      return qml.expval(qml.SparseHamiltonian(H, [0, 1]))
  ```

  We can execute this QNode, passing in a sparse identity matrix:

  ```pycon
  >>> print(circuit([0.5], scipy.sparse.eye(4).tocoo()))
  0.9999999999999999
  ```

  The expectation value of the sparse Hamiltonian is computed directly, which leads to executions
  that are faster by orders of magnitude. Note that "parameter-shift" is the only differentiation
  method that is currently supported when the observable is a sparse Hamiltonian.

* VQE problems can now be intuitively set up by passing the Hamiltonian
  as an observable. [(#1474)](https://github.com/PennyLaneAI/pennylane/pull/1474)

  ``` python
  dev = qml.device("default.qubit", wires=2)
  H = qml.Hamiltonian([1., 2., 3.],  [qml.PauliZ(0), qml.PauliY(0), qml.PauliZ(1)])
  w = qml.init.strong_ent_layers_uniform(1, 2, seed=1967)

  @qml.qnode(dev)
  def circuit(w):
      qml.templates.StronglyEntanglingLayers(w, wires=range(2))
      return qml.expval(H)
  ```

  ```pycon
  >>> print(circuit(w))
  -1.5133943637878295
  >>> print(qml.grad(circuit)(w))
  [[[-8.32667268e-17  1.39122955e+00 -9.12462052e-02]
  [ 1.02348685e-16 -7.77143238e-01 -1.74708049e-01]]]
  ```

  Note that other measurement types like `var(H)` or `sample(H)`, as well
  as multiple expectations like `expval(H1), expval(H2)` are not supported.

* Added functionality to compute the sparse matrix representation of a `qml.Hamiltonian` object.
  [(#1394)](https://github.com/PennyLaneAI/pennylane/pull/1394)

<h4>New gradients module</h4>

* A new gradients module `qml.gradients` has been added, which provides
  differentiable quantum gradient transforms.
  [(#1476)](https://github.com/PennyLaneAI/pennylane/pull/1476)
  [(#1479)](https://github.com/PennyLaneAI/pennylane/pull/1479)
  [(#1486)](https://github.com/PennyLaneAI/pennylane/pull/1486)

  Available quantum gradient transforms include:

  - `qml.gradients.finite_diff`
  - `qml.gradients.param_shift`
  - `qml.gradients.param_shift_cv`

  For example,

  ```pycon
  >>> params = np.array([0.3,0.4,0.5], requires_grad=True)
  >>> with qml.tape.JacobianTape() as tape:
  ...     qml.RX(params[0], wires=0)
  ...     qml.RY(params[1], wires=0)
  ...     qml.RX(params[2], wires=0)
  ...     qml.expval(qml.PauliZ(0))
  ...     qml.var(qml.PauliZ(0))
  >>> tape.trainable_params = {0, 1, 2}
  >>> gradient_tapes, fn = qml.gradients.finite_diff(tape)
  >>> res = dev.batch_execute(gradient_tapes)
  >>> fn(res)
  array([[-0.69688381, -0.32648317, -0.68120105],
         [ 0.8788057 ,  0.41171179,  0.85902895]])
  ```

<h4>Even more new operations and templates</h4>

* Grover Diffusion Operator template added.
  [(#1442)](https://github.com/PennyLaneAI/pennylane/pull/1442)

  For example, if we have an oracle that marks the "all ones" state with a
  negative sign:

  ```python
  n_wires = 3
  wires = list(range(n_wires))

  def oracle():
      qml.Hadamard(wires[-1])
      qml.Toffoli(wires=wires)
      qml.Hadamard(wires[-1])
  ```

  We can perform [Grover's Search Algorithm](https://en.wikipedia.org/wiki/Grover%27s_algorithm):

  ```python
  dev = qml.device('default.qubit', wires=wires)

  @qml.qnode(dev)
  def GroverSearch(num_iterations=1):
      for wire in wires:
          qml.Hadamard(wire)

      for _ in range(num_iterations):
          oracle()
          qml.templates.GroverOperator(wires=wires)

      return qml.probs(wires)
  ```

  We can see this circuit yields the marked state with high probability:

  ```pycon
  >>> GroverSearch(num_iterations=1)
  tensor([0.03125, 0.03125, 0.03125, 0.03125, 0.03125, 0.03125, 0.03125,
          0.78125], requires_grad=True)
  >>> GroverSearch(num_iterations=2)
  tensor([0.0078125, 0.0078125, 0.0078125, 0.0078125, 0.0078125, 0.0078125,
      0.0078125, 0.9453125], requires_grad=True)
  ```

* A decomposition has been added to `QubitUnitary` that makes the
  single-qubit case fully differentiable in all interfaces. Furthermore,
  a quantum function transform, `unitary_to_rot()`, has been added to decompose all
  single-qubit instances of `QubitUnitary` in a quantum circuit.
  [(#1427)](https://github.com/PennyLaneAI/pennylane/pull/1427)

  Instances of `QubitUnitary` may now be decomposed directly to `Rot`
  operations, or `RZ` operations if the input matrix is diagonal. For
  example, let

  ```python
  >>> U = np.array([
      [-0.28829348-0.78829734j,  0.30364367+0.45085995j],
      [ 0.53396245-0.10177564j,  0.76279558-0.35024096j]
  ])
  ```

  Then, we can compute the decomposition as:

  ```pycon
  >>> qml.QubitUnitary.decomposition(U, wires=0)
  [Rot(-0.24209530281458358, 1.1493817777199102, 1.733058145303424, wires=[0])]
  ```

  We can also apply the transform directly to a quantum function, and compute the
  gradients of parameters used to construct the unitary matrices.

  ```python
  def qfunc_with_qubit_unitary(angles):
      z, x = angles[0], angles[1]

      Z_mat = np.array([[np.exp(-1j * z / 2), 0.0], [0.0, np.exp(1j * z / 2)]])

      c = np.cos(x / 2)
      s = np.sin(x / 2) * 1j
      X_mat = np.array([[c, -s], [-s, c]])

      qml.Hadamard(wires="a")
      qml.QubitUnitary(Z_mat, wires="a")
      qml.QubitUnitary(X_mat, wires="b")
      qml.CNOT(wires=["b", "a"])
      return qml.expval(qml.PauliX(wires="a"))
  ```

  ```pycon
  >>> dev = qml.device("default.qubit", wires=["a", "b"])
  >>> transformed_qfunc = qml.transforms.unitary_to_rot(qfunc_with_qubit_unitary)
  >>> transformed_qnode = qml.QNode(transformed_qfunc, dev)
  >>> input = np.array([0.3, 0.4], requires_grad=True)
  >>> transformed_qnode(input)
  tensor(0.95533649, requires_grad=True)
  >>> qml.grad(transformed_qnode)(input)
  array([-0.29552021,  0.        ])
  ```

* Ising YY gate functionality added.
  [(#1358)](https://github.com/PennyLaneAI/pennylane/pull/1358)

<h3>Improvements</h3>

* The tape does not verify any more that all Observables have owners in the annotated queue.
  [(#1505)](https://github.com/PennyLaneAI/pennylane/pull/1505)

  This allows manipulation of Observables inside a tape context. An example is
  `expval(Tensor(qml.PauliX(0), qml.Identity(1)).prune())` which makes the expval an owner
  of the pruned tensor and its constituent observables, but leaves the original tensor in
  the queue without an owner.

* The `step` and `step_and_cost` methods of `QNGOptimizer` now accept a custom `grad_fn`
  keyword argument to use for gradient computations.
  [(#1487)](https://github.com/PennyLaneAI/pennylane/pull/1487)

* The precision used by `default.qubit.jax` now matches the float precision
  indicated by
  ```python
  from jax.config import config
  config.read('jax_enable_x64')
  ```
  where `True` means `float64`/`complex128` and `False` means `float32`/`complex64`.
  [(#1485)](https://github.com/PennyLaneAI/pennylane/pull/1485)

* The `./pennylane/ops/qubit.py` file is broken up into a folder of six separate files.
  [(#1467)](https://github.com/PennyLaneAI/pennylane/pull/1467)

* Changed to using commas as the separator of wires in the string
  representation of `qml.Hamiltonian` objects for multi-qubit terms.
  [(#1465)](https://github.com/PennyLaneAI/pennylane/pull/1465)

* Changed to using `np.object_` instead of `np.object` as per the NumPy
  deprecations starting version 1.20.
  [(#1466)](https://github.com/PennyLaneAI/pennylane/pull/1466)

* Change the order of the covariance matrix and the vector of means internally
  in `default.gaussian`. [(#1331)](https://github.com/PennyLaneAI/pennylane/pull/1331)

* Added the `id` attribute to templates.
  [(#1438)](https://github.com/PennyLaneAI/pennylane/pull/1438)

* The `qml.math` module, for framework-agnostic tensor manipulation,
  has two new functions available:
  [(#1490)](https://github.com/PennyLaneAI/pennylane/pull/1490)

  - `qml.math.get_trainable_indices(sequence_of_tensors)`: returns the indices corresponding to
    trainable tensors in the input sequence.

  - `qml.math.unwrap(sequence_of_tensors)`: unwraps a sequence of tensor-like objects to NumPy
    arrays.

  In addition, the behaviour of `qml.math.requires_grad` has been improved in order to
  correctly determine trainability during Autograd and JAX backwards passes.

* A new tape method, `tape.unwrap()` is added. This method is a context manager; inside the
  context, the tape's parameters are unwrapped to NumPy arrays and floats, and the trainable
  parameter indices are set.
  [(#1491)](https://github.com/PennyLaneAI/pennylane/pull/1491)

  These changes are temporary, and reverted on exiting the context.

  ```pycon
  >>> with tf.GradientTape():
  ...     with qml.tape.QuantumTape() as tape:
  ...         qml.RX(tf.Variable(0.1), wires=0)
  ...         qml.RY(tf.constant(0.2), wires=0)
  ...         qml.RZ(tf.Variable(0.3), wires=0)
  ...     with tape.unwrap():
  ...         print("Trainable params:", tape.trainable_params)
  ...         print("Unwrapped params:", tape.get_parameters())
  Trainable params: {0, 2}
  Unwrapped params: [0.1, 0.3]
  >>> print("Original parameters:", tape.get_parameters())
  Original parameters: [<tf.Variable 'Variable:0' shape=() dtype=float32, numpy=0.1>,
    <tf.Variable 'Variable:0' shape=() dtype=float32, numpy=0.3>]
  ```

  In addition, `qml.tape.Unwrap` is a context manager that unwraps multiple tapes:

  ```pycon
  >>> with qml.tape.Unwrap(tape1, tape2):
  ```

<h3>Breaking changes</h3>

* Removed the deprecated tape methods `get_resources` and `get_depth` as they are
  superseded by the `specs` tape attribute.
  [(#1522)](https://github.com/PennyLaneAI/pennylane/pull/1522)

* Specifying `shots=None` with `qml.sample` was previously deprecated.
  From this release onwards, setting `shots=None` when sampling will
  raise an error.
  [(#1522)](https://github.com/PennyLaneAI/pennylane/pull/1522)

* The existing `pennylane.collections.apply` function is no longer accessible
  via `qml.apply`, and needs to be imported directly from the `collections`
  package.
  [(#1358)](https://github.com/PennyLaneAI/pennylane/pull/1358)

<h3>Bug fixes</h3>

* Fixes a bug in `qml.adjoint` and `qml.ctrl`
  where the adjoint of operations outside of a `QNode` or a `QuantumTape` could
  not be obtained.
  [(#1532)](https://github.com/PennyLaneAI/pennylane/pull/1532)

* Fixes a bug in `GradientDescentOptimizer` and `NesterovMomentumOptimizer`
  where a cost function with one trainable parameter and non-trainable
  parameters raised an error.
  [(#1495)](https://github.com/PennyLaneAI/pennylane/pull/1495)

* Fixed an example in the documentation's
  [introduction to numpy gradients](https://pennylane.readthedocs.io/en/stable/introduction/interfaces/numpy.html), where
  the wires were a non-differentiable argument to the QNode.
  [(#1499)](https://github.com/PennyLaneAI/pennylane/pull/1499)

* Fixed a bug where the adjoint of `qml.QFT` when using the `qml.adjoint` function
  was not correctly computed.
  [(#1451)](https://github.com/PennyLaneAI/pennylane/pull/1451)

* Fixed the differentiability of the operation`IsingYY` for Autograd, Jax and Tensorflow.
  [(#1425)](https://github.com/PennyLaneAI/pennylane/pull/1425)

* Fixed a bug in the `torch` interface that prevented gradients from being
  computed on a GPU. [(#1426)](https://github.com/PennyLaneAI/pennylane/pull/1426)

* Quantum function transforms now preserve the format of the measurement
  results, so that a single measurement returns a single value rather than
  an array with a single element. [(#1434)](https://github.com/PennyLaneAI/pennylane/pull/1434)

* Fixed a bug in the parameter-shift Hessian implementation, which resulted
  in the incorrect Hessian being returned for a cost function
  that performed post-processing on a vector-valued QNode.
  [(#1436)](https://github.com/PennyLaneAI/pennylane/pull/1436)

* Fixed a bug in the initialization of `QubitUnitary` where the size of
  the matrix was not checked against the number of wires.
  [(#1439)](https://github.com/PennyLaneAI/pennylane/pull/1439)

<h3>Documentation</h3>

* Improved Contribution Guide and Pull Requests Guide.
  [(#1461)](https://github.com/PennyLaneAI/pennylane/pull/1461)

* Examples have been added to clarify use of the continuous-variable
  `FockStateVector` operation in the multi-mode case.
  [(#1472)](https://github.com/PennyLaneAI/pennylane/pull/1472)

<h3>Contributors</h3>

This release contains contributions from (in alphabetical order):

Juan Miguel Arrazola, Olivia Di Matteo, Anthony Hayes, Theodor Isacsson, Josh
Izaac, Soran Jahangiri, Nathan Killoran, Arshpreet Singh Khangura, Leonhard
Kunczik, Christina Lee, Romain Moyard, Lee James O'Riordan, Ashish Panigrahi,
Nahum Sá, Maria Schuld, Jay Soni, Antal Száva, David Wierichs.

# Release 0.16.0

<h4>First class support for quantum kernels</h4>

* The new `qml.kernels` module provides basic functionalities for [working with quantum
  kernels](https://pennylane.readthedocs.io/en/stable/code/qml_kernels.html) as
  well as post-processing methods to mitigate sampling errors and device noise:
  [(#1102)](https://github.com/PennyLaneAI/pennylane/pull/1102)

  ```python

  num_wires = 6
  wires = range(num_wires)
  dev = qml.device('default.qubit', wires=wires)

  @qml.qnode(dev)
  def kernel_circuit(x1, x2):
      qml.templates.AngleEmbedding(x1, wires=wires)
      qml.adjoint(qml.templates.AngleEmbedding)(x2, wires=wires)
      return qml.probs(wires)

  kernel = lambda x1, x2: kernel_circuit(x1, x2)[0]
  X_train = np.random.random((10, 6))
  X_test = np.random.random((5, 6))

  # Create symmetric square kernel matrix (for training)
  K = qml.kernels.square_kernel_matrix(X_train, kernel)

  # Compute kernel between test and training data.
  K_test = qml.kernels.kernel_matrix(X_train, X_test, kernel)
  K1 = qml.kernels.mitigate_depolarizing_noise(K, num_wires, method='single')
  ```

<h4>Extract the fourier representation of quantum circuits</h4>

* PennyLane now has a `fourier` module, which hosts a [growing library
  of methods](https://pennylane.readthedocs.io/en/stable/code/qml_fourier.html)
  that help with investigating the Fourier representation of functions
  implemented by quantum circuits. The Fourier representation can be used
  to examine and characterize the expressivity of the quantum circuit.
  [(#1160)](https://github.com/PennyLaneAI/pennylane/pull/1160)
  [(#1378)](https://github.com/PennyLaneAI/pennylane/pull/1378)

  For example, one can plot distributions over Fourier series coefficients like
  this one:

  <img src="https://pennylane.readthedocs.io/en/latest/_static/fourier.png" width=70%/>

<h4>Seamless support for working with the Pauli group</h4>

* Added functionality for constructing and manipulating the Pauli group
  [(#1181)](https://github.com/PennyLaneAI/pennylane/pull/1181).

  The function `qml.grouping.pauli_group` provides a generator to
  easily loop over the group, or construct and store it in its entirety.
  For example, we can construct the single-qubit Pauli group like so:

  ```pycon
  >>> from pennylane.grouping import pauli_group
  >>> pauli_group_1_qubit = list(pauli_group(1))
  >>> pauli_group_1_qubit
  [Identity(wires=[0]), PauliZ(wires=[0]), PauliX(wires=[0]), PauliY(wires=[0])]
  ```

  We can multiply together its members at the level of Pauli words
  using the `pauli_mult` and `pauli_multi_with_phase` functions.
  This can be done on arbitrarily-labeled wires as well, by defining a wire map.

  ```pycon
  >>> from pennylane.grouping import pauli_group, pauli_mult
  >>> wire_map = {'a' : 0, 'b' : 1, 'c' : 2}
  >>> pg = list(pauli_group(3, wire_map=wire_map))
  >>> pg[3]
  PauliZ(wires=['b']) @ PauliZ(wires=['c'])
  >>> pg[55]
  PauliY(wires=['a']) @ PauliY(wires=['b']) @ PauliZ(wires=['c'])
  >>> pauli_mult(pg[3], pg[55], wire_map=wire_map)
  PauliY(wires=['a']) @ PauliX(wires=['b'])
  ```

  Functions for conversion of Pauli observables to strings (and back),
  are included.

  ```pycon
  >>> from pennylane.grouping import pauli_word_to_string, string_to_pauli_word
  >>> pauli_word_to_string(pg[55], wire_map=wire_map)
  'YYZ'
  >>> string_to_pauli_word('ZXY', wire_map=wire_map)
  PauliZ(wires=['a']) @ PauliX(wires=['b']) @ PauliY(wires=['c'])
  ```

  Calculation of the matrix representation for arbitrary Paulis and wire maps is now
  also supported.

  ```pycon
  >>> from pennylane.grouping import pauli_word_to_matrix
  >>> wire_map = {'a' : 0, 'b' : 1}
  >>> pauli_word = qml.PauliZ('b')  # corresponds to Pauli 'IZ'
  >>> pauli_word_to_matrix(pauli_word, wire_map=wire_map)
  array([[ 1.,  0.,  0.,  0.],
         [ 0., -1.,  0., -0.],
         [ 0.,  0.,  1.,  0.],
         [ 0., -0.,  0., -1.]])
  ```

<h4>New transforms</h4>

* The `qml.specs` QNode transform creates a function that returns specifications or
  details about the QNode, including depth, number of gates, and number of
  gradient executions required.
  [(#1245)](https://github.com/PennyLaneAI/pennylane/pull/1245)

  For example:

  ```python
  dev = qml.device('default.qubit', wires=4)

  @qml.qnode(dev, diff_method='parameter-shift')
  def circuit(x, y):
      qml.RX(x[0], wires=0)
      qml.Toffoli(wires=(0, 1, 2))
      qml.CRY(x[1], wires=(0, 1))
      qml.Rot(x[2], x[3], y, wires=0)
      return qml.expval(qml.PauliZ(0)), qml.expval(qml.PauliX(1))
  ```

  We can now use the `qml.specs` transform to generate a function that returns
  details and resource information:

  ```pycon
  >>> x = np.array([0.05, 0.1, 0.2, 0.3], requires_grad=True)
  >>> y = np.array(0.4, requires_grad=False)
  >>> specs_func = qml.specs(circuit)
  >>> specs_func(x, y)
  {'gate_sizes': defaultdict(int, {1: 2, 3: 1, 2: 1}),
   'gate_types': defaultdict(int, {'RX': 1, 'Toffoli': 1, 'CRY': 1, 'Rot': 1}),
   'num_operations': 4,
   'num_observables': 2,
   'num_diagonalizing_gates': 1,
   'num_used_wires': 3,
   'depth': 4,
   'num_trainable_params': 4,
   'num_parameter_shift_executions': 11,
   'num_device_wires': 4,
   'device_name': 'default.qubit',
   'diff_method': 'parameter-shift'}
  ```

  The tape methods `get_resources` and `get_depth` are superseded by `specs` and will be
  deprecated after one release cycle.

* Adds a decorator `@qml.qfunc_transform` to easily create a transformation
  that modifies the behaviour of a quantum function.
  [(#1315)](https://github.com/PennyLaneAI/pennylane/pull/1315)

  For example, consider the following transform, which scales the parameter of
  all `RX` gates by :math:`x \rightarrow \sin(a) \sqrt{x}`, and the parameters
  of all `RY` gates by :math:`y \rightarrow \cos(a * b) y`:

  ```python
  @qml.qfunc_transform
  def my_transform(tape, a, b):
      for op in tape.operations + tape.measurements:
          if op.name == "RX":
              x = op.parameters[0]
              qml.RX(qml.math.sin(a) * qml.math.sqrt(x), wires=op.wires)
          elif op.name == "RY":
              y = op.parameters[0]
              qml.RX(qml.math.cos(a * b) * y, wires=op.wires)
          else:
              op.queue()
  ```

  We can now apply this transform to any quantum function:

  ```python
  dev = qml.device("default.qubit", wires=2)

  def ansatz(x):
      qml.Hadamard(wires=0)
      qml.RX(x[0], wires=0)
      qml.RY(x[1], wires=1)
      qml.CNOT(wires=[0, 1])

  @qml.qnode(dev)
  def circuit(params, transform_weights):
      qml.RX(0.1, wires=0)

      # apply the transform to the ansatz
      my_transform(*transform_weights)(ansatz)(params)

      return qml.expval(qml.PauliZ(1))
  ```

  We can print this QNode to show that the qfunc transform is taking place:

  ```pycon
  >>> x = np.array([0.5, 0.3], requires_grad=True)
  >>> transform_weights = np.array([0.1, 0.6], requires_grad=True)
  >>> print(qml.draw(circuit)(x, transform_weights))
   0: ──RX(0.1)────H──RX(0.0706)──╭C──┤
   1: ──RX(0.299)─────────────────╰X──┤ ⟨Z⟩
  ```

  Evaluating the QNode, as well as the derivative, with respect to the gate
  parameter *and* the transform weights:

  ```pycon
  >>> circuit(x, transform_weights)
  tensor(0.00672829, requires_grad=True)
  >>> qml.grad(circuit)(x, transform_weights)
  (array([ 0.00671711, -0.00207359]), array([6.69695008e-02, 3.73694364e-06]))
  ```

* Adds a `hamiltonian_expand` tape transform. This takes a tape ending in
  `qml.expval(H)`, where `H` is a Hamiltonian, and maps it to a collection
  of tapes which can be executed and passed into a post-processing function yielding
  the expectation value.
  [(#1142)](https://github.com/PennyLaneAI/pennylane/pull/1142)

  Example use:

  ```python
  H = qml.PauliZ(0) + 3 * qml.PauliZ(0) @ qml.PauliX(1)

  with qml.tape.QuantumTape() as tape:
      qml.Hadamard(wires=1)
      qml.expval(H)

  tapes, fn = qml.transforms.hamiltonian_expand(tape)
  ```

  We can now evaluate the transformed tapes, and apply the post-processing
  function:

  ```pycon
  >>> dev = qml.device("default.qubit", wires=3)
  >>> res = dev.batch_execute(tapes)
  >>> fn(res)
  3.999999999999999
  ```

* The `quantum_monte_carlo` transform has been added, allowing an input circuit to be transformed
  into the full quantum Monte Carlo algorithm.
  [(#1316)](https://github.com/PennyLaneAI/pennylane/pull/1316)

  Suppose we want to measure the expectation value of the sine squared function according to
  a standard normal distribution. We can calculate the expectation value analytically as
  `0.432332`, but we can also estimate using the quantum Monte Carlo algorithm. The first step is to
  discretize the problem:

  ```python
  from scipy.stats import norm

  m = 5
  M = 2 ** m

  xmax = np.pi  # bound to region [-pi, pi]
  xs = np.linspace(-xmax, xmax, M)

  probs = np.array([norm().pdf(x) for x in xs])
  probs /= np.sum(probs)

  func = lambda i: np.sin(xs[i]) ** 2
  r_rotations = np.array([2 * np.arcsin(np.sqrt(func(i))) for i in range(M)])
  ```

  The `quantum_monte_carlo` transform can then be used:

  ```python
  from pennylane.templates.state_preparations.mottonen import (
      _uniform_rotation_dagger as r_unitary,
  )

  n = 6
  N = 2 ** n

  a_wires = range(m)
  wires = range(m + 1)
  target_wire = m
  estimation_wires = range(m + 1, n + m + 1)

  dev = qml.device("default.qubit", wires=(n + m + 1))

  def fn():
      qml.templates.MottonenStatePreparation(np.sqrt(probs), wires=a_wires)
      r_unitary(qml.RY, r_rotations, control_wires=a_wires[::-1], target_wire=target_wire)

  @qml.qnode(dev)
  def qmc():
      qml.quantum_monte_carlo(fn, wires, target_wire, estimation_wires)()
      return qml.probs(estimation_wires)

  phase_estimated = np.argmax(qmc()[:int(N / 2)]) / N
  ```

  The estimated value can be retrieved using:

  ```pycon
  >>> (1 - np.cos(np.pi * phase_estimated)) / 2
  0.42663476277231915
  ```

  The resources required to perform the quantum Monte Carlo algorithm can also be inspected using
  the `specs` transform.

<h4>Extended QAOA module</h4>

* Functionality to support solving the maximum-weighted cycle problem has been added to the `qaoa`
  module.
  [(#1207)](https://github.com/PennyLaneAI/pennylane/pull/1207)
  [(#1209)](https://github.com/PennyLaneAI/pennylane/pull/1209)
  [(#1251)](https://github.com/PennyLaneAI/pennylane/pull/1251)
  [(#1213)](https://github.com/PennyLaneAI/pennylane/pull/1213)
  [(#1220)](https://github.com/PennyLaneAI/pennylane/pull/1220)
  [(#1214)](https://github.com/PennyLaneAI/pennylane/pull/1214)
  [(#1283)](https://github.com/PennyLaneAI/pennylane/pull/1283)
  [(#1297)](https://github.com/PennyLaneAI/pennylane/pull/1297)
  [(#1396)](https://github.com/PennyLaneAI/pennylane/pull/1396)
  [(#1403)](https://github.com/PennyLaneAI/pennylane/pull/1403)

  The `max_weight_cycle` function returns the appropriate cost and mixer Hamiltonians:

  ```pycon
  >>> a = np.random.random((3, 3))
  >>> np.fill_diagonal(a, 0)
  >>> g = nx.DiGraph(a)  # create a random directed graph
  >>> cost, mixer, mapping = qml.qaoa.max_weight_cycle(g)
  >>> print(cost)
    (-0.9775906842165344) [Z2]
  + (-0.9027248603361988) [Z3]
  + (-0.8722207409852838) [Z0]
  + (-0.6426184210832898) [Z5]
  + (-0.2832594164291379) [Z1]
  + (-0.0778133996933755) [Z4]
  >>> print(mapping)
  {0: (0, 1), 1: (0, 2), 2: (1, 0), 3: (1, 2), 4: (2, 0), 5: (2, 1)}
  ```
  Additional functionality can be found in the
  [qml.qaoa.cycle](https://pennylane.readthedocs.io/en/latest/code/api/pennylane.qaoa.cycle.html)
  module.


<h4>Extended operations and templates</h4>

* Added functionality to compute the sparse matrix representation of a `qml.Hamiltonian` object.
  [(#1394)](https://github.com/PennyLaneAI/pennylane/pull/1394)

  ```python
  coeffs = [1, -0.45]
  obs = [qml.PauliZ(0) @ qml.PauliZ(1), qml.PauliY(0) @ qml.PauliZ(1)]
  H = qml.Hamiltonian(coeffs, obs)
  H_sparse = qml.utils.sparse_hamiltonian(H)
  ```

  The resulting matrix is a sparse matrix in scipy coordinate list (COO) format:

  ```python
  >>> H_sparse
  <4x4 sparse matrix of type '<class 'numpy.complex128'>'
      with 8 stored elements in COOrdinate format>
  ```

  The sparse matrix can be converted to an array as:

  ```python
  >>> H_sparse.toarray()
  array([[ 1.+0.j  ,  0.+0.j  ,  0.+0.45j,  0.+0.j  ],
         [ 0.+0.j  , -1.+0.j  ,  0.+0.j  ,  0.-0.45j],
         [ 0.-0.45j,  0.+0.j  , -1.+0.j  ,  0.+0.j  ],
         [ 0.+0.j  ,  0.+0.45j,  0.+0.j  ,  1.+0.j  ]])
  ```

* Adds the new template `AllSinglesDoubles` to prepare quantum states of molecules
  using the `SingleExcitation` and `DoubleExcitation` operations.
  The new template reduces significantly the number of operations
  and the depth of the quantum circuit with respect to the traditional UCCSD
  unitary.
  [(#1383)](https://github.com/PennyLaneAI/pennylane/pull/1383)

  For example, consider the case of two particles and four qubits.
  First, we define the Hartree-Fock initial state and generate all
  possible single and double excitations.

  ```python
  import pennylane as qml
  from pennylane import numpy as np

  electrons = 2
  qubits = 4

  hf_state = qml.qchem.hf_state(electrons, qubits)
  singles, doubles = qml.qchem.excitations(electrons, qubits)
  ```

  Now we can use the template ``AllSinglesDoubles`` to define the
  quantum circuit,

  ```python
  from pennylane.templates import AllSinglesDoubles

  wires = range(qubits)

  dev = qml.device('default.qubit', wires=wires)

  @qml.qnode(dev)
  def circuit(weights, hf_state, singles, doubles):
      AllSinglesDoubles(weights, wires, hf_state, singles, doubles)
      return qml.expval(qml.PauliZ(0))

  params = np.random.normal(0, np.pi, len(singles) + len(doubles))
  ```
  and execute it:
  ```pycon
  >>> circuit(params, hf_state, singles=singles, doubles=doubles)
  tensor(-0.73772194, requires_grad=True)
  ```

* Adds `QubitCarry` and `QubitSum` operations for basic arithmetic.
  [(#1169)](https://github.com/PennyLaneAI/pennylane/pull/1169)

  The following example adds two 1-bit numbers, returning a 2-bit answer:

  ```python
  dev = qml.device('default.qubit', wires = 4)
  a = 0
  b = 1

  @qml.qnode(dev)
  def circuit():
      qml.BasisState(np.array([a, b]), wires=[1, 2])
      qml.QubitCarry(wires=[0, 1, 2, 3])
      qml.CNOT(wires=[1, 2])
      qml.QubitSum(wires=[0, 1, 2])
      return qml.probs(wires=[3, 2])

  probs = circuit()
  bitstrings = tuple(itertools.product([0, 1], repeat = 2))
  indx = np.argwhere(probs == 1).flatten()[0]
  output = bitstrings[indx]
  ```

  ```pycon
  >>> print(output)
  (0, 1)
  ```

* Added the `qml.Projector` observable, which is available on all devices
  inheriting from the `QubitDevice` class.
  [(#1356)](https://github.com/PennyLaneAI/pennylane/pull/1356)
  [(#1368)](https://github.com/PennyLaneAI/pennylane/pull/1368)

  Using `qml.Projector`, we can define the basis state projectors to use when
  computing expectation values. Let us take for example a circuit that prepares
  Bell states:

  ```python
  dev = qml.device("default.qubit", wires=2)

  @qml.qnode(dev)
  def circuit(basis_state):
      qml.Hadamard(wires=[0])
      qml.CNOT(wires=[0, 1])
      return qml.expval(qml.Projector(basis_state, wires=[0, 1]))
  ```

  We can then specify the `|00>` basis state to construct the `|00><00|`
  projector and compute the expectation value:

  ```pycon
  >>> basis_state = [0, 0]
  >>> circuit(basis_state)
  tensor(0.5, requires_grad=True)
  ```

  As expected, we get similar results when specifying the `|11>` basis state:

  ```pycon
  >>> basis_state = [1, 1]
  >>> circuit(basis_state)
  tensor(0.5, requires_grad=True)
  ```

* The following new operations have been added:

  - The IsingXX gate `qml.IsingXX` [(#1194)](https://github.com/PennyLaneAI/pennylane/pull/1194)
  - The IsingZZ gate `qml.IsingZZ` [(#1199)](https://github.com/PennyLaneAI/pennylane/pull/1199)
  - The ISWAP gate `qml.ISWAP` [(#1298)](https://github.com/PennyLaneAI/pennylane/pull/1298)
  - The reset error noise channel `qml.ResetError` [(#1321)](https://github.com/PennyLaneAI/pennylane/pull/1321)


<h3>Improvements</h3>

* The ``argnum`` keyword argument can now be specified for a QNode to define a
  subset of trainable parameters used to estimate the Jacobian.
  [(#1371)](https://github.com/PennyLaneAI/pennylane/pull/1371)

  For example, consider two trainable parameters and a quantum function:

  ```python
  dev = qml.device("default.qubit", wires=2)

  x = np.array(0.543, requires_grad=True)
  y = np.array(-0.654, requires_grad=True)

  def circuit(x,y):
      qml.RX(x, wires=[0])
      qml.RY(y, wires=[1])
      qml.CNOT(wires=[0, 1])
      return qml.expval(qml.PauliZ(0) @ qml.PauliX(1))
  ```

  When computing the gradient of the QNode, we can specify the trainable
  parameters to consider by passing the ``argnum`` keyword argument:

  ```pycon
  >>> qnode1 = qml.QNode(circuit, dev, diff_method="parameter-shift", argnum=[0,1])
  >>> print(qml.grad(qnode1)(x,y))
  (array(0.31434679), array(0.67949903))
  ```

  Specifying a proper subset of the trainable parameters will estimate the
  Jacobian:

  ```pycon
  >>> qnode2 = qml.QNode(circuit, dev, diff_method="parameter-shift", argnum=[0])
  >>> print(qml.grad(qnode2)(x,y))
  (array(0.31434679), array(0.))
  ```

* Allows creating differentiable observables that return custom objects such
  that the observable is supported by devices.
  [(1291)](https://github.com/PennyLaneAI/pennylane/pull/1291)

  As an example, first we define `NewObservable` class:

  ```python
  from pennylane.devices import DefaultQubit

  class NewObservable(qml.operation.Observable):
      """NewObservable"""

      num_wires = qml.operation.AnyWires
      num_params = 0
      par_domain = None

      def diagonalizing_gates(self):
          """Diagonalizing gates"""
          return []
  ```

  Once we have this new observable class, we define a `SpecialObject` class
  that can be used to encode data in an observable and a new device that supports
  our new observable and returns a `SpecialObject` as the expectation value
  (the code is shortened for brevity, the extended example can be found as a
  test in the previously referenced pull request):

  ```python
  class SpecialObject:

      def __init__(self, val):
          self.val = val

      def __mul__(self, other):
          new = SpecialObject(self.val)
          new *= other
          return new

      ...

  class DeviceSupportingNewObservable(DefaultQubit):
      name = "Device supporting NewObservable"
      short_name = "default.qubit.newobservable"
      observables = DefaultQubit.observables.union({"NewObservable"})

      def expval(self, observable, **kwargs):
          if self.shots is None and isinstance(observable, NewObservable):
              val = super().expval(qml.PauliZ(wires=0), **kwargs)
              return SpecialObject(val)

          return super().expval(observable, **kwargs)
  ```

  At this point, we can create a device that will support the differentiation
  of a `NewObservable` object:

  ```python
  dev = DeviceSupportingNewObservable(wires=1, shots=None)

  @qml.qnode(dev, diff_method="parameter-shift")
  def qnode(x):
      qml.RY(x, wires=0)
      return qml.expval(NewObservable(wires=0))
  ```

  We can then compute the jacobian of this object:

  ```pycon
  >>> result = qml.jacobian(qnode)(0.2)
  >>> print(result)
  <__main__.SpecialObject object at 0x7fd2c54721f0>
  >>> print(result.item().val)
  -0.19866933079506116
  ```

* PennyLane NumPy now includes the
  [random module's](https://numpy.org/doc/stable/reference/random/index.html#module-numpy.random)
  `Generator` objects, the recommended way of random number generation. This allows for
  random number generation using a local, rather than global seed.
  [(#1267)](https://github.com/PennyLaneAI/pennylane/pull/1267)

  ```python
  from pennylane import numpy as np

  rng = np.random.default_rng()
  random_mat1 = rng.random((3,2))
  random_mat2 = rng.standard_normal(3, requires_grad=False)
  ```

* The performance of adjoint jacobian differentiation was significantly
  improved as the method now reuses the state computed on the forward pass.
  This can be turned off to save memory with the Torch and TensorFlow
  interfaces by passing `adjoint_cache=False` during QNode creation.
  [(#1341)](https://github.com/PennyLaneAI/pennylane/pull/1341)

* The `Operator` (and by inheritance, the `Operation` and `Observable` class and their children)
  now have an `id` attribute, which can mark an operator in a circuit, for example to
  identify it on the tape by a tape transform.
  [(#1377)](https://github.com/PennyLaneAI/pennylane/pull/1377)

* The `benchmark` module was deleted, since it was outdated and is superseded by
  the new separate [benchmark repository](https://github.com/PennyLaneAI/benchmark).
  [(#1343)](https://github.com/PennyLaneAI/pennylane/pull/1343)

* Decompositions in terms of elementary gates has been added for:

  - `qml.CSWAP` [(#1306)](https://github.com/PennyLaneAI/pennylane/issues/1306)
  - `qml.SWAP` [(#1329)](https://github.com/PennyLaneAI/pennylane/pull/1329)
  - `qml.SingleExcitation` [(#1303)](https://github.com/PennyLaneAI/pennylane/pull/1303)
  - `qml.SingleExcitationPlus` and `qml.SingleExcitationMinus` [(#1278)](https://github.com/PennyLaneAI/pennylane/pull/1278)
  - `qml.DoubleExcitation` [(#1303)](https://github.com/PennyLaneAI/pennylane/pull/1303)
  - `qml.Toffoli` [(#1320)](https://github.com/PennyLaneAI/pennylane/pull/1320)
  - `qml.MultiControlledX`. [(#1287)](https://github.com/PennyLaneAI/pennylane/pull/1287)
    When controlling on three or more wires, an ancilla
    register of worker wires is required to support the decomposition.

    ```python
    ctrl_wires = [f"c{i}" for i in range(5)]
    work_wires = [f"w{i}" for i in range(3)]
    target_wires = ["t0"]
    all_wires = ctrl_wires + work_wires + target_wires

    dev = qml.device("default.qubit", wires=all_wires)

    with qml.tape.QuantumTape() as tape:
        qml.MultiControlledX(control_wires=ctrl_wires, wires=target_wires, work_wires=work_wires)
    ```

    ```pycon
    >>> tape = tape.expand(depth=1)
    >>> print(tape.draw(wire_order=qml.wires.Wires(all_wires)))

     c0: ──────────────╭C──────────────────────╭C──────────┤
     c1: ──────────────├C──────────────────────├C──────────┤
     c2: ──────────╭C──│───╭C──────────────╭C──│───╭C──────┤
     c3: ──────╭C──│───│───│───╭C──────╭C──│───│───│───╭C──┤
     c4: ──╭C──│───│───│───│───│───╭C──│───│───│───│───│───┤
     w0: ──│───│───├C──╰X──├C──│───│───│───├C──╰X──├C──│───┤
     w1: ──│───├C──╰X──────╰X──├C──│───├C──╰X──────╰X──├C──┤
     w2: ──├C──╰X──────────────╰X──├C──╰X──────────────╰X──┤
     t0: ──╰X──────────────────────╰X──────────────────────┤
    ```

* Added `qml.CPhase` as an alias for the existing `qml.ControlledPhaseShift` operation.
  [(#1319)](https://github.com/PennyLaneAI/pennylane/pull/1319).

* The `Device` class now uses caching when mapping wires.
  [(#1270)](https://github.com/PennyLaneAI/pennylane/pull/1270)

* The `Wires` class now uses caching for computing its `hash`.
  [(#1270)](https://github.com/PennyLaneAI/pennylane/pull/1270)

* Added custom gate application for Toffoli in `default.qubit`.
  [(#1249)](https://github.com/PennyLaneAI/pennylane/pull/1249)

* Added validation for noise channel parameters. Invalid noise parameters now
  raise a `ValueError`.
  [(#1357)](https://github.com/PennyLaneAI/pennylane/pull/1357)

* The device test suite now provides test cases for checking gates by comparing
  expectation values.
  [(#1212)](https://github.com/PennyLaneAI/pennylane/pull/1212)

* PennyLane's test suite is now code-formatted using `black -l 100`.
  [(#1222)](https://github.com/PennyLaneAI/pennylane/pull/1222)

* PennyLane's `qchem` package and tests are now code-formatted using `black -l 100`.
  [(#1311)](https://github.com/PennyLaneAI/pennylane/pull/1311)

<h3>Breaking changes</h3>

* The `qml.inv()` function is now deprecated with a warning to use the more general `qml.adjoint()`.
  [(#1325)](https://github.com/PennyLaneAI/pennylane/pull/1325)

* Removes support for Python 3.6 and adds support for Python 3.9.
  [(#1228)](https://github.com/XanaduAI/pennylane/pull/1228)

* The tape methods `get_resources` and `get_depth` are superseded by `specs` and will be
  deprecated after one release cycle.
  [(#1245)](https://github.com/PennyLaneAI/pennylane/pull/1245)

* Using the `qml.sample()` measurement on devices with `shots=None` continue to
  raise a warning with this functionality being fully deprecated and raising an
  error after one release cycle.
  [(#1079)](https://github.com/PennyLaneAI/pennylane/pull/1079)
  [(#1196)](https://github.com/PennyLaneAI/pennylane/pull/1196)

<h3>Bug fixes</h3>

* QNodes now display readable information when in interactive environments or when printed.
  [(#1359)](https://github.com/PennyLaneAI/pennylane/pull/1359).

* Fixes a bug with `qml.math.cast` where the `MottonenStatePreparation` operation expected
  a float type instead of double.
  [(#1400)](https://github.com/XanaduAI/pennylane/pull/1400)

* Fixes a bug where a copy of `qml.ControlledQubitUnitary` was non-functional as it did not have all the necessary information.
  [(#1411)](https://github.com/PennyLaneAI/pennylane/pull/1411)

* Warns when adjoint or reversible differentiation specified or called on a device with finite shots.
  [(#1406)](https://github.com/PennyLaneAI/pennylane/pull/1406)

* Fixes the differentiability of the operations `IsingXX` and `IsingZZ` for Autograd, Jax and Tensorflow.
  [(#1390)](https://github.com/PennyLaneAI/pennylane/pull/1390)

* Fixes a bug where multiple identical Hamiltonian terms will produce a
  different result with ``optimize=True`` using ``ExpvalCost``.
  [(#1405)](https://github.com/XanaduAI/pennylane/pull/1405)

* Fixes bug where `shots=None` was not reset when changing shots temporarily in a QNode call
  like `circuit(0.1, shots=3)`.
  [(#1392)](https://github.com/XanaduAI/pennylane/pull/1392)

* Fixes floating point errors with `diff_method="finite-diff"` and `order=1` when parameters are `float32`.
  [(#1381)](https://github.com/PennyLaneAI/pennylane/pull/1381)

* Fixes a bug where `qml.ctrl` would fail to transform gates that had no
  control defined and no decomposition defined.
  [(#1376)](https://github.com/PennyLaneAI/pennylane/pull/1376)

* Copying the `JacobianTape` now correctly also copies the `jacobian_options` attribute. This fixes a bug
  allowing the JAX interface to support adjoint differentiation.
  [(#1349)](https://github.com/PennyLaneAI/pennylane/pull/1349)

* Fixes drawing QNodes that contain multiple measurements on a single wire.
  [(#1353)](https://github.com/PennyLaneAI/pennylane/pull/1353)

* Fixes drawing QNodes with no operations.
  [(#1354)](https://github.com/PennyLaneAI/pennylane/pull/1354)

* Fixes incorrect wires in the decomposition of the `ControlledPhaseShift` operation.
  [(#1338)](https://github.com/PennyLaneAI/pennylane/pull/1338)

* Fixed tests for the `Permute` operation that used a QNode and hence expanded
  tapes twice instead of once due to QNode tape expansion and an explicit tape
  expansion call.
  [(#1318)](https://github.com/PennyLaneAI/pennylane/pull/1318).

* Prevent Hamiltonians that share wires from being multiplied together.
  [(#1273)](https://github.com/PennyLaneAI/pennylane/pull/1273)

* Fixed a bug where the custom range sequences could not be passed
  to the `StronglyEntanglingLayers` template.
  [(#1332)](https://github.com/PennyLaneAI/pennylane/pull/1332)

* Fixed a bug where `qml.sum()` and `qml.dot()` do not support the JAX interface.
  [(#1380)](https://github.com/PennyLaneAI/pennylane/pull/1380)

<h3>Documentation</h3>

* Math present in the `QubitParamShiftTape` class docstring now renders correctly.
  [(#1402)](https://github.com/PennyLaneAI/pennylane/pull/1402)

* Fix typo in the documentation of `qml.StronglyEntanglingLayers`.
  [(#1367)](https://github.com/PennyLaneAI/pennylane/pull/1367)

* Fixed typo in TensorFlow interface documentation
  [(#1312)](https://github.com/PennyLaneAI/pennylane/pull/1312)

* Fixed typos in the mathematical expressions in documentation of `qml.DoubleExcitation`.
  [(#1278)](https://github.com/PennyLaneAI/pennylane/pull/1278)

* Remove unsupported `None` option from the `qml.QNode` docstrings.
  [(#1271)](https://github.com/PennyLaneAI/pennylane/pull/1271)

* Updated the docstring of `qml.PolyXP` to reference the new location of internal
  usage.
  [(#1262)](https://github.com/PennyLaneAI/pennylane/pull/1262)

* Removes occurrences of the deprecated device argument ``analytic`` from the documentation.
  [(#1261)](https://github.com/PennyLaneAI/pennylane/pull/1261)

* Updated PyTorch and TensorFlow interface introductions.
  [(#1333)](https://github.com/PennyLaneAI/pennylane/pull/1333)

* Updates the quantum chemistry quickstart to reflect recent changes to the `qchem` module.
  [(#1227)](https://github.com/PennyLaneAI/pennylane/pull/1227)

<h3>Contributors</h3>

This release contains contributions from (in alphabetical order):

Marius Aglitoiu, Vishnu Ajith, Juan Miguel Arrazola, Thomas Bromley, Jack Ceroni, Alaric Cheng, Miruna Daian,
Olivia Di Matteo, Tanya Garg, Christian Gogolin, Alain Delgado Gran, Diego Guala, Anthony Hayes, Ryan Hill,
Theodor Isacsson, Josh Izaac, Soran Jahangiri, Pavan Jayasinha, Nathan Killoran, Christina Lee, Ryan Levy,
Alberto Maldonado, Johannes Jakob Meyer, Romain Moyard, Ashish Panigrahi, Nahum Sá, Maria Schuld, Brian Shi,
Antal Száva, David Wierichs, Vincent Wong.


# Release 0.15.1

<h3>Bug fixes</h3>

* Fixes two bugs in the parameter-shift Hessian.
  [(#1260)](https://github.com/PennyLaneAI/pennylane/pull/1260)

  - Fixes a bug where having an unused parameter in the Autograd interface
    would result in an indexing error during backpropagation.

  - The parameter-shift Hessian only supports the two-term parameter-shift
    rule currently, so raises an error if asked to differentiate
    any unsupported gates (such as the controlled rotation gates).

* A bug which resulted in `qml.adjoint()` and `qml.inv()` failing to work with
  templates has been fixed.
  [(#1243)](https://github.com/PennyLaneAI/pennylane/pull/1243)

* Deprecation warning instances in PennyLane have been changed to `UserWarning`,
  to account for recent changes to how Python warnings are filtered in
  [PEP565](https://www.python.org/dev/peps/pep-0565/).
  [(#1211)](https://github.com/PennyLaneAI/pennylane/pull/1211)

<h3>Documentation</h3>

* Updated the order of the parameters to the `GaussianState` operation to match
  the way that the PennyLane-SF plugin uses them.
  [(#1255)](https://github.com/PennyLaneAI/pennylane/pull/1255)

<h3>Contributors</h3>

This release contains contributions from (in alphabetical order):

Thomas Bromley, Olivia Di Matteo, Diego Guala, Anthony Hayes, Ryan Hill,
Josh Izaac, Christina Lee, Maria Schuld, Antal Száva.

# Release 0.15.0

<h3>New features since last release</h3>

<h4>Better and more flexible shot control</h4>

* Adds a new optimizer `qml.ShotAdaptiveOptimizer`, a gradient-descent optimizer where
  the shot rate is adaptively calculated using the variances of the parameter-shift gradient.
  [(#1139)](https://github.com/PennyLaneAI/pennylane/pull/1139)

  By keeping a running average of the parameter-shift gradient and the *variance* of the
  parameter-shift gradient, this optimizer frugally distributes a shot budget across the partial
  derivatives of each parameter.

  In addition, if computing the expectation value of a Hamiltonian, weighted random sampling can be
  used to further distribute the shot budget across the local terms from which the Hamiltonian is
  constructed.

  This optimizer is based on both the [iCANS1](https://quantum-journal.org/papers/q-2020-05-11-263)
  and [Rosalin](https://arxiv.org/abs/2004.06252) shot-adaptive optimizers.

  Once constructed, the cost function can be passed directly to the optimizer's `step` method.  The
  attribute `opt.total_shots_used` can be used to track the number of shots per iteration.

  ```pycon
  >>> coeffs = [2, 4, -1, 5, 2]
  >>> obs = [
  ...   qml.PauliX(1),
  ...   qml.PauliZ(1),
  ...   qml.PauliX(0) @ qml.PauliX(1),
  ...   qml.PauliY(0) @ qml.PauliY(1),
  ...   qml.PauliZ(0) @ qml.PauliZ(1)
  ... ]
  >>> H = qml.Hamiltonian(coeffs, obs)
  >>> dev = qml.device("default.qubit", wires=2, shots=100)
  >>> cost = qml.ExpvalCost(qml.templates.StronglyEntanglingLayers, H, dev)
  >>> params = qml.init.strong_ent_layers_uniform(n_layers=2, n_wires=2)
  >>> opt = qml.ShotAdaptiveOptimizer(min_shots=10)
  >>> for i in range(5):
  ...    params = opt.step(cost, params)
  ...    print(f"Step {i}: cost = {cost(params):.2f}, shots_used = {opt.total_shots_used}")
  Step 0: cost = -5.68, shots_used = 240
  Step 1: cost = -2.98, shots_used = 336
  Step 2: cost = -4.97, shots_used = 624
  Step 3: cost = -5.53, shots_used = 1054
  Step 4: cost = -6.50, shots_used = 1798
  ```

* Batches of shots can now be specified as a list, allowing measurement statistics
  to be course-grained with a single QNode evaluation.
  [(#1103)](https://github.com/PennyLaneAI/pennylane/pull/1103)

  ```pycon
  >>> shots_list = [5, 10, 1000]
  >>> dev = qml.device("default.qubit", wires=2, shots=shots_list)
  ```

  When QNodes are executed on this device, a single execution of 1015 shots will be submitted.
  However, three sets of measurement statistics will be returned; using the first 5 shots,
  second set of 10 shots, and final 1000 shots, separately.

  For example, executing a circuit with two outputs will lead to a result of shape `(3, 2)`:

  ```pycon
  >>> @qml.qnode(dev)
  ... def circuit(x):
  ...     qml.RX(x, wires=0)
  ...     qml.CNOT(wires=[0, 1])
  ...     return qml.expval(qml.PauliZ(0) @ qml.PauliX(1)), qml.expval(qml.PauliZ(0))
  >>> circuit(0.5)
  [[0.33333333 1.        ]
   [0.2        1.        ]
   [0.012      0.868     ]]
  ```

  This output remains fully differentiable.

- The number of shots can now be specified on a per-call basis when evaluating a QNode.
  [(#1075)](https://github.com/PennyLaneAI/pennylane/pull/1075).

  For this, the qnode should be called with an additional `shots` keyword argument:

  ```pycon
  >>> dev = qml.device('default.qubit', wires=1, shots=10) # default is 10
  >>> @qml.qnode(dev)
  ... def circuit(a):
  ...     qml.RX(a, wires=0)
  ...     return qml.sample(qml.PauliZ(wires=0))
  >>> circuit(0.8)
  [ 1  1  1 -1 -1  1  1  1  1  1]
  >>> circuit(0.8, shots=3)
  [ 1  1  1]
  >>> circuit(0.8)
  [ 1  1  1 -1 -1  1  1  1  1  1]
  ```

<h4>New differentiable quantum transforms</h4>

A new module is available,
[qml.transforms](https://pennylane.rtfd.io/en/stable/code/qml_transforms.html),
which contains *differentiable quantum transforms*. These are functions that act
on QNodes, quantum functions, devices, and tapes, transforming them while remaining
fully differentiable.

* A new adjoint transform has been added.
  [(#1111)](https://github.com/PennyLaneAI/pennylane/pull/1111)
  [(#1135)](https://github.com/PennyLaneAI/pennylane/pull/1135)

  This new method allows users to apply the adjoint of an arbitrary sequence of operations.

  ```python
  def subroutine(wire):
      qml.RX(0.123, wires=wire)
      qml.RY(0.456, wires=wire)

  dev = qml.device('default.qubit', wires=1)
  @qml.qnode(dev)
  def circuit():
      subroutine(0)
      qml.adjoint(subroutine)(0)
      return qml.expval(qml.PauliZ(0))
  ```

  This creates the following circuit:

  ```pycon
  >>> print(qml.draw(circuit)())
  0: --RX(0.123)--RY(0.456)--RY(-0.456)--RX(-0.123)--| <Z>
  ```

  Directly applying to a gate also works as expected.

  ```python
  qml.adjoint(qml.RX)(0.123, wires=0) # applies RX(-0.123)
  ```

* A new transform `qml.ctrl` is now available that adds control wires to subroutines.
  [(#1157)](https://github.com/PennyLaneAI/pennylane/pull/1157)

  ```python
  def my_ansatz(params):
     qml.RX(params[0], wires=0)
     qml.RZ(params[1], wires=1)

  # Create a new operation that applies `my_ansatz`
  # controlled by the "2" wire.
  my_ansatz2 = qml.ctrl(my_ansatz, control=2)

  @qml.qnode(dev)
  def circuit(params):
      my_ansatz2(params)
      return qml.state()
  ```

  This is equivalent to:

  ```python
  @qml.qnode(...)
  def circuit(params):
      qml.CRX(params[0], wires=[2, 0])
      qml.CRZ(params[1], wires=[2, 1])
      return qml.state()
  ```

* The `qml.transforms.classical_jacobian` transform has been added.
  [(#1186)](https://github.com/PennyLaneAI/pennylane/pull/1186)

  This transform returns a function to extract the Jacobian matrix of the classical part of a
  QNode, allowing the classical dependence between the QNode arguments and the quantum gate
  arguments to be extracted.

  For example, given the following QNode:

  ```pycon
  >>> @qml.qnode(dev)
  ... def circuit(weights):
  ...     qml.RX(weights[0], wires=0)
  ...     qml.RY(weights[0], wires=1)
  ...     qml.RZ(weights[2] ** 2, wires=1)
  ...     return qml.expval(qml.PauliZ(0))
  ```

  We can use this transform to extract the relationship
  :math:`f: \mathbb{R}^n \rightarrow\mathbb{R}^m` between the input QNode
  arguments :math:`w` and the gate arguments :math:`g`, for
  a given value of the QNode arguments:

  ```pycon
  >>> cjac_fn = qml.transforms.classical_jacobian(circuit)
  >>> weights = np.array([1., 1., 1.], requires_grad=True)
  >>> cjac = cjac_fn(weights)
  >>> print(cjac)
  [[1. 0. 0.]
   [1. 0. 0.]
   [0. 0. 2.]]
  ```

  The returned Jacobian has rows corresponding to gate arguments, and columns corresponding to
  QNode arguments; that is, :math:`J_{ij} = \frac{\partial}{\partial g_i} f(w_j)`.

<h4>More operations and templates</h4>

* Added the `SingleExcitation` two-qubit operation, which is useful for quantum
  chemistry applications.
  [(#1121)](https://github.com/PennyLaneAI/pennylane/pull/1121)

  It can be used to perform an SO(2) rotation in the subspace
  spanned by the states :math:`|01\rangle` and :math:`|10\rangle`.
  For example, the following circuit performs the transformation
  :math:`|10\rangle \rightarrow \cos(\phi/2)|10\rangle - \sin(\phi/2)|01\rangle`:

  ```python
  dev = qml.device('default.qubit', wires=2)

  @qml.qnode(dev)
  def circuit(phi):
      qml.PauliX(wires=0)
      qml.SingleExcitation(phi, wires=[0, 1])
  ```

  The `SingleExcitation` operation supports analytic gradients on hardware
  using only four expectation value calculations, following results from
  [Kottmann et al.](https://arxiv.org/abs/2011.05938)

* Added the `DoubleExcitation` four-qubit operation, which is useful for quantum
  chemistry applications.
  [(#1123)](https://github.com/PennyLaneAI/pennylane/pull/1123)

  It can be used to perform an SO(2) rotation in the subspace
  spanned by the states :math:`|1100\rangle` and :math:`|0011\rangle`.
  For example, the following circuit performs the transformation
  :math:`|1100\rangle\rightarrow \cos(\phi/2)|1100\rangle - \sin(\phi/2)|0011\rangle`:

  ```python
  dev = qml.device('default.qubit', wires=2)

  @qml.qnode(dev)
  def circuit(phi):
      qml.PauliX(wires=0)
      qml.PauliX(wires=1)
      qml.DoubleExcitation(phi, wires=[0, 1, 2, 3])
  ```

  The `DoubleExcitation` operation supports analytic gradients on hardware using only
  four expectation value calculations, following results from
  [Kottmann et al.](https://arxiv.org/abs/2011.05938).

* Added the `QuantumMonteCarlo` template for performing quantum Monte Carlo estimation of an
  expectation value on simulator.
  [(#1130)](https://github.com/PennyLaneAI/pennylane/pull/1130)

  The following example shows how the expectation value of sine squared over a standard normal
  distribution can be approximated:

  ```python
  from scipy.stats import norm

  m = 5
  M = 2 ** m
  n = 10
  N = 2 ** n
  target_wires = range(m + 1)
  estimation_wires = range(m + 1, n + m + 1)

  xmax = np.pi  # bound to region [-pi, pi]
  xs = np.linspace(-xmax, xmax, M)

  probs = np.array([norm().pdf(x) for x in xs])
  probs /= np.sum(probs)

  func = lambda i: np.sin(xs[i]) ** 2

  dev = qml.device("default.qubit", wires=(n + m + 1))

  @qml.qnode(dev)
  def circuit():
      qml.templates.QuantumMonteCarlo(
          probs,
          func,
          target_wires=target_wires,
          estimation_wires=estimation_wires,
      )
      return qml.probs(estimation_wires)

  phase_estimated = np.argmax(circuit()[:int(N / 2)]) / N
  expectation_estimated = (1 - np.cos(np.pi * phase_estimated)) / 2
  ```

* Added the `QuantumPhaseEstimation` template for performing quantum phase estimation for an input
  unitary matrix.
  [(#1095)](https://github.com/PennyLaneAI/pennylane/pull/1095)

  Consider the matrix corresponding to a rotation from an `RX` gate:

  ```pycon
  >>> phase = 5
  >>> target_wires = [0]
  >>> unitary = qml.RX(phase, wires=0).matrix
  ```

  The ``phase`` parameter can be estimated using ``QuantumPhaseEstimation``. For example, using five
  phase-estimation qubits:

  ```python
  n_estimation_wires = 5
  estimation_wires = range(1, n_estimation_wires + 1)

  dev = qml.device("default.qubit", wires=n_estimation_wires + 1)

  @qml.qnode(dev)
  def circuit():
      # Start in the |+> eigenstate of the unitary
      qml.Hadamard(wires=target_wires)

      QuantumPhaseEstimation(
          unitary,
          target_wires=target_wires,
          estimation_wires=estimation_wires,
      )

      return qml.probs(estimation_wires)

  phase_estimated = np.argmax(circuit()) / 2 ** n_estimation_wires

  # Need to rescale phase due to convention of RX gate
  phase_estimated = 4 * np.pi * (1 - phase)
  ```

- Added the `ControlledPhaseShift` gate as well as the `QFT` operation for applying quantum Fourier
  transforms.
  [(#1064)](https://github.com/PennyLaneAI/pennylane/pull/1064)

  ```python
  @qml.qnode(dev)
  def circuit_qft(basis_state):
      qml.BasisState(basis_state, wires=range(3))
      qml.templates.QFT(wires=range(3))
      return qml.state()
  ```

- Added the `ControlledQubitUnitary` operation. This
  enables implementation of multi-qubit gates with a variable number of
  control qubits. It is also possible to specify a different state for the
  control qubits using the `control_values` argument (also known as a
  mixed-polarity multi-controlled operation).
  [(#1069)](https://github.com/PennyLaneAI/pennylane/pull/1069)
  [(#1104)](https://github.com/PennyLaneAI/pennylane/pull/1104)

  For example, we can  create a multi-controlled T gate using:

  ```python
  T = qml.T._matrix()
  qml.ControlledQubitUnitary(T, control_wires=[0, 1, 3], wires=2, control_values="110")
  ```

  Here, the T gate will be applied to wire `2` if control wires `0` and `1` are in
  state `1`, and control wire `3` is in state `0`. If no value is passed to
  `control_values`, the gate will be applied if all control wires are in
  the `1` state.

- Added `MultiControlledX` for multi-controlled `NOT` gates.
  This is a special case of `ControlledQubitUnitary` that applies a
  Pauli X gate conditioned on the state of an arbitrary number of
  control qubits.
  [(#1104)](https://github.com/PennyLaneAI/pennylane/pull/1104)

<h4>Support for higher-order derivatives on hardware</h4>

* Computing second derivatives and Hessians of QNodes is now supported with
  the parameter-shift differentiation method, on all machine learning interfaces.
  [(#1130)](https://github.com/PennyLaneAI/pennylane/pull/1130)
  [(#1129)](https://github.com/PennyLaneAI/pennylane/pull/1129)
  [(#1110)](https://github.com/PennyLaneAI/pennylane/pull/1110)

  Hessians are computed using the parameter-shift rule, and can be
  evaluated on both hardware and simulator devices.

  ```python
  dev = qml.device('default.qubit', wires=1)

  @qml.qnode(dev, diff_method="parameter-shift")
  def circuit(p):
      qml.RY(p[0], wires=0)
      qml.RX(p[1], wires=0)
      return qml.expval(qml.PauliZ(0))

  x = np.array([1.0, 2.0], requires_grad=True)
  ```

  ```python
  >>> hessian_fn = qml.jacobian(qml.grad(circuit))
  >>> hessian_fn(x)
  [[0.2248451 0.7651474]
   [0.7651474 0.2248451]]
  ```

* Added the function `finite_diff()` to compute finite-difference
  approximations to the gradient and the second-order derivatives of
  arbitrary callable functions.
  [(#1090)](https://github.com/PennyLaneAI/pennylane/pull/1090)

  This is useful to compute the derivative of parametrized
  `pennylane.Hamiltonian` observables with respect to their parameters.

  For example, in quantum chemistry simulations it can be used to evaluate
  the derivatives of the electronic Hamiltonian with respect to the nuclear
  coordinates:

  ```pycon
  >>> def H(x):
  ...    return qml.qchem.molecular_hamiltonian(['H', 'H'], x)[0]
  >>> x = np.array([0., 0., -0.66140414, 0., 0., 0.66140414])
  >>> grad_fn = qml.finite_diff(H, N=1)
  >>> grad = grad_fn(x)
  >>> deriv2_fn = qml.finite_diff(H, N=2, idx=[0, 1])
  >>> deriv2_fn(x)
  ```

* The JAX interface now supports all devices, including hardware devices,
  via the parameter-shift differentiation method.
  [(#1076)](https://github.com/PennyLaneAI/pennylane/pull/1076)

  For example, using the JAX interface with Cirq:

  ```python
  dev = qml.device('cirq.simulator', wires=1)
  @qml.qnode(dev, interface="jax", diff_method="parameter-shift")
  def circuit(x):
      qml.RX(x[1], wires=0)
      qml.Rot(x[0], x[1], x[2], wires=0)
      return qml.expval(qml.PauliZ(0))
  weights = jnp.array([0.2, 0.5, 0.1])
  print(circuit(weights))
  ```

  Currently, when used with the parameter-shift differentiation method,
  only a single returned expectation value or variance is supported.
  Multiple expectations/variances, as well as probability and state returns,
  are not currently allowed.

<h3>Improvements</h3>

  ```python
  dev = qml.device("default.qubit", wires=2)

  inputstate = [np.sqrt(0.2), np.sqrt(0.3), np.sqrt(0.4), np.sqrt(0.1)]

  @qml.qnode(dev)
  def circuit():
      mottonen.MottonenStatePreparation(inputstate,wires=[0, 1])
      return qml.expval(qml.PauliZ(0))
  ```

  Previously returned:

  ```pycon
  >>> print(qml.draw(circuit)())
  0: ──RY(1.57)──╭C─────────────╭C──╭C──╭C──┤ ⟨Z⟩
  1: ──RY(1.35)──╰X──RY(0.422)──╰X──╰X──╰X──┤
  ```

  In this release, it now returns:

  ```pycon
  >>> print(qml.draw(circuit)())
  0: ──RY(1.57)──╭C─────────────╭C──┤ ⟨Z⟩
  1: ──RY(1.35)──╰X──RY(0.422)──╰X──┤
  ```

- The templates are now classes inheriting
  from `Operation`, and define the ansatz in their `expand()` method. This
  change does not affect the user interface.
  [(#1138)](https://github.com/PennyLaneAI/pennylane/pull/1138)
  [(#1156)](https://github.com/PennyLaneAI/pennylane/pull/1156)
  [(#1163)](https://github.com/PennyLaneAI/pennylane/pull/1163)
  [(#1192)](https://github.com/PennyLaneAI/pennylane/pull/1192)

  For convenience, some templates have a new method that returns the expected
  shape of the trainable parameter tensor, which can be used to create
  random tensors.

  ```python
  shape = qml.templates.BasicEntanglerLayers.shape(n_layers=2, n_wires=4)
  weights = np.random.random(shape)
  qml.templates.BasicEntanglerLayers(weights, wires=range(4))
  ```

- `QubitUnitary` now validates to ensure the input matrix is two dimensional.
  [(#1128)](https://github.com/PennyLaneAI/pennylane/pull/1128)

* Most layers in Pytorch or Keras accept arbitrary dimension inputs, where each dimension barring
  the last (in the case where the actual weight function of the layer operates on one-dimensional
  vectors) is broadcast over. This is now also supported by KerasLayer and TorchLayer.
  [(#1062)](https://github.com/PennyLaneAI/pennylane/pull/1062).

  Example use:

  ```python
  dev = qml.device("default.qubit", wires=4)
  x = tf.ones((5, 4, 4))

  @qml.qnode(dev)
  def layer(weights, inputs):
      qml.templates.AngleEmbedding(inputs, wires=range(4))
      qml.templates.StronglyEntanglingLayers(weights, wires=range(4))
      return [qml.expval(qml.PauliZ(i)) for i in range(4)]

  qlayer = qml.qnn.KerasLayer(layer, {"weights": (4, 4, 3)}, output_dim=4)
  out = qlayer(x)
  ```

  The output tensor has the following shape:
  ```pycon
  >>> out.shape
  (5, 4, 4)
  ```

* If only one argument to the function `qml.grad` has the `requires_grad` attribute
  set to True, then the returned gradient will be a NumPy array, rather than a
  tuple of length 1.
  [(#1067)](https://github.com/PennyLaneAI/pennylane/pull/1067)
  [(#1081)](https://github.com/PennyLaneAI/pennylane/pull/1081)

* An improvement has been made to how `QubitDevice` generates and post-processess samples,
  allowing QNode measurement statistics to work on devices with more than 32 qubits.
  [(#1088)](https://github.com/PennyLaneAI/pennylane/pull/1088)

* Due to the addition of `density_matrix()` as a return type from a QNode, tuples are now supported
  by the `output_dim` parameter in `qnn.KerasLayer`.
  [(#1070)](https://github.com/PennyLaneAI/pennylane/pull/1070)

* Two new utility methods are provided for working with quantum tapes.
  [(#1175)](https://github.com/PennyLaneAI/pennylane/pull/1175)

  - `qml.tape.get_active_tape()` gets the currently recording tape.

  - `tape.stop_recording()` is a context manager that temporarily
    stops the currently recording tape from recording additional
    tapes or quantum operations.

  For example:

  ```pycon
  >>> with qml.tape.QuantumTape():
  ...     qml.RX(0, wires=0)
  ...     current_tape = qml.tape.get_active_tape()
  ...     with current_tape.stop_recording():
  ...         qml.RY(1.0, wires=1)
  ...     qml.RZ(2, wires=1)
  >>> current_tape.operations
  [RX(0, wires=[0]), RZ(2, wires=[1])]
  ```

* When printing `qml.Hamiltonian` objects, the terms are sorted by number of wires followed by coefficients.
  [(#981)](https://github.com/PennyLaneAI/pennylane/pull/981)

* Adds `qml.math.conj` to the PennyLane math module.
  [(#1143)](https://github.com/PennyLaneAI/pennylane/pull/1143)

  This new method will do elementwise conjugation to the given tensor-like object,
  correctly dispatching to the required tensor-manipulation framework
  to preserve differentiability.

  ```python
  >>> a = np.array([1.0 + 2.0j])
  >>> qml.math.conj(a)
  array([1.0 - 2.0j])
  ```

* The four-term parameter-shift rule, as used by the controlled rotation operations,
  has been updated to use coefficients that minimize the variance as per
  https://arxiv.org/abs/2104.05695.
  [(#1206)](https://github.com/PennyLaneAI/pennylane/pull/1206)

* A new transform `qml.transforms.invisible` has been added, to make it easier
  to transform QNodes.
  [(#1175)](https://github.com/PennyLaneAI/pennylane/pull/1175)

<h3>Breaking changes</h3>

* Devices do not have an `analytic` argument or attribute anymore.
  Instead, `shots` is the source of truth for whether a simulator
  estimates return values from a finite number of shots, or whether
  it returns analytic results (`shots=None`).
  [(#1079)](https://github.com/PennyLaneAI/pennylane/pull/1079)
  [(#1196)](https://github.com/PennyLaneAI/pennylane/pull/1196)

  ```python
  dev_analytic = qml.device('default.qubit', wires=1, shots=None)
  dev_finite_shots = qml.device('default.qubit', wires=1, shots=1000)

  def circuit():
      qml.Hadamard(wires=0)
      return qml.expval(qml.PauliZ(wires=0))

  circuit_analytic = qml.QNode(circuit, dev_analytic)
  circuit_finite_shots = qml.QNode(circuit, dev_finite_shots)
  ```

  Devices with `shots=None` return deterministic, exact results:

  ```pycon
  >>> circuit_analytic()
  0.0
  >>> circuit_analytic()
  0.0
  ```
  Devices with `shots > 0` return stochastic results estimated from
  samples in each run:

  ```pycon
  >>> circuit_finite_shots()
  -0.062
  >>> circuit_finite_shots()
  0.034
  ```

  The `qml.sample()` measurement can only be used on devices on which the number
  of shots is set explicitly.

* If creating a QNode from a quantum function with an argument named `shots`,
  a `UserWarning` is raised, warning the user that this is a reserved
  argument to change the number of shots on a per-call basis.
  [(#1075)](https://github.com/PennyLaneAI/pennylane/pull/1075)

* For devices inheriting from `QubitDevice`, the methods `expval`, `var`, `sample`
  accept two new keyword arguments --- `shot_range` and `bin_size`.
  [(#1103)](https://github.com/PennyLaneAI/pennylane/pull/1103)

  These new arguments allow for the statistics to be performed on only a subset of device samples.
  This finer level of control is accessible from the main UI by instantiating a device with a batch
  of shots.

  For example, consider the following device:

  ```pycon
  >>> dev = qml.device("my_device", shots=[5, (10, 3), 100])
  ```

  This device will execute QNodes using 135 shots, however
  measurement statistics will be **course grained** across these 135
  shots:

  * All measurement statistics will first be computed using the
    first 5 shots --- that is, `shots_range=[0, 5]`, `bin_size=5`.

  * Next, the tuple `(10, 3)` indicates 10 shots, repeated 3 times. This will use
    `shot_range=[5, 35]`, performing the expectation value in bins of size 10
    (`bin_size=10`).

  * Finally, we repeat the measurement statistics for the final 100 shots,
    `shot_range=[35, 135]`, `bin_size=100`.


* The old PennyLane core has been removed, including the following modules:
  [(#1100)](https://github.com/PennyLaneAI/pennylane/pull/1100)

  - `pennylane.variables`
  - `pennylane.qnodes`

  As part of this change, the location of the new core within the Python
  module has been moved:

  - Moves `pennylane.tape.interfaces` → `pennylane.interfaces`
  - Merges `pennylane.CircuitGraph` and `pennylane.TapeCircuitGraph`  → `pennylane.CircuitGraph`
  - Merges `pennylane.OperationRecorder` and `pennylane.TapeOperationRecorder`  →
  - `pennylane.tape.operation_recorder`
  - Merges `pennylane.measure` and `pennylane.tape.measure` → `pennylane.measure`
  - Merges `pennylane.operation` and `pennylane.tape.operation` → `pennylane.operation`
  - Merges `pennylane._queuing` and `pennylane.tape.queuing` → `pennylane.queuing`

  This has no affect on import location.

  In addition,

  - All tape-mode functions have been removed (`qml.enable_tape()`, `qml.tape_mode_active()`),
  - All tape fixtures have been deleted,
  - Tests specifically for non-tape mode have been deleted.

* The device test suite no longer accepts the `analytic` keyword.
  [(#1216)](https://github.com/PennyLaneAI/pennylane/pull/1216)

<h3>Bug fixes</h3>

* Fixes a bug where using the circuit drawer with a `ControlledQubitUnitary`
  operation raised an error.
  [(#1174)](https://github.com/PennyLaneAI/pennylane/pull/1174)

* Fixes a bug and a test where the ``QuantumTape.is_sampled`` attribute was not
  being updated.
  [(#1126)](https://github.com/PennyLaneAI/pennylane/pull/1126)

* Fixes a bug where `BasisEmbedding` would not accept inputs whose bits are all ones
  or all zeros.
  [(#1114)](https://github.com/PennyLaneAI/pennylane/pull/1114)

* The `ExpvalCost` class raises an error if instantiated
  with non-expectation measurement statistics.
  [(#1106)](https://github.com/PennyLaneAI/pennylane/pull/1106)

* Fixes a bug where decompositions would reset the differentiation method
  of a QNode.
  [(#1117)](https://github.com/PennyLaneAI/pennylane/pull/1117)

* Fixes a bug where the second-order CV parameter-shift rule would error
  if attempting to compute the gradient of a QNode with more than one
  second-order observable.
  [(#1197)](https://github.com/PennyLaneAI/pennylane/pull/1197)

* Fixes a bug where repeated Torch interface applications after expansion caused an error.
  [(#1223)](https://github.com/PennyLaneAI/pennylane/pull/1223)

* Sampling works correctly with batches of shots specified as a list.
  [(#1232)](https://github.com/PennyLaneAI/pennylane/pull/1232)

<h3>Documentation</h3>

- Updated the diagram used in the Architectural overview page of the
  Development guide such that it doesn't mention Variables.
  [(#1235)](https://github.com/PennyLaneAI/pennylane/pull/1235)

- Typos addressed in templates documentation.
  [(#1094)](https://github.com/PennyLaneAI/pennylane/pull/1094)

- Upgraded the documentation to use Sphinx 3.5.3 and the new m2r2 package.
  [(#1186)](https://github.com/PennyLaneAI/pennylane/pull/1186)

- Added `flaky` as dependency for running tests in the documentation.
  [(#1113)](https://github.com/PennyLaneAI/pennylane/pull/1113)

<h3>Contributors</h3>

This release contains contributions from (in alphabetical order):

Shahnawaz Ahmed, Juan Miguel Arrazola, Thomas Bromley, Olivia Di Matteo, Alain Delgado Gran, Kyle
Godbey, Diego Guala, Theodor Isacsson, Josh Izaac, Soran Jahangiri, Nathan Killoran, Christina Lee,
Daniel Polatajko, Chase Roberts, Sankalp Sanand, Pritish Sehzpaul, Maria Schuld, Antal Száva, David Wierichs.


# Release 0.14.1

<h3>Bug fixes</h3>

* Fixes a testing bug where tests that required JAX would fail if JAX was not installed.
  The tests will now instead be skipped if JAX can not be imported.
  [(#1066)](https://github.com/PennyLaneAI/pennylane/pull/1066)

* Fixes a bug where inverse operations could not be differentiated
  using backpropagation on `default.qubit`.
  [(#1072)](https://github.com/PennyLaneAI/pennylane/pull/1072)

* The QNode has a new keyword argument, `max_expansion`, that determines the maximum number of times
  the internal circuit should be expanded when executed on a device. In addition, the default number
  of max expansions has been increased from 2 to 10, allowing devices that require more than two
  operator decompositions to be supported.
  [(#1074)](https://github.com/PennyLaneAI/pennylane/pull/1074)

* Fixes a bug where `Hamiltonian` objects created with non-list arguments raised an error for
  arithmetic operations. [(#1082)](https://github.com/PennyLaneAI/pennylane/pull/1082)

* Fixes a bug where `Hamiltonian` objects with no coefficients or operations would return a faulty
  result when used with `ExpvalCost`. [(#1082)](https://github.com/PennyLaneAI/pennylane/pull/1082)

<h3>Documentation</h3>

* Updates mentions of `generate_hamiltonian` to `molecular_hamiltonian` in the
  docstrings of the `ExpvalCost` and `Hamiltonian` classes.
  [(#1077)](https://github.com/PennyLaneAI/pennylane/pull/1077)

<h3>Contributors</h3>

This release contains contributions from (in alphabetical order):

Thomas Bromley, Josh Izaac, Antal Száva.



# Release 0.14.0

<h3>New features since last release</h3>

<h4>Perform quantum machine learning with JAX</h4>

* QNodes created with `default.qubit` now support a JAX interface, allowing JAX to be used
  to create, differentiate, and optimize hybrid quantum-classical models.
  [(#947)](https://github.com/PennyLaneAI/pennylane/pull/947)

  This is supported internally via a new `default.qubit.jax` device. This device runs end to end in
  JAX, meaning that it supports all of the awesome JAX transformations (`jax.vmap`, `jax.jit`,
  `jax.hessian`, etc).

  Here is an example of how to use the new JAX interface:

  ```python
  dev = qml.device("default.qubit", wires=1)
  @qml.qnode(dev, interface="jax", diff_method="backprop")
  def circuit(x):
      qml.RX(x[1], wires=0)
      qml.Rot(x[0], x[1], x[2], wires=0)
      return qml.expval(qml.PauliZ(0))

  weights = jnp.array([0.2, 0.5, 0.1])
  grad_fn = jax.grad(circuit)
  print(grad_fn(weights))
  ```

  Currently, only `diff_method="backprop"` is supported, with plans to support more in the future.

<h4>New, faster, quantum gradient methods</h4>

* A new differentiation method has been added for use with simulators. The `"adjoint"`
  method operates after a forward pass by iteratively applying inverse gates to scan backwards
  through the circuit.
  [(#1032)](https://github.com/PennyLaneAI/pennylane/pull/1032)

  This method is similar to the reversible method, but has a lower time
  overhead and a similar memory overhead. It follows the approach provided by
  [Jones and Gacon](https://arxiv.org/abs/2009.02823). This method is only compatible with certain
  statevector-based devices such as `default.qubit`.

  Example use:

  ```python
  import pennylane as qml

  wires = 1
  device = qml.device("default.qubit", wires=wires)

  @qml.qnode(device, diff_method="adjoint")
  def f(params):
      qml.RX(0.1, wires=0)
      qml.Rot(*params, wires=0)
      qml.RX(-0.3, wires=0)
      return qml.expval(qml.PauliZ(0))

  params = [0.1, 0.2, 0.3]
  qml.grad(f)(params)
  ```

* The default logic for choosing the 'best' differentiation method has been altered
  to improve performance.
  [(#1008)](https://github.com/PennyLaneAI/pennylane/pull/1008)

  - If the quantum device provides its own gradient, this is now the preferred
    differentiation method.

  - If the quantum device natively supports classical
    backpropagation, this is now preferred over the parameter-shift rule.

    This will lead to marked speed improvement during optimization when using
    `default.qubit`, with a sight penalty on the forward-pass evaluation.

  More details are available below in the 'Improvements' section for plugin developers.

* PennyLane now supports analytical quantum gradients for noisy channels, in addition to its
  existing support for unitary operations. The noisy channels `BitFlip`, `PhaseFlip`, and
  `DepolarizingChannel` all support analytic gradients out of the box.
  [(#968)](https://github.com/PennyLaneAI/pennylane/pull/968)

* A method has been added for calculating the Hessian of quantum circuits using the second-order
  parameter shift formula.
  [(#961)](https://github.com/PennyLaneAI/pennylane/pull/961)

  The following example shows the calculation of the Hessian:

  ```python
  n_wires = 5
  weights = [2.73943676, 0.16289932, 3.4536312, 2.73521126, 2.6412488]

  dev = qml.device("default.qubit", wires=n_wires)

  with qml.tape.QubitParamShiftTape() as tape:
      for i in range(n_wires):
          qml.RX(weights[i], wires=i)

      qml.CNOT(wires=[0, 1])
      qml.CNOT(wires=[2, 1])
      qml.CNOT(wires=[3, 1])
      qml.CNOT(wires=[4, 3])

      qml.expval(qml.PauliZ(1))

  print(tape.hessian(dev))
  ```

  The Hessian is not yet supported via classical machine learning interfaces, but will
  be added in a future release.

<h4>More operations and templates</h4>

* Two new error channels, `BitFlip` and `PhaseFlip` have been added.
  [(#954)](https://github.com/PennyLaneAI/pennylane/pull/954)

  They can be used in the same manner as existing error channels:

  ```python
  dev = qml.device("default.mixed", wires=2)

  @qml.qnode(dev)
  def circuit():
      qml.RX(0.3, wires=0)
      qml.RY(0.5, wires=1)
      qml.BitFlip(0.01, wires=0)
      qml.PhaseFlip(0.01, wires=1)
      return qml.expval(qml.PauliZ(0))
  ```

* Apply permutations to wires using the `Permute` subroutine.
  [(#952)](https://github.com/PennyLaneAI/pennylane/pull/952)

  ```python
  import pennylane as qml
  dev = qml.device('default.qubit', wires=5)

  @qml.qnode(dev)
  def apply_perm():
      # Send contents of wire 4 to wire 0, of wire 2 to wire 1, etc.
      qml.templates.Permute([4, 2, 0, 1, 3], wires=dev.wires)
      return qml.expval(qml.PauliZ(0))
  ```

<h4>QNode transformations</h4>

* The `qml.metric_tensor` function transforms a QNode to produce the Fubini-Study
  metric tensor with full autodifferentiation support---even on hardware.
  [(#1014)](https://github.com/PennyLaneAI/pennylane/pull/1014)

  Consider the following QNode:

  ```python
  dev = qml.device("default.qubit", wires=3)

  @qml.qnode(dev, interface="autograd")
  def circuit(weights):
      # layer 1
      qml.RX(weights[0, 0], wires=0)
      qml.RX(weights[0, 1], wires=1)

      qml.CNOT(wires=[0, 1])
      qml.CNOT(wires=[1, 2])

      # layer 2
      qml.RZ(weights[1, 0], wires=0)
      qml.RZ(weights[1, 1], wires=2)

      qml.CNOT(wires=[0, 1])
      qml.CNOT(wires=[1, 2])
      return qml.expval(qml.PauliZ(0) @ qml.PauliZ(1)), qml.expval(qml.PauliY(2))
  ```

  We can use the `metric_tensor` function to generate a new function, that returns the
  metric tensor of this QNode:

  ```pycon
  >>> met_fn = qml.metric_tensor(circuit)
  >>> weights = np.array([[0.1, 0.2, 0.3], [0.4, 0.5, 0.6]], requires_grad=True)
  >>> met_fn(weights)
  tensor([[0.25  , 0.    , 0.    , 0.    ],
          [0.    , 0.25  , 0.    , 0.    ],
          [0.    , 0.    , 0.0025, 0.0024],
          [0.    , 0.    , 0.0024, 0.0123]], requires_grad=True)
  ```

  The returned metric tensor is also fully differentiable, in all interfaces.
  For example, differentiating the `(3, 2)` element:

  ```pycon
  >>> grad_fn = qml.grad(lambda x: met_fn(x)[3, 2])
  >>> grad_fn(weights)
  array([[ 0.04867729, -0.00049502,  0.        ],
         [ 0.        ,  0.        ,  0.        ]])
  ```

  Differentiation is also supported using Torch, Jax, and TensorFlow.

* Adds the new function `qml.math.cov_matrix()`. This function accepts a list of commuting
  observables, and the probability distribution in the shared observable eigenbasis after the
  application of an ansatz. It uses these to construct the covariance matrix in a *framework
  independent* manner, such that the output covariance matrix is autodifferentiable.
  [(#1012)](https://github.com/PennyLaneAI/pennylane/pull/1012)

  For example, consider the following ansatz and observable list:

  ```python3
  obs_list = [qml.PauliX(0) @ qml.PauliZ(1), qml.PauliY(2)]
  ansatz = qml.templates.StronglyEntanglingLayers
  ```

  We can construct a QNode to output the probability distribution in the shared eigenbasis of the
  observables:

  ```python
  dev = qml.device("default.qubit", wires=3)

  @qml.qnode(dev, interface="autograd")
  def circuit(weights):
      ansatz(weights, wires=[0, 1, 2])
      # rotate into the basis of the observables
      for o in obs_list:
          o.diagonalizing_gates()
      return qml.probs(wires=[0, 1, 2])
  ```

  We can now compute the covariance matrix:

  ```pycon
  >>> weights = qml.init.strong_ent_layers_normal(n_layers=2, n_wires=3)
  >>> cov = qml.math.cov_matrix(circuit(weights), obs_list)
  >>> cov
  array([[0.98707611, 0.03665537],
         [0.03665537, 0.99998377]])
  ```

  Autodifferentiation is fully supported using all interfaces:

  ```pycon
  >>> cost_fn = lambda weights: qml.math.cov_matrix(circuit(weights), obs_list)[0, 1]
  >>> qml.grad(cost_fn)(weights)[0]
  array([[[ 4.94240914e-17, -2.33786398e-01, -1.54193959e-01],
          [-3.05414996e-17,  8.40072236e-04,  5.57884080e-04],
          [ 3.01859411e-17,  8.60411436e-03,  6.15745204e-04]],

         [[ 6.80309533e-04, -1.23162742e-03,  1.08729813e-03],
          [-1.53863193e-01, -1.38700657e-02, -1.36243323e-01],
          [-1.54665054e-01, -1.89018172e-02, -1.56415558e-01]]])
  ```

* A new  `qml.draw` function is available, allowing QNodes to be easily
  drawn without execution by providing example input.
  [(#962)](https://github.com/PennyLaneAI/pennylane/pull/962)

  ```python
  @qml.qnode(dev)
  def circuit(a, w):
      qml.Hadamard(0)
      qml.CRX(a, wires=[0, 1])
      qml.Rot(*w, wires=[1])
      qml.CRX(-a, wires=[0, 1])
      return qml.expval(qml.PauliZ(0) @ qml.PauliZ(1))
  ```

  The QNode circuit structure may depend on the input arguments;
  this is taken into account by passing example QNode arguments
  to the `qml.draw()` drawing function:

  ```pycon
  >>> drawer = qml.draw(circuit)
  >>> result = drawer(a=2.3, w=[1.2, 3.2, 0.7])
  >>> print(result)
  0: ──H──╭C────────────────────────────╭C─────────╭┤ ⟨Z ⊗ Z⟩
  1: ─────╰RX(2.3)──Rot(1.2, 3.2, 0.7)──╰RX(-2.3)──╰┤ ⟨Z ⊗ Z⟩
  ```

<h4>A faster, leaner, and more flexible core</h4>

* The new core of PennyLane, rewritten from the ground up and developed over the last few release
  cycles, has achieved feature parity and has been made the new default in PennyLane v0.14. The old
  core has been marked as deprecated, and will be removed in an upcoming release.
  [(#1046)](https://github.com/PennyLaneAI/pennylane/pull/1046)
  [(#1040)](https://github.com/PennyLaneAI/pennylane/pull/1040)
  [(#1034)](https://github.com/PennyLaneAI/pennylane/pull/1034)
  [(#1035)](https://github.com/PennyLaneAI/pennylane/pull/1035)
  [(#1027)](https://github.com/PennyLaneAI/pennylane/pull/1027)
  [(#1026)](https://github.com/PennyLaneAI/pennylane/pull/1026)
  [(#1021)](https://github.com/PennyLaneAI/pennylane/pull/1021)
  [(#1054)](https://github.com/PennyLaneAI/pennylane/pull/1054)
  [(#1049)](https://github.com/PennyLaneAI/pennylane/pull/1049)

  While high-level PennyLane code and tutorials remain unchanged, the new core
  provides several advantages and improvements:

  - **Faster and more optimized**: The new core provides various performance optimizations, reducing
    pre- and post-processing overhead, and reduces the number of quantum evaluations in certain
    cases.

  - **Support for in-QNode classical processing**: this allows for differentiable classical
    processing within the QNode.

    ```python
    dev = qml.device("default.qubit", wires=1)

    @qml.qnode(dev, interface="tf")
    def circuit(p):
        qml.RX(tf.sin(p[0])**2 + p[1], wires=0)
        return qml.expval(qml.PauliZ(0))
    ```

    The classical processing functions used within the QNode must match
    the QNode interface. Here, we use TensorFlow:

    ```pycon
    >>> params = tf.Variable([0.5, 0.1], dtype=tf.float64)
    >>> with tf.GradientTape() as tape:
    ...     res = circuit(params)
    >>> grad = tape.gradient(res, params)
    >>> print(res)
    tf.Tensor(0.9460913127754935, shape=(), dtype=float64)
    >>> print(grad)
    tf.Tensor([-0.27255248 -0.32390003], shape=(2,), dtype=float64)
    ```

    As a result of this change, quantum decompositions that require classical processing
    are fully supported and end-to-end differentiable in tape mode.

  - **No more Variable wrapping**: QNode arguments no longer become `Variable`
    objects within the QNode.

    ```python
    dev = qml.device("default.qubit", wires=1)

    @qml.qnode(dev)
    def circuit(x):
        print("Parameter value:", x)
        qml.RX(x, wires=0)
        return qml.expval(qml.PauliZ(0))
    ```

    Internal QNode parameters can be easily inspected, printed, and manipulated:

    ```pycon
    >>> circuit(0.5)
    Parameter value: 0.5
    tensor(0.87758256, requires_grad=True)
    ```

  - **Less restrictive QNode signatures**: There is no longer any restriction on the QNode signature; the QNode can be
    defined and called following the same rules as standard Python functions.

    For example, the following QNode uses positional, named, and variable
    keyword arguments:

    ```python
    x = torch.tensor(0.1, requires_grad=True)
    y = torch.tensor([0.2, 0.3], requires_grad=True)
    z = torch.tensor(0.4, requires_grad=True)

    @qml.qnode(dev, interface="torch")
    def circuit(p1, p2=y, **kwargs):
        qml.RX(p1, wires=0)
        qml.RY(p2[0] * p2[1], wires=0)
        qml.RX(kwargs["p3"], wires=0)
        return qml.var(qml.PauliZ(0))
    ```

    When we call the QNode, we may pass the arguments by name
    even if defined positionally; any argument not provided will
    use the default value.

    ```pycon
    >>> res = circuit(p1=x, p3=z)
    >>> print(res)
    tensor(0.2327, dtype=torch.float64, grad_fn=<SelectBackward>)
    >>> res.backward()
    >>> print(x.grad, y.grad, z.grad)
    tensor(0.8396) tensor([0.0289, 0.0193]) tensor(0.8387)
    ```

    This extends to the `qnn` module, where `KerasLayer` and `TorchLayer` modules
    can be created from QNodes with unrestricted signatures.

  - **Smarter measurements:** QNodes can now measure wires more than once, as
    long as all observables are commuting:

    ```python
    @qml.qnode(dev)
    def circuit(x):
        qml.RX(x, wires=0)
        return [
            qml.expval(qml.PauliZ(0)),
            qml.expval(qml.PauliZ(0) @ qml.PauliZ(1))
        ]
    ```

    Further, the `qml.ExpvalCost()` function allows for optimizing
    measurements to reduce the number of quantum evaluations required.

  With the new PennyLane core, there are a few small breaking changes, detailed
  below in the 'Breaking Changes' section.

<h3>Improvements</h3>

* The built-in PennyLane optimizers allow more flexible cost functions. The cost function passed to most optimizers
  may accept any combination of trainable arguments, non-trainable arguments, and keyword arguments.
  [(#959)](https://github.com/PennyLaneAI/pennylane/pull/959)
  [(#1053)](https://github.com/PennyLaneAI/pennylane/pull/1053)

  The full changes apply to:

  * `AdagradOptimizer`
  * `AdamOptimizer`
  * `GradientDescentOptimizer`
  * `MomentumOptimizer`
  * `NesterovMomentumOptimizer`
  * `RMSPropOptimizer`
  * `RotosolveOptimizer`

  The `requires_grad=False` property must mark any non-trainable constant argument.
  The `RotoselectOptimizer` allows passing only keyword arguments.

  Example use:

  ```python
  def cost(x, y, data, scale=1.0):
      return scale * (x[0]-data)**2 + scale * (y-data)**2

  x = np.array([1.], requires_grad=True)
  y = np.array([1.0])
  data = np.array([2.], requires_grad=False)

  opt = qml.GradientDescentOptimizer()

  # the optimizer step and step_and_cost methods can
  # now update multiple parameters at once
  x_new, y_new, data = opt.step(cost, x, y, data, scale=0.5)
  (x_new, y_new, data), value = opt.step_and_cost(cost, x, y, data, scale=0.5)

  # list and tuple unpacking is also supported
  params = (x, y, data)
  params = opt.step(cost, *params)
  ```

* The circuit drawer has been updated to support the inclusion of unused or inactive
  wires, by passing the `show_all_wires` argument.
  [(#1033)](https://github.com/PennyLaneAI/pennylane/pull/1033)

  ```python
  dev = qml.device('default.qubit', wires=[-1, "a", "q2", 0])

  @qml.qnode(dev)
  def circuit():
      qml.Hadamard(wires=-1)
      qml.CNOT(wires=[-1, "q2"])
      return qml.expval(qml.PauliX(wires="q2"))
  ```

  ```pycon
  >>> print(qml.draw(circuit, show_all_wires=True)())
  >>>
   -1: ──H──╭C──┤
    a: ─────│───┤
   q2: ─────╰X──┤ ⟨X⟩
    0: ─────────┤
  ```

* The logic for choosing the 'best' differentiation method has been altered
  to improve performance.
  [(#1008)](https://github.com/PennyLaneAI/pennylane/pull/1008)

  - If the device provides its own gradient, this is now the preferred
    differentiation method.

  - If a device provides additional interface-specific versions that natively support classical
    backpropagation, this is now preferred over the parameter-shift rule.

    Devices define additional interface-specific devices via their `capabilities()` dictionary. For
    example, `default.qubit` supports supplementary devices for TensorFlow, Autograd, and JAX:

    ```python
    {
      "passthru_devices": {
          "tf": "default.qubit.tf",
          "autograd": "default.qubit.autograd",
          "jax": "default.qubit.jax",
      },
    }
    ```

  As a result of this change, if the QNode `diff_method` is not explicitly provided,
  it is possible that the QNode will run on a *supplementary device* of the device that was
  specifically provided:

  ```python
  dev = qml.device("default.qubit", wires=2)
  qml.QNode(dev) # will default to backprop on default.qubit.autograd
  qml.QNode(dev, interface="tf") # will default to backprop on default.qubit.tf
  qml.QNode(dev, interface="jax") # will default to backprop on default.qubit.jax
  ```

* The `default.qubit` device has been updated so that internally it applies operations in a more
  functional style, i.e., by accepting an input state and returning an evolved state.
  [(#1025)](https://github.com/PennyLaneAI/pennylane/pull/1025)

* A new test series, `pennylane/devices/tests/test_compare_default_qubit.py`, has been added, allowing to test if
  a chosen device gives the same result as `default.qubit`.
  [(#897)](https://github.com/PennyLaneAI/pennylane/pull/897)

  Three tests are added:

  - `test_hermitian_expectation`,
  - `test_pauliz_expectation_analytic`, and
  - `test_random_circuit`.

* Adds the following agnostic tensor manipulation functions to the `qml.math` module: `abs`,
  `angle`, `arcsin`, `concatenate`, `dot`, `squeeze`, `sqrt`, `sum`, `take`, `where`. These functions are
  required to fully support end-to-end differentiable Mottonen and Amplitude embedding.
  [(#922)](https://github.com/PennyLaneAI/pennylane/pull/922)
  [(#1011)](https://github.com/PennyLaneAI/pennylane/pull/1011)

* The `qml.math` module now supports JAX.
  [(#985)](https://github.com/XanaduAI/software-docs/pull/274)

* Several improvements have been made to the `Wires` class to reduce overhead and simplify the logic
  of how wire labels are interpreted:
  [(#1019)](https://github.com/PennyLaneAI/pennylane/pull/1019)
  [(#1010)](https://github.com/PennyLaneAI/pennylane/pull/1010)
  [(#1005)](https://github.com/PennyLaneAI/pennylane/pull/1005)
  [(#983)](https://github.com/PennyLaneAI/pennylane/pull/983)
  [(#967)](https://github.com/PennyLaneAI/pennylane/pull/967)

  - If the input `wires` to a wires class instantiation `Wires(wires)` can be iterated over,
    its elements are interpreted as wire labels. Otherwise, `wires` is interpreted as a single wire label.
    The only exception to this are strings, which are always interpreted as a single
    wire label, so users can address wires with labels such as `"ancilla"`.

  - Any type can now be a wire label as long as it is hashable. The hash is used to establish
    the uniqueness of two labels.

  - Indexing wires objects now returns a label, instead of a new `Wires` object. For example:

    ```pycon
    >>> w = Wires([0, 1, 2])
    >>> w[1]
    >>> 1
    ```

  - The check for uniqueness of wires moved from `Wires` instantiation to
    the `qml.wires._process` function in order to reduce overhead from repeated
    creation of `Wires` instances.

  - Calls to the `Wires` class are substantially reduced, for example by avoiding to call
    Wires on Wires instances on `Operation` instantiation, and by using labels instead of
    `Wires` objects inside the default qubit device.

* Adds the `PauliRot` generator to the `qml.operation` module. This
  generator is required to construct the metric tensor.
  [(#963)](https://github.com/PennyLaneAI/pennylane/pull/963)

* The templates are modified to make use of the new `qml.math` module, for framework-agnostic
  tensor manipulation. This allows the template library to be differentiable
  in backpropagation mode (`diff_method="backprop"`).
  [(#873)](https://github.com/PennyLaneAI/pennylane/pull/873)

* The circuit drawer now allows for the wire order to be (optionally) modified:
  [(#992)](https://github.com/PennyLaneAI/pennylane/pull/992)

  ```pycon
  >>> dev = qml.device('default.qubit', wires=["a", -1, "q2"])
  >>> @qml.qnode(dev)
  ... def circuit():
  ...     qml.Hadamard(wires=-1)
  ...     qml.CNOT(wires=["a", "q2"])
  ...     qml.RX(0.2, wires="a")
  ...     return qml.expval(qml.PauliX(wires="q2"))
  ```

  Printing with default wire order of the device:

  ```pycon
  >>> print(circuit.draw())
    a: ─────╭C──RX(0.2)──┤
   -1: ──H──│────────────┤
   q2: ─────╰X───────────┤ ⟨X⟩
  ```

  Changing the wire order:

  ```pycon
  >>> print(circuit.draw(wire_order=["q2", "a", -1]))
   q2: ──╭X───────────┤ ⟨X⟩
    a: ──╰C──RX(0.2)──┤
   -1: ───H───────────┤
  ```

<h3>Breaking changes</h3>

* QNodes using the new PennyLane core will no longer accept ragged arrays as inputs.

* When using the new PennyLane core and the Autograd interface, non-differentiable data passed
  as a QNode argument or a gate must have the `requires_grad` property set to `False`:

  ```python
  @qml.qnode(dev)
  def circuit(weights, data):
      basis_state = np.array([1, 0, 1, 1], requires_grad=False)
      qml.BasisState(basis_state, wires=[0, 1, 2, 3])
      qml.templates.AmplitudeEmbedding(data, wires=[0, 1, 2, 3])
      qml.templates.BasicEntanglerLayers(weights, wires=[0, 1, 2, 3])
      return qml.probs(wires=0)

  data = np.array(data, requires_grad=False)
  weights = np.array(weights, requires_grad=True)
  circuit(weights, data)
  ```

<h3>Bug fixes</h3>

* Fixes an issue where if the constituent observables of a tensor product do not exist in the queue,
  an error is raised. With this fix, they are first queued before annotation occurs.
  [(#1038)](https://github.com/PennyLaneAI/pennylane/pull/1038)

* Fixes an issue with tape expansions where information about sampling
  (specifically the `is_sampled` tape attribute) was not preserved.
  [(#1027)](https://github.com/PennyLaneAI/pennylane/pull/1027)

* Tape expansion was not properly taking into devices that supported inverse operations,
  causing inverse operations to be unnecessarily decomposed. The QNode tape expansion logic, as well
  as the `Operation.expand()` method, has been modified to fix this.
  [(#956)](https://github.com/PennyLaneAI/pennylane/pull/956)

* Fixes an issue where the Autograd interface was not unwrapping non-differentiable
  PennyLane tensors, which can cause issues on some devices.
  [(#941)](https://github.com/PennyLaneAI/pennylane/pull/941)

* `qml.vqe.Hamiltonian` prints any observable with any number of strings.
  [(#987)](https://github.com/PennyLaneAI/pennylane/pull/987)

* Fixes a bug where parameter-shift differentiation would fail if the QNode
  contained a single probability output.
  [(#1007)](https://github.com/PennyLaneAI/pennylane/pull/1007)

* Fixes an issue when using trainable parameters that are lists/arrays with `tape.vjp`.
  [(#1042)](https://github.com/PennyLaneAI/pennylane/pull/1042)

* The `TensorN` observable is updated to support being copied without any parameters or wires passed.
  [(#1047)](https://github.com/PennyLaneAI/pennylane/pull/1047)

* Fixed deprecation warning when importing `Sequence` from `collections` instead of `collections.abc` in `vqe/vqe.py`.
  [(#1051)](https://github.com/PennyLaneAI/pennylane/pull/1051)

<h3>Contributors</h3>

This release contains contributions from (in alphabetical order):

Juan Miguel Arrazola, Thomas Bromley, Olivia Di Matteo, Theodor Isacsson, Josh Izaac, Christina Lee,
Alejandro Montanez, Steven Oud, Chase Roberts, Sankalp Sanand, Maria Schuld, Antal
Száva, David Wierichs, Jiahao Yao.

# Release 0.13.0

<h3>New features since last release</h3>

<h4>Automatically optimize the number of measurements</h4>

* QNodes in tape mode now support returning observables on the same wire whenever the observables are
  qubit-wise commuting Pauli words. Qubit-wise commuting observables can be evaluated with a
  *single* device run as they are diagonal in the same basis, via a shared set of single-qubit rotations.
  [(#882)](https://github.com/PennyLaneAI/pennylane/pull/882)

  The following example shows a single QNode returning the expectation values of
  the qubit-wise commuting Pauli words `XX` and `XI`:

  ```python
  qml.enable_tape()

  @qml.qnode(dev)
  def f(x):
      qml.Hadamard(wires=0)
      qml.Hadamard(wires=1)
      qml.CRot(0.1, 0.2, 0.3, wires=[1, 0])
      qml.RZ(x, wires=1)
      return qml.expval(qml.PauliX(0) @ qml.PauliX(1)), qml.expval(qml.PauliX(0))
  ```

  ```pycon
  >>> f(0.4)
  tensor([0.89431013, 0.9510565 ], requires_grad=True)
  ```

* The `ExpvalCost` class (previously `VQECost`) now provides observable optimization using the
  `optimize` argument, resulting in potentially fewer device executions.
  [(#902)](https://github.com/PennyLaneAI/pennylane/pull/902)

  This is achieved by separating the observables composing the Hamiltonian into qubit-wise
  commuting groups and evaluating those groups on a single QNode using functionality from the
  `qml.grouping` module:

  ```python
  qml.enable_tape()
  commuting_obs = [qml.PauliX(0), qml.PauliX(0) @ qml.PauliZ(1)]
  H = qml.vqe.Hamiltonian([1, 1], commuting_obs)

  dev = qml.device("default.qubit", wires=2)
  ansatz = qml.templates.StronglyEntanglingLayers

  cost_opt = qml.ExpvalCost(ansatz, H, dev, optimize=True)
  cost_no_opt = qml.ExpvalCost(ansatz, H, dev, optimize=False)

  params = qml.init.strong_ent_layers_uniform(3, 2)
  ```

  Grouping these commuting observables leads to fewer device executions:

  ```pycon
  >>> cost_opt(params)
  >>> ex_opt = dev.num_executions
  >>> cost_no_opt(params)
  >>> ex_no_opt = dev.num_executions - ex_opt
  >>> print("Number of executions:", ex_no_opt)
  Number of executions: 2
  >>> print("Number of executions (optimized):", ex_opt)
  Number of executions (optimized): 1
  ```

<h4>New quantum gradient features</h4>

* Compute the analytic gradient of quantum circuits in parallel on supported devices.
  [(#840)](https://github.com/PennyLaneAI/pennylane/pull/840)

  This release introduces support for batch execution of circuits, via a new device API method
  `Device.batch_execute()`. Devices that implement this new API support submitting a batch of
  circuits for *parallel* evaluation simultaneously, which can significantly reduce the computation time.

  Furthermore, if using tape mode and a compatible device, gradient computations will
  automatically make use of the new batch API---providing a speedup during optimization.

* Gradient recipes are now much more powerful, allowing for operations to define their gradient
  via an arbitrary linear combination of circuit evaluations.
  [(#909)](https://github.com/PennyLaneAI/pennylane/pull/909)
  [(#915)](https://github.com/PennyLaneAI/pennylane/pull/915)

  With this change, gradient recipes can now be of the form
  :math:`\frac{\partial}{\partial\phi_k}f(\phi_k) = \sum_{i} c_i f(a_i \phi_k + s_i )`,
  and are no longer restricted to two-term shifts with identical (but opposite in sign) shift values.

  As a result, PennyLane now supports native analytic quantum gradients for the
  controlled rotation operations `CRX`, `CRY`, `CRZ`, and `CRot`. This allows for parameter-shift
  analytic gradients on hardware, without decomposition.

  Note that this is a breaking change for developers; please see the *Breaking Changes* section
  for more details.

* The `qnn.KerasLayer` class now supports differentiating the QNode through classical
  backpropagation in tape mode.
  [(#869)](https://github.com/PennyLaneAI/pennylane/pull/869)

  ```python
  qml.enable_tape()

  dev = qml.device("default.qubit.tf", wires=2)

  @qml.qnode(dev, interface="tf", diff_method="backprop")
  def f(inputs, weights):
      qml.templates.AngleEmbedding(inputs, wires=range(2))
      qml.templates.StronglyEntanglingLayers(weights, wires=range(2))
      return [qml.expval(qml.PauliZ(i)) for i in range(2)]

  weight_shapes = {"weights": (3, 2, 3)}

  qlayer = qml.qnn.KerasLayer(f, weight_shapes, output_dim=2)

  inputs = tf.constant(np.random.random((4, 2)), dtype=tf.float32)

  with tf.GradientTape() as tape:
      out = qlayer(inputs)

  tape.jacobian(out, qlayer.trainable_weights)
  ```

<h4>New operations, templates, and measurements</h4>

* Adds the `qml.density_matrix` QNode return with partial trace capabilities.
  [(#878)](https://github.com/PennyLaneAI/pennylane/pull/878)

  The density matrix over the provided wires is returned, with all other subsystems traced out.
  `qml.density_matrix` currently works for both the `default.qubit` and `default.mixed` devices.

  ```python
  qml.enable_tape()
  dev = qml.device("default.qubit", wires=2)

  def circuit(x):
      qml.PauliY(wires=0)
      qml.Hadamard(wires=1)
      return qml.density_matrix(wires=[1])  # wire 0 is traced out
  ```

* Adds the square-root X gate `SX`. [(#871)](https://github.com/PennyLaneAI/pennylane/pull/871)

  ```python
  dev = qml.device("default.qubit", wires=1)

  @qml.qnode(dev)
  def circuit():
      qml.SX(wires=[0])
      return qml.expval(qml.PauliZ(wires=[0]))
  ```

* Two new hardware-efficient particle-conserving templates have been implemented
  to perform VQE-based quantum chemistry simulations. The new templates apply
  several layers of the particle-conserving entanglers proposed in Figs. 2a and 2b
  of Barkoutsos *et al*., [arXiv:1805.04340](https://arxiv.org/abs/1805.04340)
  [(#875)](https://github.com/PennyLaneAI/pennylane/pull/875)
  [(#876)](https://github.com/PennyLaneAI/pennylane/pull/876)

<h4>Estimate and track resources</h4>

* The `QuantumTape` class now contains basic resource estimation functionality. The method
  `tape.get_resources()` returns a dictionary with a list of the constituent operations and the
  number of times they appear in the circuit. Similarly, `tape.get_depth()` computes the circuit depth.
  [(#862)](https://github.com/PennyLaneAI/pennylane/pull/862)

  ```pycon
  >>> with qml.tape.QuantumTape() as tape:
  ...    qml.Hadamard(wires=0)
  ...    qml.RZ(0.26, wires=1)
  ...    qml.CNOT(wires=[1, 0])
  ...    qml.Rot(1.8, -2.7, 0.2, wires=0)
  ...    qml.Hadamard(wires=1)
  ...    qml.CNOT(wires=[0, 1])
  ...    qml.expval(qml.PauliZ(0) @ qml.PauliZ(1))
  >>> tape.get_resources()
  {'Hadamard': 2, 'RZ': 1, 'CNOT': 2, 'Rot': 1}
  >>> tape.get_depth()
  4
  ```

* The number of device executions over a QNode's lifetime can now be returned using `num_executions`.
  [(#853)](https://github.com/PennyLaneAI/pennylane/pull/853)

  ```pycon
  >>> dev = qml.device("default.qubit", wires=2)
  >>> @qml.qnode(dev)
  ... def circuit(x, y):
  ...    qml.RX(x, wires=[0])
  ...    qml.RY(y, wires=[1])
  ...    qml.CNOT(wires=[0, 1])
  ...    return qml.expval(qml.PauliZ(0) @ qml.PauliX(1))
  >>> for _ in range(10):
  ...    circuit(0.432, 0.12)
  >>> print(dev.num_executions)
  10
  ```

<h3>Improvements</h3>

* Support for tape mode has improved across PennyLane. The following features now work in tape mode:

  - QNode collections [(#863)](https://github.com/PennyLaneAI/pennylane/pull/863)

  - `qnn.ExpvalCost` [(#863)](https://github.com/PennyLaneAI/pennylane/pull/863)
    [(#911)](https://github.com/PennyLaneAI/pennylane/pull/911)

  - `qml.qnn.KerasLayer` [(#869)](https://github.com/PennyLaneAI/pennylane/pull/869)

  - `qml.qnn.TorchLayer` [(#865)](https://github.com/PennyLaneAI/pennylane/pull/865)

  - The `qml.qaoa` module [(#905)](https://github.com/PennyLaneAI/pennylane/pull/905)

* A new function, `qml.refresh_devices()`, has been added, allowing PennyLane to
  rescan installed PennyLane plugins and refresh the device list. In addition, the `qml.device`
  loader will attempt to refresh devices if the required plugin device cannot be found.
  This will result in an improved experience if installing PennyLane and plugins within
  a running Python session (for example, on Google Colab), and avoid the need to
  restart the kernel/runtime.
  [(#907)](https://github.com/PennyLaneAI/pennylane/pull/907)

* When using `grad_fn = qml.grad(cost)` to compute the gradient of a cost function with the Autograd
  interface, the value of the intermediate forward pass is now available via the `grad_fn.forward`
  property
  [(#914)](https://github.com/PennyLaneAI/pennylane/pull/914):

  ```python
  def cost_fn(x, y):
      return 2 * np.sin(x[0]) * np.exp(-x[1]) + x[0] ** 3 + np.cos(y)

  params = np.array([0.1, 0.5], requires_grad=True)
  data = np.array(0.65, requires_grad=False)
  grad_fn = qml.grad(cost_fn)

  grad_fn(params, data)  # perform backprop and evaluate the gradient
  grad_fn.forward  # the cost function value
  ```

* Gradient-based optimizers now have a `step_and_cost` method that returns
  both the next step as well as the objective (cost) function output.
  [(#916)](https://github.com/PennyLaneAI/pennylane/pull/916)

  ```pycon
  >>> opt = qml.GradientDescentOptimizer()
  >>> params, cost = opt.step_and_cost(cost_fn, params)
  ```

* PennyLane provides a new experimental module `qml.proc` which provides framework-agnostic processing
  functions for array and tensor manipulations.
  [(#886)](https://github.com/PennyLaneAI/pennylane/pull/886)

  Given the input tensor-like object, the call is
  dispatched to the corresponding array manipulation framework, allowing for end-to-end
  differentiation to be preserved.

  ```pycon
  >>> x = torch.tensor([1., 2.])
  >>> qml.proc.ones_like(x)
  tensor([1, 1])
  >>> y = tf.Variable([[0], [5]])
  >>> qml.proc.ones_like(y, dtype=np.complex128)
  <tf.Tensor: shape=(2, 1), dtype=complex128, numpy=
  array([[1.+0.j],
         [1.+0.j]])>
  ```

  Note that these functions are experimental, and only a subset of common functionality is
  supported. Furthermore, the names and behaviour of these functions may differ from similar
  functions in common frameworks; please refer to the function docstrings for more details.

* The gradient methods in tape mode now fully separate the quantum and classical processing. Rather
  than returning the evaluated gradients directly, they now return a tuple containing the required
  quantum and classical processing steps.
  [(#840)](https://github.com/PennyLaneAI/pennylane/pull/840)

  ```python
  def gradient_method(idx, param, **options):
      # generate the quantum tapes that must be computed
      # to determine the quantum gradient
      tapes = quantum_gradient_tapes(self)

      def processing_fn(results):
          # perform classical processing on the evaluated tapes
          # returning the evaluated quantum gradient
          return classical_processing(results)

      return tapes, processing_fn
  ```

  The `JacobianTape.jacobian()` method has been similarly modified to accumulate all gradient
  quantum tapes and classical processing functions, evaluate all quantum tapes simultaneously,
  and then apply the post-processing functions to the evaluated tape results.

* The MultiRZ gate now has a defined generator, allowing it to be used in quantum natural gradient
  optimization.
  [(#912)](https://github.com/PennyLaneAI/pennylane/pull/912)

* The CRot gate now has a `decomposition` method, which breaks the gate down into rotations
  and CNOT gates. This allows `CRot` to be used on devices that do not natively support it.
  [(#908)](https://github.com/PennyLaneAI/pennylane/pull/908)

* The classical processing in the `MottonenStatePreparation` template has been largely
  rewritten to use dense matrices and tensor manipulations wherever possible.
  This is in preparation to support differentiation through the template in the future.
  [(#864)](https://github.com/PennyLaneAI/pennylane/pull/864)

* Device-based caching has replaced QNode caching. Caching is now accessed by passing a
  `cache` argument to the device.
  [(#851)](https://github.com/PennyLaneAI/pennylane/pull/851)

  The `cache` argument should be an integer specifying the size of the cache. For example, a
  cache of size 10 is created using:

  ```pycon
  >>> dev = qml.device("default.qubit", wires=2, cache=10)
  ```

* The `Operation`, `Tensor`, and `MeasurementProcess` classes now have the `__copy__` special method
  defined.
  [(#840)](https://github.com/PennyLaneAI/pennylane/pull/840)

  This allows us to ensure that, when a shallow copy is performed of an operation, the
  mutable list storing the operation parameters is *also* shallow copied. Both the old operation and
  the copied operation will continue to share the same parameter data,
  ```pycon
  >>> import copy
  >>> op = qml.RX(0.2, wires=0)
  >>> op2 = copy.copy(op)
  >>> op.data[0] is op2.data[0]
  True
  ```

  however the *list container* is not a reference:

  ```pycon
  >>> op.data is op2.data
  False
  ```

  This allows the parameters of the copied operation to be modified, without mutating
  the parameters of the original operation.

* The `QuantumTape.copy` method has been tweaked so that
  [(#840)](https://github.com/PennyLaneAI/pennylane/pull/840):

  - Optionally, the tape's operations are shallow copied in addition to the tape by passing the
    `copy_operations=True` boolean flag. This allows the copied tape's parameters to be mutated
    without affecting the original tape's parameters. (Note: the two tapes will share parameter data
    *until* one of the tapes has their parameter list modified.)

  - Copied tapes can be cast to another `QuantumTape` subclass by passing the `tape_cls` keyword
    argument.

<h3>Breaking changes</h3>

* Updated how parameter-shift gradient recipes are defined for operations, allowing for
  gradient recipes that are specified as an arbitrary number of terms.
  [(#909)](https://github.com/PennyLaneAI/pennylane/pull/909)

  Previously, `Operation.grad_recipe` was restricted to two-term parameter-shift formulas.
  With this change, the gradient recipe now contains elements of the form
  :math:`[c_i, a_i, s_i]`, resulting in a gradient recipe of
  :math:`\frac{\partial}{\partial\phi_k}f(\phi_k) = \sum_{i} c_i f(a_i \phi_k + s_i )`.

  As this is a breaking change, all custom operations with defined gradient recipes must be
  updated to continue working with PennyLane 0.13. Note though that if `grad_recipe = None`, the
  default gradient recipe remains unchanged, and corresponds to the two terms :math:`[c_0, a_0, s_0]=[1/2, 1, \pi/2]`
  and :math:`[c_1, a_1, s_1]=[-1/2, 1, -\pi/2]` for every parameter.

- The `VQECost` class has been renamed to `ExpvalCost` to reflect its general applicability
  beyond VQE. Use of `VQECost` is still possible but will result in a deprecation warning.
  [(#913)](https://github.com/PennyLaneAI/pennylane/pull/913)

<h3>Bug fixes</h3>

* The `default.qubit.tf` device is updated to handle TensorFlow objects (e.g.,
  `tf.Variable`) as gate parameters correctly when using the `MultiRZ` and
  `CRot` operations.
  [(#921)](https://github.com/PennyLaneAI/pennylane/pull/921)

* PennyLane tensor objects are now unwrapped in BaseQNode when passed as a
  keyword argument to the quantum function.
  [(#903)](https://github.com/PennyLaneAI/pennylane/pull/903)
  [(#893)](https://github.com/PennyLaneAI/pennylane/pull/893)

* The new tape mode now prevents multiple observables from being evaluated on the same wire
  if the observables are not qubit-wise commuting Pauli words.
  [(#882)](https://github.com/PennyLaneAI/pennylane/pull/882)

* Fixes a bug in `default.qubit` whereby inverses of common gates were not being applied
  via efficient gate-specific methods, instead falling back to matrix-vector multiplication.
  The following gates were affected: `PauliX`, `PauliY`, `PauliZ`, `Hadamard`, `SWAP`, `S`,
  `T`, `CNOT`, `CZ`.
  [(#872)](https://github.com/PennyLaneAI/pennylane/pull/872)

* The `PauliRot` operation now gracefully handles single-qubit Paulis, and all-identity Paulis
  [(#860)](https://github.com/PennyLaneAI/pennylane/pull/860).

* Fixes a bug whereby binary Python operators were not properly propagating the `requires_grad`
  attribute to the output tensor.
  [(#889)](https://github.com/PennyLaneAI/pennylane/pull/889)

* Fixes a bug which prevents `TorchLayer` from doing `backward` when CUDA is enabled.
  [(#899)](https://github.com/PennyLaneAI/pennylane/pull/899)

* Fixes a bug where multi-threaded execution of `QNodeCollection` sometimes fails
  because of simultaneous queuing. This is fixed by adding thread locking during queuing.
  [(#910)](https://github.com/PennyLaneAI/pennylane/pull/918)

* Fixes a bug in `QuantumTape.set_parameters()`. The previous implementation assumed
  that the `self.trainable_parms` set would always be iterated over in increasing integer
  order. However, this is not guaranteed behaviour, and can lead to the incorrect tape parameters
  being set if this is not the case.
  [(#923)](https://github.com/PennyLaneAI/pennylane/pull/923)

* Fixes broken error message if a QNode is instantiated with an unknown exception.
  [(#930)](https://github.com/PennyLaneAI/pennylane/pull/930)

<h3>Contributors</h3>

This release contains contributions from (in alphabetical order):

Juan Miguel Arrazola, Thomas Bromley, Christina Lee, Alain Delgado Gran, Olivia Di Matteo, Anthony
Hayes, Theodor Isacsson, Josh Izaac, Soran Jahangiri, Nathan Killoran, Shumpei Kobayashi, Romain
Moyard, Zeyue Niu, Maria Schuld, Antal Száva.

# Release 0.12.0

<h3>New features since last release</h3>

<h4>New and improved simulators</h4>

* PennyLane now supports a new device, `default.mixed`, designed for
  simulating mixed-state quantum computations. This enables native
  support for implementing noisy channels in a circuit, which generally
  map pure states to mixed states.
  [(#794)](https://github.com/PennyLaneAI/pennylane/pull/794)
  [(#807)](https://github.com/PennyLaneAI/pennylane/pull/807)
  [(#819)](https://github.com/PennyLaneAI/pennylane/pull/819)

  The device can be initialized as
  ```pycon
  >>> dev = qml.device("default.mixed", wires=1)
  ```

  This allows the construction of QNodes that include non-unitary operations,
  such as noisy channels:

  ```pycon
  >>> @qml.qnode(dev)
  ... def circuit(params):
  ...     qml.RX(params[0], wires=0)
  ...     qml.RY(params[1], wires=0)
  ...     qml.AmplitudeDamping(0.5, wires=0)
  ...     return qml.expval(qml.PauliZ(0))
  >>> print(circuit([0.54, 0.12]))
  0.9257702929524184
  >>> print(circuit([0, np.pi]))
  0.0
  ```

<h4>New tools for optimizing measurements</h4>

* The new `grouping` module provides functionality for grouping simultaneously measurable Pauli word
  observables.
  [(#761)](https://github.com/PennyLaneAI/pennylane/pull/761)
  [(#850)](https://github.com/PennyLaneAI/pennylane/pull/850)
  [(#852)](https://github.com/PennyLaneAI/pennylane/pull/852)

  - The `optimize_measurements` function will take as input a list of Pauli word observables and
    their corresponding coefficients (if any), and will return the partitioned Pauli terms
    diagonalized in the measurement basis and the corresponding diagonalizing circuits.

    ```python
    from pennylane.grouping import optimize_measurements
    h, nr_qubits = qml.qchem.molecular_hamiltonian("h2", "h2.xyz")
    rotations, grouped_ops, grouped_coeffs = optimize_measurements(h.ops, h.coeffs, grouping="qwc")
    ```

    The diagonalizing circuits of `rotations` correspond to the diagonalized Pauli word groupings of
    `grouped_ops`.

  - Pauli word partitioning utilities are performed by the `PauliGroupingStrategy`
    class. An input list of Pauli words can be partitioned into mutually commuting,
    qubit-wise-commuting, or anticommuting groupings.

    For example, partitioning Pauli words into anticommutative groupings by the Recursive Largest
    First (RLF) graph colouring heuristic:

    ```python
    from pennylane import PauliX, PauliY, PauliZ, Identity
    from pennylane.grouping import group_observables
    pauli_words = [
        Identity('a') @ Identity('b'),
        Identity('a') @ PauliX('b'),
        Identity('a') @ PauliY('b'),
        PauliZ('a') @ PauliX('b'),
        PauliZ('a') @ PauliY('b'),
        PauliZ('a') @ PauliZ('b')
    ]
    groupings = group_observables(pauli_words, grouping_type='anticommuting', method='rlf')
    ```

  - Various utility functions are included for obtaining and manipulating Pauli
    words in the binary symplectic vector space representation.

    For instance, two Pauli words may be converted to their binary vector representation:

    ```pycon
    >>> from pennylane.grouping import pauli_to_binary
    >>> from pennylane.wires import Wires
    >>> wire_map = {Wires('a'): 0, Wires('b'): 1}
    >>> pauli_vec_1 = pauli_to_binary(qml.PauliX('a') @ qml.PauliY('b'))
    >>> pauli_vec_2 = pauli_to_binary(qml.PauliZ('a') @ qml.PauliZ('b'))
    >>> pauli_vec_1
    [1. 1. 0. 1.]
    >>> pauli_vec_2
    [0. 0. 1. 1.]
    ```

    Their product up to a phase may be computed by taking the sum of their binary vector
    representations, and returned in the operator representation.

    ```pycon
    >>> from pennylane.grouping import binary_to_pauli
    >>> binary_to_pauli((pauli_vec_1 + pauli_vec_2) % 2, wire_map)
    Tensor product ['PauliY', 'PauliX']: 0 params, wires ['a', 'b']
    ```

    For more details on the grouping module, see the
    [grouping module documentation](https://pennylane.readthedocs.io/en/stable/code/qml_grouping.html)


<h4>Returning the quantum state from simulators</h4>

* The quantum state of a QNode can now be returned using the `qml.state()` return function.
  [(#818)](https://github.com/XanaduAI/pennylane/pull/818)

  ```python
  import pennylane as qml

  dev = qml.device("default.qubit", wires=3)
  qml.enable_tape()

  @qml.qnode(dev)
  def qfunc(x, y):
      qml.RZ(x, wires=0)
      qml.CNOT(wires=[0, 1])
      qml.RY(y, wires=1)
      qml.CNOT(wires=[0, 2])
      return qml.state()

  >>> qfunc(0.56, 0.1)
  array([0.95985437-0.27601028j, 0.        +0.j        ,
         0.04803275-0.01381203j, 0.        +0.j        ,
         0.        +0.j        , 0.        +0.j        ,
         0.        +0.j        , 0.        +0.j        ])
  ```

  Differentiating the state is currently available when using the
  classical backpropagation differentiation method (`diff_method="backprop"`) with a compatible device,
  and when using the new tape mode.

<h4>New operations and channels</h4>

* PennyLane now includes standard channels such as the Amplitude-damping,
  Phase-damping, and Depolarizing channels, as well as the ability
  to make custom qubit channels.
  [(#760)](https://github.com/PennyLaneAI/pennylane/pull/760)
  [(#766)](https://github.com/PennyLaneAI/pennylane/pull/766)
  [(#778)](https://github.com/PennyLaneAI/pennylane/pull/778)

* The controlled-Y operation is now available via `qml.CY`. For devices that do
  not natively support the controlled-Y operation, it will be decomposed
  into `qml.RY`, `qml.CNOT`, and `qml.S` operations.
  [(#806)](https://github.com/PennyLaneAI/pennylane/pull/806)

<h4>Preview the next-generation PennyLane QNode</h4>

* The new PennyLane `tape` module provides a re-formulated QNode class, rewritten from the ground-up,
  that uses a new `QuantumTape` object to represent the QNode's quantum circuit. Tape mode
  provides several advantages over the standard PennyLane QNode.
  [(#785)](https://github.com/PennyLaneAI/pennylane/pull/785)
  [(#792)](https://github.com/PennyLaneAI/pennylane/pull/792)
  [(#796)](https://github.com/PennyLaneAI/pennylane/pull/796)
  [(#800)](https://github.com/PennyLaneAI/pennylane/pull/800)
  [(#803)](https://github.com/PennyLaneAI/pennylane/pull/803)
  [(#804)](https://github.com/PennyLaneAI/pennylane/pull/804)
  [(#805)](https://github.com/PennyLaneAI/pennylane/pull/805)
  [(#808)](https://github.com/PennyLaneAI/pennylane/pull/808)
  [(#810)](https://github.com/PennyLaneAI/pennylane/pull/810)
  [(#811)](https://github.com/PennyLaneAI/pennylane/pull/811)
  [(#815)](https://github.com/PennyLaneAI/pennylane/pull/815)
  [(#820)](https://github.com/PennyLaneAI/pennylane/pull/820)
  [(#823)](https://github.com/PennyLaneAI/pennylane/pull/823)
  [(#824)](https://github.com/PennyLaneAI/pennylane/pull/824)
  [(#829)](https://github.com/PennyLaneAI/pennylane/pull/829)

  - Support for in-QNode classical processing: Tape mode allows for differentiable classical
    processing within the QNode.

  - No more Variable wrapping: In tape mode, QNode arguments no longer become `Variable`
    objects within the QNode.

  - Less restrictive QNode signatures: There is no longer any restriction on the QNode signature;
    the QNode can be defined and called following the same rules as standard Python functions.

  - Unifying all QNodes: The tape-mode QNode merges all QNodes (including the
    `JacobianQNode` and the `PassthruQNode`) into a single unified QNode, with
    identical behaviour regardless of the differentiation type.

  - Optimizations: Tape mode provides various performance optimizations, reducing pre- and
    post-processing overhead, and reduces the number of quantum evaluations in certain cases.

  Note that tape mode is **experimental**, and does not currently have feature-parity with the
  existing QNode. [Feedback and bug reports](https://github.com/PennyLaneAI/pennylane/issues) are
  encouraged and will help improve the new tape mode.

  Tape mode can be enabled globally via the `qml.enable_tape` function, without changing your
  PennyLane code:

  ```python
  qml.enable_tape()
  dev = qml.device("default.qubit", wires=1)

  @qml.qnode(dev, interface="tf")
  def circuit(p):
      print("Parameter value:", p)
      qml.RX(tf.sin(p[0])**2 + p[1], wires=0)
      return qml.expval(qml.PauliZ(0))
  ```

  For more details, please see the [tape mode
  documentation](https://pennylane.readthedocs.io/en/stable/code/qml_tape.html).

<h3>Improvements</h3>

* QNode caching has been introduced, allowing the QNode to keep track of the results of previous
  device executions and reuse those results in subsequent calls.
  Note that QNode caching is only supported in the new and experimental tape-mode.
  [(#817)](https://github.com/PennyLaneAI/pennylane/pull/817)

  Caching is available by passing a `caching` argument to the QNode:

  ```python
  dev = qml.device("default.qubit", wires=2)
  qml.enable_tape()

  @qml.qnode(dev, caching=10)  # cache up to 10 evaluations
  def qfunc(x):
      qml.RX(x, wires=0)
      qml.RX(0.3, wires=1)
      qml.CNOT(wires=[0, 1])
      return qml.expval(qml.PauliZ(1))

  qfunc(0.1)  # first evaluation executes on the device
  qfunc(0.1)  # second evaluation accesses the cached result
  ```

* Sped up the application of certain gates in `default.qubit` by using array/tensor
  manipulation tricks. The following gates are affected: `PauliX`, `PauliY`, `PauliZ`,
  `Hadamard`, `SWAP`, `S`, `T`, `CNOT`, `CZ`.
  [(#772)](https://github.com/PennyLaneAI/pennylane/pull/772)

* The computation of marginal probabilities has been made more efficient for devices
  with a large number of wires, achieving in some cases a 5x speedup.
  [(#799)](https://github.com/PennyLaneAI/pennylane/pull/799)

* Adds arithmetic operations (addition, tensor product,
  subtraction, and scalar multiplication) between `Hamiltonian`,
  `Tensor`, and `Observable` objects, and inline arithmetic
  operations between Hamiltonians and other observables.
  [(#765)](https://github.com/PennyLaneAI/pennylane/pull/765)

  Hamiltonians can now easily be defined as sums of observables:

  ```pycon3
  >>> H = 3 * qml.PauliZ(0) - (qml.PauliX(0) @ qml.PauliX(1)) + qml.Hamiltonian([4], [qml.PauliZ(0)])
  >>> print(H)
  (7.0) [Z0] + (-1.0) [X0 X1]
  ```

* Adds `compare()` method to `Observable` and `Hamiltonian` classes, which allows
  for comparison between observable quantities.
  [(#765)](https://github.com/PennyLaneAI/pennylane/pull/765)

  ```pycon3
  >>> H = qml.Hamiltonian([1], [qml.PauliZ(0)])
  >>> obs = qml.PauliZ(0) @ qml.Identity(1)
  >>> print(H.compare(obs))
  True
  ```

  ```pycon3
  >>> H = qml.Hamiltonian([2], [qml.PauliZ(0)])
  >>> obs = qml.PauliZ(1) @ qml.Identity(0)
  >>> print(H.compare(obs))
  False
  ```

* Adds `simplify()` method to the `Hamiltonian` class.
  [(#765)](https://github.com/PennyLaneAI/pennylane/pull/765)

  ```pycon3
  >>> H = qml.Hamiltonian([1, 2], [qml.PauliZ(0), qml.PauliZ(0) @ qml.Identity(1)])
  >>> H.simplify()
  >>> print(H)
  (3.0) [Z0]
  ```

* Added a new bit-flip mixer to the `qml.qaoa` module.
  [(#774)](https://github.com/PennyLaneAI/pennylane/pull/774)

* Summation of two `Wires` objects is now supported and will return
  a `Wires` object containing the set of all wires defined by the
  terms in the summation.
  [(#812)](https://github.com/PennyLaneAI/pennylane/pull/812)

<h3>Breaking changes</h3>

* The PennyLane NumPy module now returns scalar (zero-dimensional) arrays where
  Python scalars were previously returned.
  [(#820)](https://github.com/PennyLaneAI/pennylane/pull/820)
  [(#833)](https://github.com/PennyLaneAI/pennylane/pull/833)

  For example, this affects array element indexing, and summation:

  ```pycon
  >>> x = np.array([1, 2, 3], requires_grad=False)
  >>> x[0]
  tensor(1, requires_grad=False)
  >>> np.sum(x)
  tensor(6, requires_grad=True)
  ```

  This may require small updates to user code. A convenience method, `np.tensor.unwrap()`,
  has been added to help ease the transition. This converts PennyLane NumPy tensors
  to standard NumPy arrays and Python scalars:

  ```pycon
  >>> x = np.array(1.543, requires_grad=False)
  >>> x.unwrap()
  1.543
  ```

  Note, however, that information regarding array differentiability will be
  lost.

* The device capabilities dictionary has been redesigned, for clarity and robustness. In particular,
  the capabilities dictionary is now inherited from the parent class, various keys have more
  expressive names, and all keys are now defined in the base device class. For more details, please
  [refer to the developer
  documentation](https://pennylane.readthedocs.io/en/stable/development/plugins.html#device-capabilities).
  [(#781)](https://github.com/PennyLaneAI/pennylane/pull/781/files)

<h3>Bug fixes</h3>

* Changed to use lists for storing variable values inside `BaseQNode`
  allowing complex matrices to be passed to `QubitUnitary`.
  [(#773)](https://github.com/PennyLaneAI/pennylane/pull/773)

* Fixed a bug within `default.qubit`, resulting in greater efficiency
  when applying a state vector to all wires on the device.
  [(#849)](https://github.com/PennyLaneAI/pennylane/pull/849)

<h3>Documentation</h3>

* Equations have been added to the `qml.sample` and `qml.probs` docstrings
  to clarify the mathematical foundation of the performed measurements.
  [(#843)](https://github.com/PennyLaneAI/pennylane/pull/843)

<h3>Contributors</h3>

This release contains contributions from (in alphabetical order):

Aroosa Ijaz, Juan Miguel Arrazola, Thomas Bromley, Jack Ceroni, Alain Delgado Gran, Josh Izaac,
Soran Jahangiri, Nathan Killoran, Robert Lang, Cedric Lin, Olivia Di Matteo, Nicolás Quesada, Maria
Schuld, Antal Száva.

# Release 0.11.0

<h3>New features since last release</h3>

<h4>New and improved simulators</h4>

* Added a new device, `default.qubit.autograd`, a pure-state qubit simulator written using Autograd.
  This device supports classical backpropagation (`diff_method="backprop"`); this can
  be faster than the parameter-shift rule for computing quantum gradients
  when the number of parameters to be optimized is large.
  [(#721)](https://github.com/XanaduAI/pennylane/pull/721)

  ```pycon
  >>> dev = qml.device("default.qubit.autograd", wires=1)
  >>> @qml.qnode(dev, diff_method="backprop")
  ... def circuit(x):
  ...     qml.RX(x[1], wires=0)
  ...     qml.Rot(x[0], x[1], x[2], wires=0)
  ...     return qml.expval(qml.PauliZ(0))
  >>> weights = np.array([0.2, 0.5, 0.1])
  >>> grad_fn = qml.grad(circuit)
  >>> print(grad_fn(weights))
  array([-2.25267173e-01, -1.00864546e+00,  6.93889390e-18])
  ```

  See the [device documentation](https://pennylane.readthedocs.io/en/stable/code/api/pennylane.devices.default_qubit_autograd.DefaultQubitAutograd.html) for more details.

* A new experimental C++ state-vector simulator device is now available, `lightning.qubit`. It
  uses the C++ Eigen library to perform fast linear algebra calculations for simulating quantum
  state-vector evolution.

  `lightning.qubit` is currently in beta; it can be installed via `pip`:

  ```console
  $ pip install pennylane-lightning
  ```

  Once installed, it can be used as a PennyLane device:

  ```pycon
  >>> dev = qml.device("lightning.qubit", wires=2)
  ```

  For more details, please see the [lightning qubit documentation](https://pennylane-lightning.readthedocs.io).

<h4>New algorithms and templates</h4>

* Added built-in QAOA functionality via the new `qml.qaoa` module.
  [(#712)](https://github.com/PennyLaneAI/pennylane/pull/712)
  [(#718)](https://github.com/PennyLaneAI/pennylane/pull/718)
  [(#741)](https://github.com/PennyLaneAI/pennylane/pull/741)
  [(#720)](https://github.com/PennyLaneAI/pennylane/pull/720)

  This includes the following features:

  * New `qml.qaoa.x_mixer` and `qml.qaoa.xy_mixer` functions for defining Pauli-X and XY
    mixer Hamiltonians.

  * MaxCut: The `qml.qaoa.maxcut` function allows easy construction of the cost Hamiltonian
    and recommended mixer Hamiltonian for solving the MaxCut problem for a supplied graph.

  * Layers: `qml.qaoa.cost_layer` and `qml.qaoa.mixer_layer` take cost and mixer
    Hamiltonians, respectively, and apply the corresponding QAOA cost and mixer layers
    to the quantum circuit

  For example, using PennyLane to construct and solve a MaxCut problem with QAOA:

  ```python
  wires = range(3)
  graph = Graph([(0, 1), (1, 2), (2, 0)])
  cost_h, mixer_h = qaoa.maxcut(graph)

  def qaoa_layer(gamma, alpha):
      qaoa.cost_layer(gamma, cost_h)
      qaoa.mixer_layer(alpha, mixer_h)

  def antatz(params, **kwargs):

      for w in wires:
          qml.Hadamard(wires=w)

      # repeat the QAOA layer two times
      qml.layer(qaoa_layer, 2, params[0], params[1])

  dev = qml.device('default.qubit', wires=len(wires))
  cost_function = qml.VQECost(ansatz, cost_h, dev)
  ```

* Added an `ApproxTimeEvolution` template to the PennyLane templates module, which
  can be used to implement Trotterized time-evolution under a Hamiltonian.
  [(#710)](https://github.com/XanaduAI/pennylane/pull/710)

  <img src="https://pennylane.readthedocs.io/en/latest/_static/templates/subroutines/approx_time_evolution.png" width=50%/>

* Added a `qml.layer` template-constructing function, which takes a unitary, and
  repeatedly applies it on a set of wires to a given depth.
  [(#723)](https://github.com/PennyLaneAI/pennylane/pull/723)

  ```python
  def subroutine():
      qml.Hadamard(wires=[0])
      qml.CNOT(wires=[0, 1])
      qml.PauliX(wires=[1])

  dev = qml.device('default.qubit', wires=3)

  @qml.qnode(dev)
  def circuit():
      qml.layer(subroutine, 3)
      return [qml.expval(qml.PauliZ(0)), qml.expval(qml.PauliZ(1))]
  ```

  This creates the following circuit:
  ```pycon
  >>> circuit()
  >>> print(circuit.draw())
  0: ──H──╭C──X──H──╭C──X──H──╭C──X──┤ ⟨Z⟩
  1: ─────╰X────────╰X────────╰X─────┤ ⟨Z⟩
  ```

* Added the `qml.utils.decompose_hamiltonian` function. This function can be used to
  decompose a Hamiltonian into a linear combination of Pauli operators.
  [(#671)](https://github.com/XanaduAI/pennylane/pull/671)

  ```pycon
  >>> A = np.array(
  ... [[-2, -2+1j, -2, -2],
  ... [-2-1j,  0,  0, -1],
  ... [-2,  0, -2, -1],
  ... [-2, -1, -1,  0]])
  >>> coeffs, obs_list = decompose_hamiltonian(A)
  ```

<h4>New device features</h4>

* It is now possible to specify custom wire labels, such as `['anc1', 'anc2', 0, 1, 3]`, where the labels
  can be strings or numbers.
  [(#666)](https://github.com/XanaduAI/pennylane/pull/666)

  Custom wire labels are defined by passing a list to the `wires` argument when creating the device:

  ```pycon
  >>> dev = qml.device("default.qubit", wires=['anc1', 'anc2', 0, 1, 3])
  ```

  Quantum operations should then be invoked with these custom wire labels:

  ``` pycon
  >>> @qml.qnode(dev)
  >>> def circuit():
  ...    qml.Hadamard(wires='anc2')
  ...    qml.CNOT(wires=['anc1', 3])
  ...    ...
  ```

  The existing behaviour, in which the number of wires is specified on device initialization,
  continues to work as usual. This gives a default behaviour where wires are labelled
  by consecutive integers.

  ```pycon
  >>> dev = qml.device("default.qubit", wires=5)
  ```

* An integrated device test suite has been added, which can be used
  to run basic integration tests on core or external devices.
  [(#695)](https://github.com/PennyLaneAI/pennylane/pull/695)
  [(#724)](https://github.com/PennyLaneAI/pennylane/pull/724)
  [(#733)](https://github.com/PennyLaneAI/pennylane/pull/733)

  The test can be invoked against a particular device by calling the `pl-device-test`
  command line program:

  ```console
  $ pl-device-test --device=default.qubit --shots=1234 --analytic=False
  ```

  If the tests are run on external devices, the device and its dependencies must be
  installed locally. For more details, please see the
  [plugin test documentation](http://pennylane.readthedocs.io/en/latest/code/api/pennylane.devices.tests.html).

<h3>Improvements</h3>

* The functions implementing the quantum circuits building the Unitary Coupled-Cluster
  (UCCSD) VQE ansatz have been improved, with a more consistent naming convention and
  improved docstrings.
  [(#748)](https://github.com/PennyLaneAI/pennylane/pull/748)

  The changes include:

  - The terms *1particle-1hole (ph)* and *2particle-2hole (pphh)* excitations
    were replaced with the names *single* and *double* excitations, respectively.

  - The non-differentiable arguments in the `UCCSD` template were renamed accordingly:
    `ph` → `s_wires`, `pphh` → `d_wires`

  - The term *virtual*, previously used to refer the *unoccupied* orbitals, was discarded.

  - The Usage Details sections were updated and improved.

* Added support for TensorFlow 2.3 and PyTorch 1.6.
  [(#725)](https://github.com/PennyLaneAI/pennylane/pull/725)

* Returning probabilities is now supported from photonic QNodes.
  As with qubit QNodes, photonic QNodes returning probabilities are
  end-to-end differentiable.
  [(#699)](https://github.com/XanaduAI/pennylane/pull/699/)

  ```pycon
  >>> dev = qml.device("strawberryfields.fock", wires=2, cutoff_dim=5)
  >>> @qml.qnode(dev)
  ... def circuit(a):
  ...     qml.Displacement(a, 0, wires=0)
  ...     return qml.probs(wires=0)
  >>> print(circuit(0.5))
  [7.78800783e-01 1.94700196e-01 2.43375245e-02 2.02812704e-03 1.26757940e-04]
  ```

<h3>Breaking changes</h3>

* The `pennylane.plugins` and `pennylane.beta.plugins` folders have been renamed to
  `pennylane.devices` and `pennylane.beta.devices`, to reflect their content better.
  [(#726)](https://github.com/XanaduAI/pennylane/pull/726)

<h3>Bug fixes</h3>

* The PennyLane interface conversion functions can now convert QNodes with
  pre-existing interfaces.
  [(#707)](https://github.com/XanaduAI/pennylane/pull/707)

<h3>Documentation</h3>

* The interfaces section of the documentation has been renamed to 'Interfaces and training',
  and updated with the latest variable handling details.
  [(#753)](https://github.com/PennyLaneAI/pennylane/pull/753)

<h3>Contributors</h3>

This release contains contributions from (in alphabetical order):

Juan Miguel Arrazola, Thomas Bromley, Jack Ceroni, Alain Delgado Gran, Shadab Hussain, Theodor
Isacsson, Josh Izaac, Nathan Killoran, Maria Schuld, Antal Száva, Nicola Vitucci.

# Release 0.10.0

<h3>New features since last release</h3>

<h4>New and improved simulators</h4>

* Added a new device, `default.qubit.tf`, a pure-state qubit simulator written using TensorFlow.
  As a result, it supports classical backpropagation as a means to compute the Jacobian. This can
  be faster than the parameter-shift rule for computing quantum gradients
  when the number of parameters to be optimized is large.

  `default.qubit.tf` is designed to be used with end-to-end classical backpropagation
  (`diff_method="backprop"`) with the TensorFlow interface. This is the default method
  of differentiation when creating a QNode with this device.

  Using this method, the created QNode is a 'white-box' that is
  tightly integrated with your TensorFlow computation, including
  [AutoGraph](https://www.tensorflow.org/guide/function) support:

  ```pycon
  >>> dev = qml.device("default.qubit.tf", wires=1)
  >>> @tf.function
  ... @qml.qnode(dev, interface="tf", diff_method="backprop")
  ... def circuit(x):
  ...     qml.RX(x[1], wires=0)
  ...     qml.Rot(x[0], x[1], x[2], wires=0)
  ...     return qml.expval(qml.PauliZ(0))
  >>> weights = tf.Variable([0.2, 0.5, 0.1])
  >>> with tf.GradientTape() as tape:
  ...     res = circuit(weights)
  >>> print(tape.gradient(res, weights))
  tf.Tensor([-2.2526717e-01 -1.0086454e+00  1.3877788e-17], shape=(3,), dtype=float32)
  ```

  See the `default.qubit.tf`
  [documentation](https://pennylane.ai/en/stable/code/api/pennylane.beta.plugins.DefaultQubitTF.html)
  for more details.

* The [default.tensor plugin](https://github.com/XanaduAI/pennylane/blob/master/pennylane/beta/plugins/default_tensor.py)
  has been significantly upgraded. It now allows two different
  tensor network representations to be used: `"exact"` and `"mps"`. The former uses a
  exact factorized representation of quantum states, while the latter uses a matrix product state
  representation.
  ([#572](https://github.com/XanaduAI/pennylane/pull/572))
  ([#599](https://github.com/XanaduAI/pennylane/pull/599))

<h4>New machine learning functionality and integrations</h4>

* PennyLane QNodes can now be converted into Torch layers, allowing for creation of quantum and
  hybrid models using the `torch.nn` API.
  [(#588)](https://github.com/XanaduAI/pennylane/pull/588)

  A PennyLane QNode can be converted into a `torch.nn` layer using the `qml.qnn.TorchLayer` class:

  ```pycon
  >>> @qml.qnode(dev)
  ... def qnode(inputs, weights_0, weight_1):
  ...    # define the circuit
  ...    # ...

  >>> weight_shapes = {"weights_0": 3, "weight_1": 1}
  >>> qlayer = qml.qnn.TorchLayer(qnode, weight_shapes)
  ```

  A hybrid model can then be easily constructed:

  ```pycon
  >>> model = torch.nn.Sequential(qlayer, torch.nn.Linear(2, 2))
  ```

* Added a new "reversible" differentiation method which can be used in simulators, but not hardware.

  The reversible approach is similar to backpropagation, but trades off extra computation for
  enhanced memory efficiency. Where backpropagation caches the state tensors at each step during
  a simulated evolution, the reversible method only caches the final pre-measurement state.

  Compared to the parameter-shift method, the reversible method can be faster or slower,
  depending on the density and location of parametrized gates in a circuit
  (circuits with higher density of parametrized gates near the end of the circuit will see a benefit).
  [(#670)](https://github.com/XanaduAI/pennylane/pull/670)

  ```pycon
  >>> dev = qml.device("default.qubit", wires=2)
  ... @qml.qnode(dev, diff_method="reversible")
  ... def circuit(x):
  ...     qml.RX(x, wires=0)
  ...     qml.RX(x, wires=0)
  ...     qml.CNOT(wires=[0,1])
  ...     return qml.expval(qml.PauliZ(0))
  >>> qml.grad(circuit)(0.5)
  (array(-0.47942554),)
  ```

<h4>New templates and cost functions</h4>

* Added the new templates `UCCSD`, `SingleExcitationUnitary`, and`DoubleExcitationUnitary`,
  which together implement the Unitary Coupled-Cluster Singles and Doubles (UCCSD) ansatz
  to perform VQE-based quantum chemistry simulations using PennyLane-QChem.
  [(#622)](https://github.com/XanaduAI/pennylane/pull/622)
  [(#638)](https://github.com/XanaduAI/pennylane/pull/638)
  [(#654)](https://github.com/XanaduAI/pennylane/pull/654)
  [(#659)](https://github.com/XanaduAI/pennylane/pull/659)
  [(#622)](https://github.com/XanaduAI/pennylane/pull/622)

* Added module `pennylane.qnn.cost` with class `SquaredErrorLoss`. The module contains classes
  to calculate losses and cost functions on circuits with trainable parameters.
  [(#642)](https://github.com/XanaduAI/pennylane/pull/642)

<h3>Improvements</h3>

* Improves the wire management by making the `Operator.wires` attribute a `wires` object.
  [(#666)](https://github.com/XanaduAI/pennylane/pull/666)

* A significant improvement with respect to how QNodes and interfaces mark quantum function
  arguments as differentiable when using Autograd, designed to improve performance and make
  QNodes more intuitive.
  [(#648)](https://github.com/XanaduAI/pennylane/pull/648)
  [(#650)](https://github.com/XanaduAI/pennylane/pull/650)

  In particular, the following changes have been made:

  - A new `ndarray` subclass `pennylane.numpy.tensor`, which extends NumPy arrays with
    the keyword argument and attribute `requires_grad`. Tensors which have `requires_grad=False`
    are treated as non-differentiable by the Autograd interface.

  - A new subpackage `pennylane.numpy`, which wraps `autograd.numpy` such that NumPy functions
    accept the `requires_grad` keyword argument, and allows Autograd to differentiate
    `pennylane.numpy.tensor` objects.

  - The `argnum` argument to `qml.grad` is now optional; if not provided, arguments explicitly
    marked as `requires_grad=False` are excluded for the list of differentiable arguments.
    The ability to pass `argnum` has been retained for backwards compatibility, and
    if present the old behaviour persists.

* The QNode Torch interface now inspects QNode positional arguments.
  If any argument does not have the attribute `requires_grad=True`, it
  is automatically excluded from quantum gradient computations.
  [(#652)](https://github.com/XanaduAI/pennylane/pull/652)
  [(#660)](https://github.com/XanaduAI/pennylane/pull/660)

* The QNode TF interface now inspects QNode positional arguments.
  If any argument is not being watched by a `tf.GradientTape()`,
  it is automatically excluded from quantum gradient computations.
  [(#655)](https://github.com/XanaduAI/pennylane/pull/655)
  [(#660)](https://github.com/XanaduAI/pennylane/pull/660)

* QNodes have two new public methods: `QNode.set_trainable_args()` and `QNode.get_trainable_args()`.
  These are designed to be called by interfaces, to specify to the QNode which of its
  input arguments are differentiable. Arguments which are non-differentiable will not be converted
  to PennyLane Variable objects within the QNode.
  [(#660)](https://github.com/XanaduAI/pennylane/pull/660)

* Added `decomposition` method to PauliX, PauliY, PauliZ, S, T, Hadamard, and PhaseShift gates, which
  decomposes each of these gates into rotation gates.
  [(#668)](https://github.com/XanaduAI/pennylane/pull/668)

* The `CircuitGraph` class now supports serializing contained circuit operations
  and measurement basis rotations to an OpenQASM2.0 script via the new
  `CircuitGraph.to_openqasm()` method.
  [(#623)](https://github.com/XanaduAI/pennylane/pull/623)

<h3>Breaking changes</h3>

* Removes support for Python 3.5.
  [(#639)](https://github.com/XanaduAI/pennylane/pull/639)

<h3>Documentation</h3>

* Various small typos were fixed.

<h3>Contributors</h3>

This release contains contributions from (in alphabetical order):

Thomas Bromley, Jack Ceroni, Alain Delgado Gran, Theodor Isacsson, Josh Izaac,
Nathan Killoran, Maria Schuld, Antal Száva, Nicola Vitucci.


# Release 0.9.0

<h3>New features since last release</h3>

<h4>New machine learning integrations</h4>

* PennyLane QNodes can now be converted into Keras layers, allowing for creation of quantum and
  hybrid models using the Keras API.
  [(#529)](https://github.com/XanaduAI/pennylane/pull/529)

  A PennyLane QNode can be converted into a Keras layer using the `KerasLayer` class:

  ```python
  from pennylane.qnn import KerasLayer

  @qml.qnode(dev)
  def circuit(inputs, weights_0, weight_1):
     # define the circuit
     # ...

  weight_shapes = {"weights_0": 3, "weight_1": 1}
  qlayer = qml.qnn.KerasLayer(circuit, weight_shapes, output_dim=2)
  ```

  A hybrid model can then be easily constructed:

  ```python
  model = tf.keras.models.Sequential([qlayer, tf.keras.layers.Dense(2)])
  ```

* Added a new type of QNode, `qml.qnodes.PassthruQNode`. For simulators which are coded in an
  external library which supports automatic differentiation, PennyLane will treat a PassthruQNode as
  a "white box", and rely on the external library to directly provide gradients via backpropagation.
  This can be more efficient than the using parameter-shift rule for a large number of parameters.
  [(#488)](https://github.com/XanaduAI/pennylane/pull/488)

  Currently this behaviour is supported by PennyLane's `default.tensor.tf` device backend,
  compatible with the `'tf'` interface using TensorFlow 2:

  ```python
  dev = qml.device('default.tensor.tf', wires=2)

  @qml.qnode(dev, diff_method="backprop")
  def circuit(params):
      qml.RX(params[0], wires=0)
      qml.RX(params[1], wires=1)
      qml.CNOT(wires=[0, 1])
      return qml.expval(qml.PauliZ(0))

  qnode = PassthruQNode(circuit, dev)
  params = tf.Variable([0.3, 0.1])

  with tf.GradientTape() as tape:
      tape.watch(params)
      res = qnode(params)

  grad = tape.gradient(res, params)
  ```

<h4>New optimizers</h4>

* Added the `qml.RotosolveOptimizer`, a gradient-free optimizer
  that minimizes the quantum function by updating each parameter,
  one-by-one, via a closed-form expression while keeping other parameters
  fixed.
  [(#636)](https://github.com/XanaduAI/pennylane/pull/636)
  [(#539)](https://github.com/XanaduAI/pennylane/pull/539)

* Added the `qml.RotoselectOptimizer`, which uses Rotosolve to
  minimizes a quantum function with respect to both the
  rotation operations applied and the rotation parameters.
  [(#636)](https://github.com/XanaduAI/pennylane/pull/636)
  [(#539)](https://github.com/XanaduAI/pennylane/pull/539)

  For example, given a quantum function `f` that accepts parameters `x`
  and a list of corresponding rotation operations `generators`,
  the Rotoselect optimizer will, at each step, update both the parameter
  values and the list of rotation gates to minimize the loss:

  ```pycon
  >>> opt = qml.optimize.RotoselectOptimizer()
  >>> x = [0.3, 0.7]
  >>> generators = [qml.RX, qml.RY]
  >>> for _ in range(100):
  ...     x, generators = opt.step(f, x, generators)
  ```


<h4>New operations</h4>

* Added the `PauliRot` gate, which performs an arbitrary
  Pauli rotation on multiple qubits, and the `MultiRZ` gate,
  which performs a rotation generated by a tensor product
  of Pauli Z operators.
  [(#559)](https://github.com/XanaduAI/pennylane/pull/559)

  ```python
  dev = qml.device('default.qubit', wires=4)

  @qml.qnode(dev)
  def circuit(angle):
      qml.PauliRot(angle, "IXYZ", wires=[0, 1, 2, 3])
      return [qml.expval(qml.PauliZ(wire)) for wire in [0, 1, 2, 3]]
  ```

  ```pycon
  >>> circuit(0.4)
  [1.         0.92106099 0.92106099 1.        ]
  >>> print(circuit.draw())
   0: ──╭RI(0.4)──┤ ⟨Z⟩
   1: ──├RX(0.4)──┤ ⟨Z⟩
   2: ──├RY(0.4)──┤ ⟨Z⟩
   3: ──╰RZ(0.4)──┤ ⟨Z⟩
  ```

  If the `PauliRot` gate is not supported on the target device, it will
  be decomposed into `Hadamard`, `RX` and `MultiRZ` gates. Note that
  identity gates in the Pauli word result in untouched wires:

  ```pycon
  >>> print(circuit.draw())
   0: ───────────────────────────────────┤ ⟨Z⟩
   1: ──H──────────╭RZ(0.4)──H───────────┤ ⟨Z⟩
   2: ──RX(1.571)──├RZ(0.4)──RX(-1.571)──┤ ⟨Z⟩
   3: ─────────────╰RZ(0.4)──────────────┤ ⟨Z⟩
  ```

  If the `MultiRZ` gate is not supported, it will be decomposed into
  `CNOT` and `RZ` gates:

  ```pycon
  >>> print(circuit.draw())
   0: ──────────────────────────────────────────────────┤ ⟨Z⟩
   1: ──H──────────────╭X──RZ(0.4)──╭X──────H───────────┤ ⟨Z⟩
   2: ──RX(1.571)──╭X──╰C───────────╰C──╭X──RX(-1.571)──┤ ⟨Z⟩
   3: ─────────────╰C───────────────────╰C──────────────┤ ⟨Z⟩
  ```

* PennyLane now provides `DiagonalQubitUnitary` for diagonal gates, that are e.g.,
  encountered in IQP circuits. These kinds of gates can be evaluated much faster on
  a simulator device.
  [(#567)](https://github.com/XanaduAI/pennylane/pull/567)

  The gate can be used, for example, to efficiently simulate oracles:

  ```python
  dev = qml.device('default.qubit', wires=3)

  # Function as a bitstring
  f = np.array([1, 0, 0, 1, 1, 0, 1, 0])

  @qml.qnode(dev)
  def circuit(weights1, weights2):
      qml.templates.StronglyEntanglingLayers(weights1, wires=[0, 1, 2])

      # Implements the function as a phase-kickback oracle
      qml.DiagonalQubitUnitary((-1)**f, wires=[0, 1, 2])

      qml.templates.StronglyEntanglingLayers(weights2, wires=[0, 1, 2])
      return [qml.expval(qml.PauliZ(w)) for w in range(3)]
  ```

* Added the `TensorN` CVObservable that can represent the tensor product of the
  `NumberOperator` on photonic backends.
  [(#608)](https://github.com/XanaduAI/pennylane/pull/608)

<h4>New templates</h4>

* Added the `ArbitraryUnitary` and `ArbitraryStatePreparation` templates, which use
  `PauliRot` gates to perform an arbitrary unitary and prepare an arbitrary basis
  state with the minimal number of parameters.
  [(#590)](https://github.com/XanaduAI/pennylane/pull/590)

  ```python
  dev = qml.device('default.qubit', wires=3)

  @qml.qnode(dev)
  def circuit(weights1, weights2):
        qml.templates.ArbitraryStatePreparation(weights1, wires=[0, 1, 2])
        qml.templates.ArbitraryUnitary(weights2, wires=[0, 1, 2])
        return qml.probs(wires=[0, 1, 2])
  ```

* Added the `IQPEmbedding` template, which encodes inputs into the diagonal gates of an
  IQP circuit.
  [(#605)](https://github.com/XanaduAI/pennylane/pull/605)

  <img src="https://pennylane.readthedocs.io/en/latest/_images/iqp.png"
  width=50%></img>

* Added the `SimplifiedTwoDesign` template, which implements the circuit
  design of [Cerezo et al. (2020)](<https://arxiv.org/abs/2001.00550>).
  [(#556)](https://github.com/XanaduAI/pennylane/pull/556)

  <img src="https://pennylane.readthedocs.io/en/latest/_images/simplified_two_design.png"
  width=50%></img>

* Added the `BasicEntanglerLayers` template, which is a simple layer architecture
  of rotations and CNOT nearest-neighbour entanglers.
  [(#555)](https://github.com/XanaduAI/pennylane/pull/555)

  <img src="https://pennylane.readthedocs.io/en/latest/_images/basic_entangler.png"
  width=50%></img>

* PennyLane now offers a broadcasting function to easily construct templates:
  `qml.broadcast()` takes single quantum operations or other templates and applies
  them to wires in a specific pattern.
  [(#515)](https://github.com/XanaduAI/pennylane/pull/515)
  [(#522)](https://github.com/XanaduAI/pennylane/pull/522)
  [(#526)](https://github.com/XanaduAI/pennylane/pull/526)
  [(#603)](https://github.com/XanaduAI/pennylane/pull/603)

  For example, we can use broadcast to repeat a custom template
  across multiple wires:

  ```python
  from pennylane.templates import template

  @template
  def mytemplate(pars, wires):
      qml.Hadamard(wires=wires)
      qml.RY(pars, wires=wires)

  dev = qml.device('default.qubit', wires=3)

  @qml.qnode(dev)
  def circuit(pars):
      qml.broadcast(mytemplate, pattern="single", wires=[0,1,2], parameters=pars)
      return qml.expval(qml.PauliZ(0))
  ```

  ```pycon
  >>> circuit([1, 1, 0.1])
  -0.841470984807896
  >>> print(circuit.draw())
   0: ──H──RY(1.0)──┤ ⟨Z⟩
   1: ──H──RY(1.0)──┤
   2: ──H──RY(0.1)──┤
  ```

  For other available patterns, see the
  [broadcast function documentation](https://pennylane.readthedocs.io/en/latest/code/api/pennylane.broadcast.html).

<h3>Breaking changes</h3>

* The `QAOAEmbedding` now uses the new `MultiRZ` gate as a `ZZ` entangler,
  which changes the convention. While
  previously, the `ZZ` gate in the embedding was implemented as

  ```python
  CNOT(wires=[wires[0], wires[1]])
  RZ(2 * parameter, wires=wires[0])
  CNOT(wires=[wires[0], wires[1]])
  ```

  the `MultiRZ` corresponds to

  ```python
  CNOT(wires=[wires[1], wires[0]])
  RZ(parameter, wires=wires[0])
  CNOT(wires=[wires[1], wires[0]])
  ```

  which differs in the factor of `2`, and fixes a bug in the
  wires that the `CNOT` was applied to.
  [(#609)](https://github.com/XanaduAI/pennylane/pull/609)

* Probability methods are handled by `QubitDevice` and device method
  requirements are modified to simplify plugin development.
  [(#573)](https://github.com/XanaduAI/pennylane/pull/573)

* The internal variables `All` and `Any` to mark an `Operation` as acting on all or any
  wires have been renamed to `AllWires` and `AnyWires`.
  [(#614)](https://github.com/XanaduAI/pennylane/pull/614)

<h3>Improvements</h3>

* A new `Wires` class was introduced for the internal
  bookkeeping of wire indices.
  [(#615)](https://github.com/XanaduAI/pennylane/pull/615)

* Improvements to the speed/performance of the `default.qubit` device.
  [(#567)](https://github.com/XanaduAI/pennylane/pull/567)
  [(#559)](https://github.com/XanaduAI/pennylane/pull/559)

* Added the `"backprop"` and `"device"` differentiation methods to the `qnode`
  decorator.
  [(#552)](https://github.com/XanaduAI/pennylane/pull/552)

  - `"backprop"`: Use classical backpropagation. Default on simulator
    devices that are classically end-to-end differentiable.
    The returned QNode can only be used with the same machine learning
    framework (e.g., `default.tensor.tf` simulator with the `tensorflow` interface).

  - `"device"`: Queries the device directly for the gradient.

  Using the `"backprop"` differentiation method with the `default.tensor.tf`
  device, the created QNode is a 'white-box', and is tightly integrated with
  the overall TensorFlow computation:

  ```python
  >>> dev = qml.device("default.tensor.tf", wires=1)
  >>> @qml.qnode(dev, interface="tf", diff_method="backprop")
  >>> def circuit(x):
  ...     qml.RX(x[1], wires=0)
  ...     qml.Rot(x[0], x[1], x[2], wires=0)
  ...     return qml.expval(qml.PauliZ(0))
  >>> vars = tf.Variable([0.2, 0.5, 0.1])
  >>> with tf.GradientTape() as tape:
  ...     res = circuit(vars)
  >>> tape.gradient(res, vars)
  <tf.Tensor: shape=(3,), dtype=float32, numpy=array([-2.2526717e-01, -1.0086454e+00,  1.3877788e-17], dtype=float32)>
  ```

* The circuit drawer now displays inverted operations, as well as wires
  where probabilities are returned from the device:
  [(#540)](https://github.com/XanaduAI/pennylane/pull/540)

  ```python
  >>> @qml.qnode(dev)
  ... def circuit(theta):
  ...     qml.RX(theta, wires=0)
  ...     qml.CNOT(wires=[0, 1])
  ...     qml.S(wires=1).inv()
  ...     return qml.probs(wires=[0, 1])
  >>> circuit(0.2)
  array([0.99003329, 0.        , 0.        , 0.00996671])
  >>> print(circuit.draw())
  0: ──RX(0.2)──╭C───────╭┤ Probs
  1: ───────────╰X──S⁻¹──╰┤ Probs
  ```

* You can now evaluate the metric tensor of a VQE Hamiltonian via the new
  `VQECost.metric_tensor` method. This allows `VQECost` objects to be directly
  optimized by the quantum natural gradient optimizer (`qml.QNGOptimizer`).
  [(#618)](https://github.com/XanaduAI/pennylane/pull/618)

* The input check functions in `pennylane.templates.utils` are now public
  and visible in the API documentation.
  [(#566)](https://github.com/XanaduAI/pennylane/pull/566)

* Added keyword arguments for step size and order to the `qnode` decorator, as well as
  the `QNode` and `JacobianQNode` classes. This enables the user to set the step size
  and order when using finite difference methods. These options are also exposed when
  creating QNode collections.
  [(#530)](https://github.com/XanaduAI/pennylane/pull/530)
  [(#585)](https://github.com/XanaduAI/pennylane/pull/585)
  [(#587)](https://github.com/XanaduAI/pennylane/pull/587)

* The decomposition for the `CRY` gate now uses the simpler form `RY @ CNOT @ RY @ CNOT`
  [(#547)](https://github.com/XanaduAI/pennylane/pull/547)

* The underlying queuing system was refactored, removing the `qml._current_context`
  property that held the currently active `QNode` or `OperationRecorder`. Now, all
  objects that expose a queue for operations inherit from `QueuingContext` and
  register their queue globally.
  [(#548)](https://github.com/XanaduAI/pennylane/pull/548)

* The PennyLane repository has a new benchmarking tool which supports the comparison of different git revisions.
  [(#568)](https://github.com/XanaduAI/pennylane/pull/568)
  [(#560)](https://github.com/XanaduAI/pennylane/pull/560)
  [(#516)](https://github.com/XanaduAI/pennylane/pull/516)

<h3>Documentation</h3>

* Updated the development section by creating a landing page with links to sub-pages
  containing specific guides.
  [(#596)](https://github.com/XanaduAI/pennylane/pull/596)

* Extended the developer's guide by a section explaining how to add new templates.
  [(#564)](https://github.com/XanaduAI/pennylane/pull/564)

<h3>Bug fixes</h3>

* `tf.GradientTape().jacobian()` can now be evaluated on QNodes using the TensorFlow interface.
  [(#626)](https://github.com/XanaduAI/pennylane/pull/626)

* `RandomLayers()` is now compatible with the qiskit devices.
  [(#597)](https://github.com/XanaduAI/pennylane/pull/597)

* `DefaultQubit.probability()` now returns the correct probability when called with
  `device.analytic=False`.
  [(#563)](https://github.com/XanaduAI/pennylane/pull/563)

* Fixed a bug in the `StronglyEntanglingLayers` template, allowing it to
  work correctly when applied to a single wire.
  [(544)](https://github.com/XanaduAI/pennylane/pull/544)

* Fixed a bug when inverting operations with decompositions; operations marked as inverted
  are now correctly inverted when the fallback decomposition is called.
  [(#543)](https://github.com/XanaduAI/pennylane/pull/543)

* The `QNode.print_applied()` method now correctly displays wires where
  `qml.prob()` is being returned.
  [#542](https://github.com/XanaduAI/pennylane/pull/542)

<h3>Contributors</h3>

This release contains contributions from (in alphabetical order):

Ville Bergholm, Lana Bozanic, Thomas Bromley, Theodor Isacsson, Josh Izaac, Nathan Killoran,
Maggie Li, Johannes Jakob Meyer, Maria Schuld, Sukin Sim, Antal Száva.

# Release 0.8.1

<h3>Improvements</h3>

* Beginning of support for Python 3.8, with the test suite
  now being run in a Python 3.8 environment.
  [(#501)](https://github.com/XanaduAI/pennylane/pull/501)

<h3>Documentation</h3>

* Present templates as a gallery of thumbnails showing the
  basic circuit architecture.
  [(#499)](https://github.com/XanaduAI/pennylane/pull/499)

<h3>Bug fixes</h3>

* Fixed a bug where multiplying a QNode parameter by 0 caused a divide
  by zero error when calculating the parameter shift formula.
  [(#512)](https://github.com/XanaduAI/pennylane/pull/512)

* Fixed a bug where the shape of differentiable QNode arguments
  was being cached on the first construction, leading to indexing
  errors if the QNode was re-evaluated if the argument changed shape.
  [(#505)](https://github.com/XanaduAI/pennylane/pull/505)

<h3>Contributors</h3>

This release contains contributions from (in alphabetical order):

Ville Bergholm, Josh Izaac, Johannes Jakob Meyer, Maria Schuld, Antal Száva.

# Release 0.8.0

<h3>New features since last release</h3>

* Added a quantum chemistry package, `pennylane.qchem`, which supports
  integration with OpenFermion, Psi4, PySCF, and OpenBabel.
  [(#453)](https://github.com/XanaduAI/pennylane/pull/453)

  Features include:

  - Generate the qubit Hamiltonians directly starting with the atomic structure of the molecule.
  - Calculate the mean-field (Hartree-Fock) electronic structure of molecules.
  - Allow to define an active space based on the number of active electrons and active orbitals.
  - Perform the fermionic-to-qubit transformation of the electronic Hamiltonian by
    using different functions implemented in OpenFermion.
  - Convert OpenFermion's QubitOperator to a Pennylane `Hamiltonian` class.
  - Perform a Variational Quantum Eigensolver (VQE) computation with this Hamiltonian in PennyLane.

  Check out the [quantum chemistry quickstart](https://pennylane.readthedocs.io/en/latest/introduction/chemistry.html), as well the quantum chemistry and VQE tutorials.

* PennyLane now has some functions and classes for creating and solving VQE
  problems. [(#467)](https://github.com/XanaduAI/pennylane/pull/467)

  - `qml.Hamiltonian`: a lightweight class for representing qubit Hamiltonians
  - `qml.VQECost`: a class for quickly constructing a differentiable cost function
    given a circuit ansatz, Hamiltonian, and one or more devices

    ```python
    >>> H = qml.vqe.Hamiltonian(coeffs, obs)
    >>> cost = qml.VQECost(ansatz, hamiltonian, dev, interface="torch")
    >>> params = torch.rand([4, 3])
    >>> cost(params)
    tensor(0.0245, dtype=torch.float64)
    ```

* Added a circuit drawing feature that provides a text-based representation
  of a QNode instance. It can be invoked via `qnode.draw()`. The user can specify
  to display variable names instead of variable values and choose either an ASCII
  or Unicode charset.
  [(#446)](https://github.com/XanaduAI/pennylane/pull/446)

  Consider the following circuit as an example:
  ```python3
  @qml.qnode(dev)
  def qfunc(a, w):
      qml.Hadamard(0)
      qml.CRX(a, wires=[0, 1])
      qml.Rot(w[0], w[1], w[2], wires=[1])
      qml.CRX(-a, wires=[0, 1])

      return qml.expval(qml.PauliZ(0) @ qml.PauliZ(1))
  ```

  We can draw the circuit after it has been executed:

  ```python
  >>> result = qfunc(2.3, [1.2, 3.2, 0.7])
  >>> print(qfunc.draw())
   0: ──H──╭C────────────────────────────╭C─────────╭┤ ⟨Z ⊗ Z⟩
   1: ─────╰RX(2.3)──Rot(1.2, 3.2, 0.7)──╰RX(-2.3)──╰┤ ⟨Z ⊗ Z⟩
  >>> print(qfunc.draw(charset="ascii"))
   0: --H--+C----------------------------+C---------+| <Z @ Z>
   1: -----+RX(2.3)--Rot(1.2, 3.2, 0.7)--+RX(-2.3)--+| <Z @ Z>
  >>> print(qfunc.draw(show_variable_names=True))
   0: ──H──╭C─────────────────────────────╭C─────────╭┤ ⟨Z ⊗ Z⟩
   1: ─────╰RX(a)──Rot(w[0], w[1], w[2])──╰RX(-1*a)──╰┤ ⟨Z ⊗ Z⟩
  ```

* Added `QAOAEmbedding` and its parameter initialization
  as a new trainable template.
  [(#442)](https://github.com/XanaduAI/pennylane/pull/442)

  <img src="https://pennylane.readthedocs.io/en/latest/_images/qaoa_layers.png"
  width=70%></img>

* Added the `qml.probs()` measurement function, allowing QNodes
  to differentiate variational circuit probabilities
  on simulators and hardware.
  [(#432)](https://github.com/XanaduAI/pennylane/pull/432)

  ```python
  @qml.qnode(dev)
  def circuit(x):
      qml.Hadamard(wires=0)
      qml.RY(x, wires=0)
      qml.RX(x, wires=1)
      qml.CNOT(wires=[0, 1])
      return qml.probs(wires=[0])
  ```
  Executing this circuit gives the marginal probability of wire 1:
  ```python
  >>> circuit(0.2)
  [0.40066533 0.59933467]
  ```
  QNodes that return probabilities fully support autodifferentiation.

* Added the convenience load functions `qml.from_pyquil`, `qml.from_quil` and
  `qml.from_quil_file` that convert pyQuil objects and Quil code to PennyLane
  templates. This feature requires version 0.8 or above of the PennyLane-Forest
  plugin.
  [(#459)](https://github.com/XanaduAI/pennylane/pull/459)

* Added a `qml.inv` method that inverts templates and sequences of Operations.
  Added a `@qml.template` decorator that makes templates return the queued Operations.
  [(#462)](https://github.com/XanaduAI/pennylane/pull/462)

  For example, using this function to invert a template inside a QNode:

  ```python3
      @qml.template
      def ansatz(weights, wires):
          for idx, wire in enumerate(wires):
              qml.RX(weights[idx], wires=[wire])

          for idx in range(len(wires) - 1):
              qml.CNOT(wires=[wires[idx], wires[idx + 1]])

      dev = qml.device('default.qubit', wires=2)

      @qml.qnode(dev)
      def circuit(weights):
          qml.inv(ansatz(weights, wires=[0, 1]))
          return qml.expval(qml.PauliZ(0) @ qml.PauliZ(1))
    ```

* Added the `QNodeCollection` container class, that allows independent
  QNodes to be stored and evaluated simultaneously. Experimental support
  for asynchronous evaluation of contained QNodes is provided with the
  `parallel=True` keyword argument.
  [(#466)](https://github.com/XanaduAI/pennylane/pull/466)

* Added a high level `qml.map` function, that maps a quantum
  circuit template over a list of observables or devices, returning
  a `QNodeCollection`.
  [(#466)](https://github.com/XanaduAI/pennylane/pull/466)

  For example:

  ```python3
  >>> def my_template(params, wires, **kwargs):
  >>>    qml.RX(params[0], wires=wires[0])
  >>>    qml.RX(params[1], wires=wires[1])
  >>>    qml.CNOT(wires=wires)

  >>> obs_list = [qml.PauliX(0) @ qml.PauliZ(1), qml.PauliZ(0) @ qml.PauliX(1)]
  >>> dev = qml.device("default.qubit", wires=2)
  >>> qnodes = qml.map(my_template, obs_list, dev, measure="expval")
  >>> qnodes([0.54, 0.12])
  array([-0.06154835  0.99280864])
  ```

* Added high level `qml.sum`, `qml.dot`, `qml.apply` functions
  that act on QNode collections.
  [(#466)](https://github.com/XanaduAI/pennylane/pull/466)

  `qml.apply` allows vectorized functions to act over the entire QNode
  collection:
  ```python
  >>> qnodes = qml.map(my_template, obs_list, dev, measure="expval")
  >>> cost = qml.apply(np.sin, qnodes)
  >>> cost([0.54, 0.12])
  array([-0.0615095  0.83756375])
  ```

  `qml.sum` and `qml.dot` take the sum of a QNode collection, and a
  dot product of tensors/arrays/QNode collections, respectively.

<h3>Breaking changes</h3>

* Deprecated the old-style `QNode` such that only the new-style `QNode` and its syntax can be used,
  moved all related files from the `pennylane/beta` folder to `pennylane`.
  [(#440)](https://github.com/XanaduAI/pennylane/pull/440)

<h3>Improvements</h3>

* Added the `Tensor.prune()` method and the `Tensor.non_identity_obs` property for extracting
  non-identity instances from the observables making up a `Tensor` instance.
  [(#498)](https://github.com/XanaduAI/pennylane/pull/498)

* Renamed the `expt.tensornet` and `expt.tensornet.tf` devices to `default.tensor` and
  `default.tensor.tf`.
  [(#495)](https://github.com/XanaduAI/pennylane/pull/495)

* Added a serialization method to the `CircuitGraph` class that is used to create a unique
  hash for each quantum circuit graph.
  [(#470)](https://github.com/XanaduAI/pennylane/pull/470)

* Added the `Observable.eigvals` method to return the eigenvalues of observables.
  [(#449)](https://github.com/XanaduAI/pennylane/pull/449)

* Added the `Observable.diagonalizing_gates` method to return the gates
  that diagonalize an observable in the computational basis.
  [(#454)](https://github.com/XanaduAI/pennylane/pull/454)

* Added the `Operator.matrix` method to return the matrix representation
  of an operator in the computational basis.
  [(#454)](https://github.com/XanaduAI/pennylane/pull/454)

* Added a `QubitDevice` class which implements common functionalities of plugin devices such that
  plugin devices can rely on these implementations. The new `QubitDevice` also includes
  a new `execute` method, which allows for more convenient plugin design. In addition, `QubitDevice`
  also unifies the way samples are generated on qubit-based devices.
  [(#452)](https://github.com/XanaduAI/pennylane/pull/452)
  [(#473)](https://github.com/XanaduAI/pennylane/pull/473)

* Improved documentation of `AmplitudeEmbedding` and `BasisEmbedding` templates.
  [(#441)](https://github.com/XanaduAI/pennylane/pull/441)
  [(#439)](https://github.com/XanaduAI/pennylane/pull/439)

* Codeblocks in the documentation now have a 'copy' button for easily
  copying examples.
  [(#437)](https://github.com/XanaduAI/pennylane/pull/437)

<h3>Documentation</h3>

* Update the developers plugin guide to use QubitDevice.
  [(#483)](https://github.com/XanaduAI/pennylane/pull/483)

<h3>Bug fixes</h3>

* Fixed a bug in `CVQNode._pd_analytic`, where non-descendant observables were not
  Heisenberg-transformed before evaluating the partial derivatives when using the
  order-2 parameter-shift method, resulting in an erroneous Jacobian for some circuits.
  [(#433)](https://github.com/XanaduAI/pennylane/pull/433)

<h3>Contributors</h3>

This release contains contributions from (in alphabetical order):

Juan Miguel Arrazola, Ville Bergholm, Alain Delgado Gran, Olivia Di Matteo,
Theodor Isacsson, Josh Izaac, Soran Jahangiri, Nathan Killoran, Johannes Jakob Meyer,
Zeyue Niu, Maria Schuld, Antal Száva.

# Release 0.7.0

<h3>New features since last release</h3>

* Custom padding constant in `AmplitudeEmbedding` is supported (see 'Breaking changes'.)
  [(#419)](https://github.com/XanaduAI/pennylane/pull/419)

* `StronglyEntanglingLayer` and `RandomLayer` now work with a single wire.
  [(#409)](https://github.com/XanaduAI/pennylane/pull/409)
  [(#413)](https://github.com/XanaduAI/pennylane/pull/413)

* Added support for applying the inverse of an `Operation` within a circuit.
  [(#377)](https://github.com/XanaduAI/pennylane/pull/377)

* Added an `OperationRecorder()` context manager, that allows templates
  and quantum functions to be executed while recording events. The
  recorder can be used with and without QNodes as a debugging utility.
  [(#388)](https://github.com/XanaduAI/pennylane/pull/388)

* Operations can now specify a decomposition that is used when the desired operation
  is not supported on the target device.
  [(#396)](https://github.com/XanaduAI/pennylane/pull/396)

* The ability to load circuits from external frameworks as templates
  has been added via the new `qml.load()` function. This feature
  requires plugin support --- this initial release provides support
  for Qiskit circuits and QASM files when `pennylane-qiskit` is installed,
  via the functions `qml.from_qiskit` and `qml.from_qasm`.
  [(#418)](https://github.com/XanaduAI/pennylane/pull/418)

* An experimental tensor network device has been added
  [(#416)](https://github.com/XanaduAI/pennylane/pull/416)
  [(#395)](https://github.com/XanaduAI/pennylane/pull/395)
  [(#394)](https://github.com/XanaduAI/pennylane/pull/394)
  [(#380)](https://github.com/XanaduAI/pennylane/pull/380)

* An experimental tensor network device which uses TensorFlow for
  backpropagation has been added
  [(#427)](https://github.com/XanaduAI/pennylane/pull/427)

* Custom padding constant in `AmplitudeEmbedding` is supported (see 'Breaking changes'.)
  [(#419)](https://github.com/XanaduAI/pennylane/pull/419)

<h3>Breaking changes</h3>

* The `pad` parameter in `AmplitudeEmbedding()` is now either `None` (no automatic padding), or a
  number that is used as the padding constant.
  [(#419)](https://github.com/XanaduAI/pennylane/pull/419)

* Initialization functions now return a single array of weights per function. Utilities for multi-weight templates
  `Interferometer()` and `CVNeuralNetLayers()` are provided.
  [(#412)](https://github.com/XanaduAI/pennylane/pull/412)

* The single layer templates `RandomLayer()`, `CVNeuralNetLayer()` and `StronglyEntanglingLayer()`
  have been turned into private functions `_random_layer()`, `_cv_neural_net_layer()` and
  `_strongly_entangling_layer()`. Recommended use is now via the corresponding `Layers()` templates.
  [(#413)](https://github.com/XanaduAI/pennylane/pull/413)

<h3>Improvements</h3>

* Added extensive input checks in templates.
  [(#419)](https://github.com/XanaduAI/pennylane/pull/419)

* Templates integration tests are rewritten - now cover keyword/positional argument passing,
  interfaces and combinations of templates.
  [(#409)](https://github.com/XanaduAI/pennylane/pull/409)
  [(#419)](https://github.com/XanaduAI/pennylane/pull/419)

* State vector preparation operations in the `default.qubit` plugin can now be
  applied to subsets of wires, and are restricted to being the first operation
  in a circuit.
  [(#346)](https://github.com/XanaduAI/pennylane/pull/346)

* The `QNode` class is split into a hierarchy of simpler classes.
  [(#354)](https://github.com/XanaduAI/pennylane/pull/354)
  [(#398)](https://github.com/XanaduAI/pennylane/pull/398)
  [(#415)](https://github.com/XanaduAI/pennylane/pull/415)
  [(#417)](https://github.com/XanaduAI/pennylane/pull/417)
  [(#425)](https://github.com/XanaduAI/pennylane/pull/425)

* Added the gates U1, U2 and U3 parametrizing arbitrary unitaries on 1, 2 and 3
  qubits and the Toffoli gate to the set of qubit operations.
  [(#396)](https://github.com/XanaduAI/pennylane/pull/396)

* Changes have been made to accomodate the movement of the main function
  in `pytest._internal` to `pytest._internal.main` in pip 19.3.
  [(#404)](https://github.com/XanaduAI/pennylane/pull/404)

* Added the templates `BasisStatePreparation` and `MottonenStatePreparation` that use
  gates to prepare a basis state and an arbitrary state respectively.
  [(#336)](https://github.com/XanaduAI/pennylane/pull/336)

* Added decompositions for `BasisState` and `QubitStateVector` based on state
  preparation templates.
  [(#414)](https://github.com/XanaduAI/pennylane/pull/414)

* Replaces the pseudo-inverse in the quantum natural gradient optimizer
  (which can be numerically unstable) with `np.linalg.solve`.
  [(#428)](https://github.com/XanaduAI/pennylane/pull/428)

<h3>Contributors</h3>

This release contains contributions from (in alphabetical order):

Ville Bergholm, Josh Izaac, Nathan Killoran, Angus Lowe, Johannes Jakob Meyer,
Oluwatobi Ogunbayo, Maria Schuld, Antal Száva.

# Release 0.6.1

<h3>New features since last release</h3>

* Added a `print_applied` method to QNodes, allowing the operation
  and observable queue to be printed as last constructed.
  [(#378)](https://github.com/XanaduAI/pennylane/pull/378)

<h3>Improvements</h3>

* A new `Operator` base class is introduced, which is inherited by both the
  `Observable` class and the `Operation` class.
  [(#355)](https://github.com/XanaduAI/pennylane/pull/355)

* Removed deprecated `@abstractproperty` decorators
  in `_device.py`.
  [(#374)](https://github.com/XanaduAI/pennylane/pull/374)

* The `CircuitGraph` class is updated to deal with `Operation` instances directly.
  [(#344)](https://github.com/XanaduAI/pennylane/pull/344)

* Comprehensive gradient tests have been added for the interfaces.
  [(#381)](https://github.com/XanaduAI/pennylane/pull/381)

<h3>Documentation</h3>

* The new restructured documentation has been polished and updated.
  [(#387)](https://github.com/XanaduAI/pennylane/pull/387)
  [(#375)](https://github.com/XanaduAI/pennylane/pull/375)
  [(#372)](https://github.com/XanaduAI/pennylane/pull/372)
  [(#370)](https://github.com/XanaduAI/pennylane/pull/370)
  [(#369)](https://github.com/XanaduAI/pennylane/pull/369)
  [(#367)](https://github.com/XanaduAI/pennylane/pull/367)
  [(#364)](https://github.com/XanaduAI/pennylane/pull/364)

* Updated the development guides.
  [(#382)](https://github.com/XanaduAI/pennylane/pull/382)
  [(#379)](https://github.com/XanaduAI/pennylane/pull/379)

* Added all modules, classes, and functions to the API section
  in the documentation.
  [(#373)](https://github.com/XanaduAI/pennylane/pull/373)

<h3>Bug fixes</h3>

* Replaces the existing `np.linalg.norm` normalization with hand-coded
  normalization, allowing `AmplitudeEmbedding` to be used with differentiable
  parameters. AmplitudeEmbedding tests have been added and improved.
  [(#376)](https://github.com/XanaduAI/pennylane/pull/376)

<h3>Contributors</h3>

This release contains contributions from (in alphabetical order):

Ville Bergholm, Josh Izaac, Nathan Killoran, Maria Schuld, Antal Száva

# Release 0.6.0

<h3>New features since last release</h3>

* The devices `default.qubit` and `default.gaussian` have a new initialization parameter
  `analytic` that indicates if expectation values and variances should be calculated
  analytically and not be estimated from data.
  [(#317)](https://github.com/XanaduAI/pennylane/pull/317)

* Added C-SWAP gate to the set of qubit operations
  [(#330)](https://github.com/XanaduAI/pennylane/pull/330)

* The TensorFlow interface has been renamed from `"tfe"` to `"tf"`, and
  now supports TensorFlow 2.0.
  [(#337)](https://github.com/XanaduAI/pennylane/pull/337)

* Added the S and T gates to the set of qubit operations.
  [(#343)](https://github.com/XanaduAI/pennylane/pull/343)

* Tensor observables are now supported within the `expval`,
  `var`, and `sample` functions, by using the `@` operator.
  [(#267)](https://github.com/XanaduAI/pennylane/pull/267)


<h3>Breaking changes</h3>

* The argument `n` specifying the number of samples in the method `Device.sample` was removed.
  Instead, the method will always return `Device.shots` many samples.
  [(#317)](https://github.com/XanaduAI/pennylane/pull/317)

<h3>Improvements</h3>

* The number of shots / random samples used to estimate expectation values and variances, `Device.shots`,
  can now be changed after device creation.
  [(#317)](https://github.com/XanaduAI/pennylane/pull/317)

* Unified import shortcuts to be under qml in qnode.py
  and test_operation.py
  [(#329)](https://github.com/XanaduAI/pennylane/pull/329)

* The quantum natural gradient now uses `scipy.linalg.pinvh` which is more efficient for symmetric matrices
  than the previously used `scipy.linalg.pinv`.
  [(#331)](https://github.com/XanaduAI/pennylane/pull/331)

* The deprecated `qml.expval.Observable` syntax has been removed.
  [(#267)](https://github.com/XanaduAI/pennylane/pull/267)

* Remainder of the unittest-style tests were ported to pytest.
  [(#310)](https://github.com/XanaduAI/pennylane/pull/310)

* The `do_queue` argument for operations now only takes effect
  within QNodes. Outside of QNodes, operations can now be instantiated
  without needing to specify `do_queue`.
  [(#359)](https://github.com/XanaduAI/pennylane/pull/359)

<h3>Documentation</h3>

* The docs are rewritten and restructured to contain a code introduction section as well as an API section.
  [(#314)](https://github.com/XanaduAI/pennylane/pull/275)

* Added Ising model example to the tutorials
  [(#319)](https://github.com/XanaduAI/pennylane/pull/319)

* Added tutorial for QAOA on MaxCut problem
  [(#328)](https://github.com/XanaduAI/pennylane/pull/328)

* Added QGAN flow chart figure to its tutorial
  [(#333)](https://github.com/XanaduAI/pennylane/pull/333)

* Added missing figures for gallery thumbnails of state-preparation
  and QGAN tutorials
  [(#326)](https://github.com/XanaduAI/pennylane/pull/326)

* Fixed typos in the state preparation tutorial
  [(#321)](https://github.com/XanaduAI/pennylane/pull/321)

* Fixed bug in VQE tutorial 3D plots
  [(#327)](https://github.com/XanaduAI/pennylane/pull/327)

<h3>Bug fixes</h3>

* Fixed typo in measurement type error message in qnode.py
  [(#341)](https://github.com/XanaduAI/pennylane/pull/341)

<h3>Contributors</h3>

This release contains contributions from (in alphabetical order):

Shahnawaz Ahmed, Ville Bergholm, Aroosa Ijaz, Josh Izaac, Nathan Killoran, Angus Lowe,
Johannes Jakob Meyer, Maria Schuld, Antal Száva, Roeland Wiersema.

# Release 0.5.0

<h3>New features since last release</h3>

* Adds a new optimizer, `qml.QNGOptimizer`, which optimizes QNodes using
  quantum natural gradient descent. See https://arxiv.org/abs/1909.02108
  for more details.
  [(#295)](https://github.com/XanaduAI/pennylane/pull/295)
  [(#311)](https://github.com/XanaduAI/pennylane/pull/311)

* Adds a new QNode method, `QNode.metric_tensor()`,
  which returns the block-diagonal approximation to the Fubini-Study
  metric tensor evaluated on the attached device.
  [(#295)](https://github.com/XanaduAI/pennylane/pull/295)

* Sampling support: QNodes can now return a specified number of samples
  from a given observable via the top-level `pennylane.sample()` function.
  To support this on plugin devices, there is a new `Device.sample` method.

  Calculating gradients of QNodes that involve sampling is not possible.
  [(#256)](https://github.com/XanaduAI/pennylane/pull/256)

* `default.qubit` has been updated to provide support for sampling.
  [(#256)](https://github.com/XanaduAI/pennylane/pull/256)

* Added controlled rotation gates to PennyLane operations and `default.qubit` plugin.
  [(#251)](https://github.com/XanaduAI/pennylane/pull/251)

<h3>Breaking changes</h3>

* The method `Device.supported` was removed, and replaced with the methods
  `Device.supports_observable` and `Device.supports_operation`.
  Both methods can be called with string arguments (`dev.supports_observable('PauliX')`) and
  class arguments (`dev.supports_observable(qml.PauliX)`).
  [(#276)](https://github.com/XanaduAI/pennylane/pull/276)

* The following CV observables were renamed to comply with the new Operation/Observable
  scheme: `MeanPhoton` to `NumberOperator`, `Homodyne` to `QuadOperator` and `NumberState` to `FockStateProjector`.
  [(#254)](https://github.com/XanaduAI/pennylane/pull/254)

<h3>Improvements</h3>

* The `AmplitudeEmbedding` function now provides options to normalize and
  pad features to ensure a valid state vector is prepared.
  [(#275)](https://github.com/XanaduAI/pennylane/pull/275)

* Operations can now optionally specify generators, either as existing PennyLane
  operations, or by providing a NumPy array.
  [(#295)](https://github.com/XanaduAI/pennylane/pull/295)
  [(#313)](https://github.com/XanaduAI/pennylane/pull/313)

* Adds a `Device.parameters` property, so that devices can view a dictionary mapping free
  parameters to operation parameters. This will allow plugin devices to take advantage
  of parametric compilation.
  [(#283)](https://github.com/XanaduAI/pennylane/pull/283)

* Introduces two enumerations: `Any` and `All`, representing any number of wires
  and all wires in the system respectively. They can be imported from
  `pennylane.operation`, and can be used when defining the `Operation.num_wires`
  class attribute of operations.
  [(#277)](https://github.com/XanaduAI/pennylane/pull/277)

  As part of this change:

  - `All` is equivalent to the integer 0, for backwards compatibility with the
    existing test suite

  - `Any` is equivalent to the integer -1 to allow numeric comparison
    operators to continue working

  - An additional validation is now added to the `Operation` class,
    which will alert the user that an operation with `num_wires = All`
    is being incorrectly.

* The one-qubit rotations in `pennylane.plugins.default_qubit` no longer depend on Scipy's `expm`. Instead
  they are calculated with Euler's formula.
  [(#292)](https://github.com/XanaduAI/pennylane/pull/292)

* Creates an `ObservableReturnTypes` enumeration class containing `Sample`,
  `Variance` and `Expectation`. These new values can be assigned to the `return_type`
  attribute of an `Observable`.
  [(#290)](https://github.com/XanaduAI/pennylane/pull/290)

* Changed the signature of the `RandomLayer` and `RandomLayers` templates to have a fixed seed by default.
  [(#258)](https://github.com/XanaduAI/pennylane/pull/258)

* `setup.py` has been cleaned up, removing the non-working shebang,
  and removing unused imports.
  [(#262)](https://github.com/XanaduAI/pennylane/pull/262)

<h3>Documentation</h3>

* A documentation refactor to simplify the tutorials and
  include Sphinx-Gallery.
  [(#291)](https://github.com/XanaduAI/pennylane/pull/291)

  - Examples and tutorials previously split across the `examples/`
    and `doc/tutorials/` directories, in a mixture of ReST and Jupyter notebooks,
    have been rewritten as Python scripts with ReST comments in a single location,
    the `examples/` folder.

  - Sphinx-Gallery is used to automatically build and run the tutorials.
    Rendered output is displayed in the Sphinx documentation.

  - Links are provided at the top of every tutorial page for downloading the
    tutorial as an executable python script, downloading the tutorial
    as a Jupyter notebook, or viewing the notebook on GitHub.

  - The tutorials table of contents have been moved to a single quick start page.

* Fixed a typo in `QubitStateVector`.
  [(#296)](https://github.com/XanaduAI/pennylane/pull/296)

* Fixed a typo in the `default_gaussian.gaussian_state` function.
  [(#293)](https://github.com/XanaduAI/pennylane/pull/293)

* Fixed a typo in the gradient recipe within the `RX`, `RY`, `RZ`
  operation docstrings.
  [(#248)](https://github.com/XanaduAI/pennylane/pull/248)

* Fixed a broken link in the tutorial documentation, as a
  result of the `qml.expval.Observable` deprecation.
  [(#246)](https://github.com/XanaduAI/pennylane/pull/246)

<h3>Bug fixes</h3>

* Fixed a bug where a `PolyXP` observable would fail if applied to subsets
  of wires on `default.gaussian`.
  [(#277)](https://github.com/XanaduAI/pennylane/pull/277)

<h3>Contributors</h3>

This release contains contributions from (in alphabetical order):

Simon Cross, Aroosa Ijaz, Josh Izaac, Nathan Killoran, Johannes Jakob Meyer,
Rohit Midha, Nicolás Quesada, Maria Schuld, Antal Száva, Roeland Wiersema.

# Release 0.4.0

<h3>New features since last release</h3>

* `pennylane.expval()` is now a top-level *function*, and is no longer
  a package of classes. For now, the existing `pennylane.expval.Observable`
  interface continues to work, but will raise a deprecation warning.
  [(#232)](https://github.com/XanaduAI/pennylane/pull/232)

* Variance support: QNodes can now return the variance of observables,
  via the top-level `pennylane.var()` function. To support this on
  plugin devices, there is a new `Device.var` method.

  The following observables support analytic gradients of variances:

  - All qubit observables (requiring 3 circuit evaluations for involutory
    observables such as `Identity`, `X`, `Y`, `Z`; and 5 circuit evals for
    non-involutary observables, currently only `qml.Hermitian`)

  - First-order CV observables (requiring 5 circuit evaluations)

  Second-order CV observables support numerical variance gradients.

* `pennylane.about()` function added, providing details
  on current PennyLane version, installed plugins, Python,
  platform, and NumPy versions [(#186)](https://github.com/XanaduAI/pennylane/pull/186)

* Removed the logic that allowed `wires` to be passed as a positional
  argument in quantum operations. This allows us to raise more useful
  error messages for the user if incorrect syntax is used.
  [(#188)](https://github.com/XanaduAI/pennylane/pull/188)

* Adds support for multi-qubit expectation values of the `pennylane.Hermitian()`
  observable [(#192)](https://github.com/XanaduAI/pennylane/pull/192)

* Adds support for multi-qubit expectation values in `default.qubit`.
  [(#202)](https://github.com/XanaduAI/pennylane/pull/202)

* Organize templates into submodules [(#195)](https://github.com/XanaduAI/pennylane/pull/195).
  This included the following improvements:

  - Distinguish embedding templates from layer templates.

  - New random initialization functions supporting the templates available
    in the new submodule `pennylane.init`.

  - Added a random circuit template (`RandomLayers()`), in which rotations and 2-qubit gates are randomly
    distributed over the wires

  - Add various embedding strategies

<h3>Breaking changes</h3>

* The `Device` methods `expectations`, `pre_expval`, and `post_expval` have been
  renamed to `observables`, `pre_measure`, and `post_measure` respectively.
  [(#232)](https://github.com/XanaduAI/pennylane/pull/232)

<h3>Improvements</h3>

* `default.qubit` plugin now uses `np.tensordot` when applying quantum operations
  and evaluating expectations, resulting in significant speedup
  [(#239)](https://github.com/XanaduAI/pennylane/pull/239),
  [(#241)](https://github.com/XanaduAI/pennylane/pull/241)

* PennyLane now allows division of quantum operation parameters by a constant
  [(#179)](https://github.com/XanaduAI/pennylane/pull/179)

* Portions of the test suite are in the process of being ported to pytest.
  Note: this is still a work in progress.

  Ported tests include:

  - `test_ops.py`
  - `test_about.py`
  - `test_classical_gradients.py`
  - `test_observables.py`
  - `test_measure.py`
  - `test_init.py`
  - `test_templates*.py`
  - `test_ops.py`
  - `test_variable.py`
  - `test_qnode.py` (partial)

<h3>Bug fixes</h3>

* Fixed a bug in `Device.supported`, which would incorrectly
  mark an operation as supported if it shared a name with an
  observable [(#203)](https://github.com/XanaduAI/pennylane/pull/203)

* Fixed a bug in `Operation.wires`, by explicitly casting the
  type of each wire to an integer [(#206)](https://github.com/XanaduAI/pennylane/pull/206)

* Removed code in PennyLane which configured the logger,
  as this would clash with users' configurations
  [(#208)](https://github.com/XanaduAI/pennylane/pull/208)

* Fixed a bug in `default.qubit`, in which `QubitStateVector` operations
  were accidentally being cast to `np.float` instead of `np.complex`.
  [(#211)](https://github.com/XanaduAI/pennylane/pull/211)


<h3>Contributors</h3>

This release contains contributions from:

Shahnawaz Ahmed, riveSunder, Aroosa Ijaz, Josh Izaac, Nathan Killoran, Maria Schuld.

# Release 0.3.1

<h3>Bug fixes</h3>

* Fixed a bug where the interfaces submodule was not correctly being packaged via setup.py

# Release 0.3.0

<h3>New features since last release</h3>

* PennyLane now includes a new `interfaces` submodule, which enables QNode integration with additional machine learning libraries.
* Adds support for an experimental PyTorch interface for QNodes
* Adds support for an experimental TensorFlow eager execution interface for QNodes
* Adds a PyTorch+GPU+QPU tutorial to the documentation
* Documentation now includes links and tutorials including the new [PennyLane-Forest](https://github.com/rigetti/pennylane-forest) plugin.

<h3>Improvements</h3>

* Printing a QNode object, via `print(qnode)` or in an interactive terminal, now displays more useful information regarding the QNode,
  including the device it runs on, the number of wires, it's interface, and the quantum function it uses:

  ```python
  >>> print(qnode)
  <QNode: device='default.qubit', func=circuit, wires=2, interface=PyTorch>
  ```

<h3>Contributors</h3>

This release contains contributions from:

Josh Izaac and Nathan Killoran.


# Release 0.2.0

<h3>New features since last release</h3>

* Added the `Identity` expectation value for both CV and qubit models [(#135)](https://github.com/XanaduAI/pennylane/pull/135)
* Added the `templates.py` submodule, containing some commonly used QML models to be used as ansatz in QNodes [(#133)](https://github.com/XanaduAI/pennylane/pull/133)
* Added the `qml.Interferometer` CV operation [(#152)](https://github.com/XanaduAI/pennylane/pull/152)
* Wires are now supported as free QNode parameters [(#151)](https://github.com/XanaduAI/pennylane/pull/151)
* Added ability to update stepsizes of the optimizers [(#159)](https://github.com/XanaduAI/pennylane/pull/159)

<h3>Improvements</h3>

* Removed use of hardcoded values in the optimizers, made them parameters (see [#131](https://github.com/XanaduAI/pennylane/pull/131) and [#132](https://github.com/XanaduAI/pennylane/pull/132))
* Created the new `PlaceholderExpectation`, to be used when both CV and qubit expval modules contain expectations with the same name
* Provide a way for plugins to view the operation queue _before_ applying operations. This allows for on-the-fly modifications of
  the queue, allowing hardware-based plugins to support the full range of qubit expectation values. [(#143)](https://github.com/XanaduAI/pennylane/pull/143)
* QNode return values now support _any_ form of sequence, such as lists, sets, etc. [(#144)](https://github.com/XanaduAI/pennylane/pull/144)
* CV analytic gradient calculation is now more robust, allowing for operations which may not themselves be differentiated, but have a
  well defined `_heisenberg_rep` method, and so may succeed operations that are analytically differentiable [(#152)](https://github.com/XanaduAI/pennylane/pull/152)

<h3>Bug fixes</h3>

* Fixed a bug where the variational classifier example was not batching when learning parity (see [#128](https://github.com/XanaduAI/pennylane/pull/128) and [#129](https://github.com/XanaduAI/pennylane/pull/129))
* Fixed an inconsistency where some initial state operations were documented as accepting complex parameters - all operations
  now accept real values [(#146)](https://github.com/XanaduAI/pennylane/pull/146)

<h3>Contributors</h3>

This release contains contributions from:

Christian Gogolin, Josh Izaac, Nathan Killoran, and Maria Schuld.


# Release 0.1.0

Initial public release.

<h3>Contributors</h3>
This release contains contributions from:

Ville Bergholm, Josh Izaac, Maria Schuld, Christian Gogolin, and Nathan Killoran.<|MERGE_RESOLUTION|>--- conflicted
+++ resolved
@@ -2,7 +2,6 @@
 
 <h3>New features since last release</h3>
 
-<<<<<<< HEAD
 * The `qml.circuit_drawer.MPLDrawer` class provides manual circuit drawing
   functionality using Matplotlib.  While not yet integrated with automatic circuit
   drawing, this class provides customization and control.
@@ -34,7 +33,7 @@
   ```
 
   <img src="https://pennylane.readthedocs.io/en/latest/_static/drawer/example_basic.png" width=70%/>
-=======
+
 * Added a new `SISWAP` operation and a `SQISW` alias with support to the `default_qubit` device.
   [#1563](https://github.com/PennyLaneAI/pennylane/pull/1563)
 
@@ -116,7 +115,6 @@
   ```
 
   For usage details please consider the docstring.
->>>>>>> cbab6313
 
 * The `frobenius_inner_product` function has been moved to the `qml.math`
   module, and is now differentiable using all autodiff frameworks.
@@ -314,7 +312,7 @@
 This release contains contributions from (in alphabetical order):
 
 
-Vishnu Ajith, Akash Narayanan B, Thomas Bromley, Tanya Garg, Josh Izaac, Prateek Jain, Johannes Jakob Meyer, Pratul Saini, Maria Schuld,
+Vishnu Ajith, Akash Narayanan B, Thomas Bromley, Tanya Garg, Josh Izaac, Prateek Jain, Chr Johannes Jakob Meyer, Pratul Saini, Maria Schuld,
 Ingrid Strandberg, David Wierichs, Vincent Wong.
 
 
