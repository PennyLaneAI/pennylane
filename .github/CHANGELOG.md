# Release 0.16.0-dev (development release)

<h3>New features since last release</h3>
* Added CPhase operation as an alias for ControlledPhaseShift operation
  [(#1319)](https://github.com/PennyLaneAI/pennylane/pull/1319).

* The `qml.Toffoli` operation now has a decomposition over elementary gates. 
  [(#1320)](https://github.com/PennyLaneAI/pennylane/pull/1320)

* Added a new noise channel, `qml.ResetError`.
  [(#1321)](https://github.com/PennyLaneAI/pennylane/pull/1321).

* The `qml.SWAP`  operation now has a decomposition over elementary gates. [(#1329)](https://github.com/PennyLaneAI/pennylane/pull/1329)

* Added functionality for constructing and manipulating the Pauli group
  [(#1181)](https://github.com/PennyLaneAI/pennylane/pull/1181).
  The function `pennylane.grouping.pauli_group` provides a generator to
  easily loop over the group, or construct and store it in its entirety.
  For example, we can construct the 3-qubit Pauli group like so:

  ```pycon
  >>> from pennylane.grouping import pauli_group
  >>> pauli_group_1_qubit = list(pauli_group(1))
  >>> pauli_group_1_qubit
  [Identity(wires=[0]), PauliZ(wires=[0]), PauliX(wires=[0]), PauliY(wires=[0])]
  ```

  We can multiply together its members at the level of Pauli words
  using the `pauli_mult` and `pauli_multi_with_phase` functions.
  This can be done on arbitrarily-labeled wires as well, by defining a wire map.

  ```pycon
  >>> from pennylane.grouping import pauli_group, pauli_mult
  >>> wire_map = {'a' : 0, 'b' : 1, 'c' : 2}
  >>> pg = list(pauli_group(3, wire_map=wire_map))
  >>> pg[3]
  PauliZ(wires=['b']) @ PauliZ(wires=['c'])
  >>> pg[55]
  PauliY(wires=['a']) @ PauliY(wires=['b']) @ PauliZ(wires=['c'])
  >>> pauli_mult(pg[3], pg[55], wire_map=wire_map)
  PauliY(wires=['a']) @ PauliX(wires=['b'])
  ```

  Functions for conversion of Pauli observables to strings (and back),
  are included.

  ```pycon
  >>> from pennylane.grouping import pauli_word_to_string, string_to_pauli_word
  >>> pauli_word_to_string(pg[55], wire_map=wire_map)
  'YYZ'
  >>> string_to_pauli_word('ZXY', wire_map=wire_map)
  PauliZ(wires=['a']) @ PauliX(wires=['b']) @ PauliY(wires=['c'])
  ```

  Calculation of the matrix representation for arbitrary Paulis and wire maps is now
  also supported.

  ```pycon
  >>> from pennylane.grouping import pauli_word_to_matrix
  >>> wire_map = {'a' : 0, 'b' : 1}
  >>> pauli_word = qml.PauliZ('b')  # corresponds to Pauli 'IZ'
  >>> pauli_word_to_matrix(pauli_word, wire_map=wire_map)
  array([[ 1.,  0.,  0.,  0.],
         [ 0., -1.,  0., -0.],
         [ 0.,  0.,  1.,  0.],
         [ 0., -0.,  0., -1.]])
  ```

* Functionality to support solving the maximum-weighted cycle problem has been added to the `qaoa`
  module.
  [(#1207)](https://github.com/PennyLaneAI/pennylane/pull/1207)
  [(#1209)](https://github.com/PennyLaneAI/pennylane/pull/1209)
  [(#1251)](https://github.com/PennyLaneAI/pennylane/pull/1251)
  [(#1213)](https://github.com/PennyLaneAI/pennylane/pull/1213)
  [(#1220)](https://github.com/PennyLaneAI/pennylane/pull/1220)
  [(#1214)](https://github.com/PennyLaneAI/pennylane/pull/1214)
  [(#1283)](https://github.com/PennyLaneAI/pennylane/pull/1283)
  [(#1297)](https://github.com/PennyLaneAI/pennylane/pull/1297)
  
  The `max_weight_cycle` function returns the appropriate cost and mixer Hamiltonians:
  
  ```pycon
  >>> a = np.random.random((3, 3))
  >>> np.fill_diagonal(a, 0)
  >>> g = nx.DiGraph(a)  # create a random directed graph
  >>> cost, mixer, mapping = qml.qaoa.max_weight_cycle(g)
  >>> print(cost)
    (-0.9775906842165344) [Z2]
  + (-0.9027248603361988) [Z3]
  + (-0.8722207409852838) [Z0]
  + (-0.6426184210832898) [Z5]
  + (-0.2832594164291379) [Z1]
  + (-0.0778133996933755) [Z4]
  >>> print(mixer)
    (-0.25) [X0 Y1 Y5]
  + (-0.25) [X1 Y0 Y3]
  + (-0.25) [X2 Y3 Y4]
  + (-0.25) [X3 Y2 Y1]
  + (-0.25) [X4 Y5 Y2]
  + (-0.25) [X5 Y4 Y0]
  + (0.25) [X0 X1 X5]
  + (0.25) [Y0 Y1 X5]
  + (0.25) [Y0 X1 Y5]
  + (0.25) [X1 X0 X3]
  + (0.25) [Y1 Y0 X3]
  + (0.25) [Y1 X0 Y3]
  + (0.25) [X2 X3 X4]
  + (0.25) [Y2 Y3 X4]
  + (0.25) [Y2 X3 Y4]
  + (0.25) [X3 X2 X1]
  + (0.25) [Y3 Y2 X1]
  + (0.25) [Y3 X2 Y1]
  + (0.25) [X4 X5 X2]
  + (0.25) [Y4 Y5 X2]
  + (0.25) [Y4 X5 Y2]
  + (0.25) [X5 X4 X0]
  + (0.25) [Y5 Y4 X0]
  + (0.25) [Y5 X4 Y0]
  >>> mapping
  {0: (0, 1), 1: (0, 2), 2: (1, 0), 3: (1, 2), 4: (2, 0), 5: (2, 1)}
  ```
  
  Additional functionality can be found in the `qml.qaoa.cycle` module.

* Adds `QubitCarry` and `QubitSum` operations for basic arithmetic.
  [(#1169)](https://github.com/PennyLaneAI/pennylane/pull/1169)

  The following example adds two 1-bit numbers, returning a 2-bit answer:

  ```python
  dev = qml.device('default.qubit', wires = 4)
  a = 0
  b = 1

  @qml.qnode(dev)
  def circuit():
      qml.BasisState(np.array([a, b]), wires=[1, 2])
      qml.QubitCarry(wires=[0, 1, 2, 3])
      qml.CNOT(wires=[1, 2])
      qml.QubitSum(wires=[0, 1, 2])
      return qml.probs(wires=[3, 2])

  probs = circuit()
  bitstrings = tuple(itertools.product([0, 1], repeat = 2))
  indx = np.argwhere(probs == 1).flatten()[0]
  output = bitstrings[indx]
  ```

  ```pycon
  >>> print(output)
  (0, 1)
  ```

* PennyLane NumPy now includes the
  [random module's](https://numpy.org/doc/stable/reference/random/index.html#module-numpy.random)
  `Generator` objects, the recommended way of random number generation. This allows for
  random number generation using a local, rather than global seed.

```python
from pennylane import numpy as np

rng = np.random.default_rng()
random_mat1 = rng.random((3,2))
random_mat2 = rng.standard_normal(3, requires_grad=False)
```
* New ISWAP operation added to default_qubit device. [(#1298)](https://github.com/PennyLaneAI/pennylane/pull/1298)

* Ising XX gate functionality added. [(#1194)](https://github.com/PennyLaneAI/pennylane/pull/1194)

<h3>Improvements</h3>

* The `benchmark` module was deleted, since it was outdated and is superseded by 
  the new separate [benchmark repository](https://github.com/PennyLaneAI/benchmark).
  [(#1343)](https://github.com/PennyLaneAI/pennylane/pull/1343)
  
* The `qml.inv()` function is now deprecated with a warning to use the more general `qml.adjoint()`.
  [(#1325)](https://github.com/PennyLaneAI/pennylane/pull/1325)

* The `MultiControlledX` gate now has a decomposition defined. When controlling on three or more wires,
  an ancilla register of worker wires is required to support the decomposition.
  [(#1287)](https://github.com/PennyLaneAI/pennylane/pull/1287)
  
  ```python
  ctrl_wires = [f"c{i}" for i in range(5)]
  work_wires = [f"w{i}" for i in range(3)]
  target_wires = ["t0"]
  all_wires = ctrl_wires + work_wires + target_wires

  dev = qml.device("default.qubit", wires=all_wires)

  with qml.tape.QuantumTape() as tape:
      qml.MultiControlledX(control_wires=ctrl_wires, wires=target_wires, work_wires=work_wires)
  ```
  
  ```pycon
  >>> tape = tape.expand(depth=2)
  >>> print(tape.draw(wire_order=Wires(all_wires)))
   c0: ──────────────╭C──────────────────────╭C──────────┤  
   c1: ──────────────├C──────────────────────├C──────────┤  
   c2: ──────────╭C──│───╭C──────────────╭C──│───╭C──────┤  
   c3: ──────╭C──│───│───│───╭C──────╭C──│───│───│───╭C──┤  
   c4: ──╭C──│───│───│───│───│───╭C──│───│───│───│───│───┤  
   w0: ──│───│───├C──╰X──├C──│───│───│───├C──╰X──├C──│───┤  
   w1: ──│───├C──╰X──────╰X──├C──│───├C──╰X──────╰X──├C──┤  
   w2: ──├C──╰X──────────────╰X──├C──╰X──────────────╰X──┤  
   t0: ──╰X──────────────────────╰X──────────────────────┤  
  ```

* The `qml.SingleExcitation` and `qml.DoubleExcitation` operations now
  have decompositions over elementary gates, and their gradient recipes
  have been updated to use the four-term parameter-shift rules.
  [(#1303)](https://github.com/PennyLaneAI/pennylane/pull/1303)

* The `qml.SingleExcitationPlus` and `qml.SingleExcitationMinus` operations now
  have decompositions over elementary gates.
  [(#1278)](https://github.com/PennyLaneAI/pennylane/pull/1278)

* The `Device` class now uses caching when mapping wires.
  [(#1270)](https://github.com/PennyLaneAI/pennylane/pull/1270)

* The `Wires` class now uses caching for computing its `hash`.
  [(#1270)](https://github.com/PennyLaneAI/pennylane/pull/1270)

* Added custom gate application for Toffoli in `default.qubit`.
  [(#1249)](https://github.com/PennyLaneAI/pennylane/pull/1249)

* The device test suite now provides test cases for checking gates by comparing
  expectation values.
  [(#1212)](https://github.com/PennyLaneAI/pennylane/pull/1212)

* PennyLane's test suite is now code-formatted using `black -l 100`.
  [(#1222)](https://github.com/PennyLaneAI/pennylane/pull/1222)

* Adds a `hamiltonian_expand` tape transform. This takes a tape ending in 
  `qml.expval(H)`, where `H` is a Hamiltonian, and maps it to a collection 
  of tapes which can be executed and passed into a post-processing function yielding 
  the expectation value.
  [(#1142)](https://github.com/PennyLaneAI/pennylane/pull/1142)
   
  Example use:
    
  ```python
  H = qml.PauliZ(0) + 3 * qml.PauliZ(0) @ qml.PauliX(1)
  
  with qml.tape.QuantumTape() as tape:  
      qml.Hadamard(wires=1)
      return qml.expval(H)
  
  tapes, fn = qml.transforms.hamiltonian_expand(tape)
  dev = qml.device("default.qubit", wires=3)
  res = dev.batch_execute(tapes)
  ```
  ```pycon
  >>> fn(res)
  4.0
  ```

* PennyLane's `qchem` package and tests are now code-formatted using `black -l 100`.
  [(#1311)](https://github.com/PennyLaneAI/pennylane/pull/1311)

<h3>Breaking changes</h3>

* Removes support for Python 3.6 and begin testing for Python 3.9.
  [(#1228)](https://github.com/XanaduAI/pennylane/pull/1228)

<h3>Bug fixes</h3>

* Fixes incorrect wires in the decomposition of the `ControlledPhaseShift` operation.
  [(#1338)](https://github.com/PennyLaneAI/pennylane/pull/1338)

* Fixed tests for the `Permute` operation that used a QNode and hence expanded
  tapes twice instead of once due to QNode tape expansion and an explicit tape
  expansion call.
  [(#1318)](https://github.com/PennyLaneAI/pennylane/pull/1318).

* Prevent Hamiltonians that share wires from being multiplied together.
  [(#1273)](https://github.com/PennyLaneAI/pennylane/pull/1273)

* Fixed a bug where the custom range sequences could not be passed
  to the `StronglyEntanglingLayers` template.
  [(#1332)](https://github.com/PennyLaneAI/pennylane/pull/1332)

<h3>Documentation</h3>

* Fixed typo on TensorFlow interface documentation [(#1312)](https://github.com/PennyLaneAI/pennylane/pull/1312)

* Fixed typos in the mathematical expressions in documentation of `qml.DoubleExcitation`.
  [(#1278)](https://github.com/PennyLaneAI/pennylane/pull/1278)

* Remove unsupported `None` option from the `qml.QNode` docstrings.
  [(#1271)](https://github.com/PennyLaneAI/pennylane/pull/1271)

* Updated the docstring of `qml.PolyXP` to reference the new location of internal
  usage. [(#1262)](https://github.com/PennyLaneAI/pennylane/pull/1262)

* Removes occurrences of the deprecated device argument ``analytic`` from the documentation.
  [(#1261)](https://github.com/PennyLaneAI/pennylane/pull/1261)

<h3>Contributors</h3>

This release contains contributions from (in alphabetical order):

<<<<<<< HEAD
Marius Aglitoiu, Vishnu Ajith, Thomas Bromley, Olivia Di Matteo, Tanya Garg, Diego Guala,
Anthony Hayes, Josh Izaac, Pavan Jayasinha, Ryan Levy, Nahum Sá, Maria Schuld, Brian Shi, Antal Száva, Vincent Wong
=======
Marius Aglitoiu, Vishnu Ajith, Thomas Bromley, Jack Ceroni, Olivia Di Matteo, Tanya Garg, Diego Guala,
Anthony Hayes, Josh Izaac, Pavan Jayasinha, Ryan Levy, Nahum Sá, Brian Shi, Antal Száva, Vincent Wong.
>>>>>>> 8f8205f1

# Release 0.15.1 (current release)

<h3>Bug fixes</h3>

* Fixes two bugs in the parameter-shift Hessian.
  [(#1260)](https://github.com/PennyLaneAI/pennylane/pull/1260)

  - Fixes a bug where having an unused parameter in the Autograd interface
    would result in an indexing error during backpropagation.

  - The parameter-shift Hessian only supports the two-term parameter-shift
    rule currently, so raises an error if asked to differentiate
    any unsupported gates (such as the controlled rotation gates).

* A bug which resulted in `qml.adjoint()` and `qml.inv()` failing to work with
  templates has been fixed.
  [(#1243)](https://github.com/PennyLaneAI/pennylane/pull/1243)

* Deprecation warning instances in PennyLane have been changed to `UserWarning`,
  to account for recent changes to how Python warnings are filtered in
  [PEP565](https://www.python.org/dev/peps/pep-0565/).
  [(#1211)](https://github.com/PennyLaneAI/pennylane/pull/1211)

<h3>Documentation</h3>

* Updated the order of the parameters to the `GaussianState` operation to match
  the way that the PennyLane-SF plugin uses them.
  [(#1255)](https://github.com/PennyLaneAI/pennylane/pull/1255)

<h3>Contributors</h3>

This release contains contributions from (in alphabetical order):

Thomas Bromley, Olivia Di Matteo, Diego Guala, Anthony Hayes, Ryan Hill,
Josh Izaac, Christina Lee, Maria Schuld, Antal Száva.

# Release 0.15.0

<h3>New features since last release</h3>

<h4>Better and more flexible shot control</h4>

* Adds a new optimizer `qml.ShotAdaptiveOptimizer`, a gradient-descent optimizer where
  the shot rate is adaptively calculated using the variances of the parameter-shift gradient.
  [(#1139)](https://github.com/PennyLaneAI/pennylane/pull/1139)

  By keeping a running average of the parameter-shift gradient and the *variance* of the
  parameter-shift gradient, this optimizer frugally distributes a shot budget across the partial
  derivatives of each parameter.

  In addition, if computing the expectation value of a Hamiltonian, weighted random sampling can be
  used to further distribute the shot budget across the local terms from which the Hamiltonian is
  constructed.

  This optimizer is based on both the [iCANS1](https://quantum-journal.org/papers/q-2020-05-11-263)
  and [Rosalin](https://arxiv.org/abs/2004.06252) shot-adaptive optimizers.

  Once constructed, the cost function can be passed directly to the optimizer's `step` method.  The
  attribute `opt.total_shots_used` can be used to track the number of shots per iteration.

  ```pycon
  >>> coeffs = [2, 4, -1, 5, 2]
  >>> obs = [
  ...   qml.PauliX(1),
  ...   qml.PauliZ(1),
  ...   qml.PauliX(0) @ qml.PauliX(1),
  ...   qml.PauliY(0) @ qml.PauliY(1),
  ...   qml.PauliZ(0) @ qml.PauliZ(1)
  ... ]
  >>> H = qml.Hamiltonian(coeffs, obs)
  >>> dev = qml.device("default.qubit", wires=2, shots=100)
  >>> cost = qml.ExpvalCost(qml.templates.StronglyEntanglingLayers, H, dev)
  >>> params = qml.init.strong_ent_layers_uniform(n_layers=2, n_wires=2)
  >>> opt = qml.ShotAdaptiveOptimizer(min_shots=10)
  >>> for i in range(5):
  ...    params = opt.step(cost, params)
  ...    print(f"Step {i}: cost = {cost(params):.2f}, shots_used = {opt.total_shots_used}")
  Step 0: cost = -5.68, shots_used = 240
  Step 1: cost = -2.98, shots_used = 336
  Step 2: cost = -4.97, shots_used = 624
  Step 3: cost = -5.53, shots_used = 1054
  Step 4: cost = -6.50, shots_used = 1798
  ```

* Batches of shots can now be specified as a list, allowing measurement statistics
  to be course-grained with a single QNode evaluation.
  [(#1103)](https://github.com/PennyLaneAI/pennylane/pull/1103)

  ```pycon
  >>> shots_list = [5, 10, 1000]
  >>> dev = qml.device("default.qubit", wires=2, shots=shots_list)
  ```

  When QNodes are executed on this device, a single execution of 1015 shots will be submitted.
  However, three sets of measurement statistics will be returned; using the first 5 shots,
  second set of 10 shots, and final 1000 shots, separately.

  For example, executing a circuit with two outputs will lead to a result of shape `(3, 2)`:

  ```pycon
  >>> @qml.qnode(dev)
  ... def circuit(x):
  ...     qml.RX(x, wires=0)
  ...     qml.CNOT(wires=[0, 1])
  ...     return qml.expval(qml.PauliZ(0) @ qml.PauliX(1)), qml.expval(qml.PauliZ(0))
  >>> circuit(0.5)
  [[0.33333333 1.        ]
   [0.2        1.        ]
   [0.012      0.868     ]]
  ```

  This output remains fully differentiable.

- The number of shots can now be specified on a per-call basis when evaluating a QNode.
  [(#1075)](https://github.com/PennyLaneAI/pennylane/pull/1075).

  For this, the qnode should be called with an additional `shots` keyword argument:

  ```pycon
  >>> dev = qml.device('default.qubit', wires=1, shots=10) # default is 10
  >>> @qml.qnode(dev)
  ... def circuit(a):
  ...     qml.RX(a, wires=0)
  ...     return qml.sample(qml.PauliZ(wires=0))
  >>> circuit(0.8)
  [ 1  1  1 -1 -1  1  1  1  1  1]
  >>> circuit(0.8, shots=3)
  [ 1  1  1]
  >>> circuit(0.8)
  [ 1  1  1 -1 -1  1  1  1  1  1]
  ```

<h4>New differentiable quantum transforms</h4>

A new module is available,
[qml.transforms](https://pennylane.rtfd.io/en/stable/code/qml_transforms.html),
which contains *differentiable quantum transforms*. These are functions that act
on QNodes, quantum functions, devices, and tapes, transforming them while remaining
fully differentiable.

* A new adjoint transform has been added.
  [(#1111)](https://github.com/PennyLaneAI/pennylane/pull/1111)
  [(#1135)](https://github.com/PennyLaneAI/pennylane/pull/1135)

  This new method allows users to apply the adjoint of an arbitrary sequence of operations.

  ```python
  def subroutine(wire):
      qml.RX(0.123, wires=wire)
      qml.RY(0.456, wires=wire)

  dev = qml.device('default.qubit', wires=1)
  @qml.qnode(dev)
  def circuit():
      subroutine(0)
      qml.adjoint(subroutine)(0)
      return qml.expval(qml.PauliZ(0))
  ```

  This creates the following circuit:

  ```pycon
  >>> print(qml.draw(circuit)())
  0: --RX(0.123)--RY(0.456)--RY(-0.456)--RX(-0.123)--| <Z>
  ```

  Directly applying to a gate also works as expected.

  ```python
  qml.adjoint(qml.RX)(0.123, wires=0) # applies RX(-0.123)
  ```

* A new transform `qml.ctrl` is now available that adds control wires to subroutines.
  [(#1157)](https://github.com/PennyLaneAI/pennylane/pull/1157)

  ```python
  def my_ansatz(params):
     qml.RX(params[0], wires=0)
     qml.RZ(params[1], wires=1)

  # Create a new operation that applies `my_ansatz`
  # controlled by the "2" wire.
  my_ansatz2 = qml.ctrl(my_ansatz, control=2)

  @qml.qnode(dev)
  def circuit(params):
      my_ansatz2(params)
      return qml.state()
  ```

  This is equivalent to:

  ```python
  @qml.qnode(...)
  def circuit(params):
      qml.CRX(params[0], wires=[2, 0])
      qml.CRZ(params[1], wires=[2, 1])
      return qml.state()
  ```

* The `qml.transforms.classical_jacobian` transform has been added.
  [(#1186)](https://github.com/PennyLaneAI/pennylane/pull/1186)

  This transform returns a function to extract the Jacobian matrix of the classical part of a
  QNode, allowing the classical dependence between the QNode arguments and the quantum gate
  arguments to be extracted.

  For example, given the following QNode:

  ```pycon
  >>> @qml.qnode(dev)
  ... def circuit(weights):
  ...     qml.RX(weights[0], wires=0)
  ...     qml.RY(weights[0], wires=1)
  ...     qml.RZ(weights[2] ** 2, wires=1)
  ...     return qml.expval(qml.PauliZ(0))
  ```

  We can use this transform to extract the relationship
  :math:`f: \mathbb{R}^n \rightarrow\mathbb{R}^m` between the input QNode
  arguments :math:`w` and the gate arguments :math:`g`, for
  a given value of the QNode arguments:

  ```pycon
  >>> cjac_fn = qml.transforms.classical_jacobian(circuit)
  >>> weights = np.array([1., 1., 1.], requires_grad=True)
  >>> cjac = cjac_fn(weights)
  >>> print(cjac)
  [[1. 0. 0.]
   [1. 0. 0.]
   [0. 0. 2.]]
  ```

  The returned Jacobian has rows corresponding to gate arguments, and columns corresponding to
  QNode arguments; that is, :math:`J_{ij} = \frac{\partial}{\partial g_i} f(w_j)`.

<h4>More operations and templates</h4>

* Added the `SingleExcitation` two-qubit operation, which is useful for quantum
  chemistry applications.
  [(#1121)](https://github.com/PennyLaneAI/pennylane/pull/1121)

  It can be used to perform an SO(2) rotation in the subspace
  spanned by the states :math:`|01\rangle` and :math:`|10\rangle`.
  For example, the following circuit performs the transformation
  :math:`|10\rangle \rightarrow \cos(\phi/2)|10\rangle - \sin(\phi/2)|01\rangle`:    

  ```python
  dev = qml.device('default.qubit', wires=2)

  @qml.qnode(dev)
  def circuit(phi):
      qml.PauliX(wires=0)
      qml.SingleExcitation(phi, wires=[0, 1])
  ```

  The `SingleExcitation` operation supports analytic gradients on hardware
  using only four expectation value calculations, following results from
  [Kottmann et al.](https://arxiv.org/abs/2011.05938)

* Added the `DoubleExcitation` four-qubit operation, which is useful for quantum
  chemistry applications.
  [(#1123)](https://github.com/PennyLaneAI/pennylane/pull/1123)

  It can be used to perform an SO(2) rotation in the subspace
  spanned by the states :math:`|1100\rangle` and :math:`|0011\rangle`.
  For example, the following circuit performs the transformation
  :math:`|1100\rangle\rightarrow \cos(\phi/2)|1100\rangle - \sin(\phi/2)|0011\rangle`:   

  ```python
  dev = qml.device('default.qubit', wires=2)

  @qml.qnode(dev)
  def circuit(phi):
      qml.PauliX(wires=0)
      qml.PauliX(wires=1)
      qml.DoubleExcitation(phi, wires=[0, 1, 2, 3])
  ```

  The `DoubleExcitation` operation supports analytic gradients on hardware using only
  four expectation value calculations, following results from
  [Kottmann et al.](https://arxiv.org/abs/2011.05938).

* Added the `QuantumMonteCarlo` template for performing quantum Monte Carlo estimation of an
  expectation value on simulator.
  [(#1130)](https://github.com/PennyLaneAI/pennylane/pull/1130)

  The following example shows how the expectation value of sine squared over a standard normal
  distribution can be approximated:

  ```python
  from scipy.stats import norm

  m = 5
  M = 2 ** m
  n = 10
  N = 2 ** n
  target_wires = range(m + 1)
  estimation_wires = range(m + 1, n + m + 1)

  xmax = np.pi  # bound to region [-pi, pi]
  xs = np.linspace(-xmax, xmax, M)

  probs = np.array([norm().pdf(x) for x in xs])
  probs /= np.sum(probs)

  func = lambda i: np.sin(xs[i]) ** 2

  dev = qml.device("default.qubit", wires=(n + m + 1))

  @qml.qnode(dev)
  def circuit():
      qml.templates.QuantumMonteCarlo(
          probs,
          func,
          target_wires=target_wires,
          estimation_wires=estimation_wires,
      )
      return qml.probs(estimation_wires)

  phase_estimated = np.argmax(circuit()[:int(N / 2)]) / N
  expectation_estimated = (1 - np.cos(np.pi * phase_estimated)) / 2
  ```

* Added the `QuantumPhaseEstimation` template for performing quantum phase estimation for an input
  unitary matrix.
  [(#1095)](https://github.com/PennyLaneAI/pennylane/pull/1095)

  Consider the matrix corresponding to a rotation from an `RX` gate:

  ```pycon
  >>> phase = 5
  >>> target_wires = [0]
  >>> unitary = qml.RX(phase, wires=0).matrix
  ```

  The ``phase`` parameter can be estimated using ``QuantumPhaseEstimation``. For example, using five
  phase-estimation qubits:

  ```python
  n_estimation_wires = 5
  estimation_wires = range(1, n_estimation_wires + 1)

  dev = qml.device("default.qubit", wires=n_estimation_wires + 1)

  @qml.qnode(dev)
  def circuit():
      # Start in the |+> eigenstate of the unitary
      qml.Hadamard(wires=target_wires)

      QuantumPhaseEstimation(
          unitary,
          target_wires=target_wires,
          estimation_wires=estimation_wires,
      )

      return qml.probs(estimation_wires)

  phase_estimated = np.argmax(circuit()) / 2 ** n_estimation_wires

  # Need to rescale phase due to convention of RX gate
  phase_estimated = 4 * np.pi * (1 - phase)
  ```

- Added the `ControlledPhaseShift` gate as well as the `QFT` operation for applying quantum Fourier
  transforms.
  [(#1064)](https://github.com/PennyLaneAI/pennylane/pull/1064)

  ```python
  @qml.qnode(dev)
  def circuit_qft(basis_state):
      qml.BasisState(basis_state, wires=range(3))
      qml.QFT(wires=range(3))
      return qml.state()
  ```

- Added the `ControlledQubitUnitary` operation. This
  enables implementation of multi-qubit gates with a variable number of
  control qubits. It is also possible to specify a different state for the
  control qubits using the `control_values` argument (also known as a
  mixed-polarity multi-controlled operation).
  [(#1069)](https://github.com/PennyLaneAI/pennylane/pull/1069)
  [(#1104)](https://github.com/PennyLaneAI/pennylane/pull/1104)

  For example, we can  create a multi-controlled T gate using:

  ```python
  T = qml.T._matrix()
  qml.ControlledQubitUnitary(T, control_wires=[0, 1, 3], wires=2, control_values="110")
  ```

  Here, the T gate will be applied to wire `2` if control wires `0` and `1` are in
  state `1`, and control wire `3` is in state `0`. If no value is passed to
  `control_values`, the gate will be applied if all control wires are in
  the `1` state.

- Added `MultiControlledX` for multi-controlled `NOT` gates.
  This is a special case of `ControlledQubitUnitary` that applies a
  Pauli X gate conditioned on the state of an arbitrary number of
  control qubits.
  [(#1104)](https://github.com/PennyLaneAI/pennylane/pull/1104)

<h4>Support for higher-order derivatives on hardware</h4>

* Computing second derivatives and Hessians of QNodes is now supported with
  the parameter-shift differentiation method, on all machine learning interfaces.
  [(#1130)](https://github.com/PennyLaneAI/pennylane/pull/1130)
  [(#1129)](https://github.com/PennyLaneAI/pennylane/pull/1129)
  [(#1110)](https://github.com/PennyLaneAI/pennylane/pull/1110)

  Hessians are computed using the parameter-shift rule, and can be
  evaluated on both hardware and simulator devices.

  ```python
  dev = qml.device('default.qubit', wires=1)

  @qml.qnode(dev, diff_method="parameter-shift")
  def circuit(p):
      qml.RY(p[0], wires=0)
      qml.RX(p[1], wires=0)
      return qml.expval(qml.PauliZ(0))

  x = np.array([1.0, 2.0], requires_grad=True)
  ```

  ```python
  >>> hessian_fn = qml.jacobian(qml.grad(circuit))
  >>> hessian_fn(x)
  [[0.2248451 0.7651474]
   [0.7651474 0.2248451]]
  ```

* Added the function `finite_diff()` to compute finite-difference
  approximations to the gradient and the second-order derivatives of
  arbitrary callable functions.
  [(#1090)](https://github.com/PennyLaneAI/pennylane/pull/1090)

  This is useful to compute the derivative of parametrized
  `pennylane.Hamiltonian` observables with respect to their parameters.

  For example, in quantum chemistry simulations it can be used to evaluate
  the derivatives of the electronic Hamiltonian with respect to the nuclear
  coordinates:

  ```pycon
  >>> def H(x):
  ...    return qml.qchem.molecular_hamiltonian(['H', 'H'], x)[0]
  >>> x = np.array([0., 0., -0.66140414, 0., 0., 0.66140414])
  >>> grad_fn = qml.finite_diff(H, N=1)
  >>> grad = grad_fn(x)
  >>> deriv2_fn = qml.finite_diff(H, N=2, idx=[0, 1])
  >>> deriv2_fn(x)
  ```

* The JAX interface now supports all devices, including hardware devices,
  via the parameter-shift differentiation method.
  [(#1076)](https://github.com/PennyLaneAI/pennylane/pull/1076)

  For example, using the JAX interface with Cirq:

  ```python
  dev = qml.device('cirq.simulator', wires=1)
  @qml.qnode(dev, interface="jax", diff_method="parameter-shift")
  def circuit(x):
      qml.RX(x[1], wires=0)
      qml.Rot(x[0], x[1], x[2], wires=0)
      return qml.expval(qml.PauliZ(0))
  weights = jnp.array([0.2, 0.5, 0.1])
  print(circuit(weights))
  ```

  Currently, when used with the parameter-shift differentiation method,
  only a single returned expectation value or variance is supported.
  Multiple expectations/variances, as well as probability and state returns,
  are not currently allowed.

<h3>Improvements</h3>

  ```python
  dev = qml.device("default.qubit", wires=2)

  inputstate = [np.sqrt(0.2), np.sqrt(0.3), np.sqrt(0.4), np.sqrt(0.1)]

  @qml.qnode(dev)
  def circuit():
      mottonen.MottonenStatePreparation(inputstate,wires=[0, 1])
      return qml.expval(qml.PauliZ(0))
  ```

  Previously returned:

  ```pycon
  >>> print(qml.draw(circuit)())
  0: ──RY(1.57)──╭C─────────────╭C──╭C──╭C──┤ ⟨Z⟩
  1: ──RY(1.35)──╰X──RY(0.422)──╰X──╰X──╰X──┤   
  ```

  In this release, it now returns:

  ```pycon
  >>> print(qml.draw(circuit)())
  0: ──RY(1.57)──╭C─────────────╭C──┤ ⟨Z⟩
  1: ──RY(1.35)──╰X──RY(0.422)──╰X──┤   
  ```

- The templates are now classes inheriting
  from `Operation`, and define the ansatz in their `expand()` method. This
  change does not affect the user interface.
  [(#1138)](https://github.com/PennyLaneAI/pennylane/pull/1138)
  [(#1156)](https://github.com/PennyLaneAI/pennylane/pull/1156)
  [(#1163)](https://github.com/PennyLaneAI/pennylane/pull/1163)
  [(#1192)](https://github.com/PennyLaneAI/pennylane/pull/1192)

  For convenience, some templates have a new method that returns the expected
  shape of the trainable parameter tensor, which can be used to create
  random tensors.

  ```python
  shape = qml.templates.BasicEntanglerLayers.shape(n_layers=2, n_wires=4)
  weights = np.random.random(shape)
  qml.templates.BasicEntanglerLayers(weights, wires=range(4))
  ```

- `QubitUnitary` now validates to ensure the input matrix is two dimensional.
  [(#1128)](https://github.com/PennyLaneAI/pennylane/pull/1128)

* Most layers in Pytorch or Keras accept arbitrary dimension inputs, where each dimension barring
  the last (in the case where the actual weight function of the layer operates on one-dimensional
  vectors) is broadcast over. This is now also supported by KerasLayer and TorchLayer.
  [(#1062)](https://github.com/PennyLaneAI/pennylane/pull/1062).

  Example use:

  ```python
  dev = qml.device("default.qubit", wires=4)
  x = tf.ones((5, 4, 4))

  @qml.qnode(dev)
  def layer(weights, inputs):
      qml.templates.AngleEmbedding(inputs, wires=range(4))
      qml.templates.StronglyEntanglingLayers(weights, wires=range(4))
      return [qml.expval(qml.PauliZ(i)) for i in range(4)]

  qlayer = qml.qnn.KerasLayer(layer, {"weights": (4, 4, 3)}, output_dim=4)
  out = qlayer(x)
  ```

  The output tensor has the following shape:
  ```pycon
  >>> out.shape
  (5, 4, 4)
  ```

* If only one argument to the function `qml.grad` has the `requires_grad` attribute
  set to True, then the returned gradient will be a NumPy array, rather than a
  tuple of length 1.
  [(#1067)](https://github.com/PennyLaneAI/pennylane/pull/1067)
  [(#1081)](https://github.com/PennyLaneAI/pennylane/pull/1081)

* An improvement has been made to how `QubitDevice` generates and post-processess samples,
  allowing QNode measurement statistics to work on devices with more than 32 qubits.
  [(#1088)](https://github.com/PennyLaneAI/pennylane/pull/1088)

* Due to the addition of `density_matrix()` as a return type from a QNode, tuples are now supported
  by the `output_dim` parameter in `qnn.KerasLayer`.
  [(#1070)](https://github.com/PennyLaneAI/pennylane/pull/1070)
  
* Two new utility methods are provided for working with quantum tapes.
  [(#1175)](https://github.com/PennyLaneAI/pennylane/pull/1175)

  - `qml.tape.get_active_tape()` gets the currently recording tape.

  - `tape.stop_recording()` is a context manager that temporarily
    stops the currently recording tape from recording additional
    tapes or quantum operations.

  For example:

  ```pycon
  >>> with qml.tape.QuantumTape():
  ...     qml.RX(0, wires=0)
  ...     current_tape = qml.tape.get_active_tape()
  ...     with current_tape.stop_recording():
  ...         qml.RY(1.0, wires=1)
  ...     qml.RZ(2, wires=1)
  >>> current_tape.operations
  [RX(0, wires=[0]), RZ(2, wires=[1])]
  ```

* When printing `qml.Hamiltonian` objects, the terms are sorted by number of wires followed by coefficients.
  [(#981)](https://github.com/PennyLaneAI/pennylane/pull/981)

* Adds `qml.math.conj` to the PennyLane math module.
  [(#1143)](https://github.com/PennyLaneAI/pennylane/pull/1143)

  This new method will do elementwise conjugation to the given tensor-like object,
  correctly dispatching to the required tensor-manipulation framework
  to preserve differentiability.

  ```python
  >>> a = np.array([1.0 + 2.0j])
  >>> qml.math.conj(a)
  array([1.0 - 2.0j])
  ```

* The four-term parameter-shift rule, as used by the controlled rotation operations,
  has been updated to use coefficients that minimize the variance as per
  https://arxiv.org/abs/2104.05695.
  [(#1206)](https://github.com/PennyLaneAI/pennylane/pull/1206)

* A new transform `qml.transforms.invisible` has been added, to make it easier
  to transform QNodes.
  [(#1175)](https://github.com/PennyLaneAI/pennylane/pull/1175)

<h3>Breaking changes</h3>

* Devices do not have an `analytic` argument or attribute anymore.
  Instead, `shots` is the source of truth for whether a simulator
  estimates return values from a finite number of shots, or whether
  it returns analytic results (`shots=None`).
  [(#1079)](https://github.com/PennyLaneAI/pennylane/pull/1079)
  [(#1196)](https://github.com/PennyLaneAI/pennylane/pull/1196)

  ```python  
  dev_analytic = qml.device('default.qubit', wires=1, shots=None)
  dev_finite_shots = qml.device('default.qubit', wires=1, shots=1000)

  def circuit():
      qml.Hadamard(wires=0)
      return qml.expval(qml.PauliZ(wires=0))

  circuit_analytic = qml.QNode(circuit, dev_analytic)
  circuit_finite_shots = qml.QNode(circuit, dev_finite_shots)
  ```

  Devices with `shots=None` return deterministic, exact results:

  ```pycon
  >>> circuit_analytic()
  0.0
  >>> circuit_analytic()
  0.0
  ```
  Devices with `shots > 0` return stochastic results estimated from
  samples in each run:

  ```pycon
  >>> circuit_finite_shots()
  -0.062
  >>> circuit_finite_shots()
  0.034
  ```

  The `qml.sample()` measurement can only be used on devices on which the number
  of shots is set explicitly.

* If creating a QNode from a quantum function with an argument named `shots`,
  a `UserWarning` is raised, warning the user that this is a reserved
  argument to change the number of shots on a per-call basis.
  [(#1075)](https://github.com/PennyLaneAI/pennylane/pull/1075)

* For devices inheriting from `QubitDevice`, the methods `expval`, `var`, `sample`
  accept two new keyword arguments --- `shot_range` and `bin_size`.
  [(#1103)](https://github.com/PennyLaneAI/pennylane/pull/1103)

  These new arguments allow for the statistics to be performed on only a subset of device samples.
  This finer level of control is accessible from the main UI by instantiating a device with a batch
  of shots.

  For example, consider the following device:

  ```pycon
  >>> dev = qml.device("my_device", shots=[5, (10, 3), 100])
  ```

  This device will execute QNodes using 135 shots, however
  measurement statistics will be **course grained** across these 135
  shots:

  * All measurement statistics will first be computed using the
    first 5 shots --- that is, `shots_range=[0, 5]`, `bin_size=5`.

  * Next, the tuple `(10, 3)` indicates 10 shots, repeated 3 times. This will use
    `shot_range=[5, 35]`, performing the expectation value in bins of size 10
    (`bin_size=10`).

  * Finally, we repeat the measurement statistics for the final 100 shots,
    `shot_range=[35, 135]`, `bin_size=100`.


* The old PennyLane core has been removed, including the following modules:
  [(#1100)](https://github.com/PennyLaneAI/pennylane/pull/1100)

  - `pennylane.variables`
  - `pennylane.qnodes`

  As part of this change, the location of the new core within the Python
  module has been moved:

  - Moves `pennylane.tape.interfaces` → `pennylane.interfaces`
  - Merges `pennylane.CircuitGraph` and `pennylane.TapeCircuitGraph`  → `pennylane.CircuitGraph`
  - Merges `pennylane.OperationRecorder` and `pennylane.TapeOperationRecorder`  →
  - `pennylane.tape.operation_recorder`
  - Merges `pennylane.measure` and `pennylane.tape.measure` → `pennylane.measure`
  - Merges `pennylane.operation` and `pennylane.tape.operation` → `pennylane.operation`
  - Merges `pennylane._queuing` and `pennylane.tape.queuing` → `pennylane.queuing`

  This has no affect on import location.

  In addition,

  - All tape-mode functions have been removed (`qml.enable_tape()`, `qml.tape_mode_active()`),
  - All tape fixtures have been deleted,
  - Tests specifically for non-tape mode have been deleted.

* The device test suite no longer accepts the `analytic` keyword.
  [(#1216)](https://github.com/PennyLaneAI/pennylane/pull/1216)

<h3>Bug fixes</h3>

* Fixes a bug where using the circuit drawer with a `ControlledQubitUnitary`
  operation raised an error.
  [(#1174)](https://github.com/PennyLaneAI/pennylane/pull/1174)

* Fixes a bug and a test where the ``QuantumTape.is_sampled`` attribute was not
  being updated.
  [(#1126)](https://github.com/PennyLaneAI/pennylane/pull/1126)

* Fixes a bug where `BasisEmbedding` would not accept inputs whose bits are all ones
  or all zeros.
  [(#1114)](https://github.com/PennyLaneAI/pennylane/pull/1114)

* The `ExpvalCost` class raises an error if instantiated
  with non-expectation measurement statistics.
  [(#1106)](https://github.com/PennyLaneAI/pennylane/pull/1106)

* Fixes a bug where decompositions would reset the differentiation method
  of a QNode.
  [(#1117)](https://github.com/PennyLaneAI/pennylane/pull/1117)

* Fixes a bug where the second-order CV parameter-shift rule would error
  if attempting to compute the gradient of a QNode with more than one
  second-order observable.
  [(#1197)](https://github.com/PennyLaneAI/pennylane/pull/1197)

* Fixes a bug where repeated Torch interface applications after expansion caused an error.
  [(#1223)](https://github.com/PennyLaneAI/pennylane/pull/1223)

* Sampling works correctly with batches of shots specified as a list.
  [(#1232)](https://github.com/PennyLaneAI/pennylane/pull/1232)

<h3>Documentation</h3>

- Updated the diagram used in the Architectural overview page of the
  Development guide such that it doesn't mention Variables.
  [(#1235)](https://github.com/PennyLaneAI/pennylane/pull/1235)

- Typos addressed in templates documentation.
  [(#1094)](https://github.com/PennyLaneAI/pennylane/pull/1094)

- Upgraded the documentation to use Sphinx 3.5.3 and the new m2r2 package.
  [(#1186)](https://github.com/PennyLaneAI/pennylane/pull/1186)

- Added `flaky` as dependency for running tests in the documentation.
  [(#1113)](https://github.com/PennyLaneAI/pennylane/pull/1113)

<h3>Contributors</h3>

This release contains contributions from (in alphabetical order):

Shahnawaz Ahmed, Juan Miguel Arrazola, Thomas Bromley, Olivia Di Matteo, Alain Delgado Gran, Kyle
Godbey, Diego Guala, Theodor Isacsson, Josh Izaac, Soran Jahangiri, Nathan Killoran, Christina Lee,
Daniel Polatajko, Chase Roberts, Sankalp Sanand, Pritish Sehzpaul, Maria Schuld, Antal Száva, David Wierichs.


# Release 0.14.1

<h3>Bug fixes</h3>

* Fixes a testing bug where tests that required JAX would fail if JAX was not installed.
  The tests will now instead be skipped if JAX can not be imported.
  [(#1066)](https://github.com/PennyLaneAI/pennylane/pull/1066)

* Fixes a bug where inverse operations could not be differentiated
  using backpropagation on `default.qubit`.
  [(#1072)](https://github.com/PennyLaneAI/pennylane/pull/1072)

* The QNode has a new keyword argument, `max_expansion`, that determines the maximum number of times
  the internal circuit should be expanded when executed on a device. In addition, the default number
  of max expansions has been increased from 2 to 10, allowing devices that require more than two
  operator decompositions to be supported.
  [(#1074)](https://github.com/PennyLaneAI/pennylane/pull/1074)

* Fixes a bug where `Hamiltonian` objects created with non-list arguments raised an error for
  arithmetic operations. [(#1082)](https://github.com/PennyLaneAI/pennylane/pull/1082)

* Fixes a bug where `Hamiltonian` objects with no coefficients or operations would return a faulty
  result when used with `ExpvalCost`. [(#1082)](https://github.com/PennyLaneAI/pennylane/pull/1082)

<h3>Documentation</h3>

* Updates mentions of `generate_hamiltonian` to `molecular_hamiltonian` in the
  docstrings of the `ExpvalCost` and `Hamiltonian` classes.
  [(#1077)](https://github.com/PennyLaneAI/pennylane/pull/1077)

<h3>Contributors</h3>

This release contains contributions from (in alphabetical order):

Thomas Bromley, Josh Izaac, Antal Száva.



# Release 0.14.0

<h3>New features since last release</h3>

<h4>Perform quantum machine learning with JAX</h4>

* QNodes created with `default.qubit` now support a JAX interface, allowing JAX to be used
  to create, differentiate, and optimize hybrid quantum-classical models.
  [(#947)](https://github.com/PennyLaneAI/pennylane/pull/947)

  This is supported internally via a new `default.qubit.jax` device. This device runs end to end in
  JAX, meaning that it supports all of the awesome JAX transformations (`jax.vmap`, `jax.jit`,
  `jax.hessian`, etc).

  Here is an example of how to use the new JAX interface:

  ```python
  dev = qml.device("default.qubit", wires=1)
  @qml.qnode(dev, interface="jax", diff_method="backprop")
  def circuit(x):
      qml.RX(x[1], wires=0)
      qml.Rot(x[0], x[1], x[2], wires=0)
      return qml.expval(qml.PauliZ(0))

  weights = jnp.array([0.2, 0.5, 0.1])
  grad_fn = jax.grad(circuit)
  print(grad_fn(weights))
  ```

  Currently, only `diff_method="backprop"` is supported, with plans to support more in the future.

<h4>New, faster, quantum gradient methods</h4>

* A new differentiation method has been added for use with simulators. The `"adjoint"`
  method operates after a forward pass by iteratively applying inverse gates to scan backwards
  through the circuit.
  [(#1032)](https://github.com/PennyLaneAI/pennylane/pull/1032)

  This method is similar to the reversible method, but has a lower time
  overhead and a similar memory overhead. It follows the approach provided by
  [Jones and Gacon](https://arxiv.org/abs/2009.02823). This method is only compatible with certain
  statevector-based devices such as `default.qubit`.

  Example use:

  ```python
  import pennylane as qml

  wires = 1
  device = qml.device("default.qubit", wires=wires)

  @qml.qnode(device, diff_method="adjoint")
  def f(params):
      qml.RX(0.1, wires=0)
      qml.Rot(*params, wires=0)
      qml.RX(-0.3, wires=0)
      return qml.expval(qml.PauliZ(0))

  params = [0.1, 0.2, 0.3]
  qml.grad(f)(params)
  ```

* The default logic for choosing the 'best' differentiation method has been altered
  to improve performance.
  [(#1008)](https://github.com/PennyLaneAI/pennylane/pull/1008)

  - If the quantum device provides its own gradient, this is now the preferred
    differentiation method.

  - If the quantum device natively supports classical
    backpropagation, this is now preferred over the parameter-shift rule.

    This will lead to marked speed improvement during optimization when using
    `default.qubit`, with a sight penalty on the forward-pass evaluation.

  More details are available below in the 'Improvements' section for plugin developers.

* PennyLane now supports analytical quantum gradients for noisy channels, in addition to its
  existing support for unitary operations. The noisy channels `BitFlip`, `PhaseFlip`, and
  `DepolarizingChannel` all support analytic gradients out of the box.
  [(#968)](https://github.com/PennyLaneAI/pennylane/pull/968)

* A method has been added for calculating the Hessian of quantum circuits using the second-order
  parameter shift formula.
  [(#961)](https://github.com/PennyLaneAI/pennylane/pull/961)

  The following example shows the calculation of the Hessian:

  ```python
  n_wires = 5
  weights = [2.73943676, 0.16289932, 3.4536312, 2.73521126, 2.6412488]

  dev = qml.device("default.qubit", wires=n_wires)

  with qml.tape.QubitParamShiftTape() as tape:
      for i in range(n_wires):
          qml.RX(weights[i], wires=i)

      qml.CNOT(wires=[0, 1])
      qml.CNOT(wires=[2, 1])
      qml.CNOT(wires=[3, 1])
      qml.CNOT(wires=[4, 3])

      qml.expval(qml.PauliZ(1))

  print(tape.hessian(dev))
  ```

  The Hessian is not yet supported via classical machine learning interfaces, but will
  be added in a future release.

<h4>More operations and templates</h4>

* Two new error channels, `BitFlip` and `PhaseFlip` have been added.
  [(#954)](https://github.com/PennyLaneAI/pennylane/pull/954)

  They can be used in the same manner as existing error channels:

  ```python
  dev = qml.device("default.mixed", wires=2)

  @qml.qnode(dev)
  def circuit():
      qml.RX(0.3, wires=0)
      qml.RY(0.5, wires=1)
      qml.BitFlip(0.01, wires=0)
      qml.PhaseFlip(0.01, wires=1)
      return qml.expval(qml.PauliZ(0))
  ```

* Apply permutations to wires using the `Permute` subroutine.
  [(#952)](https://github.com/PennyLaneAI/pennylane/pull/952)

  ```python
  import pennylane as qml
  dev = qml.device('default.qubit', wires=5)

  @qml.qnode(dev)
  def apply_perm():
      # Send contents of wire 4 to wire 0, of wire 2 to wire 1, etc.
      qml.templates.Permute([4, 2, 0, 1, 3], wires=dev.wires)
      return qml.expval(qml.PauliZ(0))
  ```

<h4>QNode transformations</h4>

* The `qml.metric_tensor` function transforms a QNode to produce the Fubini-Study
  metric tensor with full autodifferentiation support---even on hardware.
  [(#1014)](https://github.com/PennyLaneAI/pennylane/pull/1014)

  Consider the following QNode:

  ```python
  dev = qml.device("default.qubit", wires=3)

  @qml.qnode(dev, interface="autograd")
  def circuit(weights):
      # layer 1
      qml.RX(weights[0, 0], wires=0)
      qml.RX(weights[0, 1], wires=1)

      qml.CNOT(wires=[0, 1])
      qml.CNOT(wires=[1, 2])

      # layer 2
      qml.RZ(weights[1, 0], wires=0)
      qml.RZ(weights[1, 1], wires=2)

      qml.CNOT(wires=[0, 1])
      qml.CNOT(wires=[1, 2])
      return qml.expval(qml.PauliZ(0) @ qml.PauliZ(1)), qml.expval(qml.PauliY(2))
  ```

  We can use the `metric_tensor` function to generate a new function, that returns the
  metric tensor of this QNode:

  ```pycon
  >>> met_fn = qml.metric_tensor(circuit)
  >>> weights = np.array([[0.1, 0.2, 0.3], [0.4, 0.5, 0.6]], requires_grad=True)
  >>> met_fn(weights)
  tensor([[0.25  , 0.    , 0.    , 0.    ],
          [0.    , 0.25  , 0.    , 0.    ],
          [0.    , 0.    , 0.0025, 0.0024],
          [0.    , 0.    , 0.0024, 0.0123]], requires_grad=True)
  ```

  The returned metric tensor is also fully differentiable, in all interfaces.
  For example, differentiating the `(3, 2)` element:

  ```pycon
  >>> grad_fn = qml.grad(lambda x: met_fn(x)[3, 2])
  >>> grad_fn(weights)
  array([[ 0.04867729, -0.00049502,  0.        ],
         [ 0.        ,  0.        ,  0.        ]])
  ```

  Differentiation is also supported using Torch, Jax, and TensorFlow.

* Adds the new function `qml.math.cov_matrix()`. This function accepts a list of commuting
  observables, and the probability distribution in the shared observable eigenbasis after the
  application of an ansatz. It uses these to construct the covariance matrix in a *framework
  independent* manner, such that the output covariance matrix is autodifferentiable.
  [(#1012)](https://github.com/PennyLaneAI/pennylane/pull/1012)

  For example, consider the following ansatz and observable list:

  ```python3
  obs_list = [qml.PauliX(0) @ qml.PauliZ(1), qml.PauliY(2)]
  ansatz = qml.templates.StronglyEntanglingLayers
  ```

  We can construct a QNode to output the probability distribution in the shared eigenbasis of the
  observables:

  ```python
  dev = qml.device("default.qubit", wires=3)

  @qml.qnode(dev, interface="autograd")
  def circuit(weights):
      ansatz(weights, wires=[0, 1, 2])
      # rotate into the basis of the observables
      for o in obs_list:
          o.diagonalizing_gates()
      return qml.probs(wires=[0, 1, 2])
  ```

  We can now compute the covariance matrix:

  ```pycon
  >>> weights = qml.init.strong_ent_layers_normal(n_layers=2, n_wires=3)
  >>> cov = qml.math.cov_matrix(circuit(weights), obs_list)
  >>> cov
  array([[0.98707611, 0.03665537],
         [0.03665537, 0.99998377]])
  ```

  Autodifferentiation is fully supported using all interfaces:

  ```pycon
  >>> cost_fn = lambda weights: qml.math.cov_matrix(circuit(weights), obs_list)[0, 1]
  >>> qml.grad(cost_fn)(weights)[0]
  array([[[ 4.94240914e-17, -2.33786398e-01, -1.54193959e-01],
          [-3.05414996e-17,  8.40072236e-04,  5.57884080e-04],
          [ 3.01859411e-17,  8.60411436e-03,  6.15745204e-04]],

         [[ 6.80309533e-04, -1.23162742e-03,  1.08729813e-03],
          [-1.53863193e-01, -1.38700657e-02, -1.36243323e-01],
          [-1.54665054e-01, -1.89018172e-02, -1.56415558e-01]]])
  ```

* A new  `qml.draw` function is available, allowing QNodes to be easily
  drawn without execution by providing example input.
  [(#962)](https://github.com/PennyLaneAI/pennylane/pull/962)

  ```python
  @qml.qnode(dev)
  def circuit(a, w):
      qml.Hadamard(0)
      qml.CRX(a, wires=[0, 1])
      qml.Rot(*w, wires=[1])
      qml.CRX(-a, wires=[0, 1])
      return qml.expval(qml.PauliZ(0) @ qml.PauliZ(1))
  ```

  The QNode circuit structure may depend on the input arguments;
  this is taken into account by passing example QNode arguments
  to the `qml.draw()` drawing function:

  ```pycon
  >>> drawer = qml.draw(circuit)
  >>> result = drawer(a=2.3, w=[1.2, 3.2, 0.7])
  >>> print(result)
  0: ──H──╭C────────────────────────────╭C─────────╭┤ ⟨Z ⊗ Z⟩
  1: ─────╰RX(2.3)──Rot(1.2, 3.2, 0.7)──╰RX(-2.3)──╰┤ ⟨Z ⊗ Z⟩
  ```

<h4>A faster, leaner, and more flexible core</h4>

* The new core of PennyLane, rewritten from the ground up and developed over the last few release
  cycles, has achieved feature parity and has been made the new default in PennyLane v0.14. The old
  core has been marked as deprecated, and will be removed in an upcoming release.
  [(#1046)](https://github.com/PennyLaneAI/pennylane/pull/1046)
  [(#1040)](https://github.com/PennyLaneAI/pennylane/pull/1040)
  [(#1034)](https://github.com/PennyLaneAI/pennylane/pull/1034)
  [(#1035)](https://github.com/PennyLaneAI/pennylane/pull/1035)
  [(#1027)](https://github.com/PennyLaneAI/pennylane/pull/1027)
  [(#1026)](https://github.com/PennyLaneAI/pennylane/pull/1026)
  [(#1021)](https://github.com/PennyLaneAI/pennylane/pull/1021)
  [(#1054)](https://github.com/PennyLaneAI/pennylane/pull/1054)
  [(#1049)](https://github.com/PennyLaneAI/pennylane/pull/1049)

  While high-level PennyLane code and tutorials remain unchanged, the new core
  provides several advantages and improvements:

  - **Faster and more optimized**: The new core provides various performance optimizations, reducing
    pre- and post-processing overhead, and reduces the number of quantum evaluations in certain
    cases.

  - **Support for in-QNode classical processing**: this allows for differentiable classical
    processing within the QNode.

    ```python
    dev = qml.device("default.qubit", wires=1)

    @qml.qnode(dev, interface="tf")
    def circuit(p):
        qml.RX(tf.sin(p[0])**2 + p[1], wires=0)
        return qml.expval(qml.PauliZ(0))
    ```

    The classical processing functions used within the QNode must match
    the QNode interface. Here, we use TensorFlow:

    ```pycon
    >>> params = tf.Variable([0.5, 0.1], dtype=tf.float64)
    >>> with tf.GradientTape() as tape:
    ...     res = circuit(params)
    >>> grad = tape.gradient(res, params)
    >>> print(res)
    tf.Tensor(0.9460913127754935, shape=(), dtype=float64)
    >>> print(grad)
    tf.Tensor([-0.27255248 -0.32390003], shape=(2,), dtype=float64)
    ```

    As a result of this change, quantum decompositions that require classical processing
    are fully supported and end-to-end differentiable in tape mode.

  - **No more Variable wrapping**: QNode arguments no longer become `Variable`
    objects within the QNode.

    ```python
    dev = qml.device("default.qubit", wires=1)

    @qml.qnode(dev)
    def circuit(x):
        print("Parameter value:", x)
        qml.RX(x, wires=0)
        return qml.expval(qml.PauliZ(0))
    ```

    Internal QNode parameters can be easily inspected, printed, and manipulated:

    ```pycon
    >>> circuit(0.5)
    Parameter value: 0.5
    tensor(0.87758256, requires_grad=True)
    ```

  - **Less restrictive QNode signatures**: There is no longer any restriction on the QNode signature; the QNode can be
    defined and called following the same rules as standard Python functions.

    For example, the following QNode uses positional, named, and variable
    keyword arguments:

    ```python
    x = torch.tensor(0.1, requires_grad=True)
    y = torch.tensor([0.2, 0.3], requires_grad=True)
    z = torch.tensor(0.4, requires_grad=True)

    @qml.qnode(dev, interface="torch")
    def circuit(p1, p2=y, **kwargs):
        qml.RX(p1, wires=0)
        qml.RY(p2[0] * p2[1], wires=0)
        qml.RX(kwargs["p3"], wires=0)
        return qml.var(qml.PauliZ(0))
    ```

    When we call the QNode, we may pass the arguments by name
    even if defined positionally; any argument not provided will
    use the default value.

    ```pycon
    >>> res = circuit(p1=x, p3=z)
    >>> print(res)
    tensor(0.2327, dtype=torch.float64, grad_fn=<SelectBackward>)
    >>> res.backward()
    >>> print(x.grad, y.grad, z.grad)
    tensor(0.8396) tensor([0.0289, 0.0193]) tensor(0.8387)
    ```

    This extends to the `qnn` module, where `KerasLayer` and `TorchLayer` modules
    can be created from QNodes with unrestricted signatures.

  - **Smarter measurements:** QNodes can now measure wires more than once, as
    long as all observables are commuting:

    ```python
    @qml.qnode(dev)
    def circuit(x):
        qml.RX(x, wires=0)
        return [
            qml.expval(qml.PauliZ(0)),
            qml.expval(qml.PauliZ(0) @ qml.PauliZ(1))
        ]
    ```

    Further, the `qml.ExpvalCost()` function allows for optimizing
    measurements to reduce the number of quantum evaluations required.

  With the new PennyLane core, there are a few small breaking changes, detailed
  below in the 'Breaking Changes' section.

<h3>Improvements</h3>

* The built-in PennyLane optimizers allow more flexible cost functions. The cost function passed to most optimizers
  may accept any combination of trainable arguments, non-trainable arguments, and keyword arguments.
  [(#959)](https://github.com/PennyLaneAI/pennylane/pull/959)
  [(#1053)](https://github.com/PennyLaneAI/pennylane/pull/1053)

  The full changes apply to:

  * `AdagradOptimizer`
  * `AdamOptimizer`
  * `GradientDescentOptimizer`
  * `MomentumOptimizer`
  * `NesterovMomentumOptimizer`
  * `RMSPropOptimizer`
  * `RotosolveOptimizer`

  The `requires_grad=False` property must mark any non-trainable constant argument.
  The `RotoselectOptimizer` allows passing only keyword arguments.

  Example use:

  ```python
  def cost(x, y, data, scale=1.0):
      return scale * (x[0]-data)**2 + scale * (y-data)**2

  x = np.array([1.], requires_grad=True)
  y = np.array([1.0])
  data = np.array([2.], requires_grad=False)

  opt = qml.GradientDescentOptimizer()

  # the optimizer step and step_and_cost methods can
  # now update multiple parameters at once
  x_new, y_new, data = opt.step(cost, x, y, data, scale=0.5)
  (x_new, y_new, data), value = opt.step_and_cost(cost, x, y, data, scale=0.5)

  # list and tuple unpacking is also supported
  params = (x, y, data)
  params = opt.step(cost, *params)
  ```

* The circuit drawer has been updated to support the inclusion of unused or inactive
  wires, by passing the `show_all_wires` argument.
  [(#1033)](https://github.com/PennyLaneAI/pennylane/pull/1033)

  ```python
  dev = qml.device('default.qubit', wires=[-1, "a", "q2", 0])

  @qml.qnode(dev)
  def circuit():
      qml.Hadamard(wires=-1)
      qml.CNOT(wires=[-1, "q2"])
      return qml.expval(qml.PauliX(wires="q2"))
  ```

  ```pycon
  >>> print(qml.draw(circuit, show_all_wires=True)())
  >>>
   -1: ──H──╭C──┤
    a: ─────│───┤
   q2: ─────╰X──┤ ⟨X⟩
    0: ─────────┤
  ```

* The logic for choosing the 'best' differentiation method has been altered
  to improve performance.
  [(#1008)](https://github.com/PennyLaneAI/pennylane/pull/1008)

  - If the device provides its own gradient, this is now the preferred
    differentiation method.

  - If a device provides additional interface-specific versions that natively support classical
    backpropagation, this is now preferred over the parameter-shift rule.

    Devices define additional interface-specific devices via their `capabilities()` dictionary. For
    example, `default.qubit` supports supplementary devices for TensorFlow, Autograd, and JAX:

    ```python
    {
      "passthru_devices": {
          "tf": "default.qubit.tf",
          "autograd": "default.qubit.autograd",
          "jax": "default.qubit.jax",
      },
    }
    ```

  As a result of this change, if the QNode `diff_method` is not explicitly provided,
  it is possible that the QNode will run on a *supplementary device* of the device that was
  specifically provided:

  ```python
  dev = qml.device("default.qubit", wires=2)
  qml.QNode(dev) # will default to backprop on default.qubit.autograd
  qml.QNode(dev, interface="tf") # will default to backprop on default.qubit.tf
  qml.QNode(dev, interface="jax") # will default to backprop on default.qubit.jax
  ```

* The `default.qubit` device has been updated so that internally it applies operations in a more
  functional style, i.e., by accepting an input state and returning an evolved state.
  [(#1025)](https://github.com/PennyLaneAI/pennylane/pull/1025)

* A new test series, `pennylane/devices/tests/test_compare_default_qubit.py`, has been added, allowing to test if
  a chosen device gives the same result as `default.qubit`.
  [(#897)](https://github.com/PennyLaneAI/pennylane/pull/897)

  Three tests are added:

  - `test_hermitian_expectation`,
  - `test_pauliz_expectation_analytic`, and
  - `test_random_circuit`.

* Adds the following agnostic tensor manipulation functions to the `qml.math` module: `abs`,
  `angle`, `arcsin`, `concatenate`, `dot`, `squeeze`, `sqrt`, `sum`, `take`, `where`. These functions are
  required to fully support end-to-end differentiable Mottonen and Amplitude embedding.
  [(#922)](https://github.com/PennyLaneAI/pennylane/pull/922)
  [(#1011)](https://github.com/PennyLaneAI/pennylane/pull/1011)

* The `qml.math` module now supports JAX.
  [(#985)](https://github.com/XanaduAI/software-docs/pull/274)

* Several improvements have been made to the `Wires` class to reduce overhead and simplify the logic
  of how wire labels are interpreted:
  [(#1019)](https://github.com/PennyLaneAI/pennylane/pull/1019)
  [(#1010)](https://github.com/PennyLaneAI/pennylane/pull/1010)
  [(#1005)](https://github.com/PennyLaneAI/pennylane/pull/1005)
  [(#983)](https://github.com/PennyLaneAI/pennylane/pull/983)
  [(#967)](https://github.com/PennyLaneAI/pennylane/pull/967)

  - If the input `wires` to a wires class instantiation `Wires(wires)` can be iterated over,
    its elements are interpreted as wire labels. Otherwise, `wires` is interpreted as a single wire label.
    The only exception to this are strings, which are always interpreted as a single
    wire label, so users can address wires with labels such as `"ancilla"`.

  - Any type can now be a wire label as long as it is hashable. The hash is used to establish
    the uniqueness of two labels.

  - Indexing wires objects now returns a label, instead of a new `Wires` object. For example:

    ```pycon
    >>> w = Wires([0, 1, 2])
    >>> w[1]
    >>> 1
    ```

  - The check for uniqueness of wires moved from `Wires` instantiation to
    the `qml.wires._process` function in order to reduce overhead from repeated
    creation of `Wires` instances.

  - Calls to the `Wires` class are substantially reduced, for example by avoiding to call
    Wires on Wires instances on `Operation` instantiation, and by using labels instead of
    `Wires` objects inside the default qubit device.

* Adds the `PauliRot` generator to the `qml.operation` module. This
  generator is required to construct the metric tensor.
  [(#963)](https://github.com/PennyLaneAI/pennylane/pull/963)

* The templates are modified to make use of the new `qml.math` module, for framework-agnostic
  tensor manipulation. This allows the template library to be differentiable
  in backpropagation mode (`diff_method="backprop"`).
  [(#873)](https://github.com/PennyLaneAI/pennylane/pull/873)

* The circuit drawer now allows for the wire order to be (optionally) modified:
  [(#992)](https://github.com/PennyLaneAI/pennylane/pull/992)

  ```pycon
  >>> dev = qml.device('default.qubit', wires=["a", -1, "q2"])
  >>> @qml.qnode(dev)
  ... def circuit():
  ...     qml.Hadamard(wires=-1)
  ...     qml.CNOT(wires=["a", "q2"])
  ...     qml.RX(0.2, wires="a")
  ...     return qml.expval(qml.PauliX(wires="q2"))
  ```

  Printing with default wire order of the device:

  ```pycon
  >>> print(circuit.draw())
    a: ─────╭C──RX(0.2)──┤
   -1: ──H──│────────────┤
   q2: ─────╰X───────────┤ ⟨X⟩
  ```

  Changing the wire order:

  ```pycon
  >>> print(circuit.draw(wire_order=["q2", "a", -1]))
   q2: ──╭X───────────┤ ⟨X⟩
    a: ──╰C──RX(0.2)──┤
   -1: ───H───────────┤
  ```

<h3>Breaking changes</h3>

* QNodes using the new PennyLane core will no longer accept ragged arrays as inputs.

* When using the new PennyLane core and the Autograd interface, non-differentiable data passed
  as a QNode argument or a gate must have the `requires_grad` property set to `False`:

  ```python
  @qml.qnode(dev)
  def circuit(weights, data):
      basis_state = np.array([1, 0, 1, 1], requires_grad=False)
      qml.BasisState(basis_state, wires=[0, 1, 2, 3])
      qml.templates.AmplitudeEmbedding(data, wires=[0, 1, 2, 3])
      qml.templates.BasicEntanglerLayers(weights, wires=[0, 1, 2, 3])
      return qml.probs(wires=0)

  data = np.array(data, requires_grad=False)
  weights = np.array(weights, requires_grad=True)
  circuit(weights, data)
  ```

<h3>Bug fixes</h3>

* Fixes an issue where if the constituent observables of a tensor product do not exist in the queue,
  an error is raised. With this fix, they are first queued before annotation occurs.
  [(#1038)](https://github.com/PennyLaneAI/pennylane/pull/1038)

* Fixes an issue with tape expansions where information about sampling
  (specifically the `is_sampled` tape attribute) was not preserved.
  [(#1027)](https://github.com/PennyLaneAI/pennylane/pull/1027)

* Tape expansion was not properly taking into devices that supported inverse operations,
  causing inverse operations to be unnecessarily decomposed. The QNode tape expansion logic, as well
  as the `Operation.expand()` method, has been modified to fix this.
  [(#956)](https://github.com/PennyLaneAI/pennylane/pull/956)

* Fixes an issue where the Autograd interface was not unwrapping non-differentiable
  PennyLane tensors, which can cause issues on some devices.
  [(#941)](https://github.com/PennyLaneAI/pennylane/pull/941)

* `qml.vqe.Hamiltonian` prints any observable with any number of strings.
  [(#987)](https://github.com/PennyLaneAI/pennylane/pull/987)

* Fixes a bug where parameter-shift differentiation would fail if the QNode
  contained a single probability output.
  [(#1007)](https://github.com/PennyLaneAI/pennylane/pull/1007)

* Fixes an issue when using trainable parameters that are lists/arrays with `tape.vjp`.
  [(#1042)](https://github.com/PennyLaneAI/pennylane/pull/1042)

* The `TensorN` observable is updated to support being copied without any parameters or wires passed.
  [(#1047)](https://github.com/PennyLaneAI/pennylane/pull/1047)

* Fixed deprecation warning when importing `Sequence` from `collections` instead of `collections.abc` in `vqe/vqe.py`.
  [(#1051)](https://github.com/PennyLaneAI/pennylane/pull/1051)

<h3>Contributors</h3>

This release contains contributions from (in alphabetical order):

Juan Miguel Arrazola, Thomas Bromley, Olivia Di Matteo, Theodor Isacsson, Josh Izaac, Christina Lee,
Alejandro Montanez, Steven Oud, Chase Roberts, Sankalp Sanand, Maria Schuld, Antal
Száva, David Wierichs, Jiahao Yao.

# Release 0.13.0

<h3>New features since last release</h3>

<h4>Automatically optimize the number of measurements</h4>

* QNodes in tape mode now support returning observables on the same wire whenever the observables are
  qubit-wise commuting Pauli words. Qubit-wise commuting observables can be evaluated with a
  *single* device run as they are diagonal in the same basis, via a shared set of single-qubit rotations.
  [(#882)](https://github.com/PennyLaneAI/pennylane/pull/882)

  The following example shows a single QNode returning the expectation values of
  the qubit-wise commuting Pauli words `XX` and `XI`:

  ```python
  qml.enable_tape()

  @qml.qnode(dev)
  def f(x):
      qml.Hadamard(wires=0)
      qml.Hadamard(wires=1)
      qml.CRot(0.1, 0.2, 0.3, wires=[1, 0])
      qml.RZ(x, wires=1)
      return qml.expval(qml.PauliX(0) @ qml.PauliX(1)), qml.expval(qml.PauliX(0))
  ```

  ```pycon
  >>> f(0.4)
  tensor([0.89431013, 0.9510565 ], requires_grad=True)
  ```

* The `ExpvalCost` class (previously `VQECost`) now provides observable optimization using the
  `optimize` argument, resulting in potentially fewer device executions.
  [(#902)](https://github.com/PennyLaneAI/pennylane/pull/902)

  This is achieved by separating the observables composing the Hamiltonian into qubit-wise
  commuting groups and evaluating those groups on a single QNode using functionality from the
  `qml.grouping` module:

  ```python
  qml.enable_tape()
  commuting_obs = [qml.PauliX(0), qml.PauliX(0) @ qml.PauliZ(1)]
  H = qml.vqe.Hamiltonian([1, 1], commuting_obs)

  dev = qml.device("default.qubit", wires=2)
  ansatz = qml.templates.StronglyEntanglingLayers

  cost_opt = qml.ExpvalCost(ansatz, H, dev, optimize=True)
  cost_no_opt = qml.ExpvalCost(ansatz, H, dev, optimize=False)

  params = qml.init.strong_ent_layers_uniform(3, 2)
  ```

  Grouping these commuting observables leads to fewer device executions:

  ```pycon
  >>> cost_opt(params)
  >>> ex_opt = dev.num_executions
  >>> cost_no_opt(params)
  >>> ex_no_opt = dev.num_executions - ex_opt
  >>> print("Number of executions:", ex_no_opt)
  Number of executions: 2
  >>> print("Number of executions (optimized):", ex_opt)
  Number of executions (optimized): 1
  ```

<h4>New quantum gradient features</h4>

* Compute the analytic gradient of quantum circuits in parallel on supported devices.
  [(#840)](https://github.com/PennyLaneAI/pennylane/pull/840)

  This release introduces support for batch execution of circuits, via a new device API method
  `Device.batch_execute()`. Devices that implement this new API support submitting a batch of
  circuits for *parallel* evaluation simultaneously, which can significantly reduce the computation time.

  Furthermore, if using tape mode and a compatible device, gradient computations will
  automatically make use of the new batch API---providing a speedup during optimization.

* Gradient recipes are now much more powerful, allowing for operations to define their gradient
  via an arbitrary linear combination of circuit evaluations.
  [(#909)](https://github.com/PennyLaneAI/pennylane/pull/909)
  [(#915)](https://github.com/PennyLaneAI/pennylane/pull/915)

  With this change, gradient recipes can now be of the form
  :math:`\frac{\partial}{\partial\phi_k}f(\phi_k) = \sum_{i} c_i f(a_i \phi_k + s_i )`,
  and are no longer restricted to two-term shifts with identical (but opposite in sign) shift values.

  As a result, PennyLane now supports native analytic quantum gradients for the
  controlled rotation operations `CRX`, `CRY`, `CRZ`, and `CRot`. This allows for parameter-shift
  analytic gradients on hardware, without decomposition.

  Note that this is a breaking change for developers; please see the *Breaking Changes* section
  for more details.

* The `qnn.KerasLayer` class now supports differentiating the QNode through classical
  backpropagation in tape mode.
  [(#869)](https://github.com/PennyLaneAI/pennylane/pull/869)

  ```python
  qml.enable_tape()

  dev = qml.device("default.qubit.tf", wires=2)

  @qml.qnode(dev, interface="tf", diff_method="backprop")
  def f(inputs, weights):
      qml.templates.AngleEmbedding(inputs, wires=range(2))
      qml.templates.StronglyEntanglingLayers(weights, wires=range(2))
      return [qml.expval(qml.PauliZ(i)) for i in range(2)]

  weight_shapes = {"weights": (3, 2, 3)}

  qlayer = qml.qnn.KerasLayer(f, weight_shapes, output_dim=2)

  inputs = tf.constant(np.random.random((4, 2)), dtype=tf.float32)

  with tf.GradientTape() as tape:
      out = qlayer(inputs)

  tape.jacobian(out, qlayer.trainable_weights)
  ```

<h4>New operations, templates, and measurements</h4>

* Adds the `qml.density_matrix` QNode return with partial trace capabilities.
  [(#878)](https://github.com/PennyLaneAI/pennylane/pull/878)

  The density matrix over the provided wires is returned, with all other subsystems traced out.
  `qml.density_matrix` currently works for both the `default.qubit` and `default.mixed` devices.

  ```python
  qml.enable_tape()
  dev = qml.device("default.qubit", wires=2)

  def circuit(x):
      qml.PauliY(wires=0)
      qml.Hadamard(wires=1)
      return qml.density_matrix(wires=[1])  # wire 0 is traced out
  ```

* Adds the square-root X gate `SX`. [(#871)](https://github.com/PennyLaneAI/pennylane/pull/871)

  ```python
  dev = qml.device("default.qubit", wires=1)

  @qml.qnode(dev)
  def circuit():
      qml.SX(wires=[0])
      return qml.expval(qml.PauliZ(wires=[0]))
  ```

* Two new hardware-efficient particle-conserving templates have been implemented
  to perform VQE-based quantum chemistry simulations. The new templates apply
  several layers of the particle-conserving entanglers proposed in Figs. 2a and 2b
  of Barkoutsos *et al*., [arXiv:1805.04340](https://arxiv.org/abs/1805.04340)
  [(#875)](https://github.com/PennyLaneAI/pennylane/pull/875)
  [(#876)](https://github.com/PennyLaneAI/pennylane/pull/876)

<h4>Estimate and track resources</h4>

* The `QuantumTape` class now contains basic resource estimation functionality. The method
  `tape.get_resources()` returns a dictionary with a list of the constituent operations and the
  number of times they appear in the circuit. Similarly, `tape.get_depth()` computes the circuit depth.
  [(#862)](https://github.com/PennyLaneAI/pennylane/pull/862)

  ```pycon
  >>> with qml.tape.QuantumTape() as tape:
  ...    qml.Hadamard(wires=0)
  ...    qml.RZ(0.26, wires=1)
  ...    qml.CNOT(wires=[1, 0])
  ...    qml.Rot(1.8, -2.7, 0.2, wires=0)
  ...    qml.Hadamard(wires=1)
  ...    qml.CNOT(wires=[0, 1])
  ...    qml.expval(qml.PauliZ(0) @ qml.PauliZ(1))
  >>> tape.get_resources()
  {'Hadamard': 2, 'RZ': 1, 'CNOT': 2, 'Rot': 1}
  >>> tape.get_depth()
  4
  ```

* The number of device executions over a QNode's lifetime can now be returned using `num_executions`.
  [(#853)](https://github.com/PennyLaneAI/pennylane/pull/853)

  ```pycon
  >>> dev = qml.device("default.qubit", wires=2)
  >>> @qml.qnode(dev)
  ... def circuit(x, y):
  ...    qml.RX(x, wires=[0])
  ...    qml.RY(y, wires=[1])
  ...    qml.CNOT(wires=[0, 1])
  ...    return qml.expval(qml.PauliZ(0) @ qml.PauliX(1))
  >>> for _ in range(10):
  ...    circuit(0.432, 0.12)
  >>> print(dev.num_executions)
  10
  ```

<h3>Improvements</h3>

* Support for tape mode has improved across PennyLane. The following features now work in tape mode:

  - QNode collections [(#863)](https://github.com/PennyLaneAI/pennylane/pull/863)

  - `qnn.ExpvalCost` [(#863)](https://github.com/PennyLaneAI/pennylane/pull/863)
    [(#911)](https://github.com/PennyLaneAI/pennylane/pull/911)

  - `qml.qnn.KerasLayer` [(#869)](https://github.com/PennyLaneAI/pennylane/pull/869)

  - `qml.qnn.TorchLayer` [(#865)](https://github.com/PennyLaneAI/pennylane/pull/865)

  - The `qml.qaoa` module [(#905)](https://github.com/PennyLaneAI/pennylane/pull/905)

* A new function, `qml.refresh_devices()`, has been added, allowing PennyLane to
  rescan installed PennyLane plugins and refresh the device list. In addition, the `qml.device`
  loader will attempt to refresh devices if the required plugin device cannot be found.
  This will result in an improved experience if installing PennyLane and plugins within
  a running Python session (for example, on Google Colab), and avoid the need to
  restart the kernel/runtime.
  [(#907)](https://github.com/PennyLaneAI/pennylane/pull/907)

* When using `grad_fn = qml.grad(cost)` to compute the gradient of a cost function with the Autograd
  interface, the value of the intermediate forward pass is now available via the `grad_fn.forward`
  property
  [(#914)](https://github.com/PennyLaneAI/pennylane/pull/914):

  ```python
  def cost_fn(x, y):
      return 2 * np.sin(x[0]) * np.exp(-x[1]) + x[0] ** 3 + np.cos(y)

  params = np.array([0.1, 0.5], requires_grad=True)
  data = np.array(0.65, requires_grad=False)
  grad_fn = qml.grad(cost_fn)

  grad_fn(params, data)  # perform backprop and evaluate the gradient
  grad_fn.forward  # the cost function value
  ```

* Gradient-based optimizers now have a `step_and_cost` method that returns
  both the next step as well as the objective (cost) function output.
  [(#916)](https://github.com/PennyLaneAI/pennylane/pull/916)

  ```pycon
  >>> opt = qml.GradientDescentOptimizer()
  >>> params, cost = opt.step_and_cost(cost_fn, params)
  ```

* PennyLane provides a new experimental module `qml.proc` which provides framework-agnostic processing
  functions for array and tensor manipulations.
  [(#886)](https://github.com/PennyLaneAI/pennylane/pull/886)

  Given the input tensor-like object, the call is
  dispatched to the corresponding array manipulation framework, allowing for end-to-end
  differentiation to be preserved.

  ```pycon
  >>> x = torch.tensor([1., 2.])
  >>> qml.proc.ones_like(x)
  tensor([1, 1])
  >>> y = tf.Variable([[0], [5]])
  >>> qml.proc.ones_like(y, dtype=np.complex128)
  <tf.Tensor: shape=(2, 1), dtype=complex128, numpy=
  array([[1.+0.j],
         [1.+0.j]])>
  ```

  Note that these functions are experimental, and only a subset of common functionality is
  supported. Furthermore, the names and behaviour of these functions may differ from similar
  functions in common frameworks; please refer to the function docstrings for more details.

* The gradient methods in tape mode now fully separate the quantum and classical processing. Rather
  than returning the evaluated gradients directly, they now return a tuple containing the required
  quantum and classical processing steps.
  [(#840)](https://github.com/PennyLaneAI/pennylane/pull/840)

  ```python
  def gradient_method(idx, param, **options):
      # generate the quantum tapes that must be computed
      # to determine the quantum gradient
      tapes = quantum_gradient_tapes(self)

      def processing_fn(results):
          # perform classical processing on the evaluated tapes
          # returning the evaluated quantum gradient
          return classical_processing(results)

      return tapes, processing_fn
  ```

  The `JacobianTape.jacobian()` method has been similarly modified to accumulate all gradient
  quantum tapes and classical processing functions, evaluate all quantum tapes simultaneously,
  and then apply the post-processing functions to the evaluated tape results.

* The MultiRZ gate now has a defined generator, allowing it to be used in quantum natural gradient
  optimization.
  [(#912)](https://github.com/PennyLaneAI/pennylane/pull/912)

* The CRot gate now has a `decomposition` method, which breaks the gate down into rotations
  and CNOT gates. This allows `CRot` to be used on devices that do not natively support it.
  [(#908)](https://github.com/PennyLaneAI/pennylane/pull/908)

* The classical processing in the `MottonenStatePreparation` template has been largely
  rewritten to use dense matrices and tensor manipulations wherever possible.
  This is in preparation to support differentiation through the template in the future.
  [(#864)](https://github.com/PennyLaneAI/pennylane/pull/864)

* Device-based caching has replaced QNode caching. Caching is now accessed by passing a
  `cache` argument to the device.
  [(#851)](https://github.com/PennyLaneAI/pennylane/pull/851)

  The `cache` argument should be an integer specifying the size of the cache. For example, a
  cache of size 10 is created using:

  ```pycon
  >>> dev = qml.device("default.qubit", wires=2, cache=10)
  ```

* The `Operation`, `Tensor`, and `MeasurementProcess` classes now have the `__copy__` special method
  defined.
  [(#840)](https://github.com/PennyLaneAI/pennylane/pull/840)

  This allows us to ensure that, when a shallow copy is performed of an operation, the
  mutable list storing the operation parameters is *also* shallow copied. Both the old operation and
  the copied operation will continue to share the same parameter data,
  ```pycon
  >>> import copy
  >>> op = qml.RX(0.2, wires=0)
  >>> op2 = copy.copy(op)
  >>> op.data[0] is op2.data[0]
  True
  ```

  however the *list container* is not a reference:

  ```pycon
  >>> op.data is op2.data
  False
  ```

  This allows the parameters of the copied operation to be modified, without mutating
  the parameters of the original operation.

* The `QuantumTape.copy` method has been tweaked so that
  [(#840)](https://github.com/PennyLaneAI/pennylane/pull/840):

  - Optionally, the tape's operations are shallow copied in addition to the tape by passing the
    `copy_operations=True` boolean flag. This allows the copied tape's parameters to be mutated
    without affecting the original tape's parameters. (Note: the two tapes will share parameter data
    *until* one of the tapes has their parameter list modified.)

  - Copied tapes can be cast to another `QuantumTape` subclass by passing the `tape_cls` keyword
    argument.

<h3>Breaking changes</h3>

* Updated how parameter-shift gradient recipes are defined for operations, allowing for
  gradient recipes that are specified as an arbitrary number of terms.
  [(#909)](https://github.com/PennyLaneAI/pennylane/pull/909)

  Previously, `Operation.grad_recipe` was restricted to two-term parameter-shift formulas.
  With this change, the gradient recipe now contains elements of the form
  :math:`[c_i, a_i, s_i]`, resulting in a gradient recipe of
  :math:`\frac{\partial}{\partial\phi_k}f(\phi_k) = \sum_{i} c_i f(a_i \phi_k + s_i )`.

  As this is a breaking change, all custom operations with defined gradient recipes must be
  updated to continue working with PennyLane 0.13. Note though that if `grad_recipe = None`, the
  default gradient recipe remains unchanged, and corresponds to the two terms :math:`[c_0, a_0, s_0]=[1/2, 1, \pi/2]`
  and :math:`[c_1, a_1, s_1]=[-1/2, 1, -\pi/2]` for every parameter.

- The `VQECost` class has been renamed to `ExpvalCost` to reflect its general applicability
  beyond VQE. Use of `VQECost` is still possible but will result in a deprecation warning.
  [(#913)](https://github.com/PennyLaneAI/pennylane/pull/913)

<h3>Bug fixes</h3>

* The `default.qubit.tf` device is updated to handle TensorFlow objects (e.g.,
  `tf.Variable`) as gate parameters correctly when using the `MultiRZ` and
  `CRot` operations.
  [(#921)](https://github.com/PennyLaneAI/pennylane/pull/921)

* PennyLane tensor objects are now unwrapped in BaseQNode when passed as a
  keyword argument to the quantum function.
  [(#903)](https://github.com/PennyLaneAI/pennylane/pull/903)
  [(#893)](https://github.com/PennyLaneAI/pennylane/pull/893)

* The new tape mode now prevents multiple observables from being evaluated on the same wire
  if the observables are not qubit-wise commuting Pauli words.
  [(#882)](https://github.com/PennyLaneAI/pennylane/pull/882)

* Fixes a bug in `default.qubit` whereby inverses of common gates were not being applied
  via efficient gate-specific methods, instead falling back to matrix-vector multiplication.
  The following gates were affected: `PauliX`, `PauliY`, `PauliZ`, `Hadamard`, `SWAP`, `S`,
  `T`, `CNOT`, `CZ`.
  [(#872)](https://github.com/PennyLaneAI/pennylane/pull/872)

* The `PauliRot` operation now gracefully handles single-qubit Paulis, and all-identity Paulis
  [(#860)](https://github.com/PennyLaneAI/pennylane/pull/860).

* Fixes a bug whereby binary Python operators were not properly propagating the `requires_grad`
  attribute to the output tensor.
  [(#889)](https://github.com/PennyLaneAI/pennylane/pull/889)

* Fixes a bug which prevents `TorchLayer` from doing `backward` when CUDA is enabled.
  [(#899)](https://github.com/PennyLaneAI/pennylane/pull/899)

* Fixes a bug where multi-threaded execution of `QNodeCollection` sometimes fails
  because of simultaneous queuing. This is fixed by adding thread locking during queuing.
  [(#910)](https://github.com/PennyLaneAI/pennylane/pull/918)

* Fixes a bug in `QuantumTape.set_parameters()`. The previous implementation assumed
  that the `self.trainable_parms` set would always be iterated over in increasing integer
  order. However, this is not guaranteed behaviour, and can lead to the incorrect tape parameters
  being set if this is not the case.
  [(#923)](https://github.com/PennyLaneAI/pennylane/pull/923)

* Fixes broken error message if a QNode is instantiated with an unknown exception.
  [(#930)](https://github.com/PennyLaneAI/pennylane/pull/930)

<h3>Contributors</h3>

This release contains contributions from (in alphabetical order):

Juan Miguel Arrazola, Thomas Bromley, Christina Lee, Alain Delgado Gran, Olivia Di Matteo, Anthony
Hayes, Theodor Isacsson, Josh Izaac, Soran Jahangiri, Nathan Killoran, Shumpei Kobayashi, Romain
Moyard, Zeyue Niu, Maria Schuld, Antal Száva.

# Release 0.12.0

<h3>New features since last release</h3>

<h4>New and improved simulators</h4>

* PennyLane now supports a new device, `default.mixed`, designed for
  simulating mixed-state quantum computations. This enables native
  support for implementing noisy channels in a circuit, which generally
  map pure states to mixed states.
  [(#794)](https://github.com/PennyLaneAI/pennylane/pull/794)
  [(#807)](https://github.com/PennyLaneAI/pennylane/pull/807)
  [(#819)](https://github.com/PennyLaneAI/pennylane/pull/819)

  The device can be initialized as
  ```pycon
  >>> dev = qml.device("default.mixed", wires=1)
  ```

  This allows the construction of QNodes that include non-unitary operations,
  such as noisy channels:

  ```pycon
  >>> @qml.qnode(dev)
  ... def circuit(params):
  ...     qml.RX(params[0], wires=0)
  ...     qml.RY(params[1], wires=0)
  ...     qml.AmplitudeDamping(0.5, wires=0)
  ...     return qml.expval(qml.PauliZ(0))
  >>> print(circuit([0.54, 0.12]))
  0.9257702929524184
  >>> print(circuit([0, np.pi]))
  0.0
  ```

<h4>New tools for optimizing measurements</h4>

* The new `grouping` module provides functionality for grouping simultaneously measurable Pauli word
  observables.
  [(#761)](https://github.com/PennyLaneAI/pennylane/pull/761)
  [(#850)](https://github.com/PennyLaneAI/pennylane/pull/850)
  [(#852)](https://github.com/PennyLaneAI/pennylane/pull/852)

  - The `optimize_measurements` function will take as input a list of Pauli word observables and
    their corresponding coefficients (if any), and will return the partitioned Pauli terms
    diagonalized in the measurement basis and the corresponding diagonalizing circuits.

    ```python
    from pennylane.grouping import optimize_measurements
    h, nr_qubits = qml.qchem.molecular_hamiltonian("h2", "h2.xyz")
    rotations, grouped_ops, grouped_coeffs = optimize_measurements(h.ops, h.coeffs, grouping="qwc")
    ```

    The diagonalizing circuits of `rotations` correspond to the diagonalized Pauli word groupings of
    `grouped_ops`.

  - Pauli word partitioning utilities are performed by the `PauliGroupingStrategy`
    class. An input list of Pauli words can be partitioned into mutually commuting,
    qubit-wise-commuting, or anticommuting groupings.

    For example, partitioning Pauli words into anticommutative groupings by the Recursive Largest
    First (RLF) graph colouring heuristic:

    ```python
    from pennylane import PauliX, PauliY, PauliZ, Identity
    from pennylane.grouping import group_observables
    pauli_words = [
        Identity('a') @ Identity('b'),
        Identity('a') @ PauliX('b'),
        Identity('a') @ PauliY('b'),
        PauliZ('a') @ PauliX('b'),
        PauliZ('a') @ PauliY('b'),
        PauliZ('a') @ PauliZ('b')
    ]
    groupings = group_observables(pauli_words, grouping_type='anticommuting', method='rlf')
    ```

  - Various utility functions are included for obtaining and manipulating Pauli
    words in the binary symplectic vector space representation.

    For instance, two Pauli words may be converted to their binary vector representation:

    ```pycon
    >>> from pennylane.grouping import pauli_to_binary
    >>> from pennylane.wires import Wires
    >>> wire_map = {Wires('a'): 0, Wires('b'): 1}
    >>> pauli_vec_1 = pauli_to_binary(qml.PauliX('a') @ qml.PauliY('b'))
    >>> pauli_vec_2 = pauli_to_binary(qml.PauliZ('a') @ qml.PauliZ('b'))
    >>> pauli_vec_1
    [1. 1. 0. 1.]
    >>> pauli_vec_2
    [0. 0. 1. 1.]
    ```

    Their product up to a phase may be computed by taking the sum of their binary vector
    representations, and returned in the operator representation.

    ```pycon
    >>> from pennylane.grouping import binary_to_pauli
    >>> binary_to_pauli((pauli_vec_1 + pauli_vec_2) % 2, wire_map)
    Tensor product ['PauliY', 'PauliX']: 0 params, wires ['a', 'b']
    ```

    For more details on the grouping module, see the
    [grouping module documentation](https://pennylane.readthedocs.io/en/stable/code/qml_grouping.html)


<h4>Returning the quantum state from simulators</h4>

* The quantum state of a QNode can now be returned using the `qml.state()` return function.
  [(#818)](https://github.com/XanaduAI/pennylane/pull/818)

  ```python
  import pennylane as qml

  dev = qml.device("default.qubit", wires=3)
  qml.enable_tape()

  @qml.qnode(dev)
  def qfunc(x, y):
      qml.RZ(x, wires=0)
      qml.CNOT(wires=[0, 1])
      qml.RY(y, wires=1)
      qml.CNOT(wires=[0, 2])
      return qml.state()

  >>> qfunc(0.56, 0.1)
  array([0.95985437-0.27601028j, 0.        +0.j        ,
         0.04803275-0.01381203j, 0.        +0.j        ,
         0.        +0.j        , 0.        +0.j        ,
         0.        +0.j        , 0.        +0.j        ])
  ```

  Differentiating the state is currently available when using the
  classical backpropagation differentiation method (`diff_method="backprop"`) with a compatible device,
  and when using the new tape mode.

<h4>New operations and channels</h4>

* PennyLane now includes standard channels such as the Amplitude-damping,
  Phase-damping, and Depolarizing channels, as well as the ability
  to make custom qubit channels.
  [(#760)](https://github.com/PennyLaneAI/pennylane/pull/760)
  [(#766)](https://github.com/PennyLaneAI/pennylane/pull/766)
  [(#778)](https://github.com/PennyLaneAI/pennylane/pull/778)

* The controlled-Y operation is now available via `qml.CY`. For devices that do
  not natively support the controlled-Y operation, it will be decomposed
  into `qml.RY`, `qml.CNOT`, and `qml.S` operations.
  [(#806)](https://github.com/PennyLaneAI/pennylane/pull/806)

<h4>Preview the next-generation PennyLane QNode</h4>

* The new PennyLane `tape` module provides a re-formulated QNode class, rewritten from the ground-up,
  that uses a new `QuantumTape` object to represent the QNode's quantum circuit. Tape mode
  provides several advantages over the standard PennyLane QNode.
  [(#785)](https://github.com/PennyLaneAI/pennylane/pull/785)
  [(#792)](https://github.com/PennyLaneAI/pennylane/pull/792)
  [(#796)](https://github.com/PennyLaneAI/pennylane/pull/796)
  [(#800)](https://github.com/PennyLaneAI/pennylane/pull/800)
  [(#803)](https://github.com/PennyLaneAI/pennylane/pull/803)
  [(#804)](https://github.com/PennyLaneAI/pennylane/pull/804)
  [(#805)](https://github.com/PennyLaneAI/pennylane/pull/805)
  [(#808)](https://github.com/PennyLaneAI/pennylane/pull/808)
  [(#810)](https://github.com/PennyLaneAI/pennylane/pull/810)
  [(#811)](https://github.com/PennyLaneAI/pennylane/pull/811)
  [(#815)](https://github.com/PennyLaneAI/pennylane/pull/815)
  [(#820)](https://github.com/PennyLaneAI/pennylane/pull/820)
  [(#823)](https://github.com/PennyLaneAI/pennylane/pull/823)
  [(#824)](https://github.com/PennyLaneAI/pennylane/pull/824)
  [(#829)](https://github.com/PennyLaneAI/pennylane/pull/829)

  - Support for in-QNode classical processing: Tape mode allows for differentiable classical
    processing within the QNode.

  - No more Variable wrapping: In tape mode, QNode arguments no longer become `Variable`
    objects within the QNode.

  - Less restrictive QNode signatures: There is no longer any restriction on the QNode signature;
    the QNode can be defined and called following the same rules as standard Python functions.

  - Unifying all QNodes: The tape-mode QNode merges all QNodes (including the
    `JacobianQNode` and the `PassthruQNode`) into a single unified QNode, with
    identical behaviour regardless of the differentiation type.

  - Optimizations: Tape mode provides various performance optimizations, reducing pre- and
    post-processing overhead, and reduces the number of quantum evaluations in certain cases.

  Note that tape mode is **experimental**, and does not currently have feature-parity with the
  existing QNode. [Feedback and bug reports](https://github.com/PennyLaneAI/pennylane/issues) are
  encouraged and will help improve the new tape mode.

  Tape mode can be enabled globally via the `qml.enable_tape` function, without changing your
  PennyLane code:

  ```python
  qml.enable_tape()
  dev = qml.device("default.qubit", wires=1)

  @qml.qnode(dev, interface="tf")
  def circuit(p):
      print("Parameter value:", p)
      qml.RX(tf.sin(p[0])**2 + p[1], wires=0)
      return qml.expval(qml.PauliZ(0))
  ```

  For more details, please see the [tape mode
  documentation](https://pennylane.readthedocs.io/en/stable/code/qml_tape.html).

<h3>Improvements</h3>

* QNode caching has been introduced, allowing the QNode to keep track of the results of previous
  device executions and reuse those results in subsequent calls.
  Note that QNode caching is only supported in the new and experimental tape-mode.
  [(#817)](https://github.com/PennyLaneAI/pennylane/pull/817)

  Caching is available by passing a `caching` argument to the QNode:

  ```python
  dev = qml.device("default.qubit", wires=2)
  qml.enable_tape()

  @qml.qnode(dev, caching=10)  # cache up to 10 evaluations
  def qfunc(x):
      qml.RX(x, wires=0)
      qml.RX(0.3, wires=1)
      qml.CNOT(wires=[0, 1])
      return qml.expval(qml.PauliZ(1))

  qfunc(0.1)  # first evaluation executes on the device
  qfunc(0.1)  # second evaluation accesses the cached result
  ```

* Sped up the application of certain gates in `default.qubit` by using array/tensor
  manipulation tricks. The following gates are affected: `PauliX`, `PauliY`, `PauliZ`,
  `Hadamard`, `SWAP`, `S`, `T`, `CNOT`, `CZ`.
  [(#772)](https://github.com/PennyLaneAI/pennylane/pull/772)

* The computation of marginal probabilities has been made more efficient for devices
  with a large number of wires, achieving in some cases a 5x speedup.
  [(#799)](https://github.com/PennyLaneAI/pennylane/pull/799)

* Adds arithmetic operations (addition, tensor product,
  subtraction, and scalar multiplication) between `Hamiltonian`,
  `Tensor`, and `Observable` objects, and inline arithmetic
  operations between Hamiltonians and other observables.
  [(#765)](https://github.com/PennyLaneAI/pennylane/pull/765)

  Hamiltonians can now easily be defined as sums of observables:

  ```pycon3
  >>> H = 3 * qml.PauliZ(0) - (qml.PauliX(0) @ qml.PauliX(1)) + qml.Hamiltonian([4], [qml.PauliZ(0)])
  >>> print(H)
  (7.0) [Z0] + (-1.0) [X0 X1]
  ```

* Adds `compare()` method to `Observable` and `Hamiltonian` classes, which allows
  for comparison between observable quantities.
  [(#765)](https://github.com/PennyLaneAI/pennylane/pull/765)

  ```pycon3
  >>> H = qml.Hamiltonian([1], [qml.PauliZ(0)])
  >>> obs = qml.PauliZ(0) @ qml.Identity(1)
  >>> print(H.compare(obs))
  True
  ```

  ```pycon3
  >>> H = qml.Hamiltonian([2], [qml.PauliZ(0)])
  >>> obs = qml.PauliZ(1) @ qml.Identity(0)
  >>> print(H.compare(obs))
  False
  ```

* Adds `simplify()` method to the `Hamiltonian` class.
  [(#765)](https://github.com/PennyLaneAI/pennylane/pull/765)

  ```pycon3
  >>> H = qml.Hamiltonian([1, 2], [qml.PauliZ(0), qml.PauliZ(0) @ qml.Identity(1)])
  >>> H.simplify()
  >>> print(H)
  (3.0) [Z0]
  ```

* Added a new bit-flip mixer to the `qml.qaoa` module.
  [(#774)](https://github.com/PennyLaneAI/pennylane/pull/774)

* Summation of two `Wires` objects is now supported and will return
  a `Wires` object containing the set of all wires defined by the
  terms in the summation.
  [(#812)](https://github.com/PennyLaneAI/pennylane/pull/812)

<h3>Breaking changes</h3>

* The PennyLane NumPy module now returns scalar (zero-dimensional) arrays where
  Python scalars were previously returned.
  [(#820)](https://github.com/PennyLaneAI/pennylane/pull/820)
  [(#833)](https://github.com/PennyLaneAI/pennylane/pull/833)

  For example, this affects array element indexing, and summation:

  ```pycon
  >>> x = np.array([1, 2, 3], requires_grad=False)
  >>> x[0]
  tensor(1, requires_grad=False)
  >>> np.sum(x)
  tensor(6, requires_grad=True)
  ```

  This may require small updates to user code. A convenience method, `np.tensor.unwrap()`,
  has been added to help ease the transition. This converts PennyLane NumPy tensors
  to standard NumPy arrays and Python scalars:

  ```pycon
  >>> x = np.array(1.543, requires_grad=False)
  >>> x.unwrap()
  1.543
  ```

  Note, however, that information regarding array differentiability will be
  lost.

* The device capabilities dictionary has been redesigned, for clarity and robustness. In particular,
  the capabilities dictionary is now inherited from the parent class, various keys have more
  expressive names, and all keys are now defined in the base device class. For more details, please
  [refer to the developer
  documentation](https://pennylane.readthedocs.io/en/stable/development/plugins.html#device-capabilities).
  [(#781)](https://github.com/PennyLaneAI/pennylane/pull/781/files)

<h3>Bug fixes</h3>

* Changed to use lists for storing variable values inside `BaseQNode`
  allowing complex matrices to be passed to `QubitUnitary`.
  [(#773)](https://github.com/PennyLaneAI/pennylane/pull/773)

* Fixed a bug within `default.qubit`, resulting in greater efficiency
  when applying a state vector to all wires on the device.
  [(#849)](https://github.com/PennyLaneAI/pennylane/pull/849)

<h3>Documentation</h3>

* Equations have been added to the `qml.sample` and `qml.probs` docstrings
  to clarify the mathematical foundation of the performed measurements.
  [(#843)](https://github.com/PennyLaneAI/pennylane/pull/843)

<h3>Contributors</h3>

This release contains contributions from (in alphabetical order):

Aroosa Ijaz, Juan Miguel Arrazola, Thomas Bromley, Jack Ceroni, Alain Delgado Gran, Josh Izaac,
Soran Jahangiri, Nathan Killoran, Robert Lang, Cedric Lin, Olivia Di Matteo, Nicolás Quesada, Maria
Schuld, Antal Száva.

# Release 0.11.0

<h3>New features since last release</h3>

<h4>New and improved simulators</h4>

* Added a new device, `default.qubit.autograd`, a pure-state qubit simulator written using Autograd.
  This device supports classical backpropagation (`diff_method="backprop"`); this can
  be faster than the parameter-shift rule for computing quantum gradients
  when the number of parameters to be optimized is large.
  [(#721)](https://github.com/XanaduAI/pennylane/pull/721)

  ```pycon
  >>> dev = qml.device("default.qubit.autograd", wires=1)
  >>> @qml.qnode(dev, diff_method="backprop")
  ... def circuit(x):
  ...     qml.RX(x[1], wires=0)
  ...     qml.Rot(x[0], x[1], x[2], wires=0)
  ...     return qml.expval(qml.PauliZ(0))
  >>> weights = np.array([0.2, 0.5, 0.1])
  >>> grad_fn = qml.grad(circuit)
  >>> print(grad_fn(weights))
  array([-2.25267173e-01, -1.00864546e+00,  6.93889390e-18])
  ```

  See the [device documentation](https://pennylane.readthedocs.io/en/stable/code/api/pennylane.devices.default_qubit_autograd.DefaultQubitAutograd.html) for more details.

* A new experimental C++ state-vector simulator device is now available, `lightning.qubit`. It
  uses the C++ Eigen library to perform fast linear algebra calculations for simulating quantum
  state-vector evolution.

  `lightning.qubit` is currently in beta; it can be installed via `pip`:

  ```console
  $ pip install pennylane-lightning
  ```

  Once installed, it can be used as a PennyLane device:

  ```pycon
  >>> dev = qml.device("lightning.qubit", wires=2)
  ```

  For more details, please see the [lightning qubit documentation](https://pennylane-lightning.readthedocs.io).

<h4>New algorithms and templates</h4>

* Added built-in QAOA functionality via the new `qml.qaoa` module.
  [(#712)](https://github.com/PennyLaneAI/pennylane/pull/712)
  [(#718)](https://github.com/PennyLaneAI/pennylane/pull/718)
  [(#741)](https://github.com/PennyLaneAI/pennylane/pull/741)
  [(#720)](https://github.com/PennyLaneAI/pennylane/pull/720)

  This includes the following features:

  * New `qml.qaoa.x_mixer` and `qml.qaoa.xy_mixer` functions for defining Pauli-X and XY
    mixer Hamiltonians.

  * MaxCut: The `qml.qaoa.maxcut` function allows easy construction of the cost Hamiltonian
    and recommended mixer Hamiltonian for solving the MaxCut problem for a supplied graph.

  * Layers: `qml.qaoa.cost_layer` and `qml.qaoa.mixer_layer` take cost and mixer
    Hamiltonians, respectively, and apply the corresponding QAOA cost and mixer layers
    to the quantum circuit

  For example, using PennyLane to construct and solve a MaxCut problem with QAOA:

  ```python
  wires = range(3)
  graph = Graph([(0, 1), (1, 2), (2, 0)])
  cost_h, mixer_h = qaoa.maxcut(graph)

  def qaoa_layer(gamma, alpha):
      qaoa.cost_layer(gamma, cost_h)
      qaoa.mixer_layer(alpha, mixer_h)

  def antatz(params, **kwargs):

      for w in wires:
          qml.Hadamard(wires=w)

      # repeat the QAOA layer two times
      qml.layer(qaoa_layer, 2, params[0], params[1])

  dev = qml.device('default.qubit', wires=len(wires))
  cost_function = qml.VQECost(ansatz, cost_h, dev)
  ```

* Added an `ApproxTimeEvolution` template to the PennyLane templates module, which
  can be used to implement Trotterized time-evolution under a Hamiltonian.
  [(#710)](https://github.com/XanaduAI/pennylane/pull/710)

  <img src="https://pennylane.readthedocs.io/en/latest/_static/templates/subroutines/approx_time_evolution.png" width=50%/>

* Added a `qml.layer` template-constructing function, which takes a unitary, and
  repeatedly applies it on a set of wires to a given depth.
  [(#723)](https://github.com/PennyLaneAI/pennylane/pull/723)

  ```python
  def subroutine():
      qml.Hadamard(wires=[0])
      qml.CNOT(wires=[0, 1])
      qml.PauliX(wires=[1])

  dev = qml.device('default.qubit', wires=3)

  @qml.qnode(dev)
  def circuit():
      qml.layer(subroutine, 3)
      return [qml.expval(qml.PauliZ(0)), qml.expval(qml.PauliZ(1))]
  ```

  This creates the following circuit:
  ```pycon
  >>> circuit()
  >>> print(circuit.draw())
  0: ──H──╭C──X──H──╭C──X──H──╭C──X──┤ ⟨Z⟩
  1: ─────╰X────────╰X────────╰X─────┤ ⟨Z⟩
  ```

* Added the `qml.utils.decompose_hamiltonian` function. This function can be used to
  decompose a Hamiltonian into a linear combination of Pauli operators.
  [(#671)](https://github.com/XanaduAI/pennylane/pull/671)

  ```pycon
  >>> A = np.array(
  ... [[-2, -2+1j, -2, -2],
  ... [-2-1j,  0,  0, -1],
  ... [-2,  0, -2, -1],
  ... [-2, -1, -1,  0]])
  >>> coeffs, obs_list = decompose_hamiltonian(A)
  ```

<h4>New device features</h4>

* It is now possible to specify custom wire labels, such as `['anc1', 'anc2', 0, 1, 3]`, where the labels
  can be strings or numbers.
  [(#666)](https://github.com/XanaduAI/pennylane/pull/666)

  Custom wire labels are defined by passing a list to the `wires` argument when creating the device:

  ```pycon
  >>> dev = qml.device("default.qubit", wires=['anc1', 'anc2', 0, 1, 3])
  ```

  Quantum operations should then be invoked with these custom wire labels:

  ``` pycon
  >>> @qml.qnode(dev)
  >>> def circuit():
  ...    qml.Hadamard(wires='anc2')
  ...    qml.CNOT(wires=['anc1', 3])
  ...    ...
  ```

  The existing behaviour, in which the number of wires is specified on device initialization,
  continues to work as usual. This gives a default behaviour where wires are labelled
  by consecutive integers.

  ```pycon
  >>> dev = qml.device("default.qubit", wires=5)
  ```

* An integrated device test suite has been added, which can be used
  to run basic integration tests on core or external devices.
  [(#695)](https://github.com/PennyLaneAI/pennylane/pull/695)
  [(#724)](https://github.com/PennyLaneAI/pennylane/pull/724)
  [(#733)](https://github.com/PennyLaneAI/pennylane/pull/733)

  The test can be invoked against a particular device by calling the `pl-device-test`
  command line program:

  ```console
  $ pl-device-test --device=default.qubit --shots=1234 --analytic=False
  ```

  If the tests are run on external devices, the device and its dependencies must be
  installed locally. For more details, please see the
  [plugin test documentation](http://pennylane.readthedocs.io/en/latest/code/api/pennylane.devices.tests.html).

<h3>Improvements</h3>

* The functions implementing the quantum circuits building the Unitary Coupled-Cluster
  (UCCSD) VQE ansatz have been improved, with a more consistent naming convention and
  improved docstrings.
  [(#748)](https://github.com/PennyLaneAI/pennylane/pull/748)

  The changes include:

  - The terms *1particle-1hole (ph)* and *2particle-2hole (pphh)* excitations
    were replaced with the names *single* and *double* excitations, respectively.

  - The non-differentiable arguments in the `UCCSD` template were renamed accordingly:
    `ph` → `s_wires`, `pphh` → `d_wires`

  - The term *virtual*, previously used to refer the *unoccupied* orbitals, was discarded.

  - The Usage Details sections were updated and improved.

* Added support for TensorFlow 2.3 and PyTorch 1.6.
  [(#725)](https://github.com/PennyLaneAI/pennylane/pull/725)

* Returning probabilities is now supported from photonic QNodes.
  As with qubit QNodes, photonic QNodes returning probabilities are
  end-to-end differentiable.
  [(#699)](https://github.com/XanaduAI/pennylane/pull/699/)

  ```pycon
  >>> dev = qml.device("strawberryfields.fock", wires=2, cutoff_dim=5)
  >>> @qml.qnode(dev)
  ... def circuit(a):
  ...     qml.Displacement(a, 0, wires=0)
  ...     return qml.probs(wires=0)
  >>> print(circuit(0.5))
  [7.78800783e-01 1.94700196e-01 2.43375245e-02 2.02812704e-03 1.26757940e-04]
  ```

<h3>Breaking changes</h3>

* The `pennylane.plugins` and `pennylane.beta.plugins` folders have been renamed to
  `pennylane.devices` and `pennylane.beta.devices`, to reflect their content better.
  [(#726)](https://github.com/XanaduAI/pennylane/pull/726)

<h3>Bug fixes</h3>

* The PennyLane interface conversion functions can now convert QNodes with
  pre-existing interfaces.
  [(#707)](https://github.com/XanaduAI/pennylane/pull/707)

<h3>Documentation</h3>

* The interfaces section of the documentation has been renamed to 'Interfaces and training',
  and updated with the latest variable handling details.
  [(#753)](https://github.com/PennyLaneAI/pennylane/pull/753)

<h3>Contributors</h3>

This release contains contributions from (in alphabetical order):

Juan Miguel Arrazola, Thomas Bromley, Jack Ceroni, Alain Delgado Gran, Shadab Hussain, Theodor
Isacsson, Josh Izaac, Nathan Killoran, Maria Schuld, Antal Száva, Nicola Vitucci.

# Release 0.10.0

<h3>New features since last release</h3>

<h4>New and improved simulators</h4>

* Added a new device, `default.qubit.tf`, a pure-state qubit simulator written using TensorFlow.
  As a result, it supports classical backpropagation as a means to compute the Jacobian. This can
  be faster than the parameter-shift rule for computing quantum gradients
  when the number of parameters to be optimized is large.

  `default.qubit.tf` is designed to be used with end-to-end classical backpropagation
  (`diff_method="backprop"`) with the TensorFlow interface. This is the default method
  of differentiation when creating a QNode with this device.

  Using this method, the created QNode is a 'white-box' that is
  tightly integrated with your TensorFlow computation, including
  [AutoGraph](https://www.tensorflow.org/guide/function) support:

  ```pycon
  >>> dev = qml.device("default.qubit.tf", wires=1)
  >>> @tf.function
  ... @qml.qnode(dev, interface="tf", diff_method="backprop")
  ... def circuit(x):
  ...     qml.RX(x[1], wires=0)
  ...     qml.Rot(x[0], x[1], x[2], wires=0)
  ...     return qml.expval(qml.PauliZ(0))
  >>> weights = tf.Variable([0.2, 0.5, 0.1])
  >>> with tf.GradientTape() as tape:
  ...     res = circuit(weights)
  >>> print(tape.gradient(res, weights))
  tf.Tensor([-2.2526717e-01 -1.0086454e+00  1.3877788e-17], shape=(3,), dtype=float32)
  ```

  See the `default.qubit.tf`
  [documentation](https://pennylane.ai/en/stable/code/api/pennylane.beta.plugins.DefaultQubitTF.html)
  for more details.

* The [default.tensor plugin](https://github.com/XanaduAI/pennylane/blob/master/pennylane/beta/plugins/default_tensor.py)
  has been significantly upgraded. It now allows two different
  tensor network representations to be used: `"exact"` and `"mps"`. The former uses a
  exact factorized representation of quantum states, while the latter uses a matrix product state
  representation.
  ([#572](https://github.com/XanaduAI/pennylane/pull/572))
  ([#599](https://github.com/XanaduAI/pennylane/pull/599))

<h4>New machine learning functionality and integrations</h4>

* PennyLane QNodes can now be converted into Torch layers, allowing for creation of quantum and
  hybrid models using the `torch.nn` API.
  [(#588)](https://github.com/XanaduAI/pennylane/pull/588)

  A PennyLane QNode can be converted into a `torch.nn` layer using the `qml.qnn.TorchLayer` class:

  ```pycon
  >>> @qml.qnode(dev)
  ... def qnode(inputs, weights_0, weight_1):
  ...    # define the circuit
  ...    # ...

  >>> weight_shapes = {"weights_0": 3, "weight_1": 1}
  >>> qlayer = qml.qnn.TorchLayer(qnode, weight_shapes)
  ```

  A hybrid model can then be easily constructed:

  ```pycon
  >>> model = torch.nn.Sequential(qlayer, torch.nn.Linear(2, 2))
  ```

* Added a new "reversible" differentiation method which can be used in simulators, but not hardware.

  The reversible approach is similar to backpropagation, but trades off extra computation for
  enhanced memory efficiency. Where backpropagation caches the state tensors at each step during
  a simulated evolution, the reversible method only caches the final pre-measurement state.

  Compared to the parameter-shift method, the reversible method can be faster or slower,
  depending on the density and location of parametrized gates in a circuit
  (circuits with higher density of parametrized gates near the end of the circuit will see a benefit).
  [(#670)](https://github.com/XanaduAI/pennylane/pull/670)

  ```pycon
  >>> dev = qml.device("default.qubit", wires=2)
  ... @qml.qnode(dev, diff_method="reversible")
  ... def circuit(x):
  ...     qml.RX(x, wires=0)
  ...     qml.RX(x, wires=0)
  ...     qml.CNOT(wires=[0,1])
  ...     return qml.expval(qml.PauliZ(0))
  >>> qml.grad(circuit)(0.5)
  (array(-0.47942554),)
  ```

<h4>New templates and cost functions</h4>

* Added the new templates `UCCSD`, `SingleExcitationUnitary`, and`DoubleExcitationUnitary`,
  which together implement the Unitary Coupled-Cluster Singles and Doubles (UCCSD) ansatz
  to perform VQE-based quantum chemistry simulations using PennyLane-QChem.
  [(#622)](https://github.com/XanaduAI/pennylane/pull/622)
  [(#638)](https://github.com/XanaduAI/pennylane/pull/638)
  [(#654)](https://github.com/XanaduAI/pennylane/pull/654)
  [(#659)](https://github.com/XanaduAI/pennylane/pull/659)
  [(#622)](https://github.com/XanaduAI/pennylane/pull/622)

* Added module `pennylane.qnn.cost` with class `SquaredErrorLoss`. The module contains classes
  to calculate losses and cost functions on circuits with trainable parameters.
  [(#642)](https://github.com/XanaduAI/pennylane/pull/642)

<h3>Improvements</h3>

* Improves the wire management by making the `Operator.wires` attribute a `wires` object.
  [(#666)](https://github.com/XanaduAI/pennylane/pull/666)

* A significant improvement with respect to how QNodes and interfaces mark quantum function
  arguments as differentiable when using Autograd, designed to improve performance and make
  QNodes more intuitive.
  [(#648)](https://github.com/XanaduAI/pennylane/pull/648)
  [(#650)](https://github.com/XanaduAI/pennylane/pull/650)

  In particular, the following changes have been made:

  - A new `ndarray` subclass `pennylane.numpy.tensor`, which extends NumPy arrays with
    the keyword argument and attribute `requires_grad`. Tensors which have `requires_grad=False`
    are treated as non-differentiable by the Autograd interface.

  - A new subpackage `pennylane.numpy`, which wraps `autograd.numpy` such that NumPy functions
    accept the `requires_grad` keyword argument, and allows Autograd to differentiate
    `pennylane.numpy.tensor` objects.

  - The `argnum` argument to `qml.grad` is now optional; if not provided, arguments explicitly
    marked as `requires_grad=False` are excluded for the list of differentiable arguments.
    The ability to pass `argnum` has been retained for backwards compatibility, and
    if present the old behaviour persists.

* The QNode Torch interface now inspects QNode positional arguments.
  If any argument does not have the attribute `requires_grad=True`, it
  is automatically excluded from quantum gradient computations.
  [(#652)](https://github.com/XanaduAI/pennylane/pull/652)
  [(#660)](https://github.com/XanaduAI/pennylane/pull/660)

* The QNode TF interface now inspects QNode positional arguments.
  If any argument is not being watched by a `tf.GradientTape()`,
  it is automatically excluded from quantum gradient computations.
  [(#655)](https://github.com/XanaduAI/pennylane/pull/655)
  [(#660)](https://github.com/XanaduAI/pennylane/pull/660)

* QNodes have two new public methods: `QNode.set_trainable_args()` and `QNode.get_trainable_args()`.
  These are designed to be called by interfaces, to specify to the QNode which of its
  input arguments are differentiable. Arguments which are non-differentiable will not be converted
  to PennyLane Variable objects within the QNode.
  [(#660)](https://github.com/XanaduAI/pennylane/pull/660)

* Added `decomposition` method to PauliX, PauliY, PauliZ, S, T, Hadamard, and PhaseShift gates, which
  decomposes each of these gates into rotation gates.
  [(#668)](https://github.com/XanaduAI/pennylane/pull/668)

* The `CircuitGraph` class now supports serializing contained circuit operations
  and measurement basis rotations to an OpenQASM2.0 script via the new
  `CircuitGraph.to_openqasm()` method.
  [(#623)](https://github.com/XanaduAI/pennylane/pull/623)

<h3>Breaking changes</h3>

* Removes support for Python 3.5.
  [(#639)](https://github.com/XanaduAI/pennylane/pull/639)

<h3>Documentation</h3>

* Various small typos were fixed.

<h3>Contributors</h3>

This release contains contributions from (in alphabetical order):

Thomas Bromley, Jack Ceroni, Alain Delgado Gran, Theodor Isacsson, Josh Izaac,
Nathan Killoran, Maria Schuld, Antal Száva, Nicola Vitucci.


# Release 0.9.0

<h3>New features since last release</h3>

<h4>New machine learning integrations</h4>

* PennyLane QNodes can now be converted into Keras layers, allowing for creation of quantum and
  hybrid models using the Keras API.
  [(#529)](https://github.com/XanaduAI/pennylane/pull/529)

  A PennyLane QNode can be converted into a Keras layer using the `KerasLayer` class:

  ```python
  from pennylane.qnn import KerasLayer

  @qml.qnode(dev)
  def circuit(inputs, weights_0, weight_1):
     # define the circuit
     # ...

  weight_shapes = {"weights_0": 3, "weight_1": 1}
  qlayer = qml.qnn.KerasLayer(circuit, weight_shapes, output_dim=2)
  ```

  A hybrid model can then be easily constructed:

  ```python
  model = tf.keras.models.Sequential([qlayer, tf.keras.layers.Dense(2)])
  ```

* Added a new type of QNode, `qml.qnodes.PassthruQNode`. For simulators which are coded in an
  external library which supports automatic differentiation, PennyLane will treat a PassthruQNode as
  a "white box", and rely on the external library to directly provide gradients via backpropagation.
  This can be more efficient than the using parameter-shift rule for a large number of parameters.
  [(#488)](https://github.com/XanaduAI/pennylane/pull/488)

  Currently this behaviour is supported by PennyLane's `default.tensor.tf` device backend,
  compatible with the `'tf'` interface using TensorFlow 2:

  ```python
  dev = qml.device('default.tensor.tf', wires=2)

  @qml.qnode(dev, diff_method="backprop")
  def circuit(params):
      qml.RX(params[0], wires=0)
      qml.RX(params[1], wires=1)
      qml.CNOT(wires=[0, 1])
      return qml.expval(qml.PauliZ(0))

  qnode = PassthruQNode(circuit, dev)
  params = tf.Variable([0.3, 0.1])

  with tf.GradientTape() as tape:
      tape.watch(params)
      res = qnode(params)

  grad = tape.gradient(res, params)
  ```

<h4>New optimizers</h4>

* Added the `qml.RotosolveOptimizer`, a gradient-free optimizer
  that minimizes the quantum function by updating each parameter,
  one-by-one, via a closed-form expression while keeping other parameters
  fixed.
  [(#636)](https://github.com/XanaduAI/pennylane/pull/636)
  [(#539)](https://github.com/XanaduAI/pennylane/pull/539)

* Added the `qml.RotoselectOptimizer`, which uses Rotosolve to
  minimizes a quantum function with respect to both the
  rotation operations applied and the rotation parameters.
  [(#636)](https://github.com/XanaduAI/pennylane/pull/636)
  [(#539)](https://github.com/XanaduAI/pennylane/pull/539)

  For example, given a quantum function `f` that accepts parameters `x`
  and a list of corresponding rotation operations `generators`,
  the Rotoselect optimizer will, at each step, update both the parameter
  values and the list of rotation gates to minimize the loss:

  ```pycon
  >>> opt = qml.optimize.RotoselectOptimizer()
  >>> x = [0.3, 0.7]
  >>> generators = [qml.RX, qml.RY]
  >>> for _ in range(100):
  ...     x, generators = opt.step(f, x, generators)
  ```


<h4>New operations</h4>

* Added the `PauliRot` gate, which performs an arbitrary
  Pauli rotation on multiple qubits, and the `MultiRZ` gate,
  which performs a rotation generated by a tensor product
  of Pauli Z operators.
  [(#559)](https://github.com/XanaduAI/pennylane/pull/559)

  ```python
  dev = qml.device('default.qubit', wires=4)

  @qml.qnode(dev)
  def circuit(angle):
      qml.PauliRot(angle, "IXYZ", wires=[0, 1, 2, 3])
      return [qml.expval(qml.PauliZ(wire)) for wire in [0, 1, 2, 3]]
  ```

  ```pycon
  >>> circuit(0.4)
  [1.         0.92106099 0.92106099 1.        ]
  >>> print(circuit.draw())
   0: ──╭RI(0.4)──┤ ⟨Z⟩
   1: ──├RX(0.4)──┤ ⟨Z⟩
   2: ──├RY(0.4)──┤ ⟨Z⟩
   3: ──╰RZ(0.4)──┤ ⟨Z⟩
  ```

  If the `PauliRot` gate is not supported on the target device, it will
  be decomposed into `Hadamard`, `RX` and `MultiRZ` gates. Note that
  identity gates in the Pauli word result in untouched wires:

  ```pycon
  >>> print(circuit.draw())
   0: ───────────────────────────────────┤ ⟨Z⟩
   1: ──H──────────╭RZ(0.4)──H───────────┤ ⟨Z⟩
   2: ──RX(1.571)──├RZ(0.4)──RX(-1.571)──┤ ⟨Z⟩
   3: ─────────────╰RZ(0.4)──────────────┤ ⟨Z⟩
  ```

  If the `MultiRZ` gate is not supported, it will be decomposed into
  `CNOT` and `RZ` gates:

  ```pycon
  >>> print(circuit.draw())
   0: ──────────────────────────────────────────────────┤ ⟨Z⟩
   1: ──H──────────────╭X──RZ(0.4)──╭X──────H───────────┤ ⟨Z⟩
   2: ──RX(1.571)──╭X──╰C───────────╰C──╭X──RX(-1.571)──┤ ⟨Z⟩
   3: ─────────────╰C───────────────────╰C──────────────┤ ⟨Z⟩
  ```

* PennyLane now provides `DiagonalQubitUnitary` for diagonal gates, that are e.g.,
  encountered in IQP circuits. These kinds of gates can be evaluated much faster on
  a simulator device.
  [(#567)](https://github.com/XanaduAI/pennylane/pull/567)

  The gate can be used, for example, to efficiently simulate oracles:

  ```python
  dev = qml.device('default.qubit', wires=3)

  # Function as a bitstring
  f = np.array([1, 0, 0, 1, 1, 0, 1, 0])

  @qml.qnode(dev)
  def circuit(weights1, weights2):
      qml.templates.StronglyEntanglingLayers(weights1, wires=[0, 1, 2])

      # Implements the function as a phase-kickback oracle
      qml.DiagonalQubitUnitary((-1)**f, wires=[0, 1, 2])

      qml.templates.StronglyEntanglingLayers(weights2, wires=[0, 1, 2])
      return [qml.expval(qml.PauliZ(w)) for w in range(3)]
  ```

* Added the `TensorN` CVObservable that can represent the tensor product of the
  `NumberOperator` on photonic backends.
  [(#608)](https://github.com/XanaduAI/pennylane/pull/608)

<h4>New templates</h4>

* Added the `ArbitraryUnitary` and `ArbitraryStatePreparation` templates, which use
  `PauliRot` gates to perform an arbitrary unitary and prepare an arbitrary basis
  state with the minimal number of parameters.
  [(#590)](https://github.com/XanaduAI/pennylane/pull/590)

  ```python
  dev = qml.device('default.qubit', wires=3)

  @qml.qnode(dev)
  def circuit(weights1, weights2):
        qml.templates.ArbitraryStatePreparation(weights1, wires=[0, 1, 2])
        qml.templates.ArbitraryUnitary(weights2, wires=[0, 1, 2])
        return qml.probs(wires=[0, 1, 2])
  ```

* Added the `IQPEmbedding` template, which encodes inputs into the diagonal gates of an
  IQP circuit.
  [(#605)](https://github.com/XanaduAI/pennylane/pull/605)

  <img src="https://pennylane.readthedocs.io/en/latest/_images/iqp.png"
  width=50%></img>

* Added the `SimplifiedTwoDesign` template, which implements the circuit
  design of [Cerezo et al. (2020)](<https://arxiv.org/abs/2001.00550>).
  [(#556)](https://github.com/XanaduAI/pennylane/pull/556)

  <img src="https://pennylane.readthedocs.io/en/latest/_images/simplified_two_design.png"
  width=50%></img>

* Added the `BasicEntanglerLayers` template, which is a simple layer architecture
  of rotations and CNOT nearest-neighbour entanglers.
  [(#555)](https://github.com/XanaduAI/pennylane/pull/555)

  <img src="https://pennylane.readthedocs.io/en/latest/_images/basic_entangler.png"
  width=50%></img>

* PennyLane now offers a broadcasting function to easily construct templates:
  `qml.broadcast()` takes single quantum operations or other templates and applies
  them to wires in a specific pattern.
  [(#515)](https://github.com/XanaduAI/pennylane/pull/515)
  [(#522)](https://github.com/XanaduAI/pennylane/pull/522)
  [(#526)](https://github.com/XanaduAI/pennylane/pull/526)
  [(#603)](https://github.com/XanaduAI/pennylane/pull/603)

  For example, we can use broadcast to repeat a custom template
  across multiple wires:

  ```python
  from pennylane.templates import template

  @template
  def mytemplate(pars, wires):
      qml.Hadamard(wires=wires)
      qml.RY(pars, wires=wires)

  dev = qml.device('default.qubit', wires=3)

  @qml.qnode(dev)
  def circuit(pars):
      qml.broadcast(mytemplate, pattern="single", wires=[0,1,2], parameters=pars)
      return qml.expval(qml.PauliZ(0))
  ```

  ```pycon
  >>> circuit([1, 1, 0.1])
  -0.841470984807896
  >>> print(circuit.draw())
   0: ──H──RY(1.0)──┤ ⟨Z⟩
   1: ──H──RY(1.0)──┤
   2: ──H──RY(0.1)──┤
  ```

  For other available patterns, see the
  [broadcast function documentation](https://pennylane.readthedocs.io/en/latest/code/api/pennylane.broadcast.html).

<h3>Breaking changes</h3>

* The `QAOAEmbedding` now uses the new `MultiRZ` gate as a `ZZ` entangler,
  which changes the convention. While
  previously, the `ZZ` gate in the embedding was implemented as

  ```python
  CNOT(wires=[wires[0], wires[1]])
  RZ(2 * parameter, wires=wires[0])
  CNOT(wires=[wires[0], wires[1]])
  ```

  the `MultiRZ` corresponds to

  ```python
  CNOT(wires=[wires[1], wires[0]])
  RZ(parameter, wires=wires[0])
  CNOT(wires=[wires[1], wires[0]])
  ```

  which differs in the factor of `2`, and fixes a bug in the
  wires that the `CNOT` was applied to.
  [(#609)](https://github.com/XanaduAI/pennylane/pull/609)

* Probability methods are handled by `QubitDevice` and device method
  requirements are modified to simplify plugin development.
  [(#573)](https://github.com/XanaduAI/pennylane/pull/573)

* The internal variables `All` and `Any` to mark an `Operation` as acting on all or any
  wires have been renamed to `AllWires` and `AnyWires`.
  [(#614)](https://github.com/XanaduAI/pennylane/pull/614)

<h3>Improvements</h3>

* A new `Wires` class was introduced for the internal
  bookkeeping of wire indices.
  [(#615)](https://github.com/XanaduAI/pennylane/pull/615)

* Improvements to the speed/performance of the `default.qubit` device.
  [(#567)](https://github.com/XanaduAI/pennylane/pull/567)
  [(#559)](https://github.com/XanaduAI/pennylane/pull/559)

* Added the `"backprop"` and `"device"` differentiation methods to the `qnode`
  decorator.
  [(#552)](https://github.com/XanaduAI/pennylane/pull/552)

  - `"backprop"`: Use classical backpropagation. Default on simulator
    devices that are classically end-to-end differentiable.
    The returned QNode can only be used with the same machine learning
    framework (e.g., `default.tensor.tf` simulator with the `tensorflow` interface).

  - `"device"`: Queries the device directly for the gradient.

  Using the `"backprop"` differentiation method with the `default.tensor.tf`
  device, the created QNode is a 'white-box', and is tightly integrated with
  the overall TensorFlow computation:

  ```python
  >>> dev = qml.device("default.tensor.tf", wires=1)
  >>> @qml.qnode(dev, interface="tf", diff_method="backprop")
  >>> def circuit(x):
  ...     qml.RX(x[1], wires=0)
  ...     qml.Rot(x[0], x[1], x[2], wires=0)
  ...     return qml.expval(qml.PauliZ(0))
  >>> vars = tf.Variable([0.2, 0.5, 0.1])
  >>> with tf.GradientTape() as tape:
  ...     res = circuit(vars)
  >>> tape.gradient(res, vars)
  <tf.Tensor: shape=(3,), dtype=float32, numpy=array([-2.2526717e-01, -1.0086454e+00,  1.3877788e-17], dtype=float32)>
  ```

* The circuit drawer now displays inverted operations, as well as wires
  where probabilities are returned from the device:
  [(#540)](https://github.com/XanaduAI/pennylane/pull/540)

  ```python
  >>> @qml.qnode(dev)
  ... def circuit(theta):
  ...     qml.RX(theta, wires=0)
  ...     qml.CNOT(wires=[0, 1])
  ...     qml.S(wires=1).inv()
  ...     return qml.probs(wires=[0, 1])
  >>> circuit(0.2)
  array([0.99003329, 0.        , 0.        , 0.00996671])
  >>> print(circuit.draw())
  0: ──RX(0.2)──╭C───────╭┤ Probs
  1: ───────────╰X──S⁻¹──╰┤ Probs
  ```

* You can now evaluate the metric tensor of a VQE Hamiltonian via the new
  `VQECost.metric_tensor` method. This allows `VQECost` objects to be directly
  optimized by the quantum natural gradient optimizer (`qml.QNGOptimizer`).
  [(#618)](https://github.com/XanaduAI/pennylane/pull/618)

* The input check functions in `pennylane.templates.utils` are now public
  and visible in the API documentation.
  [(#566)](https://github.com/XanaduAI/pennylane/pull/566)

* Added keyword arguments for step size and order to the `qnode` decorator, as well as
  the `QNode` and `JacobianQNode` classes. This enables the user to set the step size
  and order when using finite difference methods. These options are also exposed when
  creating QNode collections.
  [(#530)](https://github.com/XanaduAI/pennylane/pull/530)
  [(#585)](https://github.com/XanaduAI/pennylane/pull/585)
  [(#587)](https://github.com/XanaduAI/pennylane/pull/587)

* The decomposition for the `CRY` gate now uses the simpler form `RY @ CNOT @ RY @ CNOT`
  [(#547)](https://github.com/XanaduAI/pennylane/pull/547)

* The underlying queuing system was refactored, removing the `qml._current_context`
  property that held the currently active `QNode` or `OperationRecorder`. Now, all
  objects that expose a queue for operations inherit from `QueuingContext` and
  register their queue globally.
  [(#548)](https://github.com/XanaduAI/pennylane/pull/548)

* The PennyLane repository has a new benchmarking tool which supports the comparison of different git revisions.
  [(#568)](https://github.com/XanaduAI/pennylane/pull/568)
  [(#560)](https://github.com/XanaduAI/pennylane/pull/560)
  [(#516)](https://github.com/XanaduAI/pennylane/pull/516)

<h3>Documentation</h3>

* Updated the development section by creating a landing page with links to sub-pages
  containing specific guides.
  [(#596)](https://github.com/XanaduAI/pennylane/pull/596)

* Extended the developer's guide by a section explaining how to add new templates.
  [(#564)](https://github.com/XanaduAI/pennylane/pull/564)

<h3>Bug fixes</h3>

* `tf.GradientTape().jacobian()` can now be evaluated on QNodes using the TensorFlow interface.
  [(#626)](https://github.com/XanaduAI/pennylane/pull/626)

* `RandomLayers()` is now compatible with the qiskit devices.
  [(#597)](https://github.com/XanaduAI/pennylane/pull/597)

* `DefaultQubit.probability()` now returns the correct probability when called with
  `device.analytic=False`.
  [(#563)](https://github.com/XanaduAI/pennylane/pull/563)

* Fixed a bug in the `StronglyEntanglingLayers` template, allowing it to
  work correctly when applied to a single wire.
  [(544)](https://github.com/XanaduAI/pennylane/pull/544)

* Fixed a bug when inverting operations with decompositions; operations marked as inverted
  are now correctly inverted when the fallback decomposition is called.
  [(#543)](https://github.com/XanaduAI/pennylane/pull/543)

* The `QNode.print_applied()` method now correctly displays wires where
  `qml.prob()` is being returned.
  [#542](https://github.com/XanaduAI/pennylane/pull/542)

<h3>Contributors</h3>

This release contains contributions from (in alphabetical order):

Ville Bergholm, Lana Bozanic, Thomas Bromley, Theodor Isacsson, Josh Izaac, Nathan Killoran,
Maggie Li, Johannes Jakob Meyer, Maria Schuld, Sukin Sim, Antal Száva.

# Release 0.8.1

<h3>Improvements</h3>

* Beginning of support for Python 3.8, with the test suite
  now being run in a Python 3.8 environment.
  [(#501)](https://github.com/XanaduAI/pennylane/pull/501)

<h3>Documentation</h3>

* Present templates as a gallery of thumbnails showing the
  basic circuit architecture.
  [(#499)](https://github.com/XanaduAI/pennylane/pull/499)

<h3>Bug fixes</h3>

* Fixed a bug where multiplying a QNode parameter by 0 caused a divide
  by zero error when calculating the parameter shift formula.
  [(#512)](https://github.com/XanaduAI/pennylane/pull/512)

* Fixed a bug where the shape of differentiable QNode arguments
  was being cached on the first construction, leading to indexing
  errors if the QNode was re-evaluated if the argument changed shape.
  [(#505)](https://github.com/XanaduAI/pennylane/pull/505)

<h3>Contributors</h3>

This release contains contributions from (in alphabetical order):

Ville Bergholm, Josh Izaac, Johannes Jakob Meyer, Maria Schuld, Antal Száva.

# Release 0.8.0

<h3>New features since last release</h3>

* Added a quantum chemistry package, `pennylane.qchem`, which supports
  integration with OpenFermion, Psi4, PySCF, and OpenBabel.
  [(#453)](https://github.com/XanaduAI/pennylane/pull/453)

  Features include:

  - Generate the qubit Hamiltonians directly starting with the atomic structure of the molecule.
  - Calculate the mean-field (Hartree-Fock) electronic structure of molecules.
  - Allow to define an active space based on the number of active electrons and active orbitals.
  - Perform the fermionic-to-qubit transformation of the electronic Hamiltonian by
    using different functions implemented in OpenFermion.
  - Convert OpenFermion's QubitOperator to a Pennylane `Hamiltonian` class.
  - Perform a Variational Quantum Eigensolver (VQE) computation with this Hamiltonian in PennyLane.

  Check out the [quantum chemistry quickstart](https://pennylane.readthedocs.io/en/latest/introduction/chemistry.html), as well the quantum chemistry and VQE tutorials.

* PennyLane now has some functions and classes for creating and solving VQE
  problems. [(#467)](https://github.com/XanaduAI/pennylane/pull/467)

  - `qml.Hamiltonian`: a lightweight class for representing qubit Hamiltonians
  - `qml.VQECost`: a class for quickly constructing a differentiable cost function
    given a circuit ansatz, Hamiltonian, and one or more devices

    ```python
    >>> H = qml.vqe.Hamiltonian(coeffs, obs)
    >>> cost = qml.VQECost(ansatz, hamiltonian, dev, interface="torch")
    >>> params = torch.rand([4, 3])
    >>> cost(params)
    tensor(0.0245, dtype=torch.float64)
    ```

* Added a circuit drawing feature that provides a text-based representation
  of a QNode instance. It can be invoked via `qnode.draw()`. The user can specify
  to display variable names instead of variable values and choose either an ASCII
  or Unicode charset.
  [(#446)](https://github.com/XanaduAI/pennylane/pull/446)

  Consider the following circuit as an example:
  ```python3
  @qml.qnode(dev)
  def qfunc(a, w):
      qml.Hadamard(0)
      qml.CRX(a, wires=[0, 1])
      qml.Rot(w[0], w[1], w[2], wires=[1])
      qml.CRX(-a, wires=[0, 1])

      return qml.expval(qml.PauliZ(0) @ qml.PauliZ(1))
  ```

  We can draw the circuit after it has been executed:

  ```python
  >>> result = qfunc(2.3, [1.2, 3.2, 0.7])
  >>> print(qfunc.draw())
   0: ──H──╭C────────────────────────────╭C─────────╭┤ ⟨Z ⊗ Z⟩
   1: ─────╰RX(2.3)──Rot(1.2, 3.2, 0.7)──╰RX(-2.3)──╰┤ ⟨Z ⊗ Z⟩
  >>> print(qfunc.draw(charset="ascii"))
   0: --H--+C----------------------------+C---------+| <Z @ Z>
   1: -----+RX(2.3)--Rot(1.2, 3.2, 0.7)--+RX(-2.3)--+| <Z @ Z>
  >>> print(qfunc.draw(show_variable_names=True))
   0: ──H──╭C─────────────────────────────╭C─────────╭┤ ⟨Z ⊗ Z⟩
   1: ─────╰RX(a)──Rot(w[0], w[1], w[2])──╰RX(-1*a)──╰┤ ⟨Z ⊗ Z⟩
  ```

* Added `QAOAEmbedding` and its parameter initialization
  as a new trainable template.
  [(#442)](https://github.com/XanaduAI/pennylane/pull/442)

  <img src="https://pennylane.readthedocs.io/en/latest/_images/qaoa_layers.png"
  width=70%></img>

* Added the `qml.probs()` measurement function, allowing QNodes
  to differentiate variational circuit probabilities
  on simulators and hardware.
  [(#432)](https://github.com/XanaduAI/pennylane/pull/432)

  ```python
  @qml.qnode(dev)
  def circuit(x):
      qml.Hadamard(wires=0)
      qml.RY(x, wires=0)
      qml.RX(x, wires=1)
      qml.CNOT(wires=[0, 1])
      return qml.probs(wires=[0])
  ```
  Executing this circuit gives the marginal probability of wire 1:
  ```python
  >>> circuit(0.2)
  [0.40066533 0.59933467]
  ```
  QNodes that return probabilities fully support autodifferentiation.

* Added the convenience load functions `qml.from_pyquil`, `qml.from_quil` and
  `qml.from_quil_file` that convert pyQuil objects and Quil code to PennyLane
  templates. This feature requires version 0.8 or above of the PennyLane-Forest
  plugin.
  [(#459)](https://github.com/XanaduAI/pennylane/pull/459)

* Added a `qml.inv` method that inverts templates and sequences of Operations.
  Added a `@qml.template` decorator that makes templates return the queued Operations.
  [(#462)](https://github.com/XanaduAI/pennylane/pull/462)

  For example, using this function to invert a template inside a QNode:

  ```python3
      @qml.template
      def ansatz(weights, wires):
          for idx, wire in enumerate(wires):
              qml.RX(weights[idx], wires=[wire])

          for idx in range(len(wires) - 1):
              qml.CNOT(wires=[wires[idx], wires[idx + 1]])

      dev = qml.device('default.qubit', wires=2)

      @qml.qnode(dev)
      def circuit(weights):
          qml.inv(ansatz(weights, wires=[0, 1]))
          return qml.expval(qml.PauliZ(0) @ qml.PauliZ(1))
    ```

* Added the `QNodeCollection` container class, that allows independent
  QNodes to be stored and evaluated simultaneously. Experimental support
  for asynchronous evaluation of contained QNodes is provided with the
  `parallel=True` keyword argument.
  [(#466)](https://github.com/XanaduAI/pennylane/pull/466)

* Added a high level `qml.map` function, that maps a quantum
  circuit template over a list of observables or devices, returning
  a `QNodeCollection`.
  [(#466)](https://github.com/XanaduAI/pennylane/pull/466)

  For example:

  ```python3
  >>> def my_template(params, wires, **kwargs):
  >>>    qml.RX(params[0], wires=wires[0])
  >>>    qml.RX(params[1], wires=wires[1])
  >>>    qml.CNOT(wires=wires)

  >>> obs_list = [qml.PauliX(0) @ qml.PauliZ(1), qml.PauliZ(0) @ qml.PauliX(1)]
  >>> dev = qml.device("default.qubit", wires=2)
  >>> qnodes = qml.map(my_template, obs_list, dev, measure="expval")
  >>> qnodes([0.54, 0.12])
  array([-0.06154835  0.99280864])
  ```

* Added high level `qml.sum`, `qml.dot`, `qml.apply` functions
  that act on QNode collections.
  [(#466)](https://github.com/XanaduAI/pennylane/pull/466)

  `qml.apply` allows vectorized functions to act over the entire QNode
  collection:
  ```python
  >>> qnodes = qml.map(my_template, obs_list, dev, measure="expval")
  >>> cost = qml.apply(np.sin, qnodes)
  >>> cost([0.54, 0.12])
  array([-0.0615095  0.83756375])
  ```

  `qml.sum` and `qml.dot` take the sum of a QNode collection, and a
  dot product of tensors/arrays/QNode collections, respectively.

<h3>Breaking changes</h3>

* Deprecated the old-style `QNode` such that only the new-style `QNode` and its syntax can be used,
  moved all related files from the `pennylane/beta` folder to `pennylane`.
  [(#440)](https://github.com/XanaduAI/pennylane/pull/440)

<h3>Improvements</h3>

* Added the `Tensor.prune()` method and the `Tensor.non_identity_obs` property for extracting
  non-identity instances from the observables making up a `Tensor` instance.
  [(#498)](https://github.com/XanaduAI/pennylane/pull/498)

* Renamed the `expt.tensornet` and `expt.tensornet.tf` devices to `default.tensor` and
  `default.tensor.tf`.
  [(#495)](https://github.com/XanaduAI/pennylane/pull/495)

* Added a serialization method to the `CircuitGraph` class that is used to create a unique
  hash for each quantum circuit graph.
  [(#470)](https://github.com/XanaduAI/pennylane/pull/470)

* Added the `Observable.eigvals` method to return the eigenvalues of observables.
  [(#449)](https://github.com/XanaduAI/pennylane/pull/449)

* Added the `Observable.diagonalizing_gates` method to return the gates
  that diagonalize an observable in the computational basis.
  [(#454)](https://github.com/XanaduAI/pennylane/pull/454)

* Added the `Operator.matrix` method to return the matrix representation
  of an operator in the computational basis.
  [(#454)](https://github.com/XanaduAI/pennylane/pull/454)

* Added a `QubitDevice` class which implements common functionalities of plugin devices such that
  plugin devices can rely on these implementations. The new `QubitDevice` also includes
  a new `execute` method, which allows for more convenient plugin design. In addition, `QubitDevice`
  also unifies the way samples are generated on qubit-based devices.
  [(#452)](https://github.com/XanaduAI/pennylane/pull/452)
  [(#473)](https://github.com/XanaduAI/pennylane/pull/473)

* Improved documentation of `AmplitudeEmbedding` and `BasisEmbedding` templates.
  [(#441)](https://github.com/XanaduAI/pennylane/pull/441)
  [(#439)](https://github.com/XanaduAI/pennylane/pull/439)

* Codeblocks in the documentation now have a 'copy' button for easily
  copying examples.
  [(#437)](https://github.com/XanaduAI/pennylane/pull/437)

<h3>Documentation</h3>

* Update the developers plugin guide to use QubitDevice.
  [(#483)](https://github.com/XanaduAI/pennylane/pull/483)

<h3>Bug fixes</h3>

* Fixed a bug in `CVQNode._pd_analytic`, where non-descendant observables were not
  Heisenberg-transformed before evaluating the partial derivatives when using the
  order-2 parameter-shift method, resulting in an erroneous Jacobian for some circuits.
  [(#433)](https://github.com/XanaduAI/pennylane/pull/433)

<h3>Contributors</h3>

This release contains contributions from (in alphabetical order):

Juan Miguel Arrazola, Ville Bergholm, Alain Delgado Gran, Olivia Di Matteo,
Theodor Isacsson, Josh Izaac, Soran Jahangiri, Nathan Killoran, Johannes Jakob Meyer,
Zeyue Niu, Maria Schuld, Antal Száva.

# Release 0.7.0

<h3>New features since last release</h3>

* Custom padding constant in `AmplitudeEmbedding` is supported (see 'Breaking changes'.)
  [(#419)](https://github.com/XanaduAI/pennylane/pull/419)

* `StronglyEntanglingLayer` and `RandomLayer` now work with a single wire.
  [(#409)](https://github.com/XanaduAI/pennylane/pull/409)
  [(#413)](https://github.com/XanaduAI/pennylane/pull/413)

* Added support for applying the inverse of an `Operation` within a circuit.
  [(#377)](https://github.com/XanaduAI/pennylane/pull/377)

* Added an `OperationRecorder()` context manager, that allows templates
  and quantum functions to be executed while recording events. The
  recorder can be used with and without QNodes as a debugging utility.
  [(#388)](https://github.com/XanaduAI/pennylane/pull/388)

* Operations can now specify a decomposition that is used when the desired operation
  is not supported on the target device.
  [(#396)](https://github.com/XanaduAI/pennylane/pull/396)

* The ability to load circuits from external frameworks as templates
  has been added via the new `qml.load()` function. This feature
  requires plugin support --- this initial release provides support
  for Qiskit circuits and QASM files when `pennylane-qiskit` is installed,
  via the functions `qml.from_qiskit` and `qml.from_qasm`.
  [(#418)](https://github.com/XanaduAI/pennylane/pull/418)

* An experimental tensor network device has been added
  [(#416)](https://github.com/XanaduAI/pennylane/pull/416)
  [(#395)](https://github.com/XanaduAI/pennylane/pull/395)
  [(#394)](https://github.com/XanaduAI/pennylane/pull/394)
  [(#380)](https://github.com/XanaduAI/pennylane/pull/380)

* An experimental tensor network device which uses TensorFlow for
  backpropagation has been added
  [(#427)](https://github.com/XanaduAI/pennylane/pull/427)

* Custom padding constant in `AmplitudeEmbedding` is supported (see 'Breaking changes'.)
  [(#419)](https://github.com/XanaduAI/pennylane/pull/419)

<h3>Breaking changes</h3>

* The `pad` parameter in `AmplitudeEmbedding()` is now either `None` (no automatic padding), or a
  number that is used as the padding constant.
  [(#419)](https://github.com/XanaduAI/pennylane/pull/419)

* Initialization functions now return a single array of weights per function. Utilities for multi-weight templates
  `Interferometer()` and `CVNeuralNetLayers()` are provided.
  [(#412)](https://github.com/XanaduAI/pennylane/pull/412)

* The single layer templates `RandomLayer()`, `CVNeuralNetLayer()` and `StronglyEntanglingLayer()`
  have been turned into private functions `_random_layer()`, `_cv_neural_net_layer()` and
  `_strongly_entangling_layer()`. Recommended use is now via the corresponding `Layers()` templates.
  [(#413)](https://github.com/XanaduAI/pennylane/pull/413)

<h3>Improvements</h3>

* Added extensive input checks in templates.
  [(#419)](https://github.com/XanaduAI/pennylane/pull/419)

* Templates integration tests are rewritten - now cover keyword/positional argument passing,
  interfaces and combinations of templates.
  [(#409)](https://github.com/XanaduAI/pennylane/pull/409)
  [(#419)](https://github.com/XanaduAI/pennylane/pull/419)

* State vector preparation operations in the `default.qubit` plugin can now be
  applied to subsets of wires, and are restricted to being the first operation
  in a circuit.
  [(#346)](https://github.com/XanaduAI/pennylane/pull/346)

* The `QNode` class is split into a hierarchy of simpler classes.
  [(#354)](https://github.com/XanaduAI/pennylane/pull/354)
  [(#398)](https://github.com/XanaduAI/pennylane/pull/398)
  [(#415)](https://github.com/XanaduAI/pennylane/pull/415)
  [(#417)](https://github.com/XanaduAI/pennylane/pull/417)
  [(#425)](https://github.com/XanaduAI/pennylane/pull/425)

* Added the gates U1, U2 and U3 parametrizing arbitrary unitaries on 1, 2 and 3
  qubits and the Toffoli gate to the set of qubit operations.
  [(#396)](https://github.com/XanaduAI/pennylane/pull/396)

* Changes have been made to accomodate the movement of the main function
  in `pytest._internal` to `pytest._internal.main` in pip 19.3.
  [(#404)](https://github.com/XanaduAI/pennylane/pull/404)

* Added the templates `BasisStatePreparation` and `MottonenStatePreparation` that use
  gates to prepare a basis state and an arbitrary state respectively.
  [(#336)](https://github.com/XanaduAI/pennylane/pull/336)

* Added decompositions for `BasisState` and `QubitStateVector` based on state
  preparation templates.
  [(#414)](https://github.com/XanaduAI/pennylane/pull/414)

* Replaces the pseudo-inverse in the quantum natural gradient optimizer
  (which can be numerically unstable) with `np.linalg.solve`.
  [(#428)](https://github.com/XanaduAI/pennylane/pull/428)

<h3>Contributors</h3>

This release contains contributions from (in alphabetical order):

Ville Bergholm, Josh Izaac, Nathan Killoran, Angus Lowe, Johannes Jakob Meyer,
Oluwatobi Ogunbayo, Maria Schuld, Antal Száva.

# Release 0.6.1

<h3>New features since last release</h3>

* Added a `print_applied` method to QNodes, allowing the operation
  and observable queue to be printed as last constructed.
  [(#378)](https://github.com/XanaduAI/pennylane/pull/378)

<h3>Improvements</h3>

* A new `Operator` base class is introduced, which is inherited by both the
  `Observable` class and the `Operation` class.
  [(#355)](https://github.com/XanaduAI/pennylane/pull/355)

* Removed deprecated `@abstractproperty` decorators
  in `_device.py`.
  [(#374)](https://github.com/XanaduAI/pennylane/pull/374)

* The `CircuitGraph` class is updated to deal with `Operation` instances directly.
  [(#344)](https://github.com/XanaduAI/pennylane/pull/344)

* Comprehensive gradient tests have been added for the interfaces.
  [(#381)](https://github.com/XanaduAI/pennylane/pull/381)

<h3>Documentation</h3>

* The new restructured documentation has been polished and updated.
  [(#387)](https://github.com/XanaduAI/pennylane/pull/387)
  [(#375)](https://github.com/XanaduAI/pennylane/pull/375)
  [(#372)](https://github.com/XanaduAI/pennylane/pull/372)
  [(#370)](https://github.com/XanaduAI/pennylane/pull/370)
  [(#369)](https://github.com/XanaduAI/pennylane/pull/369)
  [(#367)](https://github.com/XanaduAI/pennylane/pull/367)
  [(#364)](https://github.com/XanaduAI/pennylane/pull/364)

* Updated the development guides.
  [(#382)](https://github.com/XanaduAI/pennylane/pull/382)
  [(#379)](https://github.com/XanaduAI/pennylane/pull/379)

* Added all modules, classes, and functions to the API section
  in the documentation.
  [(#373)](https://github.com/XanaduAI/pennylane/pull/373)

<h3>Bug fixes</h3>

* Replaces the existing `np.linalg.norm` normalization with hand-coded
  normalization, allowing `AmplitudeEmbedding` to be used with differentiable
  parameters. AmplitudeEmbedding tests have been added and improved.
  [(#376)](https://github.com/XanaduAI/pennylane/pull/376)

<h3>Contributors</h3>

This release contains contributions from (in alphabetical order):

Ville Bergholm, Josh Izaac, Nathan Killoran, Maria Schuld, Antal Száva

# Release 0.6.0

<h3>New features since last release</h3>

* The devices `default.qubit` and `default.gaussian` have a new initialization parameter
  `analytic` that indicates if expectation values and variances should be calculated
  analytically and not be estimated from data.
  [(#317)](https://github.com/XanaduAI/pennylane/pull/317)

* Added C-SWAP gate to the set of qubit operations
  [(#330)](https://github.com/XanaduAI/pennylane/pull/330)

* The TensorFlow interface has been renamed from `"tfe"` to `"tf"`, and
  now supports TensorFlow 2.0.
  [(#337)](https://github.com/XanaduAI/pennylane/pull/337)

* Added the S and T gates to the set of qubit operations.
  [(#343)](https://github.com/XanaduAI/pennylane/pull/343)

* Tensor observables are now supported within the `expval`,
  `var`, and `sample` functions, by using the `@` operator.
  [(#267)](https://github.com/XanaduAI/pennylane/pull/267)


<h3>Breaking changes</h3>

* The argument `n` specifying the number of samples in the method `Device.sample` was removed.
  Instead, the method will always return `Device.shots` many samples.
  [(#317)](https://github.com/XanaduAI/pennylane/pull/317)

<h3>Improvements</h3>

* The number of shots / random samples used to estimate expectation values and variances, `Device.shots`,
  can now be changed after device creation.
  [(#317)](https://github.com/XanaduAI/pennylane/pull/317)

* Unified import shortcuts to be under qml in qnode.py
  and test_operation.py
  [(#329)](https://github.com/XanaduAI/pennylane/pull/329)

* The quantum natural gradient now uses `scipy.linalg.pinvh` which is more efficient for symmetric matrices
  than the previously used `scipy.linalg.pinv`.
  [(#331)](https://github.com/XanaduAI/pennylane/pull/331)

* The deprecated `qml.expval.Observable` syntax has been removed.
  [(#267)](https://github.com/XanaduAI/pennylane/pull/267)

* Remainder of the unittest-style tests were ported to pytest.
  [(#310)](https://github.com/XanaduAI/pennylane/pull/310)

* The `do_queue` argument for operations now only takes effect
  within QNodes. Outside of QNodes, operations can now be instantiated
  without needing to specify `do_queue`.
  [(#359)](https://github.com/XanaduAI/pennylane/pull/359)

<h3>Documentation</h3>

* The docs are rewritten and restructured to contain a code introduction section as well as an API section.
  [(#314)](https://github.com/XanaduAI/pennylane/pull/275)

* Added Ising model example to the tutorials
  [(#319)](https://github.com/XanaduAI/pennylane/pull/319)

* Added tutorial for QAOA on MaxCut problem
  [(#328)](https://github.com/XanaduAI/pennylane/pull/328)

* Added QGAN flow chart figure to its tutorial
  [(#333)](https://github.com/XanaduAI/pennylane/pull/333)

* Added missing figures for gallery thumbnails of state-preparation
  and QGAN tutorials
  [(#326)](https://github.com/XanaduAI/pennylane/pull/326)

* Fixed typos in the state preparation tutorial
  [(#321)](https://github.com/XanaduAI/pennylane/pull/321)

* Fixed bug in VQE tutorial 3D plots
  [(#327)](https://github.com/XanaduAI/pennylane/pull/327)

<h3>Bug fixes</h3>

* Fixed typo in measurement type error message in qnode.py
  [(#341)](https://github.com/XanaduAI/pennylane/pull/341)

<h3>Contributors</h3>

This release contains contributions from (in alphabetical order):

Shahnawaz Ahmed, Ville Bergholm, Aroosa Ijaz, Josh Izaac, Nathan Killoran, Angus Lowe,
Johannes Jakob Meyer, Maria Schuld, Antal Száva, Roeland Wiersema.

# Release 0.5.0

<h3>New features since last release</h3>

* Adds a new optimizer, `qml.QNGOptimizer`, which optimizes QNodes using
  quantum natural gradient descent. See https://arxiv.org/abs/1909.02108
  for more details.
  [(#295)](https://github.com/XanaduAI/pennylane/pull/295)
  [(#311)](https://github.com/XanaduAI/pennylane/pull/311)

* Adds a new QNode method, `QNode.metric_tensor()`,
  which returns the block-diagonal approximation to the Fubini-Study
  metric tensor evaluated on the attached device.
  [(#295)](https://github.com/XanaduAI/pennylane/pull/295)

* Sampling support: QNodes can now return a specified number of samples
  from a given observable via the top-level `pennylane.sample()` function.
  To support this on plugin devices, there is a new `Device.sample` method.

  Calculating gradients of QNodes that involve sampling is not possible.
  [(#256)](https://github.com/XanaduAI/pennylane/pull/256)

* `default.qubit` has been updated to provide support for sampling.
  [(#256)](https://github.com/XanaduAI/pennylane/pull/256)

* Added controlled rotation gates to PennyLane operations and `default.qubit` plugin.
  [(#251)](https://github.com/XanaduAI/pennylane/pull/251)

<h3>Breaking changes</h3>

* The method `Device.supported` was removed, and replaced with the methods
  `Device.supports_observable` and `Device.supports_operation`.
  Both methods can be called with string arguments (`dev.supports_observable('PauliX')`) and
  class arguments (`dev.supports_observable(qml.PauliX)`).
  [(#276)](https://github.com/XanaduAI/pennylane/pull/276)

* The following CV observables were renamed to comply with the new Operation/Observable
  scheme: `MeanPhoton` to `NumberOperator`, `Homodyne` to `QuadOperator` and `NumberState` to `FockStateProjector`.
  [(#254)](https://github.com/XanaduAI/pennylane/pull/254)

<h3>Improvements</h3>

* The `AmplitudeEmbedding` function now provides options to normalize and
  pad features to ensure a valid state vector is prepared.
  [(#275)](https://github.com/XanaduAI/pennylane/pull/275)

* Operations can now optionally specify generators, either as existing PennyLane
  operations, or by providing a NumPy array.
  [(#295)](https://github.com/XanaduAI/pennylane/pull/295)
  [(#313)](https://github.com/XanaduAI/pennylane/pull/313)

* Adds a `Device.parameters` property, so that devices can view a dictionary mapping free
  parameters to operation parameters. This will allow plugin devices to take advantage
  of parametric compilation.
  [(#283)](https://github.com/XanaduAI/pennylane/pull/283)

* Introduces two enumerations: `Any` and `All`, representing any number of wires
  and all wires in the system respectively. They can be imported from
  `pennylane.operation`, and can be used when defining the `Operation.num_wires`
  class attribute of operations.
  [(#277)](https://github.com/XanaduAI/pennylane/pull/277)

  As part of this change:

  - `All` is equivalent to the integer 0, for backwards compatibility with the
    existing test suite

  - `Any` is equivalent to the integer -1 to allow numeric comparison
    operators to continue working

  - An additional validation is now added to the `Operation` class,
    which will alert the user that an operation with `num_wires = All`
    is being incorrectly.

* The one-qubit rotations in `pennylane.plugins.default_qubit` no longer depend on Scipy's `expm`. Instead
  they are calculated with Euler's formula.
  [(#292)](https://github.com/XanaduAI/pennylane/pull/292)

* Creates an `ObservableReturnTypes` enumeration class containing `Sample`,
  `Variance` and `Expectation`. These new values can be assigned to the `return_type`
  attribute of an `Observable`.
  [(#290)](https://github.com/XanaduAI/pennylane/pull/290)

* Changed the signature of the `RandomLayer` and `RandomLayers` templates to have a fixed seed by default.
  [(#258)](https://github.com/XanaduAI/pennylane/pull/258)

* `setup.py` has been cleaned up, removing the non-working shebang,
  and removing unused imports.
  [(#262)](https://github.com/XanaduAI/pennylane/pull/262)

<h3>Documentation</h3>

* A documentation refactor to simplify the tutorials and
  include Sphinx-Gallery.
  [(#291)](https://github.com/XanaduAI/pennylane/pull/291)

  - Examples and tutorials previously split across the `examples/`
    and `doc/tutorials/` directories, in a mixture of ReST and Jupyter notebooks,
    have been rewritten as Python scripts with ReST comments in a single location,
    the `examples/` folder.

  - Sphinx-Gallery is used to automatically build and run the tutorials.
    Rendered output is displayed in the Sphinx documentation.

  - Links are provided at the top of every tutorial page for downloading the
    tutorial as an executable python script, downloading the tutorial
    as a Jupyter notebook, or viewing the notebook on GitHub.

  - The tutorials table of contents have been moved to a single quick start page.

* Fixed a typo in `QubitStateVector`.
  [(#296)](https://github.com/XanaduAI/pennylane/pull/296)

* Fixed a typo in the `default_gaussian.gaussian_state` function.
  [(#293)](https://github.com/XanaduAI/pennylane/pull/293)

* Fixed a typo in the gradient recipe within the `RX`, `RY`, `RZ`
  operation docstrings.
  [(#248)](https://github.com/XanaduAI/pennylane/pull/248)

* Fixed a broken link in the tutorial documentation, as a
  result of the `qml.expval.Observable` deprecation.
  [(#246)](https://github.com/XanaduAI/pennylane/pull/246)

<h3>Bug fixes</h3>

* Fixed a bug where a `PolyXP` observable would fail if applied to subsets
  of wires on `default.gaussian`.
  [(#277)](https://github.com/XanaduAI/pennylane/pull/277)

<h3>Contributors</h3>

This release contains contributions from (in alphabetical order):

Simon Cross, Aroosa Ijaz, Josh Izaac, Nathan Killoran, Johannes Jakob Meyer,
Rohit Midha, Nicolás Quesada, Maria Schuld, Antal Száva, Roeland Wiersema.

# Release 0.4.0

<h3>New features since last release</h3>

* `pennylane.expval()` is now a top-level *function*, and is no longer
  a package of classes. For now, the existing `pennylane.expval.Observable`
  interface continues to work, but will raise a deprecation warning.
  [(#232)](https://github.com/XanaduAI/pennylane/pull/232)

* Variance support: QNodes can now return the variance of observables,
  via the top-level `pennylane.var()` function. To support this on
  plugin devices, there is a new `Device.var` method.

  The following observables support analytic gradients of variances:

  - All qubit observables (requiring 3 circuit evaluations for involutory
    observables such as `Identity`, `X`, `Y`, `Z`; and 5 circuit evals for
    non-involutary observables, currently only `qml.Hermitian`)

  - First-order CV observables (requiring 5 circuit evaluations)

  Second-order CV observables support numerical variance gradients.

* `pennylane.about()` function added, providing details
  on current PennyLane version, installed plugins, Python,
  platform, and NumPy versions [(#186)](https://github.com/XanaduAI/pennylane/pull/186)

* Removed the logic that allowed `wires` to be passed as a positional
  argument in quantum operations. This allows us to raise more useful
  error messages for the user if incorrect syntax is used.
  [(#188)](https://github.com/XanaduAI/pennylane/pull/188)

* Adds support for multi-qubit expectation values of the `pennylane.Hermitian()`
  observable [(#192)](https://github.com/XanaduAI/pennylane/pull/192)

* Adds support for multi-qubit expectation values in `default.qubit`.
  [(#202)](https://github.com/XanaduAI/pennylane/pull/202)

* Organize templates into submodules [(#195)](https://github.com/XanaduAI/pennylane/pull/195).
  This included the following improvements:

  - Distinguish embedding templates from layer templates.

  - New random initialization functions supporting the templates available
    in the new submodule `pennylane.init`.

  - Added a random circuit template (`RandomLayers()`), in which rotations and 2-qubit gates are randomly
    distributed over the wires

  - Add various embedding strategies

<h3>Breaking changes</h3>

* The `Device` methods `expectations`, `pre_expval`, and `post_expval` have been
  renamed to `observables`, `pre_measure`, and `post_measure` respectively.
  [(#232)](https://github.com/XanaduAI/pennylane/pull/232)

<h3>Improvements</h3>

* `default.qubit` plugin now uses `np.tensordot` when applying quantum operations
  and evaluating expectations, resulting in significant speedup
  [(#239)](https://github.com/XanaduAI/pennylane/pull/239),
  [(#241)](https://github.com/XanaduAI/pennylane/pull/241)

* PennyLane now allows division of quantum operation parameters by a constant
  [(#179)](https://github.com/XanaduAI/pennylane/pull/179)

* Portions of the test suite are in the process of being ported to pytest.
  Note: this is still a work in progress.

  Ported tests include:

  - `test_ops.py`
  - `test_about.py`
  - `test_classical_gradients.py`
  - `test_observables.py`
  - `test_measure.py`
  - `test_init.py`
  - `test_templates*.py`
  - `test_ops.py`
  - `test_variable.py`
  - `test_qnode.py` (partial)

<h3>Bug fixes</h3>

* Fixed a bug in `Device.supported`, which would incorrectly
  mark an operation as supported if it shared a name with an
  observable [(#203)](https://github.com/XanaduAI/pennylane/pull/203)

* Fixed a bug in `Operation.wires`, by explicitly casting the
  type of each wire to an integer [(#206)](https://github.com/XanaduAI/pennylane/pull/206)

* Removed code in PennyLane which configured the logger,
  as this would clash with users' configurations
  [(#208)](https://github.com/XanaduAI/pennylane/pull/208)

* Fixed a bug in `default.qubit`, in which `QubitStateVector` operations
  were accidentally being cast to `np.float` instead of `np.complex`.
  [(#211)](https://github.com/XanaduAI/pennylane/pull/211)


<h3>Contributors</h3>

This release contains contributions from:

Shahnawaz Ahmed, riveSunder, Aroosa Ijaz, Josh Izaac, Nathan Killoran, Maria Schuld.

# Release 0.3.1

<h3>Bug fixes</h3>

* Fixed a bug where the interfaces submodule was not correctly being packaged via setup.py

# Release 0.3.0

<h3>New features since last release</h3>

* PennyLane now includes a new `interfaces` submodule, which enables QNode integration with additional machine learning libraries.
* Adds support for an experimental PyTorch interface for QNodes
* Adds support for an experimental TensorFlow eager execution interface for QNodes
* Adds a PyTorch+GPU+QPU tutorial to the documentation
* Documentation now includes links and tutorials including the new [PennyLane-Forest](https://github.com/rigetti/pennylane-forest) plugin.

<h3>Improvements</h3>

* Printing a QNode object, via `print(qnode)` or in an interactive terminal, now displays more useful information regarding the QNode,
  including the device it runs on, the number of wires, it's interface, and the quantum function it uses:

  ```python
  >>> print(qnode)
  <QNode: device='default.qubit', func=circuit, wires=2, interface=PyTorch>
  ```

<h3>Contributors</h3>

This release contains contributions from:

Josh Izaac and Nathan Killoran.


# Release 0.2.0

<h3>New features since last release</h3>

* Added the `Identity` expectation value for both CV and qubit models [(#135)](https://github.com/XanaduAI/pennylane/pull/135)
* Added the `templates.py` submodule, containing some commonly used QML models to be used as ansatz in QNodes [(#133)](https://github.com/XanaduAI/pennylane/pull/133)
* Added the `qml.Interferometer` CV operation [(#152)](https://github.com/XanaduAI/pennylane/pull/152)
* Wires are now supported as free QNode parameters [(#151)](https://github.com/XanaduAI/pennylane/pull/151)
* Added ability to update stepsizes of the optimizers [(#159)](https://github.com/XanaduAI/pennylane/pull/159)

<h3>Improvements</h3>

* Removed use of hardcoded values in the optimizers, made them parameters (see [#131](https://github.com/XanaduAI/pennylane/pull/131) and [#132](https://github.com/XanaduAI/pennylane/pull/132))
* Created the new `PlaceholderExpectation`, to be used when both CV and qubit expval modules contain expectations with the same name
* Provide a way for plugins to view the operation queue _before_ applying operations. This allows for on-the-fly modifications of
  the queue, allowing hardware-based plugins to support the full range of qubit expectation values. [(#143)](https://github.com/XanaduAI/pennylane/pull/143)
* QNode return values now support _any_ form of sequence, such as lists, sets, etc. [(#144)](https://github.com/XanaduAI/pennylane/pull/144)
* CV analytic gradient calculation is now more robust, allowing for operations which may not themselves be differentiated, but have a
  well defined `_heisenberg_rep` method, and so may succeed operations that are analytically differentiable [(#152)](https://github.com/XanaduAI/pennylane/pull/152)

<h3>Bug fixes</h3>

* Fixed a bug where the variational classifier example was not batching when learning parity (see [#128](https://github.com/XanaduAI/pennylane/pull/128) and [#129](https://github.com/XanaduAI/pennylane/pull/129))
* Fixed an inconsistency where some initial state operations were documented as accepting complex parameters - all operations
  now accept real values [(#146)](https://github.com/XanaduAI/pennylane/pull/146)

<h3>Contributors</h3>

This release contains contributions from:

Christian Gogolin, Josh Izaac, Nathan Killoran, and Maria Schuld.


# Release 0.1.0

Initial public release.

<h3>Contributors</h3>
This release contains contributions from:

Ville Bergholm, Josh Izaac, Maria Schuld, Christian Gogolin, and Nathan Killoran.<|MERGE_RESOLUTION|>--- conflicted
+++ resolved
@@ -300,13 +300,8 @@
 
 This release contains contributions from (in alphabetical order):
 
-<<<<<<< HEAD
-Marius Aglitoiu, Vishnu Ajith, Thomas Bromley, Olivia Di Matteo, Tanya Garg, Diego Guala,
+Marius Aglitoiu, Vishnu Ajith, Thomas Bromley, Jack Ceroni, Olivia Di Matteo, Tanya Garg, Diego Guala,
 Anthony Hayes, Josh Izaac, Pavan Jayasinha, Ryan Levy, Nahum Sá, Maria Schuld, Brian Shi, Antal Száva, Vincent Wong
-=======
-Marius Aglitoiu, Vishnu Ajith, Thomas Bromley, Jack Ceroni, Olivia Di Matteo, Tanya Garg, Diego Guala,
-Anthony Hayes, Josh Izaac, Pavan Jayasinha, Ryan Levy, Nahum Sá, Brian Shi, Antal Száva, Vincent Wong.
->>>>>>> 8f8205f1
 
 # Release 0.15.1 (current release)
 
