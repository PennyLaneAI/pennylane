--- conflicted
+++ resolved
@@ -2,7 +2,6 @@
 
 <h3>New features since last release</h3>
 
-<<<<<<< HEAD
 * PennyLane can now perform quantum circuit optimization using the
   top-level transform `qml.compile`. The `compile` transform allows you
   to chain together sequences of tape and quantum function transforms
@@ -56,7 +55,7 @@
    0: ──H───RX(0.4)──RX(0.2)─────────────────────────────┤ ⟨Z⟩
    1: ──H──╭X────────────────────────────────────╭CY─────┤
    2: ──H──╰C────────RZ(0.4)──RZ(-0.4)──RX(0.3)──╰CY──Y──┤
-=======
+
 * VQE problems can now intuitively been set up by passing the Hamiltonian 
   as an observable. [(#1474)](https://github.com/PennyLaneAI/pennylane/pull/1474)
 
@@ -105,7 +104,6 @@
   >>> fn(res)
   [[-0.38751721 -0.18884787 -0.38355704]
    [ 0.69916862  0.34072424  0.69202359]]
->>>>>>> 69800c44
   ```
 
 * A new quantum function transform has been added to push commuting
