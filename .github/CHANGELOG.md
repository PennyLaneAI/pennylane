# Release 0.12.0 (development release)

<h3>New features since last release</h3>

<h3>Improvements</h3>

<<<<<<< HEAD
* Sped up the application of certain gates in ``default.qubit`` by using array/tensor
  manipulation tricks. The following gates are affected: ``PauliX``, ``PauliY``, ``PauliZ``,
  ``Hadamard``, ``SWAP``, ``S``, ``T``, ``CNOT``, ``CZ``.
  [(#772)](https://github.com/PennyLaneAI/pennylane/pull/772)
=======
* Adds arithmetic operations (addition, tensor product, 
  subtraction, and scalar multiplication) between ``Hamiltonian``, 
  ``Tensor``, and ``Observable`` objects, and inline arithmetic 
  operations between Hamiltonians and other observables.
  [(#765)](https://github.com/PennyLaneAI/pennylane/pull/765)
  
  Hamiltonians can now easily be defined as sums of observables:
  
  ```pycon3
  >>> H = 3 * qml.PauliZ(0) - (qml.PauliX(0) @ qml.PauliX(1)) + qml.Hamiltonian([4], [qml.PauliZ(0)])
  >>> print(H)
  (7.0) [Z0] + (-1.0) [X0 X1]
  ```

* Adds ``compare()`` method to `Observable` and `Hamiltonian` classes, which allows
  for comparison between observable quantities.
  [(#765)](https://github.com/PennyLaneAI/pennylane/pull/765)
  
  ```pycon3
  >>> H = qml.Hamiltonian([1], [qml.PauliZ(0)])
  >>> obs = qml.PauliZ(0) @ qml.Identity(1)
  >>> print(H.compare(obs))
  True
  ```
  
  ```pycon3
  >>> H = qml.Hamiltonian([2], [qml.PauliZ(0)])
  >>> obs = qml.PauliZ(1) @ qml.Identity(0)
  >>> print(H.compare(obs))
  False
  ```
  
* Adds ``simplify()`` method to the ``Hamiltonian`` class.
  [(#765)](https://github.com/PennyLaneAI/pennylane/pull/765)

  ```pycon3
  >>> H = qml.Hamiltonian([1, 2], [qml.PauliZ(0), qml.PauliZ(0) @ qml.Identity(1)])
  >>> H.simplify()
  >>> print(H)
  (3.0) [Z0]
  ```
>>>>>>> 566a630d

<h3>Breaking changes</h3>

<h3>Bug fixes</h3>

* Changed to use lists for storing variable values inside ``BaseQNode``
  allowing complex matrices to be passed to ``QubitUnitary``.
  [(#773)](https://github.com/PennyLaneAI/pennylane/pull/773)

<h3>Documentation</h3>

<h3>Contributors</h3>

This release contains contributions from (in alphabetical order):

Thomas Bromley, Jack Ceroni, Josh Izaac, Antal Száva.


# Release 0.11.0 (current release)

<h3>New features since last release</h3>

* Adding quantum noisy channels 

  [(#760)](https://github.com/PennyLaneAI/pennylane/pull/760)

<h4>New and improved simulators</h4>

* Added a new device, `default.qubit.autograd`, a pure-state qubit simulator written using Autograd.
  This device supports classical backpropagation (`diff_method="backprop"`); this can
  be faster than the parameter-shift rule for computing quantum gradients
  when the number of parameters to be optimized is large.
  [(#721)](https://github.com/XanaduAI/pennylane/pull/721)

  ```pycon
  >>> dev = qml.device("default.qubit.autograd", wires=1)
  >>> @qml.qnode(dev, diff_method="backprop")
  ... def circuit(x):
  ...     qml.RX(x[1], wires=0)
  ...     qml.Rot(x[0], x[1], x[2], wires=0)
  ...     return qml.expval(qml.PauliZ(0))
  >>> weights = np.array([0.2, 0.5, 0.1])
  >>> grad_fn = qml.grad(circuit)
  >>> print(grad_fn(weights))
  array([-2.25267173e-01, -1.00864546e+00,  6.93889390e-18])
  ```

  See the [device documentation](https://pennylane.readthedocs.io/en/stable/code/api/pennylane.devices.default_qubit_autograd.DefaultQubitAutograd.html) for more details.

* A new experimental C++ state-vector simulator device is now available, `lightning.qubit`. It
  uses the C++ Eigen library to perform fast linear algebra calculations for simulating quantum
  state-vector evolution.

  `lightning.qubit` is currently in beta; it can be installed via `pip`:

  ```console
  $ pip install pennylane-lightning
  ```

  Once installed, it can be used as a PennyLane device:

  ```pycon
  >>> dev = qml.device("lightning.qubit", wires=2)
  ```

  For more details, please see the [lightning qubit documentation](https://pennylane-lightning.readthedocs.io).

<h4>New algorithms and templates</h4>

* Added built-in QAOA functionality via the new `qml.qaoa` module.
  [(#712)](https://github.com/PennyLaneAI/pennylane/pull/712)
  [(#718)](https://github.com/PennyLaneAI/pennylane/pull/718)
  [(#741)](https://github.com/PennyLaneAI/pennylane/pull/741)
  [(#720)](https://github.com/PennyLaneAI/pennylane/pull/720)

  This includes the following features:

  * New `qml.qaoa.x_mixer` and `qml.qaoa.xy_mixer` functions for defining Pauli-X and XY
    mixer Hamiltonians.

  * MaxCut: The `qml.qaoa.maxcut` function allows easy construction of the cost Hamiltonian
    and recommended mixer Hamiltonian for solving the MaxCut problem for a supplied graph.

  * Layers: `qml.qaoa.cost_layer` and `qml.qaoa.mixer_layer` take cost and mixer
    Hamiltonians, respectively, and apply the corresponding QAOA cost and mixer layers
    to the quantum circuit

  For example, using PennyLane to construct and solve a MaxCut problem with QAOA:

  ```python
  wires = range(3)
  graph = Graph([(0, 1), (1, 2), (2, 0)])
  cost_h, mixer_h = qaoa.maxcut(graph)

  def qaoa_layer(gamma, alpha):
      qaoa.cost_layer(gamma, cost_h)
      qaoa.mixer_layer(alpha, mixer_h)

  def antatz(params, **kwargs):

      for w in wires:
          qml.Hadamard(wires=w)

      # repeat the QAOA layer two times
      qml.layer(qaoa_layer, 2, params[0], params[1])

  dev = qml.device('default.qubit', wires=len(wires))
  cost_function = qml.VQECost(ansatz, cost_h, dev)
  ```

* Added an `ApproxTimeEvolution` template to the PennyLane templates module, which
  can be used to implement Trotterized time-evolution under a Hamiltonian.
  [(#710)](https://github.com/XanaduAI/pennylane/pull/710)

  <img src="https://pennylane.readthedocs.io/en/latest/_static/templates/subroutines/approx_time_evolution.png" width=50%/>

* Added a `qml.layer` template-constructing function, which takes a unitary, and
  repeatedly applies it on a set of wires to a given depth.
  [(#723)](https://github.com/PennyLaneAI/pennylane/pull/723)

  ```python
  def subroutine():
      qml.Hadamard(wires=[0])
      qml.CNOT(wires=[0, 1])
      qml.PauliX(wires=[1])

  dev = qml.device('default.qubit', wires=3)

  @qml.qnode(dev)
  def circuit():
      qml.layer(subroutine, 3)
      return [qml.expval(qml.PauliZ(0)), qml.expval(qml.PauliZ(1))]
  ```

  This creates the following circuit:
  ```pycon
  >>> circuit()
  >>> print(circuit.draw())
  0: ──H──╭C──X──H──╭C──X──H──╭C──X──┤ ⟨Z⟩
  1: ─────╰X────────╰X────────╰X─────┤ ⟨Z⟩
  ```

* Added the `qml.utils.decompose_hamiltonian` function. This function can be used to
  decompose a Hamiltonian into a linear combination of Pauli operators.
  [(#671)](https://github.com/XanaduAI/pennylane/pull/671)

  ```pycon
  >>> A = np.array(
  ... [[-2, -2+1j, -2, -2],
  ... [-2-1j,  0,  0, -1],
  ... [-2,  0, -2, -1],
  ... [-2, -1, -1,  0]])
  >>> coeffs, obs_list = decompose_hamiltonian(A)
  ```

<h4>New device features</h4>

* It is now possible to specify custom wire labels, such as `['anc1', 'anc2', 0, 1, 3]`, where the labels
  can be strings or numbers.
  [(#666)](https://github.com/XanaduAI/pennylane/pull/666)

  Custom wire labels are defined by passing a list to the ``wires`` argument when creating the device:

  ```pycon
  >>> dev = qml.device("default.qubit", wires=['anc1', 'anc2', 0, 1, 3])
  ```

  Quantum operations should then be invoked with these custom wire labels:

  ``` pycon
  >>> @qml.qnode(dev)
  >>> def circuit():
  ...    qml.Hadamard(wires='anc2')
  ...    qml.CNOT(wires=['anc1', 3])
  ...    ...
  ```

  The existing behaviour, in which the number of wires is specified on device initialization,
  continues to work as usual. This gives a default behaviour where wires are labelled 
  by consecutive integers.

  ```pycon
  >>> dev = qml.device("default.qubit", wires=5)
  ```

* An integrated device test suite has been added, which can be used
  to run basic integration tests on core or external devices.
  [(#695)](https://github.com/PennyLaneAI/pennylane/pull/695)
  [(#724)](https://github.com/PennyLaneAI/pennylane/pull/724)
  [(#733)](https://github.com/PennyLaneAI/pennylane/pull/733)

  The test can be invoked against a particular device by calling the ``pl-device-test``
  command line program:

  ```console
  $ pl-device-test --device=default.qubit --shots=1234 --analytic=False
  ```

  If the tests are run on external devices, the device and its dependencies must be
  installed locally. For more details, please see the
  [plugin test documentation](http://pennylane.readthedocs.io/en/latest/code/api/pennylane.devices.tests.html).

<h3>Improvements</h3>

* The functions implementing the quantum circuits building the Unitary Coupled-Cluster
  (UCCSD) VQE ansatz have been improved, with a more consistent naming convention and
  improved docstrings.
  [(#748)](https://github.com/PennyLaneAI/pennylane/pull/748)

  The changes include:

  - The terms *1particle-1hole (ph)* and *2particle-2hole (pphh)* excitations
    were replaced with the names *single* and *double* excitations, respectively.

  - The non-differentiable arguments in the `UCCSD` template were renamed accordingly:
    `ph` → `s_wires`, `pphh` → `d_wires`

  - The term *virtual*, previously used to refer the *unoccupied* orbitals, was discarded.

  - The Usage Details sections were updated and improved.

* Added support for TensorFlow 2.3 and PyTorch 1.6.
  [(#725)](https://github.com/PennyLaneAI/pennylane/pull/725)

* Returning probabilities is now supported from photonic QNodes.
  As with qubit QNodes, photonic QNodes returning probabilities are
  end-to-end differentiable.
  [(#699)](https://github.com/XanaduAI/pennylane/pull/699/)

  ```pycon
  >>> dev = qml.device("strawberryfields.fock", wires=2, cutoff_dim=5)
  >>> @qml.qnode(dev)
  ... def circuit(a):
  ...     qml.Displacement(a, 0, wires=0)
  ...     return qml.probs(wires=0)
  >>> print(circuit(0.5))
  [7.78800783e-01 1.94700196e-01 2.43375245e-02 2.02812704e-03 1.26757940e-04]
  ```

<h3>Breaking changes</h3>

* The `pennylane.plugins` and `pennylane.beta.plugins` folders have been renamed to
  `pennylane.devices` and `pennylane.beta.devices`, to reflect their content better.
  [(#726)](https://github.com/XanaduAI/pennylane/pull/726)

<h3>Bug fixes</h3>

* The PennyLane interface conversion functions can now convert QNodes with
  pre-existing interfaces.
  [(#707)](https://github.com/XanaduAI/pennylane/pull/707)

<h3>Documentation</h3>

* The interfaces section of the documentation has been renamed to 'Interfaces and training',
  and updated with the latest variable handling details.
  [(#753)](https://github.com/PennyLaneAI/pennylane/pull/753)

<h3>Contributors</h3>

This release contains contributions from (in alphabetical order):

Juan Miguel Arazzola, Thomas Bromley, Jack Ceroni, Alain Delgado Gran, Shadab Hussain, Theodor
Isacsson, Josh Izaac, Nathan Killoran, Maria Schuld, Antal Száva, Nicola Vitucci.

# Release 0.10.0

<h3>New features since last release</h3>

<h4>New and improved simulators</h4>

* Added a new device, `default.qubit.tf`, a pure-state qubit simulator written using TensorFlow.
  As a result, it supports classical backpropagation as a means to compute the Jacobian. This can
  be faster than the parameter-shift rule for computing quantum gradients
  when the number of parameters to be optimized is large.

  `default.qubit.tf` is designed to be used with end-to-end classical backpropagation
  (`diff_method="backprop"`) with the TensorFlow interface. This is the default method
  of differentiation when creating a QNode with this device.

  Using this method, the created QNode is a 'white-box' that is
  tightly integrated with your TensorFlow computation, including
  [AutoGraph](https://www.tensorflow.org/guide/function) support:

  ```pycon
  >>> dev = qml.device("default.qubit.tf", wires=1)
  >>> @tf.function
  ... @qml.qnode(dev, interface="tf", diff_method="backprop")
  ... def circuit(x):
  ...     qml.RX(x[1], wires=0)
  ...     qml.Rot(x[0], x[1], x[2], wires=0)
  ...     return qml.expval(qml.PauliZ(0))
  >>> weights = tf.Variable([0.2, 0.5, 0.1])
  >>> with tf.GradientTape() as tape:
  ...     res = circuit(weights)
  >>> print(tape.gradient(res, weights))
  tf.Tensor([-2.2526717e-01 -1.0086454e+00  1.3877788e-17], shape=(3,), dtype=float32)
  ```

  See the `default.qubit.tf`
  [documentation](https://pennylane.ai/en/stable/code/api/pennylane.beta.plugins.DefaultQubitTF.html)
  for more details.

* The [default.tensor plugin](https://github.com/XanaduAI/pennylane/blob/master/pennylane/beta/plugins/default_tensor.py)
  has been significantly upgraded. It now allows two different
  tensor network representations to be used: `"exact"` and `"mps"`. The former uses a
  exact factorized representation of quantum states, while the latter uses a matrix product state
  representation.
  ([#572](https://github.com/XanaduAI/pennylane/pull/572))
  ([#599](https://github.com/XanaduAI/pennylane/pull/599))

<h4>New machine learning functionality and integrations</h4>

* PennyLane QNodes can now be converted into Torch layers, allowing for creation of quantum and
  hybrid models using the `torch.nn` API.
  [(#588)](https://github.com/XanaduAI/pennylane/pull/588)

  A PennyLane QNode can be converted into a `torch.nn` layer using the `qml.qnn.TorchLayer` class:

  ```pycon
  >>> @qml.qnode(dev)
  ... def qnode(inputs, weights_0, weight_1):
  ...    # define the circuit
  ...    # ...

  >>> weight_shapes = {"weights_0": 3, "weight_1": 1}
  >>> qlayer = qml.qnn.TorchLayer(qnode, weight_shapes)
  ```

  A hybrid model can then be easily constructed:

  ```pycon
  >>> model = torch.nn.Sequential(qlayer, torch.nn.Linear(2, 2))
  ```

* Added a new "reversible" differentiation method which can be used in simulators, but not hardware.

  The reversible approach is similar to backpropagation, but trades off extra computation for
  enhanced memory efficiency. Where backpropagation caches the state tensors at each step during
  a simulated evolution, the reversible method only caches the final pre-measurement state.

  Compared to the parameter-shift method, the reversible method can be faster or slower,
  depending on the density and location of parametrized gates in a circuit
  (circuits with higher density of parametrized gates near the end of the circuit will see a benefit).
  [(#670)](https://github.com/XanaduAI/pennylane/pull/670)

  ```pycon
  >>> dev = qml.device("default.qubit", wires=2)
  ... @qml.qnode(dev, diff_method="reversible")
  ... def circuit(x):
  ...     qml.RX(x, wires=0)
  ...     qml.RX(x, wires=0)
  ...     qml.CNOT(wires=[0,1])
  ...     return qml.expval(qml.PauliZ(0))
  >>> qml.grad(circuit)(0.5)
  (array(-0.47942554),)
  ```

<h4>New templates and cost functions</h4>

* Added the new templates `UCCSD`, `SingleExcitationUnitary`, and`DoubleExcitationUnitary`,
  which together implement the Unitary Coupled-Cluster Singles and Doubles (UCCSD) ansatz
  to perform VQE-based quantum chemistry simulations using PennyLane-QChem.
  [(#622)](https://github.com/XanaduAI/pennylane/pull/622)
  [(#638)](https://github.com/XanaduAI/pennylane/pull/638)
  [(#654)](https://github.com/XanaduAI/pennylane/pull/654)
  [(#659)](https://github.com/XanaduAI/pennylane/pull/659)
  [(#622)](https://github.com/XanaduAI/pennylane/pull/622)

* Added module `pennylane.qnn.cost` with class `SquaredErrorLoss`. The module contains classes
  to calculate losses and cost functions on circuits with trainable parameters.
  [(#642)](https://github.com/XanaduAI/pennylane/pull/642)

<h3>Improvements</h3>

* Improves the wire management by making the ``Operator.wires`` attribute a ``wires`` object.
  [(#666)](https://github.com/XanaduAI/pennylane/pull/666)

* A significant improvement with respect to how QNodes and interfaces mark quantum function
  arguments as differentiable when using Autograd, designed to improve performance and make
  QNodes more intuitive.
  [(#648)](https://github.com/XanaduAI/pennylane/pull/648)
  [(#650)](https://github.com/XanaduAI/pennylane/pull/650)

  In particular, the following changes have been made:

  - A new `ndarray` subclass `pennylane.numpy.tensor`, which extends NumPy arrays with
    the keyword argument and attribute `requires_grad`. Tensors which have `requires_grad=False`
    are treated as non-differentiable by the Autograd interface.

  - A new subpackage `pennylane.numpy`, which wraps `autograd.numpy` such that NumPy functions
    accept the `requires_grad` keyword argument, and allows Autograd to differentiate
    `pennylane.numpy.tensor` objects.

  - The `argnum` argument to `qml.grad` is now optional; if not provided, arguments explicitly
    marked as `requires_grad=False` are excluded for the list of differentiable arguments.
    The ability to pass `argnum` has been retained for backwards compatibility, and
    if present the old behaviour persists.

* The QNode Torch interface now inspects QNode positional arguments.
  If any argument does not have the attribute `requires_grad=True`, it
  is automatically excluded from quantum gradient computations.
  [(#652)](https://github.com/XanaduAI/pennylane/pull/652)
  [(#660)](https://github.com/XanaduAI/pennylane/pull/660)

* The QNode TF interface now inspects QNode positional arguments.
  If any argument is not being watched by a `tf.GradientTape()`,
  it is automatically excluded from quantum gradient computations.
  [(#655)](https://github.com/XanaduAI/pennylane/pull/655)
  [(#660)](https://github.com/XanaduAI/pennylane/pull/660)

* QNodes have two new public methods: `QNode.set_trainable_args()` and `QNode.get_trainable_args()`.
  These are designed to be called by interfaces, to specify to the QNode which of its
  input arguments are differentiable. Arguments which are non-differentiable will not be converted
  to PennyLane Variable objects within the QNode.
  [(#660)](https://github.com/XanaduAI/pennylane/pull/660)

* Added `decomposition` method to PauliX, PauliY, PauliZ, S, T, Hadamard, and PhaseShift gates, which
  decomposes each of these gates into rotation gates.
  [(#668)](https://github.com/XanaduAI/pennylane/pull/668)

* The `CircuitGraph` class now supports serializing contained circuit operations
  and measurement basis rotations to an OpenQASM2.0 script via the new
  `CircuitGraph.to_openqasm()` method.
  [(#623)](https://github.com/XanaduAI/pennylane/pull/623)

<h3>Breaking changes</h3>

* Removes support for Python 3.5.
  [(#639)](https://github.com/XanaduAI/pennylane/pull/639)

<h3>Documentation</h3>

* Various small typos were fixed.

<h3>Contributors</h3>

This release contains contributions from (in alphabetical order):

Thomas Bromley, Jack Ceroni, Alain Delgado Gran, Theodor Isacsson, Josh Izaac,
Nathan Killoran, Maria Schuld, Antal Száva, Nicola Vitucci.


# Release 0.9.0

<h3>New features since last release</h3>

<h4>New machine learning integrations</h4>

* PennyLane QNodes can now be converted into Keras layers, allowing for creation of quantum and
  hybrid models using the Keras API.
  [(#529)](https://github.com/XanaduAI/pennylane/pull/529)

  A PennyLane QNode can be converted into a Keras layer using the `KerasLayer` class:

  ```python
  from pennylane.qnn import KerasLayer

  @qml.qnode(dev)
  def circuit(inputs, weights_0, weight_1):
     # define the circuit
     # ...

  weight_shapes = {"weights_0": 3, "weight_1": 1}
  qlayer = qml.qnn.KerasLayer(circuit, weight_shapes, output_dim=2)
  ```

  A hybrid model can then be easily constructed:

  ```python
  model = tf.keras.models.Sequential([qlayer, tf.keras.layers.Dense(2)])
  ```

* Added a new type of QNode, `qml.qnodes.PassthruQNode`. For simulators which are coded in an
  external library which supports automatic differentiation, PennyLane will treat a PassthruQNode as
  a "white box", and rely on the external library to directly provide gradients via backpropagation.
  This can be more efficient than the using parameter-shift rule for a large number of parameters.
  [(#488)](https://github.com/XanaduAI/pennylane/pull/488)

  Currently this behaviour is supported by PennyLane's `default.tensor.tf` device backend,
  compatible with the `'tf'` interface using TensorFlow 2:

  ```python
  dev = qml.device('default.tensor.tf', wires=2)

  @qml.qnode(dev, diff_method="backprop")
  def circuit(params):
      qml.RX(params[0], wires=0)
      qml.RX(params[1], wires=1)
      qml.CNOT(wires=[0, 1])
      return qml.expval(qml.PauliZ(0))

  qnode = PassthruQNode(circuit, dev)
  params = tf.Variable([0.3, 0.1])

  with tf.GradientTape() as tape:
      tape.watch(params)
      res = qnode(params)

  grad = tape.gradient(res, params)
  ```

<h4>New optimizers</h4>

* Added the `qml.RotosolveOptimizer`, a gradient-free optimizer
  that minimizes the quantum function by updating each parameter,
  one-by-one, via a closed-form expression while keeping other parameters
  fixed.
  [(#636)](https://github.com/XanaduAI/pennylane/pull/636)
  [(#539)](https://github.com/XanaduAI/pennylane/pull/539)

* Added the `qml.RotoselectOptimizer`, which uses Rotosolve to
  minimizes a quantum function with respect to both the
  rotation operations applied and the rotation parameters.
  [(#636)](https://github.com/XanaduAI/pennylane/pull/636)
  [(#539)](https://github.com/XanaduAI/pennylane/pull/539)

  For example, given a quantum function `f` that accepts parameters `x`
  and a list of corresponding rotation operations `generators`,
  the Rotoselect optimizer will, at each step, update both the parameter
  values and the list of rotation gates to minimize the loss:

  ```pycon
  >>> opt = qml.optimize.RotoselectOptimizer()
  >>> x = [0.3, 0.7]
  >>> generators = [qml.RX, qml.RY]
  >>> for _ in range(100):
  ...     x, generators = opt.step(f, x, generators)
  ```


<h4>New operations</h4>

* Added the `PauliRot` gate, which performs an arbitrary
  Pauli rotation on multiple qubits, and the `MultiRZ` gate,
  which performs a rotation generated by a tensor product
  of Pauli Z operators.
  [(#559)](https://github.com/XanaduAI/pennylane/pull/559)

  ```python
  dev = qml.device('default.qubit', wires=4)

  @qml.qnode(dev)
  def circuit(angle):
      qml.PauliRot(angle, "IXYZ", wires=[0, 1, 2, 3])
      return [qml.expval(qml.PauliZ(wire)) for wire in [0, 1, 2, 3]]
  ```

  ```pycon
  >>> circuit(0.4)
  [1.         0.92106099 0.92106099 1.        ]
  >>> print(circuit.draw())
   0: ──╭RI(0.4)──┤ ⟨Z⟩
   1: ──├RX(0.4)──┤ ⟨Z⟩
   2: ──├RY(0.4)──┤ ⟨Z⟩
   3: ──╰RZ(0.4)──┤ ⟨Z⟩
  ```

  If the `PauliRot` gate is not supported on the target device, it will
  be decomposed into `Hadamard`, `RX` and `MultiRZ` gates. Note that
  identity gates in the Pauli word result in untouched wires:

  ```pycon
  >>> print(circuit.draw())
   0: ───────────────────────────────────┤ ⟨Z⟩
   1: ──H──────────╭RZ(0.4)──H───────────┤ ⟨Z⟩
   2: ──RX(1.571)──├RZ(0.4)──RX(-1.571)──┤ ⟨Z⟩
   3: ─────────────╰RZ(0.4)──────────────┤ ⟨Z⟩
  ```

  If the `MultiRZ` gate is not supported, it will be decomposed into
  `CNOT` and `RZ` gates:

  ```pycon
  >>> print(circuit.draw())
   0: ──────────────────────────────────────────────────┤ ⟨Z⟩
   1: ──H──────────────╭X──RZ(0.4)──╭X──────H───────────┤ ⟨Z⟩
   2: ──RX(1.571)──╭X──╰C───────────╰C──╭X──RX(-1.571)──┤ ⟨Z⟩
   3: ─────────────╰C───────────────────╰C──────────────┤ ⟨Z⟩
  ```

* PennyLane now provides `DiagonalQubitUnitary` for diagonal gates, that are e.g.,
  encountered in IQP circuits. These kinds of gates can be evaluated much faster on
  a simulator device.
  [(#567)](https://github.com/XanaduAI/pennylane/pull/567)

  The gate can be used, for example, to efficiently simulate oracles:

  ```python
  dev = qml.device('default.qubit', wires=3)

  # Function as a bitstring
  f = np.array([1, 0, 0, 1, 1, 0, 1, 0])

  @qml.qnode(dev)
  def circuit(weights1, weights2):
      qml.templates.StronglyEntanglingLayers(weights1, wires=[0, 1, 2])

      # Implements the function as a phase-kickback oracle
      qml.DiagonalQubitUnitary((-1)**f, wires=[0, 1, 2])

      qml.templates.StronglyEntanglingLayers(weights2, wires=[0, 1, 2])
      return [qml.expval(qml.PauliZ(w)) for w in range(3)]
  ```

* Added the `TensorN` CVObservable that can represent the tensor product of the
  `NumberOperator` on photonic backends.
  [(#608)](https://github.com/XanaduAI/pennylane/pull/608)

<h4>New templates</h4>

* Added the `ArbitraryUnitary` and `ArbitraryStatePreparation` templates, which use
  `PauliRot` gates to perform an arbitrary unitary and prepare an arbitrary basis
  state with the minimal number of parameters.
  [(#590)](https://github.com/XanaduAI/pennylane/pull/590)

  ```python
  dev = qml.device('default.qubit', wires=3)

  @qml.qnode(dev)
  def circuit(weights1, weights2):
        qml.templates.ArbitraryStatePreparation(weights1, wires=[0, 1, 2])
        qml.templates.ArbitraryUnitary(weights2, wires=[0, 1, 2])
        return qml.probs(wires=[0, 1, 2])
  ```

* Added the `IQPEmbedding` template, which encodes inputs into the diagonal gates of an
  IQP circuit.
  [(#605)](https://github.com/XanaduAI/pennylane/pull/605)

  <img src="https://pennylane.readthedocs.io/en/latest/_images/iqp.png"
  width=50%></img>

* Added the ``SimplifiedTwoDesign`` template, which implements the circuit
  design of [Cerezo et al. (2020)](<https://arxiv.org/abs/2001.00550>).
  [(#556)](https://github.com/XanaduAI/pennylane/pull/556)

  <img src="https://pennylane.readthedocs.io/en/latest/_images/simplified_two_design.png"
  width=50%></img>

* Added the ``BasicEntanglerLayers`` template, which is a simple layer architecture
  of rotations and CNOT nearest-neighbour entanglers.
  [(#555)](https://github.com/XanaduAI/pennylane/pull/555)

  <img src="https://pennylane.readthedocs.io/en/latest/_images/basic_entangler.png"
  width=50%></img>

* PennyLane now offers a broadcasting function to easily construct templates:
  `qml.broadcast()` takes single quantum operations or other templates and applies
  them to wires in a specific pattern.
  [(#515)](https://github.com/XanaduAI/pennylane/pull/515)
  [(#522)](https://github.com/XanaduAI/pennylane/pull/522)
  [(#526)](https://github.com/XanaduAI/pennylane/pull/526)
  [(#603)](https://github.com/XanaduAI/pennylane/pull/603)

  For example, we can use broadcast to repeat a custom template
  across multiple wires:

  ```python
  from pennylane.templates import template

  @template
  def mytemplate(pars, wires):
      qml.Hadamard(wires=wires)
      qml.RY(pars, wires=wires)

  dev = qml.device('default.qubit', wires=3)

  @qml.qnode(dev)
  def circuit(pars):
      qml.broadcast(mytemplate, pattern="single", wires=[0,1,2], parameters=pars)
      return qml.expval(qml.PauliZ(0))
  ```

  ```pycon
  >>> circuit([1, 1, 0.1])
  -0.841470984807896
  >>> print(circuit.draw())
   0: ──H──RY(1.0)──┤ ⟨Z⟩
   1: ──H──RY(1.0)──┤
   2: ──H──RY(0.1)──┤
  ```

  For other available patterns, see the
  [broadcast function documentation](https://pennylane.readthedocs.io/en/latest/code/api/pennylane.broadcast.html).

<h3>Breaking changes</h3>

* The `QAOAEmbedding` now uses the new `MultiRZ` gate as a `ZZ` entangler,
  which changes the convention. While
  previously, the `ZZ` gate in the embedding was implemented as

  ```python
  CNOT(wires=[wires[0], wires[1]])
  RZ(2 * parameter, wires=wires[0])
  CNOT(wires=[wires[0], wires[1]])
  ```

  the `MultiRZ` corresponds to

  ```python
  CNOT(wires=[wires[1], wires[0]])
  RZ(parameter, wires=wires[0])
  CNOT(wires=[wires[1], wires[0]])
  ```

  which differs in the factor of `2`, and fixes a bug in the
  wires that the `CNOT` was applied to.
  [(#609)](https://github.com/XanaduAI/pennylane/pull/609)

* Probability methods are handled by `QubitDevice` and device method
  requirements are modified to simplify plugin development.
  [(#573)](https://github.com/XanaduAI/pennylane/pull/573)

* The internal variables `All` and `Any` to mark an `Operation` as acting on all or any
  wires have been renamed to `AllWires` and `AnyWires`.
  [(#614)](https://github.com/XanaduAI/pennylane/pull/614)

<h3>Improvements</h3>

* A new `Wires` class was introduced for the internal
  bookkeeping of wire indices.
  [(#615)](https://github.com/XanaduAI/pennylane/pull/615)

* Improvements to the speed/performance of the `default.qubit` device.
  [(#567)](https://github.com/XanaduAI/pennylane/pull/567)
  [(#559)](https://github.com/XanaduAI/pennylane/pull/559)

* Added the `"backprop"` and `"device"` differentiation methods to the `qnode`
  decorator.
  [(#552)](https://github.com/XanaduAI/pennylane/pull/552)

  - `"backprop"`: Use classical backpropagation. Default on simulator
    devices that are classically end-to-end differentiable.
    The returned QNode can only be used with the same machine learning
    framework (e.g., ``default.tensor.tf`` simulator with the ``tensorflow`` interface).

  - `"device"`: Queries the device directly for the gradient.

  Using the `"backprop"` differentiation method with the `default.tensor.tf`
  device, the created QNode is a 'white-box', and is tightly integrated with
  the overall TensorFlow computation:

  ```python
  >>> dev = qml.device("default.tensor.tf", wires=1)
  >>> @qml.qnode(dev, interface="tf", diff_method="backprop")
  >>> def circuit(x):
  ...     qml.RX(x[1], wires=0)
  ...     qml.Rot(x[0], x[1], x[2], wires=0)
  ...     return qml.expval(qml.PauliZ(0))
  >>> vars = tf.Variable([0.2, 0.5, 0.1])
  >>> with tf.GradientTape() as tape:
  ...     res = circuit(vars)
  >>> tape.gradient(res, vars)
  <tf.Tensor: shape=(3,), dtype=float32, numpy=array([-2.2526717e-01, -1.0086454e+00,  1.3877788e-17], dtype=float32)>
  ```

* The circuit drawer now displays inverted operations, as well as wires
  where probabilities are returned from the device:
  [(#540)](https://github.com/XanaduAI/pennylane/pull/540)

  ```python
  >>> @qml.qnode(dev)
  ... def circuit(theta):
  ...     qml.RX(theta, wires=0)
  ...     qml.CNOT(wires=[0, 1])
  ...     qml.S(wires=1).inv()
  ...     return qml.probs(wires=[0, 1])
  >>> circuit(0.2)
  array([0.99003329, 0.        , 0.        , 0.00996671])
  >>> print(circuit.draw())
  0: ──RX(0.2)──╭C───────╭┤ Probs
  1: ───────────╰X──S⁻¹──╰┤ Probs
  ```

* You can now evaluate the metric tensor of a VQE Hamiltonian via the new
  `VQECost.metric_tensor` method. This allows `VQECost` objects to be directly
  optimized by the quantum natural gradient optimizer (`qml.QNGOptimizer`).
  [(#618)](https://github.com/XanaduAI/pennylane/pull/618)

* The input check functions in `pennylane.templates.utils` are now public
  and visible in the API documentation.
  [(#566)](https://github.com/XanaduAI/pennylane/pull/566)

* Added keyword arguments for step size and order to the `qnode` decorator, as well as
  the `QNode` and `JacobianQNode` classes. This enables the user to set the step size
  and order when using finite difference methods. These options are also exposed when
  creating QNode collections.
  [(#530)](https://github.com/XanaduAI/pennylane/pull/530)
  [(#585)](https://github.com/XanaduAI/pennylane/pull/585)
  [(#587)](https://github.com/XanaduAI/pennylane/pull/587)

* The decomposition for the `CRY` gate now uses the simpler form `RY @ CNOT @ RY @ CNOT`
  [(#547)](https://github.com/XanaduAI/pennylane/pull/547)

* The underlying queuing system was refactored, removing the `qml._current_context`
  property that held the currently active `QNode` or `OperationRecorder`. Now, all
  objects that expose a queue for operations inherit from `QueuingContext` and
  register their queue globally.
  [(#548)](https://github.com/XanaduAI/pennylane/pull/548)

* The PennyLane repository has a new benchmarking tool which supports the comparison of different git revisions.
  [(#568)](https://github.com/XanaduAI/pennylane/pull/568)
  [(#560)](https://github.com/XanaduAI/pennylane/pull/560)
  [(#516)](https://github.com/XanaduAI/pennylane/pull/516)

<h3>Documentation</h3>

* Updated the development section by creating a landing page with links to sub-pages
  containing specific guides.
  [(#596)](https://github.com/XanaduAI/pennylane/pull/596)

* Extended the developer's guide by a section explaining how to add new templates.
  [(#564)](https://github.com/XanaduAI/pennylane/pull/564)

<h3>Bug fixes</h3>

* `tf.GradientTape().jacobian()` can now be evaluated on QNodes using the TensorFlow interface.
  [(#626)](https://github.com/XanaduAI/pennylane/pull/626)

* `RandomLayers()` is now compatible with the qiskit devices.
  [(#597)](https://github.com/XanaduAI/pennylane/pull/597)

* `DefaultQubit.probability()` now returns the correct probability when called with
  `device.analytic=False`.
  [(#563)](https://github.com/XanaduAI/pennylane/pull/563)

* Fixed a bug in the `StronglyEntanglingLayers` template, allowing it to
  work correctly when applied to a single wire.
  [(544)](https://github.com/XanaduAI/pennylane/pull/544)

* Fixed a bug when inverting operations with decompositions; operations marked as inverted
  are now correctly inverted when the fallback decomposition is called.
  [(#543)](https://github.com/XanaduAI/pennylane/pull/543)

* The `QNode.print_applied()` method now correctly displays wires where
  `qml.prob()` is being returned.
  [#542](https://github.com/XanaduAI/pennylane/pull/542)

<h3>Contributors</h3>

This release contains contributions from (in alphabetical order):

Ville Bergholm, Lana Bozanic, Thomas Bromley, Theodor Isacsson, Josh Izaac, Nathan Killoran,
Maggie Li, Johannes Jakob Meyer, Maria Schuld, Sukin Sim, Antal Száva.

# Release 0.8.1

<h3>Improvements</h3>

* Beginning of support for Python 3.8, with the test suite
  now being run in a Python 3.8 environment.
  [(#501)](https://github.com/XanaduAI/pennylane/pull/501)

<h3>Documentation</h3>

* Present templates as a gallery of thumbnails showing the
  basic circuit architecture.
  [(#499)](https://github.com/XanaduAI/pennylane/pull/499)

<h3>Bug fixes</h3>

* Fixed a bug where multiplying a QNode parameter by 0 caused a divide
  by zero error when calculating the parameter shift formula.
  [(#512)](https://github.com/XanaduAI/pennylane/pull/512)

* Fixed a bug where the shape of differentiable QNode arguments
  was being cached on the first construction, leading to indexing
  errors if the QNode was re-evaluated if the argument changed shape.
  [(#505)](https://github.com/XanaduAI/pennylane/pull/505)

<h3>Contributors</h3>

This release contains contributions from (in alphabetical order):

Ville Bergholm, Josh Izaac, Johannes Jakob Meyer, Maria Schuld, Antal Száva.

# Release 0.8.0

<h3>New features since last release</h3>

* Added a quantum chemistry package, `pennylane.qchem`, which supports
  integration with OpenFermion, Psi4, PySCF, and OpenBabel.
  [(#453)](https://github.com/XanaduAI/pennylane/pull/453)

  Features include:

  - Generate the qubit Hamiltonians directly starting with the atomic structure of the molecule.
  - Calculate the mean-field (Hartree-Fock) electronic structure of molecules.
  - Allow to define an active space based on the number of active electrons and active orbitals.
  - Perform the fermionic-to-qubit transformation of the electronic Hamiltonian by
    using different functions implemented in OpenFermion.
  - Convert OpenFermion's QubitOperator to a Pennylane `Hamiltonian` class.
  - Perform a Variational Quantum Eigensolver (VQE) computation with this Hamiltonian in PennyLane.

  Check out the [quantum chemistry quickstart](https://pennylane.readthedocs.io/en/latest/introduction/chemistry.html), as well the quantum chemistry and VQE tutorials.

* PennyLane now has some functions and classes for creating and solving VQE
  problems. [(#467)](https://github.com/XanaduAI/pennylane/pull/467)

  - `qml.Hamiltonian`: a lightweight class for representing qubit Hamiltonians
  - `qml.VQECost`: a class for quickly constructing a differentiable cost function
    given a circuit ansatz, Hamiltonian, and one or more devices

    ```python
    >>> H = qml.vqe.Hamiltonian(coeffs, obs)
    >>> cost = qml.VQECost(ansatz, hamiltonian, dev, interface="torch")
    >>> params = torch.rand([4, 3])
    >>> cost(params)
    tensor(0.0245, dtype=torch.float64)
    ```

* Added a circuit drawing feature that provides a text-based representation
  of a QNode instance. It can be invoked via `qnode.draw()`. The user can specify
  to display variable names instead of variable values and choose either an ASCII
  or Unicode charset.
  [(#446)](https://github.com/XanaduAI/pennylane/pull/446)

  Consider the following circuit as an example:
  ```python3
  @qml.qnode(dev)
  def qfunc(a, w):
      qml.Hadamard(0)
      qml.CRX(a, wires=[0, 1])
      qml.Rot(w[0], w[1], w[2], wires=[1])
      qml.CRX(-a, wires=[0, 1])

      return qml.expval(qml.PauliZ(0) @ qml.PauliZ(1))
  ```

  We can draw the circuit after it has been executed:

  ```python
  >>> result = qfunc(2.3, [1.2, 3.2, 0.7])
  >>> print(qfunc.draw())
   0: ──H──╭C────────────────────────────╭C─────────╭┤ ⟨Z ⊗ Z⟩
   1: ─────╰RX(2.3)──Rot(1.2, 3.2, 0.7)──╰RX(-2.3)──╰┤ ⟨Z ⊗ Z⟩
  >>> print(qfunc.draw(charset="ascii"))
   0: --H--+C----------------------------+C---------+| <Z @ Z>
   1: -----+RX(2.3)--Rot(1.2, 3.2, 0.7)--+RX(-2.3)--+| <Z @ Z>
  >>> print(qfunc.draw(show_variable_names=True))
   0: ──H──╭C─────────────────────────────╭C─────────╭┤ ⟨Z ⊗ Z⟩
   1: ─────╰RX(a)──Rot(w[0], w[1], w[2])──╰RX(-1*a)──╰┤ ⟨Z ⊗ Z⟩
  ```

* Added `QAOAEmbedding` and its parameter initialization
  as a new trainable template.
  [(#442)](https://github.com/XanaduAI/pennylane/pull/442)

  <img src="https://pennylane.readthedocs.io/en/latest/_images/qaoa_layers.png"
  width=70%></img>

* Added the `qml.probs()` measurement function, allowing QNodes
  to differentiate variational circuit probabilities
  on simulators and hardware.
  [(#432)](https://github.com/XanaduAI/pennylane/pull/432)

  ```python
  @qml.qnode(dev)
  def circuit(x):
      qml.Hadamard(wires=0)
      qml.RY(x, wires=0)
      qml.RX(x, wires=1)
      qml.CNOT(wires=[0, 1])
      return qml.probs(wires=[0])
  ```
  Executing this circuit gives the marginal probability of wire 1:
  ```python
  >>> circuit(0.2)
  [0.40066533 0.59933467]
  ```
  QNodes that return probabilities fully support autodifferentiation.

* Added the convenience load functions `qml.from_pyquil`, `qml.from_quil` and
  `qml.from_quil_file` that convert pyQuil objects and Quil code to PennyLane
  templates. This feature requires version 0.8 or above of the PennyLane-Forest
  plugin.
  [(#459)](https://github.com/XanaduAI/pennylane/pull/459)

* Added a `qml.inv` method that inverts templates and sequences of Operations.
  Added a `@qml.template` decorator that makes templates return the queued Operations.
  [(#462)](https://github.com/XanaduAI/pennylane/pull/462)

  For example, using this function to invert a template inside a QNode:

  ```python3
      @qml.template
      def ansatz(weights, wires):
          for idx, wire in enumerate(wires):
              qml.RX(weights[idx], wires=[wire])

          for idx in range(len(wires) - 1):
              qml.CNOT(wires=[wires[idx], wires[idx + 1]])

      dev = qml.device('default.qubit', wires=2)

      @qml.qnode(dev)
      def circuit(weights):
          qml.inv(ansatz(weights, wires=[0, 1]))
          return qml.expval(qml.PauliZ(0) @ qml.PauliZ(1))
    ```

* Added the `QNodeCollection` container class, that allows independent
  QNodes to be stored and evaluated simultaneously. Experimental support
  for asynchronous evaluation of contained QNodes is provided with the
  `parallel=True` keyword argument.
  [(#466)](https://github.com/XanaduAI/pennylane/pull/466)

* Added a high level `qml.map` function, that maps a quantum
  circuit template over a list of observables or devices, returning
  a `QNodeCollection`.
  [(#466)](https://github.com/XanaduAI/pennylane/pull/466)

  For example:

  ```python3
  >>> def my_template(params, wires, **kwargs):
  >>>    qml.RX(params[0], wires=wires[0])
  >>>    qml.RX(params[1], wires=wires[1])
  >>>    qml.CNOT(wires=wires)

  >>> obs_list = [qml.PauliX(0) @ qml.PauliZ(1), qml.PauliZ(0) @ qml.PauliX(1)]
  >>> dev = qml.device("default.qubit", wires=2)
  >>> qnodes = qml.map(my_template, obs_list, dev, measure="expval")
  >>> qnodes([0.54, 0.12])
  array([-0.06154835  0.99280864])
  ```

* Added high level `qml.sum`, `qml.dot`, `qml.apply` functions
  that act on QNode collections.
  [(#466)](https://github.com/XanaduAI/pennylane/pull/466)

  `qml.apply` allows vectorized functions to act over the entire QNode
  collection:
  ```python
  >>> qnodes = qml.map(my_template, obs_list, dev, measure="expval")
  >>> cost = qml.apply(np.sin, qnodes)
  >>> cost([0.54, 0.12])
  array([-0.0615095  0.83756375])
  ```

  `qml.sum` and `qml.dot` take the sum of a QNode collection, and a
  dot product of tensors/arrays/QNode collections, respectively.

<h3>Breaking changes</h3>

* Deprecated the old-style `QNode` such that only the new-style `QNode` and its syntax can be used,
  moved all related files from the `pennylane/beta` folder to `pennylane`.
  [(#440)](https://github.com/XanaduAI/pennylane/pull/440)

<h3>Improvements</h3>

* Added the `Tensor.prune()` method and the `Tensor.non_identity_obs` property for extracting
  non-identity instances from the observables making up a `Tensor` instance.
  [(#498)](https://github.com/XanaduAI/pennylane/pull/498)

* Renamed the `expt.tensornet` and `expt.tensornet.tf` devices to `default.tensor` and
  `default.tensor.tf`.
  [(#495)](https://github.com/XanaduAI/pennylane/pull/495)

* Added a serialization method to the `CircuitGraph` class that is used to create a unique
  hash for each quantum circuit graph.
  [(#470)](https://github.com/XanaduAI/pennylane/pull/470)

* Added the `Observable.eigvals` method to return the eigenvalues of observables.
  [(#449)](https://github.com/XanaduAI/pennylane/pull/449)

* Added the `Observable.diagonalizing_gates` method to return the gates
  that diagonalize an observable in the computational basis.
  [(#454)](https://github.com/XanaduAI/pennylane/pull/454)

* Added the `Operator.matrix` method to return the matrix representation
  of an operator in the computational basis.
  [(#454)](https://github.com/XanaduAI/pennylane/pull/454)

* Added a `QubitDevice` class which implements common functionalities of plugin devices such that
  plugin devices can rely on these implementations. The new `QubitDevice` also includes
  a new `execute` method, which allows for more convenient plugin design. In addition, `QubitDevice`
  also unifies the way samples are generated on qubit-based devices.
  [(#452)](https://github.com/XanaduAI/pennylane/pull/452)
  [(#473)](https://github.com/XanaduAI/pennylane/pull/473)

* Improved documentation of `AmplitudeEmbedding` and `BasisEmbedding` templates.
  [(#441)](https://github.com/XanaduAI/pennylane/pull/441)
  [(#439)](https://github.com/XanaduAI/pennylane/pull/439)

* Codeblocks in the documentation now have a 'copy' button for easily
  copying examples.
  [(#437)](https://github.com/XanaduAI/pennylane/pull/437)

<h3>Documentation</h3>

* Update the developers plugin guide to use QubitDevice.
  [(#483)](https://github.com/XanaduAI/pennylane/pull/483)

<h3>Bug fixes</h3>

* Fixed a bug in `CVQNode._pd_analytic`, where non-descendant observables were not
  Heisenberg-transformed before evaluating the partial derivatives when using the
  order-2 parameter-shift method, resulting in an erroneous Jacobian for some circuits.
  [(#433)](https://github.com/XanaduAI/pennylane/pull/433)

<h3>Contributors</h3>

This release contains contributions from (in alphabetical order):

Juan Miguel Arrazola, Ville Bergholm, Alain Delgado Gran, Olivia Di Matteo,
Theodor Isacsson, Josh Izaac, Soran Jahangiri, Nathan Killoran, Johannes Jakob Meyer,
Zeyue Niu, Maria Schuld, Antal Száva.

# Release 0.7.0

<h3>New features since last release</h3>

* Custom padding constant in `AmplitudeEmbedding` is supported (see 'Breaking changes'.)
  [(#419)](https://github.com/XanaduAI/pennylane/pull/419)

* `StronglyEntanglingLayer` and `RandomLayer` now work with a single wire.
  [(#409)](https://github.com/XanaduAI/pennylane/pull/409)
  [(#413)](https://github.com/XanaduAI/pennylane/pull/413)

* Added support for applying the inverse of an `Operation` within a circuit.
  [(#377)](https://github.com/XanaduAI/pennylane/pull/377)

* Added an `OperationRecorder()` context manager, that allows templates
  and quantum functions to be executed while recording events. The
  recorder can be used with and without QNodes as a debugging utility.
  [(#388)](https://github.com/XanaduAI/pennylane/pull/388)

* Operations can now specify a decomposition that is used when the desired operation
  is not supported on the target device.
  [(#396)](https://github.com/XanaduAI/pennylane/pull/396)

* The ability to load circuits from external frameworks as templates
  has been added via the new `qml.load()` function. This feature
  requires plugin support --- this initial release provides support
  for Qiskit circuits and QASM files when `pennylane-qiskit` is installed,
  via the functions `qml.from_qiskit` and `qml.from_qasm`.
  [(#418)](https://github.com/XanaduAI/pennylane/pull/418)

* An experimental tensor network device has been added
  [(#416)](https://github.com/XanaduAI/pennylane/pull/416)
  [(#395)](https://github.com/XanaduAI/pennylane/pull/395)
  [(#394)](https://github.com/XanaduAI/pennylane/pull/394)
  [(#380)](https://github.com/XanaduAI/pennylane/pull/380)

* An experimental tensor network device which uses TensorFlow for
  backpropagation has been added
  [(#427)](https://github.com/XanaduAI/pennylane/pull/427)

* Custom padding constant in `AmplitudeEmbedding` is supported (see 'Breaking changes'.)
  [(#419)](https://github.com/XanaduAI/pennylane/pull/419)

<h3>Breaking changes</h3>

* The `pad` parameter in `AmplitudeEmbedding()` is now either `None` (no automatic padding), or a
  number that is used as the padding constant.
  [(#419)](https://github.com/XanaduAI/pennylane/pull/419)

* Initialization functions now return a single array of weights per function. Utilities for multi-weight templates
  `Interferometer()` and `CVNeuralNetLayers()` are provided.
  [(#412)](https://github.com/XanaduAI/pennylane/pull/412)

* The single layer templates `RandomLayer()`, `CVNeuralNetLayer()` and `StronglyEntanglingLayer()`
  have been turned into private functions `_random_layer()`, `_cv_neural_net_layer()` and
  `_strongly_entangling_layer()`. Recommended use is now via the corresponding `Layers()` templates.
  [(#413)](https://github.com/XanaduAI/pennylane/pull/413)

<h3>Improvements</h3>

* Added extensive input checks in templates.
  [(#419)](https://github.com/XanaduAI/pennylane/pull/419)

* Templates integration tests are rewritten - now cover keyword/positional argument passing,
  interfaces and combinations of templates.
  [(#409)](https://github.com/XanaduAI/pennylane/pull/409)
  [(#419)](https://github.com/XanaduAI/pennylane/pull/419)

* State vector preparation operations in the `default.qubit` plugin can now be
  applied to subsets of wires, and are restricted to being the first operation
  in a circuit.
  [(#346)](https://github.com/XanaduAI/pennylane/pull/346)

* The `QNode` class is split into a hierarchy of simpler classes.
  [(#354)](https://github.com/XanaduAI/pennylane/pull/354)
  [(#398)](https://github.com/XanaduAI/pennylane/pull/398)
  [(#415)](https://github.com/XanaduAI/pennylane/pull/415)
  [(#417)](https://github.com/XanaduAI/pennylane/pull/417)
  [(#425)](https://github.com/XanaduAI/pennylane/pull/425)

* Added the gates U1, U2 and U3 parametrizing arbitrary unitaries on 1, 2 and 3
  qubits and the Toffoli gate to the set of qubit operations.
  [(#396)](https://github.com/XanaduAI/pennylane/pull/396)

* Changes have been made to accomodate the movement of the main function
  in `pytest._internal` to `pytest._internal.main` in pip 19.3.
  [(#404)](https://github.com/XanaduAI/pennylane/pull/404)

* Added the templates `BasisStatePreparation` and `MottonenStatePreparation` that use
  gates to prepare a basis state and an arbitrary state respectively.
  [(#336)](https://github.com/XanaduAI/pennylane/pull/336)

* Added decompositions for `BasisState` and `QubitStateVector` based on state
  preparation templates.
  [(#414)](https://github.com/XanaduAI/pennylane/pull/414)

* Replaces the pseudo-inverse in the quantum natural gradient optimizer
  (which can be numerically unstable) with `np.linalg.solve`.
  [(#428)](https://github.com/XanaduAI/pennylane/pull/428)

<h3>Contributors</h3>

This release contains contributions from (in alphabetical order):

Ville Bergholm, Josh Izaac, Nathan Killoran, Angus Lowe, Johannes Jakob Meyer,
Oluwatobi Ogunbayo, Maria Schuld, Antal Száva.

# Release 0.6.1

<h3>New features since last release</h3>

* Added a `print_applied` method to QNodes, allowing the operation
  and observable queue to be printed as last constructed.
  [(#378)](https://github.com/XanaduAI/pennylane/pull/378)

<h3>Improvements</h3>

* A new `Operator` base class is introduced, which is inherited by both the
  `Observable` class and the `Operation` class.
  [(#355)](https://github.com/XanaduAI/pennylane/pull/355)

* Removed deprecated `@abstractproperty` decorators
  in `_device.py`.
  [(#374)](https://github.com/XanaduAI/pennylane/pull/374)

* The `CircuitGraph` class is updated to deal with `Operation` instances directly.
  [(#344)](https://github.com/XanaduAI/pennylane/pull/344)

* Comprehensive gradient tests have been added for the interfaces.
  [(#381)](https://github.com/XanaduAI/pennylane/pull/381)

<h3>Documentation</h3>

* The new restructured documentation has been polished and updated.
  [(#387)](https://github.com/XanaduAI/pennylane/pull/387)
  [(#375)](https://github.com/XanaduAI/pennylane/pull/375)
  [(#372)](https://github.com/XanaduAI/pennylane/pull/372)
  [(#370)](https://github.com/XanaduAI/pennylane/pull/370)
  [(#369)](https://github.com/XanaduAI/pennylane/pull/369)
  [(#367)](https://github.com/XanaduAI/pennylane/pull/367)
  [(#364)](https://github.com/XanaduAI/pennylane/pull/364)

* Updated the development guides.
  [(#382)](https://github.com/XanaduAI/pennylane/pull/382)
  [(#379)](https://github.com/XanaduAI/pennylane/pull/379)

* Added all modules, classes, and functions to the API section
  in the documentation.
  [(#373)](https://github.com/XanaduAI/pennylane/pull/373)

<h3>Bug fixes</h3>

* Replaces the existing `np.linalg.norm` normalization with hand-coded
  normalization, allowing `AmplitudeEmbedding` to be used with differentiable
  parameters. AmplitudeEmbedding tests have been added and improved.
  [(#376)](https://github.com/XanaduAI/pennylane/pull/376)

<h3>Contributors</h3>

This release contains contributions from (in alphabetical order):

Ville Bergholm, Josh Izaac, Nathan Killoran, Maria Schuld, Antal Száva

# Release 0.6.0

<h3>New features since last release</h3>

* The devices `default.qubit` and `default.gaussian` have a new initialization parameter
  `analytic` that indicates if expectation values and variances should be calculated
  analytically and not be estimated from data.
  [(#317)](https://github.com/XanaduAI/pennylane/pull/317)

* Added C-SWAP gate to the set of qubit operations
  [(#330)](https://github.com/XanaduAI/pennylane/pull/330)

* The TensorFlow interface has been renamed from `"tfe"` to `"tf"`, and
  now supports TensorFlow 2.0.
  [(#337)](https://github.com/XanaduAI/pennylane/pull/337)

* Added the S and T gates to the set of qubit operations.
  [(#343)](https://github.com/XanaduAI/pennylane/pull/343)

* Tensor observables are now supported within the `expval`,
  `var`, and `sample` functions, by using the `@` operator.
  [(#267)](https://github.com/XanaduAI/pennylane/pull/267)


<h3>Breaking changes</h3>

* The argument `n` specifying the number of samples in the method `Device.sample` was removed.
  Instead, the method will always return `Device.shots` many samples.
  [(#317)](https://github.com/XanaduAI/pennylane/pull/317)

<h3>Improvements</h3>

* The number of shots / random samples used to estimate expectation values and variances, `Device.shots`,
  can now be changed after device creation.
  [(#317)](https://github.com/XanaduAI/pennylane/pull/317)

* Unified import shortcuts to be under qml in qnode.py
  and test_operation.py
  [(#329)](https://github.com/XanaduAI/pennylane/pull/329)

* The quantum natural gradient now uses `scipy.linalg.pinvh` which is more efficient for symmetric matrices
  than the previously used `scipy.linalg.pinv`.
  [(#331)](https://github.com/XanaduAI/pennylane/pull/331)

* The deprecated `qml.expval.Observable` syntax has been removed.
  [(#267)](https://github.com/XanaduAI/pennylane/pull/267)

* Remainder of the unittest-style tests were ported to pytest.
  [(#310)](https://github.com/XanaduAI/pennylane/pull/310)

* The `do_queue` argument for operations now only takes effect
  within QNodes. Outside of QNodes, operations can now be instantiated
  without needing to specify `do_queue`.
  [(#359)](https://github.com/XanaduAI/pennylane/pull/359)

<h3>Documentation</h3>

* The docs are rewritten and restructured to contain a code introduction section as well as an API section.
  [(#314)](https://github.com/XanaduAI/pennylane/pull/275)

* Added Ising model example to the tutorials
  [(#319)](https://github.com/XanaduAI/pennylane/pull/319)

* Added tutorial for QAOA on MaxCut problem
  [(#328)](https://github.com/XanaduAI/pennylane/pull/328)

* Added QGAN flow chart figure to its tutorial
  [(#333)](https://github.com/XanaduAI/pennylane/pull/333)

* Added missing figures for gallery thumbnails of state-preparation
  and QGAN tutorials
  [(#326)](https://github.com/XanaduAI/pennylane/pull/326)

* Fixed typos in the state preparation tutorial
  [(#321)](https://github.com/XanaduAI/pennylane/pull/321)

* Fixed bug in VQE tutorial 3D plots
  [(#327)](https://github.com/XanaduAI/pennylane/pull/327)

<h3>Bug fixes</h3>

* Fixed typo in measurement type error message in qnode.py
  [(#341)](https://github.com/XanaduAI/pennylane/pull/341)

<h3>Contributors</h3>

This release contains contributions from (in alphabetical order):

Shahnawaz Ahmed, Ville Bergholm, Aroosa Ijaz, Josh Izaac, Nathan Killoran, Angus Lowe,
Johannes Jakob Meyer, Maria Schuld, Antal Száva, Roeland Wiersema.

# Release 0.5.0

<h3>New features since last release</h3>

* Adds a new optimizer, `qml.QNGOptimizer`, which optimizes QNodes using
  quantum natural gradient descent. See https://arxiv.org/abs/1909.02108
  for more details.
  [(#295)](https://github.com/XanaduAI/pennylane/pull/295)
  [(#311)](https://github.com/XanaduAI/pennylane/pull/311)

* Adds a new QNode method, `QNode.metric_tensor()`,
  which returns the block-diagonal approximation to the Fubini-Study
  metric tensor evaluated on the attached device.
  [(#295)](https://github.com/XanaduAI/pennylane/pull/295)

* Sampling support: QNodes can now return a specified number of samples
  from a given observable via the top-level `pennylane.sample()` function.
  To support this on plugin devices, there is a new `Device.sample` method.

  Calculating gradients of QNodes that involve sampling is not possible.
  [(#256)](https://github.com/XanaduAI/pennylane/pull/256)

* `default.qubit` has been updated to provide support for sampling.
  [(#256)](https://github.com/XanaduAI/pennylane/pull/256)

* Added controlled rotation gates to PennyLane operations and `default.qubit` plugin.
  [(#251)](https://github.com/XanaduAI/pennylane/pull/251)

<h3>Breaking changes</h3>

* The method `Device.supported` was removed, and replaced with the methods
  `Device.supports_observable` and `Device.supports_operation`.
  Both methods can be called with string arguments (`dev.supports_observable('PauliX')`) and
  class arguments (`dev.supports_observable(qml.PauliX)`).
  [(#276)](https://github.com/XanaduAI/pennylane/pull/276)

* The following CV observables were renamed to comply with the new Operation/Observable
  scheme: `MeanPhoton` to `NumberOperator`, `Homodyne` to `QuadOperator` and `NumberState` to `FockStateProjector`.
  [(#254)](https://github.com/XanaduAI/pennylane/pull/254)

<h3>Improvements</h3>

* The `AmplitudeEmbedding` function now provides options to normalize and
  pad features to ensure a valid state vector is prepared.
  [(#275)](https://github.com/XanaduAI/pennylane/pull/275)

* Operations can now optionally specify generators, either as existing PennyLane
  operations, or by providing a NumPy array.
  [(#295)](https://github.com/XanaduAI/pennylane/pull/295)
  [(#313)](https://github.com/XanaduAI/pennylane/pull/313)

* Adds a `Device.parameters` property, so that devices can view a dictionary mapping free
  parameters to operation parameters. This will allow plugin devices to take advantage
  of parametric compilation.
  [(#283)](https://github.com/XanaduAI/pennylane/pull/283)

* Introduces two enumerations: `Any` and `All`, representing any number of wires
  and all wires in the system respectively. They can be imported from
  `pennylane.operation`, and can be used when defining the `Operation.num_wires`
  class attribute of operations.
  [(#277)](https://github.com/XanaduAI/pennylane/pull/277)

  As part of this change:

  - `All` is equivalent to the integer 0, for backwards compatibility with the
    existing test suite

  - `Any` is equivalent to the integer -1 to allow numeric comparison
    operators to continue working

  - An additional validation is now added to the `Operation` class,
    which will alert the user that an operation with `num_wires = All`
    is being incorrectly.

* The one-qubit rotations in `pennylane.plugins.default_qubit` no longer depend on Scipy's `expm`. Instead
  they are calculated with Euler's formula.
  [(#292)](https://github.com/XanaduAI/pennylane/pull/292)

* Creates an `ObservableReturnTypes` enumeration class containing `Sample`,
  `Variance` and `Expectation`. These new values can be assigned to the `return_type`
  attribute of an `Observable`.
  [(#290)](https://github.com/XanaduAI/pennylane/pull/290)

* Changed the signature of the `RandomLayer` and `RandomLayers` templates to have a fixed seed by default.
  [(#258)](https://github.com/XanaduAI/pennylane/pull/258)

* `setup.py` has been cleaned up, removing the non-working shebang,
  and removing unused imports.
  [(#262)](https://github.com/XanaduAI/pennylane/pull/262)

<h3>Documentation</h3>

* A documentation refactor to simplify the tutorials and
  include Sphinx-Gallery.
  [(#291)](https://github.com/XanaduAI/pennylane/pull/291)

  - Examples and tutorials previously split across the `examples/`
    and `doc/tutorials/` directories, in a mixture of ReST and Jupyter notebooks,
    have been rewritten as Python scripts with ReST comments in a single location,
    the `examples/` folder.

  - Sphinx-Gallery is used to automatically build and run the tutorials.
    Rendered output is displayed in the Sphinx documentation.

  - Links are provided at the top of every tutorial page for downloading the
    tutorial as an executable python script, downloading the tutorial
    as a Jupyter notebook, or viewing the notebook on GitHub.

  - The tutorials table of contents have been moved to a single quick start page.

* Fixed a typo in `QubitStateVector`.
  [(#296)](https://github.com/XanaduAI/pennylane/pull/296)

* Fixed a typo in the `default_gaussian.gaussian_state` function.
  [(#293)](https://github.com/XanaduAI/pennylane/pull/293)

* Fixed a typo in the gradient recipe within the `RX`, `RY`, `RZ`
  operation docstrings.
  [(#248)](https://github.com/XanaduAI/pennylane/pull/248)

* Fixed a broken link in the tutorial documentation, as a
  result of the `qml.expval.Observable` deprecation.
  [(#246)](https://github.com/XanaduAI/pennylane/pull/246)

<h3>Bug fixes</h3>

* Fixed a bug where a `PolyXP` observable would fail if applied to subsets
  of wires on `default.gaussian`.
  [(#277)](https://github.com/XanaduAI/pennylane/pull/277)

<h3>Contributors</h3>

This release contains contributions from (in alphabetical order):

Simon Cross, Aroosa Ijaz, Josh Izaac, Nathan Killoran, Johannes Jakob Meyer,
Rohit Midha, Nicolás Quesada, Maria Schuld, Antal Száva, Roeland Wiersema.

# Release 0.4.0

<h3>New features since last release</h3>

* `pennylane.expval()` is now a top-level *function*, and is no longer
  a package of classes. For now, the existing `pennylane.expval.Observable`
  interface continues to work, but will raise a deprecation warning.
  [(#232)](https://github.com/XanaduAI/pennylane/pull/232)

* Variance support: QNodes can now return the variance of observables,
  via the top-level `pennylane.var()` function. To support this on
  plugin devices, there is a new `Device.var` method.

  The following observables support analytic gradients of variances:

  - All qubit observables (requiring 3 circuit evaluations for involutory
    observables such as `Identity`, `X`, `Y`, `Z`; and 5 circuit evals for
    non-involutary observables, currently only `qml.Hermitian`)

  - First-order CV observables (requiring 5 circuit evaluations)

  Second-order CV observables support numerical variance gradients.

* `pennylane.about()` function added, providing details
  on current PennyLane version, installed plugins, Python,
  platform, and NumPy versions [(#186)](https://github.com/XanaduAI/pennylane/pull/186)

* Removed the logic that allowed `wires` to be passed as a positional
  argument in quantum operations. This allows us to raise more useful
  error messages for the user if incorrect syntax is used.
  [(#188)](https://github.com/XanaduAI/pennylane/pull/188)

* Adds support for multi-qubit expectation values of the `pennylane.Hermitian()`
  observable [(#192)](https://github.com/XanaduAI/pennylane/pull/192)

* Adds support for multi-qubit expectation values in `default.qubit`.
  [(#202)](https://github.com/XanaduAI/pennylane/pull/202)

* Organize templates into submodules [(#195)](https://github.com/XanaduAI/pennylane/pull/195).
  This included the following improvements:

  - Distinguish embedding templates from layer templates.

  - New random initialization functions supporting the templates available
    in the new submodule `pennylane.init`.

  - Added a random circuit template (`RandomLayers()`), in which rotations and 2-qubit gates are randomly
    distributed over the wires

  - Add various embedding strategies

<h3>Breaking changes</h3>

* The `Device` methods `expectations`, `pre_expval`, and `post_expval` have been
  renamed to `observables`, `pre_measure`, and `post_measure` respectively.
  [(#232)](https://github.com/XanaduAI/pennylane/pull/232)

<h3>Improvements</h3>

* `default.qubit` plugin now uses `np.tensordot` when applying quantum operations
  and evaluating expectations, resulting in significant speedup
  [(#239)](https://github.com/XanaduAI/pennylane/pull/239),
  [(#241)](https://github.com/XanaduAI/pennylane/pull/241)

* PennyLane now allows division of quantum operation parameters by a constant
  [(#179)](https://github.com/XanaduAI/pennylane/pull/179)

* Portions of the test suite are in the process of being ported to pytest.
  Note: this is still a work in progress.

  Ported tests include:

  - `test_ops.py`
  - `test_about.py`
  - `test_classical_gradients.py`
  - `test_observables.py`
  - `test_measure.py`
  - `test_init.py`
  - `test_templates*.py`
  - `test_ops.py`
  - `test_variable.py`
  - `test_qnode.py` (partial)

<h3>Bug fixes</h3>

* Fixed a bug in `Device.supported`, which would incorrectly
  mark an operation as supported if it shared a name with an
  observable [(#203)](https://github.com/XanaduAI/pennylane/pull/203)

* Fixed a bug in `Operation.wires`, by explicitly casting the
  type of each wire to an integer [(#206)](https://github.com/XanaduAI/pennylane/pull/206)

* Removed code in PennyLane which configured the logger,
  as this would clash with users' configurations
  [(#208)](https://github.com/XanaduAI/pennylane/pull/208)

* Fixed a bug in `default.qubit`, in which `QubitStateVector` operations
  were accidentally being cast to `np.float` instead of `np.complex`.
  [(#211)](https://github.com/XanaduAI/pennylane/pull/211)


<h3>Contributors</h3>

This release contains contributions from:

Shahnawaz Ahmed, riveSunder, Aroosa Ijaz, Josh Izaac, Nathan Killoran, Maria Schuld.

# Release 0.3.1

<h3>Bug fixes</h3>

* Fixed a bug where the interfaces submodule was not correctly being packaged via setup.py

# Release 0.3.0

<h3>New features since last release</h3>

* PennyLane now includes a new `interfaces` submodule, which enables QNode integration with additional machine learning libraries.
* Adds support for an experimental PyTorch interface for QNodes
* Adds support for an experimental TensorFlow eager execution interface for QNodes
* Adds a PyTorch+GPU+QPU tutorial to the documentation
* Documentation now includes links and tutorials including the new [PennyLane-Forest](https://github.com/rigetti/pennylane-forest) plugin.

<h3>Improvements</h3>

* Printing a QNode object, via `print(qnode)` or in an interactive terminal, now displays more useful information regarding the QNode,
  including the device it runs on, the number of wires, it's interface, and the quantum function it uses:

  ```python
  >>> print(qnode)
  <QNode: device='default.qubit', func=circuit, wires=2, interface=PyTorch>
  ```

<h3>Contributors</h3>

This release contains contributions from:

Josh Izaac and Nathan Killoran.


# Release 0.2.0

<h3>New features since last release</h3>

* Added the `Identity` expectation value for both CV and qubit models [(#135)](https://github.com/XanaduAI/pennylane/pull/135)
* Added the `templates.py` submodule, containing some commonly used QML models to be used as ansatz in QNodes [(#133)](https://github.com/XanaduAI/pennylane/pull/133)
* Added the `qml.Interferometer` CV operation [(#152)](https://github.com/XanaduAI/pennylane/pull/152)
* Wires are now supported as free QNode parameters [(#151)](https://github.com/XanaduAI/pennylane/pull/151)
* Added ability to update stepsizes of the optimizers [(#159)](https://github.com/XanaduAI/pennylane/pull/159)

<h3>Improvements</h3>

* Removed use of hardcoded values in the optimizers, made them parameters (see [#131](https://github.com/XanaduAI/pennylane/pull/131) and [#132](https://github.com/XanaduAI/pennylane/pull/132))
* Created the new `PlaceholderExpectation`, to be used when both CV and qubit expval modules contain expectations with the same name
* Provide a way for plugins to view the operation queue _before_ applying operations. This allows for on-the-fly modifications of
  the queue, allowing hardware-based plugins to support the full range of qubit expectation values. [(#143)](https://github.com/XanaduAI/pennylane/pull/143)
* QNode return values now support _any_ form of sequence, such as lists, sets, etc. [(#144)](https://github.com/XanaduAI/pennylane/pull/144)
* CV analytic gradient calculation is now more robust, allowing for operations which may not themselves be differentiated, but have a
  well defined `_heisenberg_rep` method, and so may succeed operations that are analytically differentiable [(#152)](https://github.com/XanaduAI/pennylane/pull/152)

<h3>Bug fixes</h3>

* Fixed a bug where the variational classifier example was not batching when learning parity (see [#128](https://github.com/XanaduAI/pennylane/pull/128) and [#129](https://github.com/XanaduAI/pennylane/pull/129))
* Fixed an inconsistency where some initial state operations were documented as accepting complex parameters - all operations
  now accept real values [(#146)](https://github.com/XanaduAI/pennylane/pull/146)

<h3>Contributors</h3>

This release contains contributions from:

Christian Gogolin, Josh Izaac, Nathan Killoran, and Maria Schuld.


# Release 0.1.0

Initial public release.

<h3>Contributors</h3>
This release contains contributions from:

Ville Bergholm, Josh Izaac, Maria Schuld, Christian Gogolin, and Nathan Killoran.<|MERGE_RESOLUTION|>--- conflicted
+++ resolved
@@ -4,12 +4,11 @@
 
 <h3>Improvements</h3>
 
-<<<<<<< HEAD
 * Sped up the application of certain gates in ``default.qubit`` by using array/tensor
   manipulation tricks. The following gates are affected: ``PauliX``, ``PauliY``, ``PauliZ``,
   ``Hadamard``, ``SWAP``, ``S``, ``T``, ``CNOT``, ``CZ``.
   [(#772)](https://github.com/PennyLaneAI/pennylane/pull/772)
-=======
+
 * Adds arithmetic operations (addition, tensor product, 
   subtraction, and scalar multiplication) between ``Hamiltonian``, 
   ``Tensor``, and ``Observable`` objects, and inline arithmetic 
@@ -51,7 +50,6 @@
   >>> print(H)
   (3.0) [Z0]
   ```
->>>>>>> 566a630d
 
 <h3>Breaking changes</h3>
 
