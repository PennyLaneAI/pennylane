# Release 0.16.0-dev (development release)

<h3>New features since last release</h3>

* TBD: Add `qml.qaoa.cycle` (when structure is finalised)
  [(#1207)](https://github.com/PennyLaneAI/pennylane/pull/1207)
  [(#1209)](https://github.com/PennyLaneAI/pennylane/pull/1209)

* Adds `QubitCarry` and `QubitSum` operations for basic arithmetic.
  [(#1169)](https://github.com/PennyLaneAI/pennylane/pull/1169)

  The following example adds two 1-bit numbers, returning a 2-bit answer:

  ```python
  dev = qml.device('default.qubit', wires = 4)
  a = 0
  b = 1

  @qml.qnode(dev)
  def circuit():
      qml.BasisState(np.array([a, b]), wires=[1, 2])
      qml.QubitCarry(wires=[0, 1, 2, 3])
      qml.CNOT(wires=[1, 2])
      qml.QubitSum(wires=[0, 1, 2])
      return qml.probs(wires=[3, 2])

  probs = circuit()
  bitstrings = tuple(itertools.product([0, 1], repeat = 2))
  indx = np.argwhere(probs == 1).flatten()[0]
  output = bitstrings[indx]
  ```

  ```pycon
  >>> print(output)
  (0, 1)
  ```

<h3>Improvements</h3>

* The device test suite now provides test cases for checking gates by comparing
  expectation values.
  [(#1212)](https://github.com/PennyLaneAI/pennylane/pull/1212)

* PennyLane's test suite is now code-formatted using `black -l 100`.
  [(#1222)](https://github.com/PennyLaneAI/pennylane/pull/1222)

<h3>Breaking changes</h3>

<h3>Bug fixes</h3>

* A bug which resulted in `qml.adjoint()` and `qml.inv()` failing to work with
  templates has been fixed.
  [(#1243)](https://github.com/PennyLaneAI/pennylane/pull/1243)

<h3>Documentation</h3>

<h3>Contributors</h3>

This release contains contributions from:

<<<<<<< HEAD
Thomas Bromley, Diego Guala, Anthony Hayes, Josh Izaac

=======
Thomas Bromley, Diego Guala, Anthony Hayes, Antal Száva
>>>>>>> b81a579e

# Release 0.15.0 (current release)

<h3>New features since last release</h3>

<h4>Better and more flexible shot control</h4>

* Adds a new optimizer `qml.ShotAdaptiveOptimizer`, a gradient-descent optimizer where
  the shot rate is adaptively calculated using the variances of the parameter-shift gradient.
  [(#1139)](https://github.com/PennyLaneAI/pennylane/pull/1139)

  By keeping a running average of the parameter-shift gradient and the *variance* of the
  parameter-shift gradient, this optimizer frugally distributes a shot budget across the partial
  derivatives of each parameter.

  In addition, if computing the expectation value of a Hamiltonian, weighted random sampling can be
  used to further distribute the shot budget across the local terms from which the Hamiltonian is
  constructed.

  This optimizer is based on both the [iCANS1](https://quantum-journal.org/papers/q-2020-05-11-263)
  and [Rosalin](https://arxiv.org/abs/2004.06252) shot-adaptive optimizers.

  Once constructed, the cost function can be passed directly to the optimizer's `step` method.  The
  attribute `opt.total_shots_used` can be used to track the number of shots per iteration.

  ```pycon
  >>> coeffs = [2, 4, -1, 5, 2]
  >>> obs = [
  ...   qml.PauliX(1),
  ...   qml.PauliZ(1),
  ...   qml.PauliX(0) @ qml.PauliX(1),
  ...   qml.PauliY(0) @ qml.PauliY(1),
  ...   qml.PauliZ(0) @ qml.PauliZ(1)
  ... ]
  >>> H = qml.Hamiltonian(coeffs, obs)
  >>> dev = qml.device("default.qubit", wires=2, shots=100)
  >>> cost = qml.ExpvalCost(qml.templates.StronglyEntanglingLayers, H, dev)
  >>> params = qml.init.strong_ent_layers_uniform(n_layers=2, n_wires=2)
  >>> opt = qml.ShotAdaptiveOptimizer(min_shots=10)
  >>> for i in range(5):
  ...    params = opt.step(cost, params)
  ...    print(f"Step {i}: cost = {cost(params):.2f}, shots_used = {opt.total_shots_used}")
  Step 0: cost = -5.68, shots_used = 240
  Step 1: cost = -2.98, shots_used = 336
  Step 2: cost = -4.97, shots_used = 624
  Step 3: cost = -5.53, shots_used = 1054
  Step 4: cost = -6.50, shots_used = 1798
  ```

* Batches of shots can now be specified as a list, allowing measurement statistics
  to be course-grained with a single QNode evaluation.
  [(#1103)](https://github.com/PennyLaneAI/pennylane/pull/1103)

  ```pycon
  >>> shots_list = [5, 10, 1000]
  >>> dev = qml.device("default.qubit", wires=2, shots=shots_list)
  ```

  When QNodes are executed on this device, a single execution of 1015 shots will be submitted.
  However, three sets of measurement statistics will be returned; using the first 5 shots,
  second set of 10 shots, and final 1000 shots, separately.

  For example, executing a circuit with two outputs will lead to a result of shape `(3, 2)`:

  ```pycon
  >>> @qml.qnode(dev)
  ... def circuit(x):
  ...     qml.RX(x, wires=0)
  ...     qml.CNOT(wires=[0, 1])
  ...     return qml.expval(qml.PauliZ(0) @ qml.PauliX(1)), qml.expval(qml.PauliZ(0))
  >>> circuit(0.5)
  [[0.33333333 1.        ]
   [0.2        1.        ]
   [0.012      0.868     ]]
  ```

  This output remains fully differentiable.

- The number of shots can now be specified on a per-call basis when evaluating a QNode.
  [(#1075)](https://github.com/PennyLaneAI/pennylane/pull/1075).

  For this, the qnode should be called with an additional `shots` keyword argument:

  ```pycon
  >>> dev = qml.device('default.qubit', wires=1, shots=10) # default is 10
  >>> @qml.qnode(dev)
  ... def circuit(a):
  ...     qml.RX(a, wires=0)
  ...     return qml.sample(qml.PauliZ(wires=0))
  >>> circuit(0.8)
  [ 1  1  1 -1 -1  1  1  1  1  1]
  >>> circuit(0.8, shots=3)
  [ 1  1  1]
  >>> circuit(0.8)
  [ 1  1  1 -1 -1  1  1  1  1  1]
  ```

<h4>New differentiable quantum transforms</h4>

A new module is available,
[qml.transforms](https://pennylane.rtfd.io/en/stable/code/qml_transforms.html),
which contains *differentiable quantum transforms*. These are functions that act
on QNodes, quantum functions, devices, and tapes, transforming them while remaining
fully differentiable.

* A new adjoint transform has been added.
  [(#1111)](https://github.com/PennyLaneAI/pennylane/pull/1111)
  [(#1135)](https://github.com/PennyLaneAI/pennylane/pull/1135)

  This new method allows users to apply the adjoint of an arbitrary sequence of operations.

  ```python
  def subroutine(wire):
      qml.RX(0.123, wires=wire)
      qml.RY(0.456, wires=wire)

  dev = qml.device('default.qubit', wires=1)
  @qml.qnode(dev)
  def circuit():
      subroutine(0)
      qml.adjoint(subroutine)(0)
      return qml.expval(qml.PauliZ(0))
  ```

  This creates the following circuit:

  ```pycon
  >>> print(qml.draw(circuit)())
  0: --RX(0.123)--RY(0.456)--RY(-0.456)--RX(-0.123)--| <Z>
  ```

  Directly applying to a gate also works as expected.

  ```python
  qml.adjoint(qml.RX)(0.123, wires=0) # applies RX(-0.123)
  ```

* A new transform `qml.ctrl` is now available that adds control wires to subroutines.
  [(#1157)](https://github.com/PennyLaneAI/pennylane/pull/1157)

  ```python
  def my_ansatz(params):
     qml.RX(params[0], wires=0)
     qml.RZ(params[1], wires=1)

  # Create a new operation that applies `my_ansatz`
  # controlled by the "2" wire.
  my_ansatz2 = qml.ctrl(my_ansatz, control=2)

  @qml.qnode(dev)
  def circuit(params):
      my_ansatz2(params)
      return qml.state()
  ```

  This is equivalent to:

  ```python
  @qml.qnode(...)
  def circuit(params):
      qml.CRX(params[0], wires=[2, 0])
      qml.CRZ(params[1], wires=[2, 1])
      return qml.state()
  ```

* The `qml.transforms.classical_jacobian` transform has been added.
  [(#1186)](https://github.com/PennyLaneAI/pennylane/pull/1186)

  This transform returns a function to extract the Jacobian matrix of the classical part of a
  QNode, allowing the classical dependence between the QNode arguments and the quantum gate
  arguments to be extracted.

  For example, given the following QNode:

  ```pycon
  >>> @qml.qnode(dev)
  ... def circuit(weights):
  ...     qml.RX(weights[0], wires=0)
  ...     qml.RY(weights[0], wires=1)
  ...     qml.RZ(weights[2] ** 2, wires=1)
  ...     return qml.expval(qml.PauliZ(0))
  ```

  We can use this transform to extract the relationship
  :math:`f: \mathbb{R}^n \rightarrow\mathbb{R}^m` between the input QNode
  arguments :math:`w` and the gate arguments :math:`g`, for
  a given value of the QNode arguments:

  ```pycon
  >>> cjac_fn = qml.transforms.classical_jacobian(circuit)
  >>> weights = np.array([1., 1., 1.], requires_grad=True)
  >>> cjac = cjac_fn(weights)
  >>> print(cjac)
  [[1. 0. 0.]
   [1. 0. 0.]
   [0. 0. 2.]]
  ```

  The returned Jacobian has rows corresponding to gate arguments, and columns corresponding to
  QNode arguments; that is, :math:`J_{ij} = \frac{\partial}{\partial g_i} f(w_j)`.

<h4>More operations and templates</h4>

* Added the `SingleExcitation` two-qubit operation, which is useful for quantum
  chemistry applications.
  [(#1121)](https://github.com/PennyLaneAI/pennylane/pull/1121)

  It can be used to perform an SO(2) rotation in the subspace
  spanned by the states :math:`|01\rangle` and :math:`|10\rangle`.
  For example, the following circuit performs the transformation
  :math:`|10\rangle \rightarrow \cos(\phi/2)|10\rangle - \sin(\phi/2)|01\rangle`:    

  ```python
  dev = qml.device('default.qubit', wires=2)

  @qml.qnode(dev)
  def circuit(phi):
      qml.PauliX(wires=0)
      qml.SingleExcitation(phi, wires=[0, 1])
  ```

  The `SingleExcitation` operation supports analytic gradients on hardware
  using only four expectation value calculations, following results from
  [Kottmann et al.](https://arxiv.org/abs/2011.05938)

* Added the `DoubleExcitation` four-qubit operation, which is useful for quantum
  chemistry applications.
  [(#1123)](https://github.com/PennyLaneAI/pennylane/pull/1123)

  It can be used to perform an SO(2) rotation in the subspace
  spanned by the states :math:`|1100\rangle` and :math:`|0011\rangle`.
  For example, the following circuit performs the transformation
  :math:`|1100\rangle\rightarrow \cos(\phi/2)|1100\rangle - \sin(\phi/2)|0011\rangle`:   

  ```python
  dev = qml.device('default.qubit', wires=2)

  @qml.qnode(dev)
  def circuit(phi):
      qml.PauliX(wires=0)
      qml.PauliX(wires=1)
      qml.DoubleExcitation(phi, wires=[0, 1, 2, 3])
  ```

  The `DoubleExcitation` operation supports analytic gradients on hardware using only
  four expectation value calculations, following results from
  [Kottmann et al.](https://arxiv.org/abs/2011.05938).

* Added the `QuantumMonteCarlo` template for performing quantum Monte Carlo estimation of an
  expectation value on simulator.
  [(#1130)](https://github.com/PennyLaneAI/pennylane/pull/1130)

  The following example shows how the expectation value of sine squared over a standard normal
  distribution can be approximated:

  ```python
  from scipy.stats import norm

  m = 5
  M = 2 ** m
  n = 10
  N = 2 ** n
  target_wires = range(m + 1)
  estimation_wires = range(m + 1, n + m + 1)

  xmax = np.pi  # bound to region [-pi, pi]
  xs = np.linspace(-xmax, xmax, M)

  probs = np.array([norm().pdf(x) for x in xs])
  probs /= np.sum(probs)

  func = lambda i: np.sin(xs[i]) ** 2

  dev = qml.device("default.qubit", wires=(n + m + 1))

  @qml.qnode(dev)
  def circuit():
      qml.templates.QuantumMonteCarlo(
          probs,
          func,
          target_wires=target_wires,
          estimation_wires=estimation_wires,
      )
      return qml.probs(estimation_wires)

  phase_estimated = np.argmax(circuit()[:int(N / 2)]) / N
  expectation_estimated = (1 - np.cos(np.pi * phase_estimated)) / 2
  ```

* Added the `QuantumPhaseEstimation` template for performing quantum phase estimation for an input
  unitary matrix.
  [(#1095)](https://github.com/PennyLaneAI/pennylane/pull/1095)

  Consider the matrix corresponding to a rotation from an `RX` gate:

  ```pycon
  >>> phase = 5
  >>> target_wires = [0]
  >>> unitary = qml.RX(phase, wires=0).matrix
  ```

  The ``phase`` parameter can be estimated using ``QuantumPhaseEstimation``. For example, using five
  phase-estimation qubits:

  ```python
  n_estimation_wires = 5
  estimation_wires = range(1, n_estimation_wires + 1)

  dev = qml.device("default.qubit", wires=n_estimation_wires + 1)

  @qml.qnode(dev)
  def circuit():
      # Start in the |+> eigenstate of the unitary
      qml.Hadamard(wires=target_wires)

      QuantumPhaseEstimation(
          unitary,
          target_wires=target_wires,
          estimation_wires=estimation_wires,
      )

      return qml.probs(estimation_wires)

  phase_estimated = np.argmax(circuit()) / 2 ** n_estimation_wires

  # Need to rescale phase due to convention of RX gate
  phase_estimated = 4 * np.pi * (1 - phase)
  ```

- Added the `ControlledPhaseShift` gate as well as the `QFT` operation for applying quantum Fourier
  transforms.
  [(#1064)](https://github.com/PennyLaneAI/pennylane/pull/1064)

  ```python
  @qml.qnode(dev)
  def circuit_qft(basis_state):
      qml.BasisState(basis_state, wires=range(3))
      qml.QFT(wires=range(3))
      return qml.state()
  ```

- Added the `ControlledQubitUnitary` operation. This
  enables implementation of multi-qubit gates with a variable number of
  control qubits. It is also possible to specify a different state for the
  control qubits using the `control_values` argument (also known as a
  mixed-polarity multi-controlled operation).
  [(#1069)](https://github.com/PennyLaneAI/pennylane/pull/1069)
  [(#1104)](https://github.com/PennyLaneAI/pennylane/pull/1104)

  For example, we can  create a multi-controlled T gate using:

  ```python
  T = qml.T._matrix()
  qml.ControlledQubitUnitary(T, control_wires=[0, 1, 3], wires=2, control_values="110")
  ```

  Here, the T gate will be applied to wire `2` if control wires `0` and `1` are in
  state `1`, and control wire `3` is in state `0`. If no value is passed to
  `control_values`, the gate will be applied if all control wires are in
  the `1` state.

- Added `MultiControlledX` for multi-controlled `NOT` gates.
  This is a special case of `ControlledQubitUnitary` that applies a
  Pauli X gate conditioned on the state of an arbitrary number of
  control qubits.
  [(#1104)](https://github.com/PennyLaneAI/pennylane/pull/1104)

<h4>Support for higher-order derivatives on hardware</h4>

* Computing second derivatives and Hessians of QNodes is now supported with
  the parameter-shift differentiation method, on all machine learning interfaces.
  [(#1130)](https://github.com/PennyLaneAI/pennylane/pull/1130)
  [(#1129)](https://github.com/PennyLaneAI/pennylane/pull/1129)
  [(#1110)](https://github.com/PennyLaneAI/pennylane/pull/1110)

  Hessians are computed using the parameter-shift rule, and can be
  evaluated on both hardware and simulator devices.

  ```python
  dev = qml.device('default.qubit', wires=1)

  @qml.qnode(dev, diff_method="parameter-shift")
  def circuit(p):
      qml.RY(p[0], wires=0)
      qml.RX(p[1], wires=0)
      return qml.expval(qml.PauliZ(0))

  x = np.array([1.0, 2.0], requires_grad=True)
  ```

  ```python
  >>> hessian_fn = qml.jacobian(qml.grad(circuit))
  >>> hessian_fn(x)
  [[0.2248451 0.7651474]
   [0.7651474 0.2248451]]
  ```

* Added the function `finite_diff()` to compute finite-difference
  approximations to the gradient and the second-order derivatives of
  arbitrary callable functions.
  [(#1090)](https://github.com/PennyLaneAI/pennylane/pull/1090)

  This is useful to compute the derivative of parametrized
  `pennylane.Hamiltonian` observables with respect to their parameters.

  For example, in quantum chemistry simulations it can be used to evaluate
  the derivatives of the electronic Hamiltonian with respect to the nuclear
  coordinates:

  ```pycon
  >>> def H(x):
  ...    return qml.qchem.molecular_hamiltonian(['H', 'H'], x)[0]
  >>> x = np.array([0., 0., -0.66140414, 0., 0., 0.66140414])
  >>> grad_fn = qml.finite_diff(H, N=1)
  >>> grad = grad_fn(x)
  >>> deriv2_fn = qml.finite_diff(H, N=2, idx=[0, 1])
  >>> deriv2_fn(x)
  ```

* The JAX interface now supports all devices, including hardware devices,
  via the parameter-shift differentiation method.
  [(#1076)](https://github.com/PennyLaneAI/pennylane/pull/1076)

  For example, using the JAX interface with Cirq:

  ```python
  dev = qml.device('cirq.simulator', wires=1)
  @qml.qnode(dev, interface="jax", diff_method="parameter-shift")
  def circuit(x):
      qml.RX(x[1], wires=0)
      qml.Rot(x[0], x[1], x[2], wires=0)
      return qml.expval(qml.PauliZ(0))
  weights = jnp.array([0.2, 0.5, 0.1])
  print(circuit(weights))
  ```

  Currently, when used with the parameter-shift differentiation method,
  only a single returned expectation value or variance is supported.
  Multiple expectations/variances, as well as probability and state returns,
  are not currently allowed.

<h3>Improvements</h3>

  ```python
  dev = qml.device("default.qubit", wires=2)

  inputstate = [np.sqrt(0.2), np.sqrt(0.3), np.sqrt(0.4), np.sqrt(0.1)]

  @qml.qnode(dev)
  def circuit():
      mottonen.MottonenStatePreparation(inputstate,wires=[0, 1])
      return qml.expval(qml.PauliZ(0))
  ```

  Previously returned:

  ```pycon
  >>> print(qml.draw(circuit)())
  0: ──RY(1.57)──╭C─────────────╭C──╭C──╭C──┤ ⟨Z⟩
  1: ──RY(1.35)──╰X──RY(0.422)──╰X──╰X──╰X──┤   
  ```

  In this release, it now returns:

  ```pycon
  >>> print(qml.draw(circuit)())
  0: ──RY(1.57)──╭C─────────────╭C──┤ ⟨Z⟩
  1: ──RY(1.35)──╰X──RY(0.422)──╰X──┤   
  ```

- The templates are now classes inheriting
  from `Operation`, and define the ansatz in their `expand()` method. This
  change does not affect the user interface.
  [(#1138)](https://github.com/PennyLaneAI/pennylane/pull/1138)
  [(#1156)](https://github.com/PennyLaneAI/pennylane/pull/1156)
  [(#1163)](https://github.com/PennyLaneAI/pennylane/pull/1163)
  [(#1192)](https://github.com/PennyLaneAI/pennylane/pull/1192)

  For convenience, some templates have a new method that returns the expected
  shape of the trainable parameter tensor, which can be used to create
  random tensors.

  ```python
  shape = qml.templates.BasicEntanglerLayers.shape(n_layers=2, n_wires=4)
  weights = np.random.random(shape)
  qml.templates.BasicEntanglerLayers(weights, wires=range(4))
  ```

- `QubitUnitary` now validates to ensure the input matrix is two dimensional.
  [(#1128)](https://github.com/PennyLaneAI/pennylane/pull/1128)

* Most layers in Pytorch or Keras accept arbitrary dimension inputs, where each dimension barring
  the last (in the case where the actual weight function of the layer operates on one-dimensional
  vectors) is broadcast over. This is now also supported by KerasLayer and TorchLayer.
  [(#1062)](https://github.com/PennyLaneAI/pennylane/pull/1062).

  Example use:

  ```python
  dev = qml.device("default.qubit", wires=4)
  x = tf.ones((5, 4, 4))

  @qml.qnode(dev)
  def layer(weights, inputs):
      qml.templates.AngleEmbedding(inputs, wires=range(4))
      qml.templates.StronglyEntanglingLayers(weights, wires=range(4))
      return [qml.expval(qml.PauliZ(i)) for i in range(4)]

  qlayer = qml.qnn.KerasLayer(layer, {"weights": (4, 4, 3)}, output_dim=4)
  out = qlayer(x)
  ```

  The output tensor has the following shape:
  ```pycon
  >>> out.shape
  (5, 4, 4)
  ```

* If only one argument to the function `qml.grad` has the `requires_grad` attribute
  set to True, then the returned gradient will be a NumPy array, rather than a
  tuple of length 1.
  [(#1067)](https://github.com/PennyLaneAI/pennylane/pull/1067)
  [(#1081)](https://github.com/PennyLaneAI/pennylane/pull/1081)

* An improvement has been made to how `QubitDevice` generates and post-processess samples,
  allowing QNode measurement statistics to work on devices with more than 32 qubits.
  [(#1088)](https://github.com/PennyLaneAI/pennylane/pull/1088)

* Due to the addition of `density_matrix()` as a return type from a QNode, tuples are now supported
  by the `output_dim` parameter in `qnn.KerasLayer`.
  [(#1070)](https://github.com/PennyLaneAI/pennylane/pull/1070)

* Two new utility methods are provided for working with quantum tapes.
  [(#1175)](https://github.com/PennyLaneAI/pennylane/pull/1175)

  - `qml.tape.get_active_tape()` gets the currently recording tape.

  - `tape.stop_recording()` is a context manager that temporarily
    stops the currently recording tape from recording additional
    tapes or quantum operations.

  For example:

  ```pycon
  >>> with qml.tape.QuantumTape():
  ...     qml.RX(0, wires=0)
  ...     current_tape = qml.tape.get_active_tape()
  ...     with current_tape.stop_recording():
  ...         qml.RY(1.0, wires=1)
  ...     qml.RZ(2, wires=1)
  >>> current_tape.operations
  [RX(0, wires=[0]), RZ(2, wires=[1])]
  ```

* When printing `qml.Hamiltonian` objects, the terms are sorted by number of wires followed by coefficients.
  [(#981)](https://github.com/PennyLaneAI/pennylane/pull/981)

* Adds `qml.math.conj` to the PennyLane math module.
  [(#1143)](https://github.com/PennyLaneAI/pennylane/pull/1143)

  This new method will do elementwise conjugation to the given tensor-like object,
  correctly dispatching to the required tensor-manipulation framework
  to preserve differentiability.

  ```python
  >>> a = np.array([1.0 + 2.0j])
  >>> qml.math.conj(a)
  array([1.0 - 2.0j])
  ```

* The four-term parameter-shift rule, as used by the controlled rotation operations,
  has been updated to use coefficients that minimize the variance as per
  https://arxiv.org/abs/2104.05695.
  [(#1206)](https://github.com/PennyLaneAI/pennylane/pull/1206)

* A new transform `qml.transforms.invisible` has been added, to make it easier
  to transform QNodes.
  [(#1175)](https://github.com/PennyLaneAI/pennylane/pull/1175)

<h3>Breaking changes</h3>

* Devices do not have an `analytic` argument or attribute anymore.
  Instead, `shots` is the source of truth for whether a simulator
  estimates return values from a finite number of shots, or whether
  it returns analytic results (`shots=None`).
  [(#1079)](https://github.com/PennyLaneAI/pennylane/pull/1079)
  [(#1196)](https://github.com/PennyLaneAI/pennylane/pull/1196)

  ```python  
  dev_analytic = qml.device('default.qubit', wires=1, shots=None)
  dev_finite_shots = qml.device('default.qubit', wires=1, shots=1000)

  def circuit():
      qml.Hadamard(wires=0)
      return qml.expval(qml.PauliZ(wires=0))

  circuit_analytic = qml.QNode(circuit, dev_analytic)
  circuit_finite_shots = qml.QNode(circuit, dev_finite_shots)
  ```

  Devices with `shots=None` return deterministic, exact results:

  ```pycon
  >>> circuit_analytic()
  0.0
  >>> circuit_analytic()
  0.0
  ```
  Devices with `shots > 0` return stochastic results estimated from
  samples in each run:

  ```pycon
  >>> circuit_finite_shots()
  -0.062
  >>> circuit_finite_shots()
  0.034
  ```

  The `qml.sample()` measurement can only be used on devices on which the number
  of shots is set explicitly.

* If creating a QNode from a quantum function with an argument named `shots`,
  a `DeprecationWarning` is raised, warning the user that this is a reserved
  argument to change the number of shots on a per-call basis.
  [(#1075)](https://github.com/PennyLaneAI/pennylane/pull/1075)

* For devices inheriting from `QubitDevice`, the methods `expval`, `var`, `sample`
  accept two new keyword arguments --- `shot_range` and `bin_size`.
  [(#1103)](https://github.com/PennyLaneAI/pennylane/pull/1103)

  These new arguments allow for the statistics to be performed on only a subset of device samples.
  This finer level of control is accessible from the main UI by instantiating a device with a batch
  of shots.

  For example, consider the following device:

  ```pycon
  >>> dev = qml.device("my_device", shots=[5, (10, 3), 100])
  ```

  This device will execute QNodes using 135 shots, however
  measurement statistics will be **course grained** across these 135
  shots:

  * All measurement statistics will first be computed using the
    first 5 shots --- that is, `shots_range=[0, 5]`, `bin_size=5`.

  * Next, the tuple `(10, 3)` indicates 10 shots, repeated 3 times. This will use
    `shot_range=[5, 35]`, performing the expectation value in bins of size 10
    (`bin_size=10`).

  * Finally, we repeat the measurement statistics for the final 100 shots,
    `shot_range=[35, 135]`, `bin_size=100`.


* The old PennyLane core has been removed, including the following modules:
  [(#1100)](https://github.com/PennyLaneAI/pennylane/pull/1100)

  - `pennylane.variables`
  - `pennylane.qnodes`

  As part of this change, the location of the new core within the Python
  module has been moved:

  - Moves `pennylane.tape.interfaces` → `pennylane.interfaces`
  - Merges `pennylane.CircuitGraph` and `pennylane.TapeCircuitGraph`  → `pennylane.CircuitGraph`
  - Merges `pennylane.OperationRecorder` and `pennylane.TapeOperationRecorder`  →
  - `pennylane.tape.operation_recorder`
  - Merges `pennylane.measure` and `pennylane.tape.measure` → `pennylane.measure`
  - Merges `pennylane.operation` and `pennylane.tape.operation` → `pennylane.operation`
  - Merges `pennylane._queuing` and `pennylane.tape.queuing` → `pennylane.queuing`

  This has no affect on import location.

  In addition,

  - All tape-mode functions have been removed (`qml.enable_tape()`, `qml.tape_mode_active()`),
  - All tape fixtures have been deleted,
  - Tests specifically for non-tape mode have been deleted.

* The device test suite no longer accepts the `analytic` keyword.
  [(#1216)](https://github.com/PennyLaneAI/pennylane/pull/1216)

<h3>Bug fixes</h3>

* Fixes a bug where using the circuit drawer with a `ControlledQubitUnitary`
  operation raised an error.
  [(#1174)](https://github.com/PennyLaneAI/pennylane/pull/1174)

* Fixes a bug and a test where the ``QuantumTape.is_sampled`` attribute was not
  being updated.
  [(#1126)](https://github.com/PennyLaneAI/pennylane/pull/1126)

* Fixes a bug where `BasisEmbedding` would not accept inputs whose bits are all ones
  or all zeros.
  [(#1114)](https://github.com/PennyLaneAI/pennylane/pull/1114)

* The `ExpvalCost` class raises an error if instantiated
  with non-expectation measurement statistics.
  [(#1106)](https://github.com/PennyLaneAI/pennylane/pull/1106)

* Fixes a bug where decompositions would reset the differentiation method
  of a QNode.
  [(#1117)](https://github.com/PennyLaneAI/pennylane/pull/1117)

* Fixes a bug where the second-order CV parameter-shift rule would error
  if attempting to compute the gradient of a QNode with more than one
  second-order observable.
  [(#1197)](https://github.com/PennyLaneAI/pennylane/pull/1197)

* Fixes a bug where repeated Torch interface applications after expansion caused an error.
  [(#1223)](https://github.com/PennyLaneAI/pennylane/pull/1223)

* Sampling works correctly with batches of shots specified as a list.
  [(#1232)](https://github.com/PennyLaneAI/pennylane/pull/1232)

<h3>Documentation</h3>

- Updated the diagram used in the Architectural overview page of the
  Development guide such that it doesn't mention Variables.
  [(#1235)](https://github.com/PennyLaneAI/pennylane/pull/1235)

- Typos addressed in templates documentation.
  [(#1094)](https://github.com/PennyLaneAI/pennylane/pull/1094)

- Upgraded the documentation to use Sphinx 3.5.3 and the new m2r2 package.
  [(#1186)](https://github.com/PennyLaneAI/pennylane/pull/1186)

- Added `flaky` as dependency for running tests in the documentation.
  [(#1113)](https://github.com/PennyLaneAI/pennylane/pull/1113)

<h3>Contributors</h3>

This release contains contributions from (in alphabetical order):

Shahnawaz Ahmed, Juan Miguel Arrazola, Thomas Bromley, Olivia Di Matteo, Alain Delgado Gran, Kyle
Godbey, Diego Guala, Theodor Isacsson, Josh Izaac, Soran Jahangiri, Nathan Killoran, Christina Lee,
Daniel Polatajko, Chase Roberts, Sankalp Sanand, Pritish Sehzpaul, Maria Schuld, Antal Száva, David Wierichs.


# Release 0.14.1

<h3>Bug fixes</h3>

* Fixes a testing bug where tests that required JAX would fail if JAX was not installed.
  The tests will now instead be skipped if JAX can not be imported.
  [(#1066)](https://github.com/PennyLaneAI/pennylane/pull/1066)

* Fixes a bug where inverse operations could not be differentiated
  using backpropagation on `default.qubit`.
  [(#1072)](https://github.com/PennyLaneAI/pennylane/pull/1072)

* The QNode has a new keyword argument, `max_expansion`, that determines the maximum number of times
  the internal circuit should be expanded when executed on a device. In addition, the default number
  of max expansions has been increased from 2 to 10, allowing devices that require more than two
  operator decompositions to be supported.
  [(#1074)](https://github.com/PennyLaneAI/pennylane/pull/1074)

* Fixes a bug where `Hamiltonian` objects created with non-list arguments raised an error for
  arithmetic operations. [(#1082)](https://github.com/PennyLaneAI/pennylane/pull/1082)

* Fixes a bug where `Hamiltonian` objects with no coefficients or operations would return a faulty
  result when used with `ExpvalCost`. [(#1082)](https://github.com/PennyLaneAI/pennylane/pull/1082)

<h3>Documentation</h3>

* Updates mentions of `generate_hamiltonian` to `molecular_hamiltonian` in the
  docstrings of the `ExpvalCost` and `Hamiltonian` classes.
  [(#1077)](https://github.com/PennyLaneAI/pennylane/pull/1077)

<h3>Contributors</h3>

This release contains contributions from (in alphabetical order):

Thomas Bromley, Josh Izaac, Antal Száva.



# Release 0.14.0

<h3>New features since last release</h3>

<h4>Perform quantum machine learning with JAX</h4>

* QNodes created with `default.qubit` now support a JAX interface, allowing JAX to be used
  to create, differentiate, and optimize hybrid quantum-classical models.
  [(#947)](https://github.com/PennyLaneAI/pennylane/pull/947)

  This is supported internally via a new `default.qubit.jax` device. This device runs end to end in
  JAX, meaning that it supports all of the awesome JAX transformations (`jax.vmap`, `jax.jit`,
  `jax.hessian`, etc).

  Here is an example of how to use the new JAX interface:

  ```python
  dev = qml.device("default.qubit", wires=1)
  @qml.qnode(dev, interface="jax", diff_method="backprop")
  def circuit(x):
      qml.RX(x[1], wires=0)
      qml.Rot(x[0], x[1], x[2], wires=0)
      return qml.expval(qml.PauliZ(0))

  weights = jnp.array([0.2, 0.5, 0.1])
  grad_fn = jax.grad(circuit)
  print(grad_fn(weights))
  ```

  Currently, only `diff_method="backprop"` is supported, with plans to support more in the future.

<h4>New, faster, quantum gradient methods</h4>

* A new differentiation method has been added for use with simulators. The `"adjoint"`
  method operates after a forward pass by iteratively applying inverse gates to scan backwards
  through the circuit.
  [(#1032)](https://github.com/PennyLaneAI/pennylane/pull/1032)

  This method is similar to the reversible method, but has a lower time
  overhead and a similar memory overhead. It follows the approach provided by
  [Jones and Gacon](https://arxiv.org/abs/2009.02823). This method is only compatible with certain
  statevector-based devices such as `default.qubit`.

  Example use:

  ```python
  import pennylane as qml

  wires = 1
  device = qml.device("default.qubit", wires=wires)

  @qml.qnode(device, diff_method="adjoint")
  def f(params):
      qml.RX(0.1, wires=0)
      qml.Rot(*params, wires=0)
      qml.RX(-0.3, wires=0)
      return qml.expval(qml.PauliZ(0))

  params = [0.1, 0.2, 0.3]
  qml.grad(f)(params)
  ```

* The default logic for choosing the 'best' differentiation method has been altered
  to improve performance.
  [(#1008)](https://github.com/PennyLaneAI/pennylane/pull/1008)

  - If the quantum device provides its own gradient, this is now the preferred
    differentiation method.

  - If the quantum device natively supports classical
    backpropagation, this is now preferred over the parameter-shift rule.

    This will lead to marked speed improvement during optimization when using
    `default.qubit`, with a sight penalty on the forward-pass evaluation.

  More details are available below in the 'Improvements' section for plugin developers.

* PennyLane now supports analytical quantum gradients for noisy channels, in addition to its
  existing support for unitary operations. The noisy channels `BitFlip`, `PhaseFlip`, and
  `DepolarizingChannel` all support analytic gradients out of the box.
  [(#968)](https://github.com/PennyLaneAI/pennylane/pull/968)

* A method has been added for calculating the Hessian of quantum circuits using the second-order
  parameter shift formula.
  [(#961)](https://github.com/PennyLaneAI/pennylane/pull/961)

  The following example shows the calculation of the Hessian:

  ```python
  n_wires = 5
  weights = [2.73943676, 0.16289932, 3.4536312, 2.73521126, 2.6412488]

  dev = qml.device("default.qubit", wires=n_wires)

  with qml.tape.QubitParamShiftTape() as tape:
      for i in range(n_wires):
          qml.RX(weights[i], wires=i)

      qml.CNOT(wires=[0, 1])
      qml.CNOT(wires=[2, 1])
      qml.CNOT(wires=[3, 1])
      qml.CNOT(wires=[4, 3])

      qml.expval(qml.PauliZ(1))

  print(tape.hessian(dev))
  ```

  The Hessian is not yet supported via classical machine learning interfaces, but will
  be added in a future release.

<h4>More operations and templates</h4>

* Two new error channels, `BitFlip` and `PhaseFlip` have been added.
  [(#954)](https://github.com/PennyLaneAI/pennylane/pull/954)

  They can be used in the same manner as existing error channels:

  ```python
  dev = qml.device("default.mixed", wires=2)

  @qml.qnode(dev)
  def circuit():
      qml.RX(0.3, wires=0)
      qml.RY(0.5, wires=1)
      qml.BitFlip(0.01, wires=0)
      qml.PhaseFlip(0.01, wires=1)
      return qml.expval(qml.PauliZ(0))
  ```

* Apply permutations to wires using the `Permute` subroutine.
  [(#952)](https://github.com/PennyLaneAI/pennylane/pull/952)

  ```python
  import pennylane as qml
  dev = qml.device('default.qubit', wires=5)

  @qml.qnode(dev)
  def apply_perm():
      # Send contents of wire 4 to wire 0, of wire 2 to wire 1, etc.
      qml.templates.Permute([4, 2, 0, 1, 3], wires=dev.wires)
      return qml.expval(qml.PauliZ(0))
  ```

<h4>QNode transformations</h4>

* The `qml.metric_tensor` function transforms a QNode to produce the Fubini-Study
  metric tensor with full autodifferentiation support---even on hardware.
  [(#1014)](https://github.com/PennyLaneAI/pennylane/pull/1014)

  Consider the following QNode:

  ```python
  dev = qml.device("default.qubit", wires=3)

  @qml.qnode(dev, interface="autograd")
  def circuit(weights):
      # layer 1
      qml.RX(weights[0, 0], wires=0)
      qml.RX(weights[0, 1], wires=1)

      qml.CNOT(wires=[0, 1])
      qml.CNOT(wires=[1, 2])

      # layer 2
      qml.RZ(weights[1, 0], wires=0)
      qml.RZ(weights[1, 1], wires=2)

      qml.CNOT(wires=[0, 1])
      qml.CNOT(wires=[1, 2])
      return qml.expval(qml.PauliZ(0) @ qml.PauliZ(1)), qml.expval(qml.PauliY(2))
  ```

  We can use the `metric_tensor` function to generate a new function, that returns the
  metric tensor of this QNode:

  ```pycon
  >>> met_fn = qml.metric_tensor(circuit)
  >>> weights = np.array([[0.1, 0.2, 0.3], [0.4, 0.5, 0.6]], requires_grad=True)
  >>> met_fn(weights)
  tensor([[0.25  , 0.    , 0.    , 0.    ],
          [0.    , 0.25  , 0.    , 0.    ],
          [0.    , 0.    , 0.0025, 0.0024],
          [0.    , 0.    , 0.0024, 0.0123]], requires_grad=True)
  ```

  The returned metric tensor is also fully differentiable, in all interfaces.
  For example, differentiating the `(3, 2)` element:

  ```pycon
  >>> grad_fn = qml.grad(lambda x: met_fn(x)[3, 2])
  >>> grad_fn(weights)
  array([[ 0.04867729, -0.00049502,  0.        ],
         [ 0.        ,  0.        ,  0.        ]])
  ```

  Differentiation is also supported using Torch, Jax, and TensorFlow.

* Adds the new function `qml.math.cov_matrix()`. This function accepts a list of commuting
  observables, and the probability distribution in the shared observable eigenbasis after the
  application of an ansatz. It uses these to construct the covariance matrix in a *framework
  independent* manner, such that the output covariance matrix is autodifferentiable.
  [(#1012)](https://github.com/PennyLaneAI/pennylane/pull/1012)

  For example, consider the following ansatz and observable list:

  ```python3
  obs_list = [qml.PauliX(0) @ qml.PauliZ(1), qml.PauliY(2)]
  ansatz = qml.templates.StronglyEntanglingLayers
  ```

  We can construct a QNode to output the probability distribution in the shared eigenbasis of the
  observables:

  ```python
  dev = qml.device("default.qubit", wires=3)

  @qml.qnode(dev, interface="autograd")
  def circuit(weights):
      ansatz(weights, wires=[0, 1, 2])
      # rotate into the basis of the observables
      for o in obs_list:
          o.diagonalizing_gates()
      return qml.probs(wires=[0, 1, 2])
  ```

  We can now compute the covariance matrix:

  ```pycon
  >>> weights = qml.init.strong_ent_layers_normal(n_layers=2, n_wires=3)
  >>> cov = qml.math.cov_matrix(circuit(weights), obs_list)
  >>> cov
  array([[0.98707611, 0.03665537],
         [0.03665537, 0.99998377]])
  ```

  Autodifferentiation is fully supported using all interfaces:

  ```pycon
  >>> cost_fn = lambda weights: qml.math.cov_matrix(circuit(weights), obs_list)[0, 1]
  >>> qml.grad(cost_fn)(weights)[0]
  array([[[ 4.94240914e-17, -2.33786398e-01, -1.54193959e-01],
          [-3.05414996e-17,  8.40072236e-04,  5.57884080e-04],
          [ 3.01859411e-17,  8.60411436e-03,  6.15745204e-04]],

         [[ 6.80309533e-04, -1.23162742e-03,  1.08729813e-03],
          [-1.53863193e-01, -1.38700657e-02, -1.36243323e-01],
          [-1.54665054e-01, -1.89018172e-02, -1.56415558e-01]]])
  ```

* A new  `qml.draw` function is available, allowing QNodes to be easily
  drawn without execution by providing example input.
  [(#962)](https://github.com/PennyLaneAI/pennylane/pull/962)

  ```python
  @qml.qnode(dev)
  def circuit(a, w):
      qml.Hadamard(0)
      qml.CRX(a, wires=[0, 1])
      qml.Rot(*w, wires=[1])
      qml.CRX(-a, wires=[0, 1])
      return qml.expval(qml.PauliZ(0) @ qml.PauliZ(1))
  ```

  The QNode circuit structure may depend on the input arguments;
  this is taken into account by passing example QNode arguments
  to the `qml.draw()` drawing function:

  ```pycon
  >>> drawer = qml.draw(circuit)
  >>> result = drawer(a=2.3, w=[1.2, 3.2, 0.7])
  >>> print(result)
  0: ──H──╭C────────────────────────────╭C─────────╭┤ ⟨Z ⊗ Z⟩
  1: ─────╰RX(2.3)──Rot(1.2, 3.2, 0.7)──╰RX(-2.3)──╰┤ ⟨Z ⊗ Z⟩
  ```

<h4>A faster, leaner, and more flexible core</h4>

* The new core of PennyLane, rewritten from the ground up and developed over the last few release
  cycles, has achieved feature parity and has been made the new default in PennyLane v0.14. The old
  core has been marked as deprecated, and will be removed in an upcoming release.
  [(#1046)](https://github.com/PennyLaneAI/pennylane/pull/1046)
  [(#1040)](https://github.com/PennyLaneAI/pennylane/pull/1040)
  [(#1034)](https://github.com/PennyLaneAI/pennylane/pull/1034)
  [(#1035)](https://github.com/PennyLaneAI/pennylane/pull/1035)
  [(#1027)](https://github.com/PennyLaneAI/pennylane/pull/1027)
  [(#1026)](https://github.com/PennyLaneAI/pennylane/pull/1026)
  [(#1021)](https://github.com/PennyLaneAI/pennylane/pull/1021)
  [(#1054)](https://github.com/PennyLaneAI/pennylane/pull/1054)
  [(#1049)](https://github.com/PennyLaneAI/pennylane/pull/1049)

  While high-level PennyLane code and tutorials remain unchanged, the new core
  provides several advantages and improvements:

  - **Faster and more optimized**: The new core provides various performance optimizations, reducing
    pre- and post-processing overhead, and reduces the number of quantum evaluations in certain
    cases.

  - **Support for in-QNode classical processing**: this allows for differentiable classical
    processing within the QNode.

    ```python
    dev = qml.device("default.qubit", wires=1)

    @qml.qnode(dev, interface="tf")
    def circuit(p):
        qml.RX(tf.sin(p[0])**2 + p[1], wires=0)
        return qml.expval(qml.PauliZ(0))
    ```

    The classical processing functions used within the QNode must match
    the QNode interface. Here, we use TensorFlow:

    ```pycon
    >>> params = tf.Variable([0.5, 0.1], dtype=tf.float64)
    >>> with tf.GradientTape() as tape:
    ...     res = circuit(params)
    >>> grad = tape.gradient(res, params)
    >>> print(res)
    tf.Tensor(0.9460913127754935, shape=(), dtype=float64)
    >>> print(grad)
    tf.Tensor([-0.27255248 -0.32390003], shape=(2,), dtype=float64)
    ```

    As a result of this change, quantum decompositions that require classical processing
    are fully supported and end-to-end differentiable in tape mode.

  - **No more Variable wrapping**: QNode arguments no longer become `Variable`
    objects within the QNode.

    ```python
    dev = qml.device("default.qubit", wires=1)

    @qml.qnode(dev)
    def circuit(x):
        print("Parameter value:", x)
        qml.RX(x, wires=0)
        return qml.expval(qml.PauliZ(0))
    ```

    Internal QNode parameters can be easily inspected, printed, and manipulated:

    ```pycon
    >>> circuit(0.5)
    Parameter value: 0.5
    tensor(0.87758256, requires_grad=True)
    ```

  - **Less restrictive QNode signatures**: There is no longer any restriction on the QNode signature; the QNode can be
    defined and called following the same rules as standard Python functions.

    For example, the following QNode uses positional, named, and variable
    keyword arguments:

    ```python
    x = torch.tensor(0.1, requires_grad=True)
    y = torch.tensor([0.2, 0.3], requires_grad=True)
    z = torch.tensor(0.4, requires_grad=True)

    @qml.qnode(dev, interface="torch")
    def circuit(p1, p2=y, **kwargs):
        qml.RX(p1, wires=0)
        qml.RY(p2[0] * p2[1], wires=0)
        qml.RX(kwargs["p3"], wires=0)
        return qml.var(qml.PauliZ(0))
    ```

    When we call the QNode, we may pass the arguments by name
    even if defined positionally; any argument not provided will
    use the default value.

    ```pycon
    >>> res = circuit(p1=x, p3=z)
    >>> print(res)
    tensor(0.2327, dtype=torch.float64, grad_fn=<SelectBackward>)
    >>> res.backward()
    >>> print(x.grad, y.grad, z.grad)
    tensor(0.8396) tensor([0.0289, 0.0193]) tensor(0.8387)
    ```

    This extends to the `qnn` module, where `KerasLayer` and `TorchLayer` modules
    can be created from QNodes with unrestricted signatures.

  - **Smarter measurements:** QNodes can now measure wires more than once, as
    long as all observables are commuting:

    ```python
    @qml.qnode(dev)
    def circuit(x):
        qml.RX(x, wires=0)
        return [
            qml.expval(qml.PauliZ(0)),
            qml.expval(qml.PauliZ(0) @ qml.PauliZ(1))
        ]
    ```

    Further, the `qml.ExpvalCost()` function allows for optimizing
    measurements to reduce the number of quantum evaluations required.

  With the new PennyLane core, there are a few small breaking changes, detailed
  below in the 'Breaking Changes' section.

<h3>Improvements</h3>

* The built-in PennyLane optimizers allow more flexible cost functions. The cost function passed to most optimizers
  may accept any combination of trainable arguments, non-trainable arguments, and keyword arguments.
  [(#959)](https://github.com/PennyLaneAI/pennylane/pull/959)
  [(#1053)](https://github.com/PennyLaneAI/pennylane/pull/1053)

  The full changes apply to:

  * `AdagradOptimizer`
  * `AdamOptimizer`
  * `GradientDescentOptimizer`
  * `MomentumOptimizer`
  * `NesterovMomentumOptimizer`
  * `RMSPropOptimizer`
  * `RotosolveOptimizer`

  The `requires_grad=False` property must mark any non-trainable constant argument.
  The `RotoselectOptimizer` allows passing only keyword arguments.

  Example use:

  ```python
  def cost(x, y, data, scale=1.0):
      return scale * (x[0]-data)**2 + scale * (y-data)**2

  x = np.array([1.], requires_grad=True)
  y = np.array([1.0])
  data = np.array([2.], requires_grad=False)

  opt = qml.GradientDescentOptimizer()

  # the optimizer step and step_and_cost methods can
  # now update multiple parameters at once
  x_new, y_new, data = opt.step(cost, x, y, data, scale=0.5)
  (x_new, y_new, data), value = opt.step_and_cost(cost, x, y, data, scale=0.5)

  # list and tuple unpacking is also supported
  params = (x, y, data)
  params = opt.step(cost, *params)
  ```

* The circuit drawer has been updated to support the inclusion of unused or inactive
  wires, by passing the `show_all_wires` argument.
  [(#1033)](https://github.com/PennyLaneAI/pennylane/pull/1033)

  ```python
  dev = qml.device('default.qubit', wires=[-1, "a", "q2", 0])

  @qml.qnode(dev)
  def circuit():
      qml.Hadamard(wires=-1)
      qml.CNOT(wires=[-1, "q2"])
      return qml.expval(qml.PauliX(wires="q2"))
  ```

  ```pycon
  >>> print(qml.draw(circuit, show_all_wires=True)())
  >>>
   -1: ──H──╭C──┤
    a: ─────│───┤
   q2: ─────╰X──┤ ⟨X⟩
    0: ─────────┤
  ```

* The logic for choosing the 'best' differentiation method has been altered
  to improve performance.
  [(#1008)](https://github.com/PennyLaneAI/pennylane/pull/1008)

  - If the device provides its own gradient, this is now the preferred
    differentiation method.

  - If a device provides additional interface-specific versions that natively support classical
    backpropagation, this is now preferred over the parameter-shift rule.

    Devices define additional interface-specific devices via their `capabilities()` dictionary. For
    example, `default.qubit` supports supplementary devices for TensorFlow, Autograd, and JAX:

    ```python
    {
      "passthru_devices": {
          "tf": "default.qubit.tf",
          "autograd": "default.qubit.autograd",
          "jax": "default.qubit.jax",
      },
    }
    ```

  As a result of this change, if the QNode `diff_method` is not explicitly provided,
  it is possible that the QNode will run on a *supplementary device* of the device that was
  specifically provided:

  ```python
  dev = qml.device("default.qubit", wires=2)
  qml.QNode(dev) # will default to backprop on default.qubit.autograd
  qml.QNode(dev, interface="tf") # will default to backprop on default.qubit.tf
  qml.QNode(dev, interface="jax") # will default to backprop on default.qubit.jax
  ```

* The `default.qubit` device has been updated so that internally it applies operations in a more
  functional style, i.e., by accepting an input state and returning an evolved state.
  [(#1025)](https://github.com/PennyLaneAI/pennylane/pull/1025)

* A new test series, `pennylane/devices/tests/test_compare_default_qubit.py`, has been added, allowing to test if
  a chosen device gives the same result as `default.qubit`.
  [(#897)](https://github.com/PennyLaneAI/pennylane/pull/897)

  Three tests are added:

  - `test_hermitian_expectation`,
  - `test_pauliz_expectation_analytic`, and
  - `test_random_circuit`.

* Adds the following agnostic tensor manipulation functions to the `qml.math` module: `abs`,
  `angle`, `arcsin`, `concatenate`, `dot`, `squeeze`, `sqrt`, `sum`, `take`, `where`. These functions are
  required to fully support end-to-end differentiable Mottonen and Amplitude embedding.
  [(#922)](https://github.com/PennyLaneAI/pennylane/pull/922)
  [(#1011)](https://github.com/PennyLaneAI/pennylane/pull/1011)

* The `qml.math` module now supports JAX.
  [(#985)](https://github.com/XanaduAI/software-docs/pull/274)

* Several improvements have been made to the `Wires` class to reduce overhead and simplify the logic
  of how wire labels are interpreted:
  [(#1019)](https://github.com/PennyLaneAI/pennylane/pull/1019)
  [(#1010)](https://github.com/PennyLaneAI/pennylane/pull/1010)
  [(#1005)](https://github.com/PennyLaneAI/pennylane/pull/1005)
  [(#983)](https://github.com/PennyLaneAI/pennylane/pull/983)
  [(#967)](https://github.com/PennyLaneAI/pennylane/pull/967)

  - If the input `wires` to a wires class instantiation `Wires(wires)` can be iterated over,
    its elements are interpreted as wire labels. Otherwise, `wires` is interpreted as a single wire label.
    The only exception to this are strings, which are always interpreted as a single
    wire label, so users can address wires with labels such as `"ancilla"`.

  - Any type can now be a wire label as long as it is hashable. The hash is used to establish
    the uniqueness of two labels.

  - Indexing wires objects now returns a label, instead of a new `Wires` object. For example:

    ```pycon
    >>> w = Wires([0, 1, 2])
    >>> w[1]
    >>> 1
    ```

  - The check for uniqueness of wires moved from `Wires` instantiation to
    the `qml.wires._process` function in order to reduce overhead from repeated
    creation of `Wires` instances.

  - Calls to the `Wires` class are substantially reduced, for example by avoiding to call
    Wires on Wires instances on `Operation` instantiation, and by using labels instead of
    `Wires` objects inside the default qubit device.

* Adds the `PauliRot` generator to the `qml.operation` module. This
  generator is required to construct the metric tensor.
  [(#963)](https://github.com/PennyLaneAI/pennylane/pull/963)

* The templates are modified to make use of the new `qml.math` module, for framework-agnostic
  tensor manipulation. This allows the template library to be differentiable
  in backpropagation mode (`diff_method="backprop"`).
  [(#873)](https://github.com/PennyLaneAI/pennylane/pull/873)

* The circuit drawer now allows for the wire order to be (optionally) modified:
  [(#992)](https://github.com/PennyLaneAI/pennylane/pull/992)

  ```pycon
  >>> dev = qml.device('default.qubit', wires=["a", -1, "q2"])
  >>> @qml.qnode(dev)
  ... def circuit():
  ...     qml.Hadamard(wires=-1)
  ...     qml.CNOT(wires=["a", "q2"])
  ...     qml.RX(0.2, wires="a")
  ...     return qml.expval(qml.PauliX(wires="q2"))
  ```

  Printing with default wire order of the device:

  ```pycon
  >>> print(circuit.draw())
    a: ─────╭C──RX(0.2)──┤
   -1: ──H──│────────────┤
   q2: ─────╰X───────────┤ ⟨X⟩
  ```

  Changing the wire order:

  ```pycon
  >>> print(circuit.draw(wire_order=["q2", "a", -1]))
   q2: ──╭X───────────┤ ⟨X⟩
    a: ──╰C──RX(0.2)──┤
   -1: ───H───────────┤
  ```

<h3>Breaking changes</h3>

* QNodes using the new PennyLane core will no longer accept ragged arrays as inputs.

* When using the new PennyLane core and the Autograd interface, non-differentiable data passed
  as a QNode argument or a gate must have the `requires_grad` property set to `False`:

  ```python
  @qml.qnode(dev)
  def circuit(weights, data):
      basis_state = np.array([1, 0, 1, 1], requires_grad=False)
      qml.BasisState(basis_state, wires=[0, 1, 2, 3])
      qml.templates.AmplitudeEmbedding(data, wires=[0, 1, 2, 3])
      qml.templates.BasicEntanglerLayers(weights, wires=[0, 1, 2, 3])
      return qml.probs(wires=0)

  data = np.array(data, requires_grad=False)
  weights = np.array(weights, requires_grad=True)
  circuit(weights, data)
  ```

<h3>Bug fixes</h3>

* Fixes an issue where if the constituent observables of a tensor product do not exist in the queue,
  an error is raised. With this fix, they are first queued before annotation occurs.
  [(#1038)](https://github.com/PennyLaneAI/pennylane/pull/1038)

* Fixes an issue with tape expansions where information about sampling
  (specifically the `is_sampled` tape attribute) was not preserved.
  [(#1027)](https://github.com/PennyLaneAI/pennylane/pull/1027)

* Tape expansion was not properly taking into devices that supported inverse operations,
  causing inverse operations to be unnecessarily decomposed. The QNode tape expansion logic, as well
  as the `Operation.expand()` method, has been modified to fix this.
  [(#956)](https://github.com/PennyLaneAI/pennylane/pull/956)

* Fixes an issue where the Autograd interface was not unwrapping non-differentiable
  PennyLane tensors, which can cause issues on some devices.
  [(#941)](https://github.com/PennyLaneAI/pennylane/pull/941)

* `qml.vqe.Hamiltonian` prints any observable with any number of strings.
  [(#987)](https://github.com/PennyLaneAI/pennylane/pull/987)

* Fixes a bug where parameter-shift differentiation would fail if the QNode
  contained a single probability output.
  [(#1007)](https://github.com/PennyLaneAI/pennylane/pull/1007)

* Fixes an issue when using trainable parameters that are lists/arrays with `tape.vjp`.
  [(#1042)](https://github.com/PennyLaneAI/pennylane/pull/1042)

* The `TensorN` observable is updated to support being copied without any parameters or wires passed.
  [(#1047)](https://github.com/PennyLaneAI/pennylane/pull/1047)

* Fixed deprecation warning when importing `Sequence` from `collections` instead of `collections.abc` in `vqe/vqe.py`.
  [(#1051)](https://github.com/PennyLaneAI/pennylane/pull/1051)

<h3>Contributors</h3>

This release contains contributions from (in alphabetical order):

Juan Miguel Arrazola, Thomas Bromley, Olivia Di Matteo, Theodor Isacsson, Josh Izaac, Christina Lee,
Alejandro Montanez, Steven Oud, Chase Roberts, Sankalp Sanand, Maria Schuld, Antal
Száva, David Wierichs, Jiahao Yao.

# Release 0.13.0

<h3>New features since last release</h3>

<h4>Automatically optimize the number of measurements</h4>

* QNodes in tape mode now support returning observables on the same wire whenever the observables are
  qubit-wise commuting Pauli words. Qubit-wise commuting observables can be evaluated with a
  *single* device run as they are diagonal in the same basis, via a shared set of single-qubit rotations.
  [(#882)](https://github.com/PennyLaneAI/pennylane/pull/882)

  The following example shows a single QNode returning the expectation values of
  the qubit-wise commuting Pauli words `XX` and `XI`:

  ```python
  qml.enable_tape()

  @qml.qnode(dev)
  def f(x):
      qml.Hadamard(wires=0)
      qml.Hadamard(wires=1)
      qml.CRot(0.1, 0.2, 0.3, wires=[1, 0])
      qml.RZ(x, wires=1)
      return qml.expval(qml.PauliX(0) @ qml.PauliX(1)), qml.expval(qml.PauliX(0))
  ```

  ```pycon
  >>> f(0.4)
  tensor([0.89431013, 0.9510565 ], requires_grad=True)
  ```

* The `ExpvalCost` class (previously `VQECost`) now provides observable optimization using the
  `optimize` argument, resulting in potentially fewer device executions.
  [(#902)](https://github.com/PennyLaneAI/pennylane/pull/902)

  This is achieved by separating the observables composing the Hamiltonian into qubit-wise
  commuting groups and evaluating those groups on a single QNode using functionality from the
  `qml.grouping` module:

  ```python
  qml.enable_tape()
  commuting_obs = [qml.PauliX(0), qml.PauliX(0) @ qml.PauliZ(1)]
  H = qml.vqe.Hamiltonian([1, 1], commuting_obs)

  dev = qml.device("default.qubit", wires=2)
  ansatz = qml.templates.StronglyEntanglingLayers

  cost_opt = qml.ExpvalCost(ansatz, H, dev, optimize=True)
  cost_no_opt = qml.ExpvalCost(ansatz, H, dev, optimize=False)

  params = qml.init.strong_ent_layers_uniform(3, 2)
  ```

  Grouping these commuting observables leads to fewer device executions:

  ```pycon
  >>> cost_opt(params)
  >>> ex_opt = dev.num_executions
  >>> cost_no_opt(params)
  >>> ex_no_opt = dev.num_executions - ex_opt
  >>> print("Number of executions:", ex_no_opt)
  Number of executions: 2
  >>> print("Number of executions (optimized):", ex_opt)
  Number of executions (optimized): 1
  ```

<h4>New quantum gradient features</h4>

* Compute the analytic gradient of quantum circuits in parallel on supported devices.
  [(#840)](https://github.com/PennyLaneAI/pennylane/pull/840)

  This release introduces support for batch execution of circuits, via a new device API method
  `Device.batch_execute()`. Devices that implement this new API support submitting a batch of
  circuits for *parallel* evaluation simultaneously, which can significantly reduce the computation time.

  Furthermore, if using tape mode and a compatible device, gradient computations will
  automatically make use of the new batch API---providing a speedup during optimization.

* Gradient recipes are now much more powerful, allowing for operations to define their gradient
  via an arbitrary linear combination of circuit evaluations.
  [(#909)](https://github.com/PennyLaneAI/pennylane/pull/909)
  [(#915)](https://github.com/PennyLaneAI/pennylane/pull/915)

  With this change, gradient recipes can now be of the form
  :math:`\frac{\partial}{\partial\phi_k}f(\phi_k) = \sum_{i} c_i f(a_i \phi_k + s_i )`,
  and are no longer restricted to two-term shifts with identical (but opposite in sign) shift values.

  As a result, PennyLane now supports native analytic quantum gradients for the
  controlled rotation operations `CRX`, `CRY`, `CRZ`, and `CRot`. This allows for parameter-shift
  analytic gradients on hardware, without decomposition.

  Note that this is a breaking change for developers; please see the *Breaking Changes* section
  for more details.

* The `qnn.KerasLayer` class now supports differentiating the QNode through classical
  backpropagation in tape mode.
  [(#869)](https://github.com/PennyLaneAI/pennylane/pull/869)

  ```python
  qml.enable_tape()

  dev = qml.device("default.qubit.tf", wires=2)

  @qml.qnode(dev, interface="tf", diff_method="backprop")
  def f(inputs, weights):
      qml.templates.AngleEmbedding(inputs, wires=range(2))
      qml.templates.StronglyEntanglingLayers(weights, wires=range(2))
      return [qml.expval(qml.PauliZ(i)) for i in range(2)]

  weight_shapes = {"weights": (3, 2, 3)}

  qlayer = qml.qnn.KerasLayer(f, weight_shapes, output_dim=2)

  inputs = tf.constant(np.random.random((4, 2)), dtype=tf.float32)

  with tf.GradientTape() as tape:
      out = qlayer(inputs)

  tape.jacobian(out, qlayer.trainable_weights)
  ```

<h4>New operations, templates, and measurements</h4>

* Adds the `qml.density_matrix` QNode return with partial trace capabilities.
  [(#878)](https://github.com/PennyLaneAI/pennylane/pull/878)

  The density matrix over the provided wires is returned, with all other subsystems traced out.
  `qml.density_matrix` currently works for both the `default.qubit` and `default.mixed` devices.

  ```python
  qml.enable_tape()
  dev = qml.device("default.qubit", wires=2)

  def circuit(x):
      qml.PauliY(wires=0)
      qml.Hadamard(wires=1)
      return qml.density_matrix(wires=[1])  # wire 0 is traced out
  ```

* Adds the square-root X gate `SX`. [(#871)](https://github.com/PennyLaneAI/pennylane/pull/871)

  ```python
  dev = qml.device("default.qubit", wires=1)

  @qml.qnode(dev)
  def circuit():
      qml.SX(wires=[0])
      return qml.expval(qml.PauliZ(wires=[0]))
  ```

* Two new hardware-efficient particle-conserving templates have been implemented
  to perform VQE-based quantum chemistry simulations. The new templates apply
  several layers of the particle-conserving entanglers proposed in Figs. 2a and 2b
  of Barkoutsos *et al*., [arXiv:1805.04340](https://arxiv.org/abs/1805.04340)
  [(#875)](https://github.com/PennyLaneAI/pennylane/pull/875)
  [(#876)](https://github.com/PennyLaneAI/pennylane/pull/876)

<h4>Estimate and track resources</h4>

* The `QuantumTape` class now contains basic resource estimation functionality. The method
  `tape.get_resources()` returns a dictionary with a list of the constituent operations and the
  number of times they appear in the circuit. Similarly, `tape.get_depth()` computes the circuit depth.
  [(#862)](https://github.com/PennyLaneAI/pennylane/pull/862)

  ```pycon
  >>> with qml.tape.QuantumTape() as tape:
  ...    qml.Hadamard(wires=0)
  ...    qml.RZ(0.26, wires=1)
  ...    qml.CNOT(wires=[1, 0])
  ...    qml.Rot(1.8, -2.7, 0.2, wires=0)
  ...    qml.Hadamard(wires=1)
  ...    qml.CNOT(wires=[0, 1])
  ...    qml.expval(qml.PauliZ(0) @ qml.PauliZ(1))
  >>> tape.get_resources()
  {'Hadamard': 2, 'RZ': 1, 'CNOT': 2, 'Rot': 1}
  >>> tape.get_depth()
  4
  ```

* The number of device executions over a QNode's lifetime can now be returned using `num_executions`.
  [(#853)](https://github.com/PennyLaneAI/pennylane/pull/853)

  ```pycon
  >>> dev = qml.device("default.qubit", wires=2)
  >>> @qml.qnode(dev)
  ... def circuit(x, y):
  ...    qml.RX(x, wires=[0])
  ...    qml.RY(y, wires=[1])
  ...    qml.CNOT(wires=[0, 1])
  ...    return qml.expval(qml.PauliZ(0) @ qml.PauliX(1))
  >>> for _ in range(10):
  ...    circuit(0.432, 0.12)
  >>> print(dev.num_executions)
  10
  ```

<h3>Improvements</h3>

* Support for tape mode has improved across PennyLane. The following features now work in tape mode:

  - QNode collections [(#863)](https://github.com/PennyLaneAI/pennylane/pull/863)

  - `qnn.ExpvalCost` [(#863)](https://github.com/PennyLaneAI/pennylane/pull/863)
    [(#911)](https://github.com/PennyLaneAI/pennylane/pull/911)

  - `qml.qnn.KerasLayer` [(#869)](https://github.com/PennyLaneAI/pennylane/pull/869)

  - `qml.qnn.TorchLayer` [(#865)](https://github.com/PennyLaneAI/pennylane/pull/865)

  - The `qml.qaoa` module [(#905)](https://github.com/PennyLaneAI/pennylane/pull/905)

* A new function, `qml.refresh_devices()`, has been added, allowing PennyLane to
  rescan installed PennyLane plugins and refresh the device list. In addition, the `qml.device`
  loader will attempt to refresh devices if the required plugin device cannot be found.
  This will result in an improved experience if installing PennyLane and plugins within
  a running Python session (for example, on Google Colab), and avoid the need to
  restart the kernel/runtime.
  [(#907)](https://github.com/PennyLaneAI/pennylane/pull/907)

* When using `grad_fn = qml.grad(cost)` to compute the gradient of a cost function with the Autograd
  interface, the value of the intermediate forward pass is now available via the `grad_fn.forward`
  property
  [(#914)](https://github.com/PennyLaneAI/pennylane/pull/914):

  ```python
  def cost_fn(x, y):
      return 2 * np.sin(x[0]) * np.exp(-x[1]) + x[0] ** 3 + np.cos(y)

  params = np.array([0.1, 0.5], requires_grad=True)
  data = np.array(0.65, requires_grad=False)
  grad_fn = qml.grad(cost_fn)

  grad_fn(params, data)  # perform backprop and evaluate the gradient
  grad_fn.forward  # the cost function value
  ```

* Gradient-based optimizers now have a `step_and_cost` method that returns
  both the next step as well as the objective (cost) function output.
  [(#916)](https://github.com/PennyLaneAI/pennylane/pull/916)

  ```pycon
  >>> opt = qml.GradientDescentOptimizer()
  >>> params, cost = opt.step_and_cost(cost_fn, params)
  ```

* PennyLane provides a new experimental module `qml.proc` which provides framework-agnostic processing
  functions for array and tensor manipulations.
  [(#886)](https://github.com/PennyLaneAI/pennylane/pull/886)

  Given the input tensor-like object, the call is
  dispatched to the corresponding array manipulation framework, allowing for end-to-end
  differentiation to be preserved.

  ```pycon
  >>> x = torch.tensor([1., 2.])
  >>> qml.proc.ones_like(x)
  tensor([1, 1])
  >>> y = tf.Variable([[0], [5]])
  >>> qml.proc.ones_like(y, dtype=np.complex128)
  <tf.Tensor: shape=(2, 1), dtype=complex128, numpy=
  array([[1.+0.j],
         [1.+0.j]])>
  ```

  Note that these functions are experimental, and only a subset of common functionality is
  supported. Furthermore, the names and behaviour of these functions may differ from similar
  functions in common frameworks; please refer to the function docstrings for more details.

* The gradient methods in tape mode now fully separate the quantum and classical processing. Rather
  than returning the evaluated gradients directly, they now return a tuple containing the required
  quantum and classical processing steps.
  [(#840)](https://github.com/PennyLaneAI/pennylane/pull/840)

  ```python
  def gradient_method(idx, param, **options):
      # generate the quantum tapes that must be computed
      # to determine the quantum gradient
      tapes = quantum_gradient_tapes(self)

      def processing_fn(results):
          # perform classical processing on the evaluated tapes
          # returning the evaluated quantum gradient
          return classical_processing(results)

      return tapes, processing_fn
  ```

  The `JacobianTape.jacobian()` method has been similarly modified to accumulate all gradient
  quantum tapes and classical processing functions, evaluate all quantum tapes simultaneously,
  and then apply the post-processing functions to the evaluated tape results.

* The MultiRZ gate now has a defined generator, allowing it to be used in quantum natural gradient
  optimization.
  [(#912)](https://github.com/PennyLaneAI/pennylane/pull/912)

* The CRot gate now has a `decomposition` method, which breaks the gate down into rotations
  and CNOT gates. This allows `CRot` to be used on devices that do not natively support it.
  [(#908)](https://github.com/PennyLaneAI/pennylane/pull/908)

* The classical processing in the `MottonenStatePreparation` template has been largely
  rewritten to use dense matrices and tensor manipulations wherever possible.
  This is in preparation to support differentiation through the template in the future.
  [(#864)](https://github.com/PennyLaneAI/pennylane/pull/864)

* Device-based caching has replaced QNode caching. Caching is now accessed by passing a
  `cache` argument to the device.
  [(#851)](https://github.com/PennyLaneAI/pennylane/pull/851)

  The `cache` argument should be an integer specifying the size of the cache. For example, a
  cache of size 10 is created using:

  ```pycon
  >>> dev = qml.device("default.qubit", wires=2, cache=10)
  ```

* The `Operation`, `Tensor`, and `MeasurementProcess` classes now have the `__copy__` special method
  defined.
  [(#840)](https://github.com/PennyLaneAI/pennylane/pull/840)

  This allows us to ensure that, when a shallow copy is performed of an operation, the
  mutable list storing the operation parameters is *also* shallow copied. Both the old operation and
  the copied operation will continue to share the same parameter data,
  ```pycon
  >>> import copy
  >>> op = qml.RX(0.2, wires=0)
  >>> op2 = copy.copy(op)
  >>> op.data[0] is op2.data[0]
  True
  ```

  however the *list container* is not a reference:

  ```pycon
  >>> op.data is op2.data
  False
  ```

  This allows the parameters of the copied operation to be modified, without mutating
  the parameters of the original operation.

* The `QuantumTape.copy` method has been tweaked so that
  [(#840)](https://github.com/PennyLaneAI/pennylane/pull/840):

  - Optionally, the tape's operations are shallow copied in addition to the tape by passing the
    `copy_operations=True` boolean flag. This allows the copied tape's parameters to be mutated
    without affecting the original tape's parameters. (Note: the two tapes will share parameter data
    *until* one of the tapes has their parameter list modified.)

  - Copied tapes can be cast to another `QuantumTape` subclass by passing the `tape_cls` keyword
    argument.

<h3>Breaking changes</h3>

* Updated how parameter-shift gradient recipes are defined for operations, allowing for
  gradient recipes that are specified as an arbitrary number of terms.
  [(#909)](https://github.com/PennyLaneAI/pennylane/pull/909)

  Previously, `Operation.grad_recipe` was restricted to two-term parameter-shift formulas.
  With this change, the gradient recipe now contains elements of the form
  :math:`[c_i, a_i, s_i]`, resulting in a gradient recipe of
  :math:`\frac{\partial}{\partial\phi_k}f(\phi_k) = \sum_{i} c_i f(a_i \phi_k + s_i )`.

  As this is a breaking change, all custom operations with defined gradient recipes must be
  updated to continue working with PennyLane 0.13. Note though that if `grad_recipe = None`, the
  default gradient recipe remains unchanged, and corresponds to the two terms :math:`[c_0, a_0, s_0]=[1/2, 1, \pi/2]`
  and :math:`[c_1, a_1, s_1]=[-1/2, 1, -\pi/2]` for every parameter.

- The `VQECost` class has been renamed to `ExpvalCost` to reflect its general applicability
  beyond VQE. Use of `VQECost` is still possible but will result in a deprecation warning.
  [(#913)](https://github.com/PennyLaneAI/pennylane/pull/913)

<h3>Bug fixes</h3>

* The `default.qubit.tf` device is updated to handle TensorFlow objects (e.g.,
  `tf.Variable`) as gate parameters correctly when using the `MultiRZ` and
  `CRot` operations.
  [(#921)](https://github.com/PennyLaneAI/pennylane/pull/921)

* PennyLane tensor objects are now unwrapped in BaseQNode when passed as a
  keyword argument to the quantum function.
  [(#903)](https://github.com/PennyLaneAI/pennylane/pull/903)
  [(#893)](https://github.com/PennyLaneAI/pennylane/pull/893)

* The new tape mode now prevents multiple observables from being evaluated on the same wire
  if the observables are not qubit-wise commuting Pauli words.
  [(#882)](https://github.com/PennyLaneAI/pennylane/pull/882)

* Fixes a bug in `default.qubit` whereby inverses of common gates were not being applied
  via efficient gate-specific methods, instead falling back to matrix-vector multiplication.
  The following gates were affected: `PauliX`, `PauliY`, `PauliZ`, `Hadamard`, `SWAP`, `S`,
  `T`, `CNOT`, `CZ`.
  [(#872)](https://github.com/PennyLaneAI/pennylane/pull/872)

* The `PauliRot` operation now gracefully handles single-qubit Paulis, and all-identity Paulis
  [(#860)](https://github.com/PennyLaneAI/pennylane/pull/860).

* Fixes a bug whereby binary Python operators were not properly propagating the `requires_grad`
  attribute to the output tensor.
  [(#889)](https://github.com/PennyLaneAI/pennylane/pull/889)

* Fixes a bug which prevents `TorchLayer` from doing `backward` when CUDA is enabled.
  [(#899)](https://github.com/PennyLaneAI/pennylane/pull/899)

* Fixes a bug where multi-threaded execution of `QNodeCollection` sometimes fails
  because of simultaneous queuing. This is fixed by adding thread locking during queuing.
  [(#910)](https://github.com/PennyLaneAI/pennylane/pull/918)

* Fixes a bug in `QuantumTape.set_parameters()`. The previous implementation assumed
  that the `self.trainable_parms` set would always be iterated over in increasing integer
  order. However, this is not guaranteed behaviour, and can lead to the incorrect tape parameters
  being set if this is not the case.
  [(#923)](https://github.com/PennyLaneAI/pennylane/pull/923)

* Fixes broken error message if a QNode is instantiated with an unknown exception.
  [(#930)](https://github.com/PennyLaneAI/pennylane/pull/930)

<h3>Contributors</h3>

This release contains contributions from (in alphabetical order):

Juan Miguel Arrazola, Thomas Bromley, Christina Lee, Alain Delgado Gran, Olivia Di Matteo, Anthony
Hayes, Theodor Isacsson, Josh Izaac, Soran Jahangiri, Nathan Killoran, Shumpei Kobayashi, Romain
Moyard, Zeyue Niu, Maria Schuld, Antal Száva.

# Release 0.12.0

<h3>New features since last release</h3>

<h4>New and improved simulators</h4>

* PennyLane now supports a new device, `default.mixed`, designed for
  simulating mixed-state quantum computations. This enables native
  support for implementing noisy channels in a circuit, which generally
  map pure states to mixed states.
  [(#794)](https://github.com/PennyLaneAI/pennylane/pull/794)
  [(#807)](https://github.com/PennyLaneAI/pennylane/pull/807)
  [(#819)](https://github.com/PennyLaneAI/pennylane/pull/819)

  The device can be initialized as
  ```pycon
  >>> dev = qml.device("default.mixed", wires=1)
  ```

  This allows the construction of QNodes that include non-unitary operations,
  such as noisy channels:

  ```pycon
  >>> @qml.qnode(dev)
  ... def circuit(params):
  ...     qml.RX(params[0], wires=0)
  ...     qml.RY(params[1], wires=0)
  ...     qml.AmplitudeDamping(0.5, wires=0)
  ...     return qml.expval(qml.PauliZ(0))
  >>> print(circuit([0.54, 0.12]))
  0.9257702929524184
  >>> print(circuit([0, np.pi]))
  0.0
  ```

<h4>New tools for optimizing measurements</h4>

* The new `grouping` module provides functionality for grouping simultaneously measurable Pauli word
  observables.
  [(#761)](https://github.com/PennyLaneAI/pennylane/pull/761)
  [(#850)](https://github.com/PennyLaneAI/pennylane/pull/850)
  [(#852)](https://github.com/PennyLaneAI/pennylane/pull/852)

  - The `optimize_measurements` function will take as input a list of Pauli word observables and
    their corresponding coefficients (if any), and will return the partitioned Pauli terms
    diagonalized in the measurement basis and the corresponding diagonalizing circuits.

    ```python
    from pennylane.grouping import optimize_measurements
    h, nr_qubits = qml.qchem.molecular_hamiltonian("h2", "h2.xyz")
    rotations, grouped_ops, grouped_coeffs = optimize_measurements(h.ops, h.coeffs, grouping="qwc")
    ```

    The diagonalizing circuits of `rotations` correspond to the diagonalized Pauli word groupings of
    `grouped_ops`.

  - Pauli word partitioning utilities are performed by the `PauliGroupingStrategy`
    class. An input list of Pauli words can be partitioned into mutually commuting,
    qubit-wise-commuting, or anticommuting groupings.

    For example, partitioning Pauli words into anticommutative groupings by the Recursive Largest
    First (RLF) graph colouring heuristic:

    ```python
    from pennylane import PauliX, PauliY, PauliZ, Identity
    from pennylane.grouping import group_observables
    pauli_words = [
        Identity('a') @ Identity('b'),
        Identity('a') @ PauliX('b'),
        Identity('a') @ PauliY('b'),
        PauliZ('a') @ PauliX('b'),
        PauliZ('a') @ PauliY('b'),
        PauliZ('a') @ PauliZ('b')
    ]
    groupings = group_observables(pauli_words, grouping_type='anticommuting', method='rlf')
    ```

  - Various utility functions are included for obtaining and manipulating Pauli
    words in the binary symplectic vector space representation.

    For instance, two Pauli words may be converted to their binary vector representation:

    ```pycon
    >>> from pennylane.grouping import pauli_to_binary
    >>> from pennylane.wires import Wires
    >>> wire_map = {Wires('a'): 0, Wires('b'): 1}
    >>> pauli_vec_1 = pauli_to_binary(qml.PauliX('a') @ qml.PauliY('b'))
    >>> pauli_vec_2 = pauli_to_binary(qml.PauliZ('a') @ qml.PauliZ('b'))
    >>> pauli_vec_1
    [1. 1. 0. 1.]
    >>> pauli_vec_2
    [0. 0. 1. 1.]
    ```

    Their product up to a phase may be computed by taking the sum of their binary vector
    representations, and returned in the operator representation.

    ```pycon
    >>> from pennylane.grouping import binary_to_pauli
    >>> binary_to_pauli((pauli_vec_1 + pauli_vec_2) % 2, wire_map)
    Tensor product ['PauliY', 'PauliX']: 0 params, wires ['a', 'b']
    ```

    For more details on the grouping module, see the
    [grouping module documentation](https://pennylane.readthedocs.io/en/stable/code/qml_grouping.html)


<h4>Returning the quantum state from simulators</h4>

* The quantum state of a QNode can now be returned using the `qml.state()` return function.
  [(#818)](https://github.com/XanaduAI/pennylane/pull/818)

  ```python
  import pennylane as qml

  dev = qml.device("default.qubit", wires=3)
  qml.enable_tape()

  @qml.qnode(dev)
  def qfunc(x, y):
      qml.RZ(x, wires=0)
      qml.CNOT(wires=[0, 1])
      qml.RY(y, wires=1)
      qml.CNOT(wires=[0, 2])
      return qml.state()

  >>> qfunc(0.56, 0.1)
  array([0.95985437-0.27601028j, 0.        +0.j        ,
         0.04803275-0.01381203j, 0.        +0.j        ,
         0.        +0.j        , 0.        +0.j        ,
         0.        +0.j        , 0.        +0.j        ])
  ```

  Differentiating the state is currently available when using the
  classical backpropagation differentiation method (`diff_method="backprop"`) with a compatible device,
  and when using the new tape mode.

<h4>New operations and channels</h4>

* PennyLane now includes standard channels such as the Amplitude-damping,
  Phase-damping, and Depolarizing channels, as well as the ability
  to make custom qubit channels.
  [(#760)](https://github.com/PennyLaneAI/pennylane/pull/760)
  [(#766)](https://github.com/PennyLaneAI/pennylane/pull/766)
  [(#778)](https://github.com/PennyLaneAI/pennylane/pull/778)

* The controlled-Y operation is now available via `qml.CY`. For devices that do
  not natively support the controlled-Y operation, it will be decomposed
  into `qml.RY`, `qml.CNOT`, and `qml.S` operations.
  [(#806)](https://github.com/PennyLaneAI/pennylane/pull/806)

<h4>Preview the next-generation PennyLane QNode</h4>

* The new PennyLane `tape` module provides a re-formulated QNode class, rewritten from the ground-up,
  that uses a new `QuantumTape` object to represent the QNode's quantum circuit. Tape mode
  provides several advantages over the standard PennyLane QNode.
  [(#785)](https://github.com/PennyLaneAI/pennylane/pull/785)
  [(#792)](https://github.com/PennyLaneAI/pennylane/pull/792)
  [(#796)](https://github.com/PennyLaneAI/pennylane/pull/796)
  [(#800)](https://github.com/PennyLaneAI/pennylane/pull/800)
  [(#803)](https://github.com/PennyLaneAI/pennylane/pull/803)
  [(#804)](https://github.com/PennyLaneAI/pennylane/pull/804)
  [(#805)](https://github.com/PennyLaneAI/pennylane/pull/805)
  [(#808)](https://github.com/PennyLaneAI/pennylane/pull/808)
  [(#810)](https://github.com/PennyLaneAI/pennylane/pull/810)
  [(#811)](https://github.com/PennyLaneAI/pennylane/pull/811)
  [(#815)](https://github.com/PennyLaneAI/pennylane/pull/815)
  [(#820)](https://github.com/PennyLaneAI/pennylane/pull/820)
  [(#823)](https://github.com/PennyLaneAI/pennylane/pull/823)
  [(#824)](https://github.com/PennyLaneAI/pennylane/pull/824)
  [(#829)](https://github.com/PennyLaneAI/pennylane/pull/829)

  - Support for in-QNode classical processing: Tape mode allows for differentiable classical
    processing within the QNode.

  - No more Variable wrapping: In tape mode, QNode arguments no longer become `Variable`
    objects within the QNode.

  - Less restrictive QNode signatures: There is no longer any restriction on the QNode signature;
    the QNode can be defined and called following the same rules as standard Python functions.

  - Unifying all QNodes: The tape-mode QNode merges all QNodes (including the
    `JacobianQNode` and the `PassthruQNode`) into a single unified QNode, with
    identical behaviour regardless of the differentiation type.

  - Optimizations: Tape mode provides various performance optimizations, reducing pre- and
    post-processing overhead, and reduces the number of quantum evaluations in certain cases.

  Note that tape mode is **experimental**, and does not currently have feature-parity with the
  existing QNode. [Feedback and bug reports](https://github.com/PennyLaneAI/pennylane/issues) are
  encouraged and will help improve the new tape mode.

  Tape mode can be enabled globally via the `qml.enable_tape` function, without changing your
  PennyLane code:

  ```python
  qml.enable_tape()
  dev = qml.device("default.qubit", wires=1)

  @qml.qnode(dev, interface="tf")
  def circuit(p):
      print("Parameter value:", p)
      qml.RX(tf.sin(p[0])**2 + p[1], wires=0)
      return qml.expval(qml.PauliZ(0))
  ```

  For more details, please see the [tape mode
  documentation](https://pennylane.readthedocs.io/en/stable/code/qml_tape.html).

<h3>Improvements</h3>

* QNode caching has been introduced, allowing the QNode to keep track of the results of previous
  device executions and reuse those results in subsequent calls.
  Note that QNode caching is only supported in the new and experimental tape-mode.
  [(#817)](https://github.com/PennyLaneAI/pennylane/pull/817)

  Caching is available by passing a `caching` argument to the QNode:

  ```python
  dev = qml.device("default.qubit", wires=2)
  qml.enable_tape()

  @qml.qnode(dev, caching=10)  # cache up to 10 evaluations
  def qfunc(x):
      qml.RX(x, wires=0)
      qml.RX(0.3, wires=1)
      qml.CNOT(wires=[0, 1])
      return qml.expval(qml.PauliZ(1))

  qfunc(0.1)  # first evaluation executes on the device
  qfunc(0.1)  # second evaluation accesses the cached result
  ```

* Sped up the application of certain gates in `default.qubit` by using array/tensor
  manipulation tricks. The following gates are affected: `PauliX`, `PauliY`, `PauliZ`,
  `Hadamard`, `SWAP`, `S`, `T`, `CNOT`, `CZ`.
  [(#772)](https://github.com/PennyLaneAI/pennylane/pull/772)

* The computation of marginal probabilities has been made more efficient for devices
  with a large number of wires, achieving in some cases a 5x speedup.
  [(#799)](https://github.com/PennyLaneAI/pennylane/pull/799)

* Adds arithmetic operations (addition, tensor product,
  subtraction, and scalar multiplication) between `Hamiltonian`,
  `Tensor`, and `Observable` objects, and inline arithmetic
  operations between Hamiltonians and other observables.
  [(#765)](https://github.com/PennyLaneAI/pennylane/pull/765)

  Hamiltonians can now easily be defined as sums of observables:

  ```pycon3
  >>> H = 3 * qml.PauliZ(0) - (qml.PauliX(0) @ qml.PauliX(1)) + qml.Hamiltonian([4], [qml.PauliZ(0)])
  >>> print(H)
  (7.0) [Z0] + (-1.0) [X0 X1]
  ```

* Adds `compare()` method to `Observable` and `Hamiltonian` classes, which allows
  for comparison between observable quantities.
  [(#765)](https://github.com/PennyLaneAI/pennylane/pull/765)

  ```pycon3
  >>> H = qml.Hamiltonian([1], [qml.PauliZ(0)])
  >>> obs = qml.PauliZ(0) @ qml.Identity(1)
  >>> print(H.compare(obs))
  True
  ```

  ```pycon3
  >>> H = qml.Hamiltonian([2], [qml.PauliZ(0)])
  >>> obs = qml.PauliZ(1) @ qml.Identity(0)
  >>> print(H.compare(obs))
  False
  ```

* Adds `simplify()` method to the `Hamiltonian` class.
  [(#765)](https://github.com/PennyLaneAI/pennylane/pull/765)

  ```pycon3
  >>> H = qml.Hamiltonian([1, 2], [qml.PauliZ(0), qml.PauliZ(0) @ qml.Identity(1)])
  >>> H.simplify()
  >>> print(H)
  (3.0) [Z0]
  ```

* Added a new bit-flip mixer to the `qml.qaoa` module.
  [(#774)](https://github.com/PennyLaneAI/pennylane/pull/774)

* Summation of two `Wires` objects is now supported and will return
  a `Wires` object containing the set of all wires defined by the
  terms in the summation.
  [(#812)](https://github.com/PennyLaneAI/pennylane/pull/812)

<h3>Breaking changes</h3>

* The PennyLane NumPy module now returns scalar (zero-dimensional) arrays where
  Python scalars were previously returned.
  [(#820)](https://github.com/PennyLaneAI/pennylane/pull/820)
  [(#833)](https://github.com/PennyLaneAI/pennylane/pull/833)

  For example, this affects array element indexing, and summation:

  ```pycon
  >>> x = np.array([1, 2, 3], requires_grad=False)
  >>> x[0]
  tensor(1, requires_grad=False)
  >>> np.sum(x)
  tensor(6, requires_grad=True)
  ```

  This may require small updates to user code. A convenience method, `np.tensor.unwrap()`,
  has been added to help ease the transition. This converts PennyLane NumPy tensors
  to standard NumPy arrays and Python scalars:

  ```pycon
  >>> x = np.array(1.543, requires_grad=False)
  >>> x.unwrap()
  1.543
  ```

  Note, however, that information regarding array differentiability will be
  lost.

* The device capabilities dictionary has been redesigned, for clarity and robustness. In particular,
  the capabilities dictionary is now inherited from the parent class, various keys have more
  expressive names, and all keys are now defined in the base device class. For more details, please
  [refer to the developer
  documentation](https://pennylane.readthedocs.io/en/stable/development/plugins.html#device-capabilities).
  [(#781)](https://github.com/PennyLaneAI/pennylane/pull/781/files)

<h3>Bug fixes</h3>

* Changed to use lists for storing variable values inside `BaseQNode`
  allowing complex matrices to be passed to `QubitUnitary`.
  [(#773)](https://github.com/PennyLaneAI/pennylane/pull/773)

* Fixed a bug within `default.qubit`, resulting in greater efficiency
  when applying a state vector to all wires on the device.
  [(#849)](https://github.com/PennyLaneAI/pennylane/pull/849)

<h3>Documentation</h3>

* Equations have been added to the `qml.sample` and `qml.probs` docstrings
  to clarify the mathematical foundation of the performed measurements.
  [(#843)](https://github.com/PennyLaneAI/pennylane/pull/843)

<h3>Contributors</h3>

This release contains contributions from (in alphabetical order):

Aroosa Ijaz, Juan Miguel Arrazola, Thomas Bromley, Jack Ceroni, Alain Delgado Gran, Josh Izaac,
Soran Jahangiri, Nathan Killoran, Robert Lang, Cedric Lin, Olivia Di Matteo, Nicolás Quesada, Maria
Schuld, Antal Száva.

# Release 0.11.0

<h3>New features since last release</h3>

<h4>New and improved simulators</h4>

* Added a new device, `default.qubit.autograd`, a pure-state qubit simulator written using Autograd.
  This device supports classical backpropagation (`diff_method="backprop"`); this can
  be faster than the parameter-shift rule for computing quantum gradients
  when the number of parameters to be optimized is large.
  [(#721)](https://github.com/XanaduAI/pennylane/pull/721)

  ```pycon
  >>> dev = qml.device("default.qubit.autograd", wires=1)
  >>> @qml.qnode(dev, diff_method="backprop")
  ... def circuit(x):
  ...     qml.RX(x[1], wires=0)
  ...     qml.Rot(x[0], x[1], x[2], wires=0)
  ...     return qml.expval(qml.PauliZ(0))
  >>> weights = np.array([0.2, 0.5, 0.1])
  >>> grad_fn = qml.grad(circuit)
  >>> print(grad_fn(weights))
  array([-2.25267173e-01, -1.00864546e+00,  6.93889390e-18])
  ```

  See the [device documentation](https://pennylane.readthedocs.io/en/stable/code/api/pennylane.devices.default_qubit_autograd.DefaultQubitAutograd.html) for more details.

* A new experimental C++ state-vector simulator device is now available, `lightning.qubit`. It
  uses the C++ Eigen library to perform fast linear algebra calculations for simulating quantum
  state-vector evolution.

  `lightning.qubit` is currently in beta; it can be installed via `pip`:

  ```console
  $ pip install pennylane-lightning
  ```

  Once installed, it can be used as a PennyLane device:

  ```pycon
  >>> dev = qml.device("lightning.qubit", wires=2)
  ```

  For more details, please see the [lightning qubit documentation](https://pennylane-lightning.readthedocs.io).

<h4>New algorithms and templates</h4>

* Added built-in QAOA functionality via the new `qml.qaoa` module.
  [(#712)](https://github.com/PennyLaneAI/pennylane/pull/712)
  [(#718)](https://github.com/PennyLaneAI/pennylane/pull/718)
  [(#741)](https://github.com/PennyLaneAI/pennylane/pull/741)
  [(#720)](https://github.com/PennyLaneAI/pennylane/pull/720)

  This includes the following features:

  * New `qml.qaoa.x_mixer` and `qml.qaoa.xy_mixer` functions for defining Pauli-X and XY
    mixer Hamiltonians.

  * MaxCut: The `qml.qaoa.maxcut` function allows easy construction of the cost Hamiltonian
    and recommended mixer Hamiltonian for solving the MaxCut problem for a supplied graph.

  * Layers: `qml.qaoa.cost_layer` and `qml.qaoa.mixer_layer` take cost and mixer
    Hamiltonians, respectively, and apply the corresponding QAOA cost and mixer layers
    to the quantum circuit

  For example, using PennyLane to construct and solve a MaxCut problem with QAOA:

  ```python
  wires = range(3)
  graph = Graph([(0, 1), (1, 2), (2, 0)])
  cost_h, mixer_h = qaoa.maxcut(graph)

  def qaoa_layer(gamma, alpha):
      qaoa.cost_layer(gamma, cost_h)
      qaoa.mixer_layer(alpha, mixer_h)

  def antatz(params, **kwargs):

      for w in wires:
          qml.Hadamard(wires=w)

      # repeat the QAOA layer two times
      qml.layer(qaoa_layer, 2, params[0], params[1])

  dev = qml.device('default.qubit', wires=len(wires))
  cost_function = qml.VQECost(ansatz, cost_h, dev)
  ```

* Added an `ApproxTimeEvolution` template to the PennyLane templates module, which
  can be used to implement Trotterized time-evolution under a Hamiltonian.
  [(#710)](https://github.com/XanaduAI/pennylane/pull/710)

  <img src="https://pennylane.readthedocs.io/en/latest/_static/templates/subroutines/approx_time_evolution.png" width=50%/>

* Added a `qml.layer` template-constructing function, which takes a unitary, and
  repeatedly applies it on a set of wires to a given depth.
  [(#723)](https://github.com/PennyLaneAI/pennylane/pull/723)

  ```python
  def subroutine():
      qml.Hadamard(wires=[0])
      qml.CNOT(wires=[0, 1])
      qml.PauliX(wires=[1])

  dev = qml.device('default.qubit', wires=3)

  @qml.qnode(dev)
  def circuit():
      qml.layer(subroutine, 3)
      return [qml.expval(qml.PauliZ(0)), qml.expval(qml.PauliZ(1))]
  ```

  This creates the following circuit:
  ```pycon
  >>> circuit()
  >>> print(circuit.draw())
  0: ──H──╭C──X──H──╭C──X──H──╭C──X──┤ ⟨Z⟩
  1: ─────╰X────────╰X────────╰X─────┤ ⟨Z⟩
  ```

* Added the `qml.utils.decompose_hamiltonian` function. This function can be used to
  decompose a Hamiltonian into a linear combination of Pauli operators.
  [(#671)](https://github.com/XanaduAI/pennylane/pull/671)

  ```pycon
  >>> A = np.array(
  ... [[-2, -2+1j, -2, -2],
  ... [-2-1j,  0,  0, -1],
  ... [-2,  0, -2, -1],
  ... [-2, -1, -1,  0]])
  >>> coeffs, obs_list = decompose_hamiltonian(A)
  ```

<h4>New device features</h4>

* It is now possible to specify custom wire labels, such as `['anc1', 'anc2', 0, 1, 3]`, where the labels
  can be strings or numbers.
  [(#666)](https://github.com/XanaduAI/pennylane/pull/666)

  Custom wire labels are defined by passing a list to the `wires` argument when creating the device:

  ```pycon
  >>> dev = qml.device("default.qubit", wires=['anc1', 'anc2', 0, 1, 3])
  ```

  Quantum operations should then be invoked with these custom wire labels:

  ``` pycon
  >>> @qml.qnode(dev)
  >>> def circuit():
  ...    qml.Hadamard(wires='anc2')
  ...    qml.CNOT(wires=['anc1', 3])
  ...    ...
  ```

  The existing behaviour, in which the number of wires is specified on device initialization,
  continues to work as usual. This gives a default behaviour where wires are labelled
  by consecutive integers.

  ```pycon
  >>> dev = qml.device("default.qubit", wires=5)
  ```

* An integrated device test suite has been added, which can be used
  to run basic integration tests on core or external devices.
  [(#695)](https://github.com/PennyLaneAI/pennylane/pull/695)
  [(#724)](https://github.com/PennyLaneAI/pennylane/pull/724)
  [(#733)](https://github.com/PennyLaneAI/pennylane/pull/733)

  The test can be invoked against a particular device by calling the `pl-device-test`
  command line program:

  ```console
  $ pl-device-test --device=default.qubit --shots=1234 --analytic=False
  ```

  If the tests are run on external devices, the device and its dependencies must be
  installed locally. For more details, please see the
  [plugin test documentation](http://pennylane.readthedocs.io/en/latest/code/api/pennylane.devices.tests.html).

<h3>Improvements</h3>

* The functions implementing the quantum circuits building the Unitary Coupled-Cluster
  (UCCSD) VQE ansatz have been improved, with a more consistent naming convention and
  improved docstrings.
  [(#748)](https://github.com/PennyLaneAI/pennylane/pull/748)

  The changes include:

  - The terms *1particle-1hole (ph)* and *2particle-2hole (pphh)* excitations
    were replaced with the names *single* and *double* excitations, respectively.

  - The non-differentiable arguments in the `UCCSD` template were renamed accordingly:
    `ph` → `s_wires`, `pphh` → `d_wires`

  - The term *virtual*, previously used to refer the *unoccupied* orbitals, was discarded.

  - The Usage Details sections were updated and improved.

* Added support for TensorFlow 2.3 and PyTorch 1.6.
  [(#725)](https://github.com/PennyLaneAI/pennylane/pull/725)

* Returning probabilities is now supported from photonic QNodes.
  As with qubit QNodes, photonic QNodes returning probabilities are
  end-to-end differentiable.
  [(#699)](https://github.com/XanaduAI/pennylane/pull/699/)

  ```pycon
  >>> dev = qml.device("strawberryfields.fock", wires=2, cutoff_dim=5)
  >>> @qml.qnode(dev)
  ... def circuit(a):
  ...     qml.Displacement(a, 0, wires=0)
  ...     return qml.probs(wires=0)
  >>> print(circuit(0.5))
  [7.78800783e-01 1.94700196e-01 2.43375245e-02 2.02812704e-03 1.26757940e-04]
  ```

<h3>Breaking changes</h3>

* The `pennylane.plugins` and `pennylane.beta.plugins` folders have been renamed to
  `pennylane.devices` and `pennylane.beta.devices`, to reflect their content better.
  [(#726)](https://github.com/XanaduAI/pennylane/pull/726)

<h3>Bug fixes</h3>

* The PennyLane interface conversion functions can now convert QNodes with
  pre-existing interfaces.
  [(#707)](https://github.com/XanaduAI/pennylane/pull/707)

<h3>Documentation</h3>

* The interfaces section of the documentation has been renamed to 'Interfaces and training',
  and updated with the latest variable handling details.
  [(#753)](https://github.com/PennyLaneAI/pennylane/pull/753)

<h3>Contributors</h3>

This release contains contributions from (in alphabetical order):

Juan Miguel Arrazola, Thomas Bromley, Jack Ceroni, Alain Delgado Gran, Shadab Hussain, Theodor
Isacsson, Josh Izaac, Nathan Killoran, Maria Schuld, Antal Száva, Nicola Vitucci.

# Release 0.10.0

<h3>New features since last release</h3>

<h4>New and improved simulators</h4>

* Added a new device, `default.qubit.tf`, a pure-state qubit simulator written using TensorFlow.
  As a result, it supports classical backpropagation as a means to compute the Jacobian. This can
  be faster than the parameter-shift rule for computing quantum gradients
  when the number of parameters to be optimized is large.

  `default.qubit.tf` is designed to be used with end-to-end classical backpropagation
  (`diff_method="backprop"`) with the TensorFlow interface. This is the default method
  of differentiation when creating a QNode with this device.

  Using this method, the created QNode is a 'white-box' that is
  tightly integrated with your TensorFlow computation, including
  [AutoGraph](https://www.tensorflow.org/guide/function) support:

  ```pycon
  >>> dev = qml.device("default.qubit.tf", wires=1)
  >>> @tf.function
  ... @qml.qnode(dev, interface="tf", diff_method="backprop")
  ... def circuit(x):
  ...     qml.RX(x[1], wires=0)
  ...     qml.Rot(x[0], x[1], x[2], wires=0)
  ...     return qml.expval(qml.PauliZ(0))
  >>> weights = tf.Variable([0.2, 0.5, 0.1])
  >>> with tf.GradientTape() as tape:
  ...     res = circuit(weights)
  >>> print(tape.gradient(res, weights))
  tf.Tensor([-2.2526717e-01 -1.0086454e+00  1.3877788e-17], shape=(3,), dtype=float32)
  ```

  See the `default.qubit.tf`
  [documentation](https://pennylane.ai/en/stable/code/api/pennylane.beta.plugins.DefaultQubitTF.html)
  for more details.

* The [default.tensor plugin](https://github.com/XanaduAI/pennylane/blob/master/pennylane/beta/plugins/default_tensor.py)
  has been significantly upgraded. It now allows two different
  tensor network representations to be used: `"exact"` and `"mps"`. The former uses a
  exact factorized representation of quantum states, while the latter uses a matrix product state
  representation.
  ([#572](https://github.com/XanaduAI/pennylane/pull/572))
  ([#599](https://github.com/XanaduAI/pennylane/pull/599))

<h4>New machine learning functionality and integrations</h4>

* PennyLane QNodes can now be converted into Torch layers, allowing for creation of quantum and
  hybrid models using the `torch.nn` API.
  [(#588)](https://github.com/XanaduAI/pennylane/pull/588)

  A PennyLane QNode can be converted into a `torch.nn` layer using the `qml.qnn.TorchLayer` class:

  ```pycon
  >>> @qml.qnode(dev)
  ... def qnode(inputs, weights_0, weight_1):
  ...    # define the circuit
  ...    # ...

  >>> weight_shapes = {"weights_0": 3, "weight_1": 1}
  >>> qlayer = qml.qnn.TorchLayer(qnode, weight_shapes)
  ```

  A hybrid model can then be easily constructed:

  ```pycon
  >>> model = torch.nn.Sequential(qlayer, torch.nn.Linear(2, 2))
  ```

* Added a new "reversible" differentiation method which can be used in simulators, but not hardware.

  The reversible approach is similar to backpropagation, but trades off extra computation for
  enhanced memory efficiency. Where backpropagation caches the state tensors at each step during
  a simulated evolution, the reversible method only caches the final pre-measurement state.

  Compared to the parameter-shift method, the reversible method can be faster or slower,
  depending on the density and location of parametrized gates in a circuit
  (circuits with higher density of parametrized gates near the end of the circuit will see a benefit).
  [(#670)](https://github.com/XanaduAI/pennylane/pull/670)

  ```pycon
  >>> dev = qml.device("default.qubit", wires=2)
  ... @qml.qnode(dev, diff_method="reversible")
  ... def circuit(x):
  ...     qml.RX(x, wires=0)
  ...     qml.RX(x, wires=0)
  ...     qml.CNOT(wires=[0,1])
  ...     return qml.expval(qml.PauliZ(0))
  >>> qml.grad(circuit)(0.5)
  (array(-0.47942554),)
  ```

<h4>New templates and cost functions</h4>

* Added the new templates `UCCSD`, `SingleExcitationUnitary`, and`DoubleExcitationUnitary`,
  which together implement the Unitary Coupled-Cluster Singles and Doubles (UCCSD) ansatz
  to perform VQE-based quantum chemistry simulations using PennyLane-QChem.
  [(#622)](https://github.com/XanaduAI/pennylane/pull/622)
  [(#638)](https://github.com/XanaduAI/pennylane/pull/638)
  [(#654)](https://github.com/XanaduAI/pennylane/pull/654)
  [(#659)](https://github.com/XanaduAI/pennylane/pull/659)
  [(#622)](https://github.com/XanaduAI/pennylane/pull/622)

* Added module `pennylane.qnn.cost` with class `SquaredErrorLoss`. The module contains classes
  to calculate losses and cost functions on circuits with trainable parameters.
  [(#642)](https://github.com/XanaduAI/pennylane/pull/642)

<h3>Improvements</h3>

* Improves the wire management by making the `Operator.wires` attribute a `wires` object.
  [(#666)](https://github.com/XanaduAI/pennylane/pull/666)

* A significant improvement with respect to how QNodes and interfaces mark quantum function
  arguments as differentiable when using Autograd, designed to improve performance and make
  QNodes more intuitive.
  [(#648)](https://github.com/XanaduAI/pennylane/pull/648)
  [(#650)](https://github.com/XanaduAI/pennylane/pull/650)

  In particular, the following changes have been made:

  - A new `ndarray` subclass `pennylane.numpy.tensor`, which extends NumPy arrays with
    the keyword argument and attribute `requires_grad`. Tensors which have `requires_grad=False`
    are treated as non-differentiable by the Autograd interface.

  - A new subpackage `pennylane.numpy`, which wraps `autograd.numpy` such that NumPy functions
    accept the `requires_grad` keyword argument, and allows Autograd to differentiate
    `pennylane.numpy.tensor` objects.

  - The `argnum` argument to `qml.grad` is now optional; if not provided, arguments explicitly
    marked as `requires_grad=False` are excluded for the list of differentiable arguments.
    The ability to pass `argnum` has been retained for backwards compatibility, and
    if present the old behaviour persists.

* The QNode Torch interface now inspects QNode positional arguments.
  If any argument does not have the attribute `requires_grad=True`, it
  is automatically excluded from quantum gradient computations.
  [(#652)](https://github.com/XanaduAI/pennylane/pull/652)
  [(#660)](https://github.com/XanaduAI/pennylane/pull/660)

* The QNode TF interface now inspects QNode positional arguments.
  If any argument is not being watched by a `tf.GradientTape()`,
  it is automatically excluded from quantum gradient computations.
  [(#655)](https://github.com/XanaduAI/pennylane/pull/655)
  [(#660)](https://github.com/XanaduAI/pennylane/pull/660)

* QNodes have two new public methods: `QNode.set_trainable_args()` and `QNode.get_trainable_args()`.
  These are designed to be called by interfaces, to specify to the QNode which of its
  input arguments are differentiable. Arguments which are non-differentiable will not be converted
  to PennyLane Variable objects within the QNode.
  [(#660)](https://github.com/XanaduAI/pennylane/pull/660)

* Added `decomposition` method to PauliX, PauliY, PauliZ, S, T, Hadamard, and PhaseShift gates, which
  decomposes each of these gates into rotation gates.
  [(#668)](https://github.com/XanaduAI/pennylane/pull/668)

* The `CircuitGraph` class now supports serializing contained circuit operations
  and measurement basis rotations to an OpenQASM2.0 script via the new
  `CircuitGraph.to_openqasm()` method.
  [(#623)](https://github.com/XanaduAI/pennylane/pull/623)

<h3>Breaking changes</h3>

* Removes support for Python 3.5.
  [(#639)](https://github.com/XanaduAI/pennylane/pull/639)

<h3>Documentation</h3>

* Various small typos were fixed.

<h3>Contributors</h3>

This release contains contributions from (in alphabetical order):

Thomas Bromley, Jack Ceroni, Alain Delgado Gran, Theodor Isacsson, Josh Izaac,
Nathan Killoran, Maria Schuld, Antal Száva, Nicola Vitucci.


# Release 0.9.0

<h3>New features since last release</h3>

<h4>New machine learning integrations</h4>

* PennyLane QNodes can now be converted into Keras layers, allowing for creation of quantum and
  hybrid models using the Keras API.
  [(#529)](https://github.com/XanaduAI/pennylane/pull/529)

  A PennyLane QNode can be converted into a Keras layer using the `KerasLayer` class:

  ```python
  from pennylane.qnn import KerasLayer

  @qml.qnode(dev)
  def circuit(inputs, weights_0, weight_1):
     # define the circuit
     # ...

  weight_shapes = {"weights_0": 3, "weight_1": 1}
  qlayer = qml.qnn.KerasLayer(circuit, weight_shapes, output_dim=2)
  ```

  A hybrid model can then be easily constructed:

  ```python
  model = tf.keras.models.Sequential([qlayer, tf.keras.layers.Dense(2)])
  ```

* Added a new type of QNode, `qml.qnodes.PassthruQNode`. For simulators which are coded in an
  external library which supports automatic differentiation, PennyLane will treat a PassthruQNode as
  a "white box", and rely on the external library to directly provide gradients via backpropagation.
  This can be more efficient than the using parameter-shift rule for a large number of parameters.
  [(#488)](https://github.com/XanaduAI/pennylane/pull/488)

  Currently this behaviour is supported by PennyLane's `default.tensor.tf` device backend,
  compatible with the `'tf'` interface using TensorFlow 2:

  ```python
  dev = qml.device('default.tensor.tf', wires=2)

  @qml.qnode(dev, diff_method="backprop")
  def circuit(params):
      qml.RX(params[0], wires=0)
      qml.RX(params[1], wires=1)
      qml.CNOT(wires=[0, 1])
      return qml.expval(qml.PauliZ(0))

  qnode = PassthruQNode(circuit, dev)
  params = tf.Variable([0.3, 0.1])

  with tf.GradientTape() as tape:
      tape.watch(params)
      res = qnode(params)

  grad = tape.gradient(res, params)
  ```

<h4>New optimizers</h4>

* Added the `qml.RotosolveOptimizer`, a gradient-free optimizer
  that minimizes the quantum function by updating each parameter,
  one-by-one, via a closed-form expression while keeping other parameters
  fixed.
  [(#636)](https://github.com/XanaduAI/pennylane/pull/636)
  [(#539)](https://github.com/XanaduAI/pennylane/pull/539)

* Added the `qml.RotoselectOptimizer`, which uses Rotosolve to
  minimizes a quantum function with respect to both the
  rotation operations applied and the rotation parameters.
  [(#636)](https://github.com/XanaduAI/pennylane/pull/636)
  [(#539)](https://github.com/XanaduAI/pennylane/pull/539)

  For example, given a quantum function `f` that accepts parameters `x`
  and a list of corresponding rotation operations `generators`,
  the Rotoselect optimizer will, at each step, update both the parameter
  values and the list of rotation gates to minimize the loss:

  ```pycon
  >>> opt = qml.optimize.RotoselectOptimizer()
  >>> x = [0.3, 0.7]
  >>> generators = [qml.RX, qml.RY]
  >>> for _ in range(100):
  ...     x, generators = opt.step(f, x, generators)
  ```


<h4>New operations</h4>

* Added the `PauliRot` gate, which performs an arbitrary
  Pauli rotation on multiple qubits, and the `MultiRZ` gate,
  which performs a rotation generated by a tensor product
  of Pauli Z operators.
  [(#559)](https://github.com/XanaduAI/pennylane/pull/559)

  ```python
  dev = qml.device('default.qubit', wires=4)

  @qml.qnode(dev)
  def circuit(angle):
      qml.PauliRot(angle, "IXYZ", wires=[0, 1, 2, 3])
      return [qml.expval(qml.PauliZ(wire)) for wire in [0, 1, 2, 3]]
  ```

  ```pycon
  >>> circuit(0.4)
  [1.         0.92106099 0.92106099 1.        ]
  >>> print(circuit.draw())
   0: ──╭RI(0.4)──┤ ⟨Z⟩
   1: ──├RX(0.4)──┤ ⟨Z⟩
   2: ──├RY(0.4)──┤ ⟨Z⟩
   3: ──╰RZ(0.4)──┤ ⟨Z⟩
  ```

  If the `PauliRot` gate is not supported on the target device, it will
  be decomposed into `Hadamard`, `RX` and `MultiRZ` gates. Note that
  identity gates in the Pauli word result in untouched wires:

  ```pycon
  >>> print(circuit.draw())
   0: ───────────────────────────────────┤ ⟨Z⟩
   1: ──H──────────╭RZ(0.4)──H───────────┤ ⟨Z⟩
   2: ──RX(1.571)──├RZ(0.4)──RX(-1.571)──┤ ⟨Z⟩
   3: ─────────────╰RZ(0.4)──────────────┤ ⟨Z⟩
  ```

  If the `MultiRZ` gate is not supported, it will be decomposed into
  `CNOT` and `RZ` gates:

  ```pycon
  >>> print(circuit.draw())
   0: ──────────────────────────────────────────────────┤ ⟨Z⟩
   1: ──H──────────────╭X──RZ(0.4)──╭X──────H───────────┤ ⟨Z⟩
   2: ──RX(1.571)──╭X──╰C───────────╰C──╭X──RX(-1.571)──┤ ⟨Z⟩
   3: ─────────────╰C───────────────────╰C──────────────┤ ⟨Z⟩
  ```

* PennyLane now provides `DiagonalQubitUnitary` for diagonal gates, that are e.g.,
  encountered in IQP circuits. These kinds of gates can be evaluated much faster on
  a simulator device.
  [(#567)](https://github.com/XanaduAI/pennylane/pull/567)

  The gate can be used, for example, to efficiently simulate oracles:

  ```python
  dev = qml.device('default.qubit', wires=3)

  # Function as a bitstring
  f = np.array([1, 0, 0, 1, 1, 0, 1, 0])

  @qml.qnode(dev)
  def circuit(weights1, weights2):
      qml.templates.StronglyEntanglingLayers(weights1, wires=[0, 1, 2])

      # Implements the function as a phase-kickback oracle
      qml.DiagonalQubitUnitary((-1)**f, wires=[0, 1, 2])

      qml.templates.StronglyEntanglingLayers(weights2, wires=[0, 1, 2])
      return [qml.expval(qml.PauliZ(w)) for w in range(3)]
  ```

* Added the `TensorN` CVObservable that can represent the tensor product of the
  `NumberOperator` on photonic backends.
  [(#608)](https://github.com/XanaduAI/pennylane/pull/608)

<h4>New templates</h4>

* Added the `ArbitraryUnitary` and `ArbitraryStatePreparation` templates, which use
  `PauliRot` gates to perform an arbitrary unitary and prepare an arbitrary basis
  state with the minimal number of parameters.
  [(#590)](https://github.com/XanaduAI/pennylane/pull/590)

  ```python
  dev = qml.device('default.qubit', wires=3)

  @qml.qnode(dev)
  def circuit(weights1, weights2):
        qml.templates.ArbitraryStatePreparation(weights1, wires=[0, 1, 2])
        qml.templates.ArbitraryUnitary(weights2, wires=[0, 1, 2])
        return qml.probs(wires=[0, 1, 2])
  ```

* Added the `IQPEmbedding` template, which encodes inputs into the diagonal gates of an
  IQP circuit.
  [(#605)](https://github.com/XanaduAI/pennylane/pull/605)

  <img src="https://pennylane.readthedocs.io/en/latest/_images/iqp.png"
  width=50%></img>

* Added the `SimplifiedTwoDesign` template, which implements the circuit
  design of [Cerezo et al. (2020)](<https://arxiv.org/abs/2001.00550>).
  [(#556)](https://github.com/XanaduAI/pennylane/pull/556)

  <img src="https://pennylane.readthedocs.io/en/latest/_images/simplified_two_design.png"
  width=50%></img>

* Added the `BasicEntanglerLayers` template, which is a simple layer architecture
  of rotations and CNOT nearest-neighbour entanglers.
  [(#555)](https://github.com/XanaduAI/pennylane/pull/555)

  <img src="https://pennylane.readthedocs.io/en/latest/_images/basic_entangler.png"
  width=50%></img>

* PennyLane now offers a broadcasting function to easily construct templates:
  `qml.broadcast()` takes single quantum operations or other templates and applies
  them to wires in a specific pattern.
  [(#515)](https://github.com/XanaduAI/pennylane/pull/515)
  [(#522)](https://github.com/XanaduAI/pennylane/pull/522)
  [(#526)](https://github.com/XanaduAI/pennylane/pull/526)
  [(#603)](https://github.com/XanaduAI/pennylane/pull/603)

  For example, we can use broadcast to repeat a custom template
  across multiple wires:

  ```python
  from pennylane.templates import template

  @template
  def mytemplate(pars, wires):
      qml.Hadamard(wires=wires)
      qml.RY(pars, wires=wires)

  dev = qml.device('default.qubit', wires=3)

  @qml.qnode(dev)
  def circuit(pars):
      qml.broadcast(mytemplate, pattern="single", wires=[0,1,2], parameters=pars)
      return qml.expval(qml.PauliZ(0))
  ```

  ```pycon
  >>> circuit([1, 1, 0.1])
  -0.841470984807896
  >>> print(circuit.draw())
   0: ──H──RY(1.0)──┤ ⟨Z⟩
   1: ──H──RY(1.0)──┤
   2: ──H──RY(0.1)──┤
  ```

  For other available patterns, see the
  [broadcast function documentation](https://pennylane.readthedocs.io/en/latest/code/api/pennylane.broadcast.html).

<h3>Breaking changes</h3>

* The `QAOAEmbedding` now uses the new `MultiRZ` gate as a `ZZ` entangler,
  which changes the convention. While
  previously, the `ZZ` gate in the embedding was implemented as

  ```python
  CNOT(wires=[wires[0], wires[1]])
  RZ(2 * parameter, wires=wires[0])
  CNOT(wires=[wires[0], wires[1]])
  ```

  the `MultiRZ` corresponds to

  ```python
  CNOT(wires=[wires[1], wires[0]])
  RZ(parameter, wires=wires[0])
  CNOT(wires=[wires[1], wires[0]])
  ```

  which differs in the factor of `2`, and fixes a bug in the
  wires that the `CNOT` was applied to.
  [(#609)](https://github.com/XanaduAI/pennylane/pull/609)

* Probability methods are handled by `QubitDevice` and device method
  requirements are modified to simplify plugin development.
  [(#573)](https://github.com/XanaduAI/pennylane/pull/573)

* The internal variables `All` and `Any` to mark an `Operation` as acting on all or any
  wires have been renamed to `AllWires` and `AnyWires`.
  [(#614)](https://github.com/XanaduAI/pennylane/pull/614)

<h3>Improvements</h3>

* A new `Wires` class was introduced for the internal
  bookkeeping of wire indices.
  [(#615)](https://github.com/XanaduAI/pennylane/pull/615)

* Improvements to the speed/performance of the `default.qubit` device.
  [(#567)](https://github.com/XanaduAI/pennylane/pull/567)
  [(#559)](https://github.com/XanaduAI/pennylane/pull/559)

* Added the `"backprop"` and `"device"` differentiation methods to the `qnode`
  decorator.
  [(#552)](https://github.com/XanaduAI/pennylane/pull/552)

  - `"backprop"`: Use classical backpropagation. Default on simulator
    devices that are classically end-to-end differentiable.
    The returned QNode can only be used with the same machine learning
    framework (e.g., `default.tensor.tf` simulator with the `tensorflow` interface).

  - `"device"`: Queries the device directly for the gradient.

  Using the `"backprop"` differentiation method with the `default.tensor.tf`
  device, the created QNode is a 'white-box', and is tightly integrated with
  the overall TensorFlow computation:

  ```python
  >>> dev = qml.device("default.tensor.tf", wires=1)
  >>> @qml.qnode(dev, interface="tf", diff_method="backprop")
  >>> def circuit(x):
  ...     qml.RX(x[1], wires=0)
  ...     qml.Rot(x[0], x[1], x[2], wires=0)
  ...     return qml.expval(qml.PauliZ(0))
  >>> vars = tf.Variable([0.2, 0.5, 0.1])
  >>> with tf.GradientTape() as tape:
  ...     res = circuit(vars)
  >>> tape.gradient(res, vars)
  <tf.Tensor: shape=(3,), dtype=float32, numpy=array([-2.2526717e-01, -1.0086454e+00,  1.3877788e-17], dtype=float32)>
  ```

* The circuit drawer now displays inverted operations, as well as wires
  where probabilities are returned from the device:
  [(#540)](https://github.com/XanaduAI/pennylane/pull/540)

  ```python
  >>> @qml.qnode(dev)
  ... def circuit(theta):
  ...     qml.RX(theta, wires=0)
  ...     qml.CNOT(wires=[0, 1])
  ...     qml.S(wires=1).inv()
  ...     return qml.probs(wires=[0, 1])
  >>> circuit(0.2)
  array([0.99003329, 0.        , 0.        , 0.00996671])
  >>> print(circuit.draw())
  0: ──RX(0.2)──╭C───────╭┤ Probs
  1: ───────────╰X──S⁻¹──╰┤ Probs
  ```

* You can now evaluate the metric tensor of a VQE Hamiltonian via the new
  `VQECost.metric_tensor` method. This allows `VQECost` objects to be directly
  optimized by the quantum natural gradient optimizer (`qml.QNGOptimizer`).
  [(#618)](https://github.com/XanaduAI/pennylane/pull/618)

* The input check functions in `pennylane.templates.utils` are now public
  and visible in the API documentation.
  [(#566)](https://github.com/XanaduAI/pennylane/pull/566)

* Added keyword arguments for step size and order to the `qnode` decorator, as well as
  the `QNode` and `JacobianQNode` classes. This enables the user to set the step size
  and order when using finite difference methods. These options are also exposed when
  creating QNode collections.
  [(#530)](https://github.com/XanaduAI/pennylane/pull/530)
  [(#585)](https://github.com/XanaduAI/pennylane/pull/585)
  [(#587)](https://github.com/XanaduAI/pennylane/pull/587)

* The decomposition for the `CRY` gate now uses the simpler form `RY @ CNOT @ RY @ CNOT`
  [(#547)](https://github.com/XanaduAI/pennylane/pull/547)

* The underlying queuing system was refactored, removing the `qml._current_context`
  property that held the currently active `QNode` or `OperationRecorder`. Now, all
  objects that expose a queue for operations inherit from `QueuingContext` and
  register their queue globally.
  [(#548)](https://github.com/XanaduAI/pennylane/pull/548)

* The PennyLane repository has a new benchmarking tool which supports the comparison of different git revisions.
  [(#568)](https://github.com/XanaduAI/pennylane/pull/568)
  [(#560)](https://github.com/XanaduAI/pennylane/pull/560)
  [(#516)](https://github.com/XanaduAI/pennylane/pull/516)

<h3>Documentation</h3>

* Updated the development section by creating a landing page with links to sub-pages
  containing specific guides.
  [(#596)](https://github.com/XanaduAI/pennylane/pull/596)

* Extended the developer's guide by a section explaining how to add new templates.
  [(#564)](https://github.com/XanaduAI/pennylane/pull/564)

<h3>Bug fixes</h3>

* `tf.GradientTape().jacobian()` can now be evaluated on QNodes using the TensorFlow interface.
  [(#626)](https://github.com/XanaduAI/pennylane/pull/626)

* `RandomLayers()` is now compatible with the qiskit devices.
  [(#597)](https://github.com/XanaduAI/pennylane/pull/597)

* `DefaultQubit.probability()` now returns the correct probability when called with
  `device.analytic=False`.
  [(#563)](https://github.com/XanaduAI/pennylane/pull/563)

* Fixed a bug in the `StronglyEntanglingLayers` template, allowing it to
  work correctly when applied to a single wire.
  [(544)](https://github.com/XanaduAI/pennylane/pull/544)

* Fixed a bug when inverting operations with decompositions; operations marked as inverted
  are now correctly inverted when the fallback decomposition is called.
  [(#543)](https://github.com/XanaduAI/pennylane/pull/543)

* The `QNode.print_applied()` method now correctly displays wires where
  `qml.prob()` is being returned.
  [#542](https://github.com/XanaduAI/pennylane/pull/542)

<h3>Contributors</h3>

This release contains contributions from (in alphabetical order):

Ville Bergholm, Lana Bozanic, Thomas Bromley, Theodor Isacsson, Josh Izaac, Nathan Killoran,
Maggie Li, Johannes Jakob Meyer, Maria Schuld, Sukin Sim, Antal Száva.

# Release 0.8.1

<h3>Improvements</h3>

* Beginning of support for Python 3.8, with the test suite
  now being run in a Python 3.8 environment.
  [(#501)](https://github.com/XanaduAI/pennylane/pull/501)

<h3>Documentation</h3>

* Present templates as a gallery of thumbnails showing the
  basic circuit architecture.
  [(#499)](https://github.com/XanaduAI/pennylane/pull/499)

<h3>Bug fixes</h3>

* Fixed a bug where multiplying a QNode parameter by 0 caused a divide
  by zero error when calculating the parameter shift formula.
  [(#512)](https://github.com/XanaduAI/pennylane/pull/512)

* Fixed a bug where the shape of differentiable QNode arguments
  was being cached on the first construction, leading to indexing
  errors if the QNode was re-evaluated if the argument changed shape.
  [(#505)](https://github.com/XanaduAI/pennylane/pull/505)

<h3>Contributors</h3>

This release contains contributions from (in alphabetical order):

Ville Bergholm, Josh Izaac, Johannes Jakob Meyer, Maria Schuld, Antal Száva.

# Release 0.8.0

<h3>New features since last release</h3>

* Added a quantum chemistry package, `pennylane.qchem`, which supports
  integration with OpenFermion, Psi4, PySCF, and OpenBabel.
  [(#453)](https://github.com/XanaduAI/pennylane/pull/453)

  Features include:

  - Generate the qubit Hamiltonians directly starting with the atomic structure of the molecule.
  - Calculate the mean-field (Hartree-Fock) electronic structure of molecules.
  - Allow to define an active space based on the number of active electrons and active orbitals.
  - Perform the fermionic-to-qubit transformation of the electronic Hamiltonian by
    using different functions implemented in OpenFermion.
  - Convert OpenFermion's QubitOperator to a Pennylane `Hamiltonian` class.
  - Perform a Variational Quantum Eigensolver (VQE) computation with this Hamiltonian in PennyLane.

  Check out the [quantum chemistry quickstart](https://pennylane.readthedocs.io/en/latest/introduction/chemistry.html), as well the quantum chemistry and VQE tutorials.

* PennyLane now has some functions and classes for creating and solving VQE
  problems. [(#467)](https://github.com/XanaduAI/pennylane/pull/467)

  - `qml.Hamiltonian`: a lightweight class for representing qubit Hamiltonians
  - `qml.VQECost`: a class for quickly constructing a differentiable cost function
    given a circuit ansatz, Hamiltonian, and one or more devices

    ```python
    >>> H = qml.vqe.Hamiltonian(coeffs, obs)
    >>> cost = qml.VQECost(ansatz, hamiltonian, dev, interface="torch")
    >>> params = torch.rand([4, 3])
    >>> cost(params)
    tensor(0.0245, dtype=torch.float64)
    ```

* Added a circuit drawing feature that provides a text-based representation
  of a QNode instance. It can be invoked via `qnode.draw()`. The user can specify
  to display variable names instead of variable values and choose either an ASCII
  or Unicode charset.
  [(#446)](https://github.com/XanaduAI/pennylane/pull/446)

  Consider the following circuit as an example:
  ```python3
  @qml.qnode(dev)
  def qfunc(a, w):
      qml.Hadamard(0)
      qml.CRX(a, wires=[0, 1])
      qml.Rot(w[0], w[1], w[2], wires=[1])
      qml.CRX(-a, wires=[0, 1])

      return qml.expval(qml.PauliZ(0) @ qml.PauliZ(1))
  ```

  We can draw the circuit after it has been executed:

  ```python
  >>> result = qfunc(2.3, [1.2, 3.2, 0.7])
  >>> print(qfunc.draw())
   0: ──H──╭C────────────────────────────╭C─────────╭┤ ⟨Z ⊗ Z⟩
   1: ─────╰RX(2.3)──Rot(1.2, 3.2, 0.7)──╰RX(-2.3)──╰┤ ⟨Z ⊗ Z⟩
  >>> print(qfunc.draw(charset="ascii"))
   0: --H--+C----------------------------+C---------+| <Z @ Z>
   1: -----+RX(2.3)--Rot(1.2, 3.2, 0.7)--+RX(-2.3)--+| <Z @ Z>
  >>> print(qfunc.draw(show_variable_names=True))
   0: ──H──╭C─────────────────────────────╭C─────────╭┤ ⟨Z ⊗ Z⟩
   1: ─────╰RX(a)──Rot(w[0], w[1], w[2])──╰RX(-1*a)──╰┤ ⟨Z ⊗ Z⟩
  ```

* Added `QAOAEmbedding` and its parameter initialization
  as a new trainable template.
  [(#442)](https://github.com/XanaduAI/pennylane/pull/442)

  <img src="https://pennylane.readthedocs.io/en/latest/_images/qaoa_layers.png"
  width=70%></img>

* Added the `qml.probs()` measurement function, allowing QNodes
  to differentiate variational circuit probabilities
  on simulators and hardware.
  [(#432)](https://github.com/XanaduAI/pennylane/pull/432)

  ```python
  @qml.qnode(dev)
  def circuit(x):
      qml.Hadamard(wires=0)
      qml.RY(x, wires=0)
      qml.RX(x, wires=1)
      qml.CNOT(wires=[0, 1])
      return qml.probs(wires=[0])
  ```
  Executing this circuit gives the marginal probability of wire 1:
  ```python
  >>> circuit(0.2)
  [0.40066533 0.59933467]
  ```
  QNodes that return probabilities fully support autodifferentiation.

* Added the convenience load functions `qml.from_pyquil`, `qml.from_quil` and
  `qml.from_quil_file` that convert pyQuil objects and Quil code to PennyLane
  templates. This feature requires version 0.8 or above of the PennyLane-Forest
  plugin.
  [(#459)](https://github.com/XanaduAI/pennylane/pull/459)

* Added a `qml.inv` method that inverts templates and sequences of Operations.
  Added a `@qml.template` decorator that makes templates return the queued Operations.
  [(#462)](https://github.com/XanaduAI/pennylane/pull/462)

  For example, using this function to invert a template inside a QNode:

  ```python3
      @qml.template
      def ansatz(weights, wires):
          for idx, wire in enumerate(wires):
              qml.RX(weights[idx], wires=[wire])

          for idx in range(len(wires) - 1):
              qml.CNOT(wires=[wires[idx], wires[idx + 1]])

      dev = qml.device('default.qubit', wires=2)

      @qml.qnode(dev)
      def circuit(weights):
          qml.inv(ansatz(weights, wires=[0, 1]))
          return qml.expval(qml.PauliZ(0) @ qml.PauliZ(1))
    ```

* Added the `QNodeCollection` container class, that allows independent
  QNodes to be stored and evaluated simultaneously. Experimental support
  for asynchronous evaluation of contained QNodes is provided with the
  `parallel=True` keyword argument.
  [(#466)](https://github.com/XanaduAI/pennylane/pull/466)

* Added a high level `qml.map` function, that maps a quantum
  circuit template over a list of observables or devices, returning
  a `QNodeCollection`.
  [(#466)](https://github.com/XanaduAI/pennylane/pull/466)

  For example:

  ```python3
  >>> def my_template(params, wires, **kwargs):
  >>>    qml.RX(params[0], wires=wires[0])
  >>>    qml.RX(params[1], wires=wires[1])
  >>>    qml.CNOT(wires=wires)

  >>> obs_list = [qml.PauliX(0) @ qml.PauliZ(1), qml.PauliZ(0) @ qml.PauliX(1)]
  >>> dev = qml.device("default.qubit", wires=2)
  >>> qnodes = qml.map(my_template, obs_list, dev, measure="expval")
  >>> qnodes([0.54, 0.12])
  array([-0.06154835  0.99280864])
  ```

* Added high level `qml.sum`, `qml.dot`, `qml.apply` functions
  that act on QNode collections.
  [(#466)](https://github.com/XanaduAI/pennylane/pull/466)

  `qml.apply` allows vectorized functions to act over the entire QNode
  collection:
  ```python
  >>> qnodes = qml.map(my_template, obs_list, dev, measure="expval")
  >>> cost = qml.apply(np.sin, qnodes)
  >>> cost([0.54, 0.12])
  array([-0.0615095  0.83756375])
  ```

  `qml.sum` and `qml.dot` take the sum of a QNode collection, and a
  dot product of tensors/arrays/QNode collections, respectively.

<h3>Breaking changes</h3>

* Deprecated the old-style `QNode` such that only the new-style `QNode` and its syntax can be used,
  moved all related files from the `pennylane/beta` folder to `pennylane`.
  [(#440)](https://github.com/XanaduAI/pennylane/pull/440)

<h3>Improvements</h3>

* Added the `Tensor.prune()` method and the `Tensor.non_identity_obs` property for extracting
  non-identity instances from the observables making up a `Tensor` instance.
  [(#498)](https://github.com/XanaduAI/pennylane/pull/498)

* Renamed the `expt.tensornet` and `expt.tensornet.tf` devices to `default.tensor` and
  `default.tensor.tf`.
  [(#495)](https://github.com/XanaduAI/pennylane/pull/495)

* Added a serialization method to the `CircuitGraph` class that is used to create a unique
  hash for each quantum circuit graph.
  [(#470)](https://github.com/XanaduAI/pennylane/pull/470)

* Added the `Observable.eigvals` method to return the eigenvalues of observables.
  [(#449)](https://github.com/XanaduAI/pennylane/pull/449)

* Added the `Observable.diagonalizing_gates` method to return the gates
  that diagonalize an observable in the computational basis.
  [(#454)](https://github.com/XanaduAI/pennylane/pull/454)

* Added the `Operator.matrix` method to return the matrix representation
  of an operator in the computational basis.
  [(#454)](https://github.com/XanaduAI/pennylane/pull/454)

* Added a `QubitDevice` class which implements common functionalities of plugin devices such that
  plugin devices can rely on these implementations. The new `QubitDevice` also includes
  a new `execute` method, which allows for more convenient plugin design. In addition, `QubitDevice`
  also unifies the way samples are generated on qubit-based devices.
  [(#452)](https://github.com/XanaduAI/pennylane/pull/452)
  [(#473)](https://github.com/XanaduAI/pennylane/pull/473)

* Improved documentation of `AmplitudeEmbedding` and `BasisEmbedding` templates.
  [(#441)](https://github.com/XanaduAI/pennylane/pull/441)
  [(#439)](https://github.com/XanaduAI/pennylane/pull/439)

* Codeblocks in the documentation now have a 'copy' button for easily
  copying examples.
  [(#437)](https://github.com/XanaduAI/pennylane/pull/437)

<h3>Documentation</h3>

* Update the developers plugin guide to use QubitDevice.
  [(#483)](https://github.com/XanaduAI/pennylane/pull/483)

<h3>Bug fixes</h3>

* Fixed a bug in `CVQNode._pd_analytic`, where non-descendant observables were not
  Heisenberg-transformed before evaluating the partial derivatives when using the
  order-2 parameter-shift method, resulting in an erroneous Jacobian for some circuits.
  [(#433)](https://github.com/XanaduAI/pennylane/pull/433)

<h3>Contributors</h3>

This release contains contributions from (in alphabetical order):

Juan Miguel Arrazola, Ville Bergholm, Alain Delgado Gran, Olivia Di Matteo,
Theodor Isacsson, Josh Izaac, Soran Jahangiri, Nathan Killoran, Johannes Jakob Meyer,
Zeyue Niu, Maria Schuld, Antal Száva.

# Release 0.7.0

<h3>New features since last release</h3>

* Custom padding constant in `AmplitudeEmbedding` is supported (see 'Breaking changes'.)
  [(#419)](https://github.com/XanaduAI/pennylane/pull/419)

* `StronglyEntanglingLayer` and `RandomLayer` now work with a single wire.
  [(#409)](https://github.com/XanaduAI/pennylane/pull/409)
  [(#413)](https://github.com/XanaduAI/pennylane/pull/413)

* Added support for applying the inverse of an `Operation` within a circuit.
  [(#377)](https://github.com/XanaduAI/pennylane/pull/377)

* Added an `OperationRecorder()` context manager, that allows templates
  and quantum functions to be executed while recording events. The
  recorder can be used with and without QNodes as a debugging utility.
  [(#388)](https://github.com/XanaduAI/pennylane/pull/388)

* Operations can now specify a decomposition that is used when the desired operation
  is not supported on the target device.
  [(#396)](https://github.com/XanaduAI/pennylane/pull/396)

* The ability to load circuits from external frameworks as templates
  has been added via the new `qml.load()` function. This feature
  requires plugin support --- this initial release provides support
  for Qiskit circuits and QASM files when `pennylane-qiskit` is installed,
  via the functions `qml.from_qiskit` and `qml.from_qasm`.
  [(#418)](https://github.com/XanaduAI/pennylane/pull/418)

* An experimental tensor network device has been added
  [(#416)](https://github.com/XanaduAI/pennylane/pull/416)
  [(#395)](https://github.com/XanaduAI/pennylane/pull/395)
  [(#394)](https://github.com/XanaduAI/pennylane/pull/394)
  [(#380)](https://github.com/XanaduAI/pennylane/pull/380)

* An experimental tensor network device which uses TensorFlow for
  backpropagation has been added
  [(#427)](https://github.com/XanaduAI/pennylane/pull/427)

* Custom padding constant in `AmplitudeEmbedding` is supported (see 'Breaking changes'.)
  [(#419)](https://github.com/XanaduAI/pennylane/pull/419)

<h3>Breaking changes</h3>

* The `pad` parameter in `AmplitudeEmbedding()` is now either `None` (no automatic padding), or a
  number that is used as the padding constant.
  [(#419)](https://github.com/XanaduAI/pennylane/pull/419)

* Initialization functions now return a single array of weights per function. Utilities for multi-weight templates
  `Interferometer()` and `CVNeuralNetLayers()` are provided.
  [(#412)](https://github.com/XanaduAI/pennylane/pull/412)

* The single layer templates `RandomLayer()`, `CVNeuralNetLayer()` and `StronglyEntanglingLayer()`
  have been turned into private functions `_random_layer()`, `_cv_neural_net_layer()` and
  `_strongly_entangling_layer()`. Recommended use is now via the corresponding `Layers()` templates.
  [(#413)](https://github.com/XanaduAI/pennylane/pull/413)

<h3>Improvements</h3>

* Added extensive input checks in templates.
  [(#419)](https://github.com/XanaduAI/pennylane/pull/419)

* Templates integration tests are rewritten - now cover keyword/positional argument passing,
  interfaces and combinations of templates.
  [(#409)](https://github.com/XanaduAI/pennylane/pull/409)
  [(#419)](https://github.com/XanaduAI/pennylane/pull/419)

* State vector preparation operations in the `default.qubit` plugin can now be
  applied to subsets of wires, and are restricted to being the first operation
  in a circuit.
  [(#346)](https://github.com/XanaduAI/pennylane/pull/346)

* The `QNode` class is split into a hierarchy of simpler classes.
  [(#354)](https://github.com/XanaduAI/pennylane/pull/354)
  [(#398)](https://github.com/XanaduAI/pennylane/pull/398)
  [(#415)](https://github.com/XanaduAI/pennylane/pull/415)
  [(#417)](https://github.com/XanaduAI/pennylane/pull/417)
  [(#425)](https://github.com/XanaduAI/pennylane/pull/425)

* Added the gates U1, U2 and U3 parametrizing arbitrary unitaries on 1, 2 and 3
  qubits and the Toffoli gate to the set of qubit operations.
  [(#396)](https://github.com/XanaduAI/pennylane/pull/396)

* Changes have been made to accomodate the movement of the main function
  in `pytest._internal` to `pytest._internal.main` in pip 19.3.
  [(#404)](https://github.com/XanaduAI/pennylane/pull/404)

* Added the templates `BasisStatePreparation` and `MottonenStatePreparation` that use
  gates to prepare a basis state and an arbitrary state respectively.
  [(#336)](https://github.com/XanaduAI/pennylane/pull/336)

* Added decompositions for `BasisState` and `QubitStateVector` based on state
  preparation templates.
  [(#414)](https://github.com/XanaduAI/pennylane/pull/414)

* Replaces the pseudo-inverse in the quantum natural gradient optimizer
  (which can be numerically unstable) with `np.linalg.solve`.
  [(#428)](https://github.com/XanaduAI/pennylane/pull/428)

<h3>Contributors</h3>

This release contains contributions from (in alphabetical order):

Ville Bergholm, Josh Izaac, Nathan Killoran, Angus Lowe, Johannes Jakob Meyer,
Oluwatobi Ogunbayo, Maria Schuld, Antal Száva.

# Release 0.6.1

<h3>New features since last release</h3>

* Added a `print_applied` method to QNodes, allowing the operation
  and observable queue to be printed as last constructed.
  [(#378)](https://github.com/XanaduAI/pennylane/pull/378)

<h3>Improvements</h3>

* A new `Operator` base class is introduced, which is inherited by both the
  `Observable` class and the `Operation` class.
  [(#355)](https://github.com/XanaduAI/pennylane/pull/355)

* Removed deprecated `@abstractproperty` decorators
  in `_device.py`.
  [(#374)](https://github.com/XanaduAI/pennylane/pull/374)

* The `CircuitGraph` class is updated to deal with `Operation` instances directly.
  [(#344)](https://github.com/XanaduAI/pennylane/pull/344)

* Comprehensive gradient tests have been added for the interfaces.
  [(#381)](https://github.com/XanaduAI/pennylane/pull/381)

<h3>Documentation</h3>

* The new restructured documentation has been polished and updated.
  [(#387)](https://github.com/XanaduAI/pennylane/pull/387)
  [(#375)](https://github.com/XanaduAI/pennylane/pull/375)
  [(#372)](https://github.com/XanaduAI/pennylane/pull/372)
  [(#370)](https://github.com/XanaduAI/pennylane/pull/370)
  [(#369)](https://github.com/XanaduAI/pennylane/pull/369)
  [(#367)](https://github.com/XanaduAI/pennylane/pull/367)
  [(#364)](https://github.com/XanaduAI/pennylane/pull/364)

* Updated the development guides.
  [(#382)](https://github.com/XanaduAI/pennylane/pull/382)
  [(#379)](https://github.com/XanaduAI/pennylane/pull/379)

* Added all modules, classes, and functions to the API section
  in the documentation.
  [(#373)](https://github.com/XanaduAI/pennylane/pull/373)

<h3>Bug fixes</h3>

* Replaces the existing `np.linalg.norm` normalization with hand-coded
  normalization, allowing `AmplitudeEmbedding` to be used with differentiable
  parameters. AmplitudeEmbedding tests have been added and improved.
  [(#376)](https://github.com/XanaduAI/pennylane/pull/376)

<h3>Contributors</h3>

This release contains contributions from (in alphabetical order):

Ville Bergholm, Josh Izaac, Nathan Killoran, Maria Schuld, Antal Száva

# Release 0.6.0

<h3>New features since last release</h3>

* The devices `default.qubit` and `default.gaussian` have a new initialization parameter
  `analytic` that indicates if expectation values and variances should be calculated
  analytically and not be estimated from data.
  [(#317)](https://github.com/XanaduAI/pennylane/pull/317)

* Added C-SWAP gate to the set of qubit operations
  [(#330)](https://github.com/XanaduAI/pennylane/pull/330)

* The TensorFlow interface has been renamed from `"tfe"` to `"tf"`, and
  now supports TensorFlow 2.0.
  [(#337)](https://github.com/XanaduAI/pennylane/pull/337)

* Added the S and T gates to the set of qubit operations.
  [(#343)](https://github.com/XanaduAI/pennylane/pull/343)

* Tensor observables are now supported within the `expval`,
  `var`, and `sample` functions, by using the `@` operator.
  [(#267)](https://github.com/XanaduAI/pennylane/pull/267)


<h3>Breaking changes</h3>

* The argument `n` specifying the number of samples in the method `Device.sample` was removed.
  Instead, the method will always return `Device.shots` many samples.
  [(#317)](https://github.com/XanaduAI/pennylane/pull/317)

<h3>Improvements</h3>

* The number of shots / random samples used to estimate expectation values and variances, `Device.shots`,
  can now be changed after device creation.
  [(#317)](https://github.com/XanaduAI/pennylane/pull/317)

* Unified import shortcuts to be under qml in qnode.py
  and test_operation.py
  [(#329)](https://github.com/XanaduAI/pennylane/pull/329)

* The quantum natural gradient now uses `scipy.linalg.pinvh` which is more efficient for symmetric matrices
  than the previously used `scipy.linalg.pinv`.
  [(#331)](https://github.com/XanaduAI/pennylane/pull/331)

* The deprecated `qml.expval.Observable` syntax has been removed.
  [(#267)](https://github.com/XanaduAI/pennylane/pull/267)

* Remainder of the unittest-style tests were ported to pytest.
  [(#310)](https://github.com/XanaduAI/pennylane/pull/310)

* The `do_queue` argument for operations now only takes effect
  within QNodes. Outside of QNodes, operations can now be instantiated
  without needing to specify `do_queue`.
  [(#359)](https://github.com/XanaduAI/pennylane/pull/359)

<h3>Documentation</h3>

* The docs are rewritten and restructured to contain a code introduction section as well as an API section.
  [(#314)](https://github.com/XanaduAI/pennylane/pull/275)

* Added Ising model example to the tutorials
  [(#319)](https://github.com/XanaduAI/pennylane/pull/319)

* Added tutorial for QAOA on MaxCut problem
  [(#328)](https://github.com/XanaduAI/pennylane/pull/328)

* Added QGAN flow chart figure to its tutorial
  [(#333)](https://github.com/XanaduAI/pennylane/pull/333)

* Added missing figures for gallery thumbnails of state-preparation
  and QGAN tutorials
  [(#326)](https://github.com/XanaduAI/pennylane/pull/326)

* Fixed typos in the state preparation tutorial
  [(#321)](https://github.com/XanaduAI/pennylane/pull/321)

* Fixed bug in VQE tutorial 3D plots
  [(#327)](https://github.com/XanaduAI/pennylane/pull/327)

<h3>Bug fixes</h3>

* Fixed typo in measurement type error message in qnode.py
  [(#341)](https://github.com/XanaduAI/pennylane/pull/341)

<h3>Contributors</h3>

This release contains contributions from (in alphabetical order):

Shahnawaz Ahmed, Ville Bergholm, Aroosa Ijaz, Josh Izaac, Nathan Killoran, Angus Lowe,
Johannes Jakob Meyer, Maria Schuld, Antal Száva, Roeland Wiersema.

# Release 0.5.0

<h3>New features since last release</h3>

* Adds a new optimizer, `qml.QNGOptimizer`, which optimizes QNodes using
  quantum natural gradient descent. See https://arxiv.org/abs/1909.02108
  for more details.
  [(#295)](https://github.com/XanaduAI/pennylane/pull/295)
  [(#311)](https://github.com/XanaduAI/pennylane/pull/311)

* Adds a new QNode method, `QNode.metric_tensor()`,
  which returns the block-diagonal approximation to the Fubini-Study
  metric tensor evaluated on the attached device.
  [(#295)](https://github.com/XanaduAI/pennylane/pull/295)

* Sampling support: QNodes can now return a specified number of samples
  from a given observable via the top-level `pennylane.sample()` function.
  To support this on plugin devices, there is a new `Device.sample` method.

  Calculating gradients of QNodes that involve sampling is not possible.
  [(#256)](https://github.com/XanaduAI/pennylane/pull/256)

* `default.qubit` has been updated to provide support for sampling.
  [(#256)](https://github.com/XanaduAI/pennylane/pull/256)

* Added controlled rotation gates to PennyLane operations and `default.qubit` plugin.
  [(#251)](https://github.com/XanaduAI/pennylane/pull/251)

<h3>Breaking changes</h3>

* The method `Device.supported` was removed, and replaced with the methods
  `Device.supports_observable` and `Device.supports_operation`.
  Both methods can be called with string arguments (`dev.supports_observable('PauliX')`) and
  class arguments (`dev.supports_observable(qml.PauliX)`).
  [(#276)](https://github.com/XanaduAI/pennylane/pull/276)

* The following CV observables were renamed to comply with the new Operation/Observable
  scheme: `MeanPhoton` to `NumberOperator`, `Homodyne` to `QuadOperator` and `NumberState` to `FockStateProjector`.
  [(#254)](https://github.com/XanaduAI/pennylane/pull/254)

<h3>Improvements</h3>

* The `AmplitudeEmbedding` function now provides options to normalize and
  pad features to ensure a valid state vector is prepared.
  [(#275)](https://github.com/XanaduAI/pennylane/pull/275)

* Operations can now optionally specify generators, either as existing PennyLane
  operations, or by providing a NumPy array.
  [(#295)](https://github.com/XanaduAI/pennylane/pull/295)
  [(#313)](https://github.com/XanaduAI/pennylane/pull/313)

* Adds a `Device.parameters` property, so that devices can view a dictionary mapping free
  parameters to operation parameters. This will allow plugin devices to take advantage
  of parametric compilation.
  [(#283)](https://github.com/XanaduAI/pennylane/pull/283)

* Introduces two enumerations: `Any` and `All`, representing any number of wires
  and all wires in the system respectively. They can be imported from
  `pennylane.operation`, and can be used when defining the `Operation.num_wires`
  class attribute of operations.
  [(#277)](https://github.com/XanaduAI/pennylane/pull/277)

  As part of this change:

  - `All` is equivalent to the integer 0, for backwards compatibility with the
    existing test suite

  - `Any` is equivalent to the integer -1 to allow numeric comparison
    operators to continue working

  - An additional validation is now added to the `Operation` class,
    which will alert the user that an operation with `num_wires = All`
    is being incorrectly.

* The one-qubit rotations in `pennylane.plugins.default_qubit` no longer depend on Scipy's `expm`. Instead
  they are calculated with Euler's formula.
  [(#292)](https://github.com/XanaduAI/pennylane/pull/292)

* Creates an `ObservableReturnTypes` enumeration class containing `Sample`,
  `Variance` and `Expectation`. These new values can be assigned to the `return_type`
  attribute of an `Observable`.
  [(#290)](https://github.com/XanaduAI/pennylane/pull/290)

* Changed the signature of the `RandomLayer` and `RandomLayers` templates to have a fixed seed by default.
  [(#258)](https://github.com/XanaduAI/pennylane/pull/258)

* `setup.py` has been cleaned up, removing the non-working shebang,
  and removing unused imports.
  [(#262)](https://github.com/XanaduAI/pennylane/pull/262)

<h3>Documentation</h3>

* A documentation refactor to simplify the tutorials and
  include Sphinx-Gallery.
  [(#291)](https://github.com/XanaduAI/pennylane/pull/291)

  - Examples and tutorials previously split across the `examples/`
    and `doc/tutorials/` directories, in a mixture of ReST and Jupyter notebooks,
    have been rewritten as Python scripts with ReST comments in a single location,
    the `examples/` folder.

  - Sphinx-Gallery is used to automatically build and run the tutorials.
    Rendered output is displayed in the Sphinx documentation.

  - Links are provided at the top of every tutorial page for downloading the
    tutorial as an executable python script, downloading the tutorial
    as a Jupyter notebook, or viewing the notebook on GitHub.

  - The tutorials table of contents have been moved to a single quick start page.

* Fixed a typo in `QubitStateVector`.
  [(#296)](https://github.com/XanaduAI/pennylane/pull/296)

* Fixed a typo in the `default_gaussian.gaussian_state` function.
  [(#293)](https://github.com/XanaduAI/pennylane/pull/293)

* Fixed a typo in the gradient recipe within the `RX`, `RY`, `RZ`
  operation docstrings.
  [(#248)](https://github.com/XanaduAI/pennylane/pull/248)

* Fixed a broken link in the tutorial documentation, as a
  result of the `qml.expval.Observable` deprecation.
  [(#246)](https://github.com/XanaduAI/pennylane/pull/246)

<h3>Bug fixes</h3>

* Fixed a bug where a `PolyXP` observable would fail if applied to subsets
  of wires on `default.gaussian`.
  [(#277)](https://github.com/XanaduAI/pennylane/pull/277)

<h3>Contributors</h3>

This release contains contributions from (in alphabetical order):

Simon Cross, Aroosa Ijaz, Josh Izaac, Nathan Killoran, Johannes Jakob Meyer,
Rohit Midha, Nicolás Quesada, Maria Schuld, Antal Száva, Roeland Wiersema.

# Release 0.4.0

<h3>New features since last release</h3>

* `pennylane.expval()` is now a top-level *function*, and is no longer
  a package of classes. For now, the existing `pennylane.expval.Observable`
  interface continues to work, but will raise a deprecation warning.
  [(#232)](https://github.com/XanaduAI/pennylane/pull/232)

* Variance support: QNodes can now return the variance of observables,
  via the top-level `pennylane.var()` function. To support this on
  plugin devices, there is a new `Device.var` method.

  The following observables support analytic gradients of variances:

  - All qubit observables (requiring 3 circuit evaluations for involutory
    observables such as `Identity`, `X`, `Y`, `Z`; and 5 circuit evals for
    non-involutary observables, currently only `qml.Hermitian`)

  - First-order CV observables (requiring 5 circuit evaluations)

  Second-order CV observables support numerical variance gradients.

* `pennylane.about()` function added, providing details
  on current PennyLane version, installed plugins, Python,
  platform, and NumPy versions [(#186)](https://github.com/XanaduAI/pennylane/pull/186)

* Removed the logic that allowed `wires` to be passed as a positional
  argument in quantum operations. This allows us to raise more useful
  error messages for the user if incorrect syntax is used.
  [(#188)](https://github.com/XanaduAI/pennylane/pull/188)

* Adds support for multi-qubit expectation values of the `pennylane.Hermitian()`
  observable [(#192)](https://github.com/XanaduAI/pennylane/pull/192)

* Adds support for multi-qubit expectation values in `default.qubit`.
  [(#202)](https://github.com/XanaduAI/pennylane/pull/202)

* Organize templates into submodules [(#195)](https://github.com/XanaduAI/pennylane/pull/195).
  This included the following improvements:

  - Distinguish embedding templates from layer templates.

  - New random initialization functions supporting the templates available
    in the new submodule `pennylane.init`.

  - Added a random circuit template (`RandomLayers()`), in which rotations and 2-qubit gates are randomly
    distributed over the wires

  - Add various embedding strategies

<h3>Breaking changes</h3>

* The `Device` methods `expectations`, `pre_expval`, and `post_expval` have been
  renamed to `observables`, `pre_measure`, and `post_measure` respectively.
  [(#232)](https://github.com/XanaduAI/pennylane/pull/232)

<h3>Improvements</h3>

* `default.qubit` plugin now uses `np.tensordot` when applying quantum operations
  and evaluating expectations, resulting in significant speedup
  [(#239)](https://github.com/XanaduAI/pennylane/pull/239),
  [(#241)](https://github.com/XanaduAI/pennylane/pull/241)

* PennyLane now allows division of quantum operation parameters by a constant
  [(#179)](https://github.com/XanaduAI/pennylane/pull/179)

* Portions of the test suite are in the process of being ported to pytest.
  Note: this is still a work in progress.

  Ported tests include:

  - `test_ops.py`
  - `test_about.py`
  - `test_classical_gradients.py`
  - `test_observables.py`
  - `test_measure.py`
  - `test_init.py`
  - `test_templates*.py`
  - `test_ops.py`
  - `test_variable.py`
  - `test_qnode.py` (partial)

<h3>Bug fixes</h3>

* Fixed a bug in `Device.supported`, which would incorrectly
  mark an operation as supported if it shared a name with an
  observable [(#203)](https://github.com/XanaduAI/pennylane/pull/203)

* Fixed a bug in `Operation.wires`, by explicitly casting the
  type of each wire to an integer [(#206)](https://github.com/XanaduAI/pennylane/pull/206)

* Removed code in PennyLane which configured the logger,
  as this would clash with users' configurations
  [(#208)](https://github.com/XanaduAI/pennylane/pull/208)

* Fixed a bug in `default.qubit`, in which `QubitStateVector` operations
  were accidentally being cast to `np.float` instead of `np.complex`.
  [(#211)](https://github.com/XanaduAI/pennylane/pull/211)


<h3>Contributors</h3>

This release contains contributions from:

Shahnawaz Ahmed, riveSunder, Aroosa Ijaz, Josh Izaac, Nathan Killoran, Maria Schuld.

# Release 0.3.1

<h3>Bug fixes</h3>

* Fixed a bug where the interfaces submodule was not correctly being packaged via setup.py

# Release 0.3.0

<h3>New features since last release</h3>

* PennyLane now includes a new `interfaces` submodule, which enables QNode integration with additional machine learning libraries.
* Adds support for an experimental PyTorch interface for QNodes
* Adds support for an experimental TensorFlow eager execution interface for QNodes
* Adds a PyTorch+GPU+QPU tutorial to the documentation
* Documentation now includes links and tutorials including the new [PennyLane-Forest](https://github.com/rigetti/pennylane-forest) plugin.

<h3>Improvements</h3>

* Printing a QNode object, via `print(qnode)` or in an interactive terminal, now displays more useful information regarding the QNode,
  including the device it runs on, the number of wires, it's interface, and the quantum function it uses:

  ```python
  >>> print(qnode)
  <QNode: device='default.qubit', func=circuit, wires=2, interface=PyTorch>
  ```

<h3>Contributors</h3>

This release contains contributions from:

Josh Izaac and Nathan Killoran.


# Release 0.2.0

<h3>New features since last release</h3>

* Added the `Identity` expectation value for both CV and qubit models [(#135)](https://github.com/XanaduAI/pennylane/pull/135)
* Added the `templates.py` submodule, containing some commonly used QML models to be used as ansatz in QNodes [(#133)](https://github.com/XanaduAI/pennylane/pull/133)
* Added the `qml.Interferometer` CV operation [(#152)](https://github.com/XanaduAI/pennylane/pull/152)
* Wires are now supported as free QNode parameters [(#151)](https://github.com/XanaduAI/pennylane/pull/151)
* Added ability to update stepsizes of the optimizers [(#159)](https://github.com/XanaduAI/pennylane/pull/159)

<h3>Improvements</h3>

* Removed use of hardcoded values in the optimizers, made them parameters (see [#131](https://github.com/XanaduAI/pennylane/pull/131) and [#132](https://github.com/XanaduAI/pennylane/pull/132))
* Created the new `PlaceholderExpectation`, to be used when both CV and qubit expval modules contain expectations with the same name
* Provide a way for plugins to view the operation queue _before_ applying operations. This allows for on-the-fly modifications of
  the queue, allowing hardware-based plugins to support the full range of qubit expectation values. [(#143)](https://github.com/XanaduAI/pennylane/pull/143)
* QNode return values now support _any_ form of sequence, such as lists, sets, etc. [(#144)](https://github.com/XanaduAI/pennylane/pull/144)
* CV analytic gradient calculation is now more robust, allowing for operations which may not themselves be differentiated, but have a
  well defined `_heisenberg_rep` method, and so may succeed operations that are analytically differentiable [(#152)](https://github.com/XanaduAI/pennylane/pull/152)

<h3>Bug fixes</h3>

* Fixed a bug where the variational classifier example was not batching when learning parity (see [#128](https://github.com/XanaduAI/pennylane/pull/128) and [#129](https://github.com/XanaduAI/pennylane/pull/129))
* Fixed an inconsistency where some initial state operations were documented as accepting complex parameters - all operations
  now accept real values [(#146)](https://github.com/XanaduAI/pennylane/pull/146)

<h3>Contributors</h3>

This release contains contributions from:

Christian Gogolin, Josh Izaac, Nathan Killoran, and Maria Schuld.


# Release 0.1.0

Initial public release.

<h3>Contributors</h3>
This release contains contributions from:

Ville Bergholm, Josh Izaac, Maria Schuld, Christian Gogolin, and Nathan Killoran.<|MERGE_RESOLUTION|>--- conflicted
+++ resolved
@@ -58,12 +58,7 @@
 
 This release contains contributions from:
 
-<<<<<<< HEAD
-Thomas Bromley, Diego Guala, Anthony Hayes, Josh Izaac
-
-=======
-Thomas Bromley, Diego Guala, Anthony Hayes, Antal Száva
->>>>>>> b81a579e
+Thomas Bromley, Diego Guala, Anthony Hayes, Josh Izaac, Antal Száva
 
 # Release 0.15.0 (current release)
 
