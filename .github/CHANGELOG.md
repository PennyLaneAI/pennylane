--- conflicted
+++ resolved
@@ -2,13 +2,12 @@
 
 <h3>New features since last release</h3>
 
-<<<<<<< HEAD
-<h4>Optimizers allow more flexible cost functions</h4>
-
+
+* Optimizers allow more flexible cost functions. The cost function passed to most optimizers 
+may accept any combination of trainable arguments, non-trainable arguments, and keywords. 
+The `requires_grad=False` property must mark any non-trainable constant argument. 
+The `RotoselectOptimizer` allows only keywords.
 See pull request [(#959)](https://github.com/PennyLaneAI/pennylane/pull/959)
-
-The cost function passed to most optimizers may accept any combination
-of trainable arguments, non-trainable arguments, and keywords.
 
 The full changes apply to:
 * `AdagradOptimizer`
@@ -19,9 +18,7 @@
 * `RMSPropOptimizer`
 * `RotosolveOptimizer`
 
-The `RotoselectOptimizer` now allows keywords.
-
-The `requires_grad=False` property must mark any non-trainable constant argument.
+Example use:
 
 ```python
 def cost(x, y, data, scale=1.0):
@@ -35,14 +32,11 @@
 x_new, y_new, data = opt.step(cost, x, y, data, scale=0.5)
 
 (x_new, y_new, data), value = opt.step_and_cost(cost, x, y, data, scale=0.5) 
-```
-Multiple arguments can still be combined through:
-
-```python
+
 params = (x, y, data)
 params = opt.step(cost, *params)
 ```
-=======
+
 * A new  `qml.draw` function is available. This allows for QNodes to easily be drawn by simply giving example input.
   [(#962)](https://github.com/PennyLaneAI/pennylane/pull/962)
 
@@ -120,7 +114,7 @@
       qml.templates.Permute([4, 2, 0, 1, 3], wires=dev.wires)
       return qml.expval(qml.PauliZ(0))
   ```
->>>>>>> f963a2b4
+
 
 <h3>Improvements</h3>
 
