--- conflicted
+++ resolved
@@ -652,11 +652,7 @@
 Marius Aglitoiu, Vishnu Ajith, Thomas Bromley, Jack Ceroni, Alaric Cheng, Miruna Daian, Olivia Di Matteo,
 
 Tanya Garg, Christian Gogolin, Diego Guala, Anthony Hayes, Ryan Hill, Josh Izaac, Pavan Jayasinha, Nathan Killoran, 
-<<<<<<< HEAD
-Christina Lee, Ryan Levy, Romain Moyard, Nahum Sá, Maria Schuld, Johannes Jakob Meyer, Brian Shi, Antal Száva,
-=======
-Christina Lee, Ryan Levy, Nahum Sá, Maria Schuld, Johannes Jakob Meyer, Romain Moyard, Brian Shi, Antal Száva,
->>>>>>> 44be7386
+Christina Lee, Ryan Levy, Johannes Jakob Meyer, Romain Moyard, Nahum Sá, Maria Schuld, Brian Shi, Antal Száva,
 David Wierichs, Vincent Wong, Alberto Maldonado, Ashish Panigrahi.
 
 
