--- conflicted
+++ resolved
@@ -268,13 +268,11 @@
 
 <h3>Bug fixes</h3>
 
-<<<<<<< HEAD
 * Fixes drawing QNodes that contain multiple measurements on a single wire.
   [(#1353)](https://github.com/PennyLaneAI/pennylane/pull/1353)
-=======
+
 * Fixes drawing QNodes with no operations.
   [(#1354)](https://github.com/PennyLaneAI/pennylane/pull/1354)
->>>>>>> b7754de1
 
 * Fixes incorrect wires in the decomposition of the `ControlledPhaseShift` operation.
   [(#1338)](https://github.com/PennyLaneAI/pennylane/pull/1338)
