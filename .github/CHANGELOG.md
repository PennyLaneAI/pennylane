# Release 0.17.0-dev (development release)

<h3>New features since last release</h3>

* Grover Diffusion Operator template added.
  [(#1442)](https://github.com/PennyLaneAI/pennylane/pull/1442)

  For example, if we have an oracle that marks the "all ones" state with a
  negative sign:

  ```python
  n_wires = 3
  wires = list(range(n_wires))

  def oracle():
      qml.Hadamard(wires[-1])
      qml.Toffoli(wires=wires)
      qml.Hadamard(wires[-1])
  ```

  We can perform [Grover's Search Algorithm](https://en.wikipedia.org/wiki/Grover%27s_algorithm):

  ```python
  dev = qml.device('default.qubit', wires=wires)

  @qml.qnode(dev)
  def GroverSearch(num_iterations=1):
      for wire in wires:
          qml.Hadamard(wire)

      for _ in range(num_iterations):
          oracle()
          qml.templates.GroverOperator(wires=wires)

      return qml.probs(wires)
  ```

  We can see this circuit yields the marked state with high probability:

  ```pycon
  >>> GroverSearch(num_iterations=1)
  tensor([0.03125, 0.03125, 0.03125, 0.03125, 0.03125, 0.03125, 0.03125,
          0.78125], requires_grad=True)
  >>> GroverSearch(num_iterations=2)
  tensor([0.0078125, 0.0078125, 0.0078125, 0.0078125, 0.0078125, 0.0078125,
      0.0078125, 0.9453125], requires_grad=True)
  ```

* A new quantum function transform has been added to perform full fusion of
  arbitrary-length sequences of single-qubit gates.
  [(#1458)](https://github.com/PennyLaneAI/pennylane/pull/1458)

  The `single_qubit_fusion` transform acts on all sequences of
  single-qubit operations in a quantum function, and converts each
  sequence to a single `Rot` gate. For example given the circuit:

  ```python
  def circuit(x, y, z):
      qml.Hadamard(wires=0)
      qml.PauliZ(wires=1)
      qml.RX(x, wires=0)
      qml.RY(y, wires=1)
      qml.CZ(wires=[1, 0])
      qml.T(wires=0)
      qml.SX(wires=0)
      qml.Rot(x, y, z, wires=1)
      qml.Rot(z, y, x, wires=1)
      return qml.expval(qml.PauliX(wires=0))
  ```

  ```pycon
  >>> optimized_circuit = qml.transforms.single_qubit_fusion()(circuit)
  >>> dev = qml.device('default.qubit', wires=2)
  >>> qnode = qml.QNode(optimized_circuit, dev)
  >>> print(qml.draw(qnode)(0.1, 0.2, 0.3))
   0: ──Rot(3.24, 1.57, 0)──╭Z──Rot(2.36, 1.57, -1.57)────┤ ⟨X⟩
   1: ──Rot(3.14, 0.2, 0)───╰C──Rot(0.406, 0.382, 0.406)──┤
  ```

* Two new quantum function transforms have been added to enable the
  removal of redundant gates in quantum circuits.
  [(#1455)](https://github.com/PennyLaneAI/pennylane/pull/1455)

  The `cancel_inverses` transform loops through a list of operations,
  and removes adjacent pairs of operations that cancel out. For example,

  ```python
  def circuit():
      qml.Hadamard(wires=0)
      qml.PauliZ(wires=1)
      qml.Hadamard(wires=0)
      qml.T(wires=0)
      qml.CZ(wires=[0, 1])
      qml.CZ(wires=[1, 0])
      return qml.expval(qml.PauliX(wires=0))
  ```

  ```pycon
  >>> dev = qml.device('default.qubit', wires=2)
  >>> qnode = qml.QNode(circuit, dev)
  >>> print(qml.draw(qnode)())
   0: ──H──H──T──╭C──╭Z──┤ ⟨X⟩
   1: ──Z────────╰Z──╰C──┤
  >>> optimized_circuit = qml.transforms.cancel_inverses(circuit)
  >>> optimized_qnode = qml.QNode(optimized_circuit, dev)
  >>> print(qml.draw(optimized_qnode)())
   0: ──T──┤ ⟨X⟩
   1: ──Z──┤
  ```

  The `merge_rotations` transform combines adjacent rotation gates of
  the same type into a single gate, including controlled rotations.

  ```python
  def circuit(x, y, z):
      qml.RX(x, wires=0)
      qml.RX(x, wires=0)
      qml.Rot(x, y, z, wires=1)
      qml.Rot(y, z, x, wires=1)
      qml.CRY(y, wires=[0, 1])
      qml.CRY(y + z, wires=[0, 1])
      return qml.expval(qml.PauliX(wires=0))
  ```

  ```pycon
  >>> qnode = qml.QNode(circuit, dev)
  >>> print(qml.draw(qnode)(0.1, 0.2, 0.3))
   0: ──RX(0.1)─────────────RX(0.1)─────────────╭C────────╭C────────┤ ⟨X⟩
   1: ──Rot(0.1, 0.2, 0.3)──Rot(0.2, 0.3, 0.1)──╰RY(0.2)──╰RY(0.5)──┤
  >>> optimized_circuit = qml.transforms.merge_rotations()(circuit)
  >>> optimized_qnode = qml.QNode(optimized_circuit, dev)
  >>> print(qml.draw(optimized_qnode)(0.1, 0.2, 0.3))
   0: ──RX(0.2)───────────────────╭C────────┤ ⟨X⟩
   1: ──Rot(0.409, 0.485, 0.306)──╰RY(0.7)──┤
  ```

* A decomposition has been added to ``QubitUnitary`` that makes the
  single-qubit case fully differentiable in all interfaces. Furthermore,
  a quantum function transform, ``unitary_to_rot()``, has been added to decompose all
  single-qubit instances of ``QubitUnitary`` in a quantum circuit.
  [(#1427)](https://github.com/PennyLaneAI/pennylane/pull/1427)

  Instances of ``QubitUnitary`` may now be decomposed directly to ``Rot``
  operations, or ``RZ`` operations if the input matrix is diagonal. For
  example, let

  ```python
  >>> U = np.array([
      [-0.28829348-0.78829734j,  0.30364367+0.45085995j],
      [ 0.53396245-0.10177564j,  0.76279558-0.35024096j]
  ])
  ```

  Then, we can compute the decomposition as:

  ```pycon
  >>> qml.QubitUnitary.decomposition(U, wires=0)
  [Rot(-0.24209530281458358, 1.1493817777199102, 1.733058145303424, wires=[0])]
  ```

  We can also apply the transform directly to a quantum function, and compute the
  gradients of parameters used to construct the unitary matrices.

  ```python
  def qfunc_with_qubit_unitary(angles):
      z, x = angles[0], angles[1]

      Z_mat = np.array([[np.exp(-1j * z / 2), 0.0], [0.0, np.exp(1j * z / 2)]])

      c = np.cos(x / 2)
      s = np.sin(x / 2) * 1j
      X_mat = np.array([[c, -s], [-s, c]])

      qml.Hadamard(wires="a")
      qml.QubitUnitary(Z_mat, wires="a")
      qml.QubitUnitary(X_mat, wires="b")
      qml.CNOT(wires=["b", "a"])
      return qml.expval(qml.PauliX(wires="a"))
  ```

  ```pycon
  >>> dev = qml.device("default.qubit", wires=["a", "b"])
  >>> transformed_qfunc = qml.transforms.unitary_to_rot(qfunc_with_qubit_unitary)
  >>> transformed_qnode = qml.QNode(transformed_qfunc, dev)
  >>> input = np.array([0.3, 0.4], requires_grad=True)
  >>> transformed_qnode(input)
  tensor(0.95533649, requires_grad=True)
  >>> qml.grad(transformed_qnode)(input)
  array([-0.29552021,  0.        ])
  ```

* The new ``qml.apply`` function can be used to add operations that might have
  already been instantiated elsewhere to the QNode and other queuing contexts:
  [(#1433)](https://github.com/PennyLaneAI/pennylane/pull/1433)

  ```python
  op = qml.RX(0.4, wires=0)
  dev = qml.device("default.qubit", wires=2)

  @qml.qnode(dev)
  def circuit(x):
      qml.RY(x, wires=0)
      qml.apply(op)
      return qml.expval(qml.PauliZ(0))
  ```

  ```pycon
  >>> print(qml.draw(circuit)(0.6))
  0: ──RY(0.6)──RX(0.4)──┤ ⟨Z⟩
  ```

  Previously instantiated measurements can also be applied to QNodes.

* Ising YY gate functionality added.
  [(#1358)](https://github.com/PennyLaneAI/pennylane/pull/1358)
  
* Added functionality to `qml.sample()` to extract samples from the basis states of
  the device (currently only for qubit devices). Additionally, `wires` can be
  specified to only return samples from those wires. 
  [(#1441)](https://github.com/PennyLaneAI/pennylane/pull/1441)

  ```python
  dev = qml.device("default.qubit", wires=3, shots=5)

  @qml.qnode(dev)
  def circuit_1():
      qml.Hadamard(wires=0)
      qml.Hadamard(wires=1)
      return qml.sample()

  @qml.qnode(dev)
  def circuit_2():
      qml.Hadamard(wires=0)
      qml.Hadamard(wires=1)
      return qml.sample(wires=[0,2])    # no observable provided and wires specified 
  ``` 

  ```pycon
  >>> print(circuit_1())
  [[1, 0, 0],
   [1, 1, 0],
   [1, 0, 0],
   [0, 0, 0],
   [0, 1, 0]]

  >>> print(circuit_2())
  [[1, 0],
   [1, 0],
   [1, 0],
   [0, 0],
   [0, 0]]

  >>> print(qml.draw(circuit_2))
   0: ──H──╭┤ Sample[basis]
   1: ──H──│┤
   2: ──H──╰┤ Sample[basis]
  ```

<h3>Improvements</h3>

* Changed to using `np.object_` instead of `np.object` as per the NumPy
  deprecations starting version 1.20.
  [(#1466)](https://github.com/PennyLaneAI/pennylane/pull/1466)

* Change the order of the covariance matrix and the vector of means internally
  in `default.gaussian`. [(#1331)](https://github.com/PennyLaneAI/pennylane/pull/1331)

* Added the `id` attribute to templates, which was missing from 
  PR [(#1377)](https://github.com/PennyLaneAI/pennylane/pull/1377).
  [(#1438)](https://github.com/PennyLaneAI/pennylane/pull/1438)
  
<h3>Breaking changes</h3>

* The existing `pennylane.collections.apply` function is no longer accessible
  via `qml.apply`, and needs to be imported directly from the ``collections``
  package.
  [(#1358)](https://github.com/PennyLaneAI/pennylane/pull/1358)

<h3>Bug fixes</h3>

* Fixes a bug where the adjoint of `qml.QFT` when using the `qml.adjoint` function
  was not correctly computed.
  [(#1451)](https://github.com/PennyLaneAI/pennylane/pull/1451)

* Fixes the differentiability of the operation`IsingYY` for Autograd, Jax and Tensorflow.
  [(#1425)](https://github.com/PennyLaneAI/pennylane/pull/1425)
  
* Fixed a bug in the `torch` interface that prevented gradients from being
  computed on a GPU. [(#1426)](https://github.com/PennyLaneAI/pennylane/pull/1426)

* Quantum function transforms now preserve the format of the measurement
  results, so that a single measurement returns a single value rather than
  an array with a single element. [(#1434)](https://github.com/PennyLaneAI/pennylane/pull/1434)

* Fixed a bug in the parameter-shift Hessian implementation, which resulted
  in the incorrect Hessian being returned for a cost function
  that performed post-processing on a vector-valued QNode.
  [(#)](https://github.com/PennyLaneAI/pennylane/pull/)

* Fixed a bug in the initialization of `QubitUnitary` where the size of
  the matrix was not checked against the number of wires.
  [(#1439)](https://github.com/PennyLaneAI/pennylane/pull/1439)

<h3>Documentation</h3>

* Improved Contribution Guide and Pull Requests Guide.
  [(#1461)](https://github.com/PennyLaneAI/pennylane/pull/1461)

<h3>Contributors</h3>

This release contains contributions from (in alphabetical order):

<<<<<<< HEAD
Olivia Di Matteo, Josh Izaac, Leonhard Kunczik, Christina Lee, Romain Moyard, Ashish Panigrahi, Maria Schuld.
=======
Olivia Di Matteo, Josh Izaac, Leonhard Kunczik, Christina Lee, Romain Moyard, Ashish Panigrahi,
Maria Schuld, Jay Soni, Antal Száva
>>>>>>> 148d9cc0


# Release 0.16.0 (current release)

<h3>New features since last release</h3>

* Added a sparse Hamiltonian observable and the functionality to support computing its expectation
  value. [(#1398)](https://github.com/PennyLaneAI/pennylane/pull/1398)

  For example, the following QNode returns the expectation value of a sparse Hamiltonian:

  ```python
  dev = qml.device("default.qubit", wires=2)

  @qml.qnode(dev, diff_method="parameter-shift")
  def circuit(param, H):
      qml.PauliX(0)
      qml.SingleExcitation(param, wires=[0, 1])
      return qml.expval(qml.SparseHamiltonian(H, [0, 1]))
  ```
  
  We can execute this QNode, passing in a sparse identity matrix:

  ```pycon
  >>> print(circuit([0.5], scipy.sparse.eye(4).tocoo()))
  0.9999999999999999
  ```

  The expectation value of the sparse Hamiltonian is computed directly, which leads to executions
  that are faster by orders of magnitude. Note that "parameter-shift" is the only differentiation
  method that is currently supported when the observable is a sparse Hamiltonian.

* Added functionality to compute the sparse matrix representation of a `qml.Hamiltonian` object.
  [(#1394)](https://github.com/PennyLaneAI/pennylane/pull/1394)

<h4>First class support for quantum kernels</h4>

* The new `qml.kernels` module provides basic functionalities for [working with quantum
  kernels](https://pennylane.readthedocs.io/en/stable/code/qml_kernels.html) as
  well as post-processing methods to mitigate sampling errors and device noise:
  [(#1102)](https://github.com/PennyLaneAI/pennylane/pull/1102)

  ```python

  num_wires = 6
  wires = range(num_wires)
  dev = qml.device('default.qubit', wires=wires)

  @qml.qnode(dev)
  def kernel_circuit(x1, x2):
      qml.templates.AngleEmbedding(x1, wires=wires)
      qml.adjoint(qml.templates.AngleEmbedding)(x2, wires=wires)
      return qml.probs(wires)

  kernel = lambda x1, x2: kernel_circuit(x1, x2)[0]
  X_train = np.random.random((10, 6))
  X_test = np.random.random((5, 6))

  # Create symmetric square kernel matrix (for training)
  K = qml.kernels.square_kernel_matrix(X_train, kernel)

  # Compute kernel between test and training data.
  K_test = qml.kernels.kernel_matrix(X_train, X_test, kernel)
  K1 = qml.kernels.mitigate_depolarizing_noise(K, num_wires, method='single')
  ```

<h4>Extract the fourier representation of quantum circuits</h4>

* PennyLane now has a `fourier` module, which hosts a [growing library
  of methods](https://pennylane.readthedocs.io/en/stable/code/qml_fourier.html)
  that help with investigating the Fourier representation of functions
  implemented by quantum circuits. The Fourier representation can be used
  to examine and characterize the expressivity of the quantum circuit.
  [(#1160)](https://github.com/PennyLaneAI/pennylane/pull/1160)
  [(#1378)](https://github.com/PennyLaneAI/pennylane/pull/1378)

  For example, one can plot distributions over Fourier series coefficients like
  this one:

  <img src="https://pennylane.readthedocs.io/en/latest/_static/fourier.png" width=70%/>

<h4>Seamless support for working with the Pauli group</h4>

* Added functionality for constructing and manipulating the Pauli group
  [(#1181)](https://github.com/PennyLaneAI/pennylane/pull/1181).

  The function `qml.grouping.pauli_group` provides a generator to
  easily loop over the group, or construct and store it in its entirety.
  For example, we can construct the single-qubit Pauli group like so:

  ```pycon
  >>> from pennylane.grouping import pauli_group
  >>> pauli_group_1_qubit = list(pauli_group(1))
  >>> pauli_group_1_qubit
  [Identity(wires=[0]), PauliZ(wires=[0]), PauliX(wires=[0]), PauliY(wires=[0])]
  ```

  We can multiply together its members at the level of Pauli words
  using the `pauli_mult` and `pauli_multi_with_phase` functions.
  This can be done on arbitrarily-labeled wires as well, by defining a wire map.

  ```pycon
  >>> from pennylane.grouping import pauli_group, pauli_mult
  >>> wire_map = {'a' : 0, 'b' : 1, 'c' : 2}
  >>> pg = list(pauli_group(3, wire_map=wire_map))
  >>> pg[3]
  PauliZ(wires=['b']) @ PauliZ(wires=['c'])
  >>> pg[55]
  PauliY(wires=['a']) @ PauliY(wires=['b']) @ PauliZ(wires=['c'])
  >>> pauli_mult(pg[3], pg[55], wire_map=wire_map)
  PauliY(wires=['a']) @ PauliX(wires=['b'])
  ```

  Functions for conversion of Pauli observables to strings (and back),
  are included.

  ```pycon
  >>> from pennylane.grouping import pauli_word_to_string, string_to_pauli_word
  >>> pauli_word_to_string(pg[55], wire_map=wire_map)
  'YYZ'
  >>> string_to_pauli_word('ZXY', wire_map=wire_map)
  PauliZ(wires=['a']) @ PauliX(wires=['b']) @ PauliY(wires=['c'])
  ```

  Calculation of the matrix representation for arbitrary Paulis and wire maps is now
  also supported.

  ```pycon
  >>> from pennylane.grouping import pauli_word_to_matrix
  >>> wire_map = {'a' : 0, 'b' : 1}
  >>> pauli_word = qml.PauliZ('b')  # corresponds to Pauli 'IZ'
  >>> pauli_word_to_matrix(pauli_word, wire_map=wire_map)
  array([[ 1.,  0.,  0.,  0.],
         [ 0., -1.,  0., -0.],
         [ 0.,  0.,  1.,  0.],
         [ 0., -0.,  0., -1.]])
  ```

<h4>New transforms</h4>

* The `qml.specs` QNode transform creates a function that returns specifications or
  details about the QNode, including depth, number of gates, and number of
  gradient executions required.
  [(#1245)](https://github.com/PennyLaneAI/pennylane/pull/1245)

  For example:

  ```python
  dev = qml.device('default.qubit', wires=4)

  @qml.qnode(dev, diff_method='parameter-shift')
  def circuit(x, y):
      qml.RX(x[0], wires=0)
      qml.Toffoli(wires=(0, 1, 2))
      qml.CRY(x[1], wires=(0, 1))
      qml.Rot(x[2], x[3], y, wires=0)
      return qml.expval(qml.PauliZ(0)), qml.expval(qml.PauliX(1))
  ```

  We can now use the `qml.specs` transform to generate a function that returns
  details and resource information:

  ```pycon
  >>> x = np.array([0.05, 0.1, 0.2, 0.3], requires_grad=True)
  >>> y = np.array(0.4, requires_grad=False)
  >>> specs_func = qml.specs(circuit)
  >>> specs_func(x, y)
  {'gate_sizes': defaultdict(int, {1: 2, 3: 1, 2: 1}),
   'gate_types': defaultdict(int, {'RX': 1, 'Toffoli': 1, 'CRY': 1, 'Rot': 1}),
   'num_operations': 4,
   'num_observables': 2,
   'num_diagonalizing_gates': 1,
   'num_used_wires': 3,
   'depth': 4,
   'num_trainable_params': 4,
   'num_parameter_shift_executions': 11,
   'num_device_wires': 4,
   'device_name': 'default.qubit',
   'diff_method': 'parameter-shift'}
  ```

  The tape methods `get_resources` and `get_depth` are superseded by `specs` and will be
  deprecated after one release cycle.

* Adds a decorator `@qml.qfunc_transform` to easily create a transformation
  that modifies the behaviour of a quantum function.
  [(#1315)](https://github.com/PennyLaneAI/pennylane/pull/1315)

  For example, consider the following transform, which scales the parameter of
  all `RX` gates by :math:`x \rightarrow \sin(a) \sqrt{x}`, and the parameters
  of all `RY` gates by :math:`y \rightarrow \cos(a * b) y`:

  ```python
  @qml.qfunc_transform
  def my_transform(tape, a, b):
      for op in tape.operations + tape.measurements:
          if op.name == "RX":
              x = op.parameters[0]
              qml.RX(qml.math.sin(a) * qml.math.sqrt(x), wires=op.wires)
          elif op.name == "RY":
              y = op.parameters[0]
              qml.RX(qml.math.cos(a * b) * y, wires=op.wires)
          else:
              op.queue()
  ```

  We can now apply this transform to any quantum function:

  ```python
  dev = qml.device("default.qubit", wires=2)

  def ansatz(x):
      qml.Hadamard(wires=0)
      qml.RX(x[0], wires=0)
      qml.RY(x[1], wires=1)
      qml.CNOT(wires=[0, 1])

  @qml.qnode(dev)
  def circuit(params, transform_weights):
      qml.RX(0.1, wires=0)

      # apply the transform to the ansatz
      my_transform(*transform_weights)(ansatz)(params)

      return qml.expval(qml.PauliZ(1))
  ```

  We can print this QNode to show that the qfunc transform is taking place:

  ```pycon
  >>> x = np.array([0.5, 0.3], requires_grad=True)
  >>> transform_weights = np.array([0.1, 0.6], requires_grad=True)
  >>> print(qml.draw(circuit)(x, transform_weights))
   0: ──RX(0.1)────H──RX(0.0706)──╭C──┤
   1: ──RX(0.299)─────────────────╰X──┤ ⟨Z⟩
  ```

  Evaluating the QNode, as well as the derivative, with respect to the gate
  parameter *and* the transform weights:

  ```pycon
  >>> circuit(x, transform_weights)
  tensor(0.00672829, requires_grad=True)
  >>> qml.grad(circuit)(x, transform_weights)
  (array([ 0.00671711, -0.00207359]), array([6.69695008e-02, 3.73694364e-06]))
  ```

* Adds a `hamiltonian_expand` tape transform. This takes a tape ending in
  `qml.expval(H)`, where `H` is a Hamiltonian, and maps it to a collection
  of tapes which can be executed and passed into a post-processing function yielding
  the expectation value.
  [(#1142)](https://github.com/PennyLaneAI/pennylane/pull/1142)

  Example use:

  ```python
  H = qml.PauliZ(0) + 3 * qml.PauliZ(0) @ qml.PauliX(1)

  with qml.tape.QuantumTape() as tape:
      qml.Hadamard(wires=1)
      qml.expval(H)

  tapes, fn = qml.transforms.hamiltonian_expand(tape)
  ```

  We can now evaluate the transformed tapes, and apply the post-processing
  function:

  ```pycon
  >>> dev = qml.device("default.qubit", wires=3)
  >>> res = dev.batch_execute(tapes)
  >>> fn(res)
  3.999999999999999
  ```

* The `quantum_monte_carlo` transform has been added, allowing an input circuit to be transformed
  into the full quantum Monte Carlo algorithm.
  [(#1316)](https://github.com/PennyLaneAI/pennylane/pull/1316)

  Suppose we want to measure the expectation value of the sine squared function according to
  a standard normal distribution. We can calculate the expectation value analytically as
  `0.432332`, but we can also estimate using the quantum Monte Carlo algorithm. The first step is to
  discretize the problem:

  ```python
  from scipy.stats import norm

  m = 5
  M = 2 ** m

  xmax = np.pi  # bound to region [-pi, pi]
  xs = np.linspace(-xmax, xmax, M)

  probs = np.array([norm().pdf(x) for x in xs])
  probs /= np.sum(probs)

  func = lambda i: np.sin(xs[i]) ** 2
  r_rotations = np.array([2 * np.arcsin(np.sqrt(func(i))) for i in range(M)])
  ```

  The `quantum_monte_carlo` transform can then be used:

  ```python
  from pennylane.templates.state_preparations.mottonen import (
      _uniform_rotation_dagger as r_unitary,
  )

  n = 6
  N = 2 ** n

  a_wires = range(m)
  wires = range(m + 1)
  target_wire = m
  estimation_wires = range(m + 1, n + m + 1)

  dev = qml.device("default.qubit", wires=(n + m + 1))

  def fn():
      qml.templates.MottonenStatePreparation(np.sqrt(probs), wires=a_wires)
      r_unitary(qml.RY, r_rotations, control_wires=a_wires[::-1], target_wire=target_wire)

  @qml.qnode(dev)
  def qmc():
      qml.quantum_monte_carlo(fn, wires, target_wire, estimation_wires)()
      return qml.probs(estimation_wires)

  phase_estimated = np.argmax(qmc()[:int(N / 2)]) / N
  ```

  The estimated value can be retrieved using:

  ```pycon
  >>> (1 - np.cos(np.pi * phase_estimated)) / 2
  0.42663476277231915
  ```

  The resources required to perform the quantum Monte Carlo algorithm can also be inspected using
  the `specs` transform.

<h4>Extended QAOA module</h4>

* Functionality to support solving the maximum-weighted cycle problem has been added to the `qaoa`
  module.
  [(#1207)](https://github.com/PennyLaneAI/pennylane/pull/1207)
  [(#1209)](https://github.com/PennyLaneAI/pennylane/pull/1209)
  [(#1251)](https://github.com/PennyLaneAI/pennylane/pull/1251)
  [(#1213)](https://github.com/PennyLaneAI/pennylane/pull/1213)
  [(#1220)](https://github.com/PennyLaneAI/pennylane/pull/1220)
  [(#1214)](https://github.com/PennyLaneAI/pennylane/pull/1214)
  [(#1283)](https://github.com/PennyLaneAI/pennylane/pull/1283)
  [(#1297)](https://github.com/PennyLaneAI/pennylane/pull/1297)
  [(#1396)](https://github.com/PennyLaneAI/pennylane/pull/1396)
  [(#1403)](https://github.com/PennyLaneAI/pennylane/pull/1403)

  The `max_weight_cycle` function returns the appropriate cost and mixer Hamiltonians:

  ```pycon
  >>> a = np.random.random((3, 3))
  >>> np.fill_diagonal(a, 0)
  >>> g = nx.DiGraph(a)  # create a random directed graph
  >>> cost, mixer, mapping = qml.qaoa.max_weight_cycle(g)
  >>> print(cost)
    (-0.9775906842165344) [Z2]
  + (-0.9027248603361988) [Z3]
  + (-0.8722207409852838) [Z0]
  + (-0.6426184210832898) [Z5]
  + (-0.2832594164291379) [Z1]
  + (-0.0778133996933755) [Z4]
  >>> print(mapping)
  {0: (0, 1), 1: (0, 2), 2: (1, 0), 3: (1, 2), 4: (2, 0), 5: (2, 1)}
  ```
  Additional functionality can be found in the
  [qml.qaoa.cycle](https://pennylane.readthedocs.io/en/latest/code/api/pennylane.qaoa.cycle.html)
  module.


<h4>Extended operations and templates</h4>

* Added functionality to compute the sparse matrix representation of a `qml.Hamiltonian` object.
  [(#1394)](https://github.com/PennyLaneAI/pennylane/pull/1394)

  ```python
  coeffs = [1, -0.45]
  obs = [qml.PauliZ(0) @ qml.PauliZ(1), qml.PauliY(0) @ qml.PauliZ(1)]
  H = qml.Hamiltonian(coeffs, obs)
  H_sparse = qml.utils.sparse_hamiltonian(H)
  ```

  The resulting matrix is a sparse matrix in scipy coordinate list (COO) format:

  ```python
  >>> H_sparse
  <4x4 sparse matrix of type '<class 'numpy.complex128'>'
      with 8 stored elements in COOrdinate format>
  ```

  The sparse matrix can be converted to an array as:

  ```python
  >>> H_sparse.toarray()
  array([[ 1.+0.j  ,  0.+0.j  ,  0.+0.45j,  0.+0.j  ],
         [ 0.+0.j  , -1.+0.j  ,  0.+0.j  ,  0.-0.45j],
         [ 0.-0.45j,  0.+0.j  , -1.+0.j  ,  0.+0.j  ],
         [ 0.+0.j  ,  0.+0.45j,  0.+0.j  ,  1.+0.j  ]])
  ```

* Adds the new template `AllSinglesDoubles` to prepare quantum states of molecules
  using the `SingleExcitation` and `DoubleExcitation` operations.
  The new template reduces significantly the number of operations
  and the depth of the quantum circuit with respect to the traditional UCCSD
  unitary.
  [(#1383)](https://github.com/PennyLaneAI/pennylane/pull/1383)

  For example, consider the case of two particles and four qubits.
  First, we define the Hartree-Fock initial state and generate all
  possible single and double excitations.

  ```python
  import pennylane as qml
  from pennylane import numpy as np

  electrons = 2
  qubits = 4

  hf_state = qml.qchem.hf_state(electrons, qubits)
  singles, doubles = qml.qchem.excitations(electrons, qubits)
  ```

  Now we can use the template ``AllSinglesDoubles`` to define the
  quantum circuit,

  ```python
  from pennylane.templates import AllSinglesDoubles

  wires = range(qubits)

  dev = qml.device('default.qubit', wires=wires)

  @qml.qnode(dev)
  def circuit(weights, hf_state, singles, doubles):
      AllSinglesDoubles(weights, wires, hf_state, singles, doubles)
      return qml.expval(qml.PauliZ(0))

  params = np.random.normal(0, np.pi, len(singles) + len(doubles))
  ```
  and execute it:
  ```pycon
  >>> circuit(params, hf_state, singles=singles, doubles=doubles)
  tensor(-0.73772194, requires_grad=True)
  ```

* Adds `QubitCarry` and `QubitSum` operations for basic arithmetic.
  [(#1169)](https://github.com/PennyLaneAI/pennylane/pull/1169)

  The following example adds two 1-bit numbers, returning a 2-bit answer:

  ```python
  dev = qml.device('default.qubit', wires = 4)
  a = 0
  b = 1

  @qml.qnode(dev)
  def circuit():
      qml.BasisState(np.array([a, b]), wires=[1, 2])
      qml.QubitCarry(wires=[0, 1, 2, 3])
      qml.CNOT(wires=[1, 2])
      qml.QubitSum(wires=[0, 1, 2])
      return qml.probs(wires=[3, 2])

  probs = circuit()
  bitstrings = tuple(itertools.product([0, 1], repeat = 2))
  indx = np.argwhere(probs == 1).flatten()[0]
  output = bitstrings[indx]
  ```

  ```pycon
  >>> print(output)
  (0, 1)
  ```

* Added the `qml.Projector` observable, which is available on all devices
  inheriting from the `QubitDevice` class.
  [(#1356)](https://github.com/PennyLaneAI/pennylane/pull/1356)
  [(#1368)](https://github.com/PennyLaneAI/pennylane/pull/1368)

  Using `qml.Projector`, we can define the basis state projectors to use when
  computing expectation values. Let us take for example a circuit that prepares
  Bell states:

  ```python
  dev = qml.device("default.qubit", wires=2)

  @qml.qnode(dev)
  def circuit(basis_state):
      qml.Hadamard(wires=[0])
      qml.CNOT(wires=[0, 1])
      return qml.expval(qml.Projector(basis_state, wires=[0, 1]))
  ```

  We can then specify the `|00>` basis state to construct the `|00><00|`
  projector and compute the expectation value:

  ```pycon
  >>> basis_state = [0, 0]
  >>> circuit(basis_state)
  tensor(0.5, requires_grad=True)
  ```

  As expected, we get similar results when specifying the `|11>` basis state:

  ```pycon
  >>> basis_state = [1, 1]
  >>> circuit(basis_state)
  tensor(0.5, requires_grad=True)
  ```

* The following new operations have been added:

  - The IsingXX gate `qml.IsingXX` [(#1194)](https://github.com/PennyLaneAI/pennylane/pull/1194)
  - The IsingZZ gate `qml.IsingZZ` [(#1199)](https://github.com/PennyLaneAI/pennylane/pull/1199)
  - The ISWAP gate `qml.ISWAP` [(#1298)](https://github.com/PennyLaneAI/pennylane/pull/1298)
  - The reset error noise channel `qml.ResetError` [(#1321)](https://github.com/PennyLaneAI/pennylane/pull/1321)


<h3>Improvements</h3>

* The ``argnum`` keyword argument can now be specified for a QNode to define a
  subset of trainable parameters used to estimate the Jacobian.
  [(#1371)](https://github.com/PennyLaneAI/pennylane/pull/1371)

  For example, consider two trainable parameters and a quantum function:

  ```python
  dev = qml.device("default.qubit", wires=2)

  x = np.array(0.543, requires_grad=True)
  y = np.array(-0.654, requires_grad=True)

  def circuit(x,y):
      qml.RX(x, wires=[0])
      qml.RY(y, wires=[1])
      qml.CNOT(wires=[0, 1])
      return qml.expval(qml.PauliZ(0) @ qml.PauliX(1))
  ```

  When computing the gradient of the QNode, we can specify the trainable
  parameters to consider by passing the ``argnum`` keyword argument:

  ```pycon
  >>> qnode1 = qml.QNode(circuit, dev, diff_method="parameter-shift", argnum=[0,1])
  >>> print(qml.grad(qnode1)(x,y))
  (array(0.31434679), array(0.67949903))
  ```

  Specifying a proper subset of the trainable parameters will estimate the
  Jacobian:

  ```pycon
  >>> qnode2 = qml.QNode(circuit, dev, diff_method="parameter-shift", argnum=[0])
  >>> print(qml.grad(qnode2)(x,y))
  (array(0.31434679), array(0.))
  ```

* Allows creating differentiable observables that return custom objects such
  that the observable is supported by devices.
  [(1291)](https://github.com/PennyLaneAI/pennylane/pull/1291)

  As an example, first we define `NewObservable` class:

  ```python
  from pennylane.devices import DefaultQubit

  class NewObservable(qml.operation.Observable):
      """NewObservable"""

      num_wires = qml.operation.AnyWires
      num_params = 0
      par_domain = None

      def diagonalizing_gates(self):
          """Diagonalizing gates"""
          return []
  ```

  Once we have this new observable class, we define a `SpecialObject` class
  that can be used to encode data in an observable and a new device that supports
  our new observable and returns a `SpecialObject` as the expectation value
  (the code is shortened for brevity, the extended example can be found as a
  test in the previously referenced pull request):

  ```python
  class SpecialObject:

      def __init__(self, val):
          self.val = val

      def __mul__(self, other):
          new = SpecialObject(self.val)
          new *= other
          return new

      ...

  class DeviceSupportingNewObservable(DefaultQubit):
      name = "Device supporting NewObservable"
      short_name = "default.qubit.newobservable"
      observables = DefaultQubit.observables.union({"NewObservable"})

      def expval(self, observable, **kwargs):
          if self.shots is None and isinstance(observable, NewObservable):
              val = super().expval(qml.PauliZ(wires=0), **kwargs)
              return SpecialObject(val)

          return super().expval(observable, **kwargs)
  ```

  At this point, we can create a device that will support the differentiation
  of a `NewObservable` object:

  ```python
  dev = DeviceSupportingNewObservable(wires=1, shots=None)

  @qml.qnode(dev, diff_method="parameter-shift")
  def qnode(x):
      qml.RY(x, wires=0)
      return qml.expval(NewObservable(wires=0))
  ```

  We can then compute the jacobian of this object:

  ```pycon
  >>> result = qml.jacobian(qnode)(0.2)
  >>> print(result)
  <__main__.SpecialObject object at 0x7fd2c54721f0>
  >>> print(result.item().val)
  -0.19866933079506116
  ```

* PennyLane NumPy now includes the
  [random module's](https://numpy.org/doc/stable/reference/random/index.html#module-numpy.random)
  `Generator` objects, the recommended way of random number generation. This allows for
  random number generation using a local, rather than global seed.
  [(#1267)](https://github.com/PennyLaneAI/pennylane/pull/1267)

  ```python
  from pennylane import numpy as np

  rng = np.random.default_rng()
  random_mat1 = rng.random((3,2))
  random_mat2 = rng.standard_normal(3, requires_grad=False)
  ```

* The performance of adjoint jacobian differentiation was significantly
  improved as the method now reuses the state computed on the forward pass.
  This can be turned off to save memory with the Torch and TensorFlow
  interfaces by passing `adjoint_cache=False` during QNode creation.
  [(#1341)](https://github.com/PennyLaneAI/pennylane/pull/1341)

* The `Operator` (and by inheritance, the `Operation` and `Observable` class and their children)
  now have an `id` attribute, which can mark an operator in a circuit, for example to
  identify it on the tape by a tape transform.
  [(#1377)](https://github.com/PennyLaneAI/pennylane/pull/1377)

* The `benchmark` module was deleted, since it was outdated and is superseded by
  the new separate [benchmark repository](https://github.com/PennyLaneAI/benchmark).
  [(#1343)](https://github.com/PennyLaneAI/pennylane/pull/1343)

* Decompositions in terms of elementary gates has been added for:

  - `qml.CSWAP` [(#1306)](https://github.com/PennyLaneAI/pennylane/issues/1306)
  - `qml.SWAP` [(#1329)](https://github.com/PennyLaneAI/pennylane/pull/1329)
  - `qml.SingleExcitation` [(#1303)](https://github.com/PennyLaneAI/pennylane/pull/1303)
  - `qml.SingleExcitationPlus` and `qml.SingleExcitationMinus` [(#1278)](https://github.com/PennyLaneAI/pennylane/pull/1278)
  - `qml.DoubleExcitation` [(#1303)](https://github.com/PennyLaneAI/pennylane/pull/1303)
  - `qml.Toffoli` [(#1320)](https://github.com/PennyLaneAI/pennylane/pull/1320)
  - `qml.MultiControlledX`. [(#1287)](https://github.com/PennyLaneAI/pennylane/pull/1287)
    When controlling on three or more wires, an ancilla
    register of worker wires is required to support the decomposition.

    ```python
    ctrl_wires = [f"c{i}" for i in range(5)]
    work_wires = [f"w{i}" for i in range(3)]
    target_wires = ["t0"]
    all_wires = ctrl_wires + work_wires + target_wires

    dev = qml.device("default.qubit", wires=all_wires)

    with qml.tape.QuantumTape() as tape:
        qml.MultiControlledX(control_wires=ctrl_wires, wires=target_wires, work_wires=work_wires)
    ```

    ```pycon
    >>> tape = tape.expand(depth=1)
    >>> print(tape.draw(wire_order=qml.wires.Wires(all_wires)))

     c0: ──────────────╭C──────────────────────╭C──────────┤
     c1: ──────────────├C──────────────────────├C──────────┤
     c2: ──────────╭C──│───╭C──────────────╭C──│───╭C──────┤
     c3: ──────╭C──│───│───│───╭C──────╭C──│───│───│───╭C──┤
     c4: ──╭C──│───│───│───│───│───╭C──│───│───│───│───│───┤
     w0: ──│───│───├C──╰X──├C──│───│───│───├C──╰X──├C──│───┤
     w1: ──│───├C──╰X──────╰X──├C──│───├C──╰X──────╰X──├C──┤
     w2: ──├C──╰X──────────────╰X──├C──╰X──────────────╰X──┤
     t0: ──╰X──────────────────────╰X──────────────────────┤
    ```

* Added `qml.CPhase` as an alias for the existing `qml.ControlledPhaseShift` operation.
  [(#1319)](https://github.com/PennyLaneAI/pennylane/pull/1319).

* The `Device` class now uses caching when mapping wires.
  [(#1270)](https://github.com/PennyLaneAI/pennylane/pull/1270)

* The `Wires` class now uses caching for computing its `hash`.
  [(#1270)](https://github.com/PennyLaneAI/pennylane/pull/1270)

* Added custom gate application for Toffoli in `default.qubit`.
  [(#1249)](https://github.com/PennyLaneAI/pennylane/pull/1249)

* Added validation for noise channel parameters. Invalid noise parameters now
  raise a `ValueError`.
  [(#1357)](https://github.com/PennyLaneAI/pennylane/pull/1357)

* The device test suite now provides test cases for checking gates by comparing
  expectation values.
  [(#1212)](https://github.com/PennyLaneAI/pennylane/pull/1212)

* PennyLane's test suite is now code-formatted using `black -l 100`.
  [(#1222)](https://github.com/PennyLaneAI/pennylane/pull/1222)

* PennyLane's `qchem` package and tests are now code-formatted using `black -l 100`.
  [(#1311)](https://github.com/PennyLaneAI/pennylane/pull/1311)

<h3>Breaking changes</h3>

* The `qml.inv()` function is now deprecated with a warning to use the more general `qml.adjoint()`.
  [(#1325)](https://github.com/PennyLaneAI/pennylane/pull/1325)

* Removes support for Python 3.6 and adds support for Python 3.9.
  [(#1228)](https://github.com/XanaduAI/pennylane/pull/1228)

* The tape methods `get_resources` and `get_depth` are superseded by `specs` and will be
  deprecated after one release cycle.
  [(#1245)](https://github.com/PennyLaneAI/pennylane/pull/1245)

* Using the `qml.sample()` measurement on devices with `shots=None` continue to
  raise a warning with this functionality being fully deprecated and raising an
  error after one release cycle.
  [(#1079)](https://github.com/PennyLaneAI/pennylane/pull/1079)
  [(#1196)](https://github.com/PennyLaneAI/pennylane/pull/1196)

<h3>Bug fixes</h3>

* QNodes now display readable information when in interactive environments or when printed.
  [(#1359)](https://github.com/PennyLaneAI/pennylane/pull/1359).

* Fixes a bug with `qml.math.cast` where the `MottonenStatePreparation` operation expected
  a float type instead of double.
  [(#1400)](https://github.com/XanaduAI/pennylane/pull/1400)

* Fixes a bug where a copy of `qml.ControlledQubitUnitary` was non-functional as it did not have all the necessary information.
  [(#1411)](https://github.com/PennyLaneAI/pennylane/pull/1411)

* Warns when adjoint or reversible differentiation specified or called on a device with finite shots.
  [(#1406)](https://github.com/PennyLaneAI/pennylane/pull/1406)

* Fixes the differentiability of the operations `IsingXX` and `IsingZZ` for Autograd, Jax and Tensorflow.
  [(#1390)](https://github.com/PennyLaneAI/pennylane/pull/1390)

* Fixes a bug where multiple identical Hamiltonian terms will produce a
  different result with ``optimize=True`` using ``ExpvalCost``.
  [(#1405)](https://github.com/XanaduAI/pennylane/pull/1405)

* Fixes bug where `shots=None` was not reset when changing shots temporarily in a QNode call
  like `circuit(0.1, shots=3)`.
  [(#1392)](https://github.com/XanaduAI/pennylane/pull/1392)

* Fixes floating point errors with `diff_method="finite-diff"` and `order=1` when parameters are `float32`.
  [(#1381)](https://github.com/PennyLaneAI/pennylane/pull/1381)

* Fixes a bug where `qml.ctrl` would fail to transform gates that had no
  control defined and no decomposition defined.
  [(#1376)](https://github.com/PennyLaneAI/pennylane/pull/1376)

* Copying the `JacobianTape` now correctly also copies the `jacobian_options` attribute. This fixes a bug
  allowing the JAX interface to support adjoint differentiation.
  [(#1349)](https://github.com/PennyLaneAI/pennylane/pull/1349)

* Fixes drawing QNodes that contain multiple measurements on a single wire.
  [(#1353)](https://github.com/PennyLaneAI/pennylane/pull/1353)

* Fixes drawing QNodes with no operations.
  [(#1354)](https://github.com/PennyLaneAI/pennylane/pull/1354)

* Fixes incorrect wires in the decomposition of the `ControlledPhaseShift` operation.
  [(#1338)](https://github.com/PennyLaneAI/pennylane/pull/1338)

* Fixed tests for the `Permute` operation that used a QNode and hence expanded
  tapes twice instead of once due to QNode tape expansion and an explicit tape
  expansion call.
  [(#1318)](https://github.com/PennyLaneAI/pennylane/pull/1318).

* Prevent Hamiltonians that share wires from being multiplied together.
  [(#1273)](https://github.com/PennyLaneAI/pennylane/pull/1273)

* Fixed a bug where the custom range sequences could not be passed
  to the `StronglyEntanglingLayers` template.
  [(#1332)](https://github.com/PennyLaneAI/pennylane/pull/1332)

* Fixed a bug where `qml.sum()` and `qml.dot()` do not support the JAX interface.
  [(#1380)](https://github.com/PennyLaneAI/pennylane/pull/1380)

<h3>Documentation</h3>

* Math present in the `QubitParamShiftTape` class docstring now renders correctly.
  [(#1402)](https://github.com/PennyLaneAI/pennylane/pull/1402)

* Fix typo in the documentation of `qml.StronglyEntanglingLayers`.
  [(#1367)](https://github.com/PennyLaneAI/pennylane/pull/1367)

* Fixed typo in TensorFlow interface documentation
  [(#1312)](https://github.com/PennyLaneAI/pennylane/pull/1312)

* Fixed typos in the mathematical expressions in documentation of `qml.DoubleExcitation`.
  [(#1278)](https://github.com/PennyLaneAI/pennylane/pull/1278)

* Remove unsupported `None` option from the `qml.QNode` docstrings.
  [(#1271)](https://github.com/PennyLaneAI/pennylane/pull/1271)

* Updated the docstring of `qml.PolyXP` to reference the new location of internal
  usage.
  [(#1262)](https://github.com/PennyLaneAI/pennylane/pull/1262)

* Removes occurrences of the deprecated device argument ``analytic`` from the documentation.
  [(#1261)](https://github.com/PennyLaneAI/pennylane/pull/1261)

* Updated PyTorch and TensorFlow interface introductions.
  [(#1333)](https://github.com/PennyLaneAI/pennylane/pull/1333)

* Updates the quantum chemistry quickstart to reflect recent changes to the `qchem` module.
  [(#1227)](https://github.com/PennyLaneAI/pennylane/pull/1227)

<h3>Contributors</h3>

This release contains contributions from (in alphabetical order):

Marius Aglitoiu, Vishnu Ajith, Juan Miguel Arrazola, Thomas Bromley, Jack Ceroni, Alaric Cheng, Miruna Daian,
Olivia Di Matteo, Tanya Garg, Christian Gogolin, Alain Delgado Gran, Diego Guala, Anthony Hayes, Ryan Hill,
Theodor Isacsson, Josh Izaac, Soran Jahangiri, Pavan Jayasinha, Nathan Killoran, Christina Lee, Ryan Levy,
Alberto Maldonado, Johannes Jakob Meyer, Romain Moyard, Ashish Panigrahi, Nahum Sá, Maria Schuld, Brian Shi,
Antal Száva, David Wierichs, Vincent Wong.


# Release 0.15.1

<h3>Bug fixes</h3>

* Fixes two bugs in the parameter-shift Hessian.
  [(#1260)](https://github.com/PennyLaneAI/pennylane/pull/1260)

  - Fixes a bug where having an unused parameter in the Autograd interface
    would result in an indexing error during backpropagation.

  - The parameter-shift Hessian only supports the two-term parameter-shift
    rule currently, so raises an error if asked to differentiate
    any unsupported gates (such as the controlled rotation gates).

* A bug which resulted in `qml.adjoint()` and `qml.inv()` failing to work with
  templates has been fixed.
  [(#1243)](https://github.com/PennyLaneAI/pennylane/pull/1243)

* Deprecation warning instances in PennyLane have been changed to `UserWarning`,
  to account for recent changes to how Python warnings are filtered in
  [PEP565](https://www.python.org/dev/peps/pep-0565/).
  [(#1211)](https://github.com/PennyLaneAI/pennylane/pull/1211)

<h3>Documentation</h3>

* Updated the order of the parameters to the `GaussianState` operation to match
  the way that the PennyLane-SF plugin uses them.
  [(#1255)](https://github.com/PennyLaneAI/pennylane/pull/1255)

<h3>Contributors</h3>

This release contains contributions from (in alphabetical order):

Thomas Bromley, Olivia Di Matteo, Diego Guala, Anthony Hayes, Ryan Hill,
Josh Izaac, Christina Lee, Maria Schuld, Antal Száva.

# Release 0.15.0

<h3>New features since last release</h3>

<h4>Better and more flexible shot control</h4>

* Adds a new optimizer `qml.ShotAdaptiveOptimizer`, a gradient-descent optimizer where
  the shot rate is adaptively calculated using the variances of the parameter-shift gradient.
  [(#1139)](https://github.com/PennyLaneAI/pennylane/pull/1139)

  By keeping a running average of the parameter-shift gradient and the *variance* of the
  parameter-shift gradient, this optimizer frugally distributes a shot budget across the partial
  derivatives of each parameter.

  In addition, if computing the expectation value of a Hamiltonian, weighted random sampling can be
  used to further distribute the shot budget across the local terms from which the Hamiltonian is
  constructed.

  This optimizer is based on both the [iCANS1](https://quantum-journal.org/papers/q-2020-05-11-263)
  and [Rosalin](https://arxiv.org/abs/2004.06252) shot-adaptive optimizers.

  Once constructed, the cost function can be passed directly to the optimizer's `step` method.  The
  attribute `opt.total_shots_used` can be used to track the number of shots per iteration.

  ```pycon
  >>> coeffs = [2, 4, -1, 5, 2]
  >>> obs = [
  ...   qml.PauliX(1),
  ...   qml.PauliZ(1),
  ...   qml.PauliX(0) @ qml.PauliX(1),
  ...   qml.PauliY(0) @ qml.PauliY(1),
  ...   qml.PauliZ(0) @ qml.PauliZ(1)
  ... ]
  >>> H = qml.Hamiltonian(coeffs, obs)
  >>> dev = qml.device("default.qubit", wires=2, shots=100)
  >>> cost = qml.ExpvalCost(qml.templates.StronglyEntanglingLayers, H, dev)
  >>> params = qml.init.strong_ent_layers_uniform(n_layers=2, n_wires=2)
  >>> opt = qml.ShotAdaptiveOptimizer(min_shots=10)
  >>> for i in range(5):
  ...    params = opt.step(cost, params)
  ...    print(f"Step {i}: cost = {cost(params):.2f}, shots_used = {opt.total_shots_used}")
  Step 0: cost = -5.68, shots_used = 240
  Step 1: cost = -2.98, shots_used = 336
  Step 2: cost = -4.97, shots_used = 624
  Step 3: cost = -5.53, shots_used = 1054
  Step 4: cost = -6.50, shots_used = 1798
  ```

* Batches of shots can now be specified as a list, allowing measurement statistics
  to be course-grained with a single QNode evaluation.
  [(#1103)](https://github.com/PennyLaneAI/pennylane/pull/1103)

  ```pycon
  >>> shots_list = [5, 10, 1000]
  >>> dev = qml.device("default.qubit", wires=2, shots=shots_list)
  ```

  When QNodes are executed on this device, a single execution of 1015 shots will be submitted.
  However, three sets of measurement statistics will be returned; using the first 5 shots,
  second set of 10 shots, and final 1000 shots, separately.

  For example, executing a circuit with two outputs will lead to a result of shape `(3, 2)`:

  ```pycon
  >>> @qml.qnode(dev)
  ... def circuit(x):
  ...     qml.RX(x, wires=0)
  ...     qml.CNOT(wires=[0, 1])
  ...     return qml.expval(qml.PauliZ(0) @ qml.PauliX(1)), qml.expval(qml.PauliZ(0))
  >>> circuit(0.5)
  [[0.33333333 1.        ]
   [0.2        1.        ]
   [0.012      0.868     ]]
  ```

  This output remains fully differentiable.

- The number of shots can now be specified on a per-call basis when evaluating a QNode.
  [(#1075)](https://github.com/PennyLaneAI/pennylane/pull/1075).

  For this, the qnode should be called with an additional `shots` keyword argument:

  ```pycon
  >>> dev = qml.device('default.qubit', wires=1, shots=10) # default is 10
  >>> @qml.qnode(dev)
  ... def circuit(a):
  ...     qml.RX(a, wires=0)
  ...     return qml.sample(qml.PauliZ(wires=0))
  >>> circuit(0.8)
  [ 1  1  1 -1 -1  1  1  1  1  1]
  >>> circuit(0.8, shots=3)
  [ 1  1  1]
  >>> circuit(0.8)
  [ 1  1  1 -1 -1  1  1  1  1  1]
  ```

<h4>New differentiable quantum transforms</h4>

A new module is available,
[qml.transforms](https://pennylane.rtfd.io/en/stable/code/qml_transforms.html),
which contains *differentiable quantum transforms*. These are functions that act
on QNodes, quantum functions, devices, and tapes, transforming them while remaining
fully differentiable.

* A new adjoint transform has been added.
  [(#1111)](https://github.com/PennyLaneAI/pennylane/pull/1111)
  [(#1135)](https://github.com/PennyLaneAI/pennylane/pull/1135)

  This new method allows users to apply the adjoint of an arbitrary sequence of operations.

  ```python
  def subroutine(wire):
      qml.RX(0.123, wires=wire)
      qml.RY(0.456, wires=wire)

  dev = qml.device('default.qubit', wires=1)
  @qml.qnode(dev)
  def circuit():
      subroutine(0)
      qml.adjoint(subroutine)(0)
      return qml.expval(qml.PauliZ(0))
  ```

  This creates the following circuit:

  ```pycon
  >>> print(qml.draw(circuit)())
  0: --RX(0.123)--RY(0.456)--RY(-0.456)--RX(-0.123)--| <Z>
  ```

  Directly applying to a gate also works as expected.

  ```python
  qml.adjoint(qml.RX)(0.123, wires=0) # applies RX(-0.123)
  ```

* A new transform `qml.ctrl` is now available that adds control wires to subroutines.
  [(#1157)](https://github.com/PennyLaneAI/pennylane/pull/1157)

  ```python
  def my_ansatz(params):
     qml.RX(params[0], wires=0)
     qml.RZ(params[1], wires=1)

  # Create a new operation that applies `my_ansatz`
  # controlled by the "2" wire.
  my_ansatz2 = qml.ctrl(my_ansatz, control=2)

  @qml.qnode(dev)
  def circuit(params):
      my_ansatz2(params)
      return qml.state()
  ```

  This is equivalent to:

  ```python
  @qml.qnode(...)
  def circuit(params):
      qml.CRX(params[0], wires=[2, 0])
      qml.CRZ(params[1], wires=[2, 1])
      return qml.state()
  ```

* The `qml.transforms.classical_jacobian` transform has been added.
  [(#1186)](https://github.com/PennyLaneAI/pennylane/pull/1186)

  This transform returns a function to extract the Jacobian matrix of the classical part of a
  QNode, allowing the classical dependence between the QNode arguments and the quantum gate
  arguments to be extracted.

  For example, given the following QNode:

  ```pycon
  >>> @qml.qnode(dev)
  ... def circuit(weights):
  ...     qml.RX(weights[0], wires=0)
  ...     qml.RY(weights[0], wires=1)
  ...     qml.RZ(weights[2] ** 2, wires=1)
  ...     return qml.expval(qml.PauliZ(0))
  ```

  We can use this transform to extract the relationship
  :math:`f: \mathbb{R}^n \rightarrow\mathbb{R}^m` between the input QNode
  arguments :math:`w` and the gate arguments :math:`g`, for
  a given value of the QNode arguments:

  ```pycon
  >>> cjac_fn = qml.transforms.classical_jacobian(circuit)
  >>> weights = np.array([1., 1., 1.], requires_grad=True)
  >>> cjac = cjac_fn(weights)
  >>> print(cjac)
  [[1. 0. 0.]
   [1. 0. 0.]
   [0. 0. 2.]]
  ```

  The returned Jacobian has rows corresponding to gate arguments, and columns corresponding to
  QNode arguments; that is, :math:`J_{ij} = \frac{\partial}{\partial g_i} f(w_j)`.

<h4>More operations and templates</h4>

* Added the `SingleExcitation` two-qubit operation, which is useful for quantum
  chemistry applications.
  [(#1121)](https://github.com/PennyLaneAI/pennylane/pull/1121)

  It can be used to perform an SO(2) rotation in the subspace
  spanned by the states :math:`|01\rangle` and :math:`|10\rangle`.
  For example, the following circuit performs the transformation
  :math:`|10\rangle \rightarrow \cos(\phi/2)|10\rangle - \sin(\phi/2)|01\rangle`:

  ```python
  dev = qml.device('default.qubit', wires=2)

  @qml.qnode(dev)
  def circuit(phi):
      qml.PauliX(wires=0)
      qml.SingleExcitation(phi, wires=[0, 1])
  ```

  The `SingleExcitation` operation supports analytic gradients on hardware
  using only four expectation value calculations, following results from
  [Kottmann et al.](https://arxiv.org/abs/2011.05938)

* Added the `DoubleExcitation` four-qubit operation, which is useful for quantum
  chemistry applications.
  [(#1123)](https://github.com/PennyLaneAI/pennylane/pull/1123)

  It can be used to perform an SO(2) rotation in the subspace
  spanned by the states :math:`|1100\rangle` and :math:`|0011\rangle`.
  For example, the following circuit performs the transformation
  :math:`|1100\rangle\rightarrow \cos(\phi/2)|1100\rangle - \sin(\phi/2)|0011\rangle`:

  ```python
  dev = qml.device('default.qubit', wires=2)

  @qml.qnode(dev)
  def circuit(phi):
      qml.PauliX(wires=0)
      qml.PauliX(wires=1)
      qml.DoubleExcitation(phi, wires=[0, 1, 2, 3])
  ```

  The `DoubleExcitation` operation supports analytic gradients on hardware using only
  four expectation value calculations, following results from
  [Kottmann et al.](https://arxiv.org/abs/2011.05938).

* Added the `QuantumMonteCarlo` template for performing quantum Monte Carlo estimation of an
  expectation value on simulator.
  [(#1130)](https://github.com/PennyLaneAI/pennylane/pull/1130)

  The following example shows how the expectation value of sine squared over a standard normal
  distribution can be approximated:

  ```python
  from scipy.stats import norm

  m = 5
  M = 2 ** m
  n = 10
  N = 2 ** n
  target_wires = range(m + 1)
  estimation_wires = range(m + 1, n + m + 1)

  xmax = np.pi  # bound to region [-pi, pi]
  xs = np.linspace(-xmax, xmax, M)

  probs = np.array([norm().pdf(x) for x in xs])
  probs /= np.sum(probs)

  func = lambda i: np.sin(xs[i]) ** 2

  dev = qml.device("default.qubit", wires=(n + m + 1))

  @qml.qnode(dev)
  def circuit():
      qml.templates.QuantumMonteCarlo(
          probs,
          func,
          target_wires=target_wires,
          estimation_wires=estimation_wires,
      )
      return qml.probs(estimation_wires)

  phase_estimated = np.argmax(circuit()[:int(N / 2)]) / N
  expectation_estimated = (1 - np.cos(np.pi * phase_estimated)) / 2
  ```

* Added the `QuantumPhaseEstimation` template for performing quantum phase estimation for an input
  unitary matrix.
  [(#1095)](https://github.com/PennyLaneAI/pennylane/pull/1095)

  Consider the matrix corresponding to a rotation from an `RX` gate:

  ```pycon
  >>> phase = 5
  >>> target_wires = [0]
  >>> unitary = qml.RX(phase, wires=0).matrix
  ```

  The ``phase`` parameter can be estimated using ``QuantumPhaseEstimation``. For example, using five
  phase-estimation qubits:

  ```python
  n_estimation_wires = 5
  estimation_wires = range(1, n_estimation_wires + 1)

  dev = qml.device("default.qubit", wires=n_estimation_wires + 1)

  @qml.qnode(dev)
  def circuit():
      # Start in the |+> eigenstate of the unitary
      qml.Hadamard(wires=target_wires)

      QuantumPhaseEstimation(
          unitary,
          target_wires=target_wires,
          estimation_wires=estimation_wires,
      )

      return qml.probs(estimation_wires)

  phase_estimated = np.argmax(circuit()) / 2 ** n_estimation_wires

  # Need to rescale phase due to convention of RX gate
  phase_estimated = 4 * np.pi * (1 - phase)
  ```

- Added the `ControlledPhaseShift` gate as well as the `QFT` operation for applying quantum Fourier
  transforms.
  [(#1064)](https://github.com/PennyLaneAI/pennylane/pull/1064)

  ```python
  @qml.qnode(dev)
  def circuit_qft(basis_state):
      qml.BasisState(basis_state, wires=range(3))
      qml.QFT(wires=range(3))
      return qml.state()
  ```

- Added the `ControlledQubitUnitary` operation. This
  enables implementation of multi-qubit gates with a variable number of
  control qubits. It is also possible to specify a different state for the
  control qubits using the `control_values` argument (also known as a
  mixed-polarity multi-controlled operation).
  [(#1069)](https://github.com/PennyLaneAI/pennylane/pull/1069)
  [(#1104)](https://github.com/PennyLaneAI/pennylane/pull/1104)

  For example, we can  create a multi-controlled T gate using:

  ```python
  T = qml.T._matrix()
  qml.ControlledQubitUnitary(T, control_wires=[0, 1, 3], wires=2, control_values="110")
  ```

  Here, the T gate will be applied to wire `2` if control wires `0` and `1` are in
  state `1`, and control wire `3` is in state `0`. If no value is passed to
  `control_values`, the gate will be applied if all control wires are in
  the `1` state.

- Added `MultiControlledX` for multi-controlled `NOT` gates.
  This is a special case of `ControlledQubitUnitary` that applies a
  Pauli X gate conditioned on the state of an arbitrary number of
  control qubits.
  [(#1104)](https://github.com/PennyLaneAI/pennylane/pull/1104)

<h4>Support for higher-order derivatives on hardware</h4>

* Computing second derivatives and Hessians of QNodes is now supported with
  the parameter-shift differentiation method, on all machine learning interfaces.
  [(#1130)](https://github.com/PennyLaneAI/pennylane/pull/1130)
  [(#1129)](https://github.com/PennyLaneAI/pennylane/pull/1129)
  [(#1110)](https://github.com/PennyLaneAI/pennylane/pull/1110)

  Hessians are computed using the parameter-shift rule, and can be
  evaluated on both hardware and simulator devices.

  ```python
  dev = qml.device('default.qubit', wires=1)

  @qml.qnode(dev, diff_method="parameter-shift")
  def circuit(p):
      qml.RY(p[0], wires=0)
      qml.RX(p[1], wires=0)
      return qml.expval(qml.PauliZ(0))

  x = np.array([1.0, 2.0], requires_grad=True)
  ```

  ```python
  >>> hessian_fn = qml.jacobian(qml.grad(circuit))
  >>> hessian_fn(x)
  [[0.2248451 0.7651474]
   [0.7651474 0.2248451]]
  ```

* Added the function `finite_diff()` to compute finite-difference
  approximations to the gradient and the second-order derivatives of
  arbitrary callable functions.
  [(#1090)](https://github.com/PennyLaneAI/pennylane/pull/1090)

  This is useful to compute the derivative of parametrized
  `pennylane.Hamiltonian` observables with respect to their parameters.

  For example, in quantum chemistry simulations it can be used to evaluate
  the derivatives of the electronic Hamiltonian with respect to the nuclear
  coordinates:

  ```pycon
  >>> def H(x):
  ...    return qml.qchem.molecular_hamiltonian(['H', 'H'], x)[0]
  >>> x = np.array([0., 0., -0.66140414, 0., 0., 0.66140414])
  >>> grad_fn = qml.finite_diff(H, N=1)
  >>> grad = grad_fn(x)
  >>> deriv2_fn = qml.finite_diff(H, N=2, idx=[0, 1])
  >>> deriv2_fn(x)
  ```

* The JAX interface now supports all devices, including hardware devices,
  via the parameter-shift differentiation method.
  [(#1076)](https://github.com/PennyLaneAI/pennylane/pull/1076)

  For example, using the JAX interface with Cirq:

  ```python
  dev = qml.device('cirq.simulator', wires=1)
  @qml.qnode(dev, interface="jax", diff_method="parameter-shift")
  def circuit(x):
      qml.RX(x[1], wires=0)
      qml.Rot(x[0], x[1], x[2], wires=0)
      return qml.expval(qml.PauliZ(0))
  weights = jnp.array([0.2, 0.5, 0.1])
  print(circuit(weights))
  ```

  Currently, when used with the parameter-shift differentiation method,
  only a single returned expectation value or variance is supported.
  Multiple expectations/variances, as well as probability and state returns,
  are not currently allowed.

<h3>Improvements</h3>

  ```python
  dev = qml.device("default.qubit", wires=2)

  inputstate = [np.sqrt(0.2), np.sqrt(0.3), np.sqrt(0.4), np.sqrt(0.1)]

  @qml.qnode(dev)
  def circuit():
      mottonen.MottonenStatePreparation(inputstate,wires=[0, 1])
      return qml.expval(qml.PauliZ(0))
  ```

  Previously returned:

  ```pycon
  >>> print(qml.draw(circuit)())
  0: ──RY(1.57)──╭C─────────────╭C──╭C──╭C──┤ ⟨Z⟩
  1: ──RY(1.35)──╰X──RY(0.422)──╰X──╰X──╰X──┤
  ```

  In this release, it now returns:

  ```pycon
  >>> print(qml.draw(circuit)())
  0: ──RY(1.57)──╭C─────────────╭C──┤ ⟨Z⟩
  1: ──RY(1.35)──╰X──RY(0.422)──╰X──┤
  ```

- The templates are now classes inheriting
  from `Operation`, and define the ansatz in their `expand()` method. This
  change does not affect the user interface.
  [(#1138)](https://github.com/PennyLaneAI/pennylane/pull/1138)
  [(#1156)](https://github.com/PennyLaneAI/pennylane/pull/1156)
  [(#1163)](https://github.com/PennyLaneAI/pennylane/pull/1163)
  [(#1192)](https://github.com/PennyLaneAI/pennylane/pull/1192)

  For convenience, some templates have a new method that returns the expected
  shape of the trainable parameter tensor, which can be used to create
  random tensors.

  ```python
  shape = qml.templates.BasicEntanglerLayers.shape(n_layers=2, n_wires=4)
  weights = np.random.random(shape)
  qml.templates.BasicEntanglerLayers(weights, wires=range(4))
  ```

- `QubitUnitary` now validates to ensure the input matrix is two dimensional.
  [(#1128)](https://github.com/PennyLaneAI/pennylane/pull/1128)

* Most layers in Pytorch or Keras accept arbitrary dimension inputs, where each dimension barring
  the last (in the case where the actual weight function of the layer operates on one-dimensional
  vectors) is broadcast over. This is now also supported by KerasLayer and TorchLayer.
  [(#1062)](https://github.com/PennyLaneAI/pennylane/pull/1062).

  Example use:

  ```python
  dev = qml.device("default.qubit", wires=4)
  x = tf.ones((5, 4, 4))

  @qml.qnode(dev)
  def layer(weights, inputs):
      qml.templates.AngleEmbedding(inputs, wires=range(4))
      qml.templates.StronglyEntanglingLayers(weights, wires=range(4))
      return [qml.expval(qml.PauliZ(i)) for i in range(4)]

  qlayer = qml.qnn.KerasLayer(layer, {"weights": (4, 4, 3)}, output_dim=4)
  out = qlayer(x)
  ```

  The output tensor has the following shape:
  ```pycon
  >>> out.shape
  (5, 4, 4)
  ```

* If only one argument to the function `qml.grad` has the `requires_grad` attribute
  set to True, then the returned gradient will be a NumPy array, rather than a
  tuple of length 1.
  [(#1067)](https://github.com/PennyLaneAI/pennylane/pull/1067)
  [(#1081)](https://github.com/PennyLaneAI/pennylane/pull/1081)

* An improvement has been made to how `QubitDevice` generates and post-processess samples,
  allowing QNode measurement statistics to work on devices with more than 32 qubits.
  [(#1088)](https://github.com/PennyLaneAI/pennylane/pull/1088)

* Due to the addition of `density_matrix()` as a return type from a QNode, tuples are now supported
  by the `output_dim` parameter in `qnn.KerasLayer`.
  [(#1070)](https://github.com/PennyLaneAI/pennylane/pull/1070)

* Two new utility methods are provided for working with quantum tapes.
  [(#1175)](https://github.com/PennyLaneAI/pennylane/pull/1175)

  - `qml.tape.get_active_tape()` gets the currently recording tape.

  - `tape.stop_recording()` is a context manager that temporarily
    stops the currently recording tape from recording additional
    tapes or quantum operations.

  For example:

  ```pycon
  >>> with qml.tape.QuantumTape():
  ...     qml.RX(0, wires=0)
  ...     current_tape = qml.tape.get_active_tape()
  ...     with current_tape.stop_recording():
  ...         qml.RY(1.0, wires=1)
  ...     qml.RZ(2, wires=1)
  >>> current_tape.operations
  [RX(0, wires=[0]), RZ(2, wires=[1])]
  ```

* When printing `qml.Hamiltonian` objects, the terms are sorted by number of wires followed by coefficients.
  [(#981)](https://github.com/PennyLaneAI/pennylane/pull/981)

* Adds `qml.math.conj` to the PennyLane math module.
  [(#1143)](https://github.com/PennyLaneAI/pennylane/pull/1143)

  This new method will do elementwise conjugation to the given tensor-like object,
  correctly dispatching to the required tensor-manipulation framework
  to preserve differentiability.

  ```python
  >>> a = np.array([1.0 + 2.0j])
  >>> qml.math.conj(a)
  array([1.0 - 2.0j])
  ```

* The four-term parameter-shift rule, as used by the controlled rotation operations,
  has been updated to use coefficients that minimize the variance as per
  https://arxiv.org/abs/2104.05695.
  [(#1206)](https://github.com/PennyLaneAI/pennylane/pull/1206)

* A new transform `qml.transforms.invisible` has been added, to make it easier
  to transform QNodes.
  [(#1175)](https://github.com/PennyLaneAI/pennylane/pull/1175)

<h3>Breaking changes</h3>

* Devices do not have an `analytic` argument or attribute anymore.
  Instead, `shots` is the source of truth for whether a simulator
  estimates return values from a finite number of shots, or whether
  it returns analytic results (`shots=None`).
  [(#1079)](https://github.com/PennyLaneAI/pennylane/pull/1079)
  [(#1196)](https://github.com/PennyLaneAI/pennylane/pull/1196)

  ```python
  dev_analytic = qml.device('default.qubit', wires=1, shots=None)
  dev_finite_shots = qml.device('default.qubit', wires=1, shots=1000)

  def circuit():
      qml.Hadamard(wires=0)
      return qml.expval(qml.PauliZ(wires=0))

  circuit_analytic = qml.QNode(circuit, dev_analytic)
  circuit_finite_shots = qml.QNode(circuit, dev_finite_shots)
  ```

  Devices with `shots=None` return deterministic, exact results:

  ```pycon
  >>> circuit_analytic()
  0.0
  >>> circuit_analytic()
  0.0
  ```
  Devices with `shots > 0` return stochastic results estimated from
  samples in each run:

  ```pycon
  >>> circuit_finite_shots()
  -0.062
  >>> circuit_finite_shots()
  0.034
  ```

  The `qml.sample()` measurement can only be used on devices on which the number
  of shots is set explicitly.

* If creating a QNode from a quantum function with an argument named `shots`,
  a `UserWarning` is raised, warning the user that this is a reserved
  argument to change the number of shots on a per-call basis.
  [(#1075)](https://github.com/PennyLaneAI/pennylane/pull/1075)

* For devices inheriting from `QubitDevice`, the methods `expval`, `var`, `sample`
  accept two new keyword arguments --- `shot_range` and `bin_size`.
  [(#1103)](https://github.com/PennyLaneAI/pennylane/pull/1103)

  These new arguments allow for the statistics to be performed on only a subset of device samples.
  This finer level of control is accessible from the main UI by instantiating a device with a batch
  of shots.

  For example, consider the following device:

  ```pycon
  >>> dev = qml.device("my_device", shots=[5, (10, 3), 100])
  ```

  This device will execute QNodes using 135 shots, however
  measurement statistics will be **course grained** across these 135
  shots:

  * All measurement statistics will first be computed using the
    first 5 shots --- that is, `shots_range=[0, 5]`, `bin_size=5`.

  * Next, the tuple `(10, 3)` indicates 10 shots, repeated 3 times. This will use
    `shot_range=[5, 35]`, performing the expectation value in bins of size 10
    (`bin_size=10`).

  * Finally, we repeat the measurement statistics for the final 100 shots,
    `shot_range=[35, 135]`, `bin_size=100`.


* The old PennyLane core has been removed, including the following modules:
  [(#1100)](https://github.com/PennyLaneAI/pennylane/pull/1100)

  - `pennylane.variables`
  - `pennylane.qnodes`

  As part of this change, the location of the new core within the Python
  module has been moved:

  - Moves `pennylane.tape.interfaces` → `pennylane.interfaces`
  - Merges `pennylane.CircuitGraph` and `pennylane.TapeCircuitGraph`  → `pennylane.CircuitGraph`
  - Merges `pennylane.OperationRecorder` and `pennylane.TapeOperationRecorder`  →
  - `pennylane.tape.operation_recorder`
  - Merges `pennylane.measure` and `pennylane.tape.measure` → `pennylane.measure`
  - Merges `pennylane.operation` and `pennylane.tape.operation` → `pennylane.operation`
  - Merges `pennylane._queuing` and `pennylane.tape.queuing` → `pennylane.queuing`

  This has no affect on import location.

  In addition,

  - All tape-mode functions have been removed (`qml.enable_tape()`, `qml.tape_mode_active()`),
  - All tape fixtures have been deleted,
  - Tests specifically for non-tape mode have been deleted.

* The device test suite no longer accepts the `analytic` keyword.
  [(#1216)](https://github.com/PennyLaneAI/pennylane/pull/1216)

<h3>Bug fixes</h3>

* Fixes a bug where using the circuit drawer with a `ControlledQubitUnitary`
  operation raised an error.
  [(#1174)](https://github.com/PennyLaneAI/pennylane/pull/1174)

* Fixes a bug and a test where the ``QuantumTape.is_sampled`` attribute was not
  being updated.
  [(#1126)](https://github.com/PennyLaneAI/pennylane/pull/1126)

* Fixes a bug where `BasisEmbedding` would not accept inputs whose bits are all ones
  or all zeros.
  [(#1114)](https://github.com/PennyLaneAI/pennylane/pull/1114)

* The `ExpvalCost` class raises an error if instantiated
  with non-expectation measurement statistics.
  [(#1106)](https://github.com/PennyLaneAI/pennylane/pull/1106)

* Fixes a bug where decompositions would reset the differentiation method
  of a QNode.
  [(#1117)](https://github.com/PennyLaneAI/pennylane/pull/1117)

* Fixes a bug where the second-order CV parameter-shift rule would error
  if attempting to compute the gradient of a QNode with more than one
  second-order observable.
  [(#1197)](https://github.com/PennyLaneAI/pennylane/pull/1197)

* Fixes a bug where repeated Torch interface applications after expansion caused an error.
  [(#1223)](https://github.com/PennyLaneAI/pennylane/pull/1223)

* Sampling works correctly with batches of shots specified as a list.
  [(#1232)](https://github.com/PennyLaneAI/pennylane/pull/1232)

<h3>Documentation</h3>

- Updated the diagram used in the Architectural overview page of the
  Development guide such that it doesn't mention Variables.
  [(#1235)](https://github.com/PennyLaneAI/pennylane/pull/1235)

- Typos addressed in templates documentation.
  [(#1094)](https://github.com/PennyLaneAI/pennylane/pull/1094)

- Upgraded the documentation to use Sphinx 3.5.3 and the new m2r2 package.
  [(#1186)](https://github.com/PennyLaneAI/pennylane/pull/1186)

- Added `flaky` as dependency for running tests in the documentation.
  [(#1113)](https://github.com/PennyLaneAI/pennylane/pull/1113)

<h3>Contributors</h3>

This release contains contributions from (in alphabetical order):

Shahnawaz Ahmed, Juan Miguel Arrazola, Thomas Bromley, Olivia Di Matteo, Alain Delgado Gran, Kyle
Godbey, Diego Guala, Theodor Isacsson, Josh Izaac, Soran Jahangiri, Nathan Killoran, Christina Lee,
Daniel Polatajko, Chase Roberts, Sankalp Sanand, Pritish Sehzpaul, Maria Schuld, Antal Száva, David Wierichs.


# Release 0.14.1

<h3>Bug fixes</h3>

* Fixes a testing bug where tests that required JAX would fail if JAX was not installed.
  The tests will now instead be skipped if JAX can not be imported.
  [(#1066)](https://github.com/PennyLaneAI/pennylane/pull/1066)

* Fixes a bug where inverse operations could not be differentiated
  using backpropagation on `default.qubit`.
  [(#1072)](https://github.com/PennyLaneAI/pennylane/pull/1072)

* The QNode has a new keyword argument, `max_expansion`, that determines the maximum number of times
  the internal circuit should be expanded when executed on a device. In addition, the default number
  of max expansions has been increased from 2 to 10, allowing devices that require more than two
  operator decompositions to be supported.
  [(#1074)](https://github.com/PennyLaneAI/pennylane/pull/1074)

* Fixes a bug where `Hamiltonian` objects created with non-list arguments raised an error for
  arithmetic operations. [(#1082)](https://github.com/PennyLaneAI/pennylane/pull/1082)

* Fixes a bug where `Hamiltonian` objects with no coefficients or operations would return a faulty
  result when used with `ExpvalCost`. [(#1082)](https://github.com/PennyLaneAI/pennylane/pull/1082)

<h3>Documentation</h3>

* Updates mentions of `generate_hamiltonian` to `molecular_hamiltonian` in the
  docstrings of the `ExpvalCost` and `Hamiltonian` classes.
  [(#1077)](https://github.com/PennyLaneAI/pennylane/pull/1077)

<h3>Contributors</h3>

This release contains contributions from (in alphabetical order):

Thomas Bromley, Josh Izaac, Antal Száva.



# Release 0.14.0

<h3>New features since last release</h3>

<h4>Perform quantum machine learning with JAX</h4>

* QNodes created with `default.qubit` now support a JAX interface, allowing JAX to be used
  to create, differentiate, and optimize hybrid quantum-classical models.
  [(#947)](https://github.com/PennyLaneAI/pennylane/pull/947)

  This is supported internally via a new `default.qubit.jax` device. This device runs end to end in
  JAX, meaning that it supports all of the awesome JAX transformations (`jax.vmap`, `jax.jit`,
  `jax.hessian`, etc).

  Here is an example of how to use the new JAX interface:

  ```python
  dev = qml.device("default.qubit", wires=1)
  @qml.qnode(dev, interface="jax", diff_method="backprop")
  def circuit(x):
      qml.RX(x[1], wires=0)
      qml.Rot(x[0], x[1], x[2], wires=0)
      return qml.expval(qml.PauliZ(0))

  weights = jnp.array([0.2, 0.5, 0.1])
  grad_fn = jax.grad(circuit)
  print(grad_fn(weights))
  ```

  Currently, only `diff_method="backprop"` is supported, with plans to support more in the future.

<h4>New, faster, quantum gradient methods</h4>

* A new differentiation method has been added for use with simulators. The `"adjoint"`
  method operates after a forward pass by iteratively applying inverse gates to scan backwards
  through the circuit.
  [(#1032)](https://github.com/PennyLaneAI/pennylane/pull/1032)

  This method is similar to the reversible method, but has a lower time
  overhead and a similar memory overhead. It follows the approach provided by
  [Jones and Gacon](https://arxiv.org/abs/2009.02823). This method is only compatible with certain
  statevector-based devices such as `default.qubit`.

  Example use:

  ```python
  import pennylane as qml

  wires = 1
  device = qml.device("default.qubit", wires=wires)

  @qml.qnode(device, diff_method="adjoint")
  def f(params):
      qml.RX(0.1, wires=0)
      qml.Rot(*params, wires=0)
      qml.RX(-0.3, wires=0)
      return qml.expval(qml.PauliZ(0))

  params = [0.1, 0.2, 0.3]
  qml.grad(f)(params)
  ```

* The default logic for choosing the 'best' differentiation method has been altered
  to improve performance.
  [(#1008)](https://github.com/PennyLaneAI/pennylane/pull/1008)

  - If the quantum device provides its own gradient, this is now the preferred
    differentiation method.

  - If the quantum device natively supports classical
    backpropagation, this is now preferred over the parameter-shift rule.

    This will lead to marked speed improvement during optimization when using
    `default.qubit`, with a sight penalty on the forward-pass evaluation.

  More details are available below in the 'Improvements' section for plugin developers.

* PennyLane now supports analytical quantum gradients for noisy channels, in addition to its
  existing support for unitary operations. The noisy channels `BitFlip`, `PhaseFlip`, and
  `DepolarizingChannel` all support analytic gradients out of the box.
  [(#968)](https://github.com/PennyLaneAI/pennylane/pull/968)

* A method has been added for calculating the Hessian of quantum circuits using the second-order
  parameter shift formula.
  [(#961)](https://github.com/PennyLaneAI/pennylane/pull/961)

  The following example shows the calculation of the Hessian:

  ```python
  n_wires = 5
  weights = [2.73943676, 0.16289932, 3.4536312, 2.73521126, 2.6412488]

  dev = qml.device("default.qubit", wires=n_wires)

  with qml.tape.QubitParamShiftTape() as tape:
      for i in range(n_wires):
          qml.RX(weights[i], wires=i)

      qml.CNOT(wires=[0, 1])
      qml.CNOT(wires=[2, 1])
      qml.CNOT(wires=[3, 1])
      qml.CNOT(wires=[4, 3])

      qml.expval(qml.PauliZ(1))

  print(tape.hessian(dev))
  ```

  The Hessian is not yet supported via classical machine learning interfaces, but will
  be added in a future release.

<h4>More operations and templates</h4>

* Two new error channels, `BitFlip` and `PhaseFlip` have been added.
  [(#954)](https://github.com/PennyLaneAI/pennylane/pull/954)

  They can be used in the same manner as existing error channels:

  ```python
  dev = qml.device("default.mixed", wires=2)

  @qml.qnode(dev)
  def circuit():
      qml.RX(0.3, wires=0)
      qml.RY(0.5, wires=1)
      qml.BitFlip(0.01, wires=0)
      qml.PhaseFlip(0.01, wires=1)
      return qml.expval(qml.PauliZ(0))
  ```

* Apply permutations to wires using the `Permute` subroutine.
  [(#952)](https://github.com/PennyLaneAI/pennylane/pull/952)

  ```python
  import pennylane as qml
  dev = qml.device('default.qubit', wires=5)

  @qml.qnode(dev)
  def apply_perm():
      # Send contents of wire 4 to wire 0, of wire 2 to wire 1, etc.
      qml.templates.Permute([4, 2, 0, 1, 3], wires=dev.wires)
      return qml.expval(qml.PauliZ(0))
  ```

<h4>QNode transformations</h4>

* The `qml.metric_tensor` function transforms a QNode to produce the Fubini-Study
  metric tensor with full autodifferentiation support---even on hardware.
  [(#1014)](https://github.com/PennyLaneAI/pennylane/pull/1014)

  Consider the following QNode:

  ```python
  dev = qml.device("default.qubit", wires=3)

  @qml.qnode(dev, interface="autograd")
  def circuit(weights):
      # layer 1
      qml.RX(weights[0, 0], wires=0)
      qml.RX(weights[0, 1], wires=1)

      qml.CNOT(wires=[0, 1])
      qml.CNOT(wires=[1, 2])

      # layer 2
      qml.RZ(weights[1, 0], wires=0)
      qml.RZ(weights[1, 1], wires=2)

      qml.CNOT(wires=[0, 1])
      qml.CNOT(wires=[1, 2])
      return qml.expval(qml.PauliZ(0) @ qml.PauliZ(1)), qml.expval(qml.PauliY(2))
  ```

  We can use the `metric_tensor` function to generate a new function, that returns the
  metric tensor of this QNode:

  ```pycon
  >>> met_fn = qml.metric_tensor(circuit)
  >>> weights = np.array([[0.1, 0.2, 0.3], [0.4, 0.5, 0.6]], requires_grad=True)
  >>> met_fn(weights)
  tensor([[0.25  , 0.    , 0.    , 0.    ],
          [0.    , 0.25  , 0.    , 0.    ],
          [0.    , 0.    , 0.0025, 0.0024],
          [0.    , 0.    , 0.0024, 0.0123]], requires_grad=True)
  ```

  The returned metric tensor is also fully differentiable, in all interfaces.
  For example, differentiating the `(3, 2)` element:

  ```pycon
  >>> grad_fn = qml.grad(lambda x: met_fn(x)[3, 2])
  >>> grad_fn(weights)
  array([[ 0.04867729, -0.00049502,  0.        ],
         [ 0.        ,  0.        ,  0.        ]])
  ```

  Differentiation is also supported using Torch, Jax, and TensorFlow.

* Adds the new function `qml.math.cov_matrix()`. This function accepts a list of commuting
  observables, and the probability distribution in the shared observable eigenbasis after the
  application of an ansatz. It uses these to construct the covariance matrix in a *framework
  independent* manner, such that the output covariance matrix is autodifferentiable.
  [(#1012)](https://github.com/PennyLaneAI/pennylane/pull/1012)

  For example, consider the following ansatz and observable list:

  ```python3
  obs_list = [qml.PauliX(0) @ qml.PauliZ(1), qml.PauliY(2)]
  ansatz = qml.templates.StronglyEntanglingLayers
  ```

  We can construct a QNode to output the probability distribution in the shared eigenbasis of the
  observables:

  ```python
  dev = qml.device("default.qubit", wires=3)

  @qml.qnode(dev, interface="autograd")
  def circuit(weights):
      ansatz(weights, wires=[0, 1, 2])
      # rotate into the basis of the observables
      for o in obs_list:
          o.diagonalizing_gates()
      return qml.probs(wires=[0, 1, 2])
  ```

  We can now compute the covariance matrix:

  ```pycon
  >>> weights = qml.init.strong_ent_layers_normal(n_layers=2, n_wires=3)
  >>> cov = qml.math.cov_matrix(circuit(weights), obs_list)
  >>> cov
  array([[0.98707611, 0.03665537],
         [0.03665537, 0.99998377]])
  ```

  Autodifferentiation is fully supported using all interfaces:

  ```pycon
  >>> cost_fn = lambda weights: qml.math.cov_matrix(circuit(weights), obs_list)[0, 1]
  >>> qml.grad(cost_fn)(weights)[0]
  array([[[ 4.94240914e-17, -2.33786398e-01, -1.54193959e-01],
          [-3.05414996e-17,  8.40072236e-04,  5.57884080e-04],
          [ 3.01859411e-17,  8.60411436e-03,  6.15745204e-04]],

         [[ 6.80309533e-04, -1.23162742e-03,  1.08729813e-03],
          [-1.53863193e-01, -1.38700657e-02, -1.36243323e-01],
          [-1.54665054e-01, -1.89018172e-02, -1.56415558e-01]]])
  ```

* A new  `qml.draw` function is available, allowing QNodes to be easily
  drawn without execution by providing example input.
  [(#962)](https://github.com/PennyLaneAI/pennylane/pull/962)

  ```python
  @qml.qnode(dev)
  def circuit(a, w):
      qml.Hadamard(0)
      qml.CRX(a, wires=[0, 1])
      qml.Rot(*w, wires=[1])
      qml.CRX(-a, wires=[0, 1])
      return qml.expval(qml.PauliZ(0) @ qml.PauliZ(1))
  ```

  The QNode circuit structure may depend on the input arguments;
  this is taken into account by passing example QNode arguments
  to the `qml.draw()` drawing function:

  ```pycon
  >>> drawer = qml.draw(circuit)
  >>> result = drawer(a=2.3, w=[1.2, 3.2, 0.7])
  >>> print(result)
  0: ──H──╭C────────────────────────────╭C─────────╭┤ ⟨Z ⊗ Z⟩
  1: ─────╰RX(2.3)──Rot(1.2, 3.2, 0.7)──╰RX(-2.3)──╰┤ ⟨Z ⊗ Z⟩
  ```

<h4>A faster, leaner, and more flexible core</h4>

* The new core of PennyLane, rewritten from the ground up and developed over the last few release
  cycles, has achieved feature parity and has been made the new default in PennyLane v0.14. The old
  core has been marked as deprecated, and will be removed in an upcoming release.
  [(#1046)](https://github.com/PennyLaneAI/pennylane/pull/1046)
  [(#1040)](https://github.com/PennyLaneAI/pennylane/pull/1040)
  [(#1034)](https://github.com/PennyLaneAI/pennylane/pull/1034)
  [(#1035)](https://github.com/PennyLaneAI/pennylane/pull/1035)
  [(#1027)](https://github.com/PennyLaneAI/pennylane/pull/1027)
  [(#1026)](https://github.com/PennyLaneAI/pennylane/pull/1026)
  [(#1021)](https://github.com/PennyLaneAI/pennylane/pull/1021)
  [(#1054)](https://github.com/PennyLaneAI/pennylane/pull/1054)
  [(#1049)](https://github.com/PennyLaneAI/pennylane/pull/1049)

  While high-level PennyLane code and tutorials remain unchanged, the new core
  provides several advantages and improvements:

  - **Faster and more optimized**: The new core provides various performance optimizations, reducing
    pre- and post-processing overhead, and reduces the number of quantum evaluations in certain
    cases.

  - **Support for in-QNode classical processing**: this allows for differentiable classical
    processing within the QNode.

    ```python
    dev = qml.device("default.qubit", wires=1)

    @qml.qnode(dev, interface="tf")
    def circuit(p):
        qml.RX(tf.sin(p[0])**2 + p[1], wires=0)
        return qml.expval(qml.PauliZ(0))
    ```

    The classical processing functions used within the QNode must match
    the QNode interface. Here, we use TensorFlow:

    ```pycon
    >>> params = tf.Variable([0.5, 0.1], dtype=tf.float64)
    >>> with tf.GradientTape() as tape:
    ...     res = circuit(params)
    >>> grad = tape.gradient(res, params)
    >>> print(res)
    tf.Tensor(0.9460913127754935, shape=(), dtype=float64)
    >>> print(grad)
    tf.Tensor([-0.27255248 -0.32390003], shape=(2,), dtype=float64)
    ```

    As a result of this change, quantum decompositions that require classical processing
    are fully supported and end-to-end differentiable in tape mode.

  - **No more Variable wrapping**: QNode arguments no longer become `Variable`
    objects within the QNode.

    ```python
    dev = qml.device("default.qubit", wires=1)

    @qml.qnode(dev)
    def circuit(x):
        print("Parameter value:", x)
        qml.RX(x, wires=0)
        return qml.expval(qml.PauliZ(0))
    ```

    Internal QNode parameters can be easily inspected, printed, and manipulated:

    ```pycon
    >>> circuit(0.5)
    Parameter value: 0.5
    tensor(0.87758256, requires_grad=True)
    ```

  - **Less restrictive QNode signatures**: There is no longer any restriction on the QNode signature; the QNode can be
    defined and called following the same rules as standard Python functions.

    For example, the following QNode uses positional, named, and variable
    keyword arguments:

    ```python
    x = torch.tensor(0.1, requires_grad=True)
    y = torch.tensor([0.2, 0.3], requires_grad=True)
    z = torch.tensor(0.4, requires_grad=True)

    @qml.qnode(dev, interface="torch")
    def circuit(p1, p2=y, **kwargs):
        qml.RX(p1, wires=0)
        qml.RY(p2[0] * p2[1], wires=0)
        qml.RX(kwargs["p3"], wires=0)
        return qml.var(qml.PauliZ(0))
    ```

    When we call the QNode, we may pass the arguments by name
    even if defined positionally; any argument not provided will
    use the default value.

    ```pycon
    >>> res = circuit(p1=x, p3=z)
    >>> print(res)
    tensor(0.2327, dtype=torch.float64, grad_fn=<SelectBackward>)
    >>> res.backward()
    >>> print(x.grad, y.grad, z.grad)
    tensor(0.8396) tensor([0.0289, 0.0193]) tensor(0.8387)
    ```

    This extends to the `qnn` module, where `KerasLayer` and `TorchLayer` modules
    can be created from QNodes with unrestricted signatures.

  - **Smarter measurements:** QNodes can now measure wires more than once, as
    long as all observables are commuting:

    ```python
    @qml.qnode(dev)
    def circuit(x):
        qml.RX(x, wires=0)
        return [
            qml.expval(qml.PauliZ(0)),
            qml.expval(qml.PauliZ(0) @ qml.PauliZ(1))
        ]
    ```

    Further, the `qml.ExpvalCost()` function allows for optimizing
    measurements to reduce the number of quantum evaluations required.

  With the new PennyLane core, there are a few small breaking changes, detailed
  below in the 'Breaking Changes' section.

<h3>Improvements</h3>

* The built-in PennyLane optimizers allow more flexible cost functions. The cost function passed to most optimizers
  may accept any combination of trainable arguments, non-trainable arguments, and keyword arguments.
  [(#959)](https://github.com/PennyLaneAI/pennylane/pull/959)
  [(#1053)](https://github.com/PennyLaneAI/pennylane/pull/1053)

  The full changes apply to:

  * `AdagradOptimizer`
  * `AdamOptimizer`
  * `GradientDescentOptimizer`
  * `MomentumOptimizer`
  * `NesterovMomentumOptimizer`
  * `RMSPropOptimizer`
  * `RotosolveOptimizer`

  The `requires_grad=False` property must mark any non-trainable constant argument.
  The `RotoselectOptimizer` allows passing only keyword arguments.

  Example use:

  ```python
  def cost(x, y, data, scale=1.0):
      return scale * (x[0]-data)**2 + scale * (y-data)**2

  x = np.array([1.], requires_grad=True)
  y = np.array([1.0])
  data = np.array([2.], requires_grad=False)

  opt = qml.GradientDescentOptimizer()

  # the optimizer step and step_and_cost methods can
  # now update multiple parameters at once
  x_new, y_new, data = opt.step(cost, x, y, data, scale=0.5)
  (x_new, y_new, data), value = opt.step_and_cost(cost, x, y, data, scale=0.5)

  # list and tuple unpacking is also supported
  params = (x, y, data)
  params = opt.step(cost, *params)
  ```

* The circuit drawer has been updated to support the inclusion of unused or inactive
  wires, by passing the `show_all_wires` argument.
  [(#1033)](https://github.com/PennyLaneAI/pennylane/pull/1033)

  ```python
  dev = qml.device('default.qubit', wires=[-1, "a", "q2", 0])

  @qml.qnode(dev)
  def circuit():
      qml.Hadamard(wires=-1)
      qml.CNOT(wires=[-1, "q2"])
      return qml.expval(qml.PauliX(wires="q2"))
  ```

  ```pycon
  >>> print(qml.draw(circuit, show_all_wires=True)())
  >>>
   -1: ──H──╭C──┤
    a: ─────│───┤
   q2: ─────╰X──┤ ⟨X⟩
    0: ─────────┤
  ```

* The logic for choosing the 'best' differentiation method has been altered
  to improve performance.
  [(#1008)](https://github.com/PennyLaneAI/pennylane/pull/1008)

  - If the device provides its own gradient, this is now the preferred
    differentiation method.

  - If a device provides additional interface-specific versions that natively support classical
    backpropagation, this is now preferred over the parameter-shift rule.

    Devices define additional interface-specific devices via their `capabilities()` dictionary. For
    example, `default.qubit` supports supplementary devices for TensorFlow, Autograd, and JAX:

    ```python
    {
      "passthru_devices": {
          "tf": "default.qubit.tf",
          "autograd": "default.qubit.autograd",
          "jax": "default.qubit.jax",
      },
    }
    ```

  As a result of this change, if the QNode `diff_method` is not explicitly provided,
  it is possible that the QNode will run on a *supplementary device* of the device that was
  specifically provided:

  ```python
  dev = qml.device("default.qubit", wires=2)
  qml.QNode(dev) # will default to backprop on default.qubit.autograd
  qml.QNode(dev, interface="tf") # will default to backprop on default.qubit.tf
  qml.QNode(dev, interface="jax") # will default to backprop on default.qubit.jax
  ```

* The `default.qubit` device has been updated so that internally it applies operations in a more
  functional style, i.e., by accepting an input state and returning an evolved state.
  [(#1025)](https://github.com/PennyLaneAI/pennylane/pull/1025)

* A new test series, `pennylane/devices/tests/test_compare_default_qubit.py`, has been added, allowing to test if
  a chosen device gives the same result as `default.qubit`.
  [(#897)](https://github.com/PennyLaneAI/pennylane/pull/897)

  Three tests are added:

  - `test_hermitian_expectation`,
  - `test_pauliz_expectation_analytic`, and
  - `test_random_circuit`.

* Adds the following agnostic tensor manipulation functions to the `qml.math` module: `abs`,
  `angle`, `arcsin`, `concatenate`, `dot`, `squeeze`, `sqrt`, `sum`, `take`, `where`. These functions are
  required to fully support end-to-end differentiable Mottonen and Amplitude embedding.
  [(#922)](https://github.com/PennyLaneAI/pennylane/pull/922)
  [(#1011)](https://github.com/PennyLaneAI/pennylane/pull/1011)

* The `qml.math` module now supports JAX.
  [(#985)](https://github.com/XanaduAI/software-docs/pull/274)

* Several improvements have been made to the `Wires` class to reduce overhead and simplify the logic
  of how wire labels are interpreted:
  [(#1019)](https://github.com/PennyLaneAI/pennylane/pull/1019)
  [(#1010)](https://github.com/PennyLaneAI/pennylane/pull/1010)
  [(#1005)](https://github.com/PennyLaneAI/pennylane/pull/1005)
  [(#983)](https://github.com/PennyLaneAI/pennylane/pull/983)
  [(#967)](https://github.com/PennyLaneAI/pennylane/pull/967)

  - If the input `wires` to a wires class instantiation `Wires(wires)` can be iterated over,
    its elements are interpreted as wire labels. Otherwise, `wires` is interpreted as a single wire label.
    The only exception to this are strings, which are always interpreted as a single
    wire label, so users can address wires with labels such as `"ancilla"`.

  - Any type can now be a wire label as long as it is hashable. The hash is used to establish
    the uniqueness of two labels.

  - Indexing wires objects now returns a label, instead of a new `Wires` object. For example:

    ```pycon
    >>> w = Wires([0, 1, 2])
    >>> w[1]
    >>> 1
    ```

  - The check for uniqueness of wires moved from `Wires` instantiation to
    the `qml.wires._process` function in order to reduce overhead from repeated
    creation of `Wires` instances.

  - Calls to the `Wires` class are substantially reduced, for example by avoiding to call
    Wires on Wires instances on `Operation` instantiation, and by using labels instead of
    `Wires` objects inside the default qubit device.

* Adds the `PauliRot` generator to the `qml.operation` module. This
  generator is required to construct the metric tensor.
  [(#963)](https://github.com/PennyLaneAI/pennylane/pull/963)

* The templates are modified to make use of the new `qml.math` module, for framework-agnostic
  tensor manipulation. This allows the template library to be differentiable
  in backpropagation mode (`diff_method="backprop"`).
  [(#873)](https://github.com/PennyLaneAI/pennylane/pull/873)

* The circuit drawer now allows for the wire order to be (optionally) modified:
  [(#992)](https://github.com/PennyLaneAI/pennylane/pull/992)

  ```pycon
  >>> dev = qml.device('default.qubit', wires=["a", -1, "q2"])
  >>> @qml.qnode(dev)
  ... def circuit():
  ...     qml.Hadamard(wires=-1)
  ...     qml.CNOT(wires=["a", "q2"])
  ...     qml.RX(0.2, wires="a")
  ...     return qml.expval(qml.PauliX(wires="q2"))
  ```

  Printing with default wire order of the device:

  ```pycon
  >>> print(circuit.draw())
    a: ─────╭C──RX(0.2)──┤
   -1: ──H──│────────────┤
   q2: ─────╰X───────────┤ ⟨X⟩
  ```

  Changing the wire order:

  ```pycon
  >>> print(circuit.draw(wire_order=["q2", "a", -1]))
   q2: ──╭X───────────┤ ⟨X⟩
    a: ──╰C──RX(0.2)──┤
   -1: ───H───────────┤
  ```

<h3>Breaking changes</h3>

* QNodes using the new PennyLane core will no longer accept ragged arrays as inputs.

* When using the new PennyLane core and the Autograd interface, non-differentiable data passed
  as a QNode argument or a gate must have the `requires_grad` property set to `False`:

  ```python
  @qml.qnode(dev)
  def circuit(weights, data):
      basis_state = np.array([1, 0, 1, 1], requires_grad=False)
      qml.BasisState(basis_state, wires=[0, 1, 2, 3])
      qml.templates.AmplitudeEmbedding(data, wires=[0, 1, 2, 3])
      qml.templates.BasicEntanglerLayers(weights, wires=[0, 1, 2, 3])
      return qml.probs(wires=0)

  data = np.array(data, requires_grad=False)
  weights = np.array(weights, requires_grad=True)
  circuit(weights, data)
  ```

<h3>Bug fixes</h3>

* Fixes an issue where if the constituent observables of a tensor product do not exist in the queue,
  an error is raised. With this fix, they are first queued before annotation occurs.
  [(#1038)](https://github.com/PennyLaneAI/pennylane/pull/1038)

* Fixes an issue with tape expansions where information about sampling
  (specifically the `is_sampled` tape attribute) was not preserved.
  [(#1027)](https://github.com/PennyLaneAI/pennylane/pull/1027)

* Tape expansion was not properly taking into devices that supported inverse operations,
  causing inverse operations to be unnecessarily decomposed. The QNode tape expansion logic, as well
  as the `Operation.expand()` method, has been modified to fix this.
  [(#956)](https://github.com/PennyLaneAI/pennylane/pull/956)

* Fixes an issue where the Autograd interface was not unwrapping non-differentiable
  PennyLane tensors, which can cause issues on some devices.
  [(#941)](https://github.com/PennyLaneAI/pennylane/pull/941)

* `qml.vqe.Hamiltonian` prints any observable with any number of strings.
  [(#987)](https://github.com/PennyLaneAI/pennylane/pull/987)

* Fixes a bug where parameter-shift differentiation would fail if the QNode
  contained a single probability output.
  [(#1007)](https://github.com/PennyLaneAI/pennylane/pull/1007)

* Fixes an issue when using trainable parameters that are lists/arrays with `tape.vjp`.
  [(#1042)](https://github.com/PennyLaneAI/pennylane/pull/1042)

* The `TensorN` observable is updated to support being copied without any parameters or wires passed.
  [(#1047)](https://github.com/PennyLaneAI/pennylane/pull/1047)

* Fixed deprecation warning when importing `Sequence` from `collections` instead of `collections.abc` in `vqe/vqe.py`.
  [(#1051)](https://github.com/PennyLaneAI/pennylane/pull/1051)

<h3>Contributors</h3>

This release contains contributions from (in alphabetical order):

Juan Miguel Arrazola, Thomas Bromley, Olivia Di Matteo, Theodor Isacsson, Josh Izaac, Christina Lee,
Alejandro Montanez, Steven Oud, Chase Roberts, Sankalp Sanand, Maria Schuld, Antal
Száva, David Wierichs, Jiahao Yao.

# Release 0.13.0

<h3>New features since last release</h3>

<h4>Automatically optimize the number of measurements</h4>

* QNodes in tape mode now support returning observables on the same wire whenever the observables are
  qubit-wise commuting Pauli words. Qubit-wise commuting observables can be evaluated with a
  *single* device run as they are diagonal in the same basis, via a shared set of single-qubit rotations.
  [(#882)](https://github.com/PennyLaneAI/pennylane/pull/882)

  The following example shows a single QNode returning the expectation values of
  the qubit-wise commuting Pauli words `XX` and `XI`:

  ```python
  qml.enable_tape()

  @qml.qnode(dev)
  def f(x):
      qml.Hadamard(wires=0)
      qml.Hadamard(wires=1)
      qml.CRot(0.1, 0.2, 0.3, wires=[1, 0])
      qml.RZ(x, wires=1)
      return qml.expval(qml.PauliX(0) @ qml.PauliX(1)), qml.expval(qml.PauliX(0))
  ```

  ```pycon
  >>> f(0.4)
  tensor([0.89431013, 0.9510565 ], requires_grad=True)
  ```

* The `ExpvalCost` class (previously `VQECost`) now provides observable optimization using the
  `optimize` argument, resulting in potentially fewer device executions.
  [(#902)](https://github.com/PennyLaneAI/pennylane/pull/902)

  This is achieved by separating the observables composing the Hamiltonian into qubit-wise
  commuting groups and evaluating those groups on a single QNode using functionality from the
  `qml.grouping` module:

  ```python
  qml.enable_tape()
  commuting_obs = [qml.PauliX(0), qml.PauliX(0) @ qml.PauliZ(1)]
  H = qml.vqe.Hamiltonian([1, 1], commuting_obs)

  dev = qml.device("default.qubit", wires=2)
  ansatz = qml.templates.StronglyEntanglingLayers

  cost_opt = qml.ExpvalCost(ansatz, H, dev, optimize=True)
  cost_no_opt = qml.ExpvalCost(ansatz, H, dev, optimize=False)

  params = qml.init.strong_ent_layers_uniform(3, 2)
  ```

  Grouping these commuting observables leads to fewer device executions:

  ```pycon
  >>> cost_opt(params)
  >>> ex_opt = dev.num_executions
  >>> cost_no_opt(params)
  >>> ex_no_opt = dev.num_executions - ex_opt
  >>> print("Number of executions:", ex_no_opt)
  Number of executions: 2
  >>> print("Number of executions (optimized):", ex_opt)
  Number of executions (optimized): 1
  ```

<h4>New quantum gradient features</h4>

* Compute the analytic gradient of quantum circuits in parallel on supported devices.
  [(#840)](https://github.com/PennyLaneAI/pennylane/pull/840)

  This release introduces support for batch execution of circuits, via a new device API method
  `Device.batch_execute()`. Devices that implement this new API support submitting a batch of
  circuits for *parallel* evaluation simultaneously, which can significantly reduce the computation time.

  Furthermore, if using tape mode and a compatible device, gradient computations will
  automatically make use of the new batch API---providing a speedup during optimization.

* Gradient recipes are now much more powerful, allowing for operations to define their gradient
  via an arbitrary linear combination of circuit evaluations.
  [(#909)](https://github.com/PennyLaneAI/pennylane/pull/909)
  [(#915)](https://github.com/PennyLaneAI/pennylane/pull/915)

  With this change, gradient recipes can now be of the form
  :math:`\frac{\partial}{\partial\phi_k}f(\phi_k) = \sum_{i} c_i f(a_i \phi_k + s_i )`,
  and are no longer restricted to two-term shifts with identical (but opposite in sign) shift values.

  As a result, PennyLane now supports native analytic quantum gradients for the
  controlled rotation operations `CRX`, `CRY`, `CRZ`, and `CRot`. This allows for parameter-shift
  analytic gradients on hardware, without decomposition.

  Note that this is a breaking change for developers; please see the *Breaking Changes* section
  for more details.

* The `qnn.KerasLayer` class now supports differentiating the QNode through classical
  backpropagation in tape mode.
  [(#869)](https://github.com/PennyLaneAI/pennylane/pull/869)

  ```python
  qml.enable_tape()

  dev = qml.device("default.qubit.tf", wires=2)

  @qml.qnode(dev, interface="tf", diff_method="backprop")
  def f(inputs, weights):
      qml.templates.AngleEmbedding(inputs, wires=range(2))
      qml.templates.StronglyEntanglingLayers(weights, wires=range(2))
      return [qml.expval(qml.PauliZ(i)) for i in range(2)]

  weight_shapes = {"weights": (3, 2, 3)}

  qlayer = qml.qnn.KerasLayer(f, weight_shapes, output_dim=2)

  inputs = tf.constant(np.random.random((4, 2)), dtype=tf.float32)

  with tf.GradientTape() as tape:
      out = qlayer(inputs)

  tape.jacobian(out, qlayer.trainable_weights)
  ```

<h4>New operations, templates, and measurements</h4>

* Adds the `qml.density_matrix` QNode return with partial trace capabilities.
  [(#878)](https://github.com/PennyLaneAI/pennylane/pull/878)

  The density matrix over the provided wires is returned, with all other subsystems traced out.
  `qml.density_matrix` currently works for both the `default.qubit` and `default.mixed` devices.

  ```python
  qml.enable_tape()
  dev = qml.device("default.qubit", wires=2)

  def circuit(x):
      qml.PauliY(wires=0)
      qml.Hadamard(wires=1)
      return qml.density_matrix(wires=[1])  # wire 0 is traced out
  ```

* Adds the square-root X gate `SX`. [(#871)](https://github.com/PennyLaneAI/pennylane/pull/871)

  ```python
  dev = qml.device("default.qubit", wires=1)

  @qml.qnode(dev)
  def circuit():
      qml.SX(wires=[0])
      return qml.expval(qml.PauliZ(wires=[0]))
  ```

* Two new hardware-efficient particle-conserving templates have been implemented
  to perform VQE-based quantum chemistry simulations. The new templates apply
  several layers of the particle-conserving entanglers proposed in Figs. 2a and 2b
  of Barkoutsos *et al*., [arXiv:1805.04340](https://arxiv.org/abs/1805.04340)
  [(#875)](https://github.com/PennyLaneAI/pennylane/pull/875)
  [(#876)](https://github.com/PennyLaneAI/pennylane/pull/876)

<h4>Estimate and track resources</h4>

* The `QuantumTape` class now contains basic resource estimation functionality. The method
  `tape.get_resources()` returns a dictionary with a list of the constituent operations and the
  number of times they appear in the circuit. Similarly, `tape.get_depth()` computes the circuit depth.
  [(#862)](https://github.com/PennyLaneAI/pennylane/pull/862)

  ```pycon
  >>> with qml.tape.QuantumTape() as tape:
  ...    qml.Hadamard(wires=0)
  ...    qml.RZ(0.26, wires=1)
  ...    qml.CNOT(wires=[1, 0])
  ...    qml.Rot(1.8, -2.7, 0.2, wires=0)
  ...    qml.Hadamard(wires=1)
  ...    qml.CNOT(wires=[0, 1])
  ...    qml.expval(qml.PauliZ(0) @ qml.PauliZ(1))
  >>> tape.get_resources()
  {'Hadamard': 2, 'RZ': 1, 'CNOT': 2, 'Rot': 1}
  >>> tape.get_depth()
  4
  ```

* The number of device executions over a QNode's lifetime can now be returned using `num_executions`.
  [(#853)](https://github.com/PennyLaneAI/pennylane/pull/853)

  ```pycon
  >>> dev = qml.device("default.qubit", wires=2)
  >>> @qml.qnode(dev)
  ... def circuit(x, y):
  ...    qml.RX(x, wires=[0])
  ...    qml.RY(y, wires=[1])
  ...    qml.CNOT(wires=[0, 1])
  ...    return qml.expval(qml.PauliZ(0) @ qml.PauliX(1))
  >>> for _ in range(10):
  ...    circuit(0.432, 0.12)
  >>> print(dev.num_executions)
  10
  ```

<h3>Improvements</h3>

* Support for tape mode has improved across PennyLane. The following features now work in tape mode:

  - QNode collections [(#863)](https://github.com/PennyLaneAI/pennylane/pull/863)

  - `qnn.ExpvalCost` [(#863)](https://github.com/PennyLaneAI/pennylane/pull/863)
    [(#911)](https://github.com/PennyLaneAI/pennylane/pull/911)

  - `qml.qnn.KerasLayer` [(#869)](https://github.com/PennyLaneAI/pennylane/pull/869)

  - `qml.qnn.TorchLayer` [(#865)](https://github.com/PennyLaneAI/pennylane/pull/865)

  - The `qml.qaoa` module [(#905)](https://github.com/PennyLaneAI/pennylane/pull/905)

* A new function, `qml.refresh_devices()`, has been added, allowing PennyLane to
  rescan installed PennyLane plugins and refresh the device list. In addition, the `qml.device`
  loader will attempt to refresh devices if the required plugin device cannot be found.
  This will result in an improved experience if installing PennyLane and plugins within
  a running Python session (for example, on Google Colab), and avoid the need to
  restart the kernel/runtime.
  [(#907)](https://github.com/PennyLaneAI/pennylane/pull/907)

* When using `grad_fn = qml.grad(cost)` to compute the gradient of a cost function with the Autograd
  interface, the value of the intermediate forward pass is now available via the `grad_fn.forward`
  property
  [(#914)](https://github.com/PennyLaneAI/pennylane/pull/914):

  ```python
  def cost_fn(x, y):
      return 2 * np.sin(x[0]) * np.exp(-x[1]) + x[0] ** 3 + np.cos(y)

  params = np.array([0.1, 0.5], requires_grad=True)
  data = np.array(0.65, requires_grad=False)
  grad_fn = qml.grad(cost_fn)

  grad_fn(params, data)  # perform backprop and evaluate the gradient
  grad_fn.forward  # the cost function value
  ```

* Gradient-based optimizers now have a `step_and_cost` method that returns
  both the next step as well as the objective (cost) function output.
  [(#916)](https://github.com/PennyLaneAI/pennylane/pull/916)

  ```pycon
  >>> opt = qml.GradientDescentOptimizer()
  >>> params, cost = opt.step_and_cost(cost_fn, params)
  ```

* PennyLane provides a new experimental module `qml.proc` which provides framework-agnostic processing
  functions for array and tensor manipulations.
  [(#886)](https://github.com/PennyLaneAI/pennylane/pull/886)

  Given the input tensor-like object, the call is
  dispatched to the corresponding array manipulation framework, allowing for end-to-end
  differentiation to be preserved.

  ```pycon
  >>> x = torch.tensor([1., 2.])
  >>> qml.proc.ones_like(x)
  tensor([1, 1])
  >>> y = tf.Variable([[0], [5]])
  >>> qml.proc.ones_like(y, dtype=np.complex128)
  <tf.Tensor: shape=(2, 1), dtype=complex128, numpy=
  array([[1.+0.j],
         [1.+0.j]])>
  ```

  Note that these functions are experimental, and only a subset of common functionality is
  supported. Furthermore, the names and behaviour of these functions may differ from similar
  functions in common frameworks; please refer to the function docstrings for more details.

* The gradient methods in tape mode now fully separate the quantum and classical processing. Rather
  than returning the evaluated gradients directly, they now return a tuple containing the required
  quantum and classical processing steps.
  [(#840)](https://github.com/PennyLaneAI/pennylane/pull/840)

  ```python
  def gradient_method(idx, param, **options):
      # generate the quantum tapes that must be computed
      # to determine the quantum gradient
      tapes = quantum_gradient_tapes(self)

      def processing_fn(results):
          # perform classical processing on the evaluated tapes
          # returning the evaluated quantum gradient
          return classical_processing(results)

      return tapes, processing_fn
  ```

  The `JacobianTape.jacobian()` method has been similarly modified to accumulate all gradient
  quantum tapes and classical processing functions, evaluate all quantum tapes simultaneously,
  and then apply the post-processing functions to the evaluated tape results.

* The MultiRZ gate now has a defined generator, allowing it to be used in quantum natural gradient
  optimization.
  [(#912)](https://github.com/PennyLaneAI/pennylane/pull/912)

* The CRot gate now has a `decomposition` method, which breaks the gate down into rotations
  and CNOT gates. This allows `CRot` to be used on devices that do not natively support it.
  [(#908)](https://github.com/PennyLaneAI/pennylane/pull/908)

* The classical processing in the `MottonenStatePreparation` template has been largely
  rewritten to use dense matrices and tensor manipulations wherever possible.
  This is in preparation to support differentiation through the template in the future.
  [(#864)](https://github.com/PennyLaneAI/pennylane/pull/864)

* Device-based caching has replaced QNode caching. Caching is now accessed by passing a
  `cache` argument to the device.
  [(#851)](https://github.com/PennyLaneAI/pennylane/pull/851)

  The `cache` argument should be an integer specifying the size of the cache. For example, a
  cache of size 10 is created using:

  ```pycon
  >>> dev = qml.device("default.qubit", wires=2, cache=10)
  ```

* The `Operation`, `Tensor`, and `MeasurementProcess` classes now have the `__copy__` special method
  defined.
  [(#840)](https://github.com/PennyLaneAI/pennylane/pull/840)

  This allows us to ensure that, when a shallow copy is performed of an operation, the
  mutable list storing the operation parameters is *also* shallow copied. Both the old operation and
  the copied operation will continue to share the same parameter data,
  ```pycon
  >>> import copy
  >>> op = qml.RX(0.2, wires=0)
  >>> op2 = copy.copy(op)
  >>> op.data[0] is op2.data[0]
  True
  ```

  however the *list container* is not a reference:

  ```pycon
  >>> op.data is op2.data
  False
  ```

  This allows the parameters of the copied operation to be modified, without mutating
  the parameters of the original operation.

* The `QuantumTape.copy` method has been tweaked so that
  [(#840)](https://github.com/PennyLaneAI/pennylane/pull/840):

  - Optionally, the tape's operations are shallow copied in addition to the tape by passing the
    `copy_operations=True` boolean flag. This allows the copied tape's parameters to be mutated
    without affecting the original tape's parameters. (Note: the two tapes will share parameter data
    *until* one of the tapes has their parameter list modified.)

  - Copied tapes can be cast to another `QuantumTape` subclass by passing the `tape_cls` keyword
    argument.

<h3>Breaking changes</h3>

* Updated how parameter-shift gradient recipes are defined for operations, allowing for
  gradient recipes that are specified as an arbitrary number of terms.
  [(#909)](https://github.com/PennyLaneAI/pennylane/pull/909)

  Previously, `Operation.grad_recipe` was restricted to two-term parameter-shift formulas.
  With this change, the gradient recipe now contains elements of the form
  :math:`[c_i, a_i, s_i]`, resulting in a gradient recipe of
  :math:`\frac{\partial}{\partial\phi_k}f(\phi_k) = \sum_{i} c_i f(a_i \phi_k + s_i )`.

  As this is a breaking change, all custom operations with defined gradient recipes must be
  updated to continue working with PennyLane 0.13. Note though that if `grad_recipe = None`, the
  default gradient recipe remains unchanged, and corresponds to the two terms :math:`[c_0, a_0, s_0]=[1/2, 1, \pi/2]`
  and :math:`[c_1, a_1, s_1]=[-1/2, 1, -\pi/2]` for every parameter.

- The `VQECost` class has been renamed to `ExpvalCost` to reflect its general applicability
  beyond VQE. Use of `VQECost` is still possible but will result in a deprecation warning.
  [(#913)](https://github.com/PennyLaneAI/pennylane/pull/913)

<h3>Bug fixes</h3>

* The `default.qubit.tf` device is updated to handle TensorFlow objects (e.g.,
  `tf.Variable`) as gate parameters correctly when using the `MultiRZ` and
  `CRot` operations.
  [(#921)](https://github.com/PennyLaneAI/pennylane/pull/921)

* PennyLane tensor objects are now unwrapped in BaseQNode when passed as a
  keyword argument to the quantum function.
  [(#903)](https://github.com/PennyLaneAI/pennylane/pull/903)
  [(#893)](https://github.com/PennyLaneAI/pennylane/pull/893)

* The new tape mode now prevents multiple observables from being evaluated on the same wire
  if the observables are not qubit-wise commuting Pauli words.
  [(#882)](https://github.com/PennyLaneAI/pennylane/pull/882)

* Fixes a bug in `default.qubit` whereby inverses of common gates were not being applied
  via efficient gate-specific methods, instead falling back to matrix-vector multiplication.
  The following gates were affected: `PauliX`, `PauliY`, `PauliZ`, `Hadamard`, `SWAP`, `S`,
  `T`, `CNOT`, `CZ`.
  [(#872)](https://github.com/PennyLaneAI/pennylane/pull/872)

* The `PauliRot` operation now gracefully handles single-qubit Paulis, and all-identity Paulis
  [(#860)](https://github.com/PennyLaneAI/pennylane/pull/860).

* Fixes a bug whereby binary Python operators were not properly propagating the `requires_grad`
  attribute to the output tensor.
  [(#889)](https://github.com/PennyLaneAI/pennylane/pull/889)

* Fixes a bug which prevents `TorchLayer` from doing `backward` when CUDA is enabled.
  [(#899)](https://github.com/PennyLaneAI/pennylane/pull/899)

* Fixes a bug where multi-threaded execution of `QNodeCollection` sometimes fails
  because of simultaneous queuing. This is fixed by adding thread locking during queuing.
  [(#910)](https://github.com/PennyLaneAI/pennylane/pull/918)

* Fixes a bug in `QuantumTape.set_parameters()`. The previous implementation assumed
  that the `self.trainable_parms` set would always be iterated over in increasing integer
  order. However, this is not guaranteed behaviour, and can lead to the incorrect tape parameters
  being set if this is not the case.
  [(#923)](https://github.com/PennyLaneAI/pennylane/pull/923)

* Fixes broken error message if a QNode is instantiated with an unknown exception.
  [(#930)](https://github.com/PennyLaneAI/pennylane/pull/930)

<h3>Contributors</h3>

This release contains contributions from (in alphabetical order):

Juan Miguel Arrazola, Thomas Bromley, Christina Lee, Alain Delgado Gran, Olivia Di Matteo, Anthony
Hayes, Theodor Isacsson, Josh Izaac, Soran Jahangiri, Nathan Killoran, Shumpei Kobayashi, Romain
Moyard, Zeyue Niu, Maria Schuld, Antal Száva.

# Release 0.12.0

<h3>New features since last release</h3>

<h4>New and improved simulators</h4>

* PennyLane now supports a new device, `default.mixed`, designed for
  simulating mixed-state quantum computations. This enables native
  support for implementing noisy channels in a circuit, which generally
  map pure states to mixed states.
  [(#794)](https://github.com/PennyLaneAI/pennylane/pull/794)
  [(#807)](https://github.com/PennyLaneAI/pennylane/pull/807)
  [(#819)](https://github.com/PennyLaneAI/pennylane/pull/819)

  The device can be initialized as
  ```pycon
  >>> dev = qml.device("default.mixed", wires=1)
  ```

  This allows the construction of QNodes that include non-unitary operations,
  such as noisy channels:

  ```pycon
  >>> @qml.qnode(dev)
  ... def circuit(params):
  ...     qml.RX(params[0], wires=0)
  ...     qml.RY(params[1], wires=0)
  ...     qml.AmplitudeDamping(0.5, wires=0)
  ...     return qml.expval(qml.PauliZ(0))
  >>> print(circuit([0.54, 0.12]))
  0.9257702929524184
  >>> print(circuit([0, np.pi]))
  0.0
  ```

<h4>New tools for optimizing measurements</h4>

* The new `grouping` module provides functionality for grouping simultaneously measurable Pauli word
  observables.
  [(#761)](https://github.com/PennyLaneAI/pennylane/pull/761)
  [(#850)](https://github.com/PennyLaneAI/pennylane/pull/850)
  [(#852)](https://github.com/PennyLaneAI/pennylane/pull/852)

  - The `optimize_measurements` function will take as input a list of Pauli word observables and
    their corresponding coefficients (if any), and will return the partitioned Pauli terms
    diagonalized in the measurement basis and the corresponding diagonalizing circuits.

    ```python
    from pennylane.grouping import optimize_measurements
    h, nr_qubits = qml.qchem.molecular_hamiltonian("h2", "h2.xyz")
    rotations, grouped_ops, grouped_coeffs = optimize_measurements(h.ops, h.coeffs, grouping="qwc")
    ```

    The diagonalizing circuits of `rotations` correspond to the diagonalized Pauli word groupings of
    `grouped_ops`.

  - Pauli word partitioning utilities are performed by the `PauliGroupingStrategy`
    class. An input list of Pauli words can be partitioned into mutually commuting,
    qubit-wise-commuting, or anticommuting groupings.

    For example, partitioning Pauli words into anticommutative groupings by the Recursive Largest
    First (RLF) graph colouring heuristic:

    ```python
    from pennylane import PauliX, PauliY, PauliZ, Identity
    from pennylane.grouping import group_observables
    pauli_words = [
        Identity('a') @ Identity('b'),
        Identity('a') @ PauliX('b'),
        Identity('a') @ PauliY('b'),
        PauliZ('a') @ PauliX('b'),
        PauliZ('a') @ PauliY('b'),
        PauliZ('a') @ PauliZ('b')
    ]
    groupings = group_observables(pauli_words, grouping_type='anticommuting', method='rlf')
    ```

  - Various utility functions are included for obtaining and manipulating Pauli
    words in the binary symplectic vector space representation.

    For instance, two Pauli words may be converted to their binary vector representation:

    ```pycon
    >>> from pennylane.grouping import pauli_to_binary
    >>> from pennylane.wires import Wires
    >>> wire_map = {Wires('a'): 0, Wires('b'): 1}
    >>> pauli_vec_1 = pauli_to_binary(qml.PauliX('a') @ qml.PauliY('b'))
    >>> pauli_vec_2 = pauli_to_binary(qml.PauliZ('a') @ qml.PauliZ('b'))
    >>> pauli_vec_1
    [1. 1. 0. 1.]
    >>> pauli_vec_2
    [0. 0. 1. 1.]
    ```

    Their product up to a phase may be computed by taking the sum of their binary vector
    representations, and returned in the operator representation.

    ```pycon
    >>> from pennylane.grouping import binary_to_pauli
    >>> binary_to_pauli((pauli_vec_1 + pauli_vec_2) % 2, wire_map)
    Tensor product ['PauliY', 'PauliX']: 0 params, wires ['a', 'b']
    ```

    For more details on the grouping module, see the
    [grouping module documentation](https://pennylane.readthedocs.io/en/stable/code/qml_grouping.html)


<h4>Returning the quantum state from simulators</h4>

* The quantum state of a QNode can now be returned using the `qml.state()` return function.
  [(#818)](https://github.com/XanaduAI/pennylane/pull/818)

  ```python
  import pennylane as qml

  dev = qml.device("default.qubit", wires=3)
  qml.enable_tape()

  @qml.qnode(dev)
  def qfunc(x, y):
      qml.RZ(x, wires=0)
      qml.CNOT(wires=[0, 1])
      qml.RY(y, wires=1)
      qml.CNOT(wires=[0, 2])
      return qml.state()

  >>> qfunc(0.56, 0.1)
  array([0.95985437-0.27601028j, 0.        +0.j        ,
         0.04803275-0.01381203j, 0.        +0.j        ,
         0.        +0.j        , 0.        +0.j        ,
         0.        +0.j        , 0.        +0.j        ])
  ```

  Differentiating the state is currently available when using the
  classical backpropagation differentiation method (`diff_method="backprop"`) with a compatible device,
  and when using the new tape mode.

<h4>New operations and channels</h4>

* PennyLane now includes standard channels such as the Amplitude-damping,
  Phase-damping, and Depolarizing channels, as well as the ability
  to make custom qubit channels.
  [(#760)](https://github.com/PennyLaneAI/pennylane/pull/760)
  [(#766)](https://github.com/PennyLaneAI/pennylane/pull/766)
  [(#778)](https://github.com/PennyLaneAI/pennylane/pull/778)

* The controlled-Y operation is now available via `qml.CY`. For devices that do
  not natively support the controlled-Y operation, it will be decomposed
  into `qml.RY`, `qml.CNOT`, and `qml.S` operations.
  [(#806)](https://github.com/PennyLaneAI/pennylane/pull/806)

<h4>Preview the next-generation PennyLane QNode</h4>

* The new PennyLane `tape` module provides a re-formulated QNode class, rewritten from the ground-up,
  that uses a new `QuantumTape` object to represent the QNode's quantum circuit. Tape mode
  provides several advantages over the standard PennyLane QNode.
  [(#785)](https://github.com/PennyLaneAI/pennylane/pull/785)
  [(#792)](https://github.com/PennyLaneAI/pennylane/pull/792)
  [(#796)](https://github.com/PennyLaneAI/pennylane/pull/796)
  [(#800)](https://github.com/PennyLaneAI/pennylane/pull/800)
  [(#803)](https://github.com/PennyLaneAI/pennylane/pull/803)
  [(#804)](https://github.com/PennyLaneAI/pennylane/pull/804)
  [(#805)](https://github.com/PennyLaneAI/pennylane/pull/805)
  [(#808)](https://github.com/PennyLaneAI/pennylane/pull/808)
  [(#810)](https://github.com/PennyLaneAI/pennylane/pull/810)
  [(#811)](https://github.com/PennyLaneAI/pennylane/pull/811)
  [(#815)](https://github.com/PennyLaneAI/pennylane/pull/815)
  [(#820)](https://github.com/PennyLaneAI/pennylane/pull/820)
  [(#823)](https://github.com/PennyLaneAI/pennylane/pull/823)
  [(#824)](https://github.com/PennyLaneAI/pennylane/pull/824)
  [(#829)](https://github.com/PennyLaneAI/pennylane/pull/829)

  - Support for in-QNode classical processing: Tape mode allows for differentiable classical
    processing within the QNode.

  - No more Variable wrapping: In tape mode, QNode arguments no longer become `Variable`
    objects within the QNode.

  - Less restrictive QNode signatures: There is no longer any restriction on the QNode signature;
    the QNode can be defined and called following the same rules as standard Python functions.

  - Unifying all QNodes: The tape-mode QNode merges all QNodes (including the
    `JacobianQNode` and the `PassthruQNode`) into a single unified QNode, with
    identical behaviour regardless of the differentiation type.

  - Optimizations: Tape mode provides various performance optimizations, reducing pre- and
    post-processing overhead, and reduces the number of quantum evaluations in certain cases.

  Note that tape mode is **experimental**, and does not currently have feature-parity with the
  existing QNode. [Feedback and bug reports](https://github.com/PennyLaneAI/pennylane/issues) are
  encouraged and will help improve the new tape mode.

  Tape mode can be enabled globally via the `qml.enable_tape` function, without changing your
  PennyLane code:

  ```python
  qml.enable_tape()
  dev = qml.device("default.qubit", wires=1)

  @qml.qnode(dev, interface="tf")
  def circuit(p):
      print("Parameter value:", p)
      qml.RX(tf.sin(p[0])**2 + p[1], wires=0)
      return qml.expval(qml.PauliZ(0))
  ```

  For more details, please see the [tape mode
  documentation](https://pennylane.readthedocs.io/en/stable/code/qml_tape.html).

<h3>Improvements</h3>

* QNode caching has been introduced, allowing the QNode to keep track of the results of previous
  device executions and reuse those results in subsequent calls.
  Note that QNode caching is only supported in the new and experimental tape-mode.
  [(#817)](https://github.com/PennyLaneAI/pennylane/pull/817)

  Caching is available by passing a `caching` argument to the QNode:

  ```python
  dev = qml.device("default.qubit", wires=2)
  qml.enable_tape()

  @qml.qnode(dev, caching=10)  # cache up to 10 evaluations
  def qfunc(x):
      qml.RX(x, wires=0)
      qml.RX(0.3, wires=1)
      qml.CNOT(wires=[0, 1])
      return qml.expval(qml.PauliZ(1))

  qfunc(0.1)  # first evaluation executes on the device
  qfunc(0.1)  # second evaluation accesses the cached result
  ```

* Sped up the application of certain gates in `default.qubit` by using array/tensor
  manipulation tricks. The following gates are affected: `PauliX`, `PauliY`, `PauliZ`,
  `Hadamard`, `SWAP`, `S`, `T`, `CNOT`, `CZ`.
  [(#772)](https://github.com/PennyLaneAI/pennylane/pull/772)

* The computation of marginal probabilities has been made more efficient for devices
  with a large number of wires, achieving in some cases a 5x speedup.
  [(#799)](https://github.com/PennyLaneAI/pennylane/pull/799)

* Adds arithmetic operations (addition, tensor product,
  subtraction, and scalar multiplication) between `Hamiltonian`,
  `Tensor`, and `Observable` objects, and inline arithmetic
  operations between Hamiltonians and other observables.
  [(#765)](https://github.com/PennyLaneAI/pennylane/pull/765)

  Hamiltonians can now easily be defined as sums of observables:

  ```pycon3
  >>> H = 3 * qml.PauliZ(0) - (qml.PauliX(0) @ qml.PauliX(1)) + qml.Hamiltonian([4], [qml.PauliZ(0)])
  >>> print(H)
  (7.0) [Z0] + (-1.0) [X0 X1]
  ```

* Adds `compare()` method to `Observable` and `Hamiltonian` classes, which allows
  for comparison between observable quantities.
  [(#765)](https://github.com/PennyLaneAI/pennylane/pull/765)

  ```pycon3
  >>> H = qml.Hamiltonian([1], [qml.PauliZ(0)])
  >>> obs = qml.PauliZ(0) @ qml.Identity(1)
  >>> print(H.compare(obs))
  True
  ```

  ```pycon3
  >>> H = qml.Hamiltonian([2], [qml.PauliZ(0)])
  >>> obs = qml.PauliZ(1) @ qml.Identity(0)
  >>> print(H.compare(obs))
  False
  ```

* Adds `simplify()` method to the `Hamiltonian` class.
  [(#765)](https://github.com/PennyLaneAI/pennylane/pull/765)

  ```pycon3
  >>> H = qml.Hamiltonian([1, 2], [qml.PauliZ(0), qml.PauliZ(0) @ qml.Identity(1)])
  >>> H.simplify()
  >>> print(H)
  (3.0) [Z0]
  ```

* Added a new bit-flip mixer to the `qml.qaoa` module.
  [(#774)](https://github.com/PennyLaneAI/pennylane/pull/774)

* Summation of two `Wires` objects is now supported and will return
  a `Wires` object containing the set of all wires defined by the
  terms in the summation.
  [(#812)](https://github.com/PennyLaneAI/pennylane/pull/812)

<h3>Breaking changes</h3>

* The PennyLane NumPy module now returns scalar (zero-dimensional) arrays where
  Python scalars were previously returned.
  [(#820)](https://github.com/PennyLaneAI/pennylane/pull/820)
  [(#833)](https://github.com/PennyLaneAI/pennylane/pull/833)

  For example, this affects array element indexing, and summation:

  ```pycon
  >>> x = np.array([1, 2, 3], requires_grad=False)
  >>> x[0]
  tensor(1, requires_grad=False)
  >>> np.sum(x)
  tensor(6, requires_grad=True)
  ```

  This may require small updates to user code. A convenience method, `np.tensor.unwrap()`,
  has been added to help ease the transition. This converts PennyLane NumPy tensors
  to standard NumPy arrays and Python scalars:

  ```pycon
  >>> x = np.array(1.543, requires_grad=False)
  >>> x.unwrap()
  1.543
  ```

  Note, however, that information regarding array differentiability will be
  lost.

* The device capabilities dictionary has been redesigned, for clarity and robustness. In particular,
  the capabilities dictionary is now inherited from the parent class, various keys have more
  expressive names, and all keys are now defined in the base device class. For more details, please
  [refer to the developer
  documentation](https://pennylane.readthedocs.io/en/stable/development/plugins.html#device-capabilities).
  [(#781)](https://github.com/PennyLaneAI/pennylane/pull/781/files)

<h3>Bug fixes</h3>

* Changed to use lists for storing variable values inside `BaseQNode`
  allowing complex matrices to be passed to `QubitUnitary`.
  [(#773)](https://github.com/PennyLaneAI/pennylane/pull/773)

* Fixed a bug within `default.qubit`, resulting in greater efficiency
  when applying a state vector to all wires on the device.
  [(#849)](https://github.com/PennyLaneAI/pennylane/pull/849)

<h3>Documentation</h3>

* Equations have been added to the `qml.sample` and `qml.probs` docstrings
  to clarify the mathematical foundation of the performed measurements.
  [(#843)](https://github.com/PennyLaneAI/pennylane/pull/843)

<h3>Contributors</h3>

This release contains contributions from (in alphabetical order):

Aroosa Ijaz, Juan Miguel Arrazola, Thomas Bromley, Jack Ceroni, Alain Delgado Gran, Josh Izaac,
Soran Jahangiri, Nathan Killoran, Robert Lang, Cedric Lin, Olivia Di Matteo, Nicolás Quesada, Maria
Schuld, Antal Száva.

# Release 0.11.0

<h3>New features since last release</h3>

<h4>New and improved simulators</h4>

* Added a new device, `default.qubit.autograd`, a pure-state qubit simulator written using Autograd.
  This device supports classical backpropagation (`diff_method="backprop"`); this can
  be faster than the parameter-shift rule for computing quantum gradients
  when the number of parameters to be optimized is large.
  [(#721)](https://github.com/XanaduAI/pennylane/pull/721)

  ```pycon
  >>> dev = qml.device("default.qubit.autograd", wires=1)
  >>> @qml.qnode(dev, diff_method="backprop")
  ... def circuit(x):
  ...     qml.RX(x[1], wires=0)
  ...     qml.Rot(x[0], x[1], x[2], wires=0)
  ...     return qml.expval(qml.PauliZ(0))
  >>> weights = np.array([0.2, 0.5, 0.1])
  >>> grad_fn = qml.grad(circuit)
  >>> print(grad_fn(weights))
  array([-2.25267173e-01, -1.00864546e+00,  6.93889390e-18])
  ```

  See the [device documentation](https://pennylane.readthedocs.io/en/stable/code/api/pennylane.devices.default_qubit_autograd.DefaultQubitAutograd.html) for more details.

* A new experimental C++ state-vector simulator device is now available, `lightning.qubit`. It
  uses the C++ Eigen library to perform fast linear algebra calculations for simulating quantum
  state-vector evolution.

  `lightning.qubit` is currently in beta; it can be installed via `pip`:

  ```console
  $ pip install pennylane-lightning
  ```

  Once installed, it can be used as a PennyLane device:

  ```pycon
  >>> dev = qml.device("lightning.qubit", wires=2)
  ```

  For more details, please see the [lightning qubit documentation](https://pennylane-lightning.readthedocs.io).

<h4>New algorithms and templates</h4>

* Added built-in QAOA functionality via the new `qml.qaoa` module.
  [(#712)](https://github.com/PennyLaneAI/pennylane/pull/712)
  [(#718)](https://github.com/PennyLaneAI/pennylane/pull/718)
  [(#741)](https://github.com/PennyLaneAI/pennylane/pull/741)
  [(#720)](https://github.com/PennyLaneAI/pennylane/pull/720)

  This includes the following features:

  * New `qml.qaoa.x_mixer` and `qml.qaoa.xy_mixer` functions for defining Pauli-X and XY
    mixer Hamiltonians.

  * MaxCut: The `qml.qaoa.maxcut` function allows easy construction of the cost Hamiltonian
    and recommended mixer Hamiltonian for solving the MaxCut problem for a supplied graph.

  * Layers: `qml.qaoa.cost_layer` and `qml.qaoa.mixer_layer` take cost and mixer
    Hamiltonians, respectively, and apply the corresponding QAOA cost and mixer layers
    to the quantum circuit

  For example, using PennyLane to construct and solve a MaxCut problem with QAOA:

  ```python
  wires = range(3)
  graph = Graph([(0, 1), (1, 2), (2, 0)])
  cost_h, mixer_h = qaoa.maxcut(graph)

  def qaoa_layer(gamma, alpha):
      qaoa.cost_layer(gamma, cost_h)
      qaoa.mixer_layer(alpha, mixer_h)

  def antatz(params, **kwargs):

      for w in wires:
          qml.Hadamard(wires=w)

      # repeat the QAOA layer two times
      qml.layer(qaoa_layer, 2, params[0], params[1])

  dev = qml.device('default.qubit', wires=len(wires))
  cost_function = qml.VQECost(ansatz, cost_h, dev)
  ```

* Added an `ApproxTimeEvolution` template to the PennyLane templates module, which
  can be used to implement Trotterized time-evolution under a Hamiltonian.
  [(#710)](https://github.com/XanaduAI/pennylane/pull/710)

  <img src="https://pennylane.readthedocs.io/en/latest/_static/templates/subroutines/approx_time_evolution.png" width=50%/>

* Added a `qml.layer` template-constructing function, which takes a unitary, and
  repeatedly applies it on a set of wires to a given depth.
  [(#723)](https://github.com/PennyLaneAI/pennylane/pull/723)

  ```python
  def subroutine():
      qml.Hadamard(wires=[0])
      qml.CNOT(wires=[0, 1])
      qml.PauliX(wires=[1])

  dev = qml.device('default.qubit', wires=3)

  @qml.qnode(dev)
  def circuit():
      qml.layer(subroutine, 3)
      return [qml.expval(qml.PauliZ(0)), qml.expval(qml.PauliZ(1))]
  ```

  This creates the following circuit:
  ```pycon
  >>> circuit()
  >>> print(circuit.draw())
  0: ──H──╭C──X──H──╭C──X──H──╭C──X──┤ ⟨Z⟩
  1: ─────╰X────────╰X────────╰X─────┤ ⟨Z⟩
  ```

* Added the `qml.utils.decompose_hamiltonian` function. This function can be used to
  decompose a Hamiltonian into a linear combination of Pauli operators.
  [(#671)](https://github.com/XanaduAI/pennylane/pull/671)

  ```pycon
  >>> A = np.array(
  ... [[-2, -2+1j, -2, -2],
  ... [-2-1j,  0,  0, -1],
  ... [-2,  0, -2, -1],
  ... [-2, -1, -1,  0]])
  >>> coeffs, obs_list = decompose_hamiltonian(A)
  ```

<h4>New device features</h4>

* It is now possible to specify custom wire labels, such as `['anc1', 'anc2', 0, 1, 3]`, where the labels
  can be strings or numbers.
  [(#666)](https://github.com/XanaduAI/pennylane/pull/666)

  Custom wire labels are defined by passing a list to the `wires` argument when creating the device:

  ```pycon
  >>> dev = qml.device("default.qubit", wires=['anc1', 'anc2', 0, 1, 3])
  ```

  Quantum operations should then be invoked with these custom wire labels:

  ``` pycon
  >>> @qml.qnode(dev)
  >>> def circuit():
  ...    qml.Hadamard(wires='anc2')
  ...    qml.CNOT(wires=['anc1', 3])
  ...    ...
  ```

  The existing behaviour, in which the number of wires is specified on device initialization,
  continues to work as usual. This gives a default behaviour where wires are labelled
  by consecutive integers.

  ```pycon
  >>> dev = qml.device("default.qubit", wires=5)
  ```

* An integrated device test suite has been added, which can be used
  to run basic integration tests on core or external devices.
  [(#695)](https://github.com/PennyLaneAI/pennylane/pull/695)
  [(#724)](https://github.com/PennyLaneAI/pennylane/pull/724)
  [(#733)](https://github.com/PennyLaneAI/pennylane/pull/733)

  The test can be invoked against a particular device by calling the `pl-device-test`
  command line program:

  ```console
  $ pl-device-test --device=default.qubit --shots=1234 --analytic=False
  ```

  If the tests are run on external devices, the device and its dependencies must be
  installed locally. For more details, please see the
  [plugin test documentation](http://pennylane.readthedocs.io/en/latest/code/api/pennylane.devices.tests.html).

<h3>Improvements</h3>

* The functions implementing the quantum circuits building the Unitary Coupled-Cluster
  (UCCSD) VQE ansatz have been improved, with a more consistent naming convention and
  improved docstrings.
  [(#748)](https://github.com/PennyLaneAI/pennylane/pull/748)

  The changes include:

  - The terms *1particle-1hole (ph)* and *2particle-2hole (pphh)* excitations
    were replaced with the names *single* and *double* excitations, respectively.

  - The non-differentiable arguments in the `UCCSD` template were renamed accordingly:
    `ph` → `s_wires`, `pphh` → `d_wires`

  - The term *virtual*, previously used to refer the *unoccupied* orbitals, was discarded.

  - The Usage Details sections were updated and improved.

* Added support for TensorFlow 2.3 and PyTorch 1.6.
  [(#725)](https://github.com/PennyLaneAI/pennylane/pull/725)

* Returning probabilities is now supported from photonic QNodes.
  As with qubit QNodes, photonic QNodes returning probabilities are
  end-to-end differentiable.
  [(#699)](https://github.com/XanaduAI/pennylane/pull/699/)

  ```pycon
  >>> dev = qml.device("strawberryfields.fock", wires=2, cutoff_dim=5)
  >>> @qml.qnode(dev)
  ... def circuit(a):
  ...     qml.Displacement(a, 0, wires=0)
  ...     return qml.probs(wires=0)
  >>> print(circuit(0.5))
  [7.78800783e-01 1.94700196e-01 2.43375245e-02 2.02812704e-03 1.26757940e-04]
  ```

<h3>Breaking changes</h3>

* The `pennylane.plugins` and `pennylane.beta.plugins` folders have been renamed to
  `pennylane.devices` and `pennylane.beta.devices`, to reflect their content better.
  [(#726)](https://github.com/XanaduAI/pennylane/pull/726)

<h3>Bug fixes</h3>

* The PennyLane interface conversion functions can now convert QNodes with
  pre-existing interfaces.
  [(#707)](https://github.com/XanaduAI/pennylane/pull/707)

<h3>Documentation</h3>

* The interfaces section of the documentation has been renamed to 'Interfaces and training',
  and updated with the latest variable handling details.
  [(#753)](https://github.com/PennyLaneAI/pennylane/pull/753)

<h3>Contributors</h3>

This release contains contributions from (in alphabetical order):

Juan Miguel Arrazola, Thomas Bromley, Jack Ceroni, Alain Delgado Gran, Shadab Hussain, Theodor
Isacsson, Josh Izaac, Nathan Killoran, Maria Schuld, Antal Száva, Nicola Vitucci.

# Release 0.10.0

<h3>New features since last release</h3>

<h4>New and improved simulators</h4>

* Added a new device, `default.qubit.tf`, a pure-state qubit simulator written using TensorFlow.
  As a result, it supports classical backpropagation as a means to compute the Jacobian. This can
  be faster than the parameter-shift rule for computing quantum gradients
  when the number of parameters to be optimized is large.

  `default.qubit.tf` is designed to be used with end-to-end classical backpropagation
  (`diff_method="backprop"`) with the TensorFlow interface. This is the default method
  of differentiation when creating a QNode with this device.

  Using this method, the created QNode is a 'white-box' that is
  tightly integrated with your TensorFlow computation, including
  [AutoGraph](https://www.tensorflow.org/guide/function) support:

  ```pycon
  >>> dev = qml.device("default.qubit.tf", wires=1)
  >>> @tf.function
  ... @qml.qnode(dev, interface="tf", diff_method="backprop")
  ... def circuit(x):
  ...     qml.RX(x[1], wires=0)
  ...     qml.Rot(x[0], x[1], x[2], wires=0)
  ...     return qml.expval(qml.PauliZ(0))
  >>> weights = tf.Variable([0.2, 0.5, 0.1])
  >>> with tf.GradientTape() as tape:
  ...     res = circuit(weights)
  >>> print(tape.gradient(res, weights))
  tf.Tensor([-2.2526717e-01 -1.0086454e+00  1.3877788e-17], shape=(3,), dtype=float32)
  ```

  See the `default.qubit.tf`
  [documentation](https://pennylane.ai/en/stable/code/api/pennylane.beta.plugins.DefaultQubitTF.html)
  for more details.

* The [default.tensor plugin](https://github.com/XanaduAI/pennylane/blob/master/pennylane/beta/plugins/default_tensor.py)
  has been significantly upgraded. It now allows two different
  tensor network representations to be used: `"exact"` and `"mps"`. The former uses a
  exact factorized representation of quantum states, while the latter uses a matrix product state
  representation.
  ([#572](https://github.com/XanaduAI/pennylane/pull/572))
  ([#599](https://github.com/XanaduAI/pennylane/pull/599))

<h4>New machine learning functionality and integrations</h4>

* PennyLane QNodes can now be converted into Torch layers, allowing for creation of quantum and
  hybrid models using the `torch.nn` API.
  [(#588)](https://github.com/XanaduAI/pennylane/pull/588)

  A PennyLane QNode can be converted into a `torch.nn` layer using the `qml.qnn.TorchLayer` class:

  ```pycon
  >>> @qml.qnode(dev)
  ... def qnode(inputs, weights_0, weight_1):
  ...    # define the circuit
  ...    # ...

  >>> weight_shapes = {"weights_0": 3, "weight_1": 1}
  >>> qlayer = qml.qnn.TorchLayer(qnode, weight_shapes)
  ```

  A hybrid model can then be easily constructed:

  ```pycon
  >>> model = torch.nn.Sequential(qlayer, torch.nn.Linear(2, 2))
  ```

* Added a new "reversible" differentiation method which can be used in simulators, but not hardware.

  The reversible approach is similar to backpropagation, but trades off extra computation for
  enhanced memory efficiency. Where backpropagation caches the state tensors at each step during
  a simulated evolution, the reversible method only caches the final pre-measurement state.

  Compared to the parameter-shift method, the reversible method can be faster or slower,
  depending on the density and location of parametrized gates in a circuit
  (circuits with higher density of parametrized gates near the end of the circuit will see a benefit).
  [(#670)](https://github.com/XanaduAI/pennylane/pull/670)

  ```pycon
  >>> dev = qml.device("default.qubit", wires=2)
  ... @qml.qnode(dev, diff_method="reversible")
  ... def circuit(x):
  ...     qml.RX(x, wires=0)
  ...     qml.RX(x, wires=0)
  ...     qml.CNOT(wires=[0,1])
  ...     return qml.expval(qml.PauliZ(0))
  >>> qml.grad(circuit)(0.5)
  (array(-0.47942554),)
  ```

<h4>New templates and cost functions</h4>

* Added the new templates `UCCSD`, `SingleExcitationUnitary`, and`DoubleExcitationUnitary`,
  which together implement the Unitary Coupled-Cluster Singles and Doubles (UCCSD) ansatz
  to perform VQE-based quantum chemistry simulations using PennyLane-QChem.
  [(#622)](https://github.com/XanaduAI/pennylane/pull/622)
  [(#638)](https://github.com/XanaduAI/pennylane/pull/638)
  [(#654)](https://github.com/XanaduAI/pennylane/pull/654)
  [(#659)](https://github.com/XanaduAI/pennylane/pull/659)
  [(#622)](https://github.com/XanaduAI/pennylane/pull/622)

* Added module `pennylane.qnn.cost` with class `SquaredErrorLoss`. The module contains classes
  to calculate losses and cost functions on circuits with trainable parameters.
  [(#642)](https://github.com/XanaduAI/pennylane/pull/642)

<h3>Improvements</h3>

* Improves the wire management by making the `Operator.wires` attribute a `wires` object.
  [(#666)](https://github.com/XanaduAI/pennylane/pull/666)

* A significant improvement with respect to how QNodes and interfaces mark quantum function
  arguments as differentiable when using Autograd, designed to improve performance and make
  QNodes more intuitive.
  [(#648)](https://github.com/XanaduAI/pennylane/pull/648)
  [(#650)](https://github.com/XanaduAI/pennylane/pull/650)

  In particular, the following changes have been made:

  - A new `ndarray` subclass `pennylane.numpy.tensor`, which extends NumPy arrays with
    the keyword argument and attribute `requires_grad`. Tensors which have `requires_grad=False`
    are treated as non-differentiable by the Autograd interface.

  - A new subpackage `pennylane.numpy`, which wraps `autograd.numpy` such that NumPy functions
    accept the `requires_grad` keyword argument, and allows Autograd to differentiate
    `pennylane.numpy.tensor` objects.

  - The `argnum` argument to `qml.grad` is now optional; if not provided, arguments explicitly
    marked as `requires_grad=False` are excluded for the list of differentiable arguments.
    The ability to pass `argnum` has been retained for backwards compatibility, and
    if present the old behaviour persists.

* The QNode Torch interface now inspects QNode positional arguments.
  If any argument does not have the attribute `requires_grad=True`, it
  is automatically excluded from quantum gradient computations.
  [(#652)](https://github.com/XanaduAI/pennylane/pull/652)
  [(#660)](https://github.com/XanaduAI/pennylane/pull/660)

* The QNode TF interface now inspects QNode positional arguments.
  If any argument is not being watched by a `tf.GradientTape()`,
  it is automatically excluded from quantum gradient computations.
  [(#655)](https://github.com/XanaduAI/pennylane/pull/655)
  [(#660)](https://github.com/XanaduAI/pennylane/pull/660)

* QNodes have two new public methods: `QNode.set_trainable_args()` and `QNode.get_trainable_args()`.
  These are designed to be called by interfaces, to specify to the QNode which of its
  input arguments are differentiable. Arguments which are non-differentiable will not be converted
  to PennyLane Variable objects within the QNode.
  [(#660)](https://github.com/XanaduAI/pennylane/pull/660)

* Added `decomposition` method to PauliX, PauliY, PauliZ, S, T, Hadamard, and PhaseShift gates, which
  decomposes each of these gates into rotation gates.
  [(#668)](https://github.com/XanaduAI/pennylane/pull/668)

* The `CircuitGraph` class now supports serializing contained circuit operations
  and measurement basis rotations to an OpenQASM2.0 script via the new
  `CircuitGraph.to_openqasm()` method.
  [(#623)](https://github.com/XanaduAI/pennylane/pull/623)

<h3>Breaking changes</h3>

* Removes support for Python 3.5.
  [(#639)](https://github.com/XanaduAI/pennylane/pull/639)

<h3>Documentation</h3>

* Various small typos were fixed.

<h3>Contributors</h3>

This release contains contributions from (in alphabetical order):

Thomas Bromley, Jack Ceroni, Alain Delgado Gran, Theodor Isacsson, Josh Izaac,
Nathan Killoran, Maria Schuld, Antal Száva, Nicola Vitucci.


# Release 0.9.0

<h3>New features since last release</h3>

<h4>New machine learning integrations</h4>

* PennyLane QNodes can now be converted into Keras layers, allowing for creation of quantum and
  hybrid models using the Keras API.
  [(#529)](https://github.com/XanaduAI/pennylane/pull/529)

  A PennyLane QNode can be converted into a Keras layer using the `KerasLayer` class:

  ```python
  from pennylane.qnn import KerasLayer

  @qml.qnode(dev)
  def circuit(inputs, weights_0, weight_1):
     # define the circuit
     # ...

  weight_shapes = {"weights_0": 3, "weight_1": 1}
  qlayer = qml.qnn.KerasLayer(circuit, weight_shapes, output_dim=2)
  ```

  A hybrid model can then be easily constructed:

  ```python
  model = tf.keras.models.Sequential([qlayer, tf.keras.layers.Dense(2)])
  ```

* Added a new type of QNode, `qml.qnodes.PassthruQNode`. For simulators which are coded in an
  external library which supports automatic differentiation, PennyLane will treat a PassthruQNode as
  a "white box", and rely on the external library to directly provide gradients via backpropagation.
  This can be more efficient than the using parameter-shift rule for a large number of parameters.
  [(#488)](https://github.com/XanaduAI/pennylane/pull/488)

  Currently this behaviour is supported by PennyLane's `default.tensor.tf` device backend,
  compatible with the `'tf'` interface using TensorFlow 2:

  ```python
  dev = qml.device('default.tensor.tf', wires=2)

  @qml.qnode(dev, diff_method="backprop")
  def circuit(params):
      qml.RX(params[0], wires=0)
      qml.RX(params[1], wires=1)
      qml.CNOT(wires=[0, 1])
      return qml.expval(qml.PauliZ(0))

  qnode = PassthruQNode(circuit, dev)
  params = tf.Variable([0.3, 0.1])

  with tf.GradientTape() as tape:
      tape.watch(params)
      res = qnode(params)

  grad = tape.gradient(res, params)
  ```

<h4>New optimizers</h4>

* Added the `qml.RotosolveOptimizer`, a gradient-free optimizer
  that minimizes the quantum function by updating each parameter,
  one-by-one, via a closed-form expression while keeping other parameters
  fixed.
  [(#636)](https://github.com/XanaduAI/pennylane/pull/636)
  [(#539)](https://github.com/XanaduAI/pennylane/pull/539)

* Added the `qml.RotoselectOptimizer`, which uses Rotosolve to
  minimizes a quantum function with respect to both the
  rotation operations applied and the rotation parameters.
  [(#636)](https://github.com/XanaduAI/pennylane/pull/636)
  [(#539)](https://github.com/XanaduAI/pennylane/pull/539)

  For example, given a quantum function `f` that accepts parameters `x`
  and a list of corresponding rotation operations `generators`,
  the Rotoselect optimizer will, at each step, update both the parameter
  values and the list of rotation gates to minimize the loss:

  ```pycon
  >>> opt = qml.optimize.RotoselectOptimizer()
  >>> x = [0.3, 0.7]
  >>> generators = [qml.RX, qml.RY]
  >>> for _ in range(100):
  ...     x, generators = opt.step(f, x, generators)
  ```


<h4>New operations</h4>

* Added the `PauliRot` gate, which performs an arbitrary
  Pauli rotation on multiple qubits, and the `MultiRZ` gate,
  which performs a rotation generated by a tensor product
  of Pauli Z operators.
  [(#559)](https://github.com/XanaduAI/pennylane/pull/559)

  ```python
  dev = qml.device('default.qubit', wires=4)

  @qml.qnode(dev)
  def circuit(angle):
      qml.PauliRot(angle, "IXYZ", wires=[0, 1, 2, 3])
      return [qml.expval(qml.PauliZ(wire)) for wire in [0, 1, 2, 3]]
  ```

  ```pycon
  >>> circuit(0.4)
  [1.         0.92106099 0.92106099 1.        ]
  >>> print(circuit.draw())
   0: ──╭RI(0.4)──┤ ⟨Z⟩
   1: ──├RX(0.4)──┤ ⟨Z⟩
   2: ──├RY(0.4)──┤ ⟨Z⟩
   3: ──╰RZ(0.4)──┤ ⟨Z⟩
  ```

  If the `PauliRot` gate is not supported on the target device, it will
  be decomposed into `Hadamard`, `RX` and `MultiRZ` gates. Note that
  identity gates in the Pauli word result in untouched wires:

  ```pycon
  >>> print(circuit.draw())
   0: ───────────────────────────────────┤ ⟨Z⟩
   1: ──H──────────╭RZ(0.4)──H───────────┤ ⟨Z⟩
   2: ──RX(1.571)──├RZ(0.4)──RX(-1.571)──┤ ⟨Z⟩
   3: ─────────────╰RZ(0.4)──────────────┤ ⟨Z⟩
  ```

  If the `MultiRZ` gate is not supported, it will be decomposed into
  `CNOT` and `RZ` gates:

  ```pycon
  >>> print(circuit.draw())
   0: ──────────────────────────────────────────────────┤ ⟨Z⟩
   1: ──H──────────────╭X──RZ(0.4)──╭X──────H───────────┤ ⟨Z⟩
   2: ──RX(1.571)──╭X──╰C───────────╰C──╭X──RX(-1.571)──┤ ⟨Z⟩
   3: ─────────────╰C───────────────────╰C──────────────┤ ⟨Z⟩
  ```

* PennyLane now provides `DiagonalQubitUnitary` for diagonal gates, that are e.g.,
  encountered in IQP circuits. These kinds of gates can be evaluated much faster on
  a simulator device.
  [(#567)](https://github.com/XanaduAI/pennylane/pull/567)

  The gate can be used, for example, to efficiently simulate oracles:

  ```python
  dev = qml.device('default.qubit', wires=3)

  # Function as a bitstring
  f = np.array([1, 0, 0, 1, 1, 0, 1, 0])

  @qml.qnode(dev)
  def circuit(weights1, weights2):
      qml.templates.StronglyEntanglingLayers(weights1, wires=[0, 1, 2])

      # Implements the function as a phase-kickback oracle
      qml.DiagonalQubitUnitary((-1)**f, wires=[0, 1, 2])

      qml.templates.StronglyEntanglingLayers(weights2, wires=[0, 1, 2])
      return [qml.expval(qml.PauliZ(w)) for w in range(3)]
  ```

* Added the `TensorN` CVObservable that can represent the tensor product of the
  `NumberOperator` on photonic backends.
  [(#608)](https://github.com/XanaduAI/pennylane/pull/608)

<h4>New templates</h4>

* Added the `ArbitraryUnitary` and `ArbitraryStatePreparation` templates, which use
  `PauliRot` gates to perform an arbitrary unitary and prepare an arbitrary basis
  state with the minimal number of parameters.
  [(#590)](https://github.com/XanaduAI/pennylane/pull/590)

  ```python
  dev = qml.device('default.qubit', wires=3)

  @qml.qnode(dev)
  def circuit(weights1, weights2):
        qml.templates.ArbitraryStatePreparation(weights1, wires=[0, 1, 2])
        qml.templates.ArbitraryUnitary(weights2, wires=[0, 1, 2])
        return qml.probs(wires=[0, 1, 2])
  ```

* Added the `IQPEmbedding` template, which encodes inputs into the diagonal gates of an
  IQP circuit.
  [(#605)](https://github.com/XanaduAI/pennylane/pull/605)

  <img src="https://pennylane.readthedocs.io/en/latest/_images/iqp.png"
  width=50%></img>

* Added the `SimplifiedTwoDesign` template, which implements the circuit
  design of [Cerezo et al. (2020)](<https://arxiv.org/abs/2001.00550>).
  [(#556)](https://github.com/XanaduAI/pennylane/pull/556)

  <img src="https://pennylane.readthedocs.io/en/latest/_images/simplified_two_design.png"
  width=50%></img>

* Added the `BasicEntanglerLayers` template, which is a simple layer architecture
  of rotations and CNOT nearest-neighbour entanglers.
  [(#555)](https://github.com/XanaduAI/pennylane/pull/555)

  <img src="https://pennylane.readthedocs.io/en/latest/_images/basic_entangler.png"
  width=50%></img>

* PennyLane now offers a broadcasting function to easily construct templates:
  `qml.broadcast()` takes single quantum operations or other templates and applies
  them to wires in a specific pattern.
  [(#515)](https://github.com/XanaduAI/pennylane/pull/515)
  [(#522)](https://github.com/XanaduAI/pennylane/pull/522)
  [(#526)](https://github.com/XanaduAI/pennylane/pull/526)
  [(#603)](https://github.com/XanaduAI/pennylane/pull/603)

  For example, we can use broadcast to repeat a custom template
  across multiple wires:

  ```python
  from pennylane.templates import template

  @template
  def mytemplate(pars, wires):
      qml.Hadamard(wires=wires)
      qml.RY(pars, wires=wires)

  dev = qml.device('default.qubit', wires=3)

  @qml.qnode(dev)
  def circuit(pars):
      qml.broadcast(mytemplate, pattern="single", wires=[0,1,2], parameters=pars)
      return qml.expval(qml.PauliZ(0))
  ```

  ```pycon
  >>> circuit([1, 1, 0.1])
  -0.841470984807896
  >>> print(circuit.draw())
   0: ──H──RY(1.0)──┤ ⟨Z⟩
   1: ──H──RY(1.0)──┤
   2: ──H──RY(0.1)──┤
  ```

  For other available patterns, see the
  [broadcast function documentation](https://pennylane.readthedocs.io/en/latest/code/api/pennylane.broadcast.html).

<h3>Breaking changes</h3>

* The `QAOAEmbedding` now uses the new `MultiRZ` gate as a `ZZ` entangler,
  which changes the convention. While
  previously, the `ZZ` gate in the embedding was implemented as

  ```python
  CNOT(wires=[wires[0], wires[1]])
  RZ(2 * parameter, wires=wires[0])
  CNOT(wires=[wires[0], wires[1]])
  ```

  the `MultiRZ` corresponds to

  ```python
  CNOT(wires=[wires[1], wires[0]])
  RZ(parameter, wires=wires[0])
  CNOT(wires=[wires[1], wires[0]])
  ```

  which differs in the factor of `2`, and fixes a bug in the
  wires that the `CNOT` was applied to.
  [(#609)](https://github.com/XanaduAI/pennylane/pull/609)

* Probability methods are handled by `QubitDevice` and device method
  requirements are modified to simplify plugin development.
  [(#573)](https://github.com/XanaduAI/pennylane/pull/573)

* The internal variables `All` and `Any` to mark an `Operation` as acting on all or any
  wires have been renamed to `AllWires` and `AnyWires`.
  [(#614)](https://github.com/XanaduAI/pennylane/pull/614)

<h3>Improvements</h3>

* A new `Wires` class was introduced for the internal
  bookkeeping of wire indices.
  [(#615)](https://github.com/XanaduAI/pennylane/pull/615)

* Improvements to the speed/performance of the `default.qubit` device.
  [(#567)](https://github.com/XanaduAI/pennylane/pull/567)
  [(#559)](https://github.com/XanaduAI/pennylane/pull/559)

* Added the `"backprop"` and `"device"` differentiation methods to the `qnode`
  decorator.
  [(#552)](https://github.com/XanaduAI/pennylane/pull/552)

  - `"backprop"`: Use classical backpropagation. Default on simulator
    devices that are classically end-to-end differentiable.
    The returned QNode can only be used with the same machine learning
    framework (e.g., `default.tensor.tf` simulator with the `tensorflow` interface).

  - `"device"`: Queries the device directly for the gradient.

  Using the `"backprop"` differentiation method with the `default.tensor.tf`
  device, the created QNode is a 'white-box', and is tightly integrated with
  the overall TensorFlow computation:

  ```python
  >>> dev = qml.device("default.tensor.tf", wires=1)
  >>> @qml.qnode(dev, interface="tf", diff_method="backprop")
  >>> def circuit(x):
  ...     qml.RX(x[1], wires=0)
  ...     qml.Rot(x[0], x[1], x[2], wires=0)
  ...     return qml.expval(qml.PauliZ(0))
  >>> vars = tf.Variable([0.2, 0.5, 0.1])
  >>> with tf.GradientTape() as tape:
  ...     res = circuit(vars)
  >>> tape.gradient(res, vars)
  <tf.Tensor: shape=(3,), dtype=float32, numpy=array([-2.2526717e-01, -1.0086454e+00,  1.3877788e-17], dtype=float32)>
  ```

* The circuit drawer now displays inverted operations, as well as wires
  where probabilities are returned from the device:
  [(#540)](https://github.com/XanaduAI/pennylane/pull/540)

  ```python
  >>> @qml.qnode(dev)
  ... def circuit(theta):
  ...     qml.RX(theta, wires=0)
  ...     qml.CNOT(wires=[0, 1])
  ...     qml.S(wires=1).inv()
  ...     return qml.probs(wires=[0, 1])
  >>> circuit(0.2)
  array([0.99003329, 0.        , 0.        , 0.00996671])
  >>> print(circuit.draw())
  0: ──RX(0.2)──╭C───────╭┤ Probs
  1: ───────────╰X──S⁻¹──╰┤ Probs
  ```

* You can now evaluate the metric tensor of a VQE Hamiltonian via the new
  `VQECost.metric_tensor` method. This allows `VQECost` objects to be directly
  optimized by the quantum natural gradient optimizer (`qml.QNGOptimizer`).
  [(#618)](https://github.com/XanaduAI/pennylane/pull/618)

* The input check functions in `pennylane.templates.utils` are now public
  and visible in the API documentation.
  [(#566)](https://github.com/XanaduAI/pennylane/pull/566)

* Added keyword arguments for step size and order to the `qnode` decorator, as well as
  the `QNode` and `JacobianQNode` classes. This enables the user to set the step size
  and order when using finite difference methods. These options are also exposed when
  creating QNode collections.
  [(#530)](https://github.com/XanaduAI/pennylane/pull/530)
  [(#585)](https://github.com/XanaduAI/pennylane/pull/585)
  [(#587)](https://github.com/XanaduAI/pennylane/pull/587)

* The decomposition for the `CRY` gate now uses the simpler form `RY @ CNOT @ RY @ CNOT`
  [(#547)](https://github.com/XanaduAI/pennylane/pull/547)

* The underlying queuing system was refactored, removing the `qml._current_context`
  property that held the currently active `QNode` or `OperationRecorder`. Now, all
  objects that expose a queue for operations inherit from `QueuingContext` and
  register their queue globally.
  [(#548)](https://github.com/XanaduAI/pennylane/pull/548)

* The PennyLane repository has a new benchmarking tool which supports the comparison of different git revisions.
  [(#568)](https://github.com/XanaduAI/pennylane/pull/568)
  [(#560)](https://github.com/XanaduAI/pennylane/pull/560)
  [(#516)](https://github.com/XanaduAI/pennylane/pull/516)

<h3>Documentation</h3>

* Updated the development section by creating a landing page with links to sub-pages
  containing specific guides.
  [(#596)](https://github.com/XanaduAI/pennylane/pull/596)

* Extended the developer's guide by a section explaining how to add new templates.
  [(#564)](https://github.com/XanaduAI/pennylane/pull/564)

<h3>Bug fixes</h3>

* `tf.GradientTape().jacobian()` can now be evaluated on QNodes using the TensorFlow interface.
  [(#626)](https://github.com/XanaduAI/pennylane/pull/626)

* `RandomLayers()` is now compatible with the qiskit devices.
  [(#597)](https://github.com/XanaduAI/pennylane/pull/597)

* `DefaultQubit.probability()` now returns the correct probability when called with
  `device.analytic=False`.
  [(#563)](https://github.com/XanaduAI/pennylane/pull/563)

* Fixed a bug in the `StronglyEntanglingLayers` template, allowing it to
  work correctly when applied to a single wire.
  [(544)](https://github.com/XanaduAI/pennylane/pull/544)

* Fixed a bug when inverting operations with decompositions; operations marked as inverted
  are now correctly inverted when the fallback decomposition is called.
  [(#543)](https://github.com/XanaduAI/pennylane/pull/543)

* The `QNode.print_applied()` method now correctly displays wires where
  `qml.prob()` is being returned.
  [#542](https://github.com/XanaduAI/pennylane/pull/542)

<h3>Contributors</h3>

This release contains contributions from (in alphabetical order):

Ville Bergholm, Lana Bozanic, Thomas Bromley, Theodor Isacsson, Josh Izaac, Nathan Killoran,
Maggie Li, Johannes Jakob Meyer, Maria Schuld, Sukin Sim, Antal Száva.

# Release 0.8.1

<h3>Improvements</h3>

* Beginning of support for Python 3.8, with the test suite
  now being run in a Python 3.8 environment.
  [(#501)](https://github.com/XanaduAI/pennylane/pull/501)

<h3>Documentation</h3>

* Present templates as a gallery of thumbnails showing the
  basic circuit architecture.
  [(#499)](https://github.com/XanaduAI/pennylane/pull/499)

<h3>Bug fixes</h3>

* Fixed a bug where multiplying a QNode parameter by 0 caused a divide
  by zero error when calculating the parameter shift formula.
  [(#512)](https://github.com/XanaduAI/pennylane/pull/512)

* Fixed a bug where the shape of differentiable QNode arguments
  was being cached on the first construction, leading to indexing
  errors if the QNode was re-evaluated if the argument changed shape.
  [(#505)](https://github.com/XanaduAI/pennylane/pull/505)

<h3>Contributors</h3>

This release contains contributions from (in alphabetical order):

Ville Bergholm, Josh Izaac, Johannes Jakob Meyer, Maria Schuld, Antal Száva.

# Release 0.8.0

<h3>New features since last release</h3>

* Added a quantum chemistry package, `pennylane.qchem`, which supports
  integration with OpenFermion, Psi4, PySCF, and OpenBabel.
  [(#453)](https://github.com/XanaduAI/pennylane/pull/453)

  Features include:

  - Generate the qubit Hamiltonians directly starting with the atomic structure of the molecule.
  - Calculate the mean-field (Hartree-Fock) electronic structure of molecules.
  - Allow to define an active space based on the number of active electrons and active orbitals.
  - Perform the fermionic-to-qubit transformation of the electronic Hamiltonian by
    using different functions implemented in OpenFermion.
  - Convert OpenFermion's QubitOperator to a Pennylane `Hamiltonian` class.
  - Perform a Variational Quantum Eigensolver (VQE) computation with this Hamiltonian in PennyLane.

  Check out the [quantum chemistry quickstart](https://pennylane.readthedocs.io/en/latest/introduction/chemistry.html), as well the quantum chemistry and VQE tutorials.

* PennyLane now has some functions and classes for creating and solving VQE
  problems. [(#467)](https://github.com/XanaduAI/pennylane/pull/467)

  - `qml.Hamiltonian`: a lightweight class for representing qubit Hamiltonians
  - `qml.VQECost`: a class for quickly constructing a differentiable cost function
    given a circuit ansatz, Hamiltonian, and one or more devices

    ```python
    >>> H = qml.vqe.Hamiltonian(coeffs, obs)
    >>> cost = qml.VQECost(ansatz, hamiltonian, dev, interface="torch")
    >>> params = torch.rand([4, 3])
    >>> cost(params)
    tensor(0.0245, dtype=torch.float64)
    ```

* Added a circuit drawing feature that provides a text-based representation
  of a QNode instance. It can be invoked via `qnode.draw()`. The user can specify
  to display variable names instead of variable values and choose either an ASCII
  or Unicode charset.
  [(#446)](https://github.com/XanaduAI/pennylane/pull/446)

  Consider the following circuit as an example:
  ```python3
  @qml.qnode(dev)
  def qfunc(a, w):
      qml.Hadamard(0)
      qml.CRX(a, wires=[0, 1])
      qml.Rot(w[0], w[1], w[2], wires=[1])
      qml.CRX(-a, wires=[0, 1])

      return qml.expval(qml.PauliZ(0) @ qml.PauliZ(1))
  ```

  We can draw the circuit after it has been executed:

  ```python
  >>> result = qfunc(2.3, [1.2, 3.2, 0.7])
  >>> print(qfunc.draw())
   0: ──H──╭C────────────────────────────╭C─────────╭┤ ⟨Z ⊗ Z⟩
   1: ─────╰RX(2.3)──Rot(1.2, 3.2, 0.7)──╰RX(-2.3)──╰┤ ⟨Z ⊗ Z⟩
  >>> print(qfunc.draw(charset="ascii"))
   0: --H--+C----------------------------+C---------+| <Z @ Z>
   1: -----+RX(2.3)--Rot(1.2, 3.2, 0.7)--+RX(-2.3)--+| <Z @ Z>
  >>> print(qfunc.draw(show_variable_names=True))
   0: ──H──╭C─────────────────────────────╭C─────────╭┤ ⟨Z ⊗ Z⟩
   1: ─────╰RX(a)──Rot(w[0], w[1], w[2])──╰RX(-1*a)──╰┤ ⟨Z ⊗ Z⟩
  ```

* Added `QAOAEmbedding` and its parameter initialization
  as a new trainable template.
  [(#442)](https://github.com/XanaduAI/pennylane/pull/442)

  <img src="https://pennylane.readthedocs.io/en/latest/_images/qaoa_layers.png"
  width=70%></img>

* Added the `qml.probs()` measurement function, allowing QNodes
  to differentiate variational circuit probabilities
  on simulators and hardware.
  [(#432)](https://github.com/XanaduAI/pennylane/pull/432)

  ```python
  @qml.qnode(dev)
  def circuit(x):
      qml.Hadamard(wires=0)
      qml.RY(x, wires=0)
      qml.RX(x, wires=1)
      qml.CNOT(wires=[0, 1])
      return qml.probs(wires=[0])
  ```
  Executing this circuit gives the marginal probability of wire 1:
  ```python
  >>> circuit(0.2)
  [0.40066533 0.59933467]
  ```
  QNodes that return probabilities fully support autodifferentiation.

* Added the convenience load functions `qml.from_pyquil`, `qml.from_quil` and
  `qml.from_quil_file` that convert pyQuil objects and Quil code to PennyLane
  templates. This feature requires version 0.8 or above of the PennyLane-Forest
  plugin.
  [(#459)](https://github.com/XanaduAI/pennylane/pull/459)

* Added a `qml.inv` method that inverts templates and sequences of Operations.
  Added a `@qml.template` decorator that makes templates return the queued Operations.
  [(#462)](https://github.com/XanaduAI/pennylane/pull/462)

  For example, using this function to invert a template inside a QNode:

  ```python3
      @qml.template
      def ansatz(weights, wires):
          for idx, wire in enumerate(wires):
              qml.RX(weights[idx], wires=[wire])

          for idx in range(len(wires) - 1):
              qml.CNOT(wires=[wires[idx], wires[idx + 1]])

      dev = qml.device('default.qubit', wires=2)

      @qml.qnode(dev)
      def circuit(weights):
          qml.inv(ansatz(weights, wires=[0, 1]))
          return qml.expval(qml.PauliZ(0) @ qml.PauliZ(1))
    ```

* Added the `QNodeCollection` container class, that allows independent
  QNodes to be stored and evaluated simultaneously. Experimental support
  for asynchronous evaluation of contained QNodes is provided with the
  `parallel=True` keyword argument.
  [(#466)](https://github.com/XanaduAI/pennylane/pull/466)

* Added a high level `qml.map` function, that maps a quantum
  circuit template over a list of observables or devices, returning
  a `QNodeCollection`.
  [(#466)](https://github.com/XanaduAI/pennylane/pull/466)

  For example:

  ```python3
  >>> def my_template(params, wires, **kwargs):
  >>>    qml.RX(params[0], wires=wires[0])
  >>>    qml.RX(params[1], wires=wires[1])
  >>>    qml.CNOT(wires=wires)

  >>> obs_list = [qml.PauliX(0) @ qml.PauliZ(1), qml.PauliZ(0) @ qml.PauliX(1)]
  >>> dev = qml.device("default.qubit", wires=2)
  >>> qnodes = qml.map(my_template, obs_list, dev, measure="expval")
  >>> qnodes([0.54, 0.12])
  array([-0.06154835  0.99280864])
  ```

* Added high level `qml.sum`, `qml.dot`, `qml.apply` functions
  that act on QNode collections.
  [(#466)](https://github.com/XanaduAI/pennylane/pull/466)

  `qml.apply` allows vectorized functions to act over the entire QNode
  collection:
  ```python
  >>> qnodes = qml.map(my_template, obs_list, dev, measure="expval")
  >>> cost = qml.apply(np.sin, qnodes)
  >>> cost([0.54, 0.12])
  array([-0.0615095  0.83756375])
  ```

  `qml.sum` and `qml.dot` take the sum of a QNode collection, and a
  dot product of tensors/arrays/QNode collections, respectively.

<h3>Breaking changes</h3>

* Deprecated the old-style `QNode` such that only the new-style `QNode` and its syntax can be used,
  moved all related files from the `pennylane/beta` folder to `pennylane`.
  [(#440)](https://github.com/XanaduAI/pennylane/pull/440)

<h3>Improvements</h3>

* Added the `Tensor.prune()` method and the `Tensor.non_identity_obs` property for extracting
  non-identity instances from the observables making up a `Tensor` instance.
  [(#498)](https://github.com/XanaduAI/pennylane/pull/498)

* Renamed the `expt.tensornet` and `expt.tensornet.tf` devices to `default.tensor` and
  `default.tensor.tf`.
  [(#495)](https://github.com/XanaduAI/pennylane/pull/495)

* Added a serialization method to the `CircuitGraph` class that is used to create a unique
  hash for each quantum circuit graph.
  [(#470)](https://github.com/XanaduAI/pennylane/pull/470)

* Added the `Observable.eigvals` method to return the eigenvalues of observables.
  [(#449)](https://github.com/XanaduAI/pennylane/pull/449)

* Added the `Observable.diagonalizing_gates` method to return the gates
  that diagonalize an observable in the computational basis.
  [(#454)](https://github.com/XanaduAI/pennylane/pull/454)

* Added the `Operator.matrix` method to return the matrix representation
  of an operator in the computational basis.
  [(#454)](https://github.com/XanaduAI/pennylane/pull/454)

* Added a `QubitDevice` class which implements common functionalities of plugin devices such that
  plugin devices can rely on these implementations. The new `QubitDevice` also includes
  a new `execute` method, which allows for more convenient plugin design. In addition, `QubitDevice`
  also unifies the way samples are generated on qubit-based devices.
  [(#452)](https://github.com/XanaduAI/pennylane/pull/452)
  [(#473)](https://github.com/XanaduAI/pennylane/pull/473)

* Improved documentation of `AmplitudeEmbedding` and `BasisEmbedding` templates.
  [(#441)](https://github.com/XanaduAI/pennylane/pull/441)
  [(#439)](https://github.com/XanaduAI/pennylane/pull/439)

* Codeblocks in the documentation now have a 'copy' button for easily
  copying examples.
  [(#437)](https://github.com/XanaduAI/pennylane/pull/437)

<h3>Documentation</h3>

* Update the developers plugin guide to use QubitDevice.
  [(#483)](https://github.com/XanaduAI/pennylane/pull/483)

<h3>Bug fixes</h3>

* Fixed a bug in `CVQNode._pd_analytic`, where non-descendant observables were not
  Heisenberg-transformed before evaluating the partial derivatives when using the
  order-2 parameter-shift method, resulting in an erroneous Jacobian for some circuits.
  [(#433)](https://github.com/XanaduAI/pennylane/pull/433)

<h3>Contributors</h3>

This release contains contributions from (in alphabetical order):

Juan Miguel Arrazola, Ville Bergholm, Alain Delgado Gran, Olivia Di Matteo,
Theodor Isacsson, Josh Izaac, Soran Jahangiri, Nathan Killoran, Johannes Jakob Meyer,
Zeyue Niu, Maria Schuld, Antal Száva.

# Release 0.7.0

<h3>New features since last release</h3>

* Custom padding constant in `AmplitudeEmbedding` is supported (see 'Breaking changes'.)
  [(#419)](https://github.com/XanaduAI/pennylane/pull/419)

* `StronglyEntanglingLayer` and `RandomLayer` now work with a single wire.
  [(#409)](https://github.com/XanaduAI/pennylane/pull/409)
  [(#413)](https://github.com/XanaduAI/pennylane/pull/413)

* Added support for applying the inverse of an `Operation` within a circuit.
  [(#377)](https://github.com/XanaduAI/pennylane/pull/377)

* Added an `OperationRecorder()` context manager, that allows templates
  and quantum functions to be executed while recording events. The
  recorder can be used with and without QNodes as a debugging utility.
  [(#388)](https://github.com/XanaduAI/pennylane/pull/388)

* Operations can now specify a decomposition that is used when the desired operation
  is not supported on the target device.
  [(#396)](https://github.com/XanaduAI/pennylane/pull/396)

* The ability to load circuits from external frameworks as templates
  has been added via the new `qml.load()` function. This feature
  requires plugin support --- this initial release provides support
  for Qiskit circuits and QASM files when `pennylane-qiskit` is installed,
  via the functions `qml.from_qiskit` and `qml.from_qasm`.
  [(#418)](https://github.com/XanaduAI/pennylane/pull/418)

* An experimental tensor network device has been added
  [(#416)](https://github.com/XanaduAI/pennylane/pull/416)
  [(#395)](https://github.com/XanaduAI/pennylane/pull/395)
  [(#394)](https://github.com/XanaduAI/pennylane/pull/394)
  [(#380)](https://github.com/XanaduAI/pennylane/pull/380)

* An experimental tensor network device which uses TensorFlow for
  backpropagation has been added
  [(#427)](https://github.com/XanaduAI/pennylane/pull/427)

* Custom padding constant in `AmplitudeEmbedding` is supported (see 'Breaking changes'.)
  [(#419)](https://github.com/XanaduAI/pennylane/pull/419)

<h3>Breaking changes</h3>

* The `pad` parameter in `AmplitudeEmbedding()` is now either `None` (no automatic padding), or a
  number that is used as the padding constant.
  [(#419)](https://github.com/XanaduAI/pennylane/pull/419)

* Initialization functions now return a single array of weights per function. Utilities for multi-weight templates
  `Interferometer()` and `CVNeuralNetLayers()` are provided.
  [(#412)](https://github.com/XanaduAI/pennylane/pull/412)

* The single layer templates `RandomLayer()`, `CVNeuralNetLayer()` and `StronglyEntanglingLayer()`
  have been turned into private functions `_random_layer()`, `_cv_neural_net_layer()` and
  `_strongly_entangling_layer()`. Recommended use is now via the corresponding `Layers()` templates.
  [(#413)](https://github.com/XanaduAI/pennylane/pull/413)

<h3>Improvements</h3>

* Added extensive input checks in templates.
  [(#419)](https://github.com/XanaduAI/pennylane/pull/419)

* Templates integration tests are rewritten - now cover keyword/positional argument passing,
  interfaces and combinations of templates.
  [(#409)](https://github.com/XanaduAI/pennylane/pull/409)
  [(#419)](https://github.com/XanaduAI/pennylane/pull/419)

* State vector preparation operations in the `default.qubit` plugin can now be
  applied to subsets of wires, and are restricted to being the first operation
  in a circuit.
  [(#346)](https://github.com/XanaduAI/pennylane/pull/346)

* The `QNode` class is split into a hierarchy of simpler classes.
  [(#354)](https://github.com/XanaduAI/pennylane/pull/354)
  [(#398)](https://github.com/XanaduAI/pennylane/pull/398)
  [(#415)](https://github.com/XanaduAI/pennylane/pull/415)
  [(#417)](https://github.com/XanaduAI/pennylane/pull/417)
  [(#425)](https://github.com/XanaduAI/pennylane/pull/425)

* Added the gates U1, U2 and U3 parametrizing arbitrary unitaries on 1, 2 and 3
  qubits and the Toffoli gate to the set of qubit operations.
  [(#396)](https://github.com/XanaduAI/pennylane/pull/396)

* Changes have been made to accomodate the movement of the main function
  in `pytest._internal` to `pytest._internal.main` in pip 19.3.
  [(#404)](https://github.com/XanaduAI/pennylane/pull/404)

* Added the templates `BasisStatePreparation` and `MottonenStatePreparation` that use
  gates to prepare a basis state and an arbitrary state respectively.
  [(#336)](https://github.com/XanaduAI/pennylane/pull/336)

* Added decompositions for `BasisState` and `QubitStateVector` based on state
  preparation templates.
  [(#414)](https://github.com/XanaduAI/pennylane/pull/414)

* Replaces the pseudo-inverse in the quantum natural gradient optimizer
  (which can be numerically unstable) with `np.linalg.solve`.
  [(#428)](https://github.com/XanaduAI/pennylane/pull/428)

<h3>Contributors</h3>

This release contains contributions from (in alphabetical order):

Ville Bergholm, Josh Izaac, Nathan Killoran, Angus Lowe, Johannes Jakob Meyer,
Oluwatobi Ogunbayo, Maria Schuld, Antal Száva.

# Release 0.6.1

<h3>New features since last release</h3>

* Added a `print_applied` method to QNodes, allowing the operation
  and observable queue to be printed as last constructed.
  [(#378)](https://github.com/XanaduAI/pennylane/pull/378)

<h3>Improvements</h3>

* A new `Operator` base class is introduced, which is inherited by both the
  `Observable` class and the `Operation` class.
  [(#355)](https://github.com/XanaduAI/pennylane/pull/355)

* Removed deprecated `@abstractproperty` decorators
  in `_device.py`.
  [(#374)](https://github.com/XanaduAI/pennylane/pull/374)

* The `CircuitGraph` class is updated to deal with `Operation` instances directly.
  [(#344)](https://github.com/XanaduAI/pennylane/pull/344)

* Comprehensive gradient tests have been added for the interfaces.
  [(#381)](https://github.com/XanaduAI/pennylane/pull/381)

<h3>Documentation</h3>

* The new restructured documentation has been polished and updated.
  [(#387)](https://github.com/XanaduAI/pennylane/pull/387)
  [(#375)](https://github.com/XanaduAI/pennylane/pull/375)
  [(#372)](https://github.com/XanaduAI/pennylane/pull/372)
  [(#370)](https://github.com/XanaduAI/pennylane/pull/370)
  [(#369)](https://github.com/XanaduAI/pennylane/pull/369)
  [(#367)](https://github.com/XanaduAI/pennylane/pull/367)
  [(#364)](https://github.com/XanaduAI/pennylane/pull/364)

* Updated the development guides.
  [(#382)](https://github.com/XanaduAI/pennylane/pull/382)
  [(#379)](https://github.com/XanaduAI/pennylane/pull/379)

* Added all modules, classes, and functions to the API section
  in the documentation.
  [(#373)](https://github.com/XanaduAI/pennylane/pull/373)

<h3>Bug fixes</h3>

* Replaces the existing `np.linalg.norm` normalization with hand-coded
  normalization, allowing `AmplitudeEmbedding` to be used with differentiable
  parameters. AmplitudeEmbedding tests have been added and improved.
  [(#376)](https://github.com/XanaduAI/pennylane/pull/376)

<h3>Contributors</h3>

This release contains contributions from (in alphabetical order):

Ville Bergholm, Josh Izaac, Nathan Killoran, Maria Schuld, Antal Száva

# Release 0.6.0

<h3>New features since last release</h3>

* The devices `default.qubit` and `default.gaussian` have a new initialization parameter
  `analytic` that indicates if expectation values and variances should be calculated
  analytically and not be estimated from data.
  [(#317)](https://github.com/XanaduAI/pennylane/pull/317)

* Added C-SWAP gate to the set of qubit operations
  [(#330)](https://github.com/XanaduAI/pennylane/pull/330)

* The TensorFlow interface has been renamed from `"tfe"` to `"tf"`, and
  now supports TensorFlow 2.0.
  [(#337)](https://github.com/XanaduAI/pennylane/pull/337)

* Added the S and T gates to the set of qubit operations.
  [(#343)](https://github.com/XanaduAI/pennylane/pull/343)

* Tensor observables are now supported within the `expval`,
  `var`, and `sample` functions, by using the `@` operator.
  [(#267)](https://github.com/XanaduAI/pennylane/pull/267)


<h3>Breaking changes</h3>

* The argument `n` specifying the number of samples in the method `Device.sample` was removed.
  Instead, the method will always return `Device.shots` many samples.
  [(#317)](https://github.com/XanaduAI/pennylane/pull/317)

<h3>Improvements</h3>

* The number of shots / random samples used to estimate expectation values and variances, `Device.shots`,
  can now be changed after device creation.
  [(#317)](https://github.com/XanaduAI/pennylane/pull/317)

* Unified import shortcuts to be under qml in qnode.py
  and test_operation.py
  [(#329)](https://github.com/XanaduAI/pennylane/pull/329)

* The quantum natural gradient now uses `scipy.linalg.pinvh` which is more efficient for symmetric matrices
  than the previously used `scipy.linalg.pinv`.
  [(#331)](https://github.com/XanaduAI/pennylane/pull/331)

* The deprecated `qml.expval.Observable` syntax has been removed.
  [(#267)](https://github.com/XanaduAI/pennylane/pull/267)

* Remainder of the unittest-style tests were ported to pytest.
  [(#310)](https://github.com/XanaduAI/pennylane/pull/310)

* The `do_queue` argument for operations now only takes effect
  within QNodes. Outside of QNodes, operations can now be instantiated
  without needing to specify `do_queue`.
  [(#359)](https://github.com/XanaduAI/pennylane/pull/359)

<h3>Documentation</h3>

* The docs are rewritten and restructured to contain a code introduction section as well as an API section.
  [(#314)](https://github.com/XanaduAI/pennylane/pull/275)

* Added Ising model example to the tutorials
  [(#319)](https://github.com/XanaduAI/pennylane/pull/319)

* Added tutorial for QAOA on MaxCut problem
  [(#328)](https://github.com/XanaduAI/pennylane/pull/328)

* Added QGAN flow chart figure to its tutorial
  [(#333)](https://github.com/XanaduAI/pennylane/pull/333)

* Added missing figures for gallery thumbnails of state-preparation
  and QGAN tutorials
  [(#326)](https://github.com/XanaduAI/pennylane/pull/326)

* Fixed typos in the state preparation tutorial
  [(#321)](https://github.com/XanaduAI/pennylane/pull/321)

* Fixed bug in VQE tutorial 3D plots
  [(#327)](https://github.com/XanaduAI/pennylane/pull/327)

<h3>Bug fixes</h3>

* Fixed typo in measurement type error message in qnode.py
  [(#341)](https://github.com/XanaduAI/pennylane/pull/341)

<h3>Contributors</h3>

This release contains contributions from (in alphabetical order):

Shahnawaz Ahmed, Ville Bergholm, Aroosa Ijaz, Josh Izaac, Nathan Killoran, Angus Lowe,
Johannes Jakob Meyer, Maria Schuld, Antal Száva, Roeland Wiersema.

# Release 0.5.0

<h3>New features since last release</h3>

* Adds a new optimizer, `qml.QNGOptimizer`, which optimizes QNodes using
  quantum natural gradient descent. See https://arxiv.org/abs/1909.02108
  for more details.
  [(#295)](https://github.com/XanaduAI/pennylane/pull/295)
  [(#311)](https://github.com/XanaduAI/pennylane/pull/311)

* Adds a new QNode method, `QNode.metric_tensor()`,
  which returns the block-diagonal approximation to the Fubini-Study
  metric tensor evaluated on the attached device.
  [(#295)](https://github.com/XanaduAI/pennylane/pull/295)

* Sampling support: QNodes can now return a specified number of samples
  from a given observable via the top-level `pennylane.sample()` function.
  To support this on plugin devices, there is a new `Device.sample` method.

  Calculating gradients of QNodes that involve sampling is not possible.
  [(#256)](https://github.com/XanaduAI/pennylane/pull/256)

* `default.qubit` has been updated to provide support for sampling.
  [(#256)](https://github.com/XanaduAI/pennylane/pull/256)

* Added controlled rotation gates to PennyLane operations and `default.qubit` plugin.
  [(#251)](https://github.com/XanaduAI/pennylane/pull/251)

<h3>Breaking changes</h3>

* The method `Device.supported` was removed, and replaced with the methods
  `Device.supports_observable` and `Device.supports_operation`.
  Both methods can be called with string arguments (`dev.supports_observable('PauliX')`) and
  class arguments (`dev.supports_observable(qml.PauliX)`).
  [(#276)](https://github.com/XanaduAI/pennylane/pull/276)

* The following CV observables were renamed to comply with the new Operation/Observable
  scheme: `MeanPhoton` to `NumberOperator`, `Homodyne` to `QuadOperator` and `NumberState` to `FockStateProjector`.
  [(#254)](https://github.com/XanaduAI/pennylane/pull/254)

<h3>Improvements</h3>

* The `AmplitudeEmbedding` function now provides options to normalize and
  pad features to ensure a valid state vector is prepared.
  [(#275)](https://github.com/XanaduAI/pennylane/pull/275)

* Operations can now optionally specify generators, either as existing PennyLane
  operations, or by providing a NumPy array.
  [(#295)](https://github.com/XanaduAI/pennylane/pull/295)
  [(#313)](https://github.com/XanaduAI/pennylane/pull/313)

* Adds a `Device.parameters` property, so that devices can view a dictionary mapping free
  parameters to operation parameters. This will allow plugin devices to take advantage
  of parametric compilation.
  [(#283)](https://github.com/XanaduAI/pennylane/pull/283)

* Introduces two enumerations: `Any` and `All`, representing any number of wires
  and all wires in the system respectively. They can be imported from
  `pennylane.operation`, and can be used when defining the `Operation.num_wires`
  class attribute of operations.
  [(#277)](https://github.com/XanaduAI/pennylane/pull/277)

  As part of this change:

  - `All` is equivalent to the integer 0, for backwards compatibility with the
    existing test suite

  - `Any` is equivalent to the integer -1 to allow numeric comparison
    operators to continue working

  - An additional validation is now added to the `Operation` class,
    which will alert the user that an operation with `num_wires = All`
    is being incorrectly.

* The one-qubit rotations in `pennylane.plugins.default_qubit` no longer depend on Scipy's `expm`. Instead
  they are calculated with Euler's formula.
  [(#292)](https://github.com/XanaduAI/pennylane/pull/292)

* Creates an `ObservableReturnTypes` enumeration class containing `Sample`,
  `Variance` and `Expectation`. These new values can be assigned to the `return_type`
  attribute of an `Observable`.
  [(#290)](https://github.com/XanaduAI/pennylane/pull/290)

* Changed the signature of the `RandomLayer` and `RandomLayers` templates to have a fixed seed by default.
  [(#258)](https://github.com/XanaduAI/pennylane/pull/258)

* `setup.py` has been cleaned up, removing the non-working shebang,
  and removing unused imports.
  [(#262)](https://github.com/XanaduAI/pennylane/pull/262)

<h3>Documentation</h3>

* A documentation refactor to simplify the tutorials and
  include Sphinx-Gallery.
  [(#291)](https://github.com/XanaduAI/pennylane/pull/291)

  - Examples and tutorials previously split across the `examples/`
    and `doc/tutorials/` directories, in a mixture of ReST and Jupyter notebooks,
    have been rewritten as Python scripts with ReST comments in a single location,
    the `examples/` folder.

  - Sphinx-Gallery is used to automatically build and run the tutorials.
    Rendered output is displayed in the Sphinx documentation.

  - Links are provided at the top of every tutorial page for downloading the
    tutorial as an executable python script, downloading the tutorial
    as a Jupyter notebook, or viewing the notebook on GitHub.

  - The tutorials table of contents have been moved to a single quick start page.

* Fixed a typo in `QubitStateVector`.
  [(#296)](https://github.com/XanaduAI/pennylane/pull/296)

* Fixed a typo in the `default_gaussian.gaussian_state` function.
  [(#293)](https://github.com/XanaduAI/pennylane/pull/293)

* Fixed a typo in the gradient recipe within the `RX`, `RY`, `RZ`
  operation docstrings.
  [(#248)](https://github.com/XanaduAI/pennylane/pull/248)

* Fixed a broken link in the tutorial documentation, as a
  result of the `qml.expval.Observable` deprecation.
  [(#246)](https://github.com/XanaduAI/pennylane/pull/246)

<h3>Bug fixes</h3>

* Fixed a bug where a `PolyXP` observable would fail if applied to subsets
  of wires on `default.gaussian`.
  [(#277)](https://github.com/XanaduAI/pennylane/pull/277)

<h3>Contributors</h3>

This release contains contributions from (in alphabetical order):

Simon Cross, Aroosa Ijaz, Josh Izaac, Nathan Killoran, Johannes Jakob Meyer,
Rohit Midha, Nicolás Quesada, Maria Schuld, Antal Száva, Roeland Wiersema.

# Release 0.4.0

<h3>New features since last release</h3>

* `pennylane.expval()` is now a top-level *function*, and is no longer
  a package of classes. For now, the existing `pennylane.expval.Observable`
  interface continues to work, but will raise a deprecation warning.
  [(#232)](https://github.com/XanaduAI/pennylane/pull/232)

* Variance support: QNodes can now return the variance of observables,
  via the top-level `pennylane.var()` function. To support this on
  plugin devices, there is a new `Device.var` method.

  The following observables support analytic gradients of variances:

  - All qubit observables (requiring 3 circuit evaluations for involutory
    observables such as `Identity`, `X`, `Y`, `Z`; and 5 circuit evals for
    non-involutary observables, currently only `qml.Hermitian`)

  - First-order CV observables (requiring 5 circuit evaluations)

  Second-order CV observables support numerical variance gradients.

* `pennylane.about()` function added, providing details
  on current PennyLane version, installed plugins, Python,
  platform, and NumPy versions [(#186)](https://github.com/XanaduAI/pennylane/pull/186)

* Removed the logic that allowed `wires` to be passed as a positional
  argument in quantum operations. This allows us to raise more useful
  error messages for the user if incorrect syntax is used.
  [(#188)](https://github.com/XanaduAI/pennylane/pull/188)

* Adds support for multi-qubit expectation values of the `pennylane.Hermitian()`
  observable [(#192)](https://github.com/XanaduAI/pennylane/pull/192)

* Adds support for multi-qubit expectation values in `default.qubit`.
  [(#202)](https://github.com/XanaduAI/pennylane/pull/202)

* Organize templates into submodules [(#195)](https://github.com/XanaduAI/pennylane/pull/195).
  This included the following improvements:

  - Distinguish embedding templates from layer templates.

  - New random initialization functions supporting the templates available
    in the new submodule `pennylane.init`.

  - Added a random circuit template (`RandomLayers()`), in which rotations and 2-qubit gates are randomly
    distributed over the wires

  - Add various embedding strategies

<h3>Breaking changes</h3>

* The `Device` methods `expectations`, `pre_expval`, and `post_expval` have been
  renamed to `observables`, `pre_measure`, and `post_measure` respectively.
  [(#232)](https://github.com/XanaduAI/pennylane/pull/232)

<h3>Improvements</h3>

* `default.qubit` plugin now uses `np.tensordot` when applying quantum operations
  and evaluating expectations, resulting in significant speedup
  [(#239)](https://github.com/XanaduAI/pennylane/pull/239),
  [(#241)](https://github.com/XanaduAI/pennylane/pull/241)

* PennyLane now allows division of quantum operation parameters by a constant
  [(#179)](https://github.com/XanaduAI/pennylane/pull/179)

* Portions of the test suite are in the process of being ported to pytest.
  Note: this is still a work in progress.

  Ported tests include:

  - `test_ops.py`
  - `test_about.py`
  - `test_classical_gradients.py`
  - `test_observables.py`
  - `test_measure.py`
  - `test_init.py`
  - `test_templates*.py`
  - `test_ops.py`
  - `test_variable.py`
  - `test_qnode.py` (partial)

<h3>Bug fixes</h3>

* Fixed a bug in `Device.supported`, which would incorrectly
  mark an operation as supported if it shared a name with an
  observable [(#203)](https://github.com/XanaduAI/pennylane/pull/203)

* Fixed a bug in `Operation.wires`, by explicitly casting the
  type of each wire to an integer [(#206)](https://github.com/XanaduAI/pennylane/pull/206)

* Removed code in PennyLane which configured the logger,
  as this would clash with users' configurations
  [(#208)](https://github.com/XanaduAI/pennylane/pull/208)

* Fixed a bug in `default.qubit`, in which `QubitStateVector` operations
  were accidentally being cast to `np.float` instead of `np.complex`.
  [(#211)](https://github.com/XanaduAI/pennylane/pull/211)


<h3>Contributors</h3>

This release contains contributions from:

Shahnawaz Ahmed, riveSunder, Aroosa Ijaz, Josh Izaac, Nathan Killoran, Maria Schuld.

# Release 0.3.1

<h3>Bug fixes</h3>

* Fixed a bug where the interfaces submodule was not correctly being packaged via setup.py

# Release 0.3.0

<h3>New features since last release</h3>

* PennyLane now includes a new `interfaces` submodule, which enables QNode integration with additional machine learning libraries.
* Adds support for an experimental PyTorch interface for QNodes
* Adds support for an experimental TensorFlow eager execution interface for QNodes
* Adds a PyTorch+GPU+QPU tutorial to the documentation
* Documentation now includes links and tutorials including the new [PennyLane-Forest](https://github.com/rigetti/pennylane-forest) plugin.

<h3>Improvements</h3>

* Printing a QNode object, via `print(qnode)` or in an interactive terminal, now displays more useful information regarding the QNode,
  including the device it runs on, the number of wires, it's interface, and the quantum function it uses:

  ```python
  >>> print(qnode)
  <QNode: device='default.qubit', func=circuit, wires=2, interface=PyTorch>
  ```

<h3>Contributors</h3>

This release contains contributions from:

Josh Izaac and Nathan Killoran.


# Release 0.2.0

<h3>New features since last release</h3>

* Added the `Identity` expectation value for both CV and qubit models [(#135)](https://github.com/XanaduAI/pennylane/pull/135)
* Added the `templates.py` submodule, containing some commonly used QML models to be used as ansatz in QNodes [(#133)](https://github.com/XanaduAI/pennylane/pull/133)
* Added the `qml.Interferometer` CV operation [(#152)](https://github.com/XanaduAI/pennylane/pull/152)
* Wires are now supported as free QNode parameters [(#151)](https://github.com/XanaduAI/pennylane/pull/151)
* Added ability to update stepsizes of the optimizers [(#159)](https://github.com/XanaduAI/pennylane/pull/159)

<h3>Improvements</h3>

* Removed use of hardcoded values in the optimizers, made them parameters (see [#131](https://github.com/XanaduAI/pennylane/pull/131) and [#132](https://github.com/XanaduAI/pennylane/pull/132))
* Created the new `PlaceholderExpectation`, to be used when both CV and qubit expval modules contain expectations with the same name
* Provide a way for plugins to view the operation queue _before_ applying operations. This allows for on-the-fly modifications of
  the queue, allowing hardware-based plugins to support the full range of qubit expectation values. [(#143)](https://github.com/XanaduAI/pennylane/pull/143)
* QNode return values now support _any_ form of sequence, such as lists, sets, etc. [(#144)](https://github.com/XanaduAI/pennylane/pull/144)
* CV analytic gradient calculation is now more robust, allowing for operations which may not themselves be differentiated, but have a
  well defined `_heisenberg_rep` method, and so may succeed operations that are analytically differentiable [(#152)](https://github.com/XanaduAI/pennylane/pull/152)

<h3>Bug fixes</h3>

* Fixed a bug where the variational classifier example was not batching when learning parity (see [#128](https://github.com/XanaduAI/pennylane/pull/128) and [#129](https://github.com/XanaduAI/pennylane/pull/129))
* Fixed an inconsistency where some initial state operations were documented as accepting complex parameters - all operations
  now accept real values [(#146)](https://github.com/XanaduAI/pennylane/pull/146)

<h3>Contributors</h3>

This release contains contributions from:

Christian Gogolin, Josh Izaac, Nathan Killoran, and Maria Schuld.


# Release 0.1.0

Initial public release.

<h3>Contributors</h3>
This release contains contributions from:

Ville Bergholm, Josh Izaac, Maria Schuld, Christian Gogolin, and Nathan Killoran.<|MERGE_RESOLUTION|>--- conflicted
+++ resolved
@@ -310,12 +310,8 @@
 
 This release contains contributions from (in alphabetical order):
 
-<<<<<<< HEAD
-Olivia Di Matteo, Josh Izaac, Leonhard Kunczik, Christina Lee, Romain Moyard, Ashish Panigrahi, Maria Schuld.
-=======
 Olivia Di Matteo, Josh Izaac, Leonhard Kunczik, Christina Lee, Romain Moyard, Ashish Panigrahi,
 Maria Schuld, Jay Soni, Antal Száva
->>>>>>> 148d9cc0
 
 
 # Release 0.16.0 (current release)
