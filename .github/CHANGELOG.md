# Release 0.17.0-dev (development release)

<h3>New features since last release</h3>

<<<<<<< HEAD
* Grover Diffusion Operator template added.
  [(#1442)](https://github.com/PennyLaneAI/pennylane/pull/1442)

  For example, if we have an oracle that marks the "all ones" state with a
  negative sign:

  ```python
  n_wires = 3
  wires = list(range(n_wires))

  def oracle():
      qml.Hadamard(wires[-1])
      qml.Toffoli(wires=wires)
      qml.Hadamard(wires[-1])
  ```

  We can perform [Grover's Search Algorithm](https://en.wikipedia.org/wiki/Grover%27s_algorithm):

  ```python
  dev = qml.device('default.qubit', wires=wires)

  @qml.qnode(dev)
  def GroverSearch(num_iterations=1):
      for wire in wires:
          qml.Hadamard(wire)

      for _ in range(num_iterations):
          oracle()
          qml.templates.GroverOperator(wires=wires)

      return qml.probs(wires)
  ```

  We can see this circuit yields the marked state with high probability:

  ```pycon
  >>> GroverSearch(num_iterations=1)
  tensor([0.03125, 0.03125, 0.03125, 0.03125, 0.03125, 0.03125, 0.03125,
          0.78125], requires_grad=True)
  >>> GroverSearch(num_iterations=2)
  tensor([0.0078125, 0.0078125, 0.0078125, 0.0078125, 0.0078125, 0.0078125,
      0.0078125, 0.9453125], requires_grad=True)
=======
* A new quantum function transform has been added to perform full fusion of
  arbitrary-length sequences of single-qubit gates.
  [(#1458)](https://github.com/PennyLaneAI/pennylane/pull/1458)

  The `single_qubit_fusion` transform acts on all sequences of
  single-qubit operations in a quantum function, and converts each
  sequence to a single `Rot` gate. For example given the circuit:

  ```python
  def circuit(x, y, z):
      qml.Hadamard(wires=0)
      qml.PauliZ(wires=1)
      qml.RX(x, wires=0)
      qml.RY(y, wires=1)
      qml.CZ(wires=[1, 0])
      qml.T(wires=0)
      qml.SX(wires=0)
      qml.Rot(x, y, z, wires=1)
      qml.Rot(z, y, x, wires=1)
      return qml.expval(qml.PauliX(wires=0))
  ```

  ```pycon
  >>> optimized_circuit = qml.transforms.single_qubit_fusion()(circuit)
  >>> dev = qml.device('default.qubit', wires=2)
  >>> qnode = qml.QNode(optimized_circuit, dev)
  >>> print(qml.draw(qnode)(0.1, 0.2, 0.3))
   0: ──Rot(3.24, 1.57, 0)──╭Z──Rot(2.36, 1.57, -1.57)────┤ ⟨X⟩
   1: ──Rot(3.14, 0.2, 0)───╰C──Rot(0.406, 0.382, 0.406)──┤
  ```

* Two new quantum function transforms have been added to enable the
  removal of redundant gates in quantum circuits.
  [(#1455)](https://github.com/PennyLaneAI/pennylane/pull/1455)

  The `cancel_inverses` transform loops through a list of operations,
  and removes adjacent pairs of operations that cancel out. For example,

  ```python
  def circuit():
      qml.Hadamard(wires=0)
      qml.PauliZ(wires=1)
      qml.Hadamard(wires=0)
      qml.T(wires=0)
      qml.CZ(wires=[0, 1])
      qml.CZ(wires=[1, 0])
      return qml.expval(qml.PauliX(wires=0))
  ```

  ```pycon
  >>> dev = qml.device('default.qubit', wires=2)
  >>> qnode = qml.QNode(circuit, dev)
  >>> print(qml.draw(qnode)())
   0: ──H──H──T──╭C──╭Z──┤ ⟨X⟩
   1: ──Z────────╰Z──╰C──┤
  >>> optimized_circuit = qml.transforms.cancel_inverses(circuit)
  >>> optimized_qnode = qml.QNode(optimized_circuit, dev)
  >>> print(qml.draw(optimized_qnode)())
   0: ──T──┤ ⟨X⟩
   1: ──Z──┤
  ```

  The `merge_rotations` transform combines adjacent rotation gates of
  the same type into a single gate, including controlled rotations.

  ```python
  def circuit(x, y, z):
      qml.RX(x, wires=0)
      qml.RX(x, wires=0)
      qml.Rot(x, y, z, wires=1)
      qml.Rot(y, z, x, wires=1)
      qml.CRY(y, wires=[0, 1])
      qml.CRY(y + z, wires=[0, 1])
      return qml.expval(qml.PauliX(wires=0))
  ```

  ```pycon
  >>> qnode = qml.QNode(circuit, dev)
  >>> print(qml.draw(qnode)(0.1, 0.2, 0.3))
   0: ──RX(0.1)─────────────RX(0.1)─────────────╭C────────╭C────────┤ ⟨X⟩
   1: ──Rot(0.1, 0.2, 0.3)──Rot(0.2, 0.3, 0.1)──╰RY(0.2)──╰RY(0.5)──┤
  >>> optimized_circuit = qml.transforms.merge_rotations()(circuit)
  >>> optimized_qnode = qml.QNode(optimized_circuit, dev)
  >>> print(qml.draw(optimized_qnode)(0.1, 0.2, 0.3))
   0: ──RX(0.2)───────────────────╭C────────┤ ⟨X⟩
   1: ──Rot(0.409, 0.485, 0.306)──╰RY(0.7)──┤
>>>>>>> 2b451deb
  ```

* A decomposition has been added to ``QubitUnitary`` that makes the
  single-qubit case fully differentiable in all interfaces. Furthermore,
  a quantum function transform, ``unitary_to_rot()``, has been added to decompose all
  single-qubit instances of ``QubitUnitary`` in a quantum circuit.
  [(#1427)](https://github.com/PennyLaneAI/pennylane/pull/1427)

  Instances of ``QubitUnitary`` may now be decomposed directly to ``Rot``
  operations, or ``RZ`` operations if the input matrix is diagonal. For
  example, let

  ```python
  >>> U = np.array([
      [-0.28829348-0.78829734j,  0.30364367+0.45085995j],
      [ 0.53396245-0.10177564j,  0.76279558-0.35024096j]
  ])
  ```

  Then, we can compute the decomposition as:

  ```pycon
  >>> qml.QubitUnitary.decomposition(U, wires=0)
  [Rot(-0.24209530281458358, 1.1493817777199102, 1.733058145303424, wires=[0])]
  ```

  We can also apply the transform directly to a quantum function, and compute the
  gradients of parameters used to construct the unitary matrices.

  ```python
  def qfunc_with_qubit_unitary(angles):
      z, x = angles[0], angles[1]

      Z_mat = np.array([[np.exp(-1j * z / 2), 0.0], [0.0, np.exp(1j * z / 2)]])

      c = np.cos(x / 2)
      s = np.sin(x / 2) * 1j
      X_mat = np.array([[c, -s], [-s, c]])

      qml.Hadamard(wires="a")
      qml.QubitUnitary(Z_mat, wires="a")
      qml.QubitUnitary(X_mat, wires="b")
      qml.CNOT(wires=["b", "a"])
      return qml.expval(qml.PauliX(wires="a"))
  ```

  ```pycon
  >>> dev = qml.device("default.qubit", wires=["a", "b"])
  >>> transformed_qfunc = qml.transforms.unitary_to_rot(qfunc_with_qubit_unitary)
  >>> transformed_qnode = qml.QNode(transformed_qfunc, dev)
  >>> input = np.array([0.3, 0.4], requires_grad=True)
  >>> transformed_qnode(input)
  tensor(0.95533649, requires_grad=True)
  >>> qml.grad(transformed_qnode)(input)
  array([-0.29552021,  0.        ])
  ```

* The new ``qml.apply`` function can be used to add operations that might have
  already been instantiated elsewhere to the QNode and other queuing contexts:
  [(#1433)](https://github.com/PennyLaneAI/pennylane/pull/1433)

  ```python
  op = qml.RX(0.4, wires=0)
  dev = qml.device("default.qubit", wires=2)

  @qml.qnode(dev)
  def circuit(x):
      qml.RY(x, wires=0)
      qml.apply(op)
      return qml.expval(qml.PauliZ(0))
  ```

  ```pycon
  >>> print(qml.draw(circuit)(0.6))
  0: ──RY(0.6)──RX(0.4)──┤ ⟨Z⟩
  ```

  Previously instantiated measurements can also be applied to QNodes.

* Ising YY gate functionality added.
  [(#1358)](https://github.com/PennyLaneAI/pennylane/pull/1358)
  
* Added functionality to `qml.sample()` to extract samples from the basis states of
  the device (currently only for qubit devices). Additionally, `wires` can be
  specified to only return samples from those wires. 
  [(#1441)](https://github.com/PennyLaneAI/pennylane/pull/1441)

  ```python
  dev = qml.device("default.qubit", wires=3, shots=5)

  @qml.qnode(dev)
  def circuit_1():
      qml.Hadamard(wires=0)
      qml.Hadamard(wires=1)
      return qml.sample()

  @qml.qnode(dev)
  def circuit_2():
      qml.Hadamard(wires=0)
      qml.Hadamard(wires=1)
      return qml.sample(wires=[0,2])    # no observable provided and wires specified 
  ``` 

  ```pycon
  >>> print(circuit_1())
  [[1, 0, 0],
   [1, 1, 0],
   [1, 0, 0],
   [0, 0, 0],
   [0, 1, 0]]

  >>> print(circuit_2())
  [[1, 0],
   [1, 0],
   [1, 0],
   [0, 0],
   [0, 0]]

  >>> print(qml.draw(circuit_2))
   0: ──H──╭┤ Sample[basis]
   1: ──H──│┤
   2: ──H──╰┤ Sample[basis]
  ```

<h3>Improvements</h3>

* Change the order of the covariance matrix and the vector of means internally
  in `default.gaussian`. [(#1331)](https://github.com/PennyLaneAI/pennylane/pull/1331)

* Added the `id` attribute to templates, which was missing from 
  PR [(#1377)](https://github.com/PennyLaneAI/pennylane/pull/1377).
  [(#1438)](https://github.com/PennyLaneAI/pennylane/pull/1438)
  
<h3>Breaking changes</h3>

* The existing `pennylane.collections.apply` function is no longer accessible
  via `qml.apply`, and needs to be imported directly from the ``collections``
  package.
  [(#1358)](https://github.com/PennyLaneAI/pennylane/pull/1358)

<h3>Bug fixes</h3>

* Fixes a bug where the adjoint of `qml.QFT` when using the `qml.adjoint` function
  was not correctly computed.
  [(#1451)](https://github.com/PennyLaneAI/pennylane/pull/1451)

* Fixes the differentiability of the operation`IsingYY` for Autograd, Jax and Tensorflow.
  [(#1425)](https://github.com/PennyLaneAI/pennylane/pull/1425)
  
* Fixed a bug in the `torch` interface that prevented gradients from being
  computed on a GPU. [(#1426)](https://github.com/PennyLaneAI/pennylane/pull/1426)

* Quantum function transforms now preserve the format of the measurement
  results, so that a single measurement returns a single value rather than
  an array with a single element. [(#1434)](https://github.com/PennyLaneAI/pennylane/pull/1434)

* Fixed a bug in the parameter-shift Hessian implementation, which resulted
  in the incorrect Hessian being returned for a cost function
  that performed post-processing on a vector-valued QNode.
  [(#)](https://github.com/PennyLaneAI/pennylane/pull/)

* Fixed a bug in the initialization of `QubitUnitary` where the size of
  the matrix was not checked against the number of wires.
  [(#1439)](https://github.com/PennyLaneAI/pennylane/pull/1439)

<h3>Documentation</h3>

<h3>Contributors</h3>

This release contains contributions from (in alphabetical order):

Olivia Di Matteo, Josh Izaac, Leonhard Kunczik, Romain Moyard, Ashish Panigrahi, Maria Schuld,
Jay Soni


# Release 0.16.0 (current release)

<h3>New features since last release</h3>

* Added a sparse Hamiltonian observable and the functionality to support computing its expectation
  value. [(#1398)](https://github.com/PennyLaneAI/pennylane/pull/1398)

  For example, the following QNode returns the expectation value of a sparse Hamiltonian:

  ```python
  dev = qml.device("default.qubit", wires=2)

  @qml.qnode(dev, diff_method="parameter-shift")
  def circuit(param, H):
      qml.PauliX(0)
      qml.SingleExcitation(param, wires=[0, 1])
      return qml.expval(qml.SparseHamiltonian(H, [0, 1]))
  ```
  
  We can execute this QNode, passing in a sparse identity matrix:

  ```pycon
  >>> print(circuit([0.5], scipy.sparse.eye(4).tocoo()))
  0.9999999999999999
  ```

  The expectation value of the sparse Hamiltonian is computed directly, which leads to executions
  that are faster by orders of magnitude. Note that "parameter-shift" is the only differentiation
  method that is currently supported when the observable is a sparse Hamiltonian.

* Added functionality to compute the sparse matrix representation of a `qml.Hamiltonian` object.
  [(#1394)](https://github.com/PennyLaneAI/pennylane/pull/1394)

<h4>First class support for quantum kernels</h4>

* The new `qml.kernels` module provides basic functionalities for [working with quantum
  kernels](https://pennylane.readthedocs.io/en/stable/code/qml_kernels.html) as
  well as post-processing methods to mitigate sampling errors and device noise:
  [(#1102)](https://github.com/PennyLaneAI/pennylane/pull/1102)

  ```python

  num_wires = 6
  wires = range(num_wires)
  dev = qml.device('default.qubit', wires=wires)

  @qml.qnode(dev)
  def kernel_circuit(x1, x2):
      qml.templates.AngleEmbedding(x1, wires=wires)
      qml.adjoint(qml.templates.AngleEmbedding)(x2, wires=wires)
      return qml.probs(wires)

  kernel = lambda x1, x2: kernel_circuit(x1, x2)[0]
  X_train = np.random.random((10, 6))
  X_test = np.random.random((5, 6))

  # Create symmetric square kernel matrix (for training)
  K = qml.kernels.square_kernel_matrix(X_train, kernel)

  # Compute kernel between test and training data.
  K_test = qml.kernels.kernel_matrix(X_train, X_test, kernel)
  K1 = qml.kernels.mitigate_depolarizing_noise(K, num_wires, method='single')
  ```

<h4>Extract the fourier representation of quantum circuits</h4>

* PennyLane now has a `fourier` module, which hosts a [growing library
  of methods](https://pennylane.readthedocs.io/en/stable/code/qml_fourier.html)
  that help with investigating the Fourier representation of functions
  implemented by quantum circuits. The Fourier representation can be used
  to examine and characterize the expressivity of the quantum circuit.
  [(#1160)](https://github.com/PennyLaneAI/pennylane/pull/1160)
  [(#1378)](https://github.com/PennyLaneAI/pennylane/pull/1378)

  For example, one can plot distributions over Fourier series coefficients like
  this one:

  <img src="https://pennylane.readthedocs.io/en/latest/_static/fourier.png" width=70%/>

<h4>Seamless support for working with the Pauli group</h4>

* Added functionality for constructing and manipulating the Pauli group
  [(#1181)](https://github.com/PennyLaneAI/pennylane/pull/1181).

  The function `qml.grouping.pauli_group` provides a generator to
  easily loop over the group, or construct and store it in its entirety.
  For example, we can construct the single-qubit Pauli group like so:

  ```pycon
  >>> from pennylane.grouping import pauli_group
  >>> pauli_group_1_qubit = list(pauli_group(1))
  >>> pauli_group_1_qubit
  [Identity(wires=[0]), PauliZ(wires=[0]), PauliX(wires=[0]), PauliY(wires=[0])]
  ```

  We can multiply together its members at the level of Pauli words
  using the `pauli_mult` and `pauli_multi_with_phase` functions.
  This can be done on arbitrarily-labeled wires as well, by defining a wire map.

  ```pycon
  >>> from pennylane.grouping import pauli_group, pauli_mult
  >>> wire_map = {'a' : 0, 'b' : 1, 'c' : 2}
  >>> pg = list(pauli_group(3, wire_map=wire_map))
  >>> pg[3]
  PauliZ(wires=['b']) @ PauliZ(wires=['c'])
  >>> pg[55]
  PauliY(wires=['a']) @ PauliY(wires=['b']) @ PauliZ(wires=['c'])
  >>> pauli_mult(pg[3], pg[55], wire_map=wire_map)
  PauliY(wires=['a']) @ PauliX(wires=['b'])
  ```

  Functions for conversion of Pauli observables to strings (and back),
  are included.

  ```pycon
  >>> from pennylane.grouping import pauli_word_to_string, string_to_pauli_word
  >>> pauli_word_to_string(pg[55], wire_map=wire_map)
  'YYZ'
  >>> string_to_pauli_word('ZXY', wire_map=wire_map)
  PauliZ(wires=['a']) @ PauliX(wires=['b']) @ PauliY(wires=['c'])
  ```

  Calculation of the matrix representation for arbitrary Paulis and wire maps is now
  also supported.

  ```pycon
  >>> from pennylane.grouping import pauli_word_to_matrix
  >>> wire_map = {'a' : 0, 'b' : 1}
  >>> pauli_word = qml.PauliZ('b')  # corresponds to Pauli 'IZ'
  >>> pauli_word_to_matrix(pauli_word, wire_map=wire_map)
  array([[ 1.,  0.,  0.,  0.],
         [ 0., -1.,  0., -0.],
         [ 0.,  0.,  1.,  0.],
         [ 0., -0.,  0., -1.]])
  ```

<h4>New transforms</h4>

* The `qml.specs` QNode transform creates a function that returns specifications or
  details about the QNode, including depth, number of gates, and number of
  gradient executions required.
  [(#1245)](https://github.com/PennyLaneAI/pennylane/pull/1245)

  For example:

  ```python
  dev = qml.device('default.qubit', wires=4)

  @qml.qnode(dev, diff_method='parameter-shift')
  def circuit(x, y):
      qml.RX(x[0], wires=0)
      qml.Toffoli(wires=(0, 1, 2))
      qml.CRY(x[1], wires=(0, 1))
      qml.Rot(x[2], x[3], y, wires=0)
      return qml.expval(qml.PauliZ(0)), qml.expval(qml.PauliX(1))
  ```

  We can now use the `qml.specs` transform to generate a function that returns
  details and resource information:

  ```pycon
  >>> x = np.array([0.05, 0.1, 0.2, 0.3], requires_grad=True)
  >>> y = np.array(0.4, requires_grad=False)
  >>> specs_func = qml.specs(circuit)
  >>> specs_func(x, y)
  {'gate_sizes': defaultdict(int, {1: 2, 3: 1, 2: 1}),
   'gate_types': defaultdict(int, {'RX': 1, 'Toffoli': 1, 'CRY': 1, 'Rot': 1}),
   'num_operations': 4,
   'num_observables': 2,
   'num_diagonalizing_gates': 1,
   'num_used_wires': 3,
   'depth': 4,
   'num_trainable_params': 4,
   'num_parameter_shift_executions': 11,
   'num_device_wires': 4,
   'device_name': 'default.qubit',
   'diff_method': 'parameter-shift'}
  ```

  The tape methods `get_resources` and `get_depth` are superseded by `specs` and will be
  deprecated after one release cycle.

* Adds a decorator `@qml.qfunc_transform` to easily create a transformation
  that modifies the behaviour of a quantum function.
  [(#1315)](https://github.com/PennyLaneAI/pennylane/pull/1315)

  For example, consider the following transform, which scales the parameter of
  all `RX` gates by :math:`x \rightarrow \sin(a) \sqrt{x}`, and the parameters
  of all `RY` gates by :math:`y \rightarrow \cos(a * b) y`:

  ```python
  @qml.qfunc_transform
  def my_transform(tape, a, b):
      for op in tape.operations + tape.measurements:
          if op.name == "RX":
              x = op.parameters[0]
              qml.RX(qml.math.sin(a) * qml.math.sqrt(x), wires=op.wires)
          elif op.name == "RY":
              y = op.parameters[0]
              qml.RX(qml.math.cos(a * b) * y, wires=op.wires)
          else:
              op.queue()
  ```

  We can now apply this transform to any quantum function:

  ```python
  dev = qml.device("default.qubit", wires=2)

  def ansatz(x):
      qml.Hadamard(wires=0)
      qml.RX(x[0], wires=0)
      qml.RY(x[1], wires=1)
      qml.CNOT(wires=[0, 1])

  @qml.qnode(dev)
  def circuit(params, transform_weights):
      qml.RX(0.1, wires=0)

      # apply the transform to the ansatz
      my_transform(*transform_weights)(ansatz)(params)

      return qml.expval(qml.PauliZ(1))
  ```

  We can print this QNode to show that the qfunc transform is taking place:

  ```pycon
  >>> x = np.array([0.5, 0.3], requires_grad=True)
  >>> transform_weights = np.array([0.1, 0.6], requires_grad=True)
  >>> print(qml.draw(circuit)(x, transform_weights))
   0: ──RX(0.1)────H──RX(0.0706)──╭C──┤
   1: ──RX(0.299)─────────────────╰X──┤ ⟨Z⟩
  ```

  Evaluating the QNode, as well as the derivative, with respect to the gate
  parameter *and* the transform weights:

  ```pycon
  >>> circuit(x, transform_weights)
  tensor(0.00672829, requires_grad=True)
  >>> qml.grad(circuit)(x, transform_weights)
  (array([ 0.00671711, -0.00207359]), array([6.69695008e-02, 3.73694364e-06]))
  ```

* Adds a `hamiltonian_expand` tape transform. This takes a tape ending in
  `qml.expval(H)`, where `H` is a Hamiltonian, and maps it to a collection
  of tapes which can be executed and passed into a post-processing function yielding
  the expectation value.
  [(#1142)](https://github.com/PennyLaneAI/pennylane/pull/1142)

  Example use:

  ```python
  H = qml.PauliZ(0) + 3 * qml.PauliZ(0) @ qml.PauliX(1)

  with qml.tape.QuantumTape() as tape:
      qml.Hadamard(wires=1)
      qml.expval(H)

  tapes, fn = qml.transforms.hamiltonian_expand(tape)
  ```

  We can now evaluate the transformed tapes, and apply the post-processing
  function:

  ```pycon
  >>> dev = qml.device("default.qubit", wires=3)
  >>> res = dev.batch_execute(tapes)
  >>> fn(res)
  3.999999999999999
  ```

* The `quantum_monte_carlo` transform has been added, allowing an input circuit to be transformed
  into the full quantum Monte Carlo algorithm.
  [(#1316)](https://github.com/PennyLaneAI/pennylane/pull/1316)

  Suppose we want to measure the expectation value of the sine squared function according to
  a standard normal distribution. We can calculate the expectation value analytically as
  `0.432332`, but we can also estimate using the quantum Monte Carlo algorithm. The first step is to
  discretize the problem:

  ```python
  from scipy.stats import norm

  m = 5
  M = 2 ** m

  xmax = np.pi  # bound to region [-pi, pi]
  xs = np.linspace(-xmax, xmax, M)

  probs = np.array([norm().pdf(x) for x in xs])
  probs /= np.sum(probs)

  func = lambda i: np.sin(xs[i]) ** 2
  r_rotations = np.array([2 * np.arcsin(np.sqrt(func(i))) for i in range(M)])
  ```

  The `quantum_monte_carlo` transform can then be used:

  ```python
  from pennylane.templates.state_preparations.mottonen import (
      _uniform_rotation_dagger as r_unitary,
  )

  n = 6
  N = 2 ** n

  a_wires = range(m)
  wires = range(m + 1)
  target_wire = m
  estimation_wires = range(m + 1, n + m + 1)

  dev = qml.device("default.qubit", wires=(n + m + 1))

  def fn():
      qml.templates.MottonenStatePreparation(np.sqrt(probs), wires=a_wires)
      r_unitary(qml.RY, r_rotations, control_wires=a_wires[::-1], target_wire=target_wire)

  @qml.qnode(dev)
  def qmc():
      qml.quantum_monte_carlo(fn, wires, target_wire, estimation_wires)()
      return qml.probs(estimation_wires)

  phase_estimated = np.argmax(qmc()[:int(N / 2)]) / N
  ```

  The estimated value can be retrieved using:

  ```pycon
  >>> (1 - np.cos(np.pi * phase_estimated)) / 2
  0.42663476277231915
  ```

  The resources required to perform the quantum Monte Carlo algorithm can also be inspected using
  the `specs` transform.

<h4>Extended QAOA module</h4>

* Functionality to support solving the maximum-weighted cycle problem has been added to the `qaoa`
  module.
  [(#1207)](https://github.com/PennyLaneAI/pennylane/pull/1207)
  [(#1209)](https://github.com/PennyLaneAI/pennylane/pull/1209)
  [(#1251)](https://github.com/PennyLaneAI/pennylane/pull/1251)
  [(#1213)](https://github.com/PennyLaneAI/pennylane/pull/1213)
  [(#1220)](https://github.com/PennyLaneAI/pennylane/pull/1220)
  [(#1214)](https://github.com/PennyLaneAI/pennylane/pull/1214)
  [(#1283)](https://github.com/PennyLaneAI/pennylane/pull/1283)
  [(#1297)](https://github.com/PennyLaneAI/pennylane/pull/1297)
  [(#1396)](https://github.com/PennyLaneAI/pennylane/pull/1396)
  [(#1403)](https://github.com/PennyLaneAI/pennylane/pull/1403)

  The `max_weight_cycle` function returns the appropriate cost and mixer Hamiltonians:

  ```pycon
  >>> a = np.random.random((3, 3))
  >>> np.fill_diagonal(a, 0)
  >>> g = nx.DiGraph(a)  # create a random directed graph
  >>> cost, mixer, mapping = qml.qaoa.max_weight_cycle(g)
  >>> print(cost)
    (-0.9775906842165344) [Z2]
  + (-0.9027248603361988) [Z3]
  + (-0.8722207409852838) [Z0]
  + (-0.6426184210832898) [Z5]
  + (-0.2832594164291379) [Z1]
  + (-0.0778133996933755) [Z4]
  >>> print(mapping)
  {0: (0, 1), 1: (0, 2), 2: (1, 0), 3: (1, 2), 4: (2, 0), 5: (2, 1)}
  ```
  Additional functionality can be found in the
  [qml.qaoa.cycle](https://pennylane.readthedocs.io/en/latest/code/api/pennylane.qaoa.cycle.html)
  module.


<h4>Extended operations and templates</h4>

* Added functionality to compute the sparse matrix representation of a `qml.Hamiltonian` object.
  [(#1394)](https://github.com/PennyLaneAI/pennylane/pull/1394)

  ```python
  coeffs = [1, -0.45]
  obs = [qml.PauliZ(0) @ qml.PauliZ(1), qml.PauliY(0) @ qml.PauliZ(1)]
  H = qml.Hamiltonian(coeffs, obs)
  H_sparse = qml.utils.sparse_hamiltonian(H)
  ```

  The resulting matrix is a sparse matrix in scipy coordinate list (COO) format:

  ```python
  >>> H_sparse
  <4x4 sparse matrix of type '<class 'numpy.complex128'>'
      with 8 stored elements in COOrdinate format>
  ```

  The sparse matrix can be converted to an array as:

  ```python
  >>> H_sparse.toarray()
  array([[ 1.+0.j  ,  0.+0.j  ,  0.+0.45j,  0.+0.j  ],
         [ 0.+0.j  , -1.+0.j  ,  0.+0.j  ,  0.-0.45j],
         [ 0.-0.45j,  0.+0.j  , -1.+0.j  ,  0.+0.j  ],
         [ 0.+0.j  ,  0.+0.45j,  0.+0.j  ,  1.+0.j  ]])
  ```

* Adds the new template `AllSinglesDoubles` to prepare quantum states of molecules
  using the `SingleExcitation` and `DoubleExcitation` operations.
  The new template reduces significantly the number of operations
  and the depth of the quantum circuit with respect to the traditional UCCSD
  unitary.
  [(#1383)](https://github.com/PennyLaneAI/pennylane/pull/1383)

  For example, consider the case of two particles and four qubits.
  First, we define the Hartree-Fock initial state and generate all
  possible single and double excitations.

  ```python
  import pennylane as qml
  from pennylane import numpy as np

  electrons = 2
  qubits = 4

  hf_state = qml.qchem.hf_state(electrons, qubits)
  singles, doubles = qml.qchem.excitations(electrons, qubits)
  ```

  Now we can use the template ``AllSinglesDoubles`` to define the
  quantum circuit,

  ```python
  from pennylane.templates import AllSinglesDoubles

  wires = range(qubits)

  dev = qml.device('default.qubit', wires=wires)

  @qml.qnode(dev)
  def circuit(weights, hf_state, singles, doubles):
      AllSinglesDoubles(weights, wires, hf_state, singles, doubles)
      return qml.expval(qml.PauliZ(0))

  params = np.random.normal(0, np.pi, len(singles) + len(doubles))
  ```
  and execute it:
  ```pycon
  >>> circuit(params, hf_state, singles=singles, doubles=doubles)
  tensor(-0.73772194, requires_grad=True)
  ```

* Adds `QubitCarry` and `QubitSum` operations for basic arithmetic.
  [(#1169)](https://github.com/PennyLaneAI/pennylane/pull/1169)

  The following example adds two 1-bit numbers, returning a 2-bit answer:

  ```python
  dev = qml.device('default.qubit', wires = 4)
  a = 0
  b = 1

  @qml.qnode(dev)
  def circuit():
      qml.BasisState(np.array([a, b]), wires=[1, 2])
      qml.QubitCarry(wires=[0, 1, 2, 3])
      qml.CNOT(wires=[1, 2])
      qml.QubitSum(wires=[0, 1, 2])
      return qml.probs(wires=[3, 2])

  probs = circuit()
  bitstrings = tuple(itertools.product([0, 1], repeat = 2))
  indx = np.argwhere(probs == 1).flatten()[0]
  output = bitstrings[indx]
  ```

  ```pycon
  >>> print(output)
  (0, 1)
  ```

* Added the `qml.Projector` observable, which is available on all devices
  inheriting from the `QubitDevice` class.
  [(#1356)](https://github.com/PennyLaneAI/pennylane/pull/1356)
  [(#1368)](https://github.com/PennyLaneAI/pennylane/pull/1368)

  Using `qml.Projector`, we can define the basis state projectors to use when
  computing expectation values. Let us take for example a circuit that prepares
  Bell states:

  ```python
  dev = qml.device("default.qubit", wires=2)

  @qml.qnode(dev)
  def circuit(basis_state):
      qml.Hadamard(wires=[0])
      qml.CNOT(wires=[0, 1])
      return qml.expval(qml.Projector(basis_state, wires=[0, 1]))
  ```

  We can then specify the `|00>` basis state to construct the `|00><00|`
  projector and compute the expectation value:

  ```pycon
  >>> basis_state = [0, 0]
  >>> circuit(basis_state)
  tensor(0.5, requires_grad=True)
  ```

  As expected, we get similar results when specifying the `|11>` basis state:

  ```pycon
  >>> basis_state = [1, 1]
  >>> circuit(basis_state)
  tensor(0.5, requires_grad=True)
  ```

* The following new operations have been added:

  - The IsingXX gate `qml.IsingXX` [(#1194)](https://github.com/PennyLaneAI/pennylane/pull/1194)
  - The IsingZZ gate `qml.IsingZZ` [(#1199)](https://github.com/PennyLaneAI/pennylane/pull/1199)
  - The ISWAP gate `qml.ISWAP` [(#1298)](https://github.com/PennyLaneAI/pennylane/pull/1298)
  - The reset error noise channel `qml.ResetError` [(#1321)](https://github.com/PennyLaneAI/pennylane/pull/1321)


<h3>Improvements</h3>

* The ``argnum`` keyword argument can now be specified for a QNode to define a
  subset of trainable parameters used to estimate the Jacobian.
  [(#1371)](https://github.com/PennyLaneAI/pennylane/pull/1371)

  For example, consider two trainable parameters and a quantum function:

  ```python
  dev = qml.device("default.qubit", wires=2)

  x = np.array(0.543, requires_grad=True)
  y = np.array(-0.654, requires_grad=True)

  def circuit(x,y):
      qml.RX(x, wires=[0])
      qml.RY(y, wires=[1])
      qml.CNOT(wires=[0, 1])
      return qml.expval(qml.PauliZ(0) @ qml.PauliX(1))
  ```

  When computing the gradient of the QNode, we can specify the trainable
  parameters to consider by passing the ``argnum`` keyword argument:

  ```pycon
  >>> qnode1 = qml.QNode(circuit, dev, diff_method="parameter-shift", argnum=[0,1])
  >>> print(qml.grad(qnode1)(x,y))
  (array(0.31434679), array(0.67949903))
  ```

  Specifying a proper subset of the trainable parameters will estimate the
  Jacobian:

  ```pycon
  >>> qnode2 = qml.QNode(circuit, dev, diff_method="parameter-shift", argnum=[0])
  >>> print(qml.grad(qnode2)(x,y))
  (array(0.31434679), array(0.))
  ```

* Allows creating differentiable observables that return custom objects such
  that the observable is supported by devices.
  [(1291)](https://github.com/PennyLaneAI/pennylane/pull/1291)

  As an example, first we define `NewObservable` class:

  ```python
  from pennylane.devices import DefaultQubit

  class NewObservable(qml.operation.Observable):
      """NewObservable"""

      num_wires = qml.operation.AnyWires
      num_params = 0
      par_domain = None

      def diagonalizing_gates(self):
          """Diagonalizing gates"""
          return []
  ```

  Once we have this new observable class, we define a `SpecialObject` class
  that can be used to encode data in an observable and a new device that supports
  our new observable and returns a `SpecialObject` as the expectation value
  (the code is shortened for brevity, the extended example can be found as a
  test in the previously referenced pull request):

  ```python
  class SpecialObject:

      def __init__(self, val):
          self.val = val

      def __mul__(self, other):
          new = SpecialObject(self.val)
          new *= other
          return new

      ...

  class DeviceSupportingNewObservable(DefaultQubit):
      name = "Device supporting NewObservable"
      short_name = "default.qubit.newobservable"
      observables = DefaultQubit.observables.union({"NewObservable"})

      def expval(self, observable, **kwargs):
          if self.shots is None and isinstance(observable, NewObservable):
              val = super().expval(qml.PauliZ(wires=0), **kwargs)
              return SpecialObject(val)

          return super().expval(observable, **kwargs)
  ```

  At this point, we can create a device that will support the differentiation
  of a `NewObservable` object:

  ```python
  dev = DeviceSupportingNewObservable(wires=1, shots=None)

  @qml.qnode(dev, diff_method="parameter-shift")
  def qnode(x):
      qml.RY(x, wires=0)
      return qml.expval(NewObservable(wires=0))
  ```

  We can then compute the jacobian of this object:

  ```pycon
  >>> result = qml.jacobian(qnode)(0.2)
  >>> print(result)
  <__main__.SpecialObject object at 0x7fd2c54721f0>
  >>> print(result.item().val)
  -0.19866933079506116
  ```

* PennyLane NumPy now includes the
  [random module's](https://numpy.org/doc/stable/reference/random/index.html#module-numpy.random)
  `Generator` objects, the recommended way of random number generation. This allows for
  random number generation using a local, rather than global seed.
  [(#1267)](https://github.com/PennyLaneAI/pennylane/pull/1267)

  ```python
  from pennylane import numpy as np

  rng = np.random.default_rng()
  random_mat1 = rng.random((3,2))
  random_mat2 = rng.standard_normal(3, requires_grad=False)
  ```

* The performance of adjoint jacobian differentiation was significantly
  improved as the method now reuses the state computed on the forward pass.
  This can be turned off to save memory with the Torch and TensorFlow
  interfaces by passing `adjoint_cache=False` during QNode creation.
  [(#1341)](https://github.com/PennyLaneAI/pennylane/pull/1341)

* The `Operator` (and by inheritance, the `Operation` and `Observable` class and their children)
  now have an `id` attribute, which can mark an operator in a circuit, for example to
  identify it on the tape by a tape transform.
  [(#1377)](https://github.com/PennyLaneAI/pennylane/pull/1377)

* The `benchmark` module was deleted, since it was outdated and is superseded by
  the new separate [benchmark repository](https://github.com/PennyLaneAI/benchmark).
  [(#1343)](https://github.com/PennyLaneAI/pennylane/pull/1343)

* Decompositions in terms of elementary gates has been added for:

  - `qml.CSWAP` [(#1306)](https://github.com/PennyLaneAI/pennylane/issues/1306)
  - `qml.SWAP` [(#1329)](https://github.com/PennyLaneAI/pennylane/pull/1329)
  - `qml.SingleExcitation` [(#1303)](https://github.com/PennyLaneAI/pennylane/pull/1303)
  - `qml.SingleExcitationPlus` and `qml.SingleExcitationMinus` [(#1278)](https://github.com/PennyLaneAI/pennylane/pull/1278)
  - `qml.DoubleExcitation` [(#1303)](https://github.com/PennyLaneAI/pennylane/pull/1303)
  - `qml.Toffoli` [(#1320)](https://github.com/PennyLaneAI/pennylane/pull/1320)
  - `qml.MultiControlledX`. [(#1287)](https://github.com/PennyLaneAI/pennylane/pull/1287)
    When controlling on three or more wires, an ancilla
    register of worker wires is required to support the decomposition.

    ```python
    ctrl_wires = [f"c{i}" for i in range(5)]
    work_wires = [f"w{i}" for i in range(3)]
    target_wires = ["t0"]
    all_wires = ctrl_wires + work_wires + target_wires

    dev = qml.device("default.qubit", wires=all_wires)

    with qml.tape.QuantumTape() as tape:
        qml.MultiControlledX(control_wires=ctrl_wires, wires=target_wires, work_wires=work_wires)
    ```

    ```pycon
    >>> tape = tape.expand(depth=1)
    >>> print(tape.draw(wire_order=qml.wires.Wires(all_wires)))

     c0: ──────────────╭C──────────────────────╭C──────────┤
     c1: ──────────────├C──────────────────────├C──────────┤
     c2: ──────────╭C──│───╭C──────────────╭C──│───╭C──────┤
     c3: ──────╭C──│───│───│───╭C──────╭C──│───│───│───╭C──┤
     c4: ──╭C──│───│───│───│───│───╭C──│───│───│───│───│───┤
     w0: ──│───│───├C──╰X──├C──│───│───│───├C──╰X──├C──│───┤
     w1: ──│───├C──╰X──────╰X──├C──│───├C──╰X──────╰X──├C──┤
     w2: ──├C──╰X──────────────╰X──├C──╰X──────────────╰X──┤
     t0: ──╰X──────────────────────╰X──────────────────────┤
    ```

* Added `qml.CPhase` as an alias for the existing `qml.ControlledPhaseShift` operation.
  [(#1319)](https://github.com/PennyLaneAI/pennylane/pull/1319).

* The `Device` class now uses caching when mapping wires.
  [(#1270)](https://github.com/PennyLaneAI/pennylane/pull/1270)

* The `Wires` class now uses caching for computing its `hash`.
  [(#1270)](https://github.com/PennyLaneAI/pennylane/pull/1270)

* Added custom gate application for Toffoli in `default.qubit`.
  [(#1249)](https://github.com/PennyLaneAI/pennylane/pull/1249)

* Added validation for noise channel parameters. Invalid noise parameters now
  raise a `ValueError`.
  [(#1357)](https://github.com/PennyLaneAI/pennylane/pull/1357)

* The device test suite now provides test cases for checking gates by comparing
  expectation values.
  [(#1212)](https://github.com/PennyLaneAI/pennylane/pull/1212)

* PennyLane's test suite is now code-formatted using `black -l 100`.
  [(#1222)](https://github.com/PennyLaneAI/pennylane/pull/1222)

* PennyLane's `qchem` package and tests are now code-formatted using `black -l 100`.
  [(#1311)](https://github.com/PennyLaneAI/pennylane/pull/1311)

<h3>Breaking changes</h3>

* The `qml.inv()` function is now deprecated with a warning to use the more general `qml.adjoint()`.
  [(#1325)](https://github.com/PennyLaneAI/pennylane/pull/1325)

* Removes support for Python 3.6 and adds support for Python 3.9.
  [(#1228)](https://github.com/XanaduAI/pennylane/pull/1228)

* The tape methods `get_resources` and `get_depth` are superseded by `specs` and will be
  deprecated after one release cycle.
  [(#1245)](https://github.com/PennyLaneAI/pennylane/pull/1245)

* Using the `qml.sample()` measurement on devices with `shots=None` continue to
  raise a warning with this functionality being fully deprecated and raising an
  error after one release cycle.
  [(#1079)](https://github.com/PennyLaneAI/pennylane/pull/1079)
  [(#1196)](https://github.com/PennyLaneAI/pennylane/pull/1196)

<h3>Bug fixes</h3>

* QNodes now display readable information when in interactive environments or when printed.
  [(#1359)](https://github.com/PennyLaneAI/pennylane/pull/1359).

* Fixes a bug with `qml.math.cast` where the `MottonenStatePreparation` operation expected
  a float type instead of double.
  [(#1400)](https://github.com/XanaduAI/pennylane/pull/1400)

* Fixes a bug where a copy of `qml.ControlledQubitUnitary` was non-functional as it did not have all the necessary information.
  [(#1411)](https://github.com/PennyLaneAI/pennylane/pull/1411)

* Warns when adjoint or reversible differentiation specified or called on a device with finite shots.
  [(#1406)](https://github.com/PennyLaneAI/pennylane/pull/1406)

* Fixes the differentiability of the operations `IsingXX` and `IsingZZ` for Autograd, Jax and Tensorflow.
  [(#1390)](https://github.com/PennyLaneAI/pennylane/pull/1390)

* Fixes a bug where multiple identical Hamiltonian terms will produce a
  different result with ``optimize=True`` using ``ExpvalCost``.
  [(#1405)](https://github.com/XanaduAI/pennylane/pull/1405)

* Fixes bug where `shots=None` was not reset when changing shots temporarily in a QNode call
  like `circuit(0.1, shots=3)`.
  [(#1392)](https://github.com/XanaduAI/pennylane/pull/1392)

* Fixes floating point errors with `diff_method="finite-diff"` and `order=1` when parameters are `float32`.
  [(#1381)](https://github.com/PennyLaneAI/pennylane/pull/1381)

* Fixes a bug where `qml.ctrl` would fail to transform gates that had no
  control defined and no decomposition defined.
  [(#1376)](https://github.com/PennyLaneAI/pennylane/pull/1376)

* Copying the `JacobianTape` now correctly also copies the `jacobian_options` attribute. This fixes a bug
  allowing the JAX interface to support adjoint differentiation.
  [(#1349)](https://github.com/PennyLaneAI/pennylane/pull/1349)

* Fixes drawing QNodes that contain multiple measurements on a single wire.
  [(#1353)](https://github.com/PennyLaneAI/pennylane/pull/1353)

* Fixes drawing QNodes with no operations.
  [(#1354)](https://github.com/PennyLaneAI/pennylane/pull/1354)

* Fixes incorrect wires in the decomposition of the `ControlledPhaseShift` operation.
  [(#1338)](https://github.com/PennyLaneAI/pennylane/pull/1338)

* Fixed tests for the `Permute` operation that used a QNode and hence expanded
  tapes twice instead of once due to QNode tape expansion and an explicit tape
  expansion call.
  [(#1318)](https://github.com/PennyLaneAI/pennylane/pull/1318).

* Prevent Hamiltonians that share wires from being multiplied together.
  [(#1273)](https://github.com/PennyLaneAI/pennylane/pull/1273)

* Fixed a bug where the custom range sequences could not be passed
  to the `StronglyEntanglingLayers` template.
  [(#1332)](https://github.com/PennyLaneAI/pennylane/pull/1332)

* Fixed a bug where `qml.sum()` and `qml.dot()` do not support the JAX interface.
  [(#1380)](https://github.com/PennyLaneAI/pennylane/pull/1380)

<h3>Documentation</h3>

* Math present in the `QubitParamShiftTape` class docstring now renders correctly.
  [(#1402)](https://github.com/PennyLaneAI/pennylane/pull/1402)

* Fix typo in the documentation of `qml.StronglyEntanglingLayers`.
  [(#1367)](https://github.com/PennyLaneAI/pennylane/pull/1367)

* Fixed typo in TensorFlow interface documentation
  [(#1312)](https://github.com/PennyLaneAI/pennylane/pull/1312)

* Fixed typos in the mathematical expressions in documentation of `qml.DoubleExcitation`.
  [(#1278)](https://github.com/PennyLaneAI/pennylane/pull/1278)

* Remove unsupported `None` option from the `qml.QNode` docstrings.
  [(#1271)](https://github.com/PennyLaneAI/pennylane/pull/1271)

* Updated the docstring of `qml.PolyXP` to reference the new location of internal
  usage.
  [(#1262)](https://github.com/PennyLaneAI/pennylane/pull/1262)

* Removes occurrences of the deprecated device argument ``analytic`` from the documentation.
  [(#1261)](https://github.com/PennyLaneAI/pennylane/pull/1261)

* Updated PyTorch and TensorFlow interface introductions.
  [(#1333)](https://github.com/PennyLaneAI/pennylane/pull/1333)

* Updates the quantum chemistry quickstart to reflect recent changes to the `qchem` module.
  [(#1227)](https://github.com/PennyLaneAI/pennylane/pull/1227)

<h3>Contributors</h3>

This release contains contributions from (in alphabetical order):

Marius Aglitoiu, Vishnu Ajith, Juan Miguel Arrazola, Thomas Bromley, Jack Ceroni, Alaric Cheng, Miruna Daian,
Olivia Di Matteo, Tanya Garg, Christian Gogolin, Alain Delgado Gran, Diego Guala, Anthony Hayes, Ryan Hill,
Theodor Isacsson, Josh Izaac, Soran Jahangiri, Pavan Jayasinha, Nathan Killoran, Christina Lee, Ryan Levy,
Alberto Maldonado, Johannes Jakob Meyer, Romain Moyard, Ashish Panigrahi, Nahum Sá, Maria Schuld, Brian Shi,
Antal Száva, David Wierichs, Vincent Wong.


# Release 0.15.1

<h3>Bug fixes</h3>

* Fixes two bugs in the parameter-shift Hessian.
  [(#1260)](https://github.com/PennyLaneAI/pennylane/pull/1260)

  - Fixes a bug where having an unused parameter in the Autograd interface
    would result in an indexing error during backpropagation.

  - The parameter-shift Hessian only supports the two-term parameter-shift
    rule currently, so raises an error if asked to differentiate
    any unsupported gates (such as the controlled rotation gates).

* A bug which resulted in `qml.adjoint()` and `qml.inv()` failing to work with
  templates has been fixed.
  [(#1243)](https://github.com/PennyLaneAI/pennylane/pull/1243)

* Deprecation warning instances in PennyLane have been changed to `UserWarning`,
  to account for recent changes to how Python warnings are filtered in
  [PEP565](https://www.python.org/dev/peps/pep-0565/).
  [(#1211)](https://github.com/PennyLaneAI/pennylane/pull/1211)

<h3>Documentation</h3>

* Updated the order of the parameters to the `GaussianState` operation to match
  the way that the PennyLane-SF plugin uses them.
  [(#1255)](https://github.com/PennyLaneAI/pennylane/pull/1255)

<h3>Contributors</h3>

This release contains contributions from (in alphabetical order):

Thomas Bromley, Olivia Di Matteo, Diego Guala, Anthony Hayes, Ryan Hill,
Josh Izaac, Christina Lee, Maria Schuld, Antal Száva.

# Release 0.15.0

<h3>New features since last release</h3>

<h4>Better and more flexible shot control</h4>

* Adds a new optimizer `qml.ShotAdaptiveOptimizer`, a gradient-descent optimizer where
  the shot rate is adaptively calculated using the variances of the parameter-shift gradient.
  [(#1139)](https://github.com/PennyLaneAI/pennylane/pull/1139)

  By keeping a running average of the parameter-shift gradient and the *variance* of the
  parameter-shift gradient, this optimizer frugally distributes a shot budget across the partial
  derivatives of each parameter.

  In addition, if computing the expectation value of a Hamiltonian, weighted random sampling can be
  used to further distribute the shot budget across the local terms from which the Hamiltonian is
  constructed.

  This optimizer is based on both the [iCANS1](https://quantum-journal.org/papers/q-2020-05-11-263)
  and [Rosalin](https://arxiv.org/abs/2004.06252) shot-adaptive optimizers.

  Once constructed, the cost function can be passed directly to the optimizer's `step` method.  The
  attribute `opt.total_shots_used` can be used to track the number of shots per iteration.

  ```pycon
  >>> coeffs = [2, 4, -1, 5, 2]
  >>> obs = [
  ...   qml.PauliX(1),
  ...   qml.PauliZ(1),
  ...   qml.PauliX(0) @ qml.PauliX(1),
  ...   qml.PauliY(0) @ qml.PauliY(1),
  ...   qml.PauliZ(0) @ qml.PauliZ(1)
  ... ]
  >>> H = qml.Hamiltonian(coeffs, obs)
  >>> dev = qml.device("default.qubit", wires=2, shots=100)
  >>> cost = qml.ExpvalCost(qml.templates.StronglyEntanglingLayers, H, dev)
  >>> params = qml.init.strong_ent_layers_uniform(n_layers=2, n_wires=2)
  >>> opt = qml.ShotAdaptiveOptimizer(min_shots=10)
  >>> for i in range(5):
  ...    params = opt.step(cost, params)
  ...    print(f"Step {i}: cost = {cost(params):.2f}, shots_used = {opt.total_shots_used}")
  Step 0: cost = -5.68, shots_used = 240
  Step 1: cost = -2.98, shots_used = 336
  Step 2: cost = -4.97, shots_used = 624
  Step 3: cost = -5.53, shots_used = 1054
  Step 4: cost = -6.50, shots_used = 1798
  ```

* Batches of shots can now be specified as a list, allowing measurement statistics
  to be course-grained with a single QNode evaluation.
  [(#1103)](https://github.com/PennyLaneAI/pennylane/pull/1103)

  ```pycon
  >>> shots_list = [5, 10, 1000]
  >>> dev = qml.device("default.qubit", wires=2, shots=shots_list)
  ```

  When QNodes are executed on this device, a single execution of 1015 shots will be submitted.
  However, three sets of measurement statistics will be returned; using the first 5 shots,
  second set of 10 shots, and final 1000 shots, separately.

  For example, executing a circuit with two outputs will lead to a result of shape `(3, 2)`:

  ```pycon
  >>> @qml.qnode(dev)
  ... def circuit(x):
  ...     qml.RX(x, wires=0)
  ...     qml.CNOT(wires=[0, 1])
  ...     return qml.expval(qml.PauliZ(0) @ qml.PauliX(1)), qml.expval(qml.PauliZ(0))
  >>> circuit(0.5)
  [[0.33333333 1.        ]
   [0.2        1.        ]
   [0.012      0.868     ]]
  ```

  This output remains fully differentiable.

- The number of shots can now be specified on a per-call basis when evaluating a QNode.
  [(#1075)](https://github.com/PennyLaneAI/pennylane/pull/1075).

  For this, the qnode should be called with an additional `shots` keyword argument:

  ```pycon
  >>> dev = qml.device('default.qubit', wires=1, shots=10) # default is 10
  >>> @qml.qnode(dev)
  ... def circuit(a):
  ...     qml.RX(a, wires=0)
  ...     return qml.sample(qml.PauliZ(wires=0))
  >>> circuit(0.8)
  [ 1  1  1 -1 -1  1  1  1  1  1]
  >>> circuit(0.8, shots=3)
  [ 1  1  1]
  >>> circuit(0.8)
  [ 1  1  1 -1 -1  1  1  1  1  1]
  ```

<h4>New differentiable quantum transforms</h4>

A new module is available,
[qml.transforms](https://pennylane.rtfd.io/en/stable/code/qml_transforms.html),
which contains *differentiable quantum transforms*. These are functions that act
on QNodes, quantum functions, devices, and tapes, transforming them while remaining
fully differentiable.

* A new adjoint transform has been added.
  [(#1111)](https://github.com/PennyLaneAI/pennylane/pull/1111)
  [(#1135)](https://github.com/PennyLaneAI/pennylane/pull/1135)

  This new method allows users to apply the adjoint of an arbitrary sequence of operations.

  ```python
  def subroutine(wire):
      qml.RX(0.123, wires=wire)
      qml.RY(0.456, wires=wire)

  dev = qml.device('default.qubit', wires=1)
  @qml.qnode(dev)
  def circuit():
      subroutine(0)
      qml.adjoint(subroutine)(0)
      return qml.expval(qml.PauliZ(0))
  ```

  This creates the following circuit:

  ```pycon
  >>> print(qml.draw(circuit)())
  0: --RX(0.123)--RY(0.456)--RY(-0.456)--RX(-0.123)--| <Z>
  ```

  Directly applying to a gate also works as expected.

  ```python
  qml.adjoint(qml.RX)(0.123, wires=0) # applies RX(-0.123)
  ```

* A new transform `qml.ctrl` is now available that adds control wires to subroutines.
  [(#1157)](https://github.com/PennyLaneAI/pennylane/pull/1157)

  ```python
  def my_ansatz(params):
     qml.RX(params[0], wires=0)
     qml.RZ(params[1], wires=1)

  # Create a new operation that applies `my_ansatz`
  # controlled by the "2" wire.
  my_ansatz2 = qml.ctrl(my_ansatz, control=2)

  @qml.qnode(dev)
  def circuit(params):
      my_ansatz2(params)
      return qml.state()
  ```

  This is equivalent to:

  ```python
  @qml.qnode(...)
  def circuit(params):
      qml.CRX(params[0], wires=[2, 0])
      qml.CRZ(params[1], wires=[2, 1])
      return qml.state()
  ```

* The `qml.transforms.classical_jacobian` transform has been added.
  [(#1186)](https://github.com/PennyLaneAI/pennylane/pull/1186)

  This transform returns a function to extract the Jacobian matrix of the classical part of a
  QNode, allowing the classical dependence between the QNode arguments and the quantum gate
  arguments to be extracted.

  For example, given the following QNode:

  ```pycon
  >>> @qml.qnode(dev)
  ... def circuit(weights):
  ...     qml.RX(weights[0], wires=0)
  ...     qml.RY(weights[0], wires=1)
  ...     qml.RZ(weights[2] ** 2, wires=1)
  ...     return qml.expval(qml.PauliZ(0))
  ```

  We can use this transform to extract the relationship
  :math:`f: \mathbb{R}^n \rightarrow\mathbb{R}^m` between the input QNode
  arguments :math:`w` and the gate arguments :math:`g`, for
  a given value of the QNode arguments:

  ```pycon
  >>> cjac_fn = qml.transforms.classical_jacobian(circuit)
  >>> weights = np.array([1., 1., 1.], requires_grad=True)
  >>> cjac = cjac_fn(weights)
  >>> print(cjac)
  [[1. 0. 0.]
   [1. 0. 0.]
   [0. 0. 2.]]
  ```

  The returned Jacobian has rows corresponding to gate arguments, and columns corresponding to
  QNode arguments; that is, :math:`J_{ij} = \frac{\partial}{\partial g_i} f(w_j)`.

<h4>More operations and templates</h4>

* Added the `SingleExcitation` two-qubit operation, which is useful for quantum
  chemistry applications.
  [(#1121)](https://github.com/PennyLaneAI/pennylane/pull/1121)

  It can be used to perform an SO(2) rotation in the subspace
  spanned by the states :math:`|01\rangle` and :math:`|10\rangle`.
  For example, the following circuit performs the transformation
  :math:`|10\rangle \rightarrow \cos(\phi/2)|10\rangle - \sin(\phi/2)|01\rangle`:

  ```python
  dev = qml.device('default.qubit', wires=2)

  @qml.qnode(dev)
  def circuit(phi):
      qml.PauliX(wires=0)
      qml.SingleExcitation(phi, wires=[0, 1])
  ```

  The `SingleExcitation` operation supports analytic gradients on hardware
  using only four expectation value calculations, following results from
  [Kottmann et al.](https://arxiv.org/abs/2011.05938)

* Added the `DoubleExcitation` four-qubit operation, which is useful for quantum
  chemistry applications.
  [(#1123)](https://github.com/PennyLaneAI/pennylane/pull/1123)

  It can be used to perform an SO(2) rotation in the subspace
  spanned by the states :math:`|1100\rangle` and :math:`|0011\rangle`.
  For example, the following circuit performs the transformation
  :math:`|1100\rangle\rightarrow \cos(\phi/2)|1100\rangle - \sin(\phi/2)|0011\rangle`:

  ```python
  dev = qml.device('default.qubit', wires=2)

  @qml.qnode(dev)
  def circuit(phi):
      qml.PauliX(wires=0)
      qml.PauliX(wires=1)
      qml.DoubleExcitation(phi, wires=[0, 1, 2, 3])
  ```

  The `DoubleExcitation` operation supports analytic gradients on hardware using only
  four expectation value calculations, following results from
  [Kottmann et al.](https://arxiv.org/abs/2011.05938).

* Added the `QuantumMonteCarlo` template for performing quantum Monte Carlo estimation of an
  expectation value on simulator.
  [(#1130)](https://github.com/PennyLaneAI/pennylane/pull/1130)

  The following example shows how the expectation value of sine squared over a standard normal
  distribution can be approximated:

  ```python
  from scipy.stats import norm

  m = 5
  M = 2 ** m
  n = 10
  N = 2 ** n
  target_wires = range(m + 1)
  estimation_wires = range(m + 1, n + m + 1)

  xmax = np.pi  # bound to region [-pi, pi]
  xs = np.linspace(-xmax, xmax, M)

  probs = np.array([norm().pdf(x) for x in xs])
  probs /= np.sum(probs)

  func = lambda i: np.sin(xs[i]) ** 2

  dev = qml.device("default.qubit", wires=(n + m + 1))

  @qml.qnode(dev)
  def circuit():
      qml.templates.QuantumMonteCarlo(
          probs,
          func,
          target_wires=target_wires,
          estimation_wires=estimation_wires,
      )
      return qml.probs(estimation_wires)

  phase_estimated = np.argmax(circuit()[:int(N / 2)]) / N
  expectation_estimated = (1 - np.cos(np.pi * phase_estimated)) / 2
  ```

* Added the `QuantumPhaseEstimation` template for performing quantum phase estimation for an input
  unitary matrix.
  [(#1095)](https://github.com/PennyLaneAI/pennylane/pull/1095)

  Consider the matrix corresponding to a rotation from an `RX` gate:

  ```pycon
  >>> phase = 5
  >>> target_wires = [0]
  >>> unitary = qml.RX(phase, wires=0).matrix
  ```

  The ``phase`` parameter can be estimated using ``QuantumPhaseEstimation``. For example, using five
  phase-estimation qubits:

  ```python
  n_estimation_wires = 5
  estimation_wires = range(1, n_estimation_wires + 1)

  dev = qml.device("default.qubit", wires=n_estimation_wires + 1)

  @qml.qnode(dev)
  def circuit():
      # Start in the |+> eigenstate of the unitary
      qml.Hadamard(wires=target_wires)

      QuantumPhaseEstimation(
          unitary,
          target_wires=target_wires,
          estimation_wires=estimation_wires,
      )

      return qml.probs(estimation_wires)

  phase_estimated = np.argmax(circuit()) / 2 ** n_estimation_wires

  # Need to rescale phase due to convention of RX gate
  phase_estimated = 4 * np.pi * (1 - phase)
  ```

- Added the `ControlledPhaseShift` gate as well as the `QFT` operation for applying quantum Fourier
  transforms.
  [(#1064)](https://github.com/PennyLaneAI/pennylane/pull/1064)

  ```python
  @qml.qnode(dev)
  def circuit_qft(basis_state):
      qml.BasisState(basis_state, wires=range(3))
      qml.QFT(wires=range(3))
      return qml.state()
  ```

- Added the `ControlledQubitUnitary` operation. This
  enables implementation of multi-qubit gates with a variable number of
  control qubits. It is also possible to specify a different state for the
  control qubits using the `control_values` argument (also known as a
  mixed-polarity multi-controlled operation).
  [(#1069)](https://github.com/PennyLaneAI/pennylane/pull/1069)
  [(#1104)](https://github.com/PennyLaneAI/pennylane/pull/1104)

  For example, we can  create a multi-controlled T gate using:

  ```python
  T = qml.T._matrix()
  qml.ControlledQubitUnitary(T, control_wires=[0, 1, 3], wires=2, control_values="110")
  ```

  Here, the T gate will be applied to wire `2` if control wires `0` and `1` are in
  state `1`, and control wire `3` is in state `0`. If no value is passed to
  `control_values`, the gate will be applied if all control wires are in
  the `1` state.

- Added `MultiControlledX` for multi-controlled `NOT` gates.
  This is a special case of `ControlledQubitUnitary` that applies a
  Pauli X gate conditioned on the state of an arbitrary number of
  control qubits.
  [(#1104)](https://github.com/PennyLaneAI/pennylane/pull/1104)

<h4>Support for higher-order derivatives on hardware</h4>

* Computing second derivatives and Hessians of QNodes is now supported with
  the parameter-shift differentiation method, on all machine learning interfaces.
  [(#1130)](https://github.com/PennyLaneAI/pennylane/pull/1130)
  [(#1129)](https://github.com/PennyLaneAI/pennylane/pull/1129)
  [(#1110)](https://github.com/PennyLaneAI/pennylane/pull/1110)

  Hessians are computed using the parameter-shift rule, and can be
  evaluated on both hardware and simulator devices.

  ```python
  dev = qml.device('default.qubit', wires=1)

  @qml.qnode(dev, diff_method="parameter-shift")
  def circuit(p):
      qml.RY(p[0], wires=0)
      qml.RX(p[1], wires=0)
      return qml.expval(qml.PauliZ(0))

  x = np.array([1.0, 2.0], requires_grad=True)
  ```

  ```python
  >>> hessian_fn = qml.jacobian(qml.grad(circuit))
  >>> hessian_fn(x)
  [[0.2248451 0.7651474]
   [0.7651474 0.2248451]]
  ```

* Added the function `finite_diff()` to compute finite-difference
  approximations to the gradient and the second-order derivatives of
  arbitrary callable functions.
  [(#1090)](https://github.com/PennyLaneAI/pennylane/pull/1090)

  This is useful to compute the derivative of parametrized
  `pennylane.Hamiltonian` observables with respect to their parameters.

  For example, in quantum chemistry simulations it can be used to evaluate
  the derivatives of the electronic Hamiltonian with respect to the nuclear
  coordinates:

  ```pycon
  >>> def H(x):
  ...    return qml.qchem.molecular_hamiltonian(['H', 'H'], x)[0]
  >>> x = np.array([0., 0., -0.66140414, 0., 0., 0.66140414])
  >>> grad_fn = qml.finite_diff(H, N=1)
  >>> grad = grad_fn(x)
  >>> deriv2_fn = qml.finite_diff(H, N=2, idx=[0, 1])
  >>> deriv2_fn(x)
  ```

* The JAX interface now supports all devices, including hardware devices,
  via the parameter-shift differentiation method.
  [(#1076)](https://github.com/PennyLaneAI/pennylane/pull/1076)

  For example, using the JAX interface with Cirq:

  ```python
  dev = qml.device('cirq.simulator', wires=1)
  @qml.qnode(dev, interface="jax", diff_method="parameter-shift")
  def circuit(x):
      qml.RX(x[1], wires=0)
      qml.Rot(x[0], x[1], x[2], wires=0)
      return qml.expval(qml.PauliZ(0))
  weights = jnp.array([0.2, 0.5, 0.1])
  print(circuit(weights))
  ```

  Currently, when used with the parameter-shift differentiation method,
  only a single returned expectation value or variance is supported.
  Multiple expectations/variances, as well as probability and state returns,
  are not currently allowed.

<h3>Improvements</h3>

  ```python
  dev = qml.device("default.qubit", wires=2)

  inputstate = [np.sqrt(0.2), np.sqrt(0.3), np.sqrt(0.4), np.sqrt(0.1)]

  @qml.qnode(dev)
  def circuit():
      mottonen.MottonenStatePreparation(inputstate,wires=[0, 1])
      return qml.expval(qml.PauliZ(0))
  ```

  Previously returned:

  ```pycon
  >>> print(qml.draw(circuit)())
  0: ──RY(1.57)──╭C─────────────╭C──╭C──╭C──┤ ⟨Z⟩
  1: ──RY(1.35)──╰X──RY(0.422)──╰X──╰X──╰X──┤
  ```

  In this release, it now returns:

  ```pycon
  >>> print(qml.draw(circuit)())
  0: ──RY(1.57)──╭C─────────────╭C──┤ ⟨Z⟩
  1: ──RY(1.35)──╰X──RY(0.422)──╰X──┤
  ```

- The templates are now classes inheriting
  from `Operation`, and define the ansatz in their `expand()` method. This
  change does not affect the user interface.
  [(#1138)](https://github.com/PennyLaneAI/pennylane/pull/1138)
  [(#1156)](https://github.com/PennyLaneAI/pennylane/pull/1156)
  [(#1163)](https://github.com/PennyLaneAI/pennylane/pull/1163)
  [(#1192)](https://github.com/PennyLaneAI/pennylane/pull/1192)

  For convenience, some templates have a new method that returns the expected
  shape of the trainable parameter tensor, which can be used to create
  random tensors.

  ```python
  shape = qml.templates.BasicEntanglerLayers.shape(n_layers=2, n_wires=4)
  weights = np.random.random(shape)
  qml.templates.BasicEntanglerLayers(weights, wires=range(4))
  ```

- `QubitUnitary` now validates to ensure the input matrix is two dimensional.
  [(#1128)](https://github.com/PennyLaneAI/pennylane/pull/1128)

* Most layers in Pytorch or Keras accept arbitrary dimension inputs, where each dimension barring
  the last (in the case where the actual weight function of the layer operates on one-dimensional
  vectors) is broadcast over. This is now also supported by KerasLayer and TorchLayer.
  [(#1062)](https://github.com/PennyLaneAI/pennylane/pull/1062).

  Example use:

  ```python
  dev = qml.device("default.qubit", wires=4)
  x = tf.ones((5, 4, 4))

  @qml.qnode(dev)
  def layer(weights, inputs):
      qml.templates.AngleEmbedding(inputs, wires=range(4))
      qml.templates.StronglyEntanglingLayers(weights, wires=range(4))
      return [qml.expval(qml.PauliZ(i)) for i in range(4)]

  qlayer = qml.qnn.KerasLayer(layer, {"weights": (4, 4, 3)}, output_dim=4)
  out = qlayer(x)
  ```

  The output tensor has the following shape:
  ```pycon
  >>> out.shape
  (5, 4, 4)
  ```

* If only one argument to the function `qml.grad` has the `requires_grad` attribute
  set to True, then the returned gradient will be a NumPy array, rather than a
  tuple of length 1.
  [(#1067)](https://github.com/PennyLaneAI/pennylane/pull/1067)
  [(#1081)](https://github.com/PennyLaneAI/pennylane/pull/1081)

* An improvement has been made to how `QubitDevice` generates and post-processess samples,
  allowing QNode measurement statistics to work on devices with more than 32 qubits.
  [(#1088)](https://github.com/PennyLaneAI/pennylane/pull/1088)

* Due to the addition of `density_matrix()` as a return type from a QNode, tuples are now supported
  by the `output_dim` parameter in `qnn.KerasLayer`.
  [(#1070)](https://github.com/PennyLaneAI/pennylane/pull/1070)

* Two new utility methods are provided for working with quantum tapes.
  [(#1175)](https://github.com/PennyLaneAI/pennylane/pull/1175)

  - `qml.tape.get_active_tape()` gets the currently recording tape.

  - `tape.stop_recording()` is a context manager that temporarily
    stops the currently recording tape from recording additional
    tapes or quantum operations.

  For example:

  ```pycon
  >>> with qml.tape.QuantumTape():
  ...     qml.RX(0, wires=0)
  ...     current_tape = qml.tape.get_active_tape()
  ...     with current_tape.stop_recording():
  ...         qml.RY(1.0, wires=1)
  ...     qml.RZ(2, wires=1)
  >>> current_tape.operations
  [RX(0, wires=[0]), RZ(2, wires=[1])]
  ```

* When printing `qml.Hamiltonian` objects, the terms are sorted by number of wires followed by coefficients.
  [(#981)](https://github.com/PennyLaneAI/pennylane/pull/981)

* Adds `qml.math.conj` to the PennyLane math module.
  [(#1143)](https://github.com/PennyLaneAI/pennylane/pull/1143)

  This new method will do elementwise conjugation to the given tensor-like object,
  correctly dispatching to the required tensor-manipulation framework
  to preserve differentiability.

  ```python
  >>> a = np.array([1.0 + 2.0j])
  >>> qml.math.conj(a)
  array([1.0 - 2.0j])
  ```

* The four-term parameter-shift rule, as used by the controlled rotation operations,
  has been updated to use coefficients that minimize the variance as per
  https://arxiv.org/abs/2104.05695.
  [(#1206)](https://github.com/PennyLaneAI/pennylane/pull/1206)

* A new transform `qml.transforms.invisible` has been added, to make it easier
  to transform QNodes.
  [(#1175)](https://github.com/PennyLaneAI/pennylane/pull/1175)

<h3>Breaking changes</h3>

* Devices do not have an `analytic` argument or attribute anymore.
  Instead, `shots` is the source of truth for whether a simulator
  estimates return values from a finite number of shots, or whether
  it returns analytic results (`shots=None`).
  [(#1079)](https://github.com/PennyLaneAI/pennylane/pull/1079)
  [(#1196)](https://github.com/PennyLaneAI/pennylane/pull/1196)

  ```python
  dev_analytic = qml.device('default.qubit', wires=1, shots=None)
  dev_finite_shots = qml.device('default.qubit', wires=1, shots=1000)

  def circuit():
      qml.Hadamard(wires=0)
      return qml.expval(qml.PauliZ(wires=0))

  circuit_analytic = qml.QNode(circuit, dev_analytic)
  circuit_finite_shots = qml.QNode(circuit, dev_finite_shots)
  ```

  Devices with `shots=None` return deterministic, exact results:

  ```pycon
  >>> circuit_analytic()
  0.0
  >>> circuit_analytic()
  0.0
  ```
  Devices with `shots > 0` return stochastic results estimated from
  samples in each run:

  ```pycon
  >>> circuit_finite_shots()
  -0.062
  >>> circuit_finite_shots()
  0.034
  ```

  The `qml.sample()` measurement can only be used on devices on which the number
  of shots is set explicitly.

* If creating a QNode from a quantum function with an argument named `shots`,
  a `UserWarning` is raised, warning the user that this is a reserved
  argument to change the number of shots on a per-call basis.
  [(#1075)](https://github.com/PennyLaneAI/pennylane/pull/1075)

* For devices inheriting from `QubitDevice`, the methods `expval`, `var`, `sample`
  accept two new keyword arguments --- `shot_range` and `bin_size`.
  [(#1103)](https://github.com/PennyLaneAI/pennylane/pull/1103)

  These new arguments allow for the statistics to be performed on only a subset of device samples.
  This finer level of control is accessible from the main UI by instantiating a device with a batch
  of shots.

  For example, consider the following device:

  ```pycon
  >>> dev = qml.device("my_device", shots=[5, (10, 3), 100])
  ```

  This device will execute QNodes using 135 shots, however
  measurement statistics will be **course grained** across these 135
  shots:

  * All measurement statistics will first be computed using the
    first 5 shots --- that is, `shots_range=[0, 5]`, `bin_size=5`.

  * Next, the tuple `(10, 3)` indicates 10 shots, repeated 3 times. This will use
    `shot_range=[5, 35]`, performing the expectation value in bins of size 10
    (`bin_size=10`).

  * Finally, we repeat the measurement statistics for the final 100 shots,
    `shot_range=[35, 135]`, `bin_size=100`.


* The old PennyLane core has been removed, including the following modules:
  [(#1100)](https://github.com/PennyLaneAI/pennylane/pull/1100)

  - `pennylane.variables`
  - `pennylane.qnodes`

  As part of this change, the location of the new core within the Python
  module has been moved:

  - Moves `pennylane.tape.interfaces` → `pennylane.interfaces`
  - Merges `pennylane.CircuitGraph` and `pennylane.TapeCircuitGraph`  → `pennylane.CircuitGraph`
  - Merges `pennylane.OperationRecorder` and `pennylane.TapeOperationRecorder`  →
  - `pennylane.tape.operation_recorder`
  - Merges `pennylane.measure` and `pennylane.tape.measure` → `pennylane.measure`
  - Merges `pennylane.operation` and `pennylane.tape.operation` → `pennylane.operation`
  - Merges `pennylane._queuing` and `pennylane.tape.queuing` → `pennylane.queuing`

  This has no affect on import location.

  In addition,

  - All tape-mode functions have been removed (`qml.enable_tape()`, `qml.tape_mode_active()`),
  - All tape fixtures have been deleted,
  - Tests specifically for non-tape mode have been deleted.

* The device test suite no longer accepts the `analytic` keyword.
  [(#1216)](https://github.com/PennyLaneAI/pennylane/pull/1216)

<h3>Bug fixes</h3>

* Fixes a bug where using the circuit drawer with a `ControlledQubitUnitary`
  operation raised an error.
  [(#1174)](https://github.com/PennyLaneAI/pennylane/pull/1174)

* Fixes a bug and a test where the ``QuantumTape.is_sampled`` attribute was not
  being updated.
  [(#1126)](https://github.com/PennyLaneAI/pennylane/pull/1126)

* Fixes a bug where `BasisEmbedding` would not accept inputs whose bits are all ones
  or all zeros.
  [(#1114)](https://github.com/PennyLaneAI/pennylane/pull/1114)

* The `ExpvalCost` class raises an error if instantiated
  with non-expectation measurement statistics.
  [(#1106)](https://github.com/PennyLaneAI/pennylane/pull/1106)

* Fixes a bug where decompositions would reset the differentiation method
  of a QNode.
  [(#1117)](https://github.com/PennyLaneAI/pennylane/pull/1117)

* Fixes a bug where the second-order CV parameter-shift rule would error
  if attempting to compute the gradient of a QNode with more than one
  second-order observable.
  [(#1197)](https://github.com/PennyLaneAI/pennylane/pull/1197)

* Fixes a bug where repeated Torch interface applications after expansion caused an error.
  [(#1223)](https://github.com/PennyLaneAI/pennylane/pull/1223)

* Sampling works correctly with batches of shots specified as a list.
  [(#1232)](https://github.com/PennyLaneAI/pennylane/pull/1232)

<h3>Documentation</h3>

- Updated the diagram used in the Architectural overview page of the
  Development guide such that it doesn't mention Variables.
  [(#1235)](https://github.com/PennyLaneAI/pennylane/pull/1235)

- Typos addressed in templates documentation.
  [(#1094)](https://github.com/PennyLaneAI/pennylane/pull/1094)

- Upgraded the documentation to use Sphinx 3.5.3 and the new m2r2 package.
  [(#1186)](https://github.com/PennyLaneAI/pennylane/pull/1186)

- Added `flaky` as dependency for running tests in the documentation.
  [(#1113)](https://github.com/PennyLaneAI/pennylane/pull/1113)

<h3>Contributors</h3>

This release contains contributions from (in alphabetical order):

Shahnawaz Ahmed, Juan Miguel Arrazola, Thomas Bromley, Olivia Di Matteo, Alain Delgado Gran, Kyle
Godbey, Diego Guala, Theodor Isacsson, Josh Izaac, Soran Jahangiri, Nathan Killoran, Christina Lee,
Daniel Polatajko, Chase Roberts, Sankalp Sanand, Pritish Sehzpaul, Maria Schuld, Antal Száva, David Wierichs.


# Release 0.14.1

<h3>Bug fixes</h3>

* Fixes a testing bug where tests that required JAX would fail if JAX was not installed.
  The tests will now instead be skipped if JAX can not be imported.
  [(#1066)](https://github.com/PennyLaneAI/pennylane/pull/1066)

* Fixes a bug where inverse operations could not be differentiated
  using backpropagation on `default.qubit`.
  [(#1072)](https://github.com/PennyLaneAI/pennylane/pull/1072)

* The QNode has a new keyword argument, `max_expansion`, that determines the maximum number of times
  the internal circuit should be expanded when executed on a device. In addition, the default number
  of max expansions has been increased from 2 to 10, allowing devices that require more than two
  operator decompositions to be supported.
  [(#1074)](https://github.com/PennyLaneAI/pennylane/pull/1074)

* Fixes a bug where `Hamiltonian` objects created with non-list arguments raised an error for
  arithmetic operations. [(#1082)](https://github.com/PennyLaneAI/pennylane/pull/1082)

* Fixes a bug where `Hamiltonian` objects with no coefficients or operations would return a faulty
  result when used with `ExpvalCost`. [(#1082)](https://github.com/PennyLaneAI/pennylane/pull/1082)

<h3>Documentation</h3>

* Updates mentions of `generate_hamiltonian` to `molecular_hamiltonian` in the
  docstrings of the `ExpvalCost` and `Hamiltonian` classes.
  [(#1077)](https://github.com/PennyLaneAI/pennylane/pull/1077)

<h3>Contributors</h3>

This release contains contributions from (in alphabetical order):

Thomas Bromley, Josh Izaac, Antal Száva.



# Release 0.14.0

<h3>New features since last release</h3>

<h4>Perform quantum machine learning with JAX</h4>

* QNodes created with `default.qubit` now support a JAX interface, allowing JAX to be used
  to create, differentiate, and optimize hybrid quantum-classical models.
  [(#947)](https://github.com/PennyLaneAI/pennylane/pull/947)

  This is supported internally via a new `default.qubit.jax` device. This device runs end to end in
  JAX, meaning that it supports all of the awesome JAX transformations (`jax.vmap`, `jax.jit`,
  `jax.hessian`, etc).

  Here is an example of how to use the new JAX interface:

  ```python
  dev = qml.device("default.qubit", wires=1)
  @qml.qnode(dev, interface="jax", diff_method="backprop")
  def circuit(x):
      qml.RX(x[1], wires=0)
      qml.Rot(x[0], x[1], x[2], wires=0)
      return qml.expval(qml.PauliZ(0))

  weights = jnp.array([0.2, 0.5, 0.1])
  grad_fn = jax.grad(circuit)
  print(grad_fn(weights))
  ```

  Currently, only `diff_method="backprop"` is supported, with plans to support more in the future.

<h4>New, faster, quantum gradient methods</h4>

* A new differentiation method has been added for use with simulators. The `"adjoint"`
  method operates after a forward pass by iteratively applying inverse gates to scan backwards
  through the circuit.
  [(#1032)](https://github.com/PennyLaneAI/pennylane/pull/1032)

  This method is similar to the reversible method, but has a lower time
  overhead and a similar memory overhead. It follows the approach provided by
  [Jones and Gacon](https://arxiv.org/abs/2009.02823). This method is only compatible with certain
  statevector-based devices such as `default.qubit`.

  Example use:

  ```python
  import pennylane as qml

  wires = 1
  device = qml.device("default.qubit", wires=wires)

  @qml.qnode(device, diff_method="adjoint")
  def f(params):
      qml.RX(0.1, wires=0)
      qml.Rot(*params, wires=0)
      qml.RX(-0.3, wires=0)
      return qml.expval(qml.PauliZ(0))

  params = [0.1, 0.2, 0.3]
  qml.grad(f)(params)
  ```

* The default logic for choosing the 'best' differentiation method has been altered
  to improve performance.
  [(#1008)](https://github.com/PennyLaneAI/pennylane/pull/1008)

  - If the quantum device provides its own gradient, this is now the preferred
    differentiation method.

  - If the quantum device natively supports classical
    backpropagation, this is now preferred over the parameter-shift rule.

    This will lead to marked speed improvement during optimization when using
    `default.qubit`, with a sight penalty on the forward-pass evaluation.

  More details are available below in the 'Improvements' section for plugin developers.

* PennyLane now supports analytical quantum gradients for noisy channels, in addition to its
  existing support for unitary operations. The noisy channels `BitFlip`, `PhaseFlip`, and
  `DepolarizingChannel` all support analytic gradients out of the box.
  [(#968)](https://github.com/PennyLaneAI/pennylane/pull/968)

* A method has been added for calculating the Hessian of quantum circuits using the second-order
  parameter shift formula.
  [(#961)](https://github.com/PennyLaneAI/pennylane/pull/961)

  The following example shows the calculation of the Hessian:

  ```python
  n_wires = 5
  weights = [2.73943676, 0.16289932, 3.4536312, 2.73521126, 2.6412488]

  dev = qml.device("default.qubit", wires=n_wires)

  with qml.tape.QubitParamShiftTape() as tape:
      for i in range(n_wires):
          qml.RX(weights[i], wires=i)

      qml.CNOT(wires=[0, 1])
      qml.CNOT(wires=[2, 1])
      qml.CNOT(wires=[3, 1])
      qml.CNOT(wires=[4, 3])

      qml.expval(qml.PauliZ(1))

  print(tape.hessian(dev))
  ```

  The Hessian is not yet supported via classical machine learning interfaces, but will
  be added in a future release.

<h4>More operations and templates</h4>

* Two new error channels, `BitFlip` and `PhaseFlip` have been added.
  [(#954)](https://github.com/PennyLaneAI/pennylane/pull/954)

  They can be used in the same manner as existing error channels:

  ```python
  dev = qml.device("default.mixed", wires=2)

  @qml.qnode(dev)
  def circuit():
      qml.RX(0.3, wires=0)
      qml.RY(0.5, wires=1)
      qml.BitFlip(0.01, wires=0)
      qml.PhaseFlip(0.01, wires=1)
      return qml.expval(qml.PauliZ(0))
  ```

* Apply permutations to wires using the `Permute` subroutine.
  [(#952)](https://github.com/PennyLaneAI/pennylane/pull/952)

  ```python
  import pennylane as qml
  dev = qml.device('default.qubit', wires=5)

  @qml.qnode(dev)
  def apply_perm():
      # Send contents of wire 4 to wire 0, of wire 2 to wire 1, etc.
      qml.templates.Permute([4, 2, 0, 1, 3], wires=dev.wires)
      return qml.expval(qml.PauliZ(0))
  ```

<h4>QNode transformations</h4>

* The `qml.metric_tensor` function transforms a QNode to produce the Fubini-Study
  metric tensor with full autodifferentiation support---even on hardware.
  [(#1014)](https://github.com/PennyLaneAI/pennylane/pull/1014)

  Consider the following QNode:

  ```python
  dev = qml.device("default.qubit", wires=3)

  @qml.qnode(dev, interface="autograd")
  def circuit(weights):
      # layer 1
      qml.RX(weights[0, 0], wires=0)
      qml.RX(weights[0, 1], wires=1)

      qml.CNOT(wires=[0, 1])
      qml.CNOT(wires=[1, 2])

      # layer 2
      qml.RZ(weights[1, 0], wires=0)
      qml.RZ(weights[1, 1], wires=2)

      qml.CNOT(wires=[0, 1])
      qml.CNOT(wires=[1, 2])
      return qml.expval(qml.PauliZ(0) @ qml.PauliZ(1)), qml.expval(qml.PauliY(2))
  ```

  We can use the `metric_tensor` function to generate a new function, that returns the
  metric tensor of this QNode:

  ```pycon
  >>> met_fn = qml.metric_tensor(circuit)
  >>> weights = np.array([[0.1, 0.2, 0.3], [0.4, 0.5, 0.6]], requires_grad=True)
  >>> met_fn(weights)
  tensor([[0.25  , 0.    , 0.    , 0.    ],
          [0.    , 0.25  , 0.    , 0.    ],
          [0.    , 0.    , 0.0025, 0.0024],
          [0.    , 0.    , 0.0024, 0.0123]], requires_grad=True)
  ```

  The returned metric tensor is also fully differentiable, in all interfaces.
  For example, differentiating the `(3, 2)` element:

  ```pycon
  >>> grad_fn = qml.grad(lambda x: met_fn(x)[3, 2])
  >>> grad_fn(weights)
  array([[ 0.04867729, -0.00049502,  0.        ],
         [ 0.        ,  0.        ,  0.        ]])
  ```

  Differentiation is also supported using Torch, Jax, and TensorFlow.

* Adds the new function `qml.math.cov_matrix()`. This function accepts a list of commuting
  observables, and the probability distribution in the shared observable eigenbasis after the
  application of an ansatz. It uses these to construct the covariance matrix in a *framework
  independent* manner, such that the output covariance matrix is autodifferentiable.
  [(#1012)](https://github.com/PennyLaneAI/pennylane/pull/1012)

  For example, consider the following ansatz and observable list:

  ```python3
  obs_list = [qml.PauliX(0) @ qml.PauliZ(1), qml.PauliY(2)]
  ansatz = qml.templates.StronglyEntanglingLayers
  ```

  We can construct a QNode to output the probability distribution in the shared eigenbasis of the
  observables:

  ```python
  dev = qml.device("default.qubit", wires=3)

  @qml.qnode(dev, interface="autograd")
  def circuit(weights):
      ansatz(weights, wires=[0, 1, 2])
      # rotate into the basis of the observables
      for o in obs_list:
          o.diagonalizing_gates()
      return qml.probs(wires=[0, 1, 2])
  ```

  We can now compute the covariance matrix:

  ```pycon
  >>> weights = qml.init.strong_ent_layers_normal(n_layers=2, n_wires=3)
  >>> cov = qml.math.cov_matrix(circuit(weights), obs_list)
  >>> cov
  array([[0.98707611, 0.03665537],
         [0.03665537, 0.99998377]])
  ```

  Autodifferentiation is fully supported using all interfaces:

  ```pycon
  >>> cost_fn = lambda weights: qml.math.cov_matrix(circuit(weights), obs_list)[0, 1]
  >>> qml.grad(cost_fn)(weights)[0]
  array([[[ 4.94240914e-17, -2.33786398e-01, -1.54193959e-01],
          [-3.05414996e-17,  8.40072236e-04,  5.57884080e-04],
          [ 3.01859411e-17,  8.60411436e-03,  6.15745204e-04]],

         [[ 6.80309533e-04, -1.23162742e-03,  1.08729813e-03],
          [-1.53863193e-01, -1.38700657e-02, -1.36243323e-01],
          [-1.54665054e-01, -1.89018172e-02, -1.56415558e-01]]])
  ```

* A new  `qml.draw` function is available, allowing QNodes to be easily
  drawn without execution by providing example input.
  [(#962)](https://github.com/PennyLaneAI/pennylane/pull/962)

  ```python
  @qml.qnode(dev)
  def circuit(a, w):
      qml.Hadamard(0)
      qml.CRX(a, wires=[0, 1])
      qml.Rot(*w, wires=[1])
      qml.CRX(-a, wires=[0, 1])
      return qml.expval(qml.PauliZ(0) @ qml.PauliZ(1))
  ```

  The QNode circuit structure may depend on the input arguments;
  this is taken into account by passing example QNode arguments
  to the `qml.draw()` drawing function:

  ```pycon
  >>> drawer = qml.draw(circuit)
  >>> result = drawer(a=2.3, w=[1.2, 3.2, 0.7])
  >>> print(result)
  0: ──H──╭C────────────────────────────╭C─────────╭┤ ⟨Z ⊗ Z⟩
  1: ─────╰RX(2.3)──Rot(1.2, 3.2, 0.7)──╰RX(-2.3)──╰┤ ⟨Z ⊗ Z⟩
  ```

<h4>A faster, leaner, and more flexible core</h4>

* The new core of PennyLane, rewritten from the ground up and developed over the last few release
  cycles, has achieved feature parity and has been made the new default in PennyLane v0.14. The old
  core has been marked as deprecated, and will be removed in an upcoming release.
  [(#1046)](https://github.com/PennyLaneAI/pennylane/pull/1046)
  [(#1040)](https://github.com/PennyLaneAI/pennylane/pull/1040)
  [(#1034)](https://github.com/PennyLaneAI/pennylane/pull/1034)
  [(#1035)](https://github.com/PennyLaneAI/pennylane/pull/1035)
  [(#1027)](https://github.com/PennyLaneAI/pennylane/pull/1027)
  [(#1026)](https://github.com/PennyLaneAI/pennylane/pull/1026)
  [(#1021)](https://github.com/PennyLaneAI/pennylane/pull/1021)
  [(#1054)](https://github.com/PennyLaneAI/pennylane/pull/1054)
  [(#1049)](https://github.com/PennyLaneAI/pennylane/pull/1049)

  While high-level PennyLane code and tutorials remain unchanged, the new core
  provides several advantages and improvements:

  - **Faster and more optimized**: The new core provides various performance optimizations, reducing
    pre- and post-processing overhead, and reduces the number of quantum evaluations in certain
    cases.

  - **Support for in-QNode classical processing**: this allows for differentiable classical
    processing within the QNode.

    ```python
    dev = qml.device("default.qubit", wires=1)

    @qml.qnode(dev, interface="tf")
    def circuit(p):
        qml.RX(tf.sin(p[0])**2 + p[1], wires=0)
        return qml.expval(qml.PauliZ(0))
    ```

    The classical processing functions used within the QNode must match
    the QNode interface. Here, we use TensorFlow:

    ```pycon
    >>> params = tf.Variable([0.5, 0.1], dtype=tf.float64)
    >>> with tf.GradientTape() as tape:
    ...     res = circuit(params)
    >>> grad = tape.gradient(res, params)
    >>> print(res)
    tf.Tensor(0.9460913127754935, shape=(), dtype=float64)
    >>> print(grad)
    tf.Tensor([-0.27255248 -0.32390003], shape=(2,), dtype=float64)
    ```

    As a result of this change, quantum decompositions that require classical processing
    are fully supported and end-to-end differentiable in tape mode.

  - **No more Variable wrapping**: QNode arguments no longer become `Variable`
    objects within the QNode.

    ```python
    dev = qml.device("default.qubit", wires=1)

    @qml.qnode(dev)
    def circuit(x):
        print("Parameter value:", x)
        qml.RX(x, wires=0)
        return qml.expval(qml.PauliZ(0))
    ```

    Internal QNode parameters can be easily inspected, printed, and manipulated:

    ```pycon
    >>> circuit(0.5)
    Parameter value: 0.5
    tensor(0.87758256, requires_grad=True)
    ```

  - **Less restrictive QNode signatures**: There is no longer any restriction on the QNode signature; the QNode can be
    defined and called following the same rules as standard Python functions.

    For example, the following QNode uses positional, named, and variable
    keyword arguments:

    ```python
    x = torch.tensor(0.1, requires_grad=True)
    y = torch.tensor([0.2, 0.3], requires_grad=True)
    z = torch.tensor(0.4, requires_grad=True)

    @qml.qnode(dev, interface="torch")
    def circuit(p1, p2=y, **kwargs):
        qml.RX(p1, wires=0)
        qml.RY(p2[0] * p2[1], wires=0)
        qml.RX(kwargs["p3"], wires=0)
        return qml.var(qml.PauliZ(0))
    ```

    When we call the QNode, we may pass the arguments by name
    even if defined positionally; any argument not provided will
    use the default value.

    ```pycon
    >>> res = circuit(p1=x, p3=z)
    >>> print(res)
    tensor(0.2327, dtype=torch.float64, grad_fn=<SelectBackward>)
    >>> res.backward()
    >>> print(x.grad, y.grad, z.grad)
    tensor(0.8396) tensor([0.0289, 0.0193]) tensor(0.8387)
    ```

    This extends to the `qnn` module, where `KerasLayer` and `TorchLayer` modules
    can be created from QNodes with unrestricted signatures.

  - **Smarter measurements:** QNodes can now measure wires more than once, as
    long as all observables are commuting:

    ```python
    @qml.qnode(dev)
    def circuit(x):
        qml.RX(x, wires=0)
        return [
            qml.expval(qml.PauliZ(0)),
            qml.expval(qml.PauliZ(0) @ qml.PauliZ(1))
        ]
    ```

    Further, the `qml.ExpvalCost()` function allows for optimizing
    measurements to reduce the number of quantum evaluations required.

  With the new PennyLane core, there are a few small breaking changes, detailed
  below in the 'Breaking Changes' section.

<h3>Improvements</h3>

* The built-in PennyLane optimizers allow more flexible cost functions. The cost function passed to most optimizers
  may accept any combination of trainable arguments, non-trainable arguments, and keyword arguments.
  [(#959)](https://github.com/PennyLaneAI/pennylane/pull/959)
  [(#1053)](https://github.com/PennyLaneAI/pennylane/pull/1053)

  The full changes apply to:

  * `AdagradOptimizer`
  * `AdamOptimizer`
  * `GradientDescentOptimizer`
  * `MomentumOptimizer`
  * `NesterovMomentumOptimizer`
  * `RMSPropOptimizer`
  * `RotosolveOptimizer`

  The `requires_grad=False` property must mark any non-trainable constant argument.
  The `RotoselectOptimizer` allows passing only keyword arguments.

  Example use:

  ```python
  def cost(x, y, data, scale=1.0):
      return scale * (x[0]-data)**2 + scale * (y-data)**2

  x = np.array([1.], requires_grad=True)
  y = np.array([1.0])
  data = np.array([2.], requires_grad=False)

  opt = qml.GradientDescentOptimizer()

  # the optimizer step and step_and_cost methods can
  # now update multiple parameters at once
  x_new, y_new, data = opt.step(cost, x, y, data, scale=0.5)
  (x_new, y_new, data), value = opt.step_and_cost(cost, x, y, data, scale=0.5)

  # list and tuple unpacking is also supported
  params = (x, y, data)
  params = opt.step(cost, *params)
  ```

* The circuit drawer has been updated to support the inclusion of unused or inactive
  wires, by passing the `show_all_wires` argument.
  [(#1033)](https://github.com/PennyLaneAI/pennylane/pull/1033)

  ```python
  dev = qml.device('default.qubit', wires=[-1, "a", "q2", 0])

  @qml.qnode(dev)
  def circuit():
      qml.Hadamard(wires=-1)
      qml.CNOT(wires=[-1, "q2"])
      return qml.expval(qml.PauliX(wires="q2"))
  ```

  ```pycon
  >>> print(qml.draw(circuit, show_all_wires=True)())
  >>>
   -1: ──H──╭C──┤
    a: ─────│───┤
   q2: ─────╰X──┤ ⟨X⟩
    0: ─────────┤
  ```

* The logic for choosing the 'best' differentiation method has been altered
  to improve performance.
  [(#1008)](https://github.com/PennyLaneAI/pennylane/pull/1008)

  - If the device provides its own gradient, this is now the preferred
    differentiation method.

  - If a device provides additional interface-specific versions that natively support classical
    backpropagation, this is now preferred over the parameter-shift rule.

    Devices define additional interface-specific devices via their `capabilities()` dictionary. For
    example, `default.qubit` supports supplementary devices for TensorFlow, Autograd, and JAX:

    ```python
    {
      "passthru_devices": {
          "tf": "default.qubit.tf",
          "autograd": "default.qubit.autograd",
          "jax": "default.qubit.jax",
      },
    }
    ```

  As a result of this change, if the QNode `diff_method` is not explicitly provided,
  it is possible that the QNode will run on a *supplementary device* of the device that was
  specifically provided:

  ```python
  dev = qml.device("default.qubit", wires=2)
  qml.QNode(dev) # will default to backprop on default.qubit.autograd
  qml.QNode(dev, interface="tf") # will default to backprop on default.qubit.tf
  qml.QNode(dev, interface="jax") # will default to backprop on default.qubit.jax
  ```

* The `default.qubit` device has been updated so that internally it applies operations in a more
  functional style, i.e., by accepting an input state and returning an evolved state.
  [(#1025)](https://github.com/PennyLaneAI/pennylane/pull/1025)

* A new test series, `pennylane/devices/tests/test_compare_default_qubit.py`, has been added, allowing to test if
  a chosen device gives the same result as `default.qubit`.
  [(#897)](https://github.com/PennyLaneAI/pennylane/pull/897)

  Three tests are added:

  - `test_hermitian_expectation`,
  - `test_pauliz_expectation_analytic`, and
  - `test_random_circuit`.

* Adds the following agnostic tensor manipulation functions to the `qml.math` module: `abs`,
  `angle`, `arcsin`, `concatenate`, `dot`, `squeeze`, `sqrt`, `sum`, `take`, `where`. These functions are
  required to fully support end-to-end differentiable Mottonen and Amplitude embedding.
  [(#922)](https://github.com/PennyLaneAI/pennylane/pull/922)
  [(#1011)](https://github.com/PennyLaneAI/pennylane/pull/1011)

* The `qml.math` module now supports JAX.
  [(#985)](https://github.com/XanaduAI/software-docs/pull/274)

* Several improvements have been made to the `Wires` class to reduce overhead and simplify the logic
  of how wire labels are interpreted:
  [(#1019)](https://github.com/PennyLaneAI/pennylane/pull/1019)
  [(#1010)](https://github.com/PennyLaneAI/pennylane/pull/1010)
  [(#1005)](https://github.com/PennyLaneAI/pennylane/pull/1005)
  [(#983)](https://github.com/PennyLaneAI/pennylane/pull/983)
  [(#967)](https://github.com/PennyLaneAI/pennylane/pull/967)

  - If the input `wires` to a wires class instantiation `Wires(wires)` can be iterated over,
    its elements are interpreted as wire labels. Otherwise, `wires` is interpreted as a single wire label.
    The only exception to this are strings, which are always interpreted as a single
    wire label, so users can address wires with labels such as `"ancilla"`.

  - Any type can now be a wire label as long as it is hashable. The hash is used to establish
    the uniqueness of two labels.

  - Indexing wires objects now returns a label, instead of a new `Wires` object. For example:

    ```pycon
    >>> w = Wires([0, 1, 2])
    >>> w[1]
    >>> 1
    ```

  - The check for uniqueness of wires moved from `Wires` instantiation to
    the `qml.wires._process` function in order to reduce overhead from repeated
    creation of `Wires` instances.

  - Calls to the `Wires` class are substantially reduced, for example by avoiding to call
    Wires on Wires instances on `Operation` instantiation, and by using labels instead of
    `Wires` objects inside the default qubit device.

* Adds the `PauliRot` generator to the `qml.operation` module. This
  generator is required to construct the metric tensor.
  [(#963)](https://github.com/PennyLaneAI/pennylane/pull/963)

* The templates are modified to make use of the new `qml.math` module, for framework-agnostic
  tensor manipulation. This allows the template library to be differentiable
  in backpropagation mode (`diff_method="backprop"`).
  [(#873)](https://github.com/PennyLaneAI/pennylane/pull/873)

* The circuit drawer now allows for the wire order to be (optionally) modified:
  [(#992)](https://github.com/PennyLaneAI/pennylane/pull/992)

  ```pycon
  >>> dev = qml.device('default.qubit', wires=["a", -1, "q2"])
  >>> @qml.qnode(dev)
  ... def circuit():
  ...     qml.Hadamard(wires=-1)
  ...     qml.CNOT(wires=["a", "q2"])
  ...     qml.RX(0.2, wires="a")
  ...     return qml.expval(qml.PauliX(wires="q2"))
  ```

  Printing with default wire order of the device:

  ```pycon
  >>> print(circuit.draw())
    a: ─────╭C──RX(0.2)──┤
   -1: ──H──│────────────┤
   q2: ─────╰X───────────┤ ⟨X⟩
  ```

  Changing the wire order:

  ```pycon
  >>> print(circuit.draw(wire_order=["q2", "a", -1]))
   q2: ──╭X───────────┤ ⟨X⟩
    a: ──╰C──RX(0.2)──┤
   -1: ───H───────────┤
  ```

<h3>Breaking changes</h3>

* QNodes using the new PennyLane core will no longer accept ragged arrays as inputs.

* When using the new PennyLane core and the Autograd interface, non-differentiable data passed
  as a QNode argument or a gate must have the `requires_grad` property set to `False`:

  ```python
  @qml.qnode(dev)
  def circuit(weights, data):
      basis_state = np.array([1, 0, 1, 1], requires_grad=False)
      qml.BasisState(basis_state, wires=[0, 1, 2, 3])
      qml.templates.AmplitudeEmbedding(data, wires=[0, 1, 2, 3])
      qml.templates.BasicEntanglerLayers(weights, wires=[0, 1, 2, 3])
      return qml.probs(wires=0)

  data = np.array(data, requires_grad=False)
  weights = np.array(weights, requires_grad=True)
  circuit(weights, data)
  ```

<h3>Bug fixes</h3>

* Fixes an issue where if the constituent observables of a tensor product do not exist in the queue,
  an error is raised. With this fix, they are first queued before annotation occurs.
  [(#1038)](https://github.com/PennyLaneAI/pennylane/pull/1038)

* Fixes an issue with tape expansions where information about sampling
  (specifically the `is_sampled` tape attribute) was not preserved.
  [(#1027)](https://github.com/PennyLaneAI/pennylane/pull/1027)

* Tape expansion was not properly taking into devices that supported inverse operations,
  causing inverse operations to be unnecessarily decomposed. The QNode tape expansion logic, as well
  as the `Operation.expand()` method, has been modified to fix this.
  [(#956)](https://github.com/PennyLaneAI/pennylane/pull/956)

* Fixes an issue where the Autograd interface was not unwrapping non-differentiable
  PennyLane tensors, which can cause issues on some devices.
  [(#941)](https://github.com/PennyLaneAI/pennylane/pull/941)

* `qml.vqe.Hamiltonian` prints any observable with any number of strings.
  [(#987)](https://github.com/PennyLaneAI/pennylane/pull/987)

* Fixes a bug where parameter-shift differentiation would fail if the QNode
  contained a single probability output.
  [(#1007)](https://github.com/PennyLaneAI/pennylane/pull/1007)

* Fixes an issue when using trainable parameters that are lists/arrays with `tape.vjp`.
  [(#1042)](https://github.com/PennyLaneAI/pennylane/pull/1042)

* The `TensorN` observable is updated to support being copied without any parameters or wires passed.
  [(#1047)](https://github.com/PennyLaneAI/pennylane/pull/1047)

* Fixed deprecation warning when importing `Sequence` from `collections` instead of `collections.abc` in `vqe/vqe.py`.
  [(#1051)](https://github.com/PennyLaneAI/pennylane/pull/1051)

<h3>Contributors</h3>

This release contains contributions from (in alphabetical order):

Juan Miguel Arrazola, Thomas Bromley, Olivia Di Matteo, Theodor Isacsson, Josh Izaac, Christina Lee,
Alejandro Montanez, Steven Oud, Chase Roberts, Sankalp Sanand, Maria Schuld, Antal
Száva, David Wierichs, Jiahao Yao.

# Release 0.13.0

<h3>New features since last release</h3>

<h4>Automatically optimize the number of measurements</h4>

* QNodes in tape mode now support returning observables on the same wire whenever the observables are
  qubit-wise commuting Pauli words. Qubit-wise commuting observables can be evaluated with a
  *single* device run as they are diagonal in the same basis, via a shared set of single-qubit rotations.
  [(#882)](https://github.com/PennyLaneAI/pennylane/pull/882)

  The following example shows a single QNode returning the expectation values of
  the qubit-wise commuting Pauli words `XX` and `XI`:

  ```python
  qml.enable_tape()

  @qml.qnode(dev)
  def f(x):
      qml.Hadamard(wires=0)
      qml.Hadamard(wires=1)
      qml.CRot(0.1, 0.2, 0.3, wires=[1, 0])
      qml.RZ(x, wires=1)
      return qml.expval(qml.PauliX(0) @ qml.PauliX(1)), qml.expval(qml.PauliX(0))
  ```

  ```pycon
  >>> f(0.4)
  tensor([0.89431013, 0.9510565 ], requires_grad=True)
  ```

* The `ExpvalCost` class (previously `VQECost`) now provides observable optimization using the
  `optimize` argument, resulting in potentially fewer device executions.
  [(#902)](https://github.com/PennyLaneAI/pennylane/pull/902)

  This is achieved by separating the observables composing the Hamiltonian into qubit-wise
  commuting groups and evaluating those groups on a single QNode using functionality from the
  `qml.grouping` module:

  ```python
  qml.enable_tape()
  commuting_obs = [qml.PauliX(0), qml.PauliX(0) @ qml.PauliZ(1)]
  H = qml.vqe.Hamiltonian([1, 1], commuting_obs)

  dev = qml.device("default.qubit", wires=2)
  ansatz = qml.templates.StronglyEntanglingLayers

  cost_opt = qml.ExpvalCost(ansatz, H, dev, optimize=True)
  cost_no_opt = qml.ExpvalCost(ansatz, H, dev, optimize=False)

  params = qml.init.strong_ent_layers_uniform(3, 2)
  ```

  Grouping these commuting observables leads to fewer device executions:

  ```pycon
  >>> cost_opt(params)
  >>> ex_opt = dev.num_executions
  >>> cost_no_opt(params)
  >>> ex_no_opt = dev.num_executions - ex_opt
  >>> print("Number of executions:", ex_no_opt)
  Number of executions: 2
  >>> print("Number of executions (optimized):", ex_opt)
  Number of executions (optimized): 1
  ```

<h4>New quantum gradient features</h4>

* Compute the analytic gradient of quantum circuits in parallel on supported devices.
  [(#840)](https://github.com/PennyLaneAI/pennylane/pull/840)

  This release introduces support for batch execution of circuits, via a new device API method
  `Device.batch_execute()`. Devices that implement this new API support submitting a batch of
  circuits for *parallel* evaluation simultaneously, which can significantly reduce the computation time.

  Furthermore, if using tape mode and a compatible device, gradient computations will
  automatically make use of the new batch API---providing a speedup during optimization.

* Gradient recipes are now much more powerful, allowing for operations to define their gradient
  via an arbitrary linear combination of circuit evaluations.
  [(#909)](https://github.com/PennyLaneAI/pennylane/pull/909)
  [(#915)](https://github.com/PennyLaneAI/pennylane/pull/915)

  With this change, gradient recipes can now be of the form
  :math:`\frac{\partial}{\partial\phi_k}f(\phi_k) = \sum_{i} c_i f(a_i \phi_k + s_i )`,
  and are no longer restricted to two-term shifts with identical (but opposite in sign) shift values.

  As a result, PennyLane now supports native analytic quantum gradients for the
  controlled rotation operations `CRX`, `CRY`, `CRZ`, and `CRot`. This allows for parameter-shift
  analytic gradients on hardware, without decomposition.

  Note that this is a breaking change for developers; please see the *Breaking Changes* section
  for more details.

* The `qnn.KerasLayer` class now supports differentiating the QNode through classical
  backpropagation in tape mode.
  [(#869)](https://github.com/PennyLaneAI/pennylane/pull/869)

  ```python
  qml.enable_tape()

  dev = qml.device("default.qubit.tf", wires=2)

  @qml.qnode(dev, interface="tf", diff_method="backprop")
  def f(inputs, weights):
      qml.templates.AngleEmbedding(inputs, wires=range(2))
      qml.templates.StronglyEntanglingLayers(weights, wires=range(2))
      return [qml.expval(qml.PauliZ(i)) for i in range(2)]

  weight_shapes = {"weights": (3, 2, 3)}

  qlayer = qml.qnn.KerasLayer(f, weight_shapes, output_dim=2)

  inputs = tf.constant(np.random.random((4, 2)), dtype=tf.float32)

  with tf.GradientTape() as tape:
      out = qlayer(inputs)

  tape.jacobian(out, qlayer.trainable_weights)
  ```

<h4>New operations, templates, and measurements</h4>

* Adds the `qml.density_matrix` QNode return with partial trace capabilities.
  [(#878)](https://github.com/PennyLaneAI/pennylane/pull/878)

  The density matrix over the provided wires is returned, with all other subsystems traced out.
  `qml.density_matrix` currently works for both the `default.qubit` and `default.mixed` devices.

  ```python
  qml.enable_tape()
  dev = qml.device("default.qubit", wires=2)

  def circuit(x):
      qml.PauliY(wires=0)
      qml.Hadamard(wires=1)
      return qml.density_matrix(wires=[1])  # wire 0 is traced out
  ```

* Adds the square-root X gate `SX`. [(#871)](https://github.com/PennyLaneAI/pennylane/pull/871)

  ```python
  dev = qml.device("default.qubit", wires=1)

  @qml.qnode(dev)
  def circuit():
      qml.SX(wires=[0])
      return qml.expval(qml.PauliZ(wires=[0]))
  ```

* Two new hardware-efficient particle-conserving templates have been implemented
  to perform VQE-based quantum chemistry simulations. The new templates apply
  several layers of the particle-conserving entanglers proposed in Figs. 2a and 2b
  of Barkoutsos *et al*., [arXiv:1805.04340](https://arxiv.org/abs/1805.04340)
  [(#875)](https://github.com/PennyLaneAI/pennylane/pull/875)
  [(#876)](https://github.com/PennyLaneAI/pennylane/pull/876)

<h4>Estimate and track resources</h4>

* The `QuantumTape` class now contains basic resource estimation functionality. The method
  `tape.get_resources()` returns a dictionary with a list of the constituent operations and the
  number of times they appear in the circuit. Similarly, `tape.get_depth()` computes the circuit depth.
  [(#862)](https://github.com/PennyLaneAI/pennylane/pull/862)

  ```pycon
  >>> with qml.tape.QuantumTape() as tape:
  ...    qml.Hadamard(wires=0)
  ...    qml.RZ(0.26, wires=1)
  ...    qml.CNOT(wires=[1, 0])
  ...    qml.Rot(1.8, -2.7, 0.2, wires=0)
  ...    qml.Hadamard(wires=1)
  ...    qml.CNOT(wires=[0, 1])
  ...    qml.expval(qml.PauliZ(0) @ qml.PauliZ(1))
  >>> tape.get_resources()
  {'Hadamard': 2, 'RZ': 1, 'CNOT': 2, 'Rot': 1}
  >>> tape.get_depth()
  4
  ```

* The number of device executions over a QNode's lifetime can now be returned using `num_executions`.
  [(#853)](https://github.com/PennyLaneAI/pennylane/pull/853)

  ```pycon
  >>> dev = qml.device("default.qubit", wires=2)
  >>> @qml.qnode(dev)
  ... def circuit(x, y):
  ...    qml.RX(x, wires=[0])
  ...    qml.RY(y, wires=[1])
  ...    qml.CNOT(wires=[0, 1])
  ...    return qml.expval(qml.PauliZ(0) @ qml.PauliX(1))
  >>> for _ in range(10):
  ...    circuit(0.432, 0.12)
  >>> print(dev.num_executions)
  10
  ```

<h3>Improvements</h3>

* Support for tape mode has improved across PennyLane. The following features now work in tape mode:

  - QNode collections [(#863)](https://github.com/PennyLaneAI/pennylane/pull/863)

  - `qnn.ExpvalCost` [(#863)](https://github.com/PennyLaneAI/pennylane/pull/863)
    [(#911)](https://github.com/PennyLaneAI/pennylane/pull/911)

  - `qml.qnn.KerasLayer` [(#869)](https://github.com/PennyLaneAI/pennylane/pull/869)

  - `qml.qnn.TorchLayer` [(#865)](https://github.com/PennyLaneAI/pennylane/pull/865)

  - The `qml.qaoa` module [(#905)](https://github.com/PennyLaneAI/pennylane/pull/905)

* A new function, `qml.refresh_devices()`, has been added, allowing PennyLane to
  rescan installed PennyLane plugins and refresh the device list. In addition, the `qml.device`
  loader will attempt to refresh devices if the required plugin device cannot be found.
  This will result in an improved experience if installing PennyLane and plugins within
  a running Python session (for example, on Google Colab), and avoid the need to
  restart the kernel/runtime.
  [(#907)](https://github.com/PennyLaneAI/pennylane/pull/907)

* When using `grad_fn = qml.grad(cost)` to compute the gradient of a cost function with the Autograd
  interface, the value of the intermediate forward pass is now available via the `grad_fn.forward`
  property
  [(#914)](https://github.com/PennyLaneAI/pennylane/pull/914):

  ```python
  def cost_fn(x, y):
      return 2 * np.sin(x[0]) * np.exp(-x[1]) + x[0] ** 3 + np.cos(y)

  params = np.array([0.1, 0.5], requires_grad=True)
  data = np.array(0.65, requires_grad=False)
  grad_fn = qml.grad(cost_fn)

  grad_fn(params, data)  # perform backprop and evaluate the gradient
  grad_fn.forward  # the cost function value
  ```

* Gradient-based optimizers now have a `step_and_cost` method that returns
  both the next step as well as the objective (cost) function output.
  [(#916)](https://github.com/PennyLaneAI/pennylane/pull/916)

  ```pycon
  >>> opt = qml.GradientDescentOptimizer()
  >>> params, cost = opt.step_and_cost(cost_fn, params)
  ```

* PennyLane provides a new experimental module `qml.proc` which provides framework-agnostic processing
  functions for array and tensor manipulations.
  [(#886)](https://github.com/PennyLaneAI/pennylane/pull/886)

  Given the input tensor-like object, the call is
  dispatched to the corresponding array manipulation framework, allowing for end-to-end
  differentiation to be preserved.

  ```pycon
  >>> x = torch.tensor([1., 2.])
  >>> qml.proc.ones_like(x)
  tensor([1, 1])
  >>> y = tf.Variable([[0], [5]])
  >>> qml.proc.ones_like(y, dtype=np.complex128)
  <tf.Tensor: shape=(2, 1), dtype=complex128, numpy=
  array([[1.+0.j],
         [1.+0.j]])>
  ```

  Note that these functions are experimental, and only a subset of common functionality is
  supported. Furthermore, the names and behaviour of these functions may differ from similar
  functions in common frameworks; please refer to the function docstrings for more details.

* The gradient methods in tape mode now fully separate the quantum and classical processing. Rather
  than returning the evaluated gradients directly, they now return a tuple containing the required
  quantum and classical processing steps.
  [(#840)](https://github.com/PennyLaneAI/pennylane/pull/840)

  ```python
  def gradient_method(idx, param, **options):
      # generate the quantum tapes that must be computed
      # to determine the quantum gradient
      tapes = quantum_gradient_tapes(self)

      def processing_fn(results):
          # perform classical processing on the evaluated tapes
          # returning the evaluated quantum gradient
          return classical_processing(results)

      return tapes, processing_fn
  ```

  The `JacobianTape.jacobian()` method has been similarly modified to accumulate all gradient
  quantum tapes and classical processing functions, evaluate all quantum tapes simultaneously,
  and then apply the post-processing functions to the evaluated tape results.

* The MultiRZ gate now has a defined generator, allowing it to be used in quantum natural gradient
  optimization.
  [(#912)](https://github.com/PennyLaneAI/pennylane/pull/912)

* The CRot gate now has a `decomposition` method, which breaks the gate down into rotations
  and CNOT gates. This allows `CRot` to be used on devices that do not natively support it.
  [(#908)](https://github.com/PennyLaneAI/pennylane/pull/908)

* The classical processing in the `MottonenStatePreparation` template has been largely
  rewritten to use dense matrices and tensor manipulations wherever possible.
  This is in preparation to support differentiation through the template in the future.
  [(#864)](https://github.com/PennyLaneAI/pennylane/pull/864)

* Device-based caching has replaced QNode caching. Caching is now accessed by passing a
  `cache` argument to the device.
  [(#851)](https://github.com/PennyLaneAI/pennylane/pull/851)

  The `cache` argument should be an integer specifying the size of the cache. For example, a
  cache of size 10 is created using:

  ```pycon
  >>> dev = qml.device("default.qubit", wires=2, cache=10)
  ```

* The `Operation`, `Tensor`, and `MeasurementProcess` classes now have the `__copy__` special method
  defined.
  [(#840)](https://github.com/PennyLaneAI/pennylane/pull/840)

  This allows us to ensure that, when a shallow copy is performed of an operation, the
  mutable list storing the operation parameters is *also* shallow copied. Both the old operation and
  the copied operation will continue to share the same parameter data,
  ```pycon
  >>> import copy
  >>> op = qml.RX(0.2, wires=0)
  >>> op2 = copy.copy(op)
  >>> op.data[0] is op2.data[0]
  True
  ```

  however the *list container* is not a reference:

  ```pycon
  >>> op.data is op2.data
  False
  ```

  This allows the parameters of the copied operation to be modified, without mutating
  the parameters of the original operation.

* The `QuantumTape.copy` method has been tweaked so that
  [(#840)](https://github.com/PennyLaneAI/pennylane/pull/840):

  - Optionally, the tape's operations are shallow copied in addition to the tape by passing the
    `copy_operations=True` boolean flag. This allows the copied tape's parameters to be mutated
    without affecting the original tape's parameters. (Note: the two tapes will share parameter data
    *until* one of the tapes has their parameter list modified.)

  - Copied tapes can be cast to another `QuantumTape` subclass by passing the `tape_cls` keyword
    argument.

<h3>Breaking changes</h3>

* Updated how parameter-shift gradient recipes are defined for operations, allowing for
  gradient recipes that are specified as an arbitrary number of terms.
  [(#909)](https://github.com/PennyLaneAI/pennylane/pull/909)

  Previously, `Operation.grad_recipe` was restricted to two-term parameter-shift formulas.
  With this change, the gradient recipe now contains elements of the form
  :math:`[c_i, a_i, s_i]`, resulting in a gradient recipe of
  :math:`\frac{\partial}{\partial\phi_k}f(\phi_k) = \sum_{i} c_i f(a_i \phi_k + s_i )`.

  As this is a breaking change, all custom operations with defined gradient recipes must be
  updated to continue working with PennyLane 0.13. Note though that if `grad_recipe = None`, the
  default gradient recipe remains unchanged, and corresponds to the two terms :math:`[c_0, a_0, s_0]=[1/2, 1, \pi/2]`
  and :math:`[c_1, a_1, s_1]=[-1/2, 1, -\pi/2]` for every parameter.

- The `VQECost` class has been renamed to `ExpvalCost` to reflect its general applicability
  beyond VQE. Use of `VQECost` is still possible but will result in a deprecation warning.
  [(#913)](https://github.com/PennyLaneAI/pennylane/pull/913)

<h3>Bug fixes</h3>

* The `default.qubit.tf` device is updated to handle TensorFlow objects (e.g.,
  `tf.Variable`) as gate parameters correctly when using the `MultiRZ` and
  `CRot` operations.
  [(#921)](https://github.com/PennyLaneAI/pennylane/pull/921)

* PennyLane tensor objects are now unwrapped in BaseQNode when passed as a
  keyword argument to the quantum function.
  [(#903)](https://github.com/PennyLaneAI/pennylane/pull/903)
  [(#893)](https://github.com/PennyLaneAI/pennylane/pull/893)

* The new tape mode now prevents multiple observables from being evaluated on the same wire
  if the observables are not qubit-wise commuting Pauli words.
  [(#882)](https://github.com/PennyLaneAI/pennylane/pull/882)

* Fixes a bug in `default.qubit` whereby inverses of common gates were not being applied
  via efficient gate-specific methods, instead falling back to matrix-vector multiplication.
  The following gates were affected: `PauliX`, `PauliY`, `PauliZ`, `Hadamard`, `SWAP`, `S`,
  `T`, `CNOT`, `CZ`.
  [(#872)](https://github.com/PennyLaneAI/pennylane/pull/872)

* The `PauliRot` operation now gracefully handles single-qubit Paulis, and all-identity Paulis
  [(#860)](https://github.com/PennyLaneAI/pennylane/pull/860).

* Fixes a bug whereby binary Python operators were not properly propagating the `requires_grad`
  attribute to the output tensor.
  [(#889)](https://github.com/PennyLaneAI/pennylane/pull/889)

* Fixes a bug which prevents `TorchLayer` from doing `backward` when CUDA is enabled.
  [(#899)](https://github.com/PennyLaneAI/pennylane/pull/899)

* Fixes a bug where multi-threaded execution of `QNodeCollection` sometimes fails
  because of simultaneous queuing. This is fixed by adding thread locking during queuing.
  [(#910)](https://github.com/PennyLaneAI/pennylane/pull/918)

* Fixes a bug in `QuantumTape.set_parameters()`. The previous implementation assumed
  that the `self.trainable_parms` set would always be iterated over in increasing integer
  order. However, this is not guaranteed behaviour, and can lead to the incorrect tape parameters
  being set if this is not the case.
  [(#923)](https://github.com/PennyLaneAI/pennylane/pull/923)

* Fixes broken error message if a QNode is instantiated with an unknown exception.
  [(#930)](https://github.com/PennyLaneAI/pennylane/pull/930)

<h3>Contributors</h3>

This release contains contributions from (in alphabetical order):

Juan Miguel Arrazola, Thomas Bromley, Christina Lee, Alain Delgado Gran, Olivia Di Matteo, Anthony
Hayes, Theodor Isacsson, Josh Izaac, Soran Jahangiri, Nathan Killoran, Shumpei Kobayashi, Romain
Moyard, Zeyue Niu, Maria Schuld, Antal Száva.

# Release 0.12.0

<h3>New features since last release</h3>

<h4>New and improved simulators</h4>

* PennyLane now supports a new device, `default.mixed`, designed for
  simulating mixed-state quantum computations. This enables native
  support for implementing noisy channels in a circuit, which generally
  map pure states to mixed states.
  [(#794)](https://github.com/PennyLaneAI/pennylane/pull/794)
  [(#807)](https://github.com/PennyLaneAI/pennylane/pull/807)
  [(#819)](https://github.com/PennyLaneAI/pennylane/pull/819)

  The device can be initialized as
  ```pycon
  >>> dev = qml.device("default.mixed", wires=1)
  ```

  This allows the construction of QNodes that include non-unitary operations,
  such as noisy channels:

  ```pycon
  >>> @qml.qnode(dev)
  ... def circuit(params):
  ...     qml.RX(params[0], wires=0)
  ...     qml.RY(params[1], wires=0)
  ...     qml.AmplitudeDamping(0.5, wires=0)
  ...     return qml.expval(qml.PauliZ(0))
  >>> print(circuit([0.54, 0.12]))
  0.9257702929524184
  >>> print(circuit([0, np.pi]))
  0.0
  ```

<h4>New tools for optimizing measurements</h4>

* The new `grouping` module provides functionality for grouping simultaneously measurable Pauli word
  observables.
  [(#761)](https://github.com/PennyLaneAI/pennylane/pull/761)
  [(#850)](https://github.com/PennyLaneAI/pennylane/pull/850)
  [(#852)](https://github.com/PennyLaneAI/pennylane/pull/852)

  - The `optimize_measurements` function will take as input a list of Pauli word observables and
    their corresponding coefficients (if any), and will return the partitioned Pauli terms
    diagonalized in the measurement basis and the corresponding diagonalizing circuits.

    ```python
    from pennylane.grouping import optimize_measurements
    h, nr_qubits = qml.qchem.molecular_hamiltonian("h2", "h2.xyz")
    rotations, grouped_ops, grouped_coeffs = optimize_measurements(h.ops, h.coeffs, grouping="qwc")
    ```

    The diagonalizing circuits of `rotations` correspond to the diagonalized Pauli word groupings of
    `grouped_ops`.

  - Pauli word partitioning utilities are performed by the `PauliGroupingStrategy`
    class. An input list of Pauli words can be partitioned into mutually commuting,
    qubit-wise-commuting, or anticommuting groupings.

    For example, partitioning Pauli words into anticommutative groupings by the Recursive Largest
    First (RLF) graph colouring heuristic:

    ```python
    from pennylane import PauliX, PauliY, PauliZ, Identity
    from pennylane.grouping import group_observables
    pauli_words = [
        Identity('a') @ Identity('b'),
        Identity('a') @ PauliX('b'),
        Identity('a') @ PauliY('b'),
        PauliZ('a') @ PauliX('b'),
        PauliZ('a') @ PauliY('b'),
        PauliZ('a') @ PauliZ('b')
    ]
    groupings = group_observables(pauli_words, grouping_type='anticommuting', method='rlf')
    ```

  - Various utility functions are included for obtaining and manipulating Pauli
    words in the binary symplectic vector space representation.

    For instance, two Pauli words may be converted to their binary vector representation:

    ```pycon
    >>> from pennylane.grouping import pauli_to_binary
    >>> from pennylane.wires import Wires
    >>> wire_map = {Wires('a'): 0, Wires('b'): 1}
    >>> pauli_vec_1 = pauli_to_binary(qml.PauliX('a') @ qml.PauliY('b'))
    >>> pauli_vec_2 = pauli_to_binary(qml.PauliZ('a') @ qml.PauliZ('b'))
    >>> pauli_vec_1
    [1. 1. 0. 1.]
    >>> pauli_vec_2
    [0. 0. 1. 1.]
    ```

    Their product up to a phase may be computed by taking the sum of their binary vector
    representations, and returned in the operator representation.

    ```pycon
    >>> from pennylane.grouping import binary_to_pauli
    >>> binary_to_pauli((pauli_vec_1 + pauli_vec_2) % 2, wire_map)
    Tensor product ['PauliY', 'PauliX']: 0 params, wires ['a', 'b']
    ```

    For more details on the grouping module, see the
    [grouping module documentation](https://pennylane.readthedocs.io/en/stable/code/qml_grouping.html)


<h4>Returning the quantum state from simulators</h4>

* The quantum state of a QNode can now be returned using the `qml.state()` return function.
  [(#818)](https://github.com/XanaduAI/pennylane/pull/818)

  ```python
  import pennylane as qml

  dev = qml.device("default.qubit", wires=3)
  qml.enable_tape()

  @qml.qnode(dev)
  def qfunc(x, y):
      qml.RZ(x, wires=0)
      qml.CNOT(wires=[0, 1])
      qml.RY(y, wires=1)
      qml.CNOT(wires=[0, 2])
      return qml.state()

  >>> qfunc(0.56, 0.1)
  array([0.95985437-0.27601028j, 0.        +0.j        ,
         0.04803275-0.01381203j, 0.        +0.j        ,
         0.        +0.j        , 0.        +0.j        ,
         0.        +0.j        , 0.        +0.j        ])
  ```

  Differentiating the state is currently available when using the
  classical backpropagation differentiation method (`diff_method="backprop"`) with a compatible device,
  and when using the new tape mode.

<h4>New operations and channels</h4>

* PennyLane now includes standard channels such as the Amplitude-damping,
  Phase-damping, and Depolarizing channels, as well as the ability
  to make custom qubit channels.
  [(#760)](https://github.com/PennyLaneAI/pennylane/pull/760)
  [(#766)](https://github.com/PennyLaneAI/pennylane/pull/766)
  [(#778)](https://github.com/PennyLaneAI/pennylane/pull/778)

* The controlled-Y operation is now available via `qml.CY`. For devices that do
  not natively support the controlled-Y operation, it will be decomposed
  into `qml.RY`, `qml.CNOT`, and `qml.S` operations.
  [(#806)](https://github.com/PennyLaneAI/pennylane/pull/806)

<h4>Preview the next-generation PennyLane QNode</h4>

* The new PennyLane `tape` module provides a re-formulated QNode class, rewritten from the ground-up,
  that uses a new `QuantumTape` object to represent the QNode's quantum circuit. Tape mode
  provides several advantages over the standard PennyLane QNode.
  [(#785)](https://github.com/PennyLaneAI/pennylane/pull/785)
  [(#792)](https://github.com/PennyLaneAI/pennylane/pull/792)
  [(#796)](https://github.com/PennyLaneAI/pennylane/pull/796)
  [(#800)](https://github.com/PennyLaneAI/pennylane/pull/800)
  [(#803)](https://github.com/PennyLaneAI/pennylane/pull/803)
  [(#804)](https://github.com/PennyLaneAI/pennylane/pull/804)
  [(#805)](https://github.com/PennyLaneAI/pennylane/pull/805)
  [(#808)](https://github.com/PennyLaneAI/pennylane/pull/808)
  [(#810)](https://github.com/PennyLaneAI/pennylane/pull/810)
  [(#811)](https://github.com/PennyLaneAI/pennylane/pull/811)
  [(#815)](https://github.com/PennyLaneAI/pennylane/pull/815)
  [(#820)](https://github.com/PennyLaneAI/pennylane/pull/820)
  [(#823)](https://github.com/PennyLaneAI/pennylane/pull/823)
  [(#824)](https://github.com/PennyLaneAI/pennylane/pull/824)
  [(#829)](https://github.com/PennyLaneAI/pennylane/pull/829)

  - Support for in-QNode classical processing: Tape mode allows for differentiable classical
    processing within the QNode.

  - No more Variable wrapping: In tape mode, QNode arguments no longer become `Variable`
    objects within the QNode.

  - Less restrictive QNode signatures: There is no longer any restriction on the QNode signature;
    the QNode can be defined and called following the same rules as standard Python functions.

  - Unifying all QNodes: The tape-mode QNode merges all QNodes (including the
    `JacobianQNode` and the `PassthruQNode`) into a single unified QNode, with
    identical behaviour regardless of the differentiation type.

  - Optimizations: Tape mode provides various performance optimizations, reducing pre- and
    post-processing overhead, and reduces the number of quantum evaluations in certain cases.

  Note that tape mode is **experimental**, and does not currently have feature-parity with the
  existing QNode. [Feedback and bug reports](https://github.com/PennyLaneAI/pennylane/issues) are
  encouraged and will help improve the new tape mode.

  Tape mode can be enabled globally via the `qml.enable_tape` function, without changing your
  PennyLane code:

  ```python
  qml.enable_tape()
  dev = qml.device("default.qubit", wires=1)

  @qml.qnode(dev, interface="tf")
  def circuit(p):
      print("Parameter value:", p)
      qml.RX(tf.sin(p[0])**2 + p[1], wires=0)
      return qml.expval(qml.PauliZ(0))
  ```

  For more details, please see the [tape mode
  documentation](https://pennylane.readthedocs.io/en/stable/code/qml_tape.html).

<h3>Improvements</h3>

* QNode caching has been introduced, allowing the QNode to keep track of the results of previous
  device executions and reuse those results in subsequent calls.
  Note that QNode caching is only supported in the new and experimental tape-mode.
  [(#817)](https://github.com/PennyLaneAI/pennylane/pull/817)

  Caching is available by passing a `caching` argument to the QNode:

  ```python
  dev = qml.device("default.qubit", wires=2)
  qml.enable_tape()

  @qml.qnode(dev, caching=10)  # cache up to 10 evaluations
  def qfunc(x):
      qml.RX(x, wires=0)
      qml.RX(0.3, wires=1)
      qml.CNOT(wires=[0, 1])
      return qml.expval(qml.PauliZ(1))

  qfunc(0.1)  # first evaluation executes on the device
  qfunc(0.1)  # second evaluation accesses the cached result
  ```

* Sped up the application of certain gates in `default.qubit` by using array/tensor
  manipulation tricks. The following gates are affected: `PauliX`, `PauliY`, `PauliZ`,
  `Hadamard`, `SWAP`, `S`, `T`, `CNOT`, `CZ`.
  [(#772)](https://github.com/PennyLaneAI/pennylane/pull/772)

* The computation of marginal probabilities has been made more efficient for devices
  with a large number of wires, achieving in some cases a 5x speedup.
  [(#799)](https://github.com/PennyLaneAI/pennylane/pull/799)

* Adds arithmetic operations (addition, tensor product,
  subtraction, and scalar multiplication) between `Hamiltonian`,
  `Tensor`, and `Observable` objects, and inline arithmetic
  operations between Hamiltonians and other observables.
  [(#765)](https://github.com/PennyLaneAI/pennylane/pull/765)

  Hamiltonians can now easily be defined as sums of observables:

  ```pycon3
  >>> H = 3 * qml.PauliZ(0) - (qml.PauliX(0) @ qml.PauliX(1)) + qml.Hamiltonian([4], [qml.PauliZ(0)])
  >>> print(H)
  (7.0) [Z0] + (-1.0) [X0 X1]
  ```

* Adds `compare()` method to `Observable` and `Hamiltonian` classes, which allows
  for comparison between observable quantities.
  [(#765)](https://github.com/PennyLaneAI/pennylane/pull/765)

  ```pycon3
  >>> H = qml.Hamiltonian([1], [qml.PauliZ(0)])
  >>> obs = qml.PauliZ(0) @ qml.Identity(1)
  >>> print(H.compare(obs))
  True
  ```

  ```pycon3
  >>> H = qml.Hamiltonian([2], [qml.PauliZ(0)])
  >>> obs = qml.PauliZ(1) @ qml.Identity(0)
  >>> print(H.compare(obs))
  False
  ```

* Adds `simplify()` method to the `Hamiltonian` class.
  [(#765)](https://github.com/PennyLaneAI/pennylane/pull/765)

  ```pycon3
  >>> H = qml.Hamiltonian([1, 2], [qml.PauliZ(0), qml.PauliZ(0) @ qml.Identity(1)])
  >>> H.simplify()
  >>> print(H)
  (3.0) [Z0]
  ```

* Added a new bit-flip mixer to the `qml.qaoa` module.
  [(#774)](https://github.com/PennyLaneAI/pennylane/pull/774)

* Summation of two `Wires` objects is now supported and will return
  a `Wires` object containing the set of all wires defined by the
  terms in the summation.
  [(#812)](https://github.com/PennyLaneAI/pennylane/pull/812)

<h3>Breaking changes</h3>

* The PennyLane NumPy module now returns scalar (zero-dimensional) arrays where
  Python scalars were previously returned.
  [(#820)](https://github.com/PennyLaneAI/pennylane/pull/820)
  [(#833)](https://github.com/PennyLaneAI/pennylane/pull/833)

  For example, this affects array element indexing, and summation:

  ```pycon
  >>> x = np.array([1, 2, 3], requires_grad=False)
  >>> x[0]
  tensor(1, requires_grad=False)
  >>> np.sum(x)
  tensor(6, requires_grad=True)
  ```

  This may require small updates to user code. A convenience method, `np.tensor.unwrap()`,
  has been added to help ease the transition. This converts PennyLane NumPy tensors
  to standard NumPy arrays and Python scalars:

  ```pycon
  >>> x = np.array(1.543, requires_grad=False)
  >>> x.unwrap()
  1.543
  ```

  Note, however, that information regarding array differentiability will be
  lost.

* The device capabilities dictionary has been redesigned, for clarity and robustness. In particular,
  the capabilities dictionary is now inherited from the parent class, various keys have more
  expressive names, and all keys are now defined in the base device class. For more details, please
  [refer to the developer
  documentation](https://pennylane.readthedocs.io/en/stable/development/plugins.html#device-capabilities).
  [(#781)](https://github.com/PennyLaneAI/pennylane/pull/781/files)

<h3>Bug fixes</h3>

* Changed to use lists for storing variable values inside `BaseQNode`
  allowing complex matrices to be passed to `QubitUnitary`.
  [(#773)](https://github.com/PennyLaneAI/pennylane/pull/773)

* Fixed a bug within `default.qubit`, resulting in greater efficiency
  when applying a state vector to all wires on the device.
  [(#849)](https://github.com/PennyLaneAI/pennylane/pull/849)

<h3>Documentation</h3>

* Equations have been added to the `qml.sample` and `qml.probs` docstrings
  to clarify the mathematical foundation of the performed measurements.
  [(#843)](https://github.com/PennyLaneAI/pennylane/pull/843)

<h3>Contributors</h3>

This release contains contributions from (in alphabetical order):

Aroosa Ijaz, Juan Miguel Arrazola, Thomas Bromley, Jack Ceroni, Alain Delgado Gran, Josh Izaac,
Soran Jahangiri, Nathan Killoran, Robert Lang, Cedric Lin, Olivia Di Matteo, Nicolás Quesada, Maria
Schuld, Antal Száva.

# Release 0.11.0

<h3>New features since last release</h3>

<h4>New and improved simulators</h4>

* Added a new device, `default.qubit.autograd`, a pure-state qubit simulator written using Autograd.
  This device supports classical backpropagation (`diff_method="backprop"`); this can
  be faster than the parameter-shift rule for computing quantum gradients
  when the number of parameters to be optimized is large.
  [(#721)](https://github.com/XanaduAI/pennylane/pull/721)

  ```pycon
  >>> dev = qml.device("default.qubit.autograd", wires=1)
  >>> @qml.qnode(dev, diff_method="backprop")
  ... def circuit(x):
  ...     qml.RX(x[1], wires=0)
  ...     qml.Rot(x[0], x[1], x[2], wires=0)
  ...     return qml.expval(qml.PauliZ(0))
  >>> weights = np.array([0.2, 0.5, 0.1])
  >>> grad_fn = qml.grad(circuit)
  >>> print(grad_fn(weights))
  array([-2.25267173e-01, -1.00864546e+00,  6.93889390e-18])
  ```

  See the [device documentation](https://pennylane.readthedocs.io/en/stable/code/api/pennylane.devices.default_qubit_autograd.DefaultQubitAutograd.html) for more details.

* A new experimental C++ state-vector simulator device is now available, `lightning.qubit`. It
  uses the C++ Eigen library to perform fast linear algebra calculations for simulating quantum
  state-vector evolution.

  `lightning.qubit` is currently in beta; it can be installed via `pip`:

  ```console
  $ pip install pennylane-lightning
  ```

  Once installed, it can be used as a PennyLane device:

  ```pycon
  >>> dev = qml.device("lightning.qubit", wires=2)
  ```

  For more details, please see the [lightning qubit documentation](https://pennylane-lightning.readthedocs.io).

<h4>New algorithms and templates</h4>

* Added built-in QAOA functionality via the new `qml.qaoa` module.
  [(#712)](https://github.com/PennyLaneAI/pennylane/pull/712)
  [(#718)](https://github.com/PennyLaneAI/pennylane/pull/718)
  [(#741)](https://github.com/PennyLaneAI/pennylane/pull/741)
  [(#720)](https://github.com/PennyLaneAI/pennylane/pull/720)

  This includes the following features:

  * New `qml.qaoa.x_mixer` and `qml.qaoa.xy_mixer` functions for defining Pauli-X and XY
    mixer Hamiltonians.

  * MaxCut: The `qml.qaoa.maxcut` function allows easy construction of the cost Hamiltonian
    and recommended mixer Hamiltonian for solving the MaxCut problem for a supplied graph.

  * Layers: `qml.qaoa.cost_layer` and `qml.qaoa.mixer_layer` take cost and mixer
    Hamiltonians, respectively, and apply the corresponding QAOA cost and mixer layers
    to the quantum circuit

  For example, using PennyLane to construct and solve a MaxCut problem with QAOA:

  ```python
  wires = range(3)
  graph = Graph([(0, 1), (1, 2), (2, 0)])
  cost_h, mixer_h = qaoa.maxcut(graph)

  def qaoa_layer(gamma, alpha):
      qaoa.cost_layer(gamma, cost_h)
      qaoa.mixer_layer(alpha, mixer_h)

  def antatz(params, **kwargs):

      for w in wires:
          qml.Hadamard(wires=w)

      # repeat the QAOA layer two times
      qml.layer(qaoa_layer, 2, params[0], params[1])

  dev = qml.device('default.qubit', wires=len(wires))
  cost_function = qml.VQECost(ansatz, cost_h, dev)
  ```

* Added an `ApproxTimeEvolution` template to the PennyLane templates module, which
  can be used to implement Trotterized time-evolution under a Hamiltonian.
  [(#710)](https://github.com/XanaduAI/pennylane/pull/710)

  <img src="https://pennylane.readthedocs.io/en/latest/_static/templates/subroutines/approx_time_evolution.png" width=50%/>

* Added a `qml.layer` template-constructing function, which takes a unitary, and
  repeatedly applies it on a set of wires to a given depth.
  [(#723)](https://github.com/PennyLaneAI/pennylane/pull/723)

  ```python
  def subroutine():
      qml.Hadamard(wires=[0])
      qml.CNOT(wires=[0, 1])
      qml.PauliX(wires=[1])

  dev = qml.device('default.qubit', wires=3)

  @qml.qnode(dev)
  def circuit():
      qml.layer(subroutine, 3)
      return [qml.expval(qml.PauliZ(0)), qml.expval(qml.PauliZ(1))]
  ```

  This creates the following circuit:
  ```pycon
  >>> circuit()
  >>> print(circuit.draw())
  0: ──H──╭C──X──H──╭C──X──H──╭C──X──┤ ⟨Z⟩
  1: ─────╰X────────╰X────────╰X─────┤ ⟨Z⟩
  ```

* Added the `qml.utils.decompose_hamiltonian` function. This function can be used to
  decompose a Hamiltonian into a linear combination of Pauli operators.
  [(#671)](https://github.com/XanaduAI/pennylane/pull/671)

  ```pycon
  >>> A = np.array(
  ... [[-2, -2+1j, -2, -2],
  ... [-2-1j,  0,  0, -1],
  ... [-2,  0, -2, -1],
  ... [-2, -1, -1,  0]])
  >>> coeffs, obs_list = decompose_hamiltonian(A)
  ```

<h4>New device features</h4>

* It is now possible to specify custom wire labels, such as `['anc1', 'anc2', 0, 1, 3]`, where the labels
  can be strings or numbers.
  [(#666)](https://github.com/XanaduAI/pennylane/pull/666)

  Custom wire labels are defined by passing a list to the `wires` argument when creating the device:

  ```pycon
  >>> dev = qml.device("default.qubit", wires=['anc1', 'anc2', 0, 1, 3])
  ```

  Quantum operations should then be invoked with these custom wire labels:

  ``` pycon
  >>> @qml.qnode(dev)
  >>> def circuit():
  ...    qml.Hadamard(wires='anc2')
  ...    qml.CNOT(wires=['anc1', 3])
  ...    ...
  ```

  The existing behaviour, in which the number of wires is specified on device initialization,
  continues to work as usual. This gives a default behaviour where wires are labelled
  by consecutive integers.

  ```pycon
  >>> dev = qml.device("default.qubit", wires=5)
  ```

* An integrated device test suite has been added, which can be used
  to run basic integration tests on core or external devices.
  [(#695)](https://github.com/PennyLaneAI/pennylane/pull/695)
  [(#724)](https://github.com/PennyLaneAI/pennylane/pull/724)
  [(#733)](https://github.com/PennyLaneAI/pennylane/pull/733)

  The test can be invoked against a particular device by calling the `pl-device-test`
  command line program:

  ```console
  $ pl-device-test --device=default.qubit --shots=1234 --analytic=False
  ```

  If the tests are run on external devices, the device and its dependencies must be
  installed locally. For more details, please see the
  [plugin test documentation](http://pennylane.readthedocs.io/en/latest/code/api/pennylane.devices.tests.html).

<h3>Improvements</h3>

* The functions implementing the quantum circuits building the Unitary Coupled-Cluster
  (UCCSD) VQE ansatz have been improved, with a more consistent naming convention and
  improved docstrings.
  [(#748)](https://github.com/PennyLaneAI/pennylane/pull/748)

  The changes include:

  - The terms *1particle-1hole (ph)* and *2particle-2hole (pphh)* excitations
    were replaced with the names *single* and *double* excitations, respectively.

  - The non-differentiable arguments in the `UCCSD` template were renamed accordingly:
    `ph` → `s_wires`, `pphh` → `d_wires`

  - The term *virtual*, previously used to refer the *unoccupied* orbitals, was discarded.

  - The Usage Details sections were updated and improved.

* Added support for TensorFlow 2.3 and PyTorch 1.6.
  [(#725)](https://github.com/PennyLaneAI/pennylane/pull/725)

* Returning probabilities is now supported from photonic QNodes.
  As with qubit QNodes, photonic QNodes returning probabilities are
  end-to-end differentiable.
  [(#699)](https://github.com/XanaduAI/pennylane/pull/699/)

  ```pycon
  >>> dev = qml.device("strawberryfields.fock", wires=2, cutoff_dim=5)
  >>> @qml.qnode(dev)
  ... def circuit(a):
  ...     qml.Displacement(a, 0, wires=0)
  ...     return qml.probs(wires=0)
  >>> print(circuit(0.5))
  [7.78800783e-01 1.94700196e-01 2.43375245e-02 2.02812704e-03 1.26757940e-04]
  ```

<h3>Breaking changes</h3>

* The `pennylane.plugins` and `pennylane.beta.plugins` folders have been renamed to
  `pennylane.devices` and `pennylane.beta.devices`, to reflect their content better.
  [(#726)](https://github.com/XanaduAI/pennylane/pull/726)

<h3>Bug fixes</h3>

* The PennyLane interface conversion functions can now convert QNodes with
  pre-existing interfaces.
  [(#707)](https://github.com/XanaduAI/pennylane/pull/707)

<h3>Documentation</h3>

* The interfaces section of the documentation has been renamed to 'Interfaces and training',
  and updated with the latest variable handling details.
  [(#753)](https://github.com/PennyLaneAI/pennylane/pull/753)

<h3>Contributors</h3>

This release contains contributions from (in alphabetical order):

Juan Miguel Arrazola, Thomas Bromley, Jack Ceroni, Alain Delgado Gran, Shadab Hussain, Theodor
Isacsson, Josh Izaac, Nathan Killoran, Maria Schuld, Antal Száva, Nicola Vitucci.

# Release 0.10.0

<h3>New features since last release</h3>

<h4>New and improved simulators</h4>

* Added a new device, `default.qubit.tf`, a pure-state qubit simulator written using TensorFlow.
  As a result, it supports classical backpropagation as a means to compute the Jacobian. This can
  be faster than the parameter-shift rule for computing quantum gradients
  when the number of parameters to be optimized is large.

  `default.qubit.tf` is designed to be used with end-to-end classical backpropagation
  (`diff_method="backprop"`) with the TensorFlow interface. This is the default method
  of differentiation when creating a QNode with this device.

  Using this method, the created QNode is a 'white-box' that is
  tightly integrated with your TensorFlow computation, including
  [AutoGraph](https://www.tensorflow.org/guide/function) support:

  ```pycon
  >>> dev = qml.device("default.qubit.tf", wires=1)
  >>> @tf.function
  ... @qml.qnode(dev, interface="tf", diff_method="backprop")
  ... def circuit(x):
  ...     qml.RX(x[1], wires=0)
  ...     qml.Rot(x[0], x[1], x[2], wires=0)
  ...     return qml.expval(qml.PauliZ(0))
  >>> weights = tf.Variable([0.2, 0.5, 0.1])
  >>> with tf.GradientTape() as tape:
  ...     res = circuit(weights)
  >>> print(tape.gradient(res, weights))
  tf.Tensor([-2.2526717e-01 -1.0086454e+00  1.3877788e-17], shape=(3,), dtype=float32)
  ```

  See the `default.qubit.tf`
  [documentation](https://pennylane.ai/en/stable/code/api/pennylane.beta.plugins.DefaultQubitTF.html)
  for more details.

* The [default.tensor plugin](https://github.com/XanaduAI/pennylane/blob/master/pennylane/beta/plugins/default_tensor.py)
  has been significantly upgraded. It now allows two different
  tensor network representations to be used: `"exact"` and `"mps"`. The former uses a
  exact factorized representation of quantum states, while the latter uses a matrix product state
  representation.
  ([#572](https://github.com/XanaduAI/pennylane/pull/572))
  ([#599](https://github.com/XanaduAI/pennylane/pull/599))

<h4>New machine learning functionality and integrations</h4>

* PennyLane QNodes can now be converted into Torch layers, allowing for creation of quantum and
  hybrid models using the `torch.nn` API.
  [(#588)](https://github.com/XanaduAI/pennylane/pull/588)

  A PennyLane QNode can be converted into a `torch.nn` layer using the `qml.qnn.TorchLayer` class:

  ```pycon
  >>> @qml.qnode(dev)
  ... def qnode(inputs, weights_0, weight_1):
  ...    # define the circuit
  ...    # ...

  >>> weight_shapes = {"weights_0": 3, "weight_1": 1}
  >>> qlayer = qml.qnn.TorchLayer(qnode, weight_shapes)
  ```

  A hybrid model can then be easily constructed:

  ```pycon
  >>> model = torch.nn.Sequential(qlayer, torch.nn.Linear(2, 2))
  ```

* Added a new "reversible" differentiation method which can be used in simulators, but not hardware.

  The reversible approach is similar to backpropagation, but trades off extra computation for
  enhanced memory efficiency. Where backpropagation caches the state tensors at each step during
  a simulated evolution, the reversible method only caches the final pre-measurement state.

  Compared to the parameter-shift method, the reversible method can be faster or slower,
  depending on the density and location of parametrized gates in a circuit
  (circuits with higher density of parametrized gates near the end of the circuit will see a benefit).
  [(#670)](https://github.com/XanaduAI/pennylane/pull/670)

  ```pycon
  >>> dev = qml.device("default.qubit", wires=2)
  ... @qml.qnode(dev, diff_method="reversible")
  ... def circuit(x):
  ...     qml.RX(x, wires=0)
  ...     qml.RX(x, wires=0)
  ...     qml.CNOT(wires=[0,1])
  ...     return qml.expval(qml.PauliZ(0))
  >>> qml.grad(circuit)(0.5)
  (array(-0.47942554),)
  ```

<h4>New templates and cost functions</h4>

* Added the new templates `UCCSD`, `SingleExcitationUnitary`, and`DoubleExcitationUnitary`,
  which together implement the Unitary Coupled-Cluster Singles and Doubles (UCCSD) ansatz
  to perform VQE-based quantum chemistry simulations using PennyLane-QChem.
  [(#622)](https://github.com/XanaduAI/pennylane/pull/622)
  [(#638)](https://github.com/XanaduAI/pennylane/pull/638)
  [(#654)](https://github.com/XanaduAI/pennylane/pull/654)
  [(#659)](https://github.com/XanaduAI/pennylane/pull/659)
  [(#622)](https://github.com/XanaduAI/pennylane/pull/622)

* Added module `pennylane.qnn.cost` with class `SquaredErrorLoss`. The module contains classes
  to calculate losses and cost functions on circuits with trainable parameters.
  [(#642)](https://github.com/XanaduAI/pennylane/pull/642)

<h3>Improvements</h3>

* Improves the wire management by making the `Operator.wires` attribute a `wires` object.
  [(#666)](https://github.com/XanaduAI/pennylane/pull/666)

* A significant improvement with respect to how QNodes and interfaces mark quantum function
  arguments as differentiable when using Autograd, designed to improve performance and make
  QNodes more intuitive.
  [(#648)](https://github.com/XanaduAI/pennylane/pull/648)
  [(#650)](https://github.com/XanaduAI/pennylane/pull/650)

  In particular, the following changes have been made:

  - A new `ndarray` subclass `pennylane.numpy.tensor`, which extends NumPy arrays with
    the keyword argument and attribute `requires_grad`. Tensors which have `requires_grad=False`
    are treated as non-differentiable by the Autograd interface.

  - A new subpackage `pennylane.numpy`, which wraps `autograd.numpy` such that NumPy functions
    accept the `requires_grad` keyword argument, and allows Autograd to differentiate
    `pennylane.numpy.tensor` objects.

  - The `argnum` argument to `qml.grad` is now optional; if not provided, arguments explicitly
    marked as `requires_grad=False` are excluded for the list of differentiable arguments.
    The ability to pass `argnum` has been retained for backwards compatibility, and
    if present the old behaviour persists.

* The QNode Torch interface now inspects QNode positional arguments.
  If any argument does not have the attribute `requires_grad=True`, it
  is automatically excluded from quantum gradient computations.
  [(#652)](https://github.com/XanaduAI/pennylane/pull/652)
  [(#660)](https://github.com/XanaduAI/pennylane/pull/660)

* The QNode TF interface now inspects QNode positional arguments.
  If any argument is not being watched by a `tf.GradientTape()`,
  it is automatically excluded from quantum gradient computations.
  [(#655)](https://github.com/XanaduAI/pennylane/pull/655)
  [(#660)](https://github.com/XanaduAI/pennylane/pull/660)

* QNodes have two new public methods: `QNode.set_trainable_args()` and `QNode.get_trainable_args()`.
  These are designed to be called by interfaces, to specify to the QNode which of its
  input arguments are differentiable. Arguments which are non-differentiable will not be converted
  to PennyLane Variable objects within the QNode.
  [(#660)](https://github.com/XanaduAI/pennylane/pull/660)

* Added `decomposition` method to PauliX, PauliY, PauliZ, S, T, Hadamard, and PhaseShift gates, which
  decomposes each of these gates into rotation gates.
  [(#668)](https://github.com/XanaduAI/pennylane/pull/668)

* The `CircuitGraph` class now supports serializing contained circuit operations
  and measurement basis rotations to an OpenQASM2.0 script via the new
  `CircuitGraph.to_openqasm()` method.
  [(#623)](https://github.com/XanaduAI/pennylane/pull/623)

<h3>Breaking changes</h3>

* Removes support for Python 3.5.
  [(#639)](https://github.com/XanaduAI/pennylane/pull/639)

<h3>Documentation</h3>

* Various small typos were fixed.

<h3>Contributors</h3>

This release contains contributions from (in alphabetical order):

Thomas Bromley, Jack Ceroni, Alain Delgado Gran, Theodor Isacsson, Josh Izaac,
Nathan Killoran, Maria Schuld, Antal Száva, Nicola Vitucci.


# Release 0.9.0

<h3>New features since last release</h3>

<h4>New machine learning integrations</h4>

* PennyLane QNodes can now be converted into Keras layers, allowing for creation of quantum and
  hybrid models using the Keras API.
  [(#529)](https://github.com/XanaduAI/pennylane/pull/529)

  A PennyLane QNode can be converted into a Keras layer using the `KerasLayer` class:

  ```python
  from pennylane.qnn import KerasLayer

  @qml.qnode(dev)
  def circuit(inputs, weights_0, weight_1):
     # define the circuit
     # ...

  weight_shapes = {"weights_0": 3, "weight_1": 1}
  qlayer = qml.qnn.KerasLayer(circuit, weight_shapes, output_dim=2)
  ```

  A hybrid model can then be easily constructed:

  ```python
  model = tf.keras.models.Sequential([qlayer, tf.keras.layers.Dense(2)])
  ```

* Added a new type of QNode, `qml.qnodes.PassthruQNode`. For simulators which are coded in an
  external library which supports automatic differentiation, PennyLane will treat a PassthruQNode as
  a "white box", and rely on the external library to directly provide gradients via backpropagation.
  This can be more efficient than the using parameter-shift rule for a large number of parameters.
  [(#488)](https://github.com/XanaduAI/pennylane/pull/488)

  Currently this behaviour is supported by PennyLane's `default.tensor.tf` device backend,
  compatible with the `'tf'` interface using TensorFlow 2:

  ```python
  dev = qml.device('default.tensor.tf', wires=2)

  @qml.qnode(dev, diff_method="backprop")
  def circuit(params):
      qml.RX(params[0], wires=0)
      qml.RX(params[1], wires=1)
      qml.CNOT(wires=[0, 1])
      return qml.expval(qml.PauliZ(0))

  qnode = PassthruQNode(circuit, dev)
  params = tf.Variable([0.3, 0.1])

  with tf.GradientTape() as tape:
      tape.watch(params)
      res = qnode(params)

  grad = tape.gradient(res, params)
  ```

<h4>New optimizers</h4>

* Added the `qml.RotosolveOptimizer`, a gradient-free optimizer
  that minimizes the quantum function by updating each parameter,
  one-by-one, via a closed-form expression while keeping other parameters
  fixed.
  [(#636)](https://github.com/XanaduAI/pennylane/pull/636)
  [(#539)](https://github.com/XanaduAI/pennylane/pull/539)

* Added the `qml.RotoselectOptimizer`, which uses Rotosolve to
  minimizes a quantum function with respect to both the
  rotation operations applied and the rotation parameters.
  [(#636)](https://github.com/XanaduAI/pennylane/pull/636)
  [(#539)](https://github.com/XanaduAI/pennylane/pull/539)

  For example, given a quantum function `f` that accepts parameters `x`
  and a list of corresponding rotation operations `generators`,
  the Rotoselect optimizer will, at each step, update both the parameter
  values and the list of rotation gates to minimize the loss:

  ```pycon
  >>> opt = qml.optimize.RotoselectOptimizer()
  >>> x = [0.3, 0.7]
  >>> generators = [qml.RX, qml.RY]
  >>> for _ in range(100):
  ...     x, generators = opt.step(f, x, generators)
  ```


<h4>New operations</h4>

* Added the `PauliRot` gate, which performs an arbitrary
  Pauli rotation on multiple qubits, and the `MultiRZ` gate,
  which performs a rotation generated by a tensor product
  of Pauli Z operators.
  [(#559)](https://github.com/XanaduAI/pennylane/pull/559)

  ```python
  dev = qml.device('default.qubit', wires=4)

  @qml.qnode(dev)
  def circuit(angle):
      qml.PauliRot(angle, "IXYZ", wires=[0, 1, 2, 3])
      return [qml.expval(qml.PauliZ(wire)) for wire in [0, 1, 2, 3]]
  ```

  ```pycon
  >>> circuit(0.4)
  [1.         0.92106099 0.92106099 1.        ]
  >>> print(circuit.draw())
   0: ──╭RI(0.4)──┤ ⟨Z⟩
   1: ──├RX(0.4)──┤ ⟨Z⟩
   2: ──├RY(0.4)──┤ ⟨Z⟩
   3: ──╰RZ(0.4)──┤ ⟨Z⟩
  ```

  If the `PauliRot` gate is not supported on the target device, it will
  be decomposed into `Hadamard`, `RX` and `MultiRZ` gates. Note that
  identity gates in the Pauli word result in untouched wires:

  ```pycon
  >>> print(circuit.draw())
   0: ───────────────────────────────────┤ ⟨Z⟩
   1: ──H──────────╭RZ(0.4)──H───────────┤ ⟨Z⟩
   2: ──RX(1.571)──├RZ(0.4)──RX(-1.571)──┤ ⟨Z⟩
   3: ─────────────╰RZ(0.4)──────────────┤ ⟨Z⟩
  ```

  If the `MultiRZ` gate is not supported, it will be decomposed into
  `CNOT` and `RZ` gates:

  ```pycon
  >>> print(circuit.draw())
   0: ──────────────────────────────────────────────────┤ ⟨Z⟩
   1: ──H──────────────╭X──RZ(0.4)──╭X──────H───────────┤ ⟨Z⟩
   2: ──RX(1.571)──╭X──╰C───────────╰C──╭X──RX(-1.571)──┤ ⟨Z⟩
   3: ─────────────╰C───────────────────╰C──────────────┤ ⟨Z⟩
  ```

* PennyLane now provides `DiagonalQubitUnitary` for diagonal gates, that are e.g.,
  encountered in IQP circuits. These kinds of gates can be evaluated much faster on
  a simulator device.
  [(#567)](https://github.com/XanaduAI/pennylane/pull/567)

  The gate can be used, for example, to efficiently simulate oracles:

  ```python
  dev = qml.device('default.qubit', wires=3)

  # Function as a bitstring
  f = np.array([1, 0, 0, 1, 1, 0, 1, 0])

  @qml.qnode(dev)
  def circuit(weights1, weights2):
      qml.templates.StronglyEntanglingLayers(weights1, wires=[0, 1, 2])

      # Implements the function as a phase-kickback oracle
      qml.DiagonalQubitUnitary((-1)**f, wires=[0, 1, 2])

      qml.templates.StronglyEntanglingLayers(weights2, wires=[0, 1, 2])
      return [qml.expval(qml.PauliZ(w)) for w in range(3)]
  ```

* Added the `TensorN` CVObservable that can represent the tensor product of the
  `NumberOperator` on photonic backends.
  [(#608)](https://github.com/XanaduAI/pennylane/pull/608)

<h4>New templates</h4>

* Added the `ArbitraryUnitary` and `ArbitraryStatePreparation` templates, which use
  `PauliRot` gates to perform an arbitrary unitary and prepare an arbitrary basis
  state with the minimal number of parameters.
  [(#590)](https://github.com/XanaduAI/pennylane/pull/590)

  ```python
  dev = qml.device('default.qubit', wires=3)

  @qml.qnode(dev)
  def circuit(weights1, weights2):
        qml.templates.ArbitraryStatePreparation(weights1, wires=[0, 1, 2])
        qml.templates.ArbitraryUnitary(weights2, wires=[0, 1, 2])
        return qml.probs(wires=[0, 1, 2])
  ```

* Added the `IQPEmbedding` template, which encodes inputs into the diagonal gates of an
  IQP circuit.
  [(#605)](https://github.com/XanaduAI/pennylane/pull/605)

  <img src="https://pennylane.readthedocs.io/en/latest/_images/iqp.png"
  width=50%></img>

* Added the `SimplifiedTwoDesign` template, which implements the circuit
  design of [Cerezo et al. (2020)](<https://arxiv.org/abs/2001.00550>).
  [(#556)](https://github.com/XanaduAI/pennylane/pull/556)

  <img src="https://pennylane.readthedocs.io/en/latest/_images/simplified_two_design.png"
  width=50%></img>

* Added the `BasicEntanglerLayers` template, which is a simple layer architecture
  of rotations and CNOT nearest-neighbour entanglers.
  [(#555)](https://github.com/XanaduAI/pennylane/pull/555)

  <img src="https://pennylane.readthedocs.io/en/latest/_images/basic_entangler.png"
  width=50%></img>

* PennyLane now offers a broadcasting function to easily construct templates:
  `qml.broadcast()` takes single quantum operations or other templates and applies
  them to wires in a specific pattern.
  [(#515)](https://github.com/XanaduAI/pennylane/pull/515)
  [(#522)](https://github.com/XanaduAI/pennylane/pull/522)
  [(#526)](https://github.com/XanaduAI/pennylane/pull/526)
  [(#603)](https://github.com/XanaduAI/pennylane/pull/603)

  For example, we can use broadcast to repeat a custom template
  across multiple wires:

  ```python
  from pennylane.templates import template

  @template
  def mytemplate(pars, wires):
      qml.Hadamard(wires=wires)
      qml.RY(pars, wires=wires)

  dev = qml.device('default.qubit', wires=3)

  @qml.qnode(dev)
  def circuit(pars):
      qml.broadcast(mytemplate, pattern="single", wires=[0,1,2], parameters=pars)
      return qml.expval(qml.PauliZ(0))
  ```

  ```pycon
  >>> circuit([1, 1, 0.1])
  -0.841470984807896
  >>> print(circuit.draw())
   0: ──H──RY(1.0)──┤ ⟨Z⟩
   1: ──H──RY(1.0)──┤
   2: ──H──RY(0.1)──┤
  ```

  For other available patterns, see the
  [broadcast function documentation](https://pennylane.readthedocs.io/en/latest/code/api/pennylane.broadcast.html).

<h3>Breaking changes</h3>

* The `QAOAEmbedding` now uses the new `MultiRZ` gate as a `ZZ` entangler,
  which changes the convention. While
  previously, the `ZZ` gate in the embedding was implemented as

  ```python
  CNOT(wires=[wires[0], wires[1]])
  RZ(2 * parameter, wires=wires[0])
  CNOT(wires=[wires[0], wires[1]])
  ```

  the `MultiRZ` corresponds to

  ```python
  CNOT(wires=[wires[1], wires[0]])
  RZ(parameter, wires=wires[0])
  CNOT(wires=[wires[1], wires[0]])
  ```

  which differs in the factor of `2`, and fixes a bug in the
  wires that the `CNOT` was applied to.
  [(#609)](https://github.com/XanaduAI/pennylane/pull/609)

* Probability methods are handled by `QubitDevice` and device method
  requirements are modified to simplify plugin development.
  [(#573)](https://github.com/XanaduAI/pennylane/pull/573)

* The internal variables `All` and `Any` to mark an `Operation` as acting on all or any
  wires have been renamed to `AllWires` and `AnyWires`.
  [(#614)](https://github.com/XanaduAI/pennylane/pull/614)

<h3>Improvements</h3>

* A new `Wires` class was introduced for the internal
  bookkeeping of wire indices.
  [(#615)](https://github.com/XanaduAI/pennylane/pull/615)

* Improvements to the speed/performance of the `default.qubit` device.
  [(#567)](https://github.com/XanaduAI/pennylane/pull/567)
  [(#559)](https://github.com/XanaduAI/pennylane/pull/559)

* Added the `"backprop"` and `"device"` differentiation methods to the `qnode`
  decorator.
  [(#552)](https://github.com/XanaduAI/pennylane/pull/552)

  - `"backprop"`: Use classical backpropagation. Default on simulator
    devices that are classically end-to-end differentiable.
    The returned QNode can only be used with the same machine learning
    framework (e.g., `default.tensor.tf` simulator with the `tensorflow` interface).

  - `"device"`: Queries the device directly for the gradient.

  Using the `"backprop"` differentiation method with the `default.tensor.tf`
  device, the created QNode is a 'white-box', and is tightly integrated with
  the overall TensorFlow computation:

  ```python
  >>> dev = qml.device("default.tensor.tf", wires=1)
  >>> @qml.qnode(dev, interface="tf", diff_method="backprop")
  >>> def circuit(x):
  ...     qml.RX(x[1], wires=0)
  ...     qml.Rot(x[0], x[1], x[2], wires=0)
  ...     return qml.expval(qml.PauliZ(0))
  >>> vars = tf.Variable([0.2, 0.5, 0.1])
  >>> with tf.GradientTape() as tape:
  ...     res = circuit(vars)
  >>> tape.gradient(res, vars)
  <tf.Tensor: shape=(3,), dtype=float32, numpy=array([-2.2526717e-01, -1.0086454e+00,  1.3877788e-17], dtype=float32)>
  ```

* The circuit drawer now displays inverted operations, as well as wires
  where probabilities are returned from the device:
  [(#540)](https://github.com/XanaduAI/pennylane/pull/540)

  ```python
  >>> @qml.qnode(dev)
  ... def circuit(theta):
  ...     qml.RX(theta, wires=0)
  ...     qml.CNOT(wires=[0, 1])
  ...     qml.S(wires=1).inv()
  ...     return qml.probs(wires=[0, 1])
  >>> circuit(0.2)
  array([0.99003329, 0.        , 0.        , 0.00996671])
  >>> print(circuit.draw())
  0: ──RX(0.2)──╭C───────╭┤ Probs
  1: ───────────╰X──S⁻¹──╰┤ Probs
  ```

* You can now evaluate the metric tensor of a VQE Hamiltonian via the new
  `VQECost.metric_tensor` method. This allows `VQECost` objects to be directly
  optimized by the quantum natural gradient optimizer (`qml.QNGOptimizer`).
  [(#618)](https://github.com/XanaduAI/pennylane/pull/618)

* The input check functions in `pennylane.templates.utils` are now public
  and visible in the API documentation.
  [(#566)](https://github.com/XanaduAI/pennylane/pull/566)

* Added keyword arguments for step size and order to the `qnode` decorator, as well as
  the `QNode` and `JacobianQNode` classes. This enables the user to set the step size
  and order when using finite difference methods. These options are also exposed when
  creating QNode collections.
  [(#530)](https://github.com/XanaduAI/pennylane/pull/530)
  [(#585)](https://github.com/XanaduAI/pennylane/pull/585)
  [(#587)](https://github.com/XanaduAI/pennylane/pull/587)

* The decomposition for the `CRY` gate now uses the simpler form `RY @ CNOT @ RY @ CNOT`
  [(#547)](https://github.com/XanaduAI/pennylane/pull/547)

* The underlying queuing system was refactored, removing the `qml._current_context`
  property that held the currently active `QNode` or `OperationRecorder`. Now, all
  objects that expose a queue for operations inherit from `QueuingContext` and
  register their queue globally.
  [(#548)](https://github.com/XanaduAI/pennylane/pull/548)

* The PennyLane repository has a new benchmarking tool which supports the comparison of different git revisions.
  [(#568)](https://github.com/XanaduAI/pennylane/pull/568)
  [(#560)](https://github.com/XanaduAI/pennylane/pull/560)
  [(#516)](https://github.com/XanaduAI/pennylane/pull/516)

<h3>Documentation</h3>

* Updated the development section by creating a landing page with links to sub-pages
  containing specific guides.
  [(#596)](https://github.com/XanaduAI/pennylane/pull/596)

* Extended the developer's guide by a section explaining how to add new templates.
  [(#564)](https://github.com/XanaduAI/pennylane/pull/564)

<h3>Bug fixes</h3>

* `tf.GradientTape().jacobian()` can now be evaluated on QNodes using the TensorFlow interface.
  [(#626)](https://github.com/XanaduAI/pennylane/pull/626)

* `RandomLayers()` is now compatible with the qiskit devices.
  [(#597)](https://github.com/XanaduAI/pennylane/pull/597)

* `DefaultQubit.probability()` now returns the correct probability when called with
  `device.analytic=False`.
  [(#563)](https://github.com/XanaduAI/pennylane/pull/563)

* Fixed a bug in the `StronglyEntanglingLayers` template, allowing it to
  work correctly when applied to a single wire.
  [(544)](https://github.com/XanaduAI/pennylane/pull/544)

* Fixed a bug when inverting operations with decompositions; operations marked as inverted
  are now correctly inverted when the fallback decomposition is called.
  [(#543)](https://github.com/XanaduAI/pennylane/pull/543)

* The `QNode.print_applied()` method now correctly displays wires where
  `qml.prob()` is being returned.
  [#542](https://github.com/XanaduAI/pennylane/pull/542)

<h3>Contributors</h3>

This release contains contributions from (in alphabetical order):

Ville Bergholm, Lana Bozanic, Thomas Bromley, Theodor Isacsson, Josh Izaac, Nathan Killoran,
Maggie Li, Johannes Jakob Meyer, Maria Schuld, Sukin Sim, Antal Száva.

# Release 0.8.1

<h3>Improvements</h3>

* Beginning of support for Python 3.8, with the test suite
  now being run in a Python 3.8 environment.
  [(#501)](https://github.com/XanaduAI/pennylane/pull/501)

<h3>Documentation</h3>

* Present templates as a gallery of thumbnails showing the
  basic circuit architecture.
  [(#499)](https://github.com/XanaduAI/pennylane/pull/499)

<h3>Bug fixes</h3>

* Fixed a bug where multiplying a QNode parameter by 0 caused a divide
  by zero error when calculating the parameter shift formula.
  [(#512)](https://github.com/XanaduAI/pennylane/pull/512)

* Fixed a bug where the shape of differentiable QNode arguments
  was being cached on the first construction, leading to indexing
  errors if the QNode was re-evaluated if the argument changed shape.
  [(#505)](https://github.com/XanaduAI/pennylane/pull/505)

<h3>Contributors</h3>

This release contains contributions from (in alphabetical order):

Ville Bergholm, Josh Izaac, Johannes Jakob Meyer, Maria Schuld, Antal Száva.

# Release 0.8.0

<h3>New features since last release</h3>

* Added a quantum chemistry package, `pennylane.qchem`, which supports
  integration with OpenFermion, Psi4, PySCF, and OpenBabel.
  [(#453)](https://github.com/XanaduAI/pennylane/pull/453)

  Features include:

  - Generate the qubit Hamiltonians directly starting with the atomic structure of the molecule.
  - Calculate the mean-field (Hartree-Fock) electronic structure of molecules.
  - Allow to define an active space based on the number of active electrons and active orbitals.
  - Perform the fermionic-to-qubit transformation of the electronic Hamiltonian by
    using different functions implemented in OpenFermion.
  - Convert OpenFermion's QubitOperator to a Pennylane `Hamiltonian` class.
  - Perform a Variational Quantum Eigensolver (VQE) computation with this Hamiltonian in PennyLane.

  Check out the [quantum chemistry quickstart](https://pennylane.readthedocs.io/en/latest/introduction/chemistry.html), as well the quantum chemistry and VQE tutorials.

* PennyLane now has some functions and classes for creating and solving VQE
  problems. [(#467)](https://github.com/XanaduAI/pennylane/pull/467)

  - `qml.Hamiltonian`: a lightweight class for representing qubit Hamiltonians
  - `qml.VQECost`: a class for quickly constructing a differentiable cost function
    given a circuit ansatz, Hamiltonian, and one or more devices

    ```python
    >>> H = qml.vqe.Hamiltonian(coeffs, obs)
    >>> cost = qml.VQECost(ansatz, hamiltonian, dev, interface="torch")
    >>> params = torch.rand([4, 3])
    >>> cost(params)
    tensor(0.0245, dtype=torch.float64)
    ```

* Added a circuit drawing feature that provides a text-based representation
  of a QNode instance. It can be invoked via `qnode.draw()`. The user can specify
  to display variable names instead of variable values and choose either an ASCII
  or Unicode charset.
  [(#446)](https://github.com/XanaduAI/pennylane/pull/446)

  Consider the following circuit as an example:
  ```python3
  @qml.qnode(dev)
  def qfunc(a, w):
      qml.Hadamard(0)
      qml.CRX(a, wires=[0, 1])
      qml.Rot(w[0], w[1], w[2], wires=[1])
      qml.CRX(-a, wires=[0, 1])

      return qml.expval(qml.PauliZ(0) @ qml.PauliZ(1))
  ```

  We can draw the circuit after it has been executed:

  ```python
  >>> result = qfunc(2.3, [1.2, 3.2, 0.7])
  >>> print(qfunc.draw())
   0: ──H──╭C────────────────────────────╭C─────────╭┤ ⟨Z ⊗ Z⟩
   1: ─────╰RX(2.3)──Rot(1.2, 3.2, 0.7)──╰RX(-2.3)──╰┤ ⟨Z ⊗ Z⟩
  >>> print(qfunc.draw(charset="ascii"))
   0: --H--+C----------------------------+C---------+| <Z @ Z>
   1: -----+RX(2.3)--Rot(1.2, 3.2, 0.7)--+RX(-2.3)--+| <Z @ Z>
  >>> print(qfunc.draw(show_variable_names=True))
   0: ──H──╭C─────────────────────────────╭C─────────╭┤ ⟨Z ⊗ Z⟩
   1: ─────╰RX(a)──Rot(w[0], w[1], w[2])──╰RX(-1*a)──╰┤ ⟨Z ⊗ Z⟩
  ```

* Added `QAOAEmbedding` and its parameter initialization
  as a new trainable template.
  [(#442)](https://github.com/XanaduAI/pennylane/pull/442)

  <img src="https://pennylane.readthedocs.io/en/latest/_images/qaoa_layers.png"
  width=70%></img>

* Added the `qml.probs()` measurement function, allowing QNodes
  to differentiate variational circuit probabilities
  on simulators and hardware.
  [(#432)](https://github.com/XanaduAI/pennylane/pull/432)

  ```python
  @qml.qnode(dev)
  def circuit(x):
      qml.Hadamard(wires=0)
      qml.RY(x, wires=0)
      qml.RX(x, wires=1)
      qml.CNOT(wires=[0, 1])
      return qml.probs(wires=[0])
  ```
  Executing this circuit gives the marginal probability of wire 1:
  ```python
  >>> circuit(0.2)
  [0.40066533 0.59933467]
  ```
  QNodes that return probabilities fully support autodifferentiation.

* Added the convenience load functions `qml.from_pyquil`, `qml.from_quil` and
  `qml.from_quil_file` that convert pyQuil objects and Quil code to PennyLane
  templates. This feature requires version 0.8 or above of the PennyLane-Forest
  plugin.
  [(#459)](https://github.com/XanaduAI/pennylane/pull/459)

* Added a `qml.inv` method that inverts templates and sequences of Operations.
  Added a `@qml.template` decorator that makes templates return the queued Operations.
  [(#462)](https://github.com/XanaduAI/pennylane/pull/462)

  For example, using this function to invert a template inside a QNode:

  ```python3
      @qml.template
      def ansatz(weights, wires):
          for idx, wire in enumerate(wires):
              qml.RX(weights[idx], wires=[wire])

          for idx in range(len(wires) - 1):
              qml.CNOT(wires=[wires[idx], wires[idx + 1]])

      dev = qml.device('default.qubit', wires=2)

      @qml.qnode(dev)
      def circuit(weights):
          qml.inv(ansatz(weights, wires=[0, 1]))
          return qml.expval(qml.PauliZ(0) @ qml.PauliZ(1))
    ```

* Added the `QNodeCollection` container class, that allows independent
  QNodes to be stored and evaluated simultaneously. Experimental support
  for asynchronous evaluation of contained QNodes is provided with the
  `parallel=True` keyword argument.
  [(#466)](https://github.com/XanaduAI/pennylane/pull/466)

* Added a high level `qml.map` function, that maps a quantum
  circuit template over a list of observables or devices, returning
  a `QNodeCollection`.
  [(#466)](https://github.com/XanaduAI/pennylane/pull/466)

  For example:

  ```python3
  >>> def my_template(params, wires, **kwargs):
  >>>    qml.RX(params[0], wires=wires[0])
  >>>    qml.RX(params[1], wires=wires[1])
  >>>    qml.CNOT(wires=wires)

  >>> obs_list = [qml.PauliX(0) @ qml.PauliZ(1), qml.PauliZ(0) @ qml.PauliX(1)]
  >>> dev = qml.device("default.qubit", wires=2)
  >>> qnodes = qml.map(my_template, obs_list, dev, measure="expval")
  >>> qnodes([0.54, 0.12])
  array([-0.06154835  0.99280864])
  ```

* Added high level `qml.sum`, `qml.dot`, `qml.apply` functions
  that act on QNode collections.
  [(#466)](https://github.com/XanaduAI/pennylane/pull/466)

  `qml.apply` allows vectorized functions to act over the entire QNode
  collection:
  ```python
  >>> qnodes = qml.map(my_template, obs_list, dev, measure="expval")
  >>> cost = qml.apply(np.sin, qnodes)
  >>> cost([0.54, 0.12])
  array([-0.0615095  0.83756375])
  ```

  `qml.sum` and `qml.dot` take the sum of a QNode collection, and a
  dot product of tensors/arrays/QNode collections, respectively.

<h3>Breaking changes</h3>

* Deprecated the old-style `QNode` such that only the new-style `QNode` and its syntax can be used,
  moved all related files from the `pennylane/beta` folder to `pennylane`.
  [(#440)](https://github.com/XanaduAI/pennylane/pull/440)

<h3>Improvements</h3>

* Added the `Tensor.prune()` method and the `Tensor.non_identity_obs` property for extracting
  non-identity instances from the observables making up a `Tensor` instance.
  [(#498)](https://github.com/XanaduAI/pennylane/pull/498)

* Renamed the `expt.tensornet` and `expt.tensornet.tf` devices to `default.tensor` and
  `default.tensor.tf`.
  [(#495)](https://github.com/XanaduAI/pennylane/pull/495)

* Added a serialization method to the `CircuitGraph` class that is used to create a unique
  hash for each quantum circuit graph.
  [(#470)](https://github.com/XanaduAI/pennylane/pull/470)

* Added the `Observable.eigvals` method to return the eigenvalues of observables.
  [(#449)](https://github.com/XanaduAI/pennylane/pull/449)

* Added the `Observable.diagonalizing_gates` method to return the gates
  that diagonalize an observable in the computational basis.
  [(#454)](https://github.com/XanaduAI/pennylane/pull/454)

* Added the `Operator.matrix` method to return the matrix representation
  of an operator in the computational basis.
  [(#454)](https://github.com/XanaduAI/pennylane/pull/454)

* Added a `QubitDevice` class which implements common functionalities of plugin devices such that
  plugin devices can rely on these implementations. The new `QubitDevice` also includes
  a new `execute` method, which allows for more convenient plugin design. In addition, `QubitDevice`
  also unifies the way samples are generated on qubit-based devices.
  [(#452)](https://github.com/XanaduAI/pennylane/pull/452)
  [(#473)](https://github.com/XanaduAI/pennylane/pull/473)

* Improved documentation of `AmplitudeEmbedding` and `BasisEmbedding` templates.
  [(#441)](https://github.com/XanaduAI/pennylane/pull/441)
  [(#439)](https://github.com/XanaduAI/pennylane/pull/439)

* Codeblocks in the documentation now have a 'copy' button for easily
  copying examples.
  [(#437)](https://github.com/XanaduAI/pennylane/pull/437)

<h3>Documentation</h3>

* Update the developers plugin guide to use QubitDevice.
  [(#483)](https://github.com/XanaduAI/pennylane/pull/483)

<h3>Bug fixes</h3>

* Fixed a bug in `CVQNode._pd_analytic`, where non-descendant observables were not
  Heisenberg-transformed before evaluating the partial derivatives when using the
  order-2 parameter-shift method, resulting in an erroneous Jacobian for some circuits.
  [(#433)](https://github.com/XanaduAI/pennylane/pull/433)

<h3>Contributors</h3>

This release contains contributions from (in alphabetical order):

Juan Miguel Arrazola, Ville Bergholm, Alain Delgado Gran, Olivia Di Matteo,
Theodor Isacsson, Josh Izaac, Soran Jahangiri, Nathan Killoran, Johannes Jakob Meyer,
Zeyue Niu, Maria Schuld, Antal Száva.

# Release 0.7.0

<h3>New features since last release</h3>

* Custom padding constant in `AmplitudeEmbedding` is supported (see 'Breaking changes'.)
  [(#419)](https://github.com/XanaduAI/pennylane/pull/419)

* `StronglyEntanglingLayer` and `RandomLayer` now work with a single wire.
  [(#409)](https://github.com/XanaduAI/pennylane/pull/409)
  [(#413)](https://github.com/XanaduAI/pennylane/pull/413)

* Added support for applying the inverse of an `Operation` within a circuit.
  [(#377)](https://github.com/XanaduAI/pennylane/pull/377)

* Added an `OperationRecorder()` context manager, that allows templates
  and quantum functions to be executed while recording events. The
  recorder can be used with and without QNodes as a debugging utility.
  [(#388)](https://github.com/XanaduAI/pennylane/pull/388)

* Operations can now specify a decomposition that is used when the desired operation
  is not supported on the target device.
  [(#396)](https://github.com/XanaduAI/pennylane/pull/396)

* The ability to load circuits from external frameworks as templates
  has been added via the new `qml.load()` function. This feature
  requires plugin support --- this initial release provides support
  for Qiskit circuits and QASM files when `pennylane-qiskit` is installed,
  via the functions `qml.from_qiskit` and `qml.from_qasm`.
  [(#418)](https://github.com/XanaduAI/pennylane/pull/418)

* An experimental tensor network device has been added
  [(#416)](https://github.com/XanaduAI/pennylane/pull/416)
  [(#395)](https://github.com/XanaduAI/pennylane/pull/395)
  [(#394)](https://github.com/XanaduAI/pennylane/pull/394)
  [(#380)](https://github.com/XanaduAI/pennylane/pull/380)

* An experimental tensor network device which uses TensorFlow for
  backpropagation has been added
  [(#427)](https://github.com/XanaduAI/pennylane/pull/427)

* Custom padding constant in `AmplitudeEmbedding` is supported (see 'Breaking changes'.)
  [(#419)](https://github.com/XanaduAI/pennylane/pull/419)

<h3>Breaking changes</h3>

* The `pad` parameter in `AmplitudeEmbedding()` is now either `None` (no automatic padding), or a
  number that is used as the padding constant.
  [(#419)](https://github.com/XanaduAI/pennylane/pull/419)

* Initialization functions now return a single array of weights per function. Utilities for multi-weight templates
  `Interferometer()` and `CVNeuralNetLayers()` are provided.
  [(#412)](https://github.com/XanaduAI/pennylane/pull/412)

* The single layer templates `RandomLayer()`, `CVNeuralNetLayer()` and `StronglyEntanglingLayer()`
  have been turned into private functions `_random_layer()`, `_cv_neural_net_layer()` and
  `_strongly_entangling_layer()`. Recommended use is now via the corresponding `Layers()` templates.
  [(#413)](https://github.com/XanaduAI/pennylane/pull/413)

<h3>Improvements</h3>

* Added extensive input checks in templates.
  [(#419)](https://github.com/XanaduAI/pennylane/pull/419)

* Templates integration tests are rewritten - now cover keyword/positional argument passing,
  interfaces and combinations of templates.
  [(#409)](https://github.com/XanaduAI/pennylane/pull/409)
  [(#419)](https://github.com/XanaduAI/pennylane/pull/419)

* State vector preparation operations in the `default.qubit` plugin can now be
  applied to subsets of wires, and are restricted to being the first operation
  in a circuit.
  [(#346)](https://github.com/XanaduAI/pennylane/pull/346)

* The `QNode` class is split into a hierarchy of simpler classes.
  [(#354)](https://github.com/XanaduAI/pennylane/pull/354)
  [(#398)](https://github.com/XanaduAI/pennylane/pull/398)
  [(#415)](https://github.com/XanaduAI/pennylane/pull/415)
  [(#417)](https://github.com/XanaduAI/pennylane/pull/417)
  [(#425)](https://github.com/XanaduAI/pennylane/pull/425)

* Added the gates U1, U2 and U3 parametrizing arbitrary unitaries on 1, 2 and 3
  qubits and the Toffoli gate to the set of qubit operations.
  [(#396)](https://github.com/XanaduAI/pennylane/pull/396)

* Changes have been made to accomodate the movement of the main function
  in `pytest._internal` to `pytest._internal.main` in pip 19.3.
  [(#404)](https://github.com/XanaduAI/pennylane/pull/404)

* Added the templates `BasisStatePreparation` and `MottonenStatePreparation` that use
  gates to prepare a basis state and an arbitrary state respectively.
  [(#336)](https://github.com/XanaduAI/pennylane/pull/336)

* Added decompositions for `BasisState` and `QubitStateVector` based on state
  preparation templates.
  [(#414)](https://github.com/XanaduAI/pennylane/pull/414)

* Replaces the pseudo-inverse in the quantum natural gradient optimizer
  (which can be numerically unstable) with `np.linalg.solve`.
  [(#428)](https://github.com/XanaduAI/pennylane/pull/428)

<h3>Contributors</h3>

This release contains contributions from (in alphabetical order):

Ville Bergholm, Josh Izaac, Nathan Killoran, Angus Lowe, Johannes Jakob Meyer,
Oluwatobi Ogunbayo, Maria Schuld, Antal Száva.

# Release 0.6.1

<h3>New features since last release</h3>

* Added a `print_applied` method to QNodes, allowing the operation
  and observable queue to be printed as last constructed.
  [(#378)](https://github.com/XanaduAI/pennylane/pull/378)

<h3>Improvements</h3>

* A new `Operator` base class is introduced, which is inherited by both the
  `Observable` class and the `Operation` class.
  [(#355)](https://github.com/XanaduAI/pennylane/pull/355)

* Removed deprecated `@abstractproperty` decorators
  in `_device.py`.
  [(#374)](https://github.com/XanaduAI/pennylane/pull/374)

* The `CircuitGraph` class is updated to deal with `Operation` instances directly.
  [(#344)](https://github.com/XanaduAI/pennylane/pull/344)

* Comprehensive gradient tests have been added for the interfaces.
  [(#381)](https://github.com/XanaduAI/pennylane/pull/381)

<h3>Documentation</h3>

* The new restructured documentation has been polished and updated.
  [(#387)](https://github.com/XanaduAI/pennylane/pull/387)
  [(#375)](https://github.com/XanaduAI/pennylane/pull/375)
  [(#372)](https://github.com/XanaduAI/pennylane/pull/372)
  [(#370)](https://github.com/XanaduAI/pennylane/pull/370)
  [(#369)](https://github.com/XanaduAI/pennylane/pull/369)
  [(#367)](https://github.com/XanaduAI/pennylane/pull/367)
  [(#364)](https://github.com/XanaduAI/pennylane/pull/364)

* Updated the development guides.
  [(#382)](https://github.com/XanaduAI/pennylane/pull/382)
  [(#379)](https://github.com/XanaduAI/pennylane/pull/379)

* Added all modules, classes, and functions to the API section
  in the documentation.
  [(#373)](https://github.com/XanaduAI/pennylane/pull/373)

<h3>Bug fixes</h3>

* Replaces the existing `np.linalg.norm` normalization with hand-coded
  normalization, allowing `AmplitudeEmbedding` to be used with differentiable
  parameters. AmplitudeEmbedding tests have been added and improved.
  [(#376)](https://github.com/XanaduAI/pennylane/pull/376)

<h3>Contributors</h3>

This release contains contributions from (in alphabetical order):

Ville Bergholm, Josh Izaac, Nathan Killoran, Maria Schuld, Antal Száva

# Release 0.6.0

<h3>New features since last release</h3>

* The devices `default.qubit` and `default.gaussian` have a new initialization parameter
  `analytic` that indicates if expectation values and variances should be calculated
  analytically and not be estimated from data.
  [(#317)](https://github.com/XanaduAI/pennylane/pull/317)

* Added C-SWAP gate to the set of qubit operations
  [(#330)](https://github.com/XanaduAI/pennylane/pull/330)

* The TensorFlow interface has been renamed from `"tfe"` to `"tf"`, and
  now supports TensorFlow 2.0.
  [(#337)](https://github.com/XanaduAI/pennylane/pull/337)

* Added the S and T gates to the set of qubit operations.
  [(#343)](https://github.com/XanaduAI/pennylane/pull/343)

* Tensor observables are now supported within the `expval`,
  `var`, and `sample` functions, by using the `@` operator.
  [(#267)](https://github.com/XanaduAI/pennylane/pull/267)


<h3>Breaking changes</h3>

* The argument `n` specifying the number of samples in the method `Device.sample` was removed.
  Instead, the method will always return `Device.shots` many samples.
  [(#317)](https://github.com/XanaduAI/pennylane/pull/317)

<h3>Improvements</h3>

* The number of shots / random samples used to estimate expectation values and variances, `Device.shots`,
  can now be changed after device creation.
  [(#317)](https://github.com/XanaduAI/pennylane/pull/317)

* Unified import shortcuts to be under qml in qnode.py
  and test_operation.py
  [(#329)](https://github.com/XanaduAI/pennylane/pull/329)

* The quantum natural gradient now uses `scipy.linalg.pinvh` which is more efficient for symmetric matrices
  than the previously used `scipy.linalg.pinv`.
  [(#331)](https://github.com/XanaduAI/pennylane/pull/331)

* The deprecated `qml.expval.Observable` syntax has been removed.
  [(#267)](https://github.com/XanaduAI/pennylane/pull/267)

* Remainder of the unittest-style tests were ported to pytest.
  [(#310)](https://github.com/XanaduAI/pennylane/pull/310)

* The `do_queue` argument for operations now only takes effect
  within QNodes. Outside of QNodes, operations can now be instantiated
  without needing to specify `do_queue`.
  [(#359)](https://github.com/XanaduAI/pennylane/pull/359)

<h3>Documentation</h3>

* The docs are rewritten and restructured to contain a code introduction section as well as an API section.
  [(#314)](https://github.com/XanaduAI/pennylane/pull/275)

* Added Ising model example to the tutorials
  [(#319)](https://github.com/XanaduAI/pennylane/pull/319)

* Added tutorial for QAOA on MaxCut problem
  [(#328)](https://github.com/XanaduAI/pennylane/pull/328)

* Added QGAN flow chart figure to its tutorial
  [(#333)](https://github.com/XanaduAI/pennylane/pull/333)

* Added missing figures for gallery thumbnails of state-preparation
  and QGAN tutorials
  [(#326)](https://github.com/XanaduAI/pennylane/pull/326)

* Fixed typos in the state preparation tutorial
  [(#321)](https://github.com/XanaduAI/pennylane/pull/321)

* Fixed bug in VQE tutorial 3D plots
  [(#327)](https://github.com/XanaduAI/pennylane/pull/327)

<h3>Bug fixes</h3>

* Fixed typo in measurement type error message in qnode.py
  [(#341)](https://github.com/XanaduAI/pennylane/pull/341)

<h3>Contributors</h3>

This release contains contributions from (in alphabetical order):

Shahnawaz Ahmed, Ville Bergholm, Aroosa Ijaz, Josh Izaac, Nathan Killoran, Angus Lowe,
Johannes Jakob Meyer, Maria Schuld, Antal Száva, Roeland Wiersema.

# Release 0.5.0

<h3>New features since last release</h3>

* Adds a new optimizer, `qml.QNGOptimizer`, which optimizes QNodes using
  quantum natural gradient descent. See https://arxiv.org/abs/1909.02108
  for more details.
  [(#295)](https://github.com/XanaduAI/pennylane/pull/295)
  [(#311)](https://github.com/XanaduAI/pennylane/pull/311)

* Adds a new QNode method, `QNode.metric_tensor()`,
  which returns the block-diagonal approximation to the Fubini-Study
  metric tensor evaluated on the attached device.
  [(#295)](https://github.com/XanaduAI/pennylane/pull/295)

* Sampling support: QNodes can now return a specified number of samples
  from a given observable via the top-level `pennylane.sample()` function.
  To support this on plugin devices, there is a new `Device.sample` method.

  Calculating gradients of QNodes that involve sampling is not possible.
  [(#256)](https://github.com/XanaduAI/pennylane/pull/256)

* `default.qubit` has been updated to provide support for sampling.
  [(#256)](https://github.com/XanaduAI/pennylane/pull/256)

* Added controlled rotation gates to PennyLane operations and `default.qubit` plugin.
  [(#251)](https://github.com/XanaduAI/pennylane/pull/251)

<h3>Breaking changes</h3>

* The method `Device.supported` was removed, and replaced with the methods
  `Device.supports_observable` and `Device.supports_operation`.
  Both methods can be called with string arguments (`dev.supports_observable('PauliX')`) and
  class arguments (`dev.supports_observable(qml.PauliX)`).
  [(#276)](https://github.com/XanaduAI/pennylane/pull/276)

* The following CV observables were renamed to comply with the new Operation/Observable
  scheme: `MeanPhoton` to `NumberOperator`, `Homodyne` to `QuadOperator` and `NumberState` to `FockStateProjector`.
  [(#254)](https://github.com/XanaduAI/pennylane/pull/254)

<h3>Improvements</h3>

* The `AmplitudeEmbedding` function now provides options to normalize and
  pad features to ensure a valid state vector is prepared.
  [(#275)](https://github.com/XanaduAI/pennylane/pull/275)

* Operations can now optionally specify generators, either as existing PennyLane
  operations, or by providing a NumPy array.
  [(#295)](https://github.com/XanaduAI/pennylane/pull/295)
  [(#313)](https://github.com/XanaduAI/pennylane/pull/313)

* Adds a `Device.parameters` property, so that devices can view a dictionary mapping free
  parameters to operation parameters. This will allow plugin devices to take advantage
  of parametric compilation.
  [(#283)](https://github.com/XanaduAI/pennylane/pull/283)

* Introduces two enumerations: `Any` and `All`, representing any number of wires
  and all wires in the system respectively. They can be imported from
  `pennylane.operation`, and can be used when defining the `Operation.num_wires`
  class attribute of operations.
  [(#277)](https://github.com/XanaduAI/pennylane/pull/277)

  As part of this change:

  - `All` is equivalent to the integer 0, for backwards compatibility with the
    existing test suite

  - `Any` is equivalent to the integer -1 to allow numeric comparison
    operators to continue working

  - An additional validation is now added to the `Operation` class,
    which will alert the user that an operation with `num_wires = All`
    is being incorrectly.

* The one-qubit rotations in `pennylane.plugins.default_qubit` no longer depend on Scipy's `expm`. Instead
  they are calculated with Euler's formula.
  [(#292)](https://github.com/XanaduAI/pennylane/pull/292)

* Creates an `ObservableReturnTypes` enumeration class containing `Sample`,
  `Variance` and `Expectation`. These new values can be assigned to the `return_type`
  attribute of an `Observable`.
  [(#290)](https://github.com/XanaduAI/pennylane/pull/290)

* Changed the signature of the `RandomLayer` and `RandomLayers` templates to have a fixed seed by default.
  [(#258)](https://github.com/XanaduAI/pennylane/pull/258)

* `setup.py` has been cleaned up, removing the non-working shebang,
  and removing unused imports.
  [(#262)](https://github.com/XanaduAI/pennylane/pull/262)

<h3>Documentation</h3>

* A documentation refactor to simplify the tutorials and
  include Sphinx-Gallery.
  [(#291)](https://github.com/XanaduAI/pennylane/pull/291)

  - Examples and tutorials previously split across the `examples/`
    and `doc/tutorials/` directories, in a mixture of ReST and Jupyter notebooks,
    have been rewritten as Python scripts with ReST comments in a single location,
    the `examples/` folder.

  - Sphinx-Gallery is used to automatically build and run the tutorials.
    Rendered output is displayed in the Sphinx documentation.

  - Links are provided at the top of every tutorial page for downloading the
    tutorial as an executable python script, downloading the tutorial
    as a Jupyter notebook, or viewing the notebook on GitHub.

  - The tutorials table of contents have been moved to a single quick start page.

* Fixed a typo in `QubitStateVector`.
  [(#296)](https://github.com/XanaduAI/pennylane/pull/296)

* Fixed a typo in the `default_gaussian.gaussian_state` function.
  [(#293)](https://github.com/XanaduAI/pennylane/pull/293)

* Fixed a typo in the gradient recipe within the `RX`, `RY`, `RZ`
  operation docstrings.
  [(#248)](https://github.com/XanaduAI/pennylane/pull/248)

* Fixed a broken link in the tutorial documentation, as a
  result of the `qml.expval.Observable` deprecation.
  [(#246)](https://github.com/XanaduAI/pennylane/pull/246)

<h3>Bug fixes</h3>

* Fixed a bug where a `PolyXP` observable would fail if applied to subsets
  of wires on `default.gaussian`.
  [(#277)](https://github.com/XanaduAI/pennylane/pull/277)

<h3>Contributors</h3>

This release contains contributions from (in alphabetical order):

Simon Cross, Aroosa Ijaz, Josh Izaac, Nathan Killoran, Johannes Jakob Meyer,
Rohit Midha, Nicolás Quesada, Maria Schuld, Antal Száva, Roeland Wiersema.

# Release 0.4.0

<h3>New features since last release</h3>

* `pennylane.expval()` is now a top-level *function*, and is no longer
  a package of classes. For now, the existing `pennylane.expval.Observable`
  interface continues to work, but will raise a deprecation warning.
  [(#232)](https://github.com/XanaduAI/pennylane/pull/232)

* Variance support: QNodes can now return the variance of observables,
  via the top-level `pennylane.var()` function. To support this on
  plugin devices, there is a new `Device.var` method.

  The following observables support analytic gradients of variances:

  - All qubit observables (requiring 3 circuit evaluations for involutory
    observables such as `Identity`, `X`, `Y`, `Z`; and 5 circuit evals for
    non-involutary observables, currently only `qml.Hermitian`)

  - First-order CV observables (requiring 5 circuit evaluations)

  Second-order CV observables support numerical variance gradients.

* `pennylane.about()` function added, providing details
  on current PennyLane version, installed plugins, Python,
  platform, and NumPy versions [(#186)](https://github.com/XanaduAI/pennylane/pull/186)

* Removed the logic that allowed `wires` to be passed as a positional
  argument in quantum operations. This allows us to raise more useful
  error messages for the user if incorrect syntax is used.
  [(#188)](https://github.com/XanaduAI/pennylane/pull/188)

* Adds support for multi-qubit expectation values of the `pennylane.Hermitian()`
  observable [(#192)](https://github.com/XanaduAI/pennylane/pull/192)

* Adds support for multi-qubit expectation values in `default.qubit`.
  [(#202)](https://github.com/XanaduAI/pennylane/pull/202)

* Organize templates into submodules [(#195)](https://github.com/XanaduAI/pennylane/pull/195).
  This included the following improvements:

  - Distinguish embedding templates from layer templates.

  - New random initialization functions supporting the templates available
    in the new submodule `pennylane.init`.

  - Added a random circuit template (`RandomLayers()`), in which rotations and 2-qubit gates are randomly
    distributed over the wires

  - Add various embedding strategies

<h3>Breaking changes</h3>

* The `Device` methods `expectations`, `pre_expval`, and `post_expval` have been
  renamed to `observables`, `pre_measure`, and `post_measure` respectively.
  [(#232)](https://github.com/XanaduAI/pennylane/pull/232)

<h3>Improvements</h3>

* `default.qubit` plugin now uses `np.tensordot` when applying quantum operations
  and evaluating expectations, resulting in significant speedup
  [(#239)](https://github.com/XanaduAI/pennylane/pull/239),
  [(#241)](https://github.com/XanaduAI/pennylane/pull/241)

* PennyLane now allows division of quantum operation parameters by a constant
  [(#179)](https://github.com/XanaduAI/pennylane/pull/179)

* Portions of the test suite are in the process of being ported to pytest.
  Note: this is still a work in progress.

  Ported tests include:

  - `test_ops.py`
  - `test_about.py`
  - `test_classical_gradients.py`
  - `test_observables.py`
  - `test_measure.py`
  - `test_init.py`
  - `test_templates*.py`
  - `test_ops.py`
  - `test_variable.py`
  - `test_qnode.py` (partial)

<h3>Bug fixes</h3>

* Fixed a bug in `Device.supported`, which would incorrectly
  mark an operation as supported if it shared a name with an
  observable [(#203)](https://github.com/XanaduAI/pennylane/pull/203)

* Fixed a bug in `Operation.wires`, by explicitly casting the
  type of each wire to an integer [(#206)](https://github.com/XanaduAI/pennylane/pull/206)

* Removed code in PennyLane which configured the logger,
  as this would clash with users' configurations
  [(#208)](https://github.com/XanaduAI/pennylane/pull/208)

* Fixed a bug in `default.qubit`, in which `QubitStateVector` operations
  were accidentally being cast to `np.float` instead of `np.complex`.
  [(#211)](https://github.com/XanaduAI/pennylane/pull/211)


<h3>Contributors</h3>

This release contains contributions from:

Shahnawaz Ahmed, riveSunder, Aroosa Ijaz, Josh Izaac, Nathan Killoran, Maria Schuld.

# Release 0.3.1

<h3>Bug fixes</h3>

* Fixed a bug where the interfaces submodule was not correctly being packaged via setup.py

# Release 0.3.0

<h3>New features since last release</h3>

* PennyLane now includes a new `interfaces` submodule, which enables QNode integration with additional machine learning libraries.
* Adds support for an experimental PyTorch interface for QNodes
* Adds support for an experimental TensorFlow eager execution interface for QNodes
* Adds a PyTorch+GPU+QPU tutorial to the documentation
* Documentation now includes links and tutorials including the new [PennyLane-Forest](https://github.com/rigetti/pennylane-forest) plugin.

<h3>Improvements</h3>

* Printing a QNode object, via `print(qnode)` or in an interactive terminal, now displays more useful information regarding the QNode,
  including the device it runs on, the number of wires, it's interface, and the quantum function it uses:

  ```python
  >>> print(qnode)
  <QNode: device='default.qubit', func=circuit, wires=2, interface=PyTorch>
  ```

<h3>Contributors</h3>

This release contains contributions from:

Josh Izaac and Nathan Killoran.


# Release 0.2.0

<h3>New features since last release</h3>

* Added the `Identity` expectation value for both CV and qubit models [(#135)](https://github.com/XanaduAI/pennylane/pull/135)
* Added the `templates.py` submodule, containing some commonly used QML models to be used as ansatz in QNodes [(#133)](https://github.com/XanaduAI/pennylane/pull/133)
* Added the `qml.Interferometer` CV operation [(#152)](https://github.com/XanaduAI/pennylane/pull/152)
* Wires are now supported as free QNode parameters [(#151)](https://github.com/XanaduAI/pennylane/pull/151)
* Added ability to update stepsizes of the optimizers [(#159)](https://github.com/XanaduAI/pennylane/pull/159)

<h3>Improvements</h3>

* Removed use of hardcoded values in the optimizers, made them parameters (see [#131](https://github.com/XanaduAI/pennylane/pull/131) and [#132](https://github.com/XanaduAI/pennylane/pull/132))
* Created the new `PlaceholderExpectation`, to be used when both CV and qubit expval modules contain expectations with the same name
* Provide a way for plugins to view the operation queue _before_ applying operations. This allows for on-the-fly modifications of
  the queue, allowing hardware-based plugins to support the full range of qubit expectation values. [(#143)](https://github.com/XanaduAI/pennylane/pull/143)
* QNode return values now support _any_ form of sequence, such as lists, sets, etc. [(#144)](https://github.com/XanaduAI/pennylane/pull/144)
* CV analytic gradient calculation is now more robust, allowing for operations which may not themselves be differentiated, but have a
  well defined `_heisenberg_rep` method, and so may succeed operations that are analytically differentiable [(#152)](https://github.com/XanaduAI/pennylane/pull/152)

<h3>Bug fixes</h3>

* Fixed a bug where the variational classifier example was not batching when learning parity (see [#128](https://github.com/XanaduAI/pennylane/pull/128) and [#129](https://github.com/XanaduAI/pennylane/pull/129))
* Fixed an inconsistency where some initial state operations were documented as accepting complex parameters - all operations
  now accept real values [(#146)](https://github.com/XanaduAI/pennylane/pull/146)

<h3>Contributors</h3>

This release contains contributions from:

Christian Gogolin, Josh Izaac, Nathan Killoran, and Maria Schuld.


# Release 0.1.0

Initial public release.

<h3>Contributors</h3>
This release contains contributions from:

Ville Bergholm, Josh Izaac, Maria Schuld, Christian Gogolin, and Nathan Killoran.<|MERGE_RESOLUTION|>--- conflicted
+++ resolved
@@ -2,7 +2,6 @@
 
 <h3>New features since last release</h3>
 
-<<<<<<< HEAD
 * Grover Diffusion Operator template added.
   [(#1442)](https://github.com/PennyLaneAI/pennylane/pull/1442)
 
@@ -45,7 +44,8 @@
   >>> GroverSearch(num_iterations=2)
   tensor([0.0078125, 0.0078125, 0.0078125, 0.0078125, 0.0078125, 0.0078125,
       0.0078125, 0.9453125], requires_grad=True)
-=======
+  ```
+
 * A new quantum function transform has been added to perform full fusion of
   arbitrary-length sequences of single-qubit gates.
   [(#1458)](https://github.com/PennyLaneAI/pennylane/pull/1458)
@@ -132,7 +132,6 @@
   >>> print(qml.draw(optimized_qnode)(0.1, 0.2, 0.3))
    0: ──RX(0.2)───────────────────╭C────────┤ ⟨X⟩
    1: ──Rot(0.409, 0.485, 0.306)──╰RY(0.7)──┤
->>>>>>> 2b451deb
   ```
 
 * A decomposition has been added to ``QubitUnitary`` that makes the
@@ -304,8 +303,8 @@
 
 This release contains contributions from (in alphabetical order):
 
-Olivia Di Matteo, Josh Izaac, Leonhard Kunczik, Romain Moyard, Ashish Panigrahi, Maria Schuld,
-Jay Soni
+Olivia Di Matteo, Josh Izaac, Leonhard Kunczik, Christina Lee, Romain Moyard, Ashish Panigrahi,
+Maria Schuld, Jay Soni
 
 
 # Release 0.16.0 (current release)
