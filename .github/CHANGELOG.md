# Release 0.13.0-dev (development release)

<h3>New features since last release</h3>

* A new hardware-efficient particle-conserving template has been implemented
  to perform VQE-based quantum chemistry simulations. The new template applies
  several layers of the particle-conserving entangler proposed in Fig. 2a
  of the article by Barkoutsos *et al*. in
  `arXiv:1805.04340 <https://arxiv.org/abs/1805.04340>`_
  [(#875)](https://github.com/PennyLaneAI/pennylane/pull/875)

* The `Device` and `QubitDevice` classes have a new API method, `batch_execute()`.
  This method accepts a *list* of tapes, and returns a list of evaluated numerical values.
  This may be useful for devices that support performing numerous quantum evaluations
  simultaneously. If not overridden, by default the list of tapes will be executed
  in serial by calling the `execute()` method.
  [(#840)](https://github.com/PennyLaneAI/pennylane/pull/840)

* The `QuantumTape` class now contains basic resource estimation functionality. The method
  `tape.get_resources()` returns a dictionary with a list of the constituent operations and the
  number of times they were run. Similarly, `tape.get_depth()` computes the circuit depth.
  [(#862)](https://github.com/PennyLaneAI/pennylane/pull/862)

* Adds the square root X gate `SX`. [(#871)](https://github.com/PennyLaneAI/pennylane/pull/871)

  ```python
  dev = qml.device("default.qubit", wires=1)

  @qml.qnode(dev)
  def circuit():
      qml.SX(wires=[0])
      return qml.expval(qml.PauliZ(wires=[0]))
  ```

* Adds the `qml.density_matrix` QNode return with partial trace capabilities.
  [(#878)](https://github.com/PennyLaneAI/pennylane/pull/878)

  The density matrix over the provided wires is returned, with all other subsystems traced out.
  `qml.density_matrix` currently works for both the `default.qubit` and `default.mixed` devices.

  ```python
  qml.enable_tape()
  dev = qml.device("default.qubit", wires=2)

  def circuit(x):
      qml.PauliY(wires=0)
      qml.Hadamard(wires=1)
      return qml.density_matrix(wires=[1])  # wire 0 is traced out
  ```

<h3>Improvements</h3>

* QNodes in tape mode now support returning observables on the same wire if the observables are
  qubit-wise commuting Pauli words. Qubit-wise commuting observables can be evaluated with a
  single device run because they are diagonal in the same basis, or can be equivalently
  transformed to the computational basis using a shared set of single-qubit rotations.
  [(#882)](https://github.com/PennyLaneAI/pennylane/pull/882)

  The following shows how to return the Pauli words ``XX`` and ``XI``:

  ```python
  qml.enable_tape()

  @qml.qnode(dev)
  def f(x):
      qml.Hadamard(wires=0)
      qml.Hadamard(wires=1)
      qml.CRot(0.1, 0.2, 0.3, wires=[1, 0])
      qml.RZ(x, wires=1)
      return qml.expval(qml.PauliX(0) @ qml.PauliX(1)), qml.expval(qml.PauliX(0))
  ```

  This can now be correctly evaluated:

  ```pycon
  >>> f(0.4)
  tensor([0.89431013, 0.9510565 ], requires_grad=True)
  ```

* PennyLane provides a new, experimental module `qml.proc` which provides framework agnostic
  functions for array and tensor manipulations.
  [(#886)](https://github.com/PennyLaneAI/pennylane/pull/886)

  Given the input tensor-like object, the call is
  dispatched to the corresponding array manipulation framework, allowing for end-to-end
  differentiation to be preserved.

  ```pycon
  >>> x = torch.tensor([1., 2.])
  >>> qml.proc.ones_like(x)
  tensor([1, 1])
  >>> y = tf.Variable([[0], [5]])
  >>> qml.proc.ones_like(y, dtype=np.complex128)
  <tf.Tensor: shape=(2, 1), dtype=complex128, numpy=
  array([[1.+0.j],
         [1.+0.j]])>
  ```

  Note that these functions are experimental, and only a subset of common functionality is
  supported. Furthermore, the names and behaviour of these functions may differ from similar
  functions in common frameworks; please refer to the function docstrings for more details.

* The classical processing in the `MottonenStatePreparation` template has been largely
  rewritten to use dense matrices and tensor manipulations where ever possible.
  This is a preparation to support differentiation through the template in future.
  [(#864)](https://github.com/PennyLaneAI/pennylane/pull/864)

* Device-based caching has replaced QNode caching. Caching is now accessed by passing a
  `cache` argument to the device.
  [(#851)](https://github.com/PennyLaneAI/pennylane/pull/851)

  The `cache` argument should be an integer specifying the size of the cache. For example, a
  cache of size 10 is created using:

  ```pycon
  >>> dev = qml.device("default.qubit", wires=2, cache=10)
  ```

* The `qnn.KerasLayer` class now supports differentiating the QNode through classical
  backpropagation in tape mode.
  [(#869)](https://github.com/PennyLaneAI/pennylane/pull/869)

  ```python
  qml.enable_tape()

  dev = qml.device("default.qubit.tf", wires=2)

  @qml.qnode(dev, interface="tf", diff_method="backprop")
  def f(inputs, weights):
      qml.templates.AngleEmbedding(inputs, wires=range(2))
      qml.templates.StronglyEntanglingLayers(weights, wires=range(2))
      return [qml.expval(qml.PauliZ(i)) for i in range(2)]

  weight_shapes = {"weights": (3, 2, 3)}

  qlayer = qml.qnn.KerasLayer(f, weight_shapes, output_dim=2)

  inputs = tf.constant(np.random.random((4, 2)), dtype=tf.float32)

  with tf.GradientTape() as tape:
      out = qlayer(inputs)

  tape.jacobian(out, qlayer.trainable_weights)
  ```

* The number of device executions over a QNode's lifetime can now be returned using `num_executions`.
  [(#853)](https://github.com/PennyLaneAI/pennylane/pull/853)

  ```pycon
  >>> dev = qml.device("default.qubit", wires=2)
  >>> @qml.qnode(dev)
  ... def circuit(x, y):
  ...    qml.RX(x, wires=[0])
  ...    qml.RY(y, wires=[1])
  ...    qml.CNOT(wires=[0, 1])
  ...    return qml.expval(qml.PauliZ(0) @ qml.PauliX(1))
  >>> for _ in range(10):
  ...    circuit(0.432, 0.12)
  >>> print(dev.num_executions)
  10
  ```

* The gradient methods in tape mode now fully separate the quantum and classical processing.Rather
  than returning the evaluated gradients directly, they now return a tuple containing the required
  quantum and classical processing steps.
  [(#840)](https://github.com/PennyLaneAI/pennylane/pull/840)

  ```python
  def gradient_method(idx, param, **options):
      # generate the quantum tapes that must be computed
      # to determine the quantum gradient
      tapes = quantum_gradient_tapes(self)

      def processing_fn(results):
          # perform classical processing on the evaluated tapes
          # returning the evaluated quantum gradient
          return classical_processing(results)

      return tapes, processing_fn
  ```

  The `JacobianTape.jacobian()` method has been similarly modified to accumulate all gradient
  quantum tapes and classical processing functions, evaluate all quantum tapes simultaneously,
  and then apply the post-processing functions to the evaluated tape results.

* The `Operation`, `Tensor`, and `MeasurementProcess` classes now has the `__copy__` special method
  defined. This allows us to ensure that, when a shallow copy is performed of an operation, the
  mutable list storing the operation parameters is *also* shallow copied. Both the old operation and
  the copied operation will continue to share the same parameter data,
  [(#840)](https://github.com/PennyLaneAI/pennylane/pull/840)

  ```pycon
  >>> import copy
  >>> op = qml.RX(0.2, wires=0)
  >>> op2 = copy.copy(op)
  >>> op.data[0] is op2.data[0]
  True
  ```

  however the *list container* is not a reference:

  ```pycon
  >>> op.data is op2.data
  False
  ```

  This allows the parameters of the copied operation to be modified, without mutating
  the parameters of the original operation.

* The `QuantumTape.copy` method has been tweaked so that:
  [(#840)](https://github.com/PennyLaneAI/pennylane/pull/840)

  - Optionally, the tape's operations are shallow copied in addition to the tape by passing the
    `copy_operations=True` boolean flag. This allows the copied tape's parameters to be mutated
    without affecting the original tape's parameters. (Note: the two tapes will share parameter data
    *until* one of the tapes has their parameter list modified.)

  - Copied tapes can be cast to another `QuantumTape` subclass by passing the `tape_cls` keyword
    argument.

* Support for tape mode has improved across PennyLane. The following features now work in tape mode:

  - QNode collections [(#863)](https://github.com/PennyLaneAI/pennylane/pull/863)
  - `VQECost` [(#863)](https://github.com/PennyLaneAI/pennylane/pull/863)
  - `qnn.KerasLayer` [(#869)](https://github.com/PennyLaneAI/pennylane/pull/869)
  - `qnn.TorchLayer` [(#865)](https://github.com/PennyLaneAI/pennylane/pull/865)

<h3>Breaking changes</h3>

<h3>Documentation</h3>

<h3>Bug fixes</h3>

* The new tape mode now prevents multiple observables from being evaluated on the same wire
  if the observables are not qubit-wise commuting Pauli words.
  [(#882)](https://github.com/PennyLaneAI/pennylane/pull/882)

* Inverses of common gates can now be applied using array/tensor manipulation tricks. The
  following gates are affected: `PauliX`, `PauliY`, `PauliZ`, `Hadamard`, `SWAP`, `S`,
  `T`, `CNOT`, `CZ`.
  [(#872)](https://github.com/PennyLaneAI/pennylane/pull/872)

* The `PauliRot` operation now gracefully handles single-qubit Paulis, and all-identity Paulis
  [(#860)](https://github.com/PennyLaneAI/pennylane/pull/860).

* Fixes a bug whereby binary Python operators were not properly propagating the `requires_grad`
  attribute to the output tensor.
  [(#889)](https://github.com/PennyLaneAI/pennylane/pull/889)
  
* Fixes a bug which prevents `TorchLayer` from doing `backward` when CUDA is enabled.

<h3>Contributors</h3>

This release contains contributions from (in alphabetical order):

<<<<<<< HEAD
Thomas Bromley, Christina Lee, Olivia Di Matteo, Anthony Hayes, Josh Izaac, Nathan Killoran, Maria Schuld, Shumpei Kobayashi
=======
Thomas Bromley, Christina Lee, Olivia Di Matteo, Anthony Hayes, Josh Izaac, Nathan Killoran,
Romain Moyard, Maria Schuld
>>>>>>> 7168ca57


# Release 0.12.0 (current release)

<h3>New features since last release</h3>

<h4>New and improved simulators</h4>

* PennyLane now supports a new device, `default.mixed`, designed for
  simulating mixed-state quantum computations. This enables native
  support for implementing noisy channels in a circuit, which generally
  map pure states to mixed states.
  [(#794)](https://github.com/PennyLaneAI/pennylane/pull/794)
  [(#807)](https://github.com/PennyLaneAI/pennylane/pull/807)
  [(#819)](https://github.com/PennyLaneAI/pennylane/pull/819)

  The device can be initialized as
  ```pycon
  >>> dev = qml.device("default.mixed", wires=1)
  ```

  This allows the construction of QNodes that include non-unitary operations,
  such as noisy channels:

  ```pycon
  >>> @qml.qnode(dev)
  ... def circuit(params):
  ...     qml.RX(params[0], wires=0)
  ...     qml.RY(params[1], wires=0)
  ...     qml.AmplitudeDamping(0.5, wires=0)
  ...     return qml.expval(qml.PauliZ(0))
  >>> print(circuit([0.54, 0.12]))
  0.9257702929524184
  >>> print(circuit([0, np.pi]))
  0.0
  ```

<h4>New tools for optimizing measurements</h4>

* The new `grouping` module provides functionality for grouping simultaneously measurable Pauli word
  observables.
  [(#761)](https://github.com/PennyLaneAI/pennylane/pull/761)
  [(#850)](https://github.com/PennyLaneAI/pennylane/pull/850)
  [(#852)](https://github.com/PennyLaneAI/pennylane/pull/852)

  - The `optimize_measurements` function will take as input a list of Pauli word observables and
    their corresponding coefficients (if any), and will return the partitioned Pauli terms
    diagonalized in the measurement basis and the corresponding diagonalizing circuits.

    ```python
    from pennylane.grouping import optimize_measurements
    h, nr_qubits = qml.qchem.molecular_hamiltonian("h2", "h2.xyz")
    rotations, grouped_ops, grouped_coeffs = optimize_measurements(h.ops, h.coeffs, grouping="qwc")
    ```

    The diagonalizing circuits of `rotations` correspond to the diagonalized Pauli word groupings of
    `grouped_ops`.

  - Pauli word partitioning utilities are performed by the `PauliGroupingStrategy`
    class. An input list of Pauli words can be partitioned into mutually commuting,
    qubit-wise-commuting, or anticommuting groupings.

    For example, partitioning Pauli words into anticommutative groupings by the Recursive Largest
    First (RLF) graph colouring heuristic:

    ```python
    from pennylane import PauliX, PauliY, PauliZ, Identity
    from pennylane.grouping import group_observables
    pauli_words = [
        Identity('a') @ Identity('b'),
        Identity('a') @ PauliX('b'),
        Identity('a') @ PauliY('b'),
        PauliZ('a') @ PauliX('b'),
        PauliZ('a') @ PauliY('b'),
        PauliZ('a') @ PauliZ('b')
    ]
    groupings = group_observables(pauli_words, grouping_type='anticommuting', method='rlf')
    ```

  - Various utility functions are included for obtaining and manipulating Pauli
    words in the binary symplectic vector space representation.

    For instance, two Pauli words may be converted to their binary vector representation:

    ```pycon
    >>> from pennylane.grouping import pauli_to_binary
    >>> from pennylane.wires import Wires
    >>> wire_map = {Wires('a'): 0, Wires('b'): 1}
    >>> pauli_vec_1 = pauli_to_binary(qml.PauliX('a') @ qml.PauliY('b'))
    >>> pauli_vec_2 = pauli_to_binary(qml.PauliZ('a') @ qml.PauliZ('b'))
    >>> pauli_vec_1
    [1. 1. 0. 1.]
    >>> pauli_vec_2
    [0. 0. 1. 1.]
    ```

    Their product up to a phase may be computed by taking the sum of their binary vector
    representations, and returned in the operator representation.

    ```pycon
    >>> from pennylane.grouping import binary_to_pauli
    >>> binary_to_pauli((pauli_vec_1 + pauli_vec_2) % 2, wire_map)
    Tensor product ['PauliY', 'PauliX']: 0 params, wires ['a', 'b']
    ```

    For more details on the grouping module, see the
    [grouping module documentation](https://pennylane.readthedocs.io/en/stable/code/qml_grouping.html)


<h4>Returning the quantum state from simulators</h4>

* The quantum state of a QNode can now be returned using the `qml.state()` return function.
  [(#818)](https://github.com/XanaduAI/pennylane/pull/818)

  ```python
  import pennylane as qml

  dev = qml.device("default.qubit", wires=3)
  qml.enable_tape()

  @qml.qnode(dev)
  def qfunc(x, y):
      qml.RZ(x, wires=0)
      qml.CNOT(wires=[0, 1])
      qml.RY(y, wires=1)
      qml.CNOT(wires=[0, 2])
      return qml.state()

  >>> qfunc(0.56, 0.1)
  array([0.95985437-0.27601028j, 0.        +0.j        ,
         0.04803275-0.01381203j, 0.        +0.j        ,
         0.        +0.j        , 0.        +0.j        ,
         0.        +0.j        , 0.        +0.j        ])
  ```

  Differentiating the state is currently available when using the
  classical backpropagation differentiation method (`diff_method="backprop"`) with a compatible device,
  and when using the new tape mode.

<h4>New operations and channels</h4>

* PennyLane now includes standard channels such as the Amplitude-damping,
  Phase-damping, and Depolarizing channels, as well as the ability
  to make custom qubit channels.
  [(#760)](https://github.com/PennyLaneAI/pennylane/pull/760)
  [(#766)](https://github.com/PennyLaneAI/pennylane/pull/766)
  [(#778)](https://github.com/PennyLaneAI/pennylane/pull/778)

* The controlled-Y operation is now available via `qml.CY`. For devices that do
  not natively support the controlled-Y operation, it will be decomposed
  into `qml.RY`, `qml.CNOT`, and `qml.S` operations.
  [(#806)](https://github.com/PennyLaneAI/pennylane/pull/806)

<h4>Preview the next-generation PennyLane QNode</h4>

* The new PennyLane `tape` module provides a re-formulated QNode class, rewritten from the ground-up,
  that uses a new `QuantumTape` object to represent the QNode's quantum circuit. Tape mode
  provides several advantages over the standard PennyLane QNode.
  [(#785)](https://github.com/PennyLaneAI/pennylane/pull/785)
  [(#792)](https://github.com/PennyLaneAI/pennylane/pull/792)
  [(#796)](https://github.com/PennyLaneAI/pennylane/pull/796)
  [(#800)](https://github.com/PennyLaneAI/pennylane/pull/800)
  [(#803)](https://github.com/PennyLaneAI/pennylane/pull/803)
  [(#804)](https://github.com/PennyLaneAI/pennylane/pull/804)
  [(#805)](https://github.com/PennyLaneAI/pennylane/pull/805)
  [(#808)](https://github.com/PennyLaneAI/pennylane/pull/808)
  [(#810)](https://github.com/PennyLaneAI/pennylane/pull/810)
  [(#811)](https://github.com/PennyLaneAI/pennylane/pull/811)
  [(#815)](https://github.com/PennyLaneAI/pennylane/pull/815)
  [(#820)](https://github.com/PennyLaneAI/pennylane/pull/820)
  [(#823)](https://github.com/PennyLaneAI/pennylane/pull/823)
  [(#824)](https://github.com/PennyLaneAI/pennylane/pull/824)
  [(#829)](https://github.com/PennyLaneAI/pennylane/pull/829)

  - Support for in-QNode classical processing: Tape mode allows for differentiable classical
    processing within the QNode.

  - No more Variable wrapping: In tape mode, QNode arguments no longer become `Variable`
    objects within the QNode.

  - Less restrictive QNode signatures: There is no longer any restriction on the QNode signature;
    the QNode can be defined and called following the same rules as standard Python functions.

  - Unifying all QNodes: The tape-mode QNode merges all QNodes (including the
    `JacobianQNode` and the `PassthruQNode`) into a single unified QNode, with
    identical behaviour regardless of the differentiation type.

  - Optimizations: Tape mode provides various performance optimizations, reducing pre- and
    post-processing overhead, and reduces the number of quantum evaluations in certain cases.

  Note that tape mode is **experimental**, and does not currently have feature-parity with the
  existing QNode. [Feedback and bug reports](https://github.com/PennyLaneAI/pennylane/issues) are
  encouraged and will help improve the new tape mode.

  Tape mode can be enabled globally via the `qml.enable_tape` function, without changing your
  PennyLane code:

  ```python
  qml.enable_tape()
  dev = qml.device("default.qubit", wires=1)

  @qml.qnode(dev, interface="tf")
  def circuit(p):
      print("Parameter value:", p)
      qml.RX(tf.sin(p[0])**2 + p[1], wires=0)
      return qml.expval(qml.PauliZ(0))
  ```

  For more details, please see the [tape mode
  documentation](https://pennylane.readthedocs.io/en/stable/code/qml_tape.html).

<h3>Improvements</h3>

* QNode caching has been introduced, allowing the QNode to keep track of the results of previous
  device executions and reuse those results in subsequent calls.
  Note that QNode caching is only supported in the new and experimental tape-mode.
  [(#817)](https://github.com/PennyLaneAI/pennylane/pull/817)

  Caching is available by passing a `caching` argument to the QNode:

  ```python
  dev = qml.device("default.qubit", wires=2)
  qml.enable_tape()

  @qml.qnode(dev, caching=10)  # cache up to 10 evaluations
  def qfunc(x):
      qml.RX(x, wires=0)
      qml.RX(0.3, wires=1)
      qml.CNOT(wires=[0, 1])
      return qml.expval(qml.PauliZ(1))

  qfunc(0.1)  # first evaluation executes on the device
  qfunc(0.1)  # second evaluation accesses the cached result
  ```

* Sped up the application of certain gates in `default.qubit` by using array/tensor
  manipulation tricks. The following gates are affected: `PauliX`, `PauliY`, `PauliZ`,
  `Hadamard`, `SWAP`, `S`, `T`, `CNOT`, `CZ`.
  [(#772)](https://github.com/PennyLaneAI/pennylane/pull/772)

* The computation of marginal probabilities has been made more efficient for devices
  with a large number of wires, achieving in some cases a 5x speedup.
  [(#799)](https://github.com/PennyLaneAI/pennylane/pull/799)

* Adds arithmetic operations (addition, tensor product,
  subtraction, and scalar multiplication) between `Hamiltonian`,
  `Tensor`, and `Observable` objects, and inline arithmetic
  operations between Hamiltonians and other observables.
  [(#765)](https://github.com/PennyLaneAI/pennylane/pull/765)

  Hamiltonians can now easily be defined as sums of observables:

  ```pycon3
  >>> H = 3 * qml.PauliZ(0) - (qml.PauliX(0) @ qml.PauliX(1)) + qml.Hamiltonian([4], [qml.PauliZ(0)])
  >>> print(H)
  (7.0) [Z0] + (-1.0) [X0 X1]
  ```

* Adds `compare()` method to `Observable` and `Hamiltonian` classes, which allows
  for comparison between observable quantities.
  [(#765)](https://github.com/PennyLaneAI/pennylane/pull/765)

  ```pycon3
  >>> H = qml.Hamiltonian([1], [qml.PauliZ(0)])
  >>> obs = qml.PauliZ(0) @ qml.Identity(1)
  >>> print(H.compare(obs))
  True
  ```

  ```pycon3
  >>> H = qml.Hamiltonian([2], [qml.PauliZ(0)])
  >>> obs = qml.PauliZ(1) @ qml.Identity(0)
  >>> print(H.compare(obs))
  False
  ```

* Adds `simplify()` method to the `Hamiltonian` class.
  [(#765)](https://github.com/PennyLaneAI/pennylane/pull/765)

  ```pycon3
  >>> H = qml.Hamiltonian([1, 2], [qml.PauliZ(0), qml.PauliZ(0) @ qml.Identity(1)])
  >>> H.simplify()
  >>> print(H)
  (3.0) [Z0]
  ```

* Added a new bit-flip mixer to the `qml.qaoa` module.
  [(#774)](https://github.com/PennyLaneAI/pennylane/pull/774)

* Summation of two `Wires` objects is now supported and will return
  a `Wires` object containing the set of all wires defined by the
  terms in the summation.
  [(#812)](https://github.com/PennyLaneAI/pennylane/pull/812)

<h3>Breaking changes</h3>

* The PennyLane NumPy module now returns scalar (zero-dimensional) arrays where
  Python scalars were previously returned.
  [(#820)](https://github.com/PennyLaneAI/pennylane/pull/820)
  [(#833)](https://github.com/PennyLaneAI/pennylane/pull/833)

  For example, this affects array element indexing, and summation:

  ```pycon
  >>> x = np.array([1, 2, 3], requires_grad=False)
  >>> x[0]
  tensor(1, requires_grad=False)
  >>> np.sum(x)
  tensor(6, requires_grad=True)
  ```

  This may require small updates to user code. A convenience method, `np.tensor.unwrap()`,
  has been added to help ease the transition. This converts PennyLane NumPy tensors
  to standard NumPy arrays and Python scalars:

  ```pycon
  >>> x = np.array(1.543, requires_grad=False)
  >>> x.unwrap()
  1.543
  ```

  Note, however, that information regarding array differentiability will be
  lost.

* The device capabilities dictionary has been redesigned, for clarity and robustness. In particular,
  the capabilities dictionary is now inherited from the parent class, various keys have more
  expressive names, and all keys are now defined in the base device class. For more details, please
  [refer to the developer
  documentation](https://pennylane.readthedocs.io/en/stable/development/plugins.html#device-capabilities).
  [(#781)](https://github.com/PennyLaneAI/pennylane/pull/781/files)

<h3>Bug fixes</h3>

* Changed to use lists for storing variable values inside `BaseQNode`
  allowing complex matrices to be passed to `QubitUnitary`.
  [(#773)](https://github.com/PennyLaneAI/pennylane/pull/773)

* Fixed a bug within `default.qubit`, resulting in greater efficiency
  when applying a state vector to all wires on the device.
  [(#849)](https://github.com/PennyLaneAI/pennylane/pull/849)

<h3>Documentation</h3>

* Equations have been added to the `qml.sample` and `qml.probs` docstrings
  to clarify the mathematical foundation of the performed measurements.
  [(#843)](https://github.com/PennyLaneAI/pennylane/pull/843)

<h3>Contributors</h3>

This release contains contributions from (in alphabetical order):

Aroosa Ijaz, Juan Miguel Arrazola, Thomas Bromley, Jack Ceroni, Alain Delgado Gran, Josh Izaac,
Soran Jahangiri, Nathan Killoran, Robert Lang, Cedric Lin, Olivia Di Matteo, Nicolás Quesada, Maria
Schuld, Antal Száva.

# Release 0.11.0

<h3>New features since last release</h3>

<h4>New and improved simulators</h4>

* Added a new device, `default.qubit.autograd`, a pure-state qubit simulator written using Autograd.
  This device supports classical backpropagation (`diff_method="backprop"`); this can
  be faster than the parameter-shift rule for computing quantum gradients
  when the number of parameters to be optimized is large.
  [(#721)](https://github.com/XanaduAI/pennylane/pull/721)

  ```pycon
  >>> dev = qml.device("default.qubit.autograd", wires=1)
  >>> @qml.qnode(dev, diff_method="backprop")
  ... def circuit(x):
  ...     qml.RX(x[1], wires=0)
  ...     qml.Rot(x[0], x[1], x[2], wires=0)
  ...     return qml.expval(qml.PauliZ(0))
  >>> weights = np.array([0.2, 0.5, 0.1])
  >>> grad_fn = qml.grad(circuit)
  >>> print(grad_fn(weights))
  array([-2.25267173e-01, -1.00864546e+00,  6.93889390e-18])
  ```

  See the [device documentation](https://pennylane.readthedocs.io/en/stable/code/api/pennylane.devices.default_qubit_autograd.DefaultQubitAutograd.html) for more details.

* A new experimental C++ state-vector simulator device is now available, `lightning.qubit`. It
  uses the C++ Eigen library to perform fast linear algebra calculations for simulating quantum
  state-vector evolution.

  `lightning.qubit` is currently in beta; it can be installed via `pip`:

  ```console
  $ pip install pennylane-lightning
  ```

  Once installed, it can be used as a PennyLane device:

  ```pycon
  >>> dev = qml.device("lightning.qubit", wires=2)
  ```

  For more details, please see the [lightning qubit documentation](https://pennylane-lightning.readthedocs.io).

<h4>New algorithms and templates</h4>

* Added built-in QAOA functionality via the new `qml.qaoa` module.
  [(#712)](https://github.com/PennyLaneAI/pennylane/pull/712)
  [(#718)](https://github.com/PennyLaneAI/pennylane/pull/718)
  [(#741)](https://github.com/PennyLaneAI/pennylane/pull/741)
  [(#720)](https://github.com/PennyLaneAI/pennylane/pull/720)

  This includes the following features:

  * New `qml.qaoa.x_mixer` and `qml.qaoa.xy_mixer` functions for defining Pauli-X and XY
    mixer Hamiltonians.

  * MaxCut: The `qml.qaoa.maxcut` function allows easy construction of the cost Hamiltonian
    and recommended mixer Hamiltonian for solving the MaxCut problem for a supplied graph.

  * Layers: `qml.qaoa.cost_layer` and `qml.qaoa.mixer_layer` take cost and mixer
    Hamiltonians, respectively, and apply the corresponding QAOA cost and mixer layers
    to the quantum circuit

  For example, using PennyLane to construct and solve a MaxCut problem with QAOA:

  ```python
  wires = range(3)
  graph = Graph([(0, 1), (1, 2), (2, 0)])
  cost_h, mixer_h = qaoa.maxcut(graph)

  def qaoa_layer(gamma, alpha):
      qaoa.cost_layer(gamma, cost_h)
      qaoa.mixer_layer(alpha, mixer_h)

  def antatz(params, **kwargs):

      for w in wires:
          qml.Hadamard(wires=w)

      # repeat the QAOA layer two times
      qml.layer(qaoa_layer, 2, params[0], params[1])

  dev = qml.device('default.qubit', wires=len(wires))
  cost_function = qml.VQECost(ansatz, cost_h, dev)
  ```

* Added an `ApproxTimeEvolution` template to the PennyLane templates module, which
  can be used to implement Trotterized time-evolution under a Hamiltonian.
  [(#710)](https://github.com/XanaduAI/pennylane/pull/710)

  <img src="https://pennylane.readthedocs.io/en/latest/_static/templates/subroutines/approx_time_evolution.png" width=50%/>

* Added a `qml.layer` template-constructing function, which takes a unitary, and
  repeatedly applies it on a set of wires to a given depth.
  [(#723)](https://github.com/PennyLaneAI/pennylane/pull/723)

  ```python
  def subroutine():
      qml.Hadamard(wires=[0])
      qml.CNOT(wires=[0, 1])
      qml.PauliX(wires=[1])

  dev = qml.device('default.qubit', wires=3)

  @qml.qnode(dev)
  def circuit():
      qml.layer(subroutine, 3)
      return [qml.expval(qml.PauliZ(0)), qml.expval(qml.PauliZ(1))]
  ```

  This creates the following circuit:
  ```pycon
  >>> circuit()
  >>> print(circuit.draw())
  0: ──H──╭C──X──H──╭C──X──H──╭C──X──┤ ⟨Z⟩
  1: ─────╰X────────╰X────────╰X─────┤ ⟨Z⟩
  ```

* Added the `qml.utils.decompose_hamiltonian` function. This function can be used to
  decompose a Hamiltonian into a linear combination of Pauli operators.
  [(#671)](https://github.com/XanaduAI/pennylane/pull/671)

  ```pycon
  >>> A = np.array(
  ... [[-2, -2+1j, -2, -2],
  ... [-2-1j,  0,  0, -1],
  ... [-2,  0, -2, -1],
  ... [-2, -1, -1,  0]])
  >>> coeffs, obs_list = decompose_hamiltonian(A)
  ```

<h4>New device features</h4>

* It is now possible to specify custom wire labels, such as `['anc1', 'anc2', 0, 1, 3]`, where the labels
  can be strings or numbers.
  [(#666)](https://github.com/XanaduAI/pennylane/pull/666)

  Custom wire labels are defined by passing a list to the `wires` argument when creating the device:

  ```pycon
  >>> dev = qml.device("default.qubit", wires=['anc1', 'anc2', 0, 1, 3])
  ```

  Quantum operations should then be invoked with these custom wire labels:

  ``` pycon
  >>> @qml.qnode(dev)
  >>> def circuit():
  ...    qml.Hadamard(wires='anc2')
  ...    qml.CNOT(wires=['anc1', 3])
  ...    ...
  ```

  The existing behaviour, in which the number of wires is specified on device initialization,
  continues to work as usual. This gives a default behaviour where wires are labelled
  by consecutive integers.

  ```pycon
  >>> dev = qml.device("default.qubit", wires=5)
  ```

* An integrated device test suite has been added, which can be used
  to run basic integration tests on core or external devices.
  [(#695)](https://github.com/PennyLaneAI/pennylane/pull/695)
  [(#724)](https://github.com/PennyLaneAI/pennylane/pull/724)
  [(#733)](https://github.com/PennyLaneAI/pennylane/pull/733)

  The test can be invoked against a particular device by calling the `pl-device-test`
  command line program:

  ```console
  $ pl-device-test --device=default.qubit --shots=1234 --analytic=False
  ```

  If the tests are run on external devices, the device and its dependencies must be
  installed locally. For more details, please see the
  [plugin test documentation](http://pennylane.readthedocs.io/en/latest/code/api/pennylane.devices.tests.html).

<h3>Improvements</h3>

* The functions implementing the quantum circuits building the Unitary Coupled-Cluster
  (UCCSD) VQE ansatz have been improved, with a more consistent naming convention and
  improved docstrings.
  [(#748)](https://github.com/PennyLaneAI/pennylane/pull/748)

  The changes include:

  - The terms *1particle-1hole (ph)* and *2particle-2hole (pphh)* excitations
    were replaced with the names *single* and *double* excitations, respectively.

  - The non-differentiable arguments in the `UCCSD` template were renamed accordingly:
    `ph` → `s_wires`, `pphh` → `d_wires`

  - The term *virtual*, previously used to refer the *unoccupied* orbitals, was discarded.

  - The Usage Details sections were updated and improved.

* Added support for TensorFlow 2.3 and PyTorch 1.6.
  [(#725)](https://github.com/PennyLaneAI/pennylane/pull/725)

* Returning probabilities is now supported from photonic QNodes.
  As with qubit QNodes, photonic QNodes returning probabilities are
  end-to-end differentiable.
  [(#699)](https://github.com/XanaduAI/pennylane/pull/699/)

  ```pycon
  >>> dev = qml.device("strawberryfields.fock", wires=2, cutoff_dim=5)
  >>> @qml.qnode(dev)
  ... def circuit(a):
  ...     qml.Displacement(a, 0, wires=0)
  ...     return qml.probs(wires=0)
  >>> print(circuit(0.5))
  [7.78800783e-01 1.94700196e-01 2.43375245e-02 2.02812704e-03 1.26757940e-04]
  ```

<h3>Breaking changes</h3>

* The `pennylane.plugins` and `pennylane.beta.plugins` folders have been renamed to
  `pennylane.devices` and `pennylane.beta.devices`, to reflect their content better.
  [(#726)](https://github.com/XanaduAI/pennylane/pull/726)

<h3>Bug fixes</h3>

* The PennyLane interface conversion functions can now convert QNodes with
  pre-existing interfaces.
  [(#707)](https://github.com/XanaduAI/pennylane/pull/707)

<h3>Documentation</h3>

* The interfaces section of the documentation has been renamed to 'Interfaces and training',
  and updated with the latest variable handling details.
  [(#753)](https://github.com/PennyLaneAI/pennylane/pull/753)

<h3>Contributors</h3>

This release contains contributions from (in alphabetical order):

Juan Miguel Arrazola, Thomas Bromley, Jack Ceroni, Alain Delgado Gran, Shadab Hussain, Theodor
Isacsson, Josh Izaac, Nathan Killoran, Maria Schuld, Antal Száva, Nicola Vitucci.

# Release 0.10.0

<h3>New features since last release</h3>

<h4>New and improved simulators</h4>

* Added a new device, `default.qubit.tf`, a pure-state qubit simulator written using TensorFlow.
  As a result, it supports classical backpropagation as a means to compute the Jacobian. This can
  be faster than the parameter-shift rule for computing quantum gradients
  when the number of parameters to be optimized is large.

  `default.qubit.tf` is designed to be used with end-to-end classical backpropagation
  (`diff_method="backprop"`) with the TensorFlow interface. This is the default method
  of differentiation when creating a QNode with this device.

  Using this method, the created QNode is a 'white-box' that is
  tightly integrated with your TensorFlow computation, including
  [AutoGraph](https://www.tensorflow.org/guide/function) support:

  ```pycon
  >>> dev = qml.device("default.qubit.tf", wires=1)
  >>> @tf.function
  ... @qml.qnode(dev, interface="tf", diff_method="backprop")
  ... def circuit(x):
  ...     qml.RX(x[1], wires=0)
  ...     qml.Rot(x[0], x[1], x[2], wires=0)
  ...     return qml.expval(qml.PauliZ(0))
  >>> weights = tf.Variable([0.2, 0.5, 0.1])
  >>> with tf.GradientTape() as tape:
  ...     res = circuit(weights)
  >>> print(tape.gradient(res, weights))
  tf.Tensor([-2.2526717e-01 -1.0086454e+00  1.3877788e-17], shape=(3,), dtype=float32)
  ```

  See the `default.qubit.tf`
  [documentation](https://pennylane.ai/en/stable/code/api/pennylane.beta.plugins.DefaultQubitTF.html)
  for more details.

* The [default.tensor plugin](https://github.com/XanaduAI/pennylane/blob/master/pennylane/beta/plugins/default_tensor.py)
  has been significantly upgraded. It now allows two different
  tensor network representations to be used: `"exact"` and `"mps"`. The former uses a
  exact factorized representation of quantum states, while the latter uses a matrix product state
  representation.
  ([#572](https://github.com/XanaduAI/pennylane/pull/572))
  ([#599](https://github.com/XanaduAI/pennylane/pull/599))

<h4>New machine learning functionality and integrations</h4>

* PennyLane QNodes can now be converted into Torch layers, allowing for creation of quantum and
  hybrid models using the `torch.nn` API.
  [(#588)](https://github.com/XanaduAI/pennylane/pull/588)

  A PennyLane QNode can be converted into a `torch.nn` layer using the `qml.qnn.TorchLayer` class:

  ```pycon
  >>> @qml.qnode(dev)
  ... def qnode(inputs, weights_0, weight_1):
  ...    # define the circuit
  ...    # ...

  >>> weight_shapes = {"weights_0": 3, "weight_1": 1}
  >>> qlayer = qml.qnn.TorchLayer(qnode, weight_shapes)
  ```

  A hybrid model can then be easily constructed:

  ```pycon
  >>> model = torch.nn.Sequential(qlayer, torch.nn.Linear(2, 2))
  ```

* Added a new "reversible" differentiation method which can be used in simulators, but not hardware.

  The reversible approach is similar to backpropagation, but trades off extra computation for
  enhanced memory efficiency. Where backpropagation caches the state tensors at each step during
  a simulated evolution, the reversible method only caches the final pre-measurement state.

  Compared to the parameter-shift method, the reversible method can be faster or slower,
  depending on the density and location of parametrized gates in a circuit
  (circuits with higher density of parametrized gates near the end of the circuit will see a benefit).
  [(#670)](https://github.com/XanaduAI/pennylane/pull/670)

  ```pycon
  >>> dev = qml.device("default.qubit", wires=2)
  ... @qml.qnode(dev, diff_method="reversible")
  ... def circuit(x):
  ...     qml.RX(x, wires=0)
  ...     qml.RX(x, wires=0)
  ...     qml.CNOT(wires=[0,1])
  ...     return qml.expval(qml.PauliZ(0))
  >>> qml.grad(circuit)(0.5)
  (array(-0.47942554),)
  ```

<h4>New templates and cost functions</h4>

* Added the new templates `UCCSD`, `SingleExcitationUnitary`, and`DoubleExcitationUnitary`,
  which together implement the Unitary Coupled-Cluster Singles and Doubles (UCCSD) ansatz
  to perform VQE-based quantum chemistry simulations using PennyLane-QChem.
  [(#622)](https://github.com/XanaduAI/pennylane/pull/622)
  [(#638)](https://github.com/XanaduAI/pennylane/pull/638)
  [(#654)](https://github.com/XanaduAI/pennylane/pull/654)
  [(#659)](https://github.com/XanaduAI/pennylane/pull/659)
  [(#622)](https://github.com/XanaduAI/pennylane/pull/622)

* Added module `pennylane.qnn.cost` with class `SquaredErrorLoss`. The module contains classes
  to calculate losses and cost functions on circuits with trainable parameters.
  [(#642)](https://github.com/XanaduAI/pennylane/pull/642)

<h3>Improvements</h3>

* Improves the wire management by making the `Operator.wires` attribute a `wires` object.
  [(#666)](https://github.com/XanaduAI/pennylane/pull/666)

* A significant improvement with respect to how QNodes and interfaces mark quantum function
  arguments as differentiable when using Autograd, designed to improve performance and make
  QNodes more intuitive.
  [(#648)](https://github.com/XanaduAI/pennylane/pull/648)
  [(#650)](https://github.com/XanaduAI/pennylane/pull/650)

  In particular, the following changes have been made:

  - A new `ndarray` subclass `pennylane.numpy.tensor`, which extends NumPy arrays with
    the keyword argument and attribute `requires_grad`. Tensors which have `requires_grad=False`
    are treated as non-differentiable by the Autograd interface.

  - A new subpackage `pennylane.numpy`, which wraps `autograd.numpy` such that NumPy functions
    accept the `requires_grad` keyword argument, and allows Autograd to differentiate
    `pennylane.numpy.tensor` objects.

  - The `argnum` argument to `qml.grad` is now optional; if not provided, arguments explicitly
    marked as `requires_grad=False` are excluded for the list of differentiable arguments.
    The ability to pass `argnum` has been retained for backwards compatibility, and
    if present the old behaviour persists.

* The QNode Torch interface now inspects QNode positional arguments.
  If any argument does not have the attribute `requires_grad=True`, it
  is automatically excluded from quantum gradient computations.
  [(#652)](https://github.com/XanaduAI/pennylane/pull/652)
  [(#660)](https://github.com/XanaduAI/pennylane/pull/660)

* The QNode TF interface now inspects QNode positional arguments.
  If any argument is not being watched by a `tf.GradientTape()`,
  it is automatically excluded from quantum gradient computations.
  [(#655)](https://github.com/XanaduAI/pennylane/pull/655)
  [(#660)](https://github.com/XanaduAI/pennylane/pull/660)

* QNodes have two new public methods: `QNode.set_trainable_args()` and `QNode.get_trainable_args()`.
  These are designed to be called by interfaces, to specify to the QNode which of its
  input arguments are differentiable. Arguments which are non-differentiable will not be converted
  to PennyLane Variable objects within the QNode.
  [(#660)](https://github.com/XanaduAI/pennylane/pull/660)

* Added `decomposition` method to PauliX, PauliY, PauliZ, S, T, Hadamard, and PhaseShift gates, which
  decomposes each of these gates into rotation gates.
  [(#668)](https://github.com/XanaduAI/pennylane/pull/668)

* The `CircuitGraph` class now supports serializing contained circuit operations
  and measurement basis rotations to an OpenQASM2.0 script via the new
  `CircuitGraph.to_openqasm()` method.
  [(#623)](https://github.com/XanaduAI/pennylane/pull/623)

<h3>Breaking changes</h3>

* Removes support for Python 3.5.
  [(#639)](https://github.com/XanaduAI/pennylane/pull/639)

<h3>Documentation</h3>

* Various small typos were fixed.

<h3>Contributors</h3>

This release contains contributions from (in alphabetical order):

Thomas Bromley, Jack Ceroni, Alain Delgado Gran, Theodor Isacsson, Josh Izaac,
Nathan Killoran, Maria Schuld, Antal Száva, Nicola Vitucci.


# Release 0.9.0

<h3>New features since last release</h3>

<h4>New machine learning integrations</h4>

* PennyLane QNodes can now be converted into Keras layers, allowing for creation of quantum and
  hybrid models using the Keras API.
  [(#529)](https://github.com/XanaduAI/pennylane/pull/529)

  A PennyLane QNode can be converted into a Keras layer using the `KerasLayer` class:

  ```python
  from pennylane.qnn import KerasLayer

  @qml.qnode(dev)
  def circuit(inputs, weights_0, weight_1):
     # define the circuit
     # ...

  weight_shapes = {"weights_0": 3, "weight_1": 1}
  qlayer = qml.qnn.KerasLayer(circuit, weight_shapes, output_dim=2)
  ```

  A hybrid model can then be easily constructed:

  ```python
  model = tf.keras.models.Sequential([qlayer, tf.keras.layers.Dense(2)])
  ```

* Added a new type of QNode, `qml.qnodes.PassthruQNode`. For simulators which are coded in an
  external library which supports automatic differentiation, PennyLane will treat a PassthruQNode as
  a "white box", and rely on the external library to directly provide gradients via backpropagation.
  This can be more efficient than the using parameter-shift rule for a large number of parameters.
  [(#488)](https://github.com/XanaduAI/pennylane/pull/488)

  Currently this behaviour is supported by PennyLane's `default.tensor.tf` device backend,
  compatible with the `'tf'` interface using TensorFlow 2:

  ```python
  dev = qml.device('default.tensor.tf', wires=2)

  @qml.qnode(dev, diff_method="backprop")
  def circuit(params):
      qml.RX(params[0], wires=0)
      qml.RX(params[1], wires=1)
      qml.CNOT(wires=[0, 1])
      return qml.expval(qml.PauliZ(0))

  qnode = PassthruQNode(circuit, dev)
  params = tf.Variable([0.3, 0.1])

  with tf.GradientTape() as tape:
      tape.watch(params)
      res = qnode(params)

  grad = tape.gradient(res, params)
  ```

<h4>New optimizers</h4>

* Added the `qml.RotosolveOptimizer`, a gradient-free optimizer
  that minimizes the quantum function by updating each parameter,
  one-by-one, via a closed-form expression while keeping other parameters
  fixed.
  [(#636)](https://github.com/XanaduAI/pennylane/pull/636)
  [(#539)](https://github.com/XanaduAI/pennylane/pull/539)

* Added the `qml.RotoselectOptimizer`, which uses Rotosolve to
  minimizes a quantum function with respect to both the
  rotation operations applied and the rotation parameters.
  [(#636)](https://github.com/XanaduAI/pennylane/pull/636)
  [(#539)](https://github.com/XanaduAI/pennylane/pull/539)

  For example, given a quantum function `f` that accepts parameters `x`
  and a list of corresponding rotation operations `generators`,
  the Rotoselect optimizer will, at each step, update both the parameter
  values and the list of rotation gates to minimize the loss:

  ```pycon
  >>> opt = qml.optimize.RotoselectOptimizer()
  >>> x = [0.3, 0.7]
  >>> generators = [qml.RX, qml.RY]
  >>> for _ in range(100):
  ...     x, generators = opt.step(f, x, generators)
  ```


<h4>New operations</h4>

* Added the `PauliRot` gate, which performs an arbitrary
  Pauli rotation on multiple qubits, and the `MultiRZ` gate,
  which performs a rotation generated by a tensor product
  of Pauli Z operators.
  [(#559)](https://github.com/XanaduAI/pennylane/pull/559)

  ```python
  dev = qml.device('default.qubit', wires=4)

  @qml.qnode(dev)
  def circuit(angle):
      qml.PauliRot(angle, "IXYZ", wires=[0, 1, 2, 3])
      return [qml.expval(qml.PauliZ(wire)) for wire in [0, 1, 2, 3]]
  ```

  ```pycon
  >>> circuit(0.4)
  [1.         0.92106099 0.92106099 1.        ]
  >>> print(circuit.draw())
   0: ──╭RI(0.4)──┤ ⟨Z⟩
   1: ──├RX(0.4)──┤ ⟨Z⟩
   2: ──├RY(0.4)──┤ ⟨Z⟩
   3: ──╰RZ(0.4)──┤ ⟨Z⟩
  ```

  If the `PauliRot` gate is not supported on the target device, it will
  be decomposed into `Hadamard`, `RX` and `MultiRZ` gates. Note that
  identity gates in the Pauli word result in untouched wires:

  ```pycon
  >>> print(circuit.draw())
   0: ───────────────────────────────────┤ ⟨Z⟩
   1: ──H──────────╭RZ(0.4)──H───────────┤ ⟨Z⟩
   2: ──RX(1.571)──├RZ(0.4)──RX(-1.571)──┤ ⟨Z⟩
   3: ─────────────╰RZ(0.4)──────────────┤ ⟨Z⟩
  ```

  If the `MultiRZ` gate is not supported, it will be decomposed into
  `CNOT` and `RZ` gates:

  ```pycon
  >>> print(circuit.draw())
   0: ──────────────────────────────────────────────────┤ ⟨Z⟩
   1: ──H──────────────╭X──RZ(0.4)──╭X──────H───────────┤ ⟨Z⟩
   2: ──RX(1.571)──╭X──╰C───────────╰C──╭X──RX(-1.571)──┤ ⟨Z⟩
   3: ─────────────╰C───────────────────╰C──────────────┤ ⟨Z⟩
  ```

* PennyLane now provides `DiagonalQubitUnitary` for diagonal gates, that are e.g.,
  encountered in IQP circuits. These kinds of gates can be evaluated much faster on
  a simulator device.
  [(#567)](https://github.com/XanaduAI/pennylane/pull/567)

  The gate can be used, for example, to efficiently simulate oracles:

  ```python
  dev = qml.device('default.qubit', wires=3)

  # Function as a bitstring
  f = np.array([1, 0, 0, 1, 1, 0, 1, 0])

  @qml.qnode(dev)
  def circuit(weights1, weights2):
      qml.templates.StronglyEntanglingLayers(weights1, wires=[0, 1, 2])

      # Implements the function as a phase-kickback oracle
      qml.DiagonalQubitUnitary((-1)**f, wires=[0, 1, 2])

      qml.templates.StronglyEntanglingLayers(weights2, wires=[0, 1, 2])
      return [qml.expval(qml.PauliZ(w)) for w in range(3)]
  ```

* Added the `TensorN` CVObservable that can represent the tensor product of the
  `NumberOperator` on photonic backends.
  [(#608)](https://github.com/XanaduAI/pennylane/pull/608)

<h4>New templates</h4>

* Added the `ArbitraryUnitary` and `ArbitraryStatePreparation` templates, which use
  `PauliRot` gates to perform an arbitrary unitary and prepare an arbitrary basis
  state with the minimal number of parameters.
  [(#590)](https://github.com/XanaduAI/pennylane/pull/590)

  ```python
  dev = qml.device('default.qubit', wires=3)

  @qml.qnode(dev)
  def circuit(weights1, weights2):
        qml.templates.ArbitraryStatePreparation(weights1, wires=[0, 1, 2])
        qml.templates.ArbitraryUnitary(weights2, wires=[0, 1, 2])
        return qml.probs(wires=[0, 1, 2])
  ```

* Added the `IQPEmbedding` template, which encodes inputs into the diagonal gates of an
  IQP circuit.
  [(#605)](https://github.com/XanaduAI/pennylane/pull/605)

  <img src="https://pennylane.readthedocs.io/en/latest/_images/iqp.png"
  width=50%></img>

* Added the `SimplifiedTwoDesign` template, which implements the circuit
  design of [Cerezo et al. (2020)](<https://arxiv.org/abs/2001.00550>).
  [(#556)](https://github.com/XanaduAI/pennylane/pull/556)

  <img src="https://pennylane.readthedocs.io/en/latest/_images/simplified_two_design.png"
  width=50%></img>

* Added the `BasicEntanglerLayers` template, which is a simple layer architecture
  of rotations and CNOT nearest-neighbour entanglers.
  [(#555)](https://github.com/XanaduAI/pennylane/pull/555)

  <img src="https://pennylane.readthedocs.io/en/latest/_images/basic_entangler.png"
  width=50%></img>

* PennyLane now offers a broadcasting function to easily construct templates:
  `qml.broadcast()` takes single quantum operations or other templates and applies
  them to wires in a specific pattern.
  [(#515)](https://github.com/XanaduAI/pennylane/pull/515)
  [(#522)](https://github.com/XanaduAI/pennylane/pull/522)
  [(#526)](https://github.com/XanaduAI/pennylane/pull/526)
  [(#603)](https://github.com/XanaduAI/pennylane/pull/603)

  For example, we can use broadcast to repeat a custom template
  across multiple wires:

  ```python
  from pennylane.templates import template

  @template
  def mytemplate(pars, wires):
      qml.Hadamard(wires=wires)
      qml.RY(pars, wires=wires)

  dev = qml.device('default.qubit', wires=3)

  @qml.qnode(dev)
  def circuit(pars):
      qml.broadcast(mytemplate, pattern="single", wires=[0,1,2], parameters=pars)
      return qml.expval(qml.PauliZ(0))
  ```

  ```pycon
  >>> circuit([1, 1, 0.1])
  -0.841470984807896
  >>> print(circuit.draw())
   0: ──H──RY(1.0)──┤ ⟨Z⟩
   1: ──H──RY(1.0)──┤
   2: ──H──RY(0.1)──┤
  ```

  For other available patterns, see the
  [broadcast function documentation](https://pennylane.readthedocs.io/en/latest/code/api/pennylane.broadcast.html).

<h3>Breaking changes</h3>

* The `QAOAEmbedding` now uses the new `MultiRZ` gate as a `ZZ` entangler,
  which changes the convention. While
  previously, the `ZZ` gate in the embedding was implemented as

  ```python
  CNOT(wires=[wires[0], wires[1]])
  RZ(2 * parameter, wires=wires[0])
  CNOT(wires=[wires[0], wires[1]])
  ```

  the `MultiRZ` corresponds to

  ```python
  CNOT(wires=[wires[1], wires[0]])
  RZ(parameter, wires=wires[0])
  CNOT(wires=[wires[1], wires[0]])
  ```

  which differs in the factor of `2`, and fixes a bug in the
  wires that the `CNOT` was applied to.
  [(#609)](https://github.com/XanaduAI/pennylane/pull/609)

* Probability methods are handled by `QubitDevice` and device method
  requirements are modified to simplify plugin development.
  [(#573)](https://github.com/XanaduAI/pennylane/pull/573)

* The internal variables `All` and `Any` to mark an `Operation` as acting on all or any
  wires have been renamed to `AllWires` and `AnyWires`.
  [(#614)](https://github.com/XanaduAI/pennylane/pull/614)

<h3>Improvements</h3>

* A new `Wires` class was introduced for the internal
  bookkeeping of wire indices.
  [(#615)](https://github.com/XanaduAI/pennylane/pull/615)

* Improvements to the speed/performance of the `default.qubit` device.
  [(#567)](https://github.com/XanaduAI/pennylane/pull/567)
  [(#559)](https://github.com/XanaduAI/pennylane/pull/559)

* Added the `"backprop"` and `"device"` differentiation methods to the `qnode`
  decorator.
  [(#552)](https://github.com/XanaduAI/pennylane/pull/552)

  - `"backprop"`: Use classical backpropagation. Default on simulator
    devices that are classically end-to-end differentiable.
    The returned QNode can only be used with the same machine learning
    framework (e.g., `default.tensor.tf` simulator with the `tensorflow` interface).

  - `"device"`: Queries the device directly for the gradient.

  Using the `"backprop"` differentiation method with the `default.tensor.tf`
  device, the created QNode is a 'white-box', and is tightly integrated with
  the overall TensorFlow computation:

  ```python
  >>> dev = qml.device("default.tensor.tf", wires=1)
  >>> @qml.qnode(dev, interface="tf", diff_method="backprop")
  >>> def circuit(x):
  ...     qml.RX(x[1], wires=0)
  ...     qml.Rot(x[0], x[1], x[2], wires=0)
  ...     return qml.expval(qml.PauliZ(0))
  >>> vars = tf.Variable([0.2, 0.5, 0.1])
  >>> with tf.GradientTape() as tape:
  ...     res = circuit(vars)
  >>> tape.gradient(res, vars)
  <tf.Tensor: shape=(3,), dtype=float32, numpy=array([-2.2526717e-01, -1.0086454e+00,  1.3877788e-17], dtype=float32)>
  ```

* The circuit drawer now displays inverted operations, as well as wires
  where probabilities are returned from the device:
  [(#540)](https://github.com/XanaduAI/pennylane/pull/540)

  ```python
  >>> @qml.qnode(dev)
  ... def circuit(theta):
  ...     qml.RX(theta, wires=0)
  ...     qml.CNOT(wires=[0, 1])
  ...     qml.S(wires=1).inv()
  ...     return qml.probs(wires=[0, 1])
  >>> circuit(0.2)
  array([0.99003329, 0.        , 0.        , 0.00996671])
  >>> print(circuit.draw())
  0: ──RX(0.2)──╭C───────╭┤ Probs
  1: ───────────╰X──S⁻¹──╰┤ Probs
  ```

* You can now evaluate the metric tensor of a VQE Hamiltonian via the new
  `VQECost.metric_tensor` method. This allows `VQECost` objects to be directly
  optimized by the quantum natural gradient optimizer (`qml.QNGOptimizer`).
  [(#618)](https://github.com/XanaduAI/pennylane/pull/618)

* The input check functions in `pennylane.templates.utils` are now public
  and visible in the API documentation.
  [(#566)](https://github.com/XanaduAI/pennylane/pull/566)

* Added keyword arguments for step size and order to the `qnode` decorator, as well as
  the `QNode` and `JacobianQNode` classes. This enables the user to set the step size
  and order when using finite difference methods. These options are also exposed when
  creating QNode collections.
  [(#530)](https://github.com/XanaduAI/pennylane/pull/530)
  [(#585)](https://github.com/XanaduAI/pennylane/pull/585)
  [(#587)](https://github.com/XanaduAI/pennylane/pull/587)

* The decomposition for the `CRY` gate now uses the simpler form `RY @ CNOT @ RY @ CNOT`
  [(#547)](https://github.com/XanaduAI/pennylane/pull/547)

* The underlying queuing system was refactored, removing the `qml._current_context`
  property that held the currently active `QNode` or `OperationRecorder`. Now, all
  objects that expose a queue for operations inherit from `QueuingContext` and
  register their queue globally.
  [(#548)](https://github.com/XanaduAI/pennylane/pull/548)

* The PennyLane repository has a new benchmarking tool which supports the comparison of different git revisions.
  [(#568)](https://github.com/XanaduAI/pennylane/pull/568)
  [(#560)](https://github.com/XanaduAI/pennylane/pull/560)
  [(#516)](https://github.com/XanaduAI/pennylane/pull/516)

<h3>Documentation</h3>

* Updated the development section by creating a landing page with links to sub-pages
  containing specific guides.
  [(#596)](https://github.com/XanaduAI/pennylane/pull/596)

* Extended the developer's guide by a section explaining how to add new templates.
  [(#564)](https://github.com/XanaduAI/pennylane/pull/564)

<h3>Bug fixes</h3>

* `tf.GradientTape().jacobian()` can now be evaluated on QNodes using the TensorFlow interface.
  [(#626)](https://github.com/XanaduAI/pennylane/pull/626)

* `RandomLayers()` is now compatible with the qiskit devices.
  [(#597)](https://github.com/XanaduAI/pennylane/pull/597)

* `DefaultQubit.probability()` now returns the correct probability when called with
  `device.analytic=False`.
  [(#563)](https://github.com/XanaduAI/pennylane/pull/563)

* Fixed a bug in the `StronglyEntanglingLayers` template, allowing it to
  work correctly when applied to a single wire.
  [(544)](https://github.com/XanaduAI/pennylane/pull/544)

* Fixed a bug when inverting operations with decompositions; operations marked as inverted
  are now correctly inverted when the fallback decomposition is called.
  [(#543)](https://github.com/XanaduAI/pennylane/pull/543)

* The `QNode.print_applied()` method now correctly displays wires where
  `qml.prob()` is being returned.
  [#542](https://github.com/XanaduAI/pennylane/pull/542)

<h3>Contributors</h3>

This release contains contributions from (in alphabetical order):

Ville Bergholm, Lana Bozanic, Thomas Bromley, Theodor Isacsson, Josh Izaac, Nathan Killoran,
Maggie Li, Johannes Jakob Meyer, Maria Schuld, Sukin Sim, Antal Száva.

# Release 0.8.1

<h3>Improvements</h3>

* Beginning of support for Python 3.8, with the test suite
  now being run in a Python 3.8 environment.
  [(#501)](https://github.com/XanaduAI/pennylane/pull/501)

<h3>Documentation</h3>

* Present templates as a gallery of thumbnails showing the
  basic circuit architecture.
  [(#499)](https://github.com/XanaduAI/pennylane/pull/499)

<h3>Bug fixes</h3>

* Fixed a bug where multiplying a QNode parameter by 0 caused a divide
  by zero error when calculating the parameter shift formula.
  [(#512)](https://github.com/XanaduAI/pennylane/pull/512)

* Fixed a bug where the shape of differentiable QNode arguments
  was being cached on the first construction, leading to indexing
  errors if the QNode was re-evaluated if the argument changed shape.
  [(#505)](https://github.com/XanaduAI/pennylane/pull/505)

<h3>Contributors</h3>

This release contains contributions from (in alphabetical order):

Ville Bergholm, Josh Izaac, Johannes Jakob Meyer, Maria Schuld, Antal Száva.

# Release 0.8.0

<h3>New features since last release</h3>

* Added a quantum chemistry package, `pennylane.qchem`, which supports
  integration with OpenFermion, Psi4, PySCF, and OpenBabel.
  [(#453)](https://github.com/XanaduAI/pennylane/pull/453)

  Features include:

  - Generate the qubit Hamiltonians directly starting with the atomic structure of the molecule.
  - Calculate the mean-field (Hartree-Fock) electronic structure of molecules.
  - Allow to define an active space based on the number of active electrons and active orbitals.
  - Perform the fermionic-to-qubit transformation of the electronic Hamiltonian by
    using different functions implemented in OpenFermion.
  - Convert OpenFermion's QubitOperator to a Pennylane `Hamiltonian` class.
  - Perform a Variational Quantum Eigensolver (VQE) computation with this Hamiltonian in PennyLane.

  Check out the [quantum chemistry quickstart](https://pennylane.readthedocs.io/en/latest/introduction/chemistry.html), as well the quantum chemistry and VQE tutorials.

* PennyLane now has some functions and classes for creating and solving VQE
  problems. [(#467)](https://github.com/XanaduAI/pennylane/pull/467)

  - `qml.Hamiltonian`: a lightweight class for representing qubit Hamiltonians
  - `qml.VQECost`: a class for quickly constructing a differentiable cost function
    given a circuit ansatz, Hamiltonian, and one or more devices

    ```python
    >>> H = qml.vqe.Hamiltonian(coeffs, obs)
    >>> cost = qml.VQECost(ansatz, hamiltonian, dev, interface="torch")
    >>> params = torch.rand([4, 3])
    >>> cost(params)
    tensor(0.0245, dtype=torch.float64)
    ```

* Added a circuit drawing feature that provides a text-based representation
  of a QNode instance. It can be invoked via `qnode.draw()`. The user can specify
  to display variable names instead of variable values and choose either an ASCII
  or Unicode charset.
  [(#446)](https://github.com/XanaduAI/pennylane/pull/446)

  Consider the following circuit as an example:
  ```python3
  @qml.qnode(dev)
  def qfunc(a, w):
      qml.Hadamard(0)
      qml.CRX(a, wires=[0, 1])
      qml.Rot(w[0], w[1], w[2], wires=[1])
      qml.CRX(-a, wires=[0, 1])

      return qml.expval(qml.PauliZ(0) @ qml.PauliZ(1))
  ```

  We can draw the circuit after it has been executed:

  ```python
  >>> result = qfunc(2.3, [1.2, 3.2, 0.7])
  >>> print(qfunc.draw())
   0: ──H──╭C────────────────────────────╭C─────────╭┤ ⟨Z ⊗ Z⟩
   1: ─────╰RX(2.3)──Rot(1.2, 3.2, 0.7)──╰RX(-2.3)──╰┤ ⟨Z ⊗ Z⟩
  >>> print(qfunc.draw(charset="ascii"))
   0: --H--+C----------------------------+C---------+| <Z @ Z>
   1: -----+RX(2.3)--Rot(1.2, 3.2, 0.7)--+RX(-2.3)--+| <Z @ Z>
  >>> print(qfunc.draw(show_variable_names=True))
   0: ──H──╭C─────────────────────────────╭C─────────╭┤ ⟨Z ⊗ Z⟩
   1: ─────╰RX(a)──Rot(w[0], w[1], w[2])──╰RX(-1*a)──╰┤ ⟨Z ⊗ Z⟩
  ```

* Added `QAOAEmbedding` and its parameter initialization
  as a new trainable template.
  [(#442)](https://github.com/XanaduAI/pennylane/pull/442)

  <img src="https://pennylane.readthedocs.io/en/latest/_images/qaoa_layers.png"
  width=70%></img>

* Added the `qml.probs()` measurement function, allowing QNodes
  to differentiate variational circuit probabilities
  on simulators and hardware.
  [(#432)](https://github.com/XanaduAI/pennylane/pull/432)

  ```python
  @qml.qnode(dev)
  def circuit(x):
      qml.Hadamard(wires=0)
      qml.RY(x, wires=0)
      qml.RX(x, wires=1)
      qml.CNOT(wires=[0, 1])
      return qml.probs(wires=[0])
  ```
  Executing this circuit gives the marginal probability of wire 1:
  ```python
  >>> circuit(0.2)
  [0.40066533 0.59933467]
  ```
  QNodes that return probabilities fully support autodifferentiation.

* Added the convenience load functions `qml.from_pyquil`, `qml.from_quil` and
  `qml.from_quil_file` that convert pyQuil objects and Quil code to PennyLane
  templates. This feature requires version 0.8 or above of the PennyLane-Forest
  plugin.
  [(#459)](https://github.com/XanaduAI/pennylane/pull/459)

* Added a `qml.inv` method that inverts templates and sequences of Operations.
  Added a `@qml.template` decorator that makes templates return the queued Operations.
  [(#462)](https://github.com/XanaduAI/pennylane/pull/462)

  For example, using this function to invert a template inside a QNode:

  ```python3
      @qml.template
      def ansatz(weights, wires):
          for idx, wire in enumerate(wires):
              qml.RX(weights[idx], wires=[wire])

          for idx in range(len(wires) - 1):
              qml.CNOT(wires=[wires[idx], wires[idx + 1]])

      dev = qml.device('default.qubit', wires=2)

      @qml.qnode(dev)
      def circuit(weights):
          qml.inv(ansatz(weights, wires=[0, 1]))
          return qml.expval(qml.PauliZ(0) @ qml.PauliZ(1))
    ```

* Added the `QNodeCollection` container class, that allows independent
  QNodes to be stored and evaluated simultaneously. Experimental support
  for asynchronous evaluation of contained QNodes is provided with the
  `parallel=True` keyword argument.
  [(#466)](https://github.com/XanaduAI/pennylane/pull/466)

* Added a high level `qml.map` function, that maps a quantum
  circuit template over a list of observables or devices, returning
  a `QNodeCollection`.
  [(#466)](https://github.com/XanaduAI/pennylane/pull/466)

  For example:

  ```python3
  >>> def my_template(params, wires, **kwargs):
  >>>    qml.RX(params[0], wires=wires[0])
  >>>    qml.RX(params[1], wires=wires[1])
  >>>    qml.CNOT(wires=wires)

  >>> obs_list = [qml.PauliX(0) @ qml.PauliZ(1), qml.PauliZ(0) @ qml.PauliX(1)]
  >>> dev = qml.device("default.qubit", wires=2)
  >>> qnodes = qml.map(my_template, obs_list, dev, measure="expval")
  >>> qnodes([0.54, 0.12])
  array([-0.06154835  0.99280864])
  ```

* Added high level `qml.sum`, `qml.dot`, `qml.apply` functions
  that act on QNode collections.
  [(#466)](https://github.com/XanaduAI/pennylane/pull/466)

  `qml.apply` allows vectorized functions to act over the entire QNode
  collection:
  ```python
  >>> qnodes = qml.map(my_template, obs_list, dev, measure="expval")
  >>> cost = qml.apply(np.sin, qnodes)
  >>> cost([0.54, 0.12])
  array([-0.0615095  0.83756375])
  ```

  `qml.sum` and `qml.dot` take the sum of a QNode collection, and a
  dot product of tensors/arrays/QNode collections, respectively.

<h3>Breaking changes</h3>

* Deprecated the old-style `QNode` such that only the new-style `QNode` and its syntax can be used,
  moved all related files from the `pennylane/beta` folder to `pennylane`.
  [(#440)](https://github.com/XanaduAI/pennylane/pull/440)

<h3>Improvements</h3>

* Added the `Tensor.prune()` method and the `Tensor.non_identity_obs` property for extracting
  non-identity instances from the observables making up a `Tensor` instance.
  [(#498)](https://github.com/XanaduAI/pennylane/pull/498)

* Renamed the `expt.tensornet` and `expt.tensornet.tf` devices to `default.tensor` and
  `default.tensor.tf`.
  [(#495)](https://github.com/XanaduAI/pennylane/pull/495)

* Added a serialization method to the `CircuitGraph` class that is used to create a unique
  hash for each quantum circuit graph.
  [(#470)](https://github.com/XanaduAI/pennylane/pull/470)

* Added the `Observable.eigvals` method to return the eigenvalues of observables.
  [(#449)](https://github.com/XanaduAI/pennylane/pull/449)

* Added the `Observable.diagonalizing_gates` method to return the gates
  that diagonalize an observable in the computational basis.
  [(#454)](https://github.com/XanaduAI/pennylane/pull/454)

* Added the `Operator.matrix` method to return the matrix representation
  of an operator in the computational basis.
  [(#454)](https://github.com/XanaduAI/pennylane/pull/454)

* Added a `QubitDevice` class which implements common functionalities of plugin devices such that
  plugin devices can rely on these implementations. The new `QubitDevice` also includes
  a new `execute` method, which allows for more convenient plugin design. In addition, `QubitDevice`
  also unifies the way samples are generated on qubit-based devices.
  [(#452)](https://github.com/XanaduAI/pennylane/pull/452)
  [(#473)](https://github.com/XanaduAI/pennylane/pull/473)

* Improved documentation of `AmplitudeEmbedding` and `BasisEmbedding` templates.
  [(#441)](https://github.com/XanaduAI/pennylane/pull/441)
  [(#439)](https://github.com/XanaduAI/pennylane/pull/439)

* Codeblocks in the documentation now have a 'copy' button for easily
  copying examples.
  [(#437)](https://github.com/XanaduAI/pennylane/pull/437)

<h3>Documentation</h3>

* Update the developers plugin guide to use QubitDevice.
  [(#483)](https://github.com/XanaduAI/pennylane/pull/483)

<h3>Bug fixes</h3>

* Fixed a bug in `CVQNode._pd_analytic`, where non-descendant observables were not
  Heisenberg-transformed before evaluating the partial derivatives when using the
  order-2 parameter-shift method, resulting in an erroneous Jacobian for some circuits.
  [(#433)](https://github.com/XanaduAI/pennylane/pull/433)

<h3>Contributors</h3>

This release contains contributions from (in alphabetical order):

Juan Miguel Arrazola, Ville Bergholm, Alain Delgado Gran, Olivia Di Matteo,
Theodor Isacsson, Josh Izaac, Soran Jahangiri, Nathan Killoran, Johannes Jakob Meyer,
Zeyue Niu, Maria Schuld, Antal Száva.

# Release 0.7.0

<h3>New features since last release</h3>

* Custom padding constant in `AmplitudeEmbedding` is supported (see 'Breaking changes'.)
  [(#419)](https://github.com/XanaduAI/pennylane/pull/419)

* `StronglyEntanglingLayer` and `RandomLayer` now work with a single wire.
  [(#409)](https://github.com/XanaduAI/pennylane/pull/409)
  [(#413)](https://github.com/XanaduAI/pennylane/pull/413)

* Added support for applying the inverse of an `Operation` within a circuit.
  [(#377)](https://github.com/XanaduAI/pennylane/pull/377)

* Added an `OperationRecorder()` context manager, that allows templates
  and quantum functions to be executed while recording events. The
  recorder can be used with and without QNodes as a debugging utility.
  [(#388)](https://github.com/XanaduAI/pennylane/pull/388)

* Operations can now specify a decomposition that is used when the desired operation
  is not supported on the target device.
  [(#396)](https://github.com/XanaduAI/pennylane/pull/396)

* The ability to load circuits from external frameworks as templates
  has been added via the new `qml.load()` function. This feature
  requires plugin support --- this initial release provides support
  for Qiskit circuits and QASM files when `pennylane-qiskit` is installed,
  via the functions `qml.from_qiskit` and `qml.from_qasm`.
  [(#418)](https://github.com/XanaduAI/pennylane/pull/418)

* An experimental tensor network device has been added
  [(#416)](https://github.com/XanaduAI/pennylane/pull/416)
  [(#395)](https://github.com/XanaduAI/pennylane/pull/395)
  [(#394)](https://github.com/XanaduAI/pennylane/pull/394)
  [(#380)](https://github.com/XanaduAI/pennylane/pull/380)

* An experimental tensor network device which uses TensorFlow for
  backpropagation has been added
  [(#427)](https://github.com/XanaduAI/pennylane/pull/427)

* Custom padding constant in `AmplitudeEmbedding` is supported (see 'Breaking changes'.)
  [(#419)](https://github.com/XanaduAI/pennylane/pull/419)

<h3>Breaking changes</h3>

* The `pad` parameter in `AmplitudeEmbedding()` is now either `None` (no automatic padding), or a
  number that is used as the padding constant.
  [(#419)](https://github.com/XanaduAI/pennylane/pull/419)

* Initialization functions now return a single array of weights per function. Utilities for multi-weight templates
  `Interferometer()` and `CVNeuralNetLayers()` are provided.
  [(#412)](https://github.com/XanaduAI/pennylane/pull/412)

* The single layer templates `RandomLayer()`, `CVNeuralNetLayer()` and `StronglyEntanglingLayer()`
  have been turned into private functions `_random_layer()`, `_cv_neural_net_layer()` and
  `_strongly_entangling_layer()`. Recommended use is now via the corresponding `Layers()` templates.
  [(#413)](https://github.com/XanaduAI/pennylane/pull/413)

<h3>Improvements</h3>

* Added extensive input checks in templates.
  [(#419)](https://github.com/XanaduAI/pennylane/pull/419)

* Templates integration tests are rewritten - now cover keyword/positional argument passing,
  interfaces and combinations of templates.
  [(#409)](https://github.com/XanaduAI/pennylane/pull/409)
  [(#419)](https://github.com/XanaduAI/pennylane/pull/419)

* State vector preparation operations in the `default.qubit` plugin can now be
  applied to subsets of wires, and are restricted to being the first operation
  in a circuit.
  [(#346)](https://github.com/XanaduAI/pennylane/pull/346)

* The `QNode` class is split into a hierarchy of simpler classes.
  [(#354)](https://github.com/XanaduAI/pennylane/pull/354)
  [(#398)](https://github.com/XanaduAI/pennylane/pull/398)
  [(#415)](https://github.com/XanaduAI/pennylane/pull/415)
  [(#417)](https://github.com/XanaduAI/pennylane/pull/417)
  [(#425)](https://github.com/XanaduAI/pennylane/pull/425)

* Added the gates U1, U2 and U3 parametrizing arbitrary unitaries on 1, 2 and 3
  qubits and the Toffoli gate to the set of qubit operations.
  [(#396)](https://github.com/XanaduAI/pennylane/pull/396)

* Changes have been made to accomodate the movement of the main function
  in `pytest._internal` to `pytest._internal.main` in pip 19.3.
  [(#404)](https://github.com/XanaduAI/pennylane/pull/404)

* Added the templates `BasisStatePreparation` and `MottonenStatePreparation` that use
  gates to prepare a basis state and an arbitrary state respectively.
  [(#336)](https://github.com/XanaduAI/pennylane/pull/336)

* Added decompositions for `BasisState` and `QubitStateVector` based on state
  preparation templates.
  [(#414)](https://github.com/XanaduAI/pennylane/pull/414)

* Replaces the pseudo-inverse in the quantum natural gradient optimizer
  (which can be numerically unstable) with `np.linalg.solve`.
  [(#428)](https://github.com/XanaduAI/pennylane/pull/428)

<h3>Contributors</h3>

This release contains contributions from (in alphabetical order):

Ville Bergholm, Josh Izaac, Nathan Killoran, Angus Lowe, Johannes Jakob Meyer,
Oluwatobi Ogunbayo, Maria Schuld, Antal Száva.

# Release 0.6.1

<h3>New features since last release</h3>

* Added a `print_applied` method to QNodes, allowing the operation
  and observable queue to be printed as last constructed.
  [(#378)](https://github.com/XanaduAI/pennylane/pull/378)

<h3>Improvements</h3>

* A new `Operator` base class is introduced, which is inherited by both the
  `Observable` class and the `Operation` class.
  [(#355)](https://github.com/XanaduAI/pennylane/pull/355)

* Removed deprecated `@abstractproperty` decorators
  in `_device.py`.
  [(#374)](https://github.com/XanaduAI/pennylane/pull/374)

* The `CircuitGraph` class is updated to deal with `Operation` instances directly.
  [(#344)](https://github.com/XanaduAI/pennylane/pull/344)

* Comprehensive gradient tests have been added for the interfaces.
  [(#381)](https://github.com/XanaduAI/pennylane/pull/381)

<h3>Documentation</h3>

* The new restructured documentation has been polished and updated.
  [(#387)](https://github.com/XanaduAI/pennylane/pull/387)
  [(#375)](https://github.com/XanaduAI/pennylane/pull/375)
  [(#372)](https://github.com/XanaduAI/pennylane/pull/372)
  [(#370)](https://github.com/XanaduAI/pennylane/pull/370)
  [(#369)](https://github.com/XanaduAI/pennylane/pull/369)
  [(#367)](https://github.com/XanaduAI/pennylane/pull/367)
  [(#364)](https://github.com/XanaduAI/pennylane/pull/364)

* Updated the development guides.
  [(#382)](https://github.com/XanaduAI/pennylane/pull/382)
  [(#379)](https://github.com/XanaduAI/pennylane/pull/379)

* Added all modules, classes, and functions to the API section
  in the documentation.
  [(#373)](https://github.com/XanaduAI/pennylane/pull/373)

<h3>Bug fixes</h3>

* Replaces the existing `np.linalg.norm` normalization with hand-coded
  normalization, allowing `AmplitudeEmbedding` to be used with differentiable
  parameters. AmplitudeEmbedding tests have been added and improved.
  [(#376)](https://github.com/XanaduAI/pennylane/pull/376)

<h3>Contributors</h3>

This release contains contributions from (in alphabetical order):

Ville Bergholm, Josh Izaac, Nathan Killoran, Maria Schuld, Antal Száva

# Release 0.6.0

<h3>New features since last release</h3>

* The devices `default.qubit` and `default.gaussian` have a new initialization parameter
  `analytic` that indicates if expectation values and variances should be calculated
  analytically and not be estimated from data.
  [(#317)](https://github.com/XanaduAI/pennylane/pull/317)

* Added C-SWAP gate to the set of qubit operations
  [(#330)](https://github.com/XanaduAI/pennylane/pull/330)

* The TensorFlow interface has been renamed from `"tfe"` to `"tf"`, and
  now supports TensorFlow 2.0.
  [(#337)](https://github.com/XanaduAI/pennylane/pull/337)

* Added the S and T gates to the set of qubit operations.
  [(#343)](https://github.com/XanaduAI/pennylane/pull/343)

* Tensor observables are now supported within the `expval`,
  `var`, and `sample` functions, by using the `@` operator.
  [(#267)](https://github.com/XanaduAI/pennylane/pull/267)


<h3>Breaking changes</h3>

* The argument `n` specifying the number of samples in the method `Device.sample` was removed.
  Instead, the method will always return `Device.shots` many samples.
  [(#317)](https://github.com/XanaduAI/pennylane/pull/317)

<h3>Improvements</h3>

* The number of shots / random samples used to estimate expectation values and variances, `Device.shots`,
  can now be changed after device creation.
  [(#317)](https://github.com/XanaduAI/pennylane/pull/317)

* Unified import shortcuts to be under qml in qnode.py
  and test_operation.py
  [(#329)](https://github.com/XanaduAI/pennylane/pull/329)

* The quantum natural gradient now uses `scipy.linalg.pinvh` which is more efficient for symmetric matrices
  than the previously used `scipy.linalg.pinv`.
  [(#331)](https://github.com/XanaduAI/pennylane/pull/331)

* The deprecated `qml.expval.Observable` syntax has been removed.
  [(#267)](https://github.com/XanaduAI/pennylane/pull/267)

* Remainder of the unittest-style tests were ported to pytest.
  [(#310)](https://github.com/XanaduAI/pennylane/pull/310)

* The `do_queue` argument for operations now only takes effect
  within QNodes. Outside of QNodes, operations can now be instantiated
  without needing to specify `do_queue`.
  [(#359)](https://github.com/XanaduAI/pennylane/pull/359)

<h3>Documentation</h3>

* The docs are rewritten and restructured to contain a code introduction section as well as an API section.
  [(#314)](https://github.com/XanaduAI/pennylane/pull/275)

* Added Ising model example to the tutorials
  [(#319)](https://github.com/XanaduAI/pennylane/pull/319)

* Added tutorial for QAOA on MaxCut problem
  [(#328)](https://github.com/XanaduAI/pennylane/pull/328)

* Added QGAN flow chart figure to its tutorial
  [(#333)](https://github.com/XanaduAI/pennylane/pull/333)

* Added missing figures for gallery thumbnails of state-preparation
  and QGAN tutorials
  [(#326)](https://github.com/XanaduAI/pennylane/pull/326)

* Fixed typos in the state preparation tutorial
  [(#321)](https://github.com/XanaduAI/pennylane/pull/321)

* Fixed bug in VQE tutorial 3D plots
  [(#327)](https://github.com/XanaduAI/pennylane/pull/327)

<h3>Bug fixes</h3>

* Fixed typo in measurement type error message in qnode.py
  [(#341)](https://github.com/XanaduAI/pennylane/pull/341)

<h3>Contributors</h3>

This release contains contributions from (in alphabetical order):

Shahnawaz Ahmed, Ville Bergholm, Aroosa Ijaz, Josh Izaac, Nathan Killoran, Angus Lowe,
Johannes Jakob Meyer, Maria Schuld, Antal Száva, Roeland Wiersema.

# Release 0.5.0

<h3>New features since last release</h3>

* Adds a new optimizer, `qml.QNGOptimizer`, which optimizes QNodes using
  quantum natural gradient descent. See https://arxiv.org/abs/1909.02108
  for more details.
  [(#295)](https://github.com/XanaduAI/pennylane/pull/295)
  [(#311)](https://github.com/XanaduAI/pennylane/pull/311)

* Adds a new QNode method, `QNode.metric_tensor()`,
  which returns the block-diagonal approximation to the Fubini-Study
  metric tensor evaluated on the attached device.
  [(#295)](https://github.com/XanaduAI/pennylane/pull/295)

* Sampling support: QNodes can now return a specified number of samples
  from a given observable via the top-level `pennylane.sample()` function.
  To support this on plugin devices, there is a new `Device.sample` method.

  Calculating gradients of QNodes that involve sampling is not possible.
  [(#256)](https://github.com/XanaduAI/pennylane/pull/256)

* `default.qubit` has been updated to provide support for sampling.
  [(#256)](https://github.com/XanaduAI/pennylane/pull/256)

* Added controlled rotation gates to PennyLane operations and `default.qubit` plugin.
  [(#251)](https://github.com/XanaduAI/pennylane/pull/251)

<h3>Breaking changes</h3>

* The method `Device.supported` was removed, and replaced with the methods
  `Device.supports_observable` and `Device.supports_operation`.
  Both methods can be called with string arguments (`dev.supports_observable('PauliX')`) and
  class arguments (`dev.supports_observable(qml.PauliX)`).
  [(#276)](https://github.com/XanaduAI/pennylane/pull/276)

* The following CV observables were renamed to comply with the new Operation/Observable
  scheme: `MeanPhoton` to `NumberOperator`, `Homodyne` to `QuadOperator` and `NumberState` to `FockStateProjector`.
  [(#254)](https://github.com/XanaduAI/pennylane/pull/254)

<h3>Improvements</h3>

* The `AmplitudeEmbedding` function now provides options to normalize and
  pad features to ensure a valid state vector is prepared.
  [(#275)](https://github.com/XanaduAI/pennylane/pull/275)

* Operations can now optionally specify generators, either as existing PennyLane
  operations, or by providing a NumPy array.
  [(#295)](https://github.com/XanaduAI/pennylane/pull/295)
  [(#313)](https://github.com/XanaduAI/pennylane/pull/313)

* Adds a `Device.parameters` property, so that devices can view a dictionary mapping free
  parameters to operation parameters. This will allow plugin devices to take advantage
  of parametric compilation.
  [(#283)](https://github.com/XanaduAI/pennylane/pull/283)

* Introduces two enumerations: `Any` and `All`, representing any number of wires
  and all wires in the system respectively. They can be imported from
  `pennylane.operation`, and can be used when defining the `Operation.num_wires`
  class attribute of operations.
  [(#277)](https://github.com/XanaduAI/pennylane/pull/277)

  As part of this change:

  - `All` is equivalent to the integer 0, for backwards compatibility with the
    existing test suite

  - `Any` is equivalent to the integer -1 to allow numeric comparison
    operators to continue working

  - An additional validation is now added to the `Operation` class,
    which will alert the user that an operation with `num_wires = All`
    is being incorrectly.

* The one-qubit rotations in `pennylane.plugins.default_qubit` no longer depend on Scipy's `expm`. Instead
  they are calculated with Euler's formula.
  [(#292)](https://github.com/XanaduAI/pennylane/pull/292)

* Creates an `ObservableReturnTypes` enumeration class containing `Sample`,
  `Variance` and `Expectation`. These new values can be assigned to the `return_type`
  attribute of an `Observable`.
  [(#290)](https://github.com/XanaduAI/pennylane/pull/290)

* Changed the signature of the `RandomLayer` and `RandomLayers` templates to have a fixed seed by default.
  [(#258)](https://github.com/XanaduAI/pennylane/pull/258)

* `setup.py` has been cleaned up, removing the non-working shebang,
  and removing unused imports.
  [(#262)](https://github.com/XanaduAI/pennylane/pull/262)

<h3>Documentation</h3>

* A documentation refactor to simplify the tutorials and
  include Sphinx-Gallery.
  [(#291)](https://github.com/XanaduAI/pennylane/pull/291)

  - Examples and tutorials previously split across the `examples/`
    and `doc/tutorials/` directories, in a mixture of ReST and Jupyter notebooks,
    have been rewritten as Python scripts with ReST comments in a single location,
    the `examples/` folder.

  - Sphinx-Gallery is used to automatically build and run the tutorials.
    Rendered output is displayed in the Sphinx documentation.

  - Links are provided at the top of every tutorial page for downloading the
    tutorial as an executable python script, downloading the tutorial
    as a Jupyter notebook, or viewing the notebook on GitHub.

  - The tutorials table of contents have been moved to a single quick start page.

* Fixed a typo in `QubitStateVector`.
  [(#296)](https://github.com/XanaduAI/pennylane/pull/296)

* Fixed a typo in the `default_gaussian.gaussian_state` function.
  [(#293)](https://github.com/XanaduAI/pennylane/pull/293)

* Fixed a typo in the gradient recipe within the `RX`, `RY`, `RZ`
  operation docstrings.
  [(#248)](https://github.com/XanaduAI/pennylane/pull/248)

* Fixed a broken link in the tutorial documentation, as a
  result of the `qml.expval.Observable` deprecation.
  [(#246)](https://github.com/XanaduAI/pennylane/pull/246)

<h3>Bug fixes</h3>

* Fixed a bug where a `PolyXP` observable would fail if applied to subsets
  of wires on `default.gaussian`.
  [(#277)](https://github.com/XanaduAI/pennylane/pull/277)

<h3>Contributors</h3>

This release contains contributions from (in alphabetical order):

Simon Cross, Aroosa Ijaz, Josh Izaac, Nathan Killoran, Johannes Jakob Meyer,
Rohit Midha, Nicolás Quesada, Maria Schuld, Antal Száva, Roeland Wiersema.

# Release 0.4.0

<h3>New features since last release</h3>

* `pennylane.expval()` is now a top-level *function*, and is no longer
  a package of classes. For now, the existing `pennylane.expval.Observable`
  interface continues to work, but will raise a deprecation warning.
  [(#232)](https://github.com/XanaduAI/pennylane/pull/232)

* Variance support: QNodes can now return the variance of observables,
  via the top-level `pennylane.var()` function. To support this on
  plugin devices, there is a new `Device.var` method.

  The following observables support analytic gradients of variances:

  - All qubit observables (requiring 3 circuit evaluations for involutory
    observables such as `Identity`, `X`, `Y`, `Z`; and 5 circuit evals for
    non-involutary observables, currently only `qml.Hermitian`)

  - First-order CV observables (requiring 5 circuit evaluations)

  Second-order CV observables support numerical variance gradients.

* `pennylane.about()` function added, providing details
  on current PennyLane version, installed plugins, Python,
  platform, and NumPy versions [(#186)](https://github.com/XanaduAI/pennylane/pull/186)

* Removed the logic that allowed `wires` to be passed as a positional
  argument in quantum operations. This allows us to raise more useful
  error messages for the user if incorrect syntax is used.
  [(#188)](https://github.com/XanaduAI/pennylane/pull/188)

* Adds support for multi-qubit expectation values of the `pennylane.Hermitian()`
  observable [(#192)](https://github.com/XanaduAI/pennylane/pull/192)

* Adds support for multi-qubit expectation values in `default.qubit`.
  [(#202)](https://github.com/XanaduAI/pennylane/pull/202)

* Organize templates into submodules [(#195)](https://github.com/XanaduAI/pennylane/pull/195).
  This included the following improvements:

  - Distinguish embedding templates from layer templates.

  - New random initialization functions supporting the templates available
    in the new submodule `pennylane.init`.

  - Added a random circuit template (`RandomLayers()`), in which rotations and 2-qubit gates are randomly
    distributed over the wires

  - Add various embedding strategies

<h3>Breaking changes</h3>

* The `Device` methods `expectations`, `pre_expval`, and `post_expval` have been
  renamed to `observables`, `pre_measure`, and `post_measure` respectively.
  [(#232)](https://github.com/XanaduAI/pennylane/pull/232)

<h3>Improvements</h3>

* `default.qubit` plugin now uses `np.tensordot` when applying quantum operations
  and evaluating expectations, resulting in significant speedup
  [(#239)](https://github.com/XanaduAI/pennylane/pull/239),
  [(#241)](https://github.com/XanaduAI/pennylane/pull/241)

* PennyLane now allows division of quantum operation parameters by a constant
  [(#179)](https://github.com/XanaduAI/pennylane/pull/179)

* Portions of the test suite are in the process of being ported to pytest.
  Note: this is still a work in progress.

  Ported tests include:

  - `test_ops.py`
  - `test_about.py`
  - `test_classical_gradients.py`
  - `test_observables.py`
  - `test_measure.py`
  - `test_init.py`
  - `test_templates*.py`
  - `test_ops.py`
  - `test_variable.py`
  - `test_qnode.py` (partial)

<h3>Bug fixes</h3>

* Fixed a bug in `Device.supported`, which would incorrectly
  mark an operation as supported if it shared a name with an
  observable [(#203)](https://github.com/XanaduAI/pennylane/pull/203)

* Fixed a bug in `Operation.wires`, by explicitly casting the
  type of each wire to an integer [(#206)](https://github.com/XanaduAI/pennylane/pull/206)

* Removed code in PennyLane which configured the logger,
  as this would clash with users' configurations
  [(#208)](https://github.com/XanaduAI/pennylane/pull/208)

* Fixed a bug in `default.qubit`, in which `QubitStateVector` operations
  were accidentally being cast to `np.float` instead of `np.complex`.
  [(#211)](https://github.com/XanaduAI/pennylane/pull/211)


<h3>Contributors</h3>

This release contains contributions from:

Shahnawaz Ahmed, riveSunder, Aroosa Ijaz, Josh Izaac, Nathan Killoran, Maria Schuld.

# Release 0.3.1

<h3>Bug fixes</h3>

* Fixed a bug where the interfaces submodule was not correctly being packaged via setup.py

# Release 0.3.0

<h3>New features since last release</h3>

* PennyLane now includes a new `interfaces` submodule, which enables QNode integration with additional machine learning libraries.
* Adds support for an experimental PyTorch interface for QNodes
* Adds support for an experimental TensorFlow eager execution interface for QNodes
* Adds a PyTorch+GPU+QPU tutorial to the documentation
* Documentation now includes links and tutorials including the new [PennyLane-Forest](https://github.com/rigetti/pennylane-forest) plugin.

<h3>Improvements</h3>

* Printing a QNode object, via `print(qnode)` or in an interactive terminal, now displays more useful information regarding the QNode,
  including the device it runs on, the number of wires, it's interface, and the quantum function it uses:

  ```python
  >>> print(qnode)
  <QNode: device='default.qubit', func=circuit, wires=2, interface=PyTorch>
  ```

<h3>Contributors</h3>

This release contains contributions from:

Josh Izaac and Nathan Killoran.


# Release 0.2.0

<h3>New features since last release</h3>

* Added the `Identity` expectation value for both CV and qubit models [(#135)](https://github.com/XanaduAI/pennylane/pull/135)
* Added the `templates.py` submodule, containing some commonly used QML models to be used as ansatz in QNodes [(#133)](https://github.com/XanaduAI/pennylane/pull/133)
* Added the `qml.Interferometer` CV operation [(#152)](https://github.com/XanaduAI/pennylane/pull/152)
* Wires are now supported as free QNode parameters [(#151)](https://github.com/XanaduAI/pennylane/pull/151)
* Added ability to update stepsizes of the optimizers [(#159)](https://github.com/XanaduAI/pennylane/pull/159)

<h3>Improvements</h3>

* Removed use of hardcoded values in the optimizers, made them parameters (see [#131](https://github.com/XanaduAI/pennylane/pull/131) and [#132](https://github.com/XanaduAI/pennylane/pull/132))
* Created the new `PlaceholderExpectation`, to be used when both CV and qubit expval modules contain expectations with the same name
* Provide a way for plugins to view the operation queue _before_ applying operations. This allows for on-the-fly modifications of
  the queue, allowing hardware-based plugins to support the full range of qubit expectation values. [(#143)](https://github.com/XanaduAI/pennylane/pull/143)
* QNode return values now support _any_ form of sequence, such as lists, sets, etc. [(#144)](https://github.com/XanaduAI/pennylane/pull/144)
* CV analytic gradient calculation is now more robust, allowing for operations which may not themselves be differentiated, but have a
  well defined `_heisenberg_rep` method, and so may succeed operations that are analytically differentiable [(#152)](https://github.com/XanaduAI/pennylane/pull/152)

<h3>Bug fixes</h3>

* Fixed a bug where the variational classifier example was not batching when learning parity (see [#128](https://github.com/XanaduAI/pennylane/pull/128) and [#129](https://github.com/XanaduAI/pennylane/pull/129))
* Fixed an inconsistency where some initial state operations were documented as accepting complex parameters - all operations
  now accept real values [(#146)](https://github.com/XanaduAI/pennylane/pull/146)

<h3>Contributors</h3>

This release contains contributions from:

Christian Gogolin, Josh Izaac, Nathan Killoran, and Maria Schuld.


# Release 0.1.0

Initial public release.

<h3>Contributors</h3>
This release contains contributions from:

Ville Bergholm, Josh Izaac, Maria Schuld, Christian Gogolin, and Nathan Killoran.<|MERGE_RESOLUTION|>--- conflicted
+++ resolved
@@ -253,12 +253,8 @@
 
 This release contains contributions from (in alphabetical order):
 
-<<<<<<< HEAD
-Thomas Bromley, Christina Lee, Olivia Di Matteo, Anthony Hayes, Josh Izaac, Nathan Killoran, Maria Schuld, Shumpei Kobayashi
-=======
-Thomas Bromley, Christina Lee, Olivia Di Matteo, Anthony Hayes, Josh Izaac, Nathan Killoran,
+Thomas Bromley, Christina Lee, Olivia Di Matteo, Anthony Hayes, Josh Izaac, Nathan Killoran, Shumpei Kobayashi,
 Romain Moyard, Maria Schuld
->>>>>>> 7168ca57
 
 
 # Release 0.12.0 (current release)
