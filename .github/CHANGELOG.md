# Release 0.15.0-dev (development release)

<h3>New features since last release</h3>

- Added the `ControlledPhaseShift` gate as well as the `QFT` operation for applying quantum Fourier
  transforms.
  [(#1064)](https://github.com/PennyLaneAI/pennylane/pull/1064)

<h3>Improvements</h3>

<h4>Broadcasting over multi-dimensional inputs to KerasLayer and TorchLayer</h4>

* Most layers in Pytorch or Keras accept arbitrary dimension inputs, where each dimension barring
  the last (in the case where the actual weight function of the layer operates on one-dimensional 
  vectors) is broadcast over. This is now also supported by KerasLayer and TorchLayer.
  [(#1062)](https://github.com/PennyLaneAI/pennylane/pull/1062).

  Example use:
  
  ```python
  dev = qml.device("default.qubit", wires=4)

  x = tf.ones((5, 4, 4))

  @qml.qnode(dev)
  def layer(weights, inputs):

      qml.templates.AngleEmbedding(inputs, wires=range(4))
      qml.templates.StronglyEntanglingLayers(weights, wires=range(4))
      return [qml.expval(qml.PauliZ(i)) for i in range(4)]

  qlayer = qml.qnn.KerasLayer(layer, {"weights": (4, 4, 3)}, output_dim=4)

  out = qlayer(x)
  
  print(out.shape)
  ```

  The output tensor has the following shape:
  ```pycon
  >>> out.shape
  (5, 4, 4)
  ```
<h3>Breaking changes</h3>

<h3>Bug fixes</h3>

* Fixes a bug where inverse operations could not be differentiated
  using backpropagation on `default.qubit`.
  [(#1072)](https://github.com/PennyLaneAI/pennylane/pull/1072)

<h3>Documentation</h3>

<h3>Contributors</h3>

This release contains contributions from (in alphabetical order):

<<<<<<< HEAD
Thomas Bromley, Josh Izaac.
=======
Thomas Bromley, Daniel Polatajko
>>>>>>> 099d7813

# Release 0.14.0 (current release)

<h3>New features since last release</h3>

<h4>Perform quantum machine learning with JAX</h4>

* QNodes created with `default.qubit` now support a JAX interface, allowing JAX to be used
  to create, differentiate, and optimize hybrid quantum-classical models.
  [(#947)](https://github.com/PennyLaneAI/pennylane/pull/947)

  This is supported internally via a new `default.qubit.jax` device. This device runs end to end in
  JAX, meaning that it supports all of the awesome JAX transformations (`jax.vmap`, `jax.jit`,
  `jax.hessian`, etc).

  Here is an example of how to use the new JAX interface:

  ```python
  dev = qml.device("default.qubit", wires=1)
  @qml.qnode(dev, interface="jax", diff_method="backprop")
  def circuit(x):
      qml.RX(x[1], wires=0)
      qml.Rot(x[0], x[1], x[2], wires=0)
      return qml.expval(qml.PauliZ(0))

  weights = jnp.array([0.2, 0.5, 0.1])
  grad_fn = jax.grad(circuit)
  print(grad_fn(weights))
  ```

  Currently, only `diff_method="backprop"` is supported, with plans to support more in the future.

<h4>New, faster, quantum gradient methods</h4>

* A new differentiation method has been added for use with simulators. The `"adjoint"`
  method operates after a forward pass by iteratively applying inverse gates to scan backwards
  through the circuit.
  [(#1032)](https://github.com/PennyLaneAI/pennylane/pull/1032)

  This method is similar to the reversible method, but has a lower time
  overhead and a similar memory overhead. It follows the approach provided by
  [Jones and Gacon](https://arxiv.org/abs/2009.02823). This method is only compatible with certain
  statevector-based devices such as `default.qubit`.

  Example use:

  ```python
  import pennylane as qml

  wires = 1
  device = qml.device("default.qubit", wires=wires)

  @qml.qnode(device, diff_method="adjoint")
  def f(params):
      qml.RX(0.1, wires=0)
      qml.Rot(*params, wires=0)
      qml.RX(-0.3, wires=0)
      return qml.expval(qml.PauliZ(0))

  params = [0.1, 0.2, 0.3]
  qml.grad(f)(params)
  ```

* The default logic for choosing the 'best' differentiation method has been altered
  to improve performance.
  [(#1008)](https://github.com/PennyLaneAI/pennylane/pull/1008)

  - If the quantum device provides its own gradient, this is now the preferred
    differentiation method.

  - If the quantum device natively supports classical
    backpropagation, this is now preferred over the parameter-shift rule.

    This will lead to marked speed improvement during optimization when using
    `default.qubit`, with a sight penalty on the forward-pass evaluation.

  More details are available below in the 'Improvements' section for plugin developers.

* PennyLane now supports analytical quantum gradients for noisy channels, in addition to its
  existing support for unitary operations. The noisy channels `BitFlip`, `PhaseFlip`, and
  `DepolarizingChannel` all support analytic gradients out of the box.
  [(#968)](https://github.com/PennyLaneAI/pennylane/pull/968)

* A method has been added for calculating the Hessian of quantum circuits using the second-order
  parameter shift formula.
  [(#961)](https://github.com/PennyLaneAI/pennylane/pull/961)

  The following example shows the calculation of the Hessian:

  ```python
  n_wires = 5
  weights = [2.73943676, 0.16289932, 3.4536312, 2.73521126, 2.6412488]

  dev = qml.device("default.qubit", wires=n_wires)

  with qml.tape.QubitParamShiftTape() as tape:
      for i in range(n_wires):
          qml.RX(weights[i], wires=i)

      qml.CNOT(wires=[0, 1])
      qml.CNOT(wires=[2, 1])
      qml.CNOT(wires=[3, 1])
      qml.CNOT(wires=[4, 3])

      qml.expval(qml.PauliZ(1))

  print(tape.hessian(dev))
  ```

  The Hessian is not yet supported via classical machine learning interfaces, but will
  be added in a future release.

<h4>More operations and templates</h4>

* Two new error channels, `BitFlip` and `PhaseFlip` have been added.
  [(#954)](https://github.com/PennyLaneAI/pennylane/pull/954)

  They can be used in the same manner as existing error channels:

  ```python
  dev = qml.device("default.mixed", wires=2)

  @qml.qnode(dev)
  def circuit():
      qml.RX(0.3, wires=0)
      qml.RY(0.5, wires=1)
      qml.BitFlip(0.01, wires=0)
      qml.PhaseFlip(0.01, wires=1)
      return qml.expval(qml.PauliZ(0))
  ```

* Apply permutations to wires using the `Permute` subroutine.
  [(#952)](https://github.com/PennyLaneAI/pennylane/pull/952)

  ```python
  import pennylane as qml
  dev = qml.device('default.qubit', wires=5)

  @qml.qnode(dev)
  def apply_perm():
      # Send contents of wire 4 to wire 0, of wire 2 to wire 1, etc.
      qml.templates.Permute([4, 2, 0, 1, 3], wires=dev.wires)
      return qml.expval(qml.PauliZ(0))
  ```

<h4>QNode transformations</h4>

* The `qml.metric_tensor` function transforms a QNode to produce the Fubini-Study
  metric tensor with full autodifferentiation support---even on hardware.
  [(#1014)](https://github.com/PennyLaneAI/pennylane/pull/1014)

  Consider the following QNode:

  ```python
  dev = qml.device("default.qubit", wires=3)

  @qml.qnode(dev, interface="autograd")
  def circuit(weights):
      # layer 1
      qml.RX(weights[0, 0], wires=0)
      qml.RX(weights[0, 1], wires=1)

      qml.CNOT(wires=[0, 1])
      qml.CNOT(wires=[1, 2])

      # layer 2
      qml.RZ(weights[1, 0], wires=0)
      qml.RZ(weights[1, 1], wires=2)

      qml.CNOT(wires=[0, 1])
      qml.CNOT(wires=[1, 2])
      return qml.expval(qml.PauliZ(0) @ qml.PauliZ(1)), qml.expval(qml.PauliY(2))
  ```

  We can use the `metric_tensor` function to generate a new function, that returns the
  metric tensor of this QNode:

  ```pycon
  >>> met_fn = qml.metric_tensor(circuit)
  >>> weights = np.array([[0.1, 0.2, 0.3], [0.4, 0.5, 0.6]], requires_grad=True)
  >>> met_fn(weights)
  tensor([[0.25  , 0.    , 0.    , 0.    ],
          [0.    , 0.25  , 0.    , 0.    ],
          [0.    , 0.    , 0.0025, 0.0024],
          [0.    , 0.    , 0.0024, 0.0123]], requires_grad=True)
  ```

  The returned metric tensor is also fully differentiable, in all interfaces.
  For example, differentiating the `(3, 2)` element:

  ```pycon
  >>> grad_fn = qml.grad(lambda x: met_fn(x)[3, 2])
  >>> grad_fn(weights)
  array([[ 0.04867729, -0.00049502,  0.        ],
         [ 0.        ,  0.        ,  0.        ]])
  ```

  Differentiation is also supported using Torch, Jax, and TensorFlow.

* Adds the new function `qml.math.cov_matrix()`. This function accepts a list of commuting
  observables, and the probability distribution in the shared observable eigenbasis after the
  application of an ansatz. It uses these to construct the covariance matrix in a *framework
  independent* manner, such that the output covariance matrix is autodifferentiable.
  [(#1012)](https://github.com/PennyLaneAI/pennylane/pull/1012)

  For example, consider the following ansatz and observable list:

  ```python3
  obs_list = [qml.PauliX(0) @ qml.PauliZ(1), qml.PauliY(2)]
  ansatz = qml.templates.StronglyEntanglingLayers
  ```

  We can construct a QNode to output the probability distribution in the shared eigenbasis of the
  observables:

  ```python
  dev = qml.device("default.qubit", wires=3)

  @qml.qnode(dev, interface="autograd")
  def circuit(weights):
      ansatz(weights, wires=[0, 1, 2])
      # rotate into the basis of the observables
      for o in obs_list:
          o.diagonalizing_gates()
      return qml.probs(wires=[0, 1, 2])
  ```

  We can now compute the covariance matrix:

  ```pycon
  >>> weights = qml.init.strong_ent_layers_normal(n_layers=2, n_wires=3)
  >>> cov = qml.math.cov_matrix(circuit(weights), obs_list)
  >>> cov
  array([[0.98707611, 0.03665537],
         [0.03665537, 0.99998377]])
  ```

  Autodifferentiation is fully supported using all interfaces:

  ```pycon
  >>> cost_fn = lambda weights: qml.math.cov_matrix(circuit(weights), obs_list)[0, 1]
  >>> qml.grad(cost_fn)(weights)[0]
  array([[[ 4.94240914e-17, -2.33786398e-01, -1.54193959e-01],
          [-3.05414996e-17,  8.40072236e-04,  5.57884080e-04],
          [ 3.01859411e-17,  8.60411436e-03,  6.15745204e-04]],

         [[ 6.80309533e-04, -1.23162742e-03,  1.08729813e-03],
          [-1.53863193e-01, -1.38700657e-02, -1.36243323e-01],
          [-1.54665054e-01, -1.89018172e-02, -1.56415558e-01]]])
  ```

* A new  `qml.draw` function is available, allowing QNodes to be easily
  drawn without execution by providing example input.
  [(#962)](https://github.com/PennyLaneAI/pennylane/pull/962)

  ```python
  @qml.qnode(dev)
  def circuit(a, w):
      qml.Hadamard(0)
      qml.CRX(a, wires=[0, 1])
      qml.Rot(*w, wires=[1])
      qml.CRX(-a, wires=[0, 1])
      return qml.expval(qml.PauliZ(0) @ qml.PauliZ(1))
  ```

  The QNode circuit structure may depend on the input arguments;
  this is taken into account by passing example QNode arguments
  to the `qml.draw()` drawing function:

  ```pycon
  >>> drawer = qml.draw(circuit)
  >>> result = drawer(a=2.3, w=[1.2, 3.2, 0.7])
  >>> print(result)
  0: ──H──╭C────────────────────────────╭C─────────╭┤ ⟨Z ⊗ Z⟩
  1: ─────╰RX(2.3)──Rot(1.2, 3.2, 0.7)──╰RX(-2.3)──╰┤ ⟨Z ⊗ Z⟩
  ```

<h4>A faster, leaner, and more flexible core</h4>

* The new core of PennyLane, rewritten from the ground up and developed over the last few release
  cycles, has achieved feature parity and has been made the new default in PennyLane v0.14. The old
  core has been marked as deprecated, and will be removed in an upcoming release.
  [(#1046)](https://github.com/PennyLaneAI/pennylane/pull/1046)
  [(#1040)](https://github.com/PennyLaneAI/pennylane/pull/1040)
  [(#1034)](https://github.com/PennyLaneAI/pennylane/pull/1034)
  [(#1035)](https://github.com/PennyLaneAI/pennylane/pull/1035)
  [(#1027)](https://github.com/PennyLaneAI/pennylane/pull/1027)
  [(#1026)](https://github.com/PennyLaneAI/pennylane/pull/1026)
  [(#1021)](https://github.com/PennyLaneAI/pennylane/pull/1021)
  [(#1054)](https://github.com/PennyLaneAI/pennylane/pull/1054)
  [(#1049)](https://github.com/PennyLaneAI/pennylane/pull/1049)

  While high-level PennyLane code and tutorials remain unchanged, the new core
  provides several advantages and improvements:

  - **Faster and more optimized**: The new core provides various performance optimizations, reducing
    pre- and post-processing overhead, and reduces the number of quantum evaluations in certain
    cases.

  - **Support for in-QNode classical processing**: this allows for differentiable classical
    processing within the QNode.

    ```python
    dev = qml.device("default.qubit", wires=1)

    @qml.qnode(dev, interface="tf")
    def circuit(p):
        qml.RX(tf.sin(p[0])**2 + p[1], wires=0)
        return qml.expval(qml.PauliZ(0))
    ```

    The classical processing functions used within the QNode must match
    the QNode interface. Here, we use TensorFlow:

    ```pycon
    >>> params = tf.Variable([0.5, 0.1], dtype=tf.float64)
    >>> with tf.GradientTape() as tape:
    ...     res = circuit(params)
    >>> grad = tape.gradient(res, params)
    >>> print(res)
    tf.Tensor(0.9460913127754935, shape=(), dtype=float64)
    >>> print(grad)
    tf.Tensor([-0.27255248 -0.32390003], shape=(2,), dtype=float64)
    ```

    As a result of this change, quantum decompositions that require classical processing
    are fully supported and end-to-end differentiable in tape mode.

  - **No more Variable wrapping**: QNode arguments no longer become `Variable`
    objects within the QNode.

    ```python
    dev = qml.device("default.qubit", wires=1)

    @qml.qnode(dev)
    def circuit(x):
        print("Parameter value:", x)
        qml.RX(x, wires=0)
        return qml.expval(qml.PauliZ(0))
    ```

    Internal QNode parameters can be easily inspected, printed, and manipulated:

    ```pycon
    >>> circuit(0.5)
    Parameter value: 0.5
    tensor(0.87758256, requires_grad=True)
    ```

  - **Less restrictive QNode signatures**: There is no longer any restriction on the QNode signature; the QNode can be
    defined and called following the same rules as standard Python functions.

    For example, the following QNode uses positional, named, and variable
    keyword arguments:

    ```python
    x = torch.tensor(0.1, requires_grad=True)
    y = torch.tensor([0.2, 0.3], requires_grad=True)
    z = torch.tensor(0.4, requires_grad=True)

    @qml.qnode(dev, interface="torch")
    def circuit(p1, p2=y, **kwargs):
        qml.RX(p1, wires=0)
        qml.RY(p2[0] * p2[1], wires=0)
        qml.RX(kwargs["p3"], wires=0)
        return qml.var(qml.PauliZ(0))
    ```

    When we call the QNode, we may pass the arguments by name
    even if defined positionally; any argument not provided will
    use the default value.

    ```pycon
    >>> res = circuit(p1=x, p3=z)
    >>> print(res)
    tensor(0.2327, dtype=torch.float64, grad_fn=<SelectBackward>)
    >>> res.backward()
    >>> print(x.grad, y.grad, z.grad)
    tensor(0.8396) tensor([0.0289, 0.0193]) tensor(0.8387)
    ```

    This extends to the `qnn` module, where `KerasLayer` and `TorchLayer` modules
    can be created from QNodes with unrestricted signatures.

  - **Smarter measurements:** QNodes can now measure wires more than once, as
    long as all observables are commuting:

    ```python
    @qml.qnode(dev)
    def circuit(x):
        qml.RX(x, wires=0)
        return [
            qml.expval(qml.PauliZ(0)),
            qml.expval(qml.PauliZ(0) @ qml.PauliZ(1))
        ]
    ```

    Further, the `qml.ExpvalCost()` function allows for optimizing
    measurements to reduce the number of quantum evaluations required.

  With the new PennyLane core, there are a few small breaking changes, detailed
  below in the 'Breaking Changes' section.

<h3>Improvements</h3>

* The built-in PennyLane optimizers allow more flexible cost functions. The cost function passed to most optimizers
  may accept any combination of trainable arguments, non-trainable arguments, and keyword arguments.
  [(#959)](https://github.com/PennyLaneAI/pennylane/pull/959)
  [(#1053)](https://github.com/PennyLaneAI/pennylane/pull/1053)

  The full changes apply to:

  * `AdagradOptimizer`
  * `AdamOptimizer`
  * `GradientDescentOptimizer`
  * `MomentumOptimizer`
  * `NesterovMomentumOptimizer`
  * `RMSPropOptimizer`
  * `RotosolveOptimizer`

  The `requires_grad=False` property must mark any non-trainable constant argument.
  The `RotoselectOptimizer` allows passing only keyword arguments.

  Example use:

  ```python
  def cost(x, y, data, scale=1.0):
      return scale * (x[0]-data)**2 + scale * (y-data)**2

  x = np.array([1.], requires_grad=True)
  y = np.array([1.0])
  data = np.array([2.], requires_grad=False)

  opt = qml.GradientDescentOptimizer()

  # the optimizer step and step_and_cost methods can
  # now update multiple parameters at once
  x_new, y_new, data = opt.step(cost, x, y, data, scale=0.5)
  (x_new, y_new, data), value = opt.step_and_cost(cost, x, y, data, scale=0.5)

  # list and tuple unpacking is also supported
  params = (x, y, data)
  params = opt.step(cost, *params)
  ```

* The circuit drawer has been updated to support the inclusion of unused or inactive
  wires, by passing the `show_all_wires` argument.
  [(#1033)](https://github.com/PennyLaneAI/pennylane/pull/1033)

  ```python
  dev = qml.device('default.qubit', wires=[-1, "a", "q2", 0])

  @qml.qnode(dev)
  def circuit():
      qml.Hadamard(wires=-1)
      qml.CNOT(wires=[-1, "q2"])
      return qml.expval(qml.PauliX(wires="q2"))
  ```

  ```pycon
  >>> print(qml.draw(circuit, show_all_wires=True)())
  >>>
   -1: ──H──╭C──┤
    a: ─────│───┤
   q2: ─────╰X──┤ ⟨X⟩
    0: ─────────┤
  ```

* The logic for choosing the 'best' differentiation method has been altered
  to improve performance.
  [(#1008)](https://github.com/PennyLaneAI/pennylane/pull/1008)

  - If the device provides its own gradient, this is now the preferred
    differentiation method.

  - If a device provides additional interface-specific versions that natively support classical
    backpropagation, this is now preferred over the parameter-shift rule.

    Devices define additional interface-specific devices via their `capabilities()` dictionary. For
    example, `default.qubit` supports supplementary devices for TensorFlow, Autograd, and JAX:

    ```python
    {
      "passthru_devices": {
          "tf": "default.qubit.tf",
          "autograd": "default.qubit.autograd",
          "jax": "default.qubit.jax",
      },
    }
    ```

  As a result of this change, if the QNode `diff_method` is not explicitly provided,
  it is possible that the QNode will run on a *supplementary device* of the device that was
  specifically provided:

  ```python
  dev = qml.device("default.qubit", wires=2)
  qml.QNode(dev) # will default to backprop on default.qubit.autograd
  qml.QNode(dev, interface="tf") # will default to backprop on default.qubit.tf
  qml.QNode(dev, interface="jax") # will default to backprop on default.qubit.jax
  ```

* The `default.qubit` device has been updated so that internally it applies operations in a more
  functional style, i.e., by accepting an input state and returning an evolved state.
  [(#1025)](https://github.com/PennyLaneAI/pennylane/pull/1025)

* A new test series, `pennylane/devices/tests/test_compare_default_qubit.py`, has been added, allowing to test if
  a chosen device gives the same result as `default.qubit`.
  [(#897)](https://github.com/PennyLaneAI/pennylane/pull/897)

  Three tests are added:

  - `test_hermitian_expectation`,
  - `test_pauliz_expectation_analytic`, and
  - `test_random_circuit`.

* Adds the following agnostic tensor manipulation functions to the `qml.math` module: `abs`,
  `angle`, `arcsin`, `concatenate`, `dot`, `squeeze`, `sqrt`, `sum`, `take`, `where`. These functions are
  required to fully support end-to-end differentiable Mottonen and Amplitude embedding.
  [(#922)](https://github.com/PennyLaneAI/pennylane/pull/922)
  [(#1011)](https://github.com/PennyLaneAI/pennylane/pull/1011)

* The `qml.math` module now supports JAX.
  [(#985)](https://github.com/XanaduAI/software-docs/pull/274)

* Several improvements have been made to the `Wires` class to reduce overhead and simplify the logic
  of how wire labels are interpreted:
  [(#1019)](https://github.com/PennyLaneAI/pennylane/pull/1019)
  [(#1010)](https://github.com/PennyLaneAI/pennylane/pull/1010)
  [(#1005)](https://github.com/PennyLaneAI/pennylane/pull/1005)
  [(#983)](https://github.com/PennyLaneAI/pennylane/pull/983)
  [(#967)](https://github.com/PennyLaneAI/pennylane/pull/967)

  - If the input `wires` to a wires class instantiation `Wires(wires)` can be iterated over,
    its elements are interpreted as wire labels. Otherwise, `wires` is interpreted as a single wire label.
    The only exception to this are strings, which are always interpreted as a single
    wire label, so users can address wires with labels such as `"ancilla"`.

  - Any type can now be a wire label as long as it is hashable. The hash is used to establish
    the uniqueness of two labels.

  - Indexing wires objects now returns a label, instead of a new `Wires` object. For example:

    ```pycon
    >>> w = Wires([0, 1, 2])
    >>> w[1]
    >>> 1
    ```

  - The check for uniqueness of wires moved from `Wires` instantiation to
    the `qml.wires._process` function in order to reduce overhead from repeated
    creation of `Wires` instances.

  - Calls to the `Wires` class are substantially reduced, for example by avoiding to call
    Wires on Wires instances on `Operation` instantiation, and by using labels instead of
    `Wires` objects inside the default qubit device.

* Adds the `PauliRot` generator to the `qml.operation` module. This
  generator is required to construct the metric tensor.
  [(#963)](https://github.com/PennyLaneAI/pennylane/pull/963)

* The templates are modified to make use of the new `qml.math` module, for framework-agnostic
  tensor manipulation. This allows the template library to be differentiable
  in backpropagation mode (`diff_method="backprop"`).
  [(#873)](https://github.com/PennyLaneAI/pennylane/pull/873)

* The circuit drawer now allows for the wire order to be (optionally) modified:
  [(#992)](https://github.com/PennyLaneAI/pennylane/pull/992)

  ```pycon
  >>> dev = qml.device('default.qubit', wires=["a", -1, "q2"])
  >>> @qml.qnode(dev)
  ... def circuit():
  ...     qml.Hadamard(wires=-1)
  ...     qml.CNOT(wires=["a", "q2"])
  ...     qml.RX(0.2, wires="a")
  ...     return qml.expval(qml.PauliX(wires="q2"))
  ```

  Printing with default wire order of the device:

  ```pycon
  >>> print(circuit.draw())
    a: ─────╭C──RX(0.2)──┤
   -1: ──H──│────────────┤
   q2: ─────╰X───────────┤ ⟨X⟩
  ```

  Changing the wire order:

  ```pycon
  >>> print(circuit.draw(wire_order=["q2", "a", -1]))
   q2: ──╭X───────────┤ ⟨X⟩
    a: ──╰C──RX(0.2)──┤
   -1: ───H───────────┤
  ```

<h3>Breaking changes</h3>

* QNodes using the new PennyLane core will no longer accept ragged arrays as inputs.

* When using the new PennyLane core and the Autograd interface, non-differentiable data passed
  as a QNode argument or a gate must have the `requires_grad` property set to `False`:

  ```python
  @qml.qnode(dev)
  def circuit(weights, data):
      basis_state = np.array([1, 0, 1, 1], requires_grad=False)
      qml.BasisState(basis_state, wires=[0, 1, 2, 3])
      qml.templates.AmplitudeEmbedding(data, wires=[0, 1, 2, 3])
      qml.templates.BasicEntanglerLayers(weights, wires=[0, 1, 2, 3])
      return qml.probs(wires=0)

  data = np.array(data, requires_grad=False)
  weights = np.array(weights, requires_grad=True)
  circuit(weights, data)
  ```

<h3>Bug fixes</h3>

* Fixes an issue where if the constituent observables of a tensor product do not exist in the queue,
  an error is raised. With this fix, they are first queued before annotation occurs.
  [(#1038)](https://github.com/PennyLaneAI/pennylane/pull/1038)

* Fixes an issue with tape expansions where information about sampling
  (specifically the `is_sampled` tape attribute) was not preserved.
  [(#1027)](https://github.com/PennyLaneAI/pennylane/pull/1027)

* Tape expansion was not properly taking into devices that supported inverse operations,
  causing inverse operations to be unnecessarily decomposed. The QNode tape expansion logic, as well
  as the `Operation.expand()` method, has been modified to fix this.
  [(#956)](https://github.com/PennyLaneAI/pennylane/pull/956)

* Fixes an issue where the Autograd interface was not unwrapping non-differentiable
  PennyLane tensors, which can cause issues on some devices.
  [(#941)](https://github.com/PennyLaneAI/pennylane/pull/941)

* `qml.vqe.Hamiltonian` prints any observable with any number of strings.
  [(#987)](https://github.com/PennyLaneAI/pennylane/pull/987)

* Fixes a bug where parameter-shift differentiation would fail if the QNode
  contained a single probability output.
  [(#1007)](https://github.com/PennyLaneAI/pennylane/pull/1007)

* Fixes an issue when using trainable parameters that are lists/arrays with `tape.vjp`.
  [(#1042)](https://github.com/PennyLaneAI/pennylane/pull/1042)

* The `TensorN` observable is updated to support being copied without any parameters or wires passed.
  [(#1047)](https://github.com/PennyLaneAI/pennylane/pull/1047)

* Fixed deprecation warning when importing `Sequence` from `collections` instead of `collections.abc` in `vqe/vqe.py`.
  [(#1051)](https://github.com/PennyLaneAI/pennylane/pull/1051)

<h3>Contributors</h3>

This release contains contributions from (in alphabetical order):

Juan Miguel Arrazola, Thomas Bromley, Olivia Di Matteo, Theodor Isacsson, Josh Izaac, Christina Lee,
Alejandro Montanez, Steven Oud, Chase Roberts, Sankalp Sanand, Maria Schuld, Antal
Száva, David Wierichs, Jiahao Yao.

# Release 0.13.0

<h3>New features since last release</h3>

<h4>Automatically optimize the number of measurements</h4>

* QNodes in tape mode now support returning observables on the same wire whenever the observables are
  qubit-wise commuting Pauli words. Qubit-wise commuting observables can be evaluated with a
  *single* device run as they are diagonal in the same basis, via a shared set of single-qubit rotations.
  [(#882)](https://github.com/PennyLaneAI/pennylane/pull/882)

  The following example shows a single QNode returning the expectation values of
  the qubit-wise commuting Pauli words `XX` and `XI`:

  ```python
  qml.enable_tape()

  @qml.qnode(dev)
  def f(x):
      qml.Hadamard(wires=0)
      qml.Hadamard(wires=1)
      qml.CRot(0.1, 0.2, 0.3, wires=[1, 0])
      qml.RZ(x, wires=1)
      return qml.expval(qml.PauliX(0) @ qml.PauliX(1)), qml.expval(qml.PauliX(0))
  ```

  ```pycon
  >>> f(0.4)
  tensor([0.89431013, 0.9510565 ], requires_grad=True)
  ```

* The `ExpvalCost` class (previously `VQECost`) now provides observable optimization using the
  `optimize` argument, resulting in potentially fewer device executions.
  [(#902)](https://github.com/PennyLaneAI/pennylane/pull/902)

  This is achieved by separating the observables composing the Hamiltonian into qubit-wise
  commuting groups and evaluating those groups on a single QNode using functionality from the
  `qml.grouping` module:

  ```python
  qml.enable_tape()
  commuting_obs = [qml.PauliX(0), qml.PauliX(0) @ qml.PauliZ(1)]
  H = qml.vqe.Hamiltonian([1, 1], commuting_obs)

  dev = qml.device("default.qubit", wires=2)
  ansatz = qml.templates.StronglyEntanglingLayers

  cost_opt = qml.ExpvalCost(ansatz, H, dev, optimize=True)
  cost_no_opt = qml.ExpvalCost(ansatz, H, dev, optimize=False)

  params = qml.init.strong_ent_layers_uniform(3, 2)
  ```

  Grouping these commuting observables leads to fewer device executions:

  ```pycon
  >>> cost_opt(params)
  >>> ex_opt = dev.num_executions
  >>> cost_no_opt(params)
  >>> ex_no_opt = dev.num_executions - ex_opt
  >>> print("Number of executions:", ex_no_opt)
  Number of executions: 2
  >>> print("Number of executions (optimized):", ex_opt)
  Number of executions (optimized): 1
  ```

<h4>New quantum gradient features</h4>

* Compute the analytic gradient of quantum circuits in parallel on supported devices.
  [(#840)](https://github.com/PennyLaneAI/pennylane/pull/840)

  This release introduces support for batch execution of circuits, via a new device API method
  `Device.batch_execute()`. Devices that implement this new API support submitting a batch of
  circuits for *parallel* evaluation simultaneously, which can significantly reduce the computation time.

  Furthermore, if using tape mode and a compatible device, gradient computations will
  automatically make use of the new batch API---providing a speedup during optimization.

* Gradient recipes are now much more powerful, allowing for operations to define their gradient
  via an arbitrary linear combination of circuit evaluations.
  [(#909)](https://github.com/PennyLaneAI/pennylane/pull/909)
  [(#915)](https://github.com/PennyLaneAI/pennylane/pull/915)

  With this change, gradient recipes can now be of the form
  :math:`\frac{\partial}{\partial\phi_k}f(\phi_k) = \sum_{i} c_i f(a_i \phi_k + s_i )`,
  and are no longer restricted to two-term shifts with identical (but opposite in sign) shift values.

  As a result, PennyLane now supports native analytic quantum gradients for the
  controlled rotation operations `CRX`, `CRY`, `CRZ`, and `CRot`. This allows for parameter-shift
  analytic gradients on hardware, without decomposition.

  Note that this is a breaking change for developers; please see the *Breaking Changes* section
  for more details.

* The `qnn.KerasLayer` class now supports differentiating the QNode through classical
  backpropagation in tape mode.
  [(#869)](https://github.com/PennyLaneAI/pennylane/pull/869)

  ```python
  qml.enable_tape()

  dev = qml.device("default.qubit.tf", wires=2)

  @qml.qnode(dev, interface="tf", diff_method="backprop")
  def f(inputs, weights):
      qml.templates.AngleEmbedding(inputs, wires=range(2))
      qml.templates.StronglyEntanglingLayers(weights, wires=range(2))
      return [qml.expval(qml.PauliZ(i)) for i in range(2)]

  weight_shapes = {"weights": (3, 2, 3)}

  qlayer = qml.qnn.KerasLayer(f, weight_shapes, output_dim=2)

  inputs = tf.constant(np.random.random((4, 2)), dtype=tf.float32)

  with tf.GradientTape() as tape:
      out = qlayer(inputs)

  tape.jacobian(out, qlayer.trainable_weights)
  ```

<h4>New operations, templates, and measurements</h4>

* Adds the `qml.density_matrix` QNode return with partial trace capabilities.
  [(#878)](https://github.com/PennyLaneAI/pennylane/pull/878)

  The density matrix over the provided wires is returned, with all other subsystems traced out.
  `qml.density_matrix` currently works for both the `default.qubit` and `default.mixed` devices.

  ```python
  qml.enable_tape()
  dev = qml.device("default.qubit", wires=2)

  def circuit(x):
      qml.PauliY(wires=0)
      qml.Hadamard(wires=1)
      return qml.density_matrix(wires=[1])  # wire 0 is traced out
  ```

* Adds the square-root X gate `SX`. [(#871)](https://github.com/PennyLaneAI/pennylane/pull/871)

  ```python
  dev = qml.device("default.qubit", wires=1)

  @qml.qnode(dev)
  def circuit():
      qml.SX(wires=[0])
      return qml.expval(qml.PauliZ(wires=[0]))
  ```

* Two new hardware-efficient particle-conserving templates have been implemented
  to perform VQE-based quantum chemistry simulations. The new templates apply
  several layers of the particle-conserving entanglers proposed in Figs. 2a and 2b
  of Barkoutsos *et al*., [arXiv:1805.04340](https://arxiv.org/abs/1805.04340)
  [(#875)](https://github.com/PennyLaneAI/pennylane/pull/875)
  [(#876)](https://github.com/PennyLaneAI/pennylane/pull/876)

<h4>Estimate and track resources</h4>

* The `QuantumTape` class now contains basic resource estimation functionality. The method
  `tape.get_resources()` returns a dictionary with a list of the constituent operations and the
  number of times they appear in the circuit. Similarly, `tape.get_depth()` computes the circuit depth.
  [(#862)](https://github.com/PennyLaneAI/pennylane/pull/862)

  ```pycon
  >>> with qml.tape.QuantumTape() as tape:
  ...    qml.Hadamard(wires=0)
  ...    qml.RZ(0.26, wires=1)
  ...    qml.CNOT(wires=[1, 0])
  ...    qml.Rot(1.8, -2.7, 0.2, wires=0)
  ...    qml.Hadamard(wires=1)
  ...    qml.CNOT(wires=[0, 1])
  ...    qml.expval(qml.PauliZ(0) @ qml.PauliZ(1))
  >>> tape.get_resources()
  {'Hadamard': 2, 'RZ': 1, 'CNOT': 2, 'Rot': 1}
  >>> tape.get_depth()
  4
  ```

* The number of device executions over a QNode's lifetime can now be returned using `num_executions`.
  [(#853)](https://github.com/PennyLaneAI/pennylane/pull/853)

  ```pycon
  >>> dev = qml.device("default.qubit", wires=2)
  >>> @qml.qnode(dev)
  ... def circuit(x, y):
  ...    qml.RX(x, wires=[0])
  ...    qml.RY(y, wires=[1])
  ...    qml.CNOT(wires=[0, 1])
  ...    return qml.expval(qml.PauliZ(0) @ qml.PauliX(1))
  >>> for _ in range(10):
  ...    circuit(0.432, 0.12)
  >>> print(dev.num_executions)
  10
  ```

<h3>Improvements</h3>

* Support for tape mode has improved across PennyLane. The following features now work in tape mode:

  - QNode collections [(#863)](https://github.com/PennyLaneAI/pennylane/pull/863)

  - `qnn.ExpvalCost` [(#863)](https://github.com/PennyLaneAI/pennylane/pull/863)
    [(#911)](https://github.com/PennyLaneAI/pennylane/pull/911)

  - `qml.qnn.KerasLayer` [(#869)](https://github.com/PennyLaneAI/pennylane/pull/869)

  - `qml.qnn.TorchLayer` [(#865)](https://github.com/PennyLaneAI/pennylane/pull/865)

  - The `qml.qaoa` module [(#905)](https://github.com/PennyLaneAI/pennylane/pull/905)

* A new function, `qml.refresh_devices()`, has been added, allowing PennyLane to
  rescan installed PennyLane plugins and refresh the device list. In addition, the `qml.device`
  loader will attempt to refresh devices if the required plugin device cannot be found.
  This will result in an improved experience if installing PennyLane and plugins within
  a running Python session (for example, on Google Colab), and avoid the need to
  restart the kernel/runtime.
  [(#907)](https://github.com/PennyLaneAI/pennylane/pull/907)

* When using `grad_fn = qml.grad(cost)` to compute the gradient of a cost function with the Autograd
  interface, the value of the intermediate forward pass is now available via the `grad_fn.forward`
  property
  [(#914)](https://github.com/PennyLaneAI/pennylane/pull/914):

  ```python
  def cost_fn(x, y):
      return 2 * np.sin(x[0]) * np.exp(-x[1]) + x[0] ** 3 + np.cos(y)

  params = np.array([0.1, 0.5], requires_grad=True)
  data = np.array(0.65, requires_grad=False)
  grad_fn = qml.grad(cost_fn)

  grad_fn(params, data)  # perform backprop and evaluate the gradient
  grad_fn.forward  # the cost function value
  ```

* Gradient-based optimizers now have a `step_and_cost` method that returns
  both the next step as well as the objective (cost) function output.
  [(#916)](https://github.com/PennyLaneAI/pennylane/pull/916)

  ```pycon
  >>> opt = qml.GradientDescentOptimizer()
  >>> params, cost = opt.step_and_cost(cost_fn, params)
  ```

* PennyLane provides a new experimental module `qml.proc` which provides framework-agnostic processing
  functions for array and tensor manipulations.
  [(#886)](https://github.com/PennyLaneAI/pennylane/pull/886)

  Given the input tensor-like object, the call is
  dispatched to the corresponding array manipulation framework, allowing for end-to-end
  differentiation to be preserved.

  ```pycon
  >>> x = torch.tensor([1., 2.])
  >>> qml.proc.ones_like(x)
  tensor([1, 1])
  >>> y = tf.Variable([[0], [5]])
  >>> qml.proc.ones_like(y, dtype=np.complex128)
  <tf.Tensor: shape=(2, 1), dtype=complex128, numpy=
  array([[1.+0.j],
         [1.+0.j]])>
  ```

  Note that these functions are experimental, and only a subset of common functionality is
  supported. Furthermore, the names and behaviour of these functions may differ from similar
  functions in common frameworks; please refer to the function docstrings for more details.

* The gradient methods in tape mode now fully separate the quantum and classical processing. Rather
  than returning the evaluated gradients directly, they now return a tuple containing the required
  quantum and classical processing steps.
  [(#840)](https://github.com/PennyLaneAI/pennylane/pull/840)

  ```python
  def gradient_method(idx, param, **options):
      # generate the quantum tapes that must be computed
      # to determine the quantum gradient
      tapes = quantum_gradient_tapes(self)

      def processing_fn(results):
          # perform classical processing on the evaluated tapes
          # returning the evaluated quantum gradient
          return classical_processing(results)

      return tapes, processing_fn
  ```

  The `JacobianTape.jacobian()` method has been similarly modified to accumulate all gradient
  quantum tapes and classical processing functions, evaluate all quantum tapes simultaneously,
  and then apply the post-processing functions to the evaluated tape results.

* The MultiRZ gate now has a defined generator, allowing it to be used in quantum natural gradient
  optimization.
  [(#912)](https://github.com/PennyLaneAI/pennylane/pull/912)

* The CRot gate now has a `decomposition` method, which breaks the gate down into rotations
  and CNOT gates. This allows `CRot` to be used on devices that do not natively support it.
  [(#908)](https://github.com/PennyLaneAI/pennylane/pull/908)

* The classical processing in the `MottonenStatePreparation` template has been largely
  rewritten to use dense matrices and tensor manipulations wherever possible.
  This is in preparation to support differentiation through the template in the future.
  [(#864)](https://github.com/PennyLaneAI/pennylane/pull/864)

* Device-based caching has replaced QNode caching. Caching is now accessed by passing a
  `cache` argument to the device.
  [(#851)](https://github.com/PennyLaneAI/pennylane/pull/851)

  The `cache` argument should be an integer specifying the size of the cache. For example, a
  cache of size 10 is created using:

  ```pycon
  >>> dev = qml.device("default.qubit", wires=2, cache=10)
  ```

* The `Operation`, `Tensor`, and `MeasurementProcess` classes now have the `__copy__` special method
  defined.
  [(#840)](https://github.com/PennyLaneAI/pennylane/pull/840)

  This allows us to ensure that, when a shallow copy is performed of an operation, the
  mutable list storing the operation parameters is *also* shallow copied. Both the old operation and
  the copied operation will continue to share the same parameter data,
  ```pycon
  >>> import copy
  >>> op = qml.RX(0.2, wires=0)
  >>> op2 = copy.copy(op)
  >>> op.data[0] is op2.data[0]
  True
  ```

  however the *list container* is not a reference:

  ```pycon
  >>> op.data is op2.data
  False
  ```

  This allows the parameters of the copied operation to be modified, without mutating
  the parameters of the original operation.

* The `QuantumTape.copy` method has been tweaked so that
  [(#840)](https://github.com/PennyLaneAI/pennylane/pull/840):

  - Optionally, the tape's operations are shallow copied in addition to the tape by passing the
    `copy_operations=True` boolean flag. This allows the copied tape's parameters to be mutated
    without affecting the original tape's parameters. (Note: the two tapes will share parameter data
    *until* one of the tapes has their parameter list modified.)

  - Copied tapes can be cast to another `QuantumTape` subclass by passing the `tape_cls` keyword
    argument.

<h3>Breaking changes</h3>

* Updated how parameter-shift gradient recipes are defined for operations, allowing for
  gradient recipes that are specified as an arbitrary number of terms.
  [(#909)](https://github.com/PennyLaneAI/pennylane/pull/909)

  Previously, `Operation.grad_recipe` was restricted to two-term parameter-shift formulas.
  With this change, the gradient recipe now contains elements of the form
  :math:`[c_i, a_i, s_i]`, resulting in a gradient recipe of
  :math:`\frac{\partial}{\partial\phi_k}f(\phi_k) = \sum_{i} c_i f(a_i \phi_k + s_i )`.

  As this is a breaking change, all custom operations with defined gradient recipes must be
  updated to continue working with PennyLane 0.13. Note though that if `grad_recipe = None`, the
  default gradient recipe remains unchanged, and corresponds to the two terms :math:`[c_0, a_0, s_0]=[1/2, 1, \pi/2]`
  and :math:`[c_1, a_1, s_1]=[-1/2, 1, -\pi/2]` for every parameter.

- The `VQECost` class has been renamed to `ExpvalCost` to reflect its general applicability
  beyond VQE. Use of `VQECost` is still possible but will result in a deprecation warning.
  [(#913)](https://github.com/PennyLaneAI/pennylane/pull/913)

<h3>Bug fixes</h3>

* The `default.qubit.tf` device is updated to handle TensorFlow objects (e.g.,
  `tf.Variable`) as gate parameters correctly when using the `MultiRZ` and
  `CRot` operations.
  [(#921)](https://github.com/PennyLaneAI/pennylane/pull/921)

* PennyLane tensor objects are now unwrapped in BaseQNode when passed as a
  keyword argument to the quantum function.
  [(#903)](https://github.com/PennyLaneAI/pennylane/pull/903)
  [(#893)](https://github.com/PennyLaneAI/pennylane/pull/893)

* The new tape mode now prevents multiple observables from being evaluated on the same wire
  if the observables are not qubit-wise commuting Pauli words.
  [(#882)](https://github.com/PennyLaneAI/pennylane/pull/882)

* Fixes a bug in `default.qubit` whereby inverses of common gates were not being applied
  via efficient gate-specific methods, instead falling back to matrix-vector multiplication.
  The following gates were affected: `PauliX`, `PauliY`, `PauliZ`, `Hadamard`, `SWAP`, `S`,
  `T`, `CNOT`, `CZ`.
  [(#872)](https://github.com/PennyLaneAI/pennylane/pull/872)

* The `PauliRot` operation now gracefully handles single-qubit Paulis, and all-identity Paulis
  [(#860)](https://github.com/PennyLaneAI/pennylane/pull/860).

* Fixes a bug whereby binary Python operators were not properly propagating the `requires_grad`
  attribute to the output tensor.
  [(#889)](https://github.com/PennyLaneAI/pennylane/pull/889)

* Fixes a bug which prevents `TorchLayer` from doing `backward` when CUDA is enabled.
  [(#899)](https://github.com/PennyLaneAI/pennylane/pull/899)

* Fixes a bug where multi-threaded execution of `QNodeCollection` sometimes fails
  because of simultaneous queuing. This is fixed by adding thread locking during queuing.
  [(#910)](https://github.com/PennyLaneAI/pennylane/pull/918)

* Fixes a bug in `QuantumTape.set_parameters()`. The previous implementation assumed
  that the `self.trainable_parms` set would always be iterated over in increasing integer
  order. However, this is not guaranteed behaviour, and can lead to the incorrect tape parameters
  being set if this is not the case.
  [(#923)](https://github.com/PennyLaneAI/pennylane/pull/923)

* Fixes broken error message if a QNode is instantiated with an unknown exception.
  [(#930)](https://github.com/PennyLaneAI/pennylane/pull/930)

<h3>Contributors</h3>

This release contains contributions from (in alphabetical order):

Juan Miguel Arrazola, Thomas Bromley, Christina Lee, Alain Delgado Gran, Olivia Di Matteo, Anthony
Hayes, Theodor Isacsson, Josh Izaac, Soran Jahangiri, Nathan Killoran, Shumpei Kobayashi, Romain
Moyard, Zeyue Niu, Maria Schuld, Antal Száva.

# Release 0.12.0

<h3>New features since last release</h3>

<h4>New and improved simulators</h4>

* PennyLane now supports a new device, `default.mixed`, designed for
  simulating mixed-state quantum computations. This enables native
  support for implementing noisy channels in a circuit, which generally
  map pure states to mixed states.
  [(#794)](https://github.com/PennyLaneAI/pennylane/pull/794)
  [(#807)](https://github.com/PennyLaneAI/pennylane/pull/807)
  [(#819)](https://github.com/PennyLaneAI/pennylane/pull/819)

  The device can be initialized as
  ```pycon
  >>> dev = qml.device("default.mixed", wires=1)
  ```

  This allows the construction of QNodes that include non-unitary operations,
  such as noisy channels:

  ```pycon
  >>> @qml.qnode(dev)
  ... def circuit(params):
  ...     qml.RX(params[0], wires=0)
  ...     qml.RY(params[1], wires=0)
  ...     qml.AmplitudeDamping(0.5, wires=0)
  ...     return qml.expval(qml.PauliZ(0))
  >>> print(circuit([0.54, 0.12]))
  0.9257702929524184
  >>> print(circuit([0, np.pi]))
  0.0
  ```

<h4>New tools for optimizing measurements</h4>

* The new `grouping` module provides functionality for grouping simultaneously measurable Pauli word
  observables.
  [(#761)](https://github.com/PennyLaneAI/pennylane/pull/761)
  [(#850)](https://github.com/PennyLaneAI/pennylane/pull/850)
  [(#852)](https://github.com/PennyLaneAI/pennylane/pull/852)

  - The `optimize_measurements` function will take as input a list of Pauli word observables and
    their corresponding coefficients (if any), and will return the partitioned Pauli terms
    diagonalized in the measurement basis and the corresponding diagonalizing circuits.

    ```python
    from pennylane.grouping import optimize_measurements
    h, nr_qubits = qml.qchem.molecular_hamiltonian("h2", "h2.xyz")
    rotations, grouped_ops, grouped_coeffs = optimize_measurements(h.ops, h.coeffs, grouping="qwc")
    ```

    The diagonalizing circuits of `rotations` correspond to the diagonalized Pauli word groupings of
    `grouped_ops`.

  - Pauli word partitioning utilities are performed by the `PauliGroupingStrategy`
    class. An input list of Pauli words can be partitioned into mutually commuting,
    qubit-wise-commuting, or anticommuting groupings.

    For example, partitioning Pauli words into anticommutative groupings by the Recursive Largest
    First (RLF) graph colouring heuristic:

    ```python
    from pennylane import PauliX, PauliY, PauliZ, Identity
    from pennylane.grouping import group_observables
    pauli_words = [
        Identity('a') @ Identity('b'),
        Identity('a') @ PauliX('b'),
        Identity('a') @ PauliY('b'),
        PauliZ('a') @ PauliX('b'),
        PauliZ('a') @ PauliY('b'),
        PauliZ('a') @ PauliZ('b')
    ]
    groupings = group_observables(pauli_words, grouping_type='anticommuting', method='rlf')
    ```

  - Various utility functions are included for obtaining and manipulating Pauli
    words in the binary symplectic vector space representation.

    For instance, two Pauli words may be converted to their binary vector representation:

    ```pycon
    >>> from pennylane.grouping import pauli_to_binary
    >>> from pennylane.wires import Wires
    >>> wire_map = {Wires('a'): 0, Wires('b'): 1}
    >>> pauli_vec_1 = pauli_to_binary(qml.PauliX('a') @ qml.PauliY('b'))
    >>> pauli_vec_2 = pauli_to_binary(qml.PauliZ('a') @ qml.PauliZ('b'))
    >>> pauli_vec_1
    [1. 1. 0. 1.]
    >>> pauli_vec_2
    [0. 0. 1. 1.]
    ```

    Their product up to a phase may be computed by taking the sum of their binary vector
    representations, and returned in the operator representation.

    ```pycon
    >>> from pennylane.grouping import binary_to_pauli
    >>> binary_to_pauli((pauli_vec_1 + pauli_vec_2) % 2, wire_map)
    Tensor product ['PauliY', 'PauliX']: 0 params, wires ['a', 'b']
    ```

    For more details on the grouping module, see the
    [grouping module documentation](https://pennylane.readthedocs.io/en/stable/code/qml_grouping.html)


<h4>Returning the quantum state from simulators</h4>

* The quantum state of a QNode can now be returned using the `qml.state()` return function.
  [(#818)](https://github.com/XanaduAI/pennylane/pull/818)

  ```python
  import pennylane as qml

  dev = qml.device("default.qubit", wires=3)
  qml.enable_tape()

  @qml.qnode(dev)
  def qfunc(x, y):
      qml.RZ(x, wires=0)
      qml.CNOT(wires=[0, 1])
      qml.RY(y, wires=1)
      qml.CNOT(wires=[0, 2])
      return qml.state()

  >>> qfunc(0.56, 0.1)
  array([0.95985437-0.27601028j, 0.        +0.j        ,
         0.04803275-0.01381203j, 0.        +0.j        ,
         0.        +0.j        , 0.        +0.j        ,
         0.        +0.j        , 0.        +0.j        ])
  ```

  Differentiating the state is currently available when using the
  classical backpropagation differentiation method (`diff_method="backprop"`) with a compatible device,
  and when using the new tape mode.

<h4>New operations and channels</h4>

* PennyLane now includes standard channels such as the Amplitude-damping,
  Phase-damping, and Depolarizing channels, as well as the ability
  to make custom qubit channels.
  [(#760)](https://github.com/PennyLaneAI/pennylane/pull/760)
  [(#766)](https://github.com/PennyLaneAI/pennylane/pull/766)
  [(#778)](https://github.com/PennyLaneAI/pennylane/pull/778)

* The controlled-Y operation is now available via `qml.CY`. For devices that do
  not natively support the controlled-Y operation, it will be decomposed
  into `qml.RY`, `qml.CNOT`, and `qml.S` operations.
  [(#806)](https://github.com/PennyLaneAI/pennylane/pull/806)

<h4>Preview the next-generation PennyLane QNode</h4>

* The new PennyLane `tape` module provides a re-formulated QNode class, rewritten from the ground-up,
  that uses a new `QuantumTape` object to represent the QNode's quantum circuit. Tape mode
  provides several advantages over the standard PennyLane QNode.
  [(#785)](https://github.com/PennyLaneAI/pennylane/pull/785)
  [(#792)](https://github.com/PennyLaneAI/pennylane/pull/792)
  [(#796)](https://github.com/PennyLaneAI/pennylane/pull/796)
  [(#800)](https://github.com/PennyLaneAI/pennylane/pull/800)
  [(#803)](https://github.com/PennyLaneAI/pennylane/pull/803)
  [(#804)](https://github.com/PennyLaneAI/pennylane/pull/804)
  [(#805)](https://github.com/PennyLaneAI/pennylane/pull/805)
  [(#808)](https://github.com/PennyLaneAI/pennylane/pull/808)
  [(#810)](https://github.com/PennyLaneAI/pennylane/pull/810)
  [(#811)](https://github.com/PennyLaneAI/pennylane/pull/811)
  [(#815)](https://github.com/PennyLaneAI/pennylane/pull/815)
  [(#820)](https://github.com/PennyLaneAI/pennylane/pull/820)
  [(#823)](https://github.com/PennyLaneAI/pennylane/pull/823)
  [(#824)](https://github.com/PennyLaneAI/pennylane/pull/824)
  [(#829)](https://github.com/PennyLaneAI/pennylane/pull/829)

  - Support for in-QNode classical processing: Tape mode allows for differentiable classical
    processing within the QNode.

  - No more Variable wrapping: In tape mode, QNode arguments no longer become `Variable`
    objects within the QNode.

  - Less restrictive QNode signatures: There is no longer any restriction on the QNode signature;
    the QNode can be defined and called following the same rules as standard Python functions.

  - Unifying all QNodes: The tape-mode QNode merges all QNodes (including the
    `JacobianQNode` and the `PassthruQNode`) into a single unified QNode, with
    identical behaviour regardless of the differentiation type.

  - Optimizations: Tape mode provides various performance optimizations, reducing pre- and
    post-processing overhead, and reduces the number of quantum evaluations in certain cases.

  Note that tape mode is **experimental**, and does not currently have feature-parity with the
  existing QNode. [Feedback and bug reports](https://github.com/PennyLaneAI/pennylane/issues) are
  encouraged and will help improve the new tape mode.

  Tape mode can be enabled globally via the `qml.enable_tape` function, without changing your
  PennyLane code:

  ```python
  qml.enable_tape()
  dev = qml.device("default.qubit", wires=1)

  @qml.qnode(dev, interface="tf")
  def circuit(p):
      print("Parameter value:", p)
      qml.RX(tf.sin(p[0])**2 + p[1], wires=0)
      return qml.expval(qml.PauliZ(0))
  ```

  For more details, please see the [tape mode
  documentation](https://pennylane.readthedocs.io/en/stable/code/qml_tape.html).

<h3>Improvements</h3>

* QNode caching has been introduced, allowing the QNode to keep track of the results of previous
  device executions and reuse those results in subsequent calls.
  Note that QNode caching is only supported in the new and experimental tape-mode.
  [(#817)](https://github.com/PennyLaneAI/pennylane/pull/817)

  Caching is available by passing a `caching` argument to the QNode:

  ```python
  dev = qml.device("default.qubit", wires=2)
  qml.enable_tape()

  @qml.qnode(dev, caching=10)  # cache up to 10 evaluations
  def qfunc(x):
      qml.RX(x, wires=0)
      qml.RX(0.3, wires=1)
      qml.CNOT(wires=[0, 1])
      return qml.expval(qml.PauliZ(1))

  qfunc(0.1)  # first evaluation executes on the device
  qfunc(0.1)  # second evaluation accesses the cached result
  ```

* Sped up the application of certain gates in `default.qubit` by using array/tensor
  manipulation tricks. The following gates are affected: `PauliX`, `PauliY`, `PauliZ`,
  `Hadamard`, `SWAP`, `S`, `T`, `CNOT`, `CZ`.
  [(#772)](https://github.com/PennyLaneAI/pennylane/pull/772)

* The computation of marginal probabilities has been made more efficient for devices
  with a large number of wires, achieving in some cases a 5x speedup.
  [(#799)](https://github.com/PennyLaneAI/pennylane/pull/799)

* Adds arithmetic operations (addition, tensor product,
  subtraction, and scalar multiplication) between `Hamiltonian`,
  `Tensor`, and `Observable` objects, and inline arithmetic
  operations between Hamiltonians and other observables.
  [(#765)](https://github.com/PennyLaneAI/pennylane/pull/765)

  Hamiltonians can now easily be defined as sums of observables:

  ```pycon3
  >>> H = 3 * qml.PauliZ(0) - (qml.PauliX(0) @ qml.PauliX(1)) + qml.Hamiltonian([4], [qml.PauliZ(0)])
  >>> print(H)
  (7.0) [Z0] + (-1.0) [X0 X1]
  ```

* Adds `compare()` method to `Observable` and `Hamiltonian` classes, which allows
  for comparison between observable quantities.
  [(#765)](https://github.com/PennyLaneAI/pennylane/pull/765)

  ```pycon3
  >>> H = qml.Hamiltonian([1], [qml.PauliZ(0)])
  >>> obs = qml.PauliZ(0) @ qml.Identity(1)
  >>> print(H.compare(obs))
  True
  ```

  ```pycon3
  >>> H = qml.Hamiltonian([2], [qml.PauliZ(0)])
  >>> obs = qml.PauliZ(1) @ qml.Identity(0)
  >>> print(H.compare(obs))
  False
  ```

* Adds `simplify()` method to the `Hamiltonian` class.
  [(#765)](https://github.com/PennyLaneAI/pennylane/pull/765)

  ```pycon3
  >>> H = qml.Hamiltonian([1, 2], [qml.PauliZ(0), qml.PauliZ(0) @ qml.Identity(1)])
  >>> H.simplify()
  >>> print(H)
  (3.0) [Z0]
  ```

* Added a new bit-flip mixer to the `qml.qaoa` module.
  [(#774)](https://github.com/PennyLaneAI/pennylane/pull/774)

* Summation of two `Wires` objects is now supported and will return
  a `Wires` object containing the set of all wires defined by the
  terms in the summation.
  [(#812)](https://github.com/PennyLaneAI/pennylane/pull/812)

<h3>Breaking changes</h3>

* The PennyLane NumPy module now returns scalar (zero-dimensional) arrays where
  Python scalars were previously returned.
  [(#820)](https://github.com/PennyLaneAI/pennylane/pull/820)
  [(#833)](https://github.com/PennyLaneAI/pennylane/pull/833)

  For example, this affects array element indexing, and summation:

  ```pycon
  >>> x = np.array([1, 2, 3], requires_grad=False)
  >>> x[0]
  tensor(1, requires_grad=False)
  >>> np.sum(x)
  tensor(6, requires_grad=True)
  ```

  This may require small updates to user code. A convenience method, `np.tensor.unwrap()`,
  has been added to help ease the transition. This converts PennyLane NumPy tensors
  to standard NumPy arrays and Python scalars:

  ```pycon
  >>> x = np.array(1.543, requires_grad=False)
  >>> x.unwrap()
  1.543
  ```

  Note, however, that information regarding array differentiability will be
  lost.

* The device capabilities dictionary has been redesigned, for clarity and robustness. In particular,
  the capabilities dictionary is now inherited from the parent class, various keys have more
  expressive names, and all keys are now defined in the base device class. For more details, please
  [refer to the developer
  documentation](https://pennylane.readthedocs.io/en/stable/development/plugins.html#device-capabilities).
  [(#781)](https://github.com/PennyLaneAI/pennylane/pull/781/files)

<h3>Bug fixes</h3>

* Changed to use lists for storing variable values inside `BaseQNode`
  allowing complex matrices to be passed to `QubitUnitary`.
  [(#773)](https://github.com/PennyLaneAI/pennylane/pull/773)

* Fixed a bug within `default.qubit`, resulting in greater efficiency
  when applying a state vector to all wires on the device.
  [(#849)](https://github.com/PennyLaneAI/pennylane/pull/849)

<h3>Documentation</h3>

* Equations have been added to the `qml.sample` and `qml.probs` docstrings
  to clarify the mathematical foundation of the performed measurements.
  [(#843)](https://github.com/PennyLaneAI/pennylane/pull/843)

<h3>Contributors</h3>

This release contains contributions from (in alphabetical order):

Aroosa Ijaz, Juan Miguel Arrazola, Thomas Bromley, Jack Ceroni, Alain Delgado Gran, Josh Izaac,
Soran Jahangiri, Nathan Killoran, Robert Lang, Cedric Lin, Olivia Di Matteo, Nicolás Quesada, Maria
Schuld, Antal Száva.

# Release 0.11.0

<h3>New features since last release</h3>

<h4>New and improved simulators</h4>

* Added a new device, `default.qubit.autograd`, a pure-state qubit simulator written using Autograd.
  This device supports classical backpropagation (`diff_method="backprop"`); this can
  be faster than the parameter-shift rule for computing quantum gradients
  when the number of parameters to be optimized is large.
  [(#721)](https://github.com/XanaduAI/pennylane/pull/721)

  ```pycon
  >>> dev = qml.device("default.qubit.autograd", wires=1)
  >>> @qml.qnode(dev, diff_method="backprop")
  ... def circuit(x):
  ...     qml.RX(x[1], wires=0)
  ...     qml.Rot(x[0], x[1], x[2], wires=0)
  ...     return qml.expval(qml.PauliZ(0))
  >>> weights = np.array([0.2, 0.5, 0.1])
  >>> grad_fn = qml.grad(circuit)
  >>> print(grad_fn(weights))
  array([-2.25267173e-01, -1.00864546e+00,  6.93889390e-18])
  ```

  See the [device documentation](https://pennylane.readthedocs.io/en/stable/code/api/pennylane.devices.default_qubit_autograd.DefaultQubitAutograd.html) for more details.

* A new experimental C++ state-vector simulator device is now available, `lightning.qubit`. It
  uses the C++ Eigen library to perform fast linear algebra calculations for simulating quantum
  state-vector evolution.

  `lightning.qubit` is currently in beta; it can be installed via `pip`:

  ```console
  $ pip install pennylane-lightning
  ```

  Once installed, it can be used as a PennyLane device:

  ```pycon
  >>> dev = qml.device("lightning.qubit", wires=2)
  ```

  For more details, please see the [lightning qubit documentation](https://pennylane-lightning.readthedocs.io).

<h4>New algorithms and templates</h4>

* Added built-in QAOA functionality via the new `qml.qaoa` module.
  [(#712)](https://github.com/PennyLaneAI/pennylane/pull/712)
  [(#718)](https://github.com/PennyLaneAI/pennylane/pull/718)
  [(#741)](https://github.com/PennyLaneAI/pennylane/pull/741)
  [(#720)](https://github.com/PennyLaneAI/pennylane/pull/720)

  This includes the following features:

  * New `qml.qaoa.x_mixer` and `qml.qaoa.xy_mixer` functions for defining Pauli-X and XY
    mixer Hamiltonians.

  * MaxCut: The `qml.qaoa.maxcut` function allows easy construction of the cost Hamiltonian
    and recommended mixer Hamiltonian for solving the MaxCut problem for a supplied graph.

  * Layers: `qml.qaoa.cost_layer` and `qml.qaoa.mixer_layer` take cost and mixer
    Hamiltonians, respectively, and apply the corresponding QAOA cost and mixer layers
    to the quantum circuit

  For example, using PennyLane to construct and solve a MaxCut problem with QAOA:

  ```python
  wires = range(3)
  graph = Graph([(0, 1), (1, 2), (2, 0)])
  cost_h, mixer_h = qaoa.maxcut(graph)

  def qaoa_layer(gamma, alpha):
      qaoa.cost_layer(gamma, cost_h)
      qaoa.mixer_layer(alpha, mixer_h)

  def antatz(params, **kwargs):

      for w in wires:
          qml.Hadamard(wires=w)

      # repeat the QAOA layer two times
      qml.layer(qaoa_layer, 2, params[0], params[1])

  dev = qml.device('default.qubit', wires=len(wires))
  cost_function = qml.VQECost(ansatz, cost_h, dev)
  ```

* Added an `ApproxTimeEvolution` template to the PennyLane templates module, which
  can be used to implement Trotterized time-evolution under a Hamiltonian.
  [(#710)](https://github.com/XanaduAI/pennylane/pull/710)

  <img src="https://pennylane.readthedocs.io/en/latest/_static/templates/subroutines/approx_time_evolution.png" width=50%/>

* Added a `qml.layer` template-constructing function, which takes a unitary, and
  repeatedly applies it on a set of wires to a given depth.
  [(#723)](https://github.com/PennyLaneAI/pennylane/pull/723)

  ```python
  def subroutine():
      qml.Hadamard(wires=[0])
      qml.CNOT(wires=[0, 1])
      qml.PauliX(wires=[1])

  dev = qml.device('default.qubit', wires=3)

  @qml.qnode(dev)
  def circuit():
      qml.layer(subroutine, 3)
      return [qml.expval(qml.PauliZ(0)), qml.expval(qml.PauliZ(1))]
  ```

  This creates the following circuit:
  ```pycon
  >>> circuit()
  >>> print(circuit.draw())
  0: ──H──╭C──X──H──╭C──X──H──╭C──X──┤ ⟨Z⟩
  1: ─────╰X────────╰X────────╰X─────┤ ⟨Z⟩
  ```

* Added the `qml.utils.decompose_hamiltonian` function. This function can be used to
  decompose a Hamiltonian into a linear combination of Pauli operators.
  [(#671)](https://github.com/XanaduAI/pennylane/pull/671)

  ```pycon
  >>> A = np.array(
  ... [[-2, -2+1j, -2, -2],
  ... [-2-1j,  0,  0, -1],
  ... [-2,  0, -2, -1],
  ... [-2, -1, -1,  0]])
  >>> coeffs, obs_list = decompose_hamiltonian(A)
  ```

<h4>New device features</h4>

* It is now possible to specify custom wire labels, such as `['anc1', 'anc2', 0, 1, 3]`, where the labels
  can be strings or numbers.
  [(#666)](https://github.com/XanaduAI/pennylane/pull/666)

  Custom wire labels are defined by passing a list to the `wires` argument when creating the device:

  ```pycon
  >>> dev = qml.device("default.qubit", wires=['anc1', 'anc2', 0, 1, 3])
  ```

  Quantum operations should then be invoked with these custom wire labels:

  ``` pycon
  >>> @qml.qnode(dev)
  >>> def circuit():
  ...    qml.Hadamard(wires='anc2')
  ...    qml.CNOT(wires=['anc1', 3])
  ...    ...
  ```

  The existing behaviour, in which the number of wires is specified on device initialization,
  continues to work as usual. This gives a default behaviour where wires are labelled
  by consecutive integers.

  ```pycon
  >>> dev = qml.device("default.qubit", wires=5)
  ```

* An integrated device test suite has been added, which can be used
  to run basic integration tests on core or external devices.
  [(#695)](https://github.com/PennyLaneAI/pennylane/pull/695)
  [(#724)](https://github.com/PennyLaneAI/pennylane/pull/724)
  [(#733)](https://github.com/PennyLaneAI/pennylane/pull/733)

  The test can be invoked against a particular device by calling the `pl-device-test`
  command line program:

  ```console
  $ pl-device-test --device=default.qubit --shots=1234 --analytic=False
  ```

  If the tests are run on external devices, the device and its dependencies must be
  installed locally. For more details, please see the
  [plugin test documentation](http://pennylane.readthedocs.io/en/latest/code/api/pennylane.devices.tests.html).

<h3>Improvements</h3>

* The functions implementing the quantum circuits building the Unitary Coupled-Cluster
  (UCCSD) VQE ansatz have been improved, with a more consistent naming convention and
  improved docstrings.
  [(#748)](https://github.com/PennyLaneAI/pennylane/pull/748)

  The changes include:

  - The terms *1particle-1hole (ph)* and *2particle-2hole (pphh)* excitations
    were replaced with the names *single* and *double* excitations, respectively.

  - The non-differentiable arguments in the `UCCSD` template were renamed accordingly:
    `ph` → `s_wires`, `pphh` → `d_wires`

  - The term *virtual*, previously used to refer the *unoccupied* orbitals, was discarded.

  - The Usage Details sections were updated and improved.

* Added support for TensorFlow 2.3 and PyTorch 1.6.
  [(#725)](https://github.com/PennyLaneAI/pennylane/pull/725)

* Returning probabilities is now supported from photonic QNodes.
  As with qubit QNodes, photonic QNodes returning probabilities are
  end-to-end differentiable.
  [(#699)](https://github.com/XanaduAI/pennylane/pull/699/)

  ```pycon
  >>> dev = qml.device("strawberryfields.fock", wires=2, cutoff_dim=5)
  >>> @qml.qnode(dev)
  ... def circuit(a):
  ...     qml.Displacement(a, 0, wires=0)
  ...     return qml.probs(wires=0)
  >>> print(circuit(0.5))
  [7.78800783e-01 1.94700196e-01 2.43375245e-02 2.02812704e-03 1.26757940e-04]
  ```

<h3>Breaking changes</h3>

* The `pennylane.plugins` and `pennylane.beta.plugins` folders have been renamed to
  `pennylane.devices` and `pennylane.beta.devices`, to reflect their content better.
  [(#726)](https://github.com/XanaduAI/pennylane/pull/726)

<h3>Bug fixes</h3>

* The PennyLane interface conversion functions can now convert QNodes with
  pre-existing interfaces.
  [(#707)](https://github.com/XanaduAI/pennylane/pull/707)

<h3>Documentation</h3>

* The interfaces section of the documentation has been renamed to 'Interfaces and training',
  and updated with the latest variable handling details.
  [(#753)](https://github.com/PennyLaneAI/pennylane/pull/753)

<h3>Contributors</h3>

This release contains contributions from (in alphabetical order):

Juan Miguel Arrazola, Thomas Bromley, Jack Ceroni, Alain Delgado Gran, Shadab Hussain, Theodor
Isacsson, Josh Izaac, Nathan Killoran, Maria Schuld, Antal Száva, Nicola Vitucci.

# Release 0.10.0

<h3>New features since last release</h3>

<h4>New and improved simulators</h4>

* Added a new device, `default.qubit.tf`, a pure-state qubit simulator written using TensorFlow.
  As a result, it supports classical backpropagation as a means to compute the Jacobian. This can
  be faster than the parameter-shift rule for computing quantum gradients
  when the number of parameters to be optimized is large.

  `default.qubit.tf` is designed to be used with end-to-end classical backpropagation
  (`diff_method="backprop"`) with the TensorFlow interface. This is the default method
  of differentiation when creating a QNode with this device.

  Using this method, the created QNode is a 'white-box' that is
  tightly integrated with your TensorFlow computation, including
  [AutoGraph](https://www.tensorflow.org/guide/function) support:

  ```pycon
  >>> dev = qml.device("default.qubit.tf", wires=1)
  >>> @tf.function
  ... @qml.qnode(dev, interface="tf", diff_method="backprop")
  ... def circuit(x):
  ...     qml.RX(x[1], wires=0)
  ...     qml.Rot(x[0], x[1], x[2], wires=0)
  ...     return qml.expval(qml.PauliZ(0))
  >>> weights = tf.Variable([0.2, 0.5, 0.1])
  >>> with tf.GradientTape() as tape:
  ...     res = circuit(weights)
  >>> print(tape.gradient(res, weights))
  tf.Tensor([-2.2526717e-01 -1.0086454e+00  1.3877788e-17], shape=(3,), dtype=float32)
  ```

  See the `default.qubit.tf`
  [documentation](https://pennylane.ai/en/stable/code/api/pennylane.beta.plugins.DefaultQubitTF.html)
  for more details.

* The [default.tensor plugin](https://github.com/XanaduAI/pennylane/blob/master/pennylane/beta/plugins/default_tensor.py)
  has been significantly upgraded. It now allows two different
  tensor network representations to be used: `"exact"` and `"mps"`. The former uses a
  exact factorized representation of quantum states, while the latter uses a matrix product state
  representation.
  ([#572](https://github.com/XanaduAI/pennylane/pull/572))
  ([#599](https://github.com/XanaduAI/pennylane/pull/599))

<h4>New machine learning functionality and integrations</h4>

* PennyLane QNodes can now be converted into Torch layers, allowing for creation of quantum and
  hybrid models using the `torch.nn` API.
  [(#588)](https://github.com/XanaduAI/pennylane/pull/588)

  A PennyLane QNode can be converted into a `torch.nn` layer using the `qml.qnn.TorchLayer` class:

  ```pycon
  >>> @qml.qnode(dev)
  ... def qnode(inputs, weights_0, weight_1):
  ...    # define the circuit
  ...    # ...

  >>> weight_shapes = {"weights_0": 3, "weight_1": 1}
  >>> qlayer = qml.qnn.TorchLayer(qnode, weight_shapes)
  ```

  A hybrid model can then be easily constructed:

  ```pycon
  >>> model = torch.nn.Sequential(qlayer, torch.nn.Linear(2, 2))
  ```

* Added a new "reversible" differentiation method which can be used in simulators, but not hardware.

  The reversible approach is similar to backpropagation, but trades off extra computation for
  enhanced memory efficiency. Where backpropagation caches the state tensors at each step during
  a simulated evolution, the reversible method only caches the final pre-measurement state.

  Compared to the parameter-shift method, the reversible method can be faster or slower,
  depending on the density and location of parametrized gates in a circuit
  (circuits with higher density of parametrized gates near the end of the circuit will see a benefit).
  [(#670)](https://github.com/XanaduAI/pennylane/pull/670)

  ```pycon
  >>> dev = qml.device("default.qubit", wires=2)
  ... @qml.qnode(dev, diff_method="reversible")
  ... def circuit(x):
  ...     qml.RX(x, wires=0)
  ...     qml.RX(x, wires=0)
  ...     qml.CNOT(wires=[0,1])
  ...     return qml.expval(qml.PauliZ(0))
  >>> qml.grad(circuit)(0.5)
  (array(-0.47942554),)
  ```

<h4>New templates and cost functions</h4>

* Added the new templates `UCCSD`, `SingleExcitationUnitary`, and`DoubleExcitationUnitary`,
  which together implement the Unitary Coupled-Cluster Singles and Doubles (UCCSD) ansatz
  to perform VQE-based quantum chemistry simulations using PennyLane-QChem.
  [(#622)](https://github.com/XanaduAI/pennylane/pull/622)
  [(#638)](https://github.com/XanaduAI/pennylane/pull/638)
  [(#654)](https://github.com/XanaduAI/pennylane/pull/654)
  [(#659)](https://github.com/XanaduAI/pennylane/pull/659)
  [(#622)](https://github.com/XanaduAI/pennylane/pull/622)

* Added module `pennylane.qnn.cost` with class `SquaredErrorLoss`. The module contains classes
  to calculate losses and cost functions on circuits with trainable parameters.
  [(#642)](https://github.com/XanaduAI/pennylane/pull/642)

<h3>Improvements</h3>

* Improves the wire management by making the `Operator.wires` attribute a `wires` object.
  [(#666)](https://github.com/XanaduAI/pennylane/pull/666)

* A significant improvement with respect to how QNodes and interfaces mark quantum function
  arguments as differentiable when using Autograd, designed to improve performance and make
  QNodes more intuitive.
  [(#648)](https://github.com/XanaduAI/pennylane/pull/648)
  [(#650)](https://github.com/XanaduAI/pennylane/pull/650)

  In particular, the following changes have been made:

  - A new `ndarray` subclass `pennylane.numpy.tensor`, which extends NumPy arrays with
    the keyword argument and attribute `requires_grad`. Tensors which have `requires_grad=False`
    are treated as non-differentiable by the Autograd interface.

  - A new subpackage `pennylane.numpy`, which wraps `autograd.numpy` such that NumPy functions
    accept the `requires_grad` keyword argument, and allows Autograd to differentiate
    `pennylane.numpy.tensor` objects.

  - The `argnum` argument to `qml.grad` is now optional; if not provided, arguments explicitly
    marked as `requires_grad=False` are excluded for the list of differentiable arguments.
    The ability to pass `argnum` has been retained for backwards compatibility, and
    if present the old behaviour persists.

* The QNode Torch interface now inspects QNode positional arguments.
  If any argument does not have the attribute `requires_grad=True`, it
  is automatically excluded from quantum gradient computations.
  [(#652)](https://github.com/XanaduAI/pennylane/pull/652)
  [(#660)](https://github.com/XanaduAI/pennylane/pull/660)

* The QNode TF interface now inspects QNode positional arguments.
  If any argument is not being watched by a `tf.GradientTape()`,
  it is automatically excluded from quantum gradient computations.
  [(#655)](https://github.com/XanaduAI/pennylane/pull/655)
  [(#660)](https://github.com/XanaduAI/pennylane/pull/660)

* QNodes have two new public methods: `QNode.set_trainable_args()` and `QNode.get_trainable_args()`.
  These are designed to be called by interfaces, to specify to the QNode which of its
  input arguments are differentiable. Arguments which are non-differentiable will not be converted
  to PennyLane Variable objects within the QNode.
  [(#660)](https://github.com/XanaduAI/pennylane/pull/660)

* Added `decomposition` method to PauliX, PauliY, PauliZ, S, T, Hadamard, and PhaseShift gates, which
  decomposes each of these gates into rotation gates.
  [(#668)](https://github.com/XanaduAI/pennylane/pull/668)

* The `CircuitGraph` class now supports serializing contained circuit operations
  and measurement basis rotations to an OpenQASM2.0 script via the new
  `CircuitGraph.to_openqasm()` method.
  [(#623)](https://github.com/XanaduAI/pennylane/pull/623)

<h3>Breaking changes</h3>

* Removes support for Python 3.5.
  [(#639)](https://github.com/XanaduAI/pennylane/pull/639)

<h3>Documentation</h3>

* Various small typos were fixed.

<h3>Contributors</h3>

This release contains contributions from (in alphabetical order):

Thomas Bromley, Jack Ceroni, Alain Delgado Gran, Theodor Isacsson, Josh Izaac,
Nathan Killoran, Maria Schuld, Antal Száva, Nicola Vitucci.


# Release 0.9.0

<h3>New features since last release</h3>

<h4>New machine learning integrations</h4>

* PennyLane QNodes can now be converted into Keras layers, allowing for creation of quantum and
  hybrid models using the Keras API.
  [(#529)](https://github.com/XanaduAI/pennylane/pull/529)

  A PennyLane QNode can be converted into a Keras layer using the `KerasLayer` class:

  ```python
  from pennylane.qnn import KerasLayer

  @qml.qnode(dev)
  def circuit(inputs, weights_0, weight_1):
     # define the circuit
     # ...

  weight_shapes = {"weights_0": 3, "weight_1": 1}
  qlayer = qml.qnn.KerasLayer(circuit, weight_shapes, output_dim=2)
  ```

  A hybrid model can then be easily constructed:

  ```python
  model = tf.keras.models.Sequential([qlayer, tf.keras.layers.Dense(2)])
  ```

* Added a new type of QNode, `qml.qnodes.PassthruQNode`. For simulators which are coded in an
  external library which supports automatic differentiation, PennyLane will treat a PassthruQNode as
  a "white box", and rely on the external library to directly provide gradients via backpropagation.
  This can be more efficient than the using parameter-shift rule for a large number of parameters.
  [(#488)](https://github.com/XanaduAI/pennylane/pull/488)

  Currently this behaviour is supported by PennyLane's `default.tensor.tf` device backend,
  compatible with the `'tf'` interface using TensorFlow 2:

  ```python
  dev = qml.device('default.tensor.tf', wires=2)

  @qml.qnode(dev, diff_method="backprop")
  def circuit(params):
      qml.RX(params[0], wires=0)
      qml.RX(params[1], wires=1)
      qml.CNOT(wires=[0, 1])
      return qml.expval(qml.PauliZ(0))

  qnode = PassthruQNode(circuit, dev)
  params = tf.Variable([0.3, 0.1])

  with tf.GradientTape() as tape:
      tape.watch(params)
      res = qnode(params)

  grad = tape.gradient(res, params)
  ```

<h4>New optimizers</h4>

* Added the `qml.RotosolveOptimizer`, a gradient-free optimizer
  that minimizes the quantum function by updating each parameter,
  one-by-one, via a closed-form expression while keeping other parameters
  fixed.
  [(#636)](https://github.com/XanaduAI/pennylane/pull/636)
  [(#539)](https://github.com/XanaduAI/pennylane/pull/539)

* Added the `qml.RotoselectOptimizer`, which uses Rotosolve to
  minimizes a quantum function with respect to both the
  rotation operations applied and the rotation parameters.
  [(#636)](https://github.com/XanaduAI/pennylane/pull/636)
  [(#539)](https://github.com/XanaduAI/pennylane/pull/539)

  For example, given a quantum function `f` that accepts parameters `x`
  and a list of corresponding rotation operations `generators`,
  the Rotoselect optimizer will, at each step, update both the parameter
  values and the list of rotation gates to minimize the loss:

  ```pycon
  >>> opt = qml.optimize.RotoselectOptimizer()
  >>> x = [0.3, 0.7]
  >>> generators = [qml.RX, qml.RY]
  >>> for _ in range(100):
  ...     x, generators = opt.step(f, x, generators)
  ```


<h4>New operations</h4>

* Added the `PauliRot` gate, which performs an arbitrary
  Pauli rotation on multiple qubits, and the `MultiRZ` gate,
  which performs a rotation generated by a tensor product
  of Pauli Z operators.
  [(#559)](https://github.com/XanaduAI/pennylane/pull/559)

  ```python
  dev = qml.device('default.qubit', wires=4)

  @qml.qnode(dev)
  def circuit(angle):
      qml.PauliRot(angle, "IXYZ", wires=[0, 1, 2, 3])
      return [qml.expval(qml.PauliZ(wire)) for wire in [0, 1, 2, 3]]
  ```

  ```pycon
  >>> circuit(0.4)
  [1.         0.92106099 0.92106099 1.        ]
  >>> print(circuit.draw())
   0: ──╭RI(0.4)──┤ ⟨Z⟩
   1: ──├RX(0.4)──┤ ⟨Z⟩
   2: ──├RY(0.4)──┤ ⟨Z⟩
   3: ──╰RZ(0.4)──┤ ⟨Z⟩
  ```

  If the `PauliRot` gate is not supported on the target device, it will
  be decomposed into `Hadamard`, `RX` and `MultiRZ` gates. Note that
  identity gates in the Pauli word result in untouched wires:

  ```pycon
  >>> print(circuit.draw())
   0: ───────────────────────────────────┤ ⟨Z⟩
   1: ──H──────────╭RZ(0.4)──H───────────┤ ⟨Z⟩
   2: ──RX(1.571)──├RZ(0.4)──RX(-1.571)──┤ ⟨Z⟩
   3: ─────────────╰RZ(0.4)──────────────┤ ⟨Z⟩
  ```

  If the `MultiRZ` gate is not supported, it will be decomposed into
  `CNOT` and `RZ` gates:

  ```pycon
  >>> print(circuit.draw())
   0: ──────────────────────────────────────────────────┤ ⟨Z⟩
   1: ──H──────────────╭X──RZ(0.4)──╭X──────H───────────┤ ⟨Z⟩
   2: ──RX(1.571)──╭X──╰C───────────╰C──╭X──RX(-1.571)──┤ ⟨Z⟩
   3: ─────────────╰C───────────────────╰C──────────────┤ ⟨Z⟩
  ```

* PennyLane now provides `DiagonalQubitUnitary` for diagonal gates, that are e.g.,
  encountered in IQP circuits. These kinds of gates can be evaluated much faster on
  a simulator device.
  [(#567)](https://github.com/XanaduAI/pennylane/pull/567)

  The gate can be used, for example, to efficiently simulate oracles:

  ```python
  dev = qml.device('default.qubit', wires=3)

  # Function as a bitstring
  f = np.array([1, 0, 0, 1, 1, 0, 1, 0])

  @qml.qnode(dev)
  def circuit(weights1, weights2):
      qml.templates.StronglyEntanglingLayers(weights1, wires=[0, 1, 2])

      # Implements the function as a phase-kickback oracle
      qml.DiagonalQubitUnitary((-1)**f, wires=[0, 1, 2])

      qml.templates.StronglyEntanglingLayers(weights2, wires=[0, 1, 2])
      return [qml.expval(qml.PauliZ(w)) for w in range(3)]
  ```

* Added the `TensorN` CVObservable that can represent the tensor product of the
  `NumberOperator` on photonic backends.
  [(#608)](https://github.com/XanaduAI/pennylane/pull/608)

<h4>New templates</h4>

* Added the `ArbitraryUnitary` and `ArbitraryStatePreparation` templates, which use
  `PauliRot` gates to perform an arbitrary unitary and prepare an arbitrary basis
  state with the minimal number of parameters.
  [(#590)](https://github.com/XanaduAI/pennylane/pull/590)

  ```python
  dev = qml.device('default.qubit', wires=3)

  @qml.qnode(dev)
  def circuit(weights1, weights2):
        qml.templates.ArbitraryStatePreparation(weights1, wires=[0, 1, 2])
        qml.templates.ArbitraryUnitary(weights2, wires=[0, 1, 2])
        return qml.probs(wires=[0, 1, 2])
  ```

* Added the `IQPEmbedding` template, which encodes inputs into the diagonal gates of an
  IQP circuit.
  [(#605)](https://github.com/XanaduAI/pennylane/pull/605)

  <img src="https://pennylane.readthedocs.io/en/latest/_images/iqp.png"
  width=50%></img>

* Added the `SimplifiedTwoDesign` template, which implements the circuit
  design of [Cerezo et al. (2020)](<https://arxiv.org/abs/2001.00550>).
  [(#556)](https://github.com/XanaduAI/pennylane/pull/556)

  <img src="https://pennylane.readthedocs.io/en/latest/_images/simplified_two_design.png"
  width=50%></img>

* Added the `BasicEntanglerLayers` template, which is a simple layer architecture
  of rotations and CNOT nearest-neighbour entanglers.
  [(#555)](https://github.com/XanaduAI/pennylane/pull/555)

  <img src="https://pennylane.readthedocs.io/en/latest/_images/basic_entangler.png"
  width=50%></img>

* PennyLane now offers a broadcasting function to easily construct templates:
  `qml.broadcast()` takes single quantum operations or other templates and applies
  them to wires in a specific pattern.
  [(#515)](https://github.com/XanaduAI/pennylane/pull/515)
  [(#522)](https://github.com/XanaduAI/pennylane/pull/522)
  [(#526)](https://github.com/XanaduAI/pennylane/pull/526)
  [(#603)](https://github.com/XanaduAI/pennylane/pull/603)

  For example, we can use broadcast to repeat a custom template
  across multiple wires:

  ```python
  from pennylane.templates import template

  @template
  def mytemplate(pars, wires):
      qml.Hadamard(wires=wires)
      qml.RY(pars, wires=wires)

  dev = qml.device('default.qubit', wires=3)

  @qml.qnode(dev)
  def circuit(pars):
      qml.broadcast(mytemplate, pattern="single", wires=[0,1,2], parameters=pars)
      return qml.expval(qml.PauliZ(0))
  ```

  ```pycon
  >>> circuit([1, 1, 0.1])
  -0.841470984807896
  >>> print(circuit.draw())
   0: ──H──RY(1.0)──┤ ⟨Z⟩
   1: ──H──RY(1.0)──┤
   2: ──H──RY(0.1)──┤
  ```

  For other available patterns, see the
  [broadcast function documentation](https://pennylane.readthedocs.io/en/latest/code/api/pennylane.broadcast.html).

<h3>Breaking changes</h3>

* The `QAOAEmbedding` now uses the new `MultiRZ` gate as a `ZZ` entangler,
  which changes the convention. While
  previously, the `ZZ` gate in the embedding was implemented as

  ```python
  CNOT(wires=[wires[0], wires[1]])
  RZ(2 * parameter, wires=wires[0])
  CNOT(wires=[wires[0], wires[1]])
  ```

  the `MultiRZ` corresponds to

  ```python
  CNOT(wires=[wires[1], wires[0]])
  RZ(parameter, wires=wires[0])
  CNOT(wires=[wires[1], wires[0]])
  ```

  which differs in the factor of `2`, and fixes a bug in the
  wires that the `CNOT` was applied to.
  [(#609)](https://github.com/XanaduAI/pennylane/pull/609)

* Probability methods are handled by `QubitDevice` and device method
  requirements are modified to simplify plugin development.
  [(#573)](https://github.com/XanaduAI/pennylane/pull/573)

* The internal variables `All` and `Any` to mark an `Operation` as acting on all or any
  wires have been renamed to `AllWires` and `AnyWires`.
  [(#614)](https://github.com/XanaduAI/pennylane/pull/614)

<h3>Improvements</h3>

* A new `Wires` class was introduced for the internal
  bookkeeping of wire indices.
  [(#615)](https://github.com/XanaduAI/pennylane/pull/615)

* Improvements to the speed/performance of the `default.qubit` device.
  [(#567)](https://github.com/XanaduAI/pennylane/pull/567)
  [(#559)](https://github.com/XanaduAI/pennylane/pull/559)

* Added the `"backprop"` and `"device"` differentiation methods to the `qnode`
  decorator.
  [(#552)](https://github.com/XanaduAI/pennylane/pull/552)

  - `"backprop"`: Use classical backpropagation. Default on simulator
    devices that are classically end-to-end differentiable.
    The returned QNode can only be used with the same machine learning
    framework (e.g., `default.tensor.tf` simulator with the `tensorflow` interface).

  - `"device"`: Queries the device directly for the gradient.

  Using the `"backprop"` differentiation method with the `default.tensor.tf`
  device, the created QNode is a 'white-box', and is tightly integrated with
  the overall TensorFlow computation:

  ```python
  >>> dev = qml.device("default.tensor.tf", wires=1)
  >>> @qml.qnode(dev, interface="tf", diff_method="backprop")
  >>> def circuit(x):
  ...     qml.RX(x[1], wires=0)
  ...     qml.Rot(x[0], x[1], x[2], wires=0)
  ...     return qml.expval(qml.PauliZ(0))
  >>> vars = tf.Variable([0.2, 0.5, 0.1])
  >>> with tf.GradientTape() as tape:
  ...     res = circuit(vars)
  >>> tape.gradient(res, vars)
  <tf.Tensor: shape=(3,), dtype=float32, numpy=array([-2.2526717e-01, -1.0086454e+00,  1.3877788e-17], dtype=float32)>
  ```

* The circuit drawer now displays inverted operations, as well as wires
  where probabilities are returned from the device:
  [(#540)](https://github.com/XanaduAI/pennylane/pull/540)

  ```python
  >>> @qml.qnode(dev)
  ... def circuit(theta):
  ...     qml.RX(theta, wires=0)
  ...     qml.CNOT(wires=[0, 1])
  ...     qml.S(wires=1).inv()
  ...     return qml.probs(wires=[0, 1])
  >>> circuit(0.2)
  array([0.99003329, 0.        , 0.        , 0.00996671])
  >>> print(circuit.draw())
  0: ──RX(0.2)──╭C───────╭┤ Probs
  1: ───────────╰X──S⁻¹──╰┤ Probs
  ```

* You can now evaluate the metric tensor of a VQE Hamiltonian via the new
  `VQECost.metric_tensor` method. This allows `VQECost` objects to be directly
  optimized by the quantum natural gradient optimizer (`qml.QNGOptimizer`).
  [(#618)](https://github.com/XanaduAI/pennylane/pull/618)

* The input check functions in `pennylane.templates.utils` are now public
  and visible in the API documentation.
  [(#566)](https://github.com/XanaduAI/pennylane/pull/566)

* Added keyword arguments for step size and order to the `qnode` decorator, as well as
  the `QNode` and `JacobianQNode` classes. This enables the user to set the step size
  and order when using finite difference methods. These options are also exposed when
  creating QNode collections.
  [(#530)](https://github.com/XanaduAI/pennylane/pull/530)
  [(#585)](https://github.com/XanaduAI/pennylane/pull/585)
  [(#587)](https://github.com/XanaduAI/pennylane/pull/587)

* The decomposition for the `CRY` gate now uses the simpler form `RY @ CNOT @ RY @ CNOT`
  [(#547)](https://github.com/XanaduAI/pennylane/pull/547)

* The underlying queuing system was refactored, removing the `qml._current_context`
  property that held the currently active `QNode` or `OperationRecorder`. Now, all
  objects that expose a queue for operations inherit from `QueuingContext` and
  register their queue globally.
  [(#548)](https://github.com/XanaduAI/pennylane/pull/548)

* The PennyLane repository has a new benchmarking tool which supports the comparison of different git revisions.
  [(#568)](https://github.com/XanaduAI/pennylane/pull/568)
  [(#560)](https://github.com/XanaduAI/pennylane/pull/560)
  [(#516)](https://github.com/XanaduAI/pennylane/pull/516)

<h3>Documentation</h3>

* Updated the development section by creating a landing page with links to sub-pages
  containing specific guides.
  [(#596)](https://github.com/XanaduAI/pennylane/pull/596)

* Extended the developer's guide by a section explaining how to add new templates.
  [(#564)](https://github.com/XanaduAI/pennylane/pull/564)

<h3>Bug fixes</h3>

* `tf.GradientTape().jacobian()` can now be evaluated on QNodes using the TensorFlow interface.
  [(#626)](https://github.com/XanaduAI/pennylane/pull/626)

* `RandomLayers()` is now compatible with the qiskit devices.
  [(#597)](https://github.com/XanaduAI/pennylane/pull/597)

* `DefaultQubit.probability()` now returns the correct probability when called with
  `device.analytic=False`.
  [(#563)](https://github.com/XanaduAI/pennylane/pull/563)

* Fixed a bug in the `StronglyEntanglingLayers` template, allowing it to
  work correctly when applied to a single wire.
  [(544)](https://github.com/XanaduAI/pennylane/pull/544)

* Fixed a bug when inverting operations with decompositions; operations marked as inverted
  are now correctly inverted when the fallback decomposition is called.
  [(#543)](https://github.com/XanaduAI/pennylane/pull/543)

* The `QNode.print_applied()` method now correctly displays wires where
  `qml.prob()` is being returned.
  [#542](https://github.com/XanaduAI/pennylane/pull/542)

<h3>Contributors</h3>

This release contains contributions from (in alphabetical order):

Ville Bergholm, Lana Bozanic, Thomas Bromley, Theodor Isacsson, Josh Izaac, Nathan Killoran,
Maggie Li, Johannes Jakob Meyer, Maria Schuld, Sukin Sim, Antal Száva.

# Release 0.8.1

<h3>Improvements</h3>

* Beginning of support for Python 3.8, with the test suite
  now being run in a Python 3.8 environment.
  [(#501)](https://github.com/XanaduAI/pennylane/pull/501)

<h3>Documentation</h3>

* Present templates as a gallery of thumbnails showing the
  basic circuit architecture.
  [(#499)](https://github.com/XanaduAI/pennylane/pull/499)

<h3>Bug fixes</h3>

* Fixed a bug where multiplying a QNode parameter by 0 caused a divide
  by zero error when calculating the parameter shift formula.
  [(#512)](https://github.com/XanaduAI/pennylane/pull/512)

* Fixed a bug where the shape of differentiable QNode arguments
  was being cached on the first construction, leading to indexing
  errors if the QNode was re-evaluated if the argument changed shape.
  [(#505)](https://github.com/XanaduAI/pennylane/pull/505)

<h3>Contributors</h3>

This release contains contributions from (in alphabetical order):

Ville Bergholm, Josh Izaac, Johannes Jakob Meyer, Maria Schuld, Antal Száva.

# Release 0.8.0

<h3>New features since last release</h3>

* Added a quantum chemistry package, `pennylane.qchem`, which supports
  integration with OpenFermion, Psi4, PySCF, and OpenBabel.
  [(#453)](https://github.com/XanaduAI/pennylane/pull/453)

  Features include:

  - Generate the qubit Hamiltonians directly starting with the atomic structure of the molecule.
  - Calculate the mean-field (Hartree-Fock) electronic structure of molecules.
  - Allow to define an active space based on the number of active electrons and active orbitals.
  - Perform the fermionic-to-qubit transformation of the electronic Hamiltonian by
    using different functions implemented in OpenFermion.
  - Convert OpenFermion's QubitOperator to a Pennylane `Hamiltonian` class.
  - Perform a Variational Quantum Eigensolver (VQE) computation with this Hamiltonian in PennyLane.

  Check out the [quantum chemistry quickstart](https://pennylane.readthedocs.io/en/latest/introduction/chemistry.html), as well the quantum chemistry and VQE tutorials.

* PennyLane now has some functions and classes for creating and solving VQE
  problems. [(#467)](https://github.com/XanaduAI/pennylane/pull/467)

  - `qml.Hamiltonian`: a lightweight class for representing qubit Hamiltonians
  - `qml.VQECost`: a class for quickly constructing a differentiable cost function
    given a circuit ansatz, Hamiltonian, and one or more devices

    ```python
    >>> H = qml.vqe.Hamiltonian(coeffs, obs)
    >>> cost = qml.VQECost(ansatz, hamiltonian, dev, interface="torch")
    >>> params = torch.rand([4, 3])
    >>> cost(params)
    tensor(0.0245, dtype=torch.float64)
    ```

* Added a circuit drawing feature that provides a text-based representation
  of a QNode instance. It can be invoked via `qnode.draw()`. The user can specify
  to display variable names instead of variable values and choose either an ASCII
  or Unicode charset.
  [(#446)](https://github.com/XanaduAI/pennylane/pull/446)

  Consider the following circuit as an example:
  ```python3
  @qml.qnode(dev)
  def qfunc(a, w):
      qml.Hadamard(0)
      qml.CRX(a, wires=[0, 1])
      qml.Rot(w[0], w[1], w[2], wires=[1])
      qml.CRX(-a, wires=[0, 1])

      return qml.expval(qml.PauliZ(0) @ qml.PauliZ(1))
  ```

  We can draw the circuit after it has been executed:

  ```python
  >>> result = qfunc(2.3, [1.2, 3.2, 0.7])
  >>> print(qfunc.draw())
   0: ──H──╭C────────────────────────────╭C─────────╭┤ ⟨Z ⊗ Z⟩
   1: ─────╰RX(2.3)──Rot(1.2, 3.2, 0.7)──╰RX(-2.3)──╰┤ ⟨Z ⊗ Z⟩
  >>> print(qfunc.draw(charset="ascii"))
   0: --H--+C----------------------------+C---------+| <Z @ Z>
   1: -----+RX(2.3)--Rot(1.2, 3.2, 0.7)--+RX(-2.3)--+| <Z @ Z>
  >>> print(qfunc.draw(show_variable_names=True))
   0: ──H──╭C─────────────────────────────╭C─────────╭┤ ⟨Z ⊗ Z⟩
   1: ─────╰RX(a)──Rot(w[0], w[1], w[2])──╰RX(-1*a)──╰┤ ⟨Z ⊗ Z⟩
  ```

* Added `QAOAEmbedding` and its parameter initialization
  as a new trainable template.
  [(#442)](https://github.com/XanaduAI/pennylane/pull/442)

  <img src="https://pennylane.readthedocs.io/en/latest/_images/qaoa_layers.png"
  width=70%></img>

* Added the `qml.probs()` measurement function, allowing QNodes
  to differentiate variational circuit probabilities
  on simulators and hardware.
  [(#432)](https://github.com/XanaduAI/pennylane/pull/432)

  ```python
  @qml.qnode(dev)
  def circuit(x):
      qml.Hadamard(wires=0)
      qml.RY(x, wires=0)
      qml.RX(x, wires=1)
      qml.CNOT(wires=[0, 1])
      return qml.probs(wires=[0])
  ```
  Executing this circuit gives the marginal probability of wire 1:
  ```python
  >>> circuit(0.2)
  [0.40066533 0.59933467]
  ```
  QNodes that return probabilities fully support autodifferentiation.

* Added the convenience load functions `qml.from_pyquil`, `qml.from_quil` and
  `qml.from_quil_file` that convert pyQuil objects and Quil code to PennyLane
  templates. This feature requires version 0.8 or above of the PennyLane-Forest
  plugin.
  [(#459)](https://github.com/XanaduAI/pennylane/pull/459)

* Added a `qml.inv` method that inverts templates and sequences of Operations.
  Added a `@qml.template` decorator that makes templates return the queued Operations.
  [(#462)](https://github.com/XanaduAI/pennylane/pull/462)

  For example, using this function to invert a template inside a QNode:

  ```python3
      @qml.template
      def ansatz(weights, wires):
          for idx, wire in enumerate(wires):
              qml.RX(weights[idx], wires=[wire])

          for idx in range(len(wires) - 1):
              qml.CNOT(wires=[wires[idx], wires[idx + 1]])

      dev = qml.device('default.qubit', wires=2)

      @qml.qnode(dev)
      def circuit(weights):
          qml.inv(ansatz(weights, wires=[0, 1]))
          return qml.expval(qml.PauliZ(0) @ qml.PauliZ(1))
    ```

* Added the `QNodeCollection` container class, that allows independent
  QNodes to be stored and evaluated simultaneously. Experimental support
  for asynchronous evaluation of contained QNodes is provided with the
  `parallel=True` keyword argument.
  [(#466)](https://github.com/XanaduAI/pennylane/pull/466)

* Added a high level `qml.map` function, that maps a quantum
  circuit template over a list of observables or devices, returning
  a `QNodeCollection`.
  [(#466)](https://github.com/XanaduAI/pennylane/pull/466)

  For example:

  ```python3
  >>> def my_template(params, wires, **kwargs):
  >>>    qml.RX(params[0], wires=wires[0])
  >>>    qml.RX(params[1], wires=wires[1])
  >>>    qml.CNOT(wires=wires)

  >>> obs_list = [qml.PauliX(0) @ qml.PauliZ(1), qml.PauliZ(0) @ qml.PauliX(1)]
  >>> dev = qml.device("default.qubit", wires=2)
  >>> qnodes = qml.map(my_template, obs_list, dev, measure="expval")
  >>> qnodes([0.54, 0.12])
  array([-0.06154835  0.99280864])
  ```

* Added high level `qml.sum`, `qml.dot`, `qml.apply` functions
  that act on QNode collections.
  [(#466)](https://github.com/XanaduAI/pennylane/pull/466)

  `qml.apply` allows vectorized functions to act over the entire QNode
  collection:
  ```python
  >>> qnodes = qml.map(my_template, obs_list, dev, measure="expval")
  >>> cost = qml.apply(np.sin, qnodes)
  >>> cost([0.54, 0.12])
  array([-0.0615095  0.83756375])
  ```

  `qml.sum` and `qml.dot` take the sum of a QNode collection, and a
  dot product of tensors/arrays/QNode collections, respectively.

<h3>Breaking changes</h3>

* Deprecated the old-style `QNode` such that only the new-style `QNode` and its syntax can be used,
  moved all related files from the `pennylane/beta` folder to `pennylane`.
  [(#440)](https://github.com/XanaduAI/pennylane/pull/440)

<h3>Improvements</h3>

* Added the `Tensor.prune()` method and the `Tensor.non_identity_obs` property for extracting
  non-identity instances from the observables making up a `Tensor` instance.
  [(#498)](https://github.com/XanaduAI/pennylane/pull/498)

* Renamed the `expt.tensornet` and `expt.tensornet.tf` devices to `default.tensor` and
  `default.tensor.tf`.
  [(#495)](https://github.com/XanaduAI/pennylane/pull/495)

* Added a serialization method to the `CircuitGraph` class that is used to create a unique
  hash for each quantum circuit graph.
  [(#470)](https://github.com/XanaduAI/pennylane/pull/470)

* Added the `Observable.eigvals` method to return the eigenvalues of observables.
  [(#449)](https://github.com/XanaduAI/pennylane/pull/449)

* Added the `Observable.diagonalizing_gates` method to return the gates
  that diagonalize an observable in the computational basis.
  [(#454)](https://github.com/XanaduAI/pennylane/pull/454)

* Added the `Operator.matrix` method to return the matrix representation
  of an operator in the computational basis.
  [(#454)](https://github.com/XanaduAI/pennylane/pull/454)

* Added a `QubitDevice` class which implements common functionalities of plugin devices such that
  plugin devices can rely on these implementations. The new `QubitDevice` also includes
  a new `execute` method, which allows for more convenient plugin design. In addition, `QubitDevice`
  also unifies the way samples are generated on qubit-based devices.
  [(#452)](https://github.com/XanaduAI/pennylane/pull/452)
  [(#473)](https://github.com/XanaduAI/pennylane/pull/473)

* Improved documentation of `AmplitudeEmbedding` and `BasisEmbedding` templates.
  [(#441)](https://github.com/XanaduAI/pennylane/pull/441)
  [(#439)](https://github.com/XanaduAI/pennylane/pull/439)

* Codeblocks in the documentation now have a 'copy' button for easily
  copying examples.
  [(#437)](https://github.com/XanaduAI/pennylane/pull/437)

<h3>Documentation</h3>

* Update the developers plugin guide to use QubitDevice.
  [(#483)](https://github.com/XanaduAI/pennylane/pull/483)

<h3>Bug fixes</h3>

* Fixed a bug in `CVQNode._pd_analytic`, where non-descendant observables were not
  Heisenberg-transformed before evaluating the partial derivatives when using the
  order-2 parameter-shift method, resulting in an erroneous Jacobian for some circuits.
  [(#433)](https://github.com/XanaduAI/pennylane/pull/433)

<h3>Contributors</h3>

This release contains contributions from (in alphabetical order):

Juan Miguel Arrazola, Ville Bergholm, Alain Delgado Gran, Olivia Di Matteo,
Theodor Isacsson, Josh Izaac, Soran Jahangiri, Nathan Killoran, Johannes Jakob Meyer,
Zeyue Niu, Maria Schuld, Antal Száva.

# Release 0.7.0

<h3>New features since last release</h3>

* Custom padding constant in `AmplitudeEmbedding` is supported (see 'Breaking changes'.)
  [(#419)](https://github.com/XanaduAI/pennylane/pull/419)

* `StronglyEntanglingLayer` and `RandomLayer` now work with a single wire.
  [(#409)](https://github.com/XanaduAI/pennylane/pull/409)
  [(#413)](https://github.com/XanaduAI/pennylane/pull/413)

* Added support for applying the inverse of an `Operation` within a circuit.
  [(#377)](https://github.com/XanaduAI/pennylane/pull/377)

* Added an `OperationRecorder()` context manager, that allows templates
  and quantum functions to be executed while recording events. The
  recorder can be used with and without QNodes as a debugging utility.
  [(#388)](https://github.com/XanaduAI/pennylane/pull/388)

* Operations can now specify a decomposition that is used when the desired operation
  is not supported on the target device.
  [(#396)](https://github.com/XanaduAI/pennylane/pull/396)

* The ability to load circuits from external frameworks as templates
  has been added via the new `qml.load()` function. This feature
  requires plugin support --- this initial release provides support
  for Qiskit circuits and QASM files when `pennylane-qiskit` is installed,
  via the functions `qml.from_qiskit` and `qml.from_qasm`.
  [(#418)](https://github.com/XanaduAI/pennylane/pull/418)

* An experimental tensor network device has been added
  [(#416)](https://github.com/XanaduAI/pennylane/pull/416)
  [(#395)](https://github.com/XanaduAI/pennylane/pull/395)
  [(#394)](https://github.com/XanaduAI/pennylane/pull/394)
  [(#380)](https://github.com/XanaduAI/pennylane/pull/380)

* An experimental tensor network device which uses TensorFlow for
  backpropagation has been added
  [(#427)](https://github.com/XanaduAI/pennylane/pull/427)

* Custom padding constant in `AmplitudeEmbedding` is supported (see 'Breaking changes'.)
  [(#419)](https://github.com/XanaduAI/pennylane/pull/419)

<h3>Breaking changes</h3>

* The `pad` parameter in `AmplitudeEmbedding()` is now either `None` (no automatic padding), or a
  number that is used as the padding constant.
  [(#419)](https://github.com/XanaduAI/pennylane/pull/419)

* Initialization functions now return a single array of weights per function. Utilities for multi-weight templates
  `Interferometer()` and `CVNeuralNetLayers()` are provided.
  [(#412)](https://github.com/XanaduAI/pennylane/pull/412)

* The single layer templates `RandomLayer()`, `CVNeuralNetLayer()` and `StronglyEntanglingLayer()`
  have been turned into private functions `_random_layer()`, `_cv_neural_net_layer()` and
  `_strongly_entangling_layer()`. Recommended use is now via the corresponding `Layers()` templates.
  [(#413)](https://github.com/XanaduAI/pennylane/pull/413)

<h3>Improvements</h3>

* Added extensive input checks in templates.
  [(#419)](https://github.com/XanaduAI/pennylane/pull/419)

* Templates integration tests are rewritten - now cover keyword/positional argument passing,
  interfaces and combinations of templates.
  [(#409)](https://github.com/XanaduAI/pennylane/pull/409)
  [(#419)](https://github.com/XanaduAI/pennylane/pull/419)

* State vector preparation operations in the `default.qubit` plugin can now be
  applied to subsets of wires, and are restricted to being the first operation
  in a circuit.
  [(#346)](https://github.com/XanaduAI/pennylane/pull/346)

* The `QNode` class is split into a hierarchy of simpler classes.
  [(#354)](https://github.com/XanaduAI/pennylane/pull/354)
  [(#398)](https://github.com/XanaduAI/pennylane/pull/398)
  [(#415)](https://github.com/XanaduAI/pennylane/pull/415)
  [(#417)](https://github.com/XanaduAI/pennylane/pull/417)
  [(#425)](https://github.com/XanaduAI/pennylane/pull/425)

* Added the gates U1, U2 and U3 parametrizing arbitrary unitaries on 1, 2 and 3
  qubits and the Toffoli gate to the set of qubit operations.
  [(#396)](https://github.com/XanaduAI/pennylane/pull/396)

* Changes have been made to accomodate the movement of the main function
  in `pytest._internal` to `pytest._internal.main` in pip 19.3.
  [(#404)](https://github.com/XanaduAI/pennylane/pull/404)

* Added the templates `BasisStatePreparation` and `MottonenStatePreparation` that use
  gates to prepare a basis state and an arbitrary state respectively.
  [(#336)](https://github.com/XanaduAI/pennylane/pull/336)

* Added decompositions for `BasisState` and `QubitStateVector` based on state
  preparation templates.
  [(#414)](https://github.com/XanaduAI/pennylane/pull/414)

* Replaces the pseudo-inverse in the quantum natural gradient optimizer
  (which can be numerically unstable) with `np.linalg.solve`.
  [(#428)](https://github.com/XanaduAI/pennylane/pull/428)

<h3>Contributors</h3>

This release contains contributions from (in alphabetical order):

Ville Bergholm, Josh Izaac, Nathan Killoran, Angus Lowe, Johannes Jakob Meyer,
Oluwatobi Ogunbayo, Maria Schuld, Antal Száva.

# Release 0.6.1

<h3>New features since last release</h3>

* Added a `print_applied` method to QNodes, allowing the operation
  and observable queue to be printed as last constructed.
  [(#378)](https://github.com/XanaduAI/pennylane/pull/378)

<h3>Improvements</h3>

* A new `Operator` base class is introduced, which is inherited by both the
  `Observable` class and the `Operation` class.
  [(#355)](https://github.com/XanaduAI/pennylane/pull/355)

* Removed deprecated `@abstractproperty` decorators
  in `_device.py`.
  [(#374)](https://github.com/XanaduAI/pennylane/pull/374)

* The `CircuitGraph` class is updated to deal with `Operation` instances directly.
  [(#344)](https://github.com/XanaduAI/pennylane/pull/344)

* Comprehensive gradient tests have been added for the interfaces.
  [(#381)](https://github.com/XanaduAI/pennylane/pull/381)

<h3>Documentation</h3>

* The new restructured documentation has been polished and updated.
  [(#387)](https://github.com/XanaduAI/pennylane/pull/387)
  [(#375)](https://github.com/XanaduAI/pennylane/pull/375)
  [(#372)](https://github.com/XanaduAI/pennylane/pull/372)
  [(#370)](https://github.com/XanaduAI/pennylane/pull/370)
  [(#369)](https://github.com/XanaduAI/pennylane/pull/369)
  [(#367)](https://github.com/XanaduAI/pennylane/pull/367)
  [(#364)](https://github.com/XanaduAI/pennylane/pull/364)

* Updated the development guides.
  [(#382)](https://github.com/XanaduAI/pennylane/pull/382)
  [(#379)](https://github.com/XanaduAI/pennylane/pull/379)

* Added all modules, classes, and functions to the API section
  in the documentation.
  [(#373)](https://github.com/XanaduAI/pennylane/pull/373)

<h3>Bug fixes</h3>

* Replaces the existing `np.linalg.norm` normalization with hand-coded
  normalization, allowing `AmplitudeEmbedding` to be used with differentiable
  parameters. AmplitudeEmbedding tests have been added and improved.
  [(#376)](https://github.com/XanaduAI/pennylane/pull/376)

<h3>Contributors</h3>

This release contains contributions from (in alphabetical order):

Ville Bergholm, Josh Izaac, Nathan Killoran, Maria Schuld, Antal Száva

# Release 0.6.0

<h3>New features since last release</h3>

* The devices `default.qubit` and `default.gaussian` have a new initialization parameter
  `analytic` that indicates if expectation values and variances should be calculated
  analytically and not be estimated from data.
  [(#317)](https://github.com/XanaduAI/pennylane/pull/317)

* Added C-SWAP gate to the set of qubit operations
  [(#330)](https://github.com/XanaduAI/pennylane/pull/330)

* The TensorFlow interface has been renamed from `"tfe"` to `"tf"`, and
  now supports TensorFlow 2.0.
  [(#337)](https://github.com/XanaduAI/pennylane/pull/337)

* Added the S and T gates to the set of qubit operations.
  [(#343)](https://github.com/XanaduAI/pennylane/pull/343)

* Tensor observables are now supported within the `expval`,
  `var`, and `sample` functions, by using the `@` operator.
  [(#267)](https://github.com/XanaduAI/pennylane/pull/267)


<h3>Breaking changes</h3>

* The argument `n` specifying the number of samples in the method `Device.sample` was removed.
  Instead, the method will always return `Device.shots` many samples.
  [(#317)](https://github.com/XanaduAI/pennylane/pull/317)

<h3>Improvements</h3>

* The number of shots / random samples used to estimate expectation values and variances, `Device.shots`,
  can now be changed after device creation.
  [(#317)](https://github.com/XanaduAI/pennylane/pull/317)

* Unified import shortcuts to be under qml in qnode.py
  and test_operation.py
  [(#329)](https://github.com/XanaduAI/pennylane/pull/329)

* The quantum natural gradient now uses `scipy.linalg.pinvh` which is more efficient for symmetric matrices
  than the previously used `scipy.linalg.pinv`.
  [(#331)](https://github.com/XanaduAI/pennylane/pull/331)

* The deprecated `qml.expval.Observable` syntax has been removed.
  [(#267)](https://github.com/XanaduAI/pennylane/pull/267)

* Remainder of the unittest-style tests were ported to pytest.
  [(#310)](https://github.com/XanaduAI/pennylane/pull/310)

* The `do_queue` argument for operations now only takes effect
  within QNodes. Outside of QNodes, operations can now be instantiated
  without needing to specify `do_queue`.
  [(#359)](https://github.com/XanaduAI/pennylane/pull/359)

<h3>Documentation</h3>

* The docs are rewritten and restructured to contain a code introduction section as well as an API section.
  [(#314)](https://github.com/XanaduAI/pennylane/pull/275)

* Added Ising model example to the tutorials
  [(#319)](https://github.com/XanaduAI/pennylane/pull/319)

* Added tutorial for QAOA on MaxCut problem
  [(#328)](https://github.com/XanaduAI/pennylane/pull/328)

* Added QGAN flow chart figure to its tutorial
  [(#333)](https://github.com/XanaduAI/pennylane/pull/333)

* Added missing figures for gallery thumbnails of state-preparation
  and QGAN tutorials
  [(#326)](https://github.com/XanaduAI/pennylane/pull/326)

* Fixed typos in the state preparation tutorial
  [(#321)](https://github.com/XanaduAI/pennylane/pull/321)

* Fixed bug in VQE tutorial 3D plots
  [(#327)](https://github.com/XanaduAI/pennylane/pull/327)

<h3>Bug fixes</h3>

* Fixed typo in measurement type error message in qnode.py
  [(#341)](https://github.com/XanaduAI/pennylane/pull/341)

<h3>Contributors</h3>

This release contains contributions from (in alphabetical order):

Shahnawaz Ahmed, Ville Bergholm, Aroosa Ijaz, Josh Izaac, Nathan Killoran, Angus Lowe,
Johannes Jakob Meyer, Maria Schuld, Antal Száva, Roeland Wiersema.

# Release 0.5.0

<h3>New features since last release</h3>

* Adds a new optimizer, `qml.QNGOptimizer`, which optimizes QNodes using
  quantum natural gradient descent. See https://arxiv.org/abs/1909.02108
  for more details.
  [(#295)](https://github.com/XanaduAI/pennylane/pull/295)
  [(#311)](https://github.com/XanaduAI/pennylane/pull/311)

* Adds a new QNode method, `QNode.metric_tensor()`,
  which returns the block-diagonal approximation to the Fubini-Study
  metric tensor evaluated on the attached device.
  [(#295)](https://github.com/XanaduAI/pennylane/pull/295)

* Sampling support: QNodes can now return a specified number of samples
  from a given observable via the top-level `pennylane.sample()` function.
  To support this on plugin devices, there is a new `Device.sample` method.

  Calculating gradients of QNodes that involve sampling is not possible.
  [(#256)](https://github.com/XanaduAI/pennylane/pull/256)

* `default.qubit` has been updated to provide support for sampling.
  [(#256)](https://github.com/XanaduAI/pennylane/pull/256)

* Added controlled rotation gates to PennyLane operations and `default.qubit` plugin.
  [(#251)](https://github.com/XanaduAI/pennylane/pull/251)

<h3>Breaking changes</h3>

* The method `Device.supported` was removed, and replaced with the methods
  `Device.supports_observable` and `Device.supports_operation`.
  Both methods can be called with string arguments (`dev.supports_observable('PauliX')`) and
  class arguments (`dev.supports_observable(qml.PauliX)`).
  [(#276)](https://github.com/XanaduAI/pennylane/pull/276)

* The following CV observables were renamed to comply with the new Operation/Observable
  scheme: `MeanPhoton` to `NumberOperator`, `Homodyne` to `QuadOperator` and `NumberState` to `FockStateProjector`.
  [(#254)](https://github.com/XanaduAI/pennylane/pull/254)

<h3>Improvements</h3>

* The `AmplitudeEmbedding` function now provides options to normalize and
  pad features to ensure a valid state vector is prepared.
  [(#275)](https://github.com/XanaduAI/pennylane/pull/275)

* Operations can now optionally specify generators, either as existing PennyLane
  operations, or by providing a NumPy array.
  [(#295)](https://github.com/XanaduAI/pennylane/pull/295)
  [(#313)](https://github.com/XanaduAI/pennylane/pull/313)

* Adds a `Device.parameters` property, so that devices can view a dictionary mapping free
  parameters to operation parameters. This will allow plugin devices to take advantage
  of parametric compilation.
  [(#283)](https://github.com/XanaduAI/pennylane/pull/283)

* Introduces two enumerations: `Any` and `All`, representing any number of wires
  and all wires in the system respectively. They can be imported from
  `pennylane.operation`, and can be used when defining the `Operation.num_wires`
  class attribute of operations.
  [(#277)](https://github.com/XanaduAI/pennylane/pull/277)

  As part of this change:

  - `All` is equivalent to the integer 0, for backwards compatibility with the
    existing test suite

  - `Any` is equivalent to the integer -1 to allow numeric comparison
    operators to continue working

  - An additional validation is now added to the `Operation` class,
    which will alert the user that an operation with `num_wires = All`
    is being incorrectly.

* The one-qubit rotations in `pennylane.plugins.default_qubit` no longer depend on Scipy's `expm`. Instead
  they are calculated with Euler's formula.
  [(#292)](https://github.com/XanaduAI/pennylane/pull/292)

* Creates an `ObservableReturnTypes` enumeration class containing `Sample`,
  `Variance` and `Expectation`. These new values can be assigned to the `return_type`
  attribute of an `Observable`.
  [(#290)](https://github.com/XanaduAI/pennylane/pull/290)

* Changed the signature of the `RandomLayer` and `RandomLayers` templates to have a fixed seed by default.
  [(#258)](https://github.com/XanaduAI/pennylane/pull/258)

* `setup.py` has been cleaned up, removing the non-working shebang,
  and removing unused imports.
  [(#262)](https://github.com/XanaduAI/pennylane/pull/262)

<h3>Documentation</h3>

* A documentation refactor to simplify the tutorials and
  include Sphinx-Gallery.
  [(#291)](https://github.com/XanaduAI/pennylane/pull/291)

  - Examples and tutorials previously split across the `examples/`
    and `doc/tutorials/` directories, in a mixture of ReST and Jupyter notebooks,
    have been rewritten as Python scripts with ReST comments in a single location,
    the `examples/` folder.

  - Sphinx-Gallery is used to automatically build and run the tutorials.
    Rendered output is displayed in the Sphinx documentation.

  - Links are provided at the top of every tutorial page for downloading the
    tutorial as an executable python script, downloading the tutorial
    as a Jupyter notebook, or viewing the notebook on GitHub.

  - The tutorials table of contents have been moved to a single quick start page.

* Fixed a typo in `QubitStateVector`.
  [(#296)](https://github.com/XanaduAI/pennylane/pull/296)

* Fixed a typo in the `default_gaussian.gaussian_state` function.
  [(#293)](https://github.com/XanaduAI/pennylane/pull/293)

* Fixed a typo in the gradient recipe within the `RX`, `RY`, `RZ`
  operation docstrings.
  [(#248)](https://github.com/XanaduAI/pennylane/pull/248)

* Fixed a broken link in the tutorial documentation, as a
  result of the `qml.expval.Observable` deprecation.
  [(#246)](https://github.com/XanaduAI/pennylane/pull/246)

<h3>Bug fixes</h3>

* Fixed a bug where a `PolyXP` observable would fail if applied to subsets
  of wires on `default.gaussian`.
  [(#277)](https://github.com/XanaduAI/pennylane/pull/277)

<h3>Contributors</h3>

This release contains contributions from (in alphabetical order):

Simon Cross, Aroosa Ijaz, Josh Izaac, Nathan Killoran, Johannes Jakob Meyer,
Rohit Midha, Nicolás Quesada, Maria Schuld, Antal Száva, Roeland Wiersema.

# Release 0.4.0

<h3>New features since last release</h3>

* `pennylane.expval()` is now a top-level *function*, and is no longer
  a package of classes. For now, the existing `pennylane.expval.Observable`
  interface continues to work, but will raise a deprecation warning.
  [(#232)](https://github.com/XanaduAI/pennylane/pull/232)

* Variance support: QNodes can now return the variance of observables,
  via the top-level `pennylane.var()` function. To support this on
  plugin devices, there is a new `Device.var` method.

  The following observables support analytic gradients of variances:

  - All qubit observables (requiring 3 circuit evaluations for involutory
    observables such as `Identity`, `X`, `Y`, `Z`; and 5 circuit evals for
    non-involutary observables, currently only `qml.Hermitian`)

  - First-order CV observables (requiring 5 circuit evaluations)

  Second-order CV observables support numerical variance gradients.

* `pennylane.about()` function added, providing details
  on current PennyLane version, installed plugins, Python,
  platform, and NumPy versions [(#186)](https://github.com/XanaduAI/pennylane/pull/186)

* Removed the logic that allowed `wires` to be passed as a positional
  argument in quantum operations. This allows us to raise more useful
  error messages for the user if incorrect syntax is used.
  [(#188)](https://github.com/XanaduAI/pennylane/pull/188)

* Adds support for multi-qubit expectation values of the `pennylane.Hermitian()`
  observable [(#192)](https://github.com/XanaduAI/pennylane/pull/192)

* Adds support for multi-qubit expectation values in `default.qubit`.
  [(#202)](https://github.com/XanaduAI/pennylane/pull/202)

* Organize templates into submodules [(#195)](https://github.com/XanaduAI/pennylane/pull/195).
  This included the following improvements:

  - Distinguish embedding templates from layer templates.

  - New random initialization functions supporting the templates available
    in the new submodule `pennylane.init`.

  - Added a random circuit template (`RandomLayers()`), in which rotations and 2-qubit gates are randomly
    distributed over the wires

  - Add various embedding strategies

<h3>Breaking changes</h3>

* The `Device` methods `expectations`, `pre_expval`, and `post_expval` have been
  renamed to `observables`, `pre_measure`, and `post_measure` respectively.
  [(#232)](https://github.com/XanaduAI/pennylane/pull/232)

<h3>Improvements</h3>

* `default.qubit` plugin now uses `np.tensordot` when applying quantum operations
  and evaluating expectations, resulting in significant speedup
  [(#239)](https://github.com/XanaduAI/pennylane/pull/239),
  [(#241)](https://github.com/XanaduAI/pennylane/pull/241)

* PennyLane now allows division of quantum operation parameters by a constant
  [(#179)](https://github.com/XanaduAI/pennylane/pull/179)

* Portions of the test suite are in the process of being ported to pytest.
  Note: this is still a work in progress.

  Ported tests include:

  - `test_ops.py`
  - `test_about.py`
  - `test_classical_gradients.py`
  - `test_observables.py`
  - `test_measure.py`
  - `test_init.py`
  - `test_templates*.py`
  - `test_ops.py`
  - `test_variable.py`
  - `test_qnode.py` (partial)

<h3>Bug fixes</h3>

* Fixed a bug in `Device.supported`, which would incorrectly
  mark an operation as supported if it shared a name with an
  observable [(#203)](https://github.com/XanaduAI/pennylane/pull/203)

* Fixed a bug in `Operation.wires`, by explicitly casting the
  type of each wire to an integer [(#206)](https://github.com/XanaduAI/pennylane/pull/206)

* Removed code in PennyLane which configured the logger,
  as this would clash with users' configurations
  [(#208)](https://github.com/XanaduAI/pennylane/pull/208)

* Fixed a bug in `default.qubit`, in which `QubitStateVector` operations
  were accidentally being cast to `np.float` instead of `np.complex`.
  [(#211)](https://github.com/XanaduAI/pennylane/pull/211)


<h3>Contributors</h3>

This release contains contributions from:

Shahnawaz Ahmed, riveSunder, Aroosa Ijaz, Josh Izaac, Nathan Killoran, Maria Schuld.

# Release 0.3.1

<h3>Bug fixes</h3>

* Fixed a bug where the interfaces submodule was not correctly being packaged via setup.py

# Release 0.3.0

<h3>New features since last release</h3>

* PennyLane now includes a new `interfaces` submodule, which enables QNode integration with additional machine learning libraries.
* Adds support for an experimental PyTorch interface for QNodes
* Adds support for an experimental TensorFlow eager execution interface for QNodes
* Adds a PyTorch+GPU+QPU tutorial to the documentation
* Documentation now includes links and tutorials including the new [PennyLane-Forest](https://github.com/rigetti/pennylane-forest) plugin.

<h3>Improvements</h3>

* Printing a QNode object, via `print(qnode)` or in an interactive terminal, now displays more useful information regarding the QNode,
  including the device it runs on, the number of wires, it's interface, and the quantum function it uses:

  ```python
  >>> print(qnode)
  <QNode: device='default.qubit', func=circuit, wires=2, interface=PyTorch>
  ```

<h3>Contributors</h3>

This release contains contributions from:

Josh Izaac and Nathan Killoran.


# Release 0.2.0

<h3>New features since last release</h3>

* Added the `Identity` expectation value for both CV and qubit models [(#135)](https://github.com/XanaduAI/pennylane/pull/135)
* Added the `templates.py` submodule, containing some commonly used QML models to be used as ansatz in QNodes [(#133)](https://github.com/XanaduAI/pennylane/pull/133)
* Added the `qml.Interferometer` CV operation [(#152)](https://github.com/XanaduAI/pennylane/pull/152)
* Wires are now supported as free QNode parameters [(#151)](https://github.com/XanaduAI/pennylane/pull/151)
* Added ability to update stepsizes of the optimizers [(#159)](https://github.com/XanaduAI/pennylane/pull/159)

<h3>Improvements</h3>

* Removed use of hardcoded values in the optimizers, made them parameters (see [#131](https://github.com/XanaduAI/pennylane/pull/131) and [#132](https://github.com/XanaduAI/pennylane/pull/132))
* Created the new `PlaceholderExpectation`, to be used when both CV and qubit expval modules contain expectations with the same name
* Provide a way for plugins to view the operation queue _before_ applying operations. This allows for on-the-fly modifications of
  the queue, allowing hardware-based plugins to support the full range of qubit expectation values. [(#143)](https://github.com/XanaduAI/pennylane/pull/143)
* QNode return values now support _any_ form of sequence, such as lists, sets, etc. [(#144)](https://github.com/XanaduAI/pennylane/pull/144)
* CV analytic gradient calculation is now more robust, allowing for operations which may not themselves be differentiated, but have a
  well defined `_heisenberg_rep` method, and so may succeed operations that are analytically differentiable [(#152)](https://github.com/XanaduAI/pennylane/pull/152)

<h3>Bug fixes</h3>

* Fixed a bug where the variational classifier example was not batching when learning parity (see [#128](https://github.com/XanaduAI/pennylane/pull/128) and [#129](https://github.com/XanaduAI/pennylane/pull/129))
* Fixed an inconsistency where some initial state operations were documented as accepting complex parameters - all operations
  now accept real values [(#146)](https://github.com/XanaduAI/pennylane/pull/146)

<h3>Contributors</h3>

This release contains contributions from:

Christian Gogolin, Josh Izaac, Nathan Killoran, and Maria Schuld.


# Release 0.1.0

Initial public release.

<h3>Contributors</h3>
This release contains contributions from:

Ville Bergholm, Josh Izaac, Maria Schuld, Christian Gogolin, and Nathan Killoran.<|MERGE_RESOLUTION|>--- conflicted
+++ resolved
@@ -55,11 +55,7 @@
 
 This release contains contributions from (in alphabetical order):
 
-<<<<<<< HEAD
-Thomas Bromley, Josh Izaac.
-=======
-Thomas Bromley, Daniel Polatajko
->>>>>>> 099d7813
+Thomas Bromley, Josh Izaac, Daniel Polatajko.
 
 # Release 0.14.0 (current release)
 
