--- conflicted
+++ resolved
@@ -91,15 +91,13 @@
 
 <h3>Improvements</h3>
 
-<<<<<<< HEAD
 * The `MultiControlledX` class now inherits from `Operation` instead of `ControlledQubitUnitary` which makes the `MultiControlledX` gate a non-parameterized gate.
   [(#1557)](https://github.com/PennyLaneAI/pennylane/pull/1557)
-=======
+
 * The `utils.sparse_hamiltonian` function can now deal with non-integer 
   wire labels, and it throws an error for the edge case of observables that are 
   created from multi-qubit operations.
   [(#1550)](https://github.com/PennyLaneAI/pennylane/pull/1550)
->>>>>>> e44a3274
 
 * Added the matrix attribute to `qml.templates.subroutines.GroverOperator`
   [(#1553)](https://github.com/PennyLaneAI/pennylane/pull/1553)
