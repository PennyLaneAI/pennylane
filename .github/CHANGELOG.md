--- conflicted
+++ resolved
@@ -2,7 +2,6 @@
 
 <h3>New features since last release</h3>
 
-<<<<<<< HEAD
 * The new Device Tracker capabilities allows for flexible and versatile tracking of executions,
   even inside parameter-shift gradients. This functionality will improve the ease of monitoring
   large batches and remote jobs.
@@ -46,7 +45,7 @@
   Total shots:  100
   Total shots:  200
   Total shots:  300
-=======
+
 * VQE problems can now intuitively been set up by passing the Hamiltonian 
   as an observable. [(#1474)](https://github.com/PennyLaneAI/pennylane/pull/1474)
 
@@ -95,7 +94,6 @@
   >>> fn(res)
   [[-0.38751721 -0.18884787 -0.38355704]
    [ 0.69916862  0.34072424  0.69202359]]
->>>>>>> 69800c44
   ```
 
 * A new quantum function transform has been added to push commuting
