--- conflicted
+++ resolved
@@ -157,11 +157,8 @@
 
 This release contains contributions from (in alphabetical order):
 
-<<<<<<< HEAD
-Josh Izaac, Prateek Jain, Johannes Jakob Meyer, Maria Schuld, Ingrid Strandberg, Vincent Wong.
-=======
-Thomas Bromley, Josh Izaac, Prateek Jain, Johannes Jakob Meyer, Akash Narayanan, Maria Schuld, Ingrid Strandberg.
->>>>>>> a9a7311f
+Thomas Bromley, Josh Izaac, Prateek Jain, Johannes Jakob Meyer, Akash Narayanan, Maria Schuld,
+Ingrid Strandberg, Vincent Wong.
 
 # Release 0.17.0 (current release)
 
