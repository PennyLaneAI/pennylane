# Release 0.12.0 (development release)

<h3>New features since last release</h3>

<<<<<<< HEAD
* PennyLane now supports a new device, `default.mixed`, designed for
  simulating mixed-state quantum computations. This enables native
  support for implementing noisy channels in a circuit, which generally
  map pure states to mixed states. The device can be initialized as
  ```python3
  >>> dev = qml.device("default.mixed", wires=1)
  ```
  This allows the construction of QNodes that include non-unitary operations
  such as noisy channels, as in this simple qubit rotation example
  ```python3
  >>> @qml.qnode(dev)
  ... def circuit(params):
  ...     qml.RX(params[0], wires=0)
  ...     qml.RY(params[1], wires=0)
  ...     qml.AmplitudeDamping(0.5, wires=0)
  ...     return qml.expval(qml.PauliZ(0))

  >>> print(circuit([0.54, 0.12]))
  0.9257702929524184
  >>> print(circuit([0, np.pi]))
  0.0
  ```
  [(#819)](https://github.com/PennyLaneAI/pennylane/pull/819)
  [(#807)](https://github.com/PennyLaneAI/pennylane/pull/807)
  [(#794)](https://github.com/PennyLaneAI/pennylane/pull/794)
=======
=======
* The new `grouping` module provides functionality for grouping simultaneously measurable Pauli word
  observables. This includes  utility functions required for measurement reduction by
  [qubit-wise-commuting (QWC) grouping](https://arxiv.org/abs/1907.03358).
  [(#761)](https://github.com/PennyLaneAI/pennylane/pull/761)

  - The `optimize_measurements` function will take as input a list of Pauli word observables and
    their corresponding coefficients (if any), and will return the partitioned Pauli terms
    diagonalized in the measurement basis and the corresponding diagonalizing circuits.

    ```python
    h, nr_qubits = qml.qchem.generate_hamiltonian(
       mol_name='h2',
       mol_geo_file='h2.xyz',
       mol_charge=0,
       multiplicity=1,
       basis_set='sto-3g',
       mapping='jordan_wigner')

    rotations, grouped_ops, grouped_coeffs = optimize_measurements(h.ops, h.coeffs, grouping='qwc')
    ```

   The diagonalizing circuits of `rotations` correspond to the diagonalized Pauli word groupings of
   `grouped_ops`.

  - Pauli word partitioning utilities are performed by the `group_observables.PauliGroupingStrategy`
    class. An input list of Pauli words can be partitioned into mutually commuting,
    qubit-wise-commuting, or anticommuting groupings.

    For example, partitioning Pauli words into anticommutative groupings by the Recursive Largest
    First (RLF) graph colouring heuristic:

    ```python
    from pennylane import PauliX, PauliY, PauliZ, Identity
    pauli_words = [Identity('a') @ Identity('b'),
                   Identity('a') @ PauliX('b'),
                   Identity('a') @ PauliY('b')
                   PauliZ('a') @ PauliX('b'),
                   PauliZ('a') @ PauliY('b'),
                   PauliZ('a') @ PauliZ('b')]
    from pennylane.grouping.group_observables import group_observables
    groupings = group_observables(pauli_words, grouping_type='anticommuting', method='rlf')
    ```

  - Various utility functions are included in `grouping.utils` for obtaining and manipulating Pauli
    words in the binary symplectic vector space representation.

    For instance, two Pauli words may be converted to their binary vector representation:

    ```pycon
    >>> from pennylane.grouping.utils import pauli_to_binary
    >>> from pennylane.wires import Wires
    >>> wire_map = {Wires('a'): 0, Wires('b'): 1}
    >>> pauli_vec_1 = pauli_to_binary(qml.PauliX('a') @ qml.PauliY('b'))
    >>> pauli_vec_2 = pauli_to_binary(qml.PauliZ('a') @ qml.PauliZ('b'))
    >>> pauli_vec_1
    [1. 1. 0. 1.]
    >>> pauli_vec_2
    [0. 0. 1. 1.]
    ```

    Their product up to a phase may be computed by taking the sum of their binary vector
    representations, and returned in the operator representation.

    ```pycon
    from pennylane.grouping.utils import binary_to_pauli
    product = binary_to_pauli((pauli_vec_1 + pauli_vec_2) % 2, wire_map)
    >>> product
    Tensor product ['PauliY', 'PauliX']: 0 params, wires ['a', 'b']
    ```

>>>>>>> ef4b4dce
* The quantum state of a QNode can now be returned using the ``state()`` return function.
  [(#818)](https://github.com/XanaduAI/pennylane/pull/818)

  Consider the following QNode:
  ```python
  import pennylane as qml
  from pennylane.beta.tapes import qnode
  from pennylane.beta.queuing import state

  dev = qml.device("default.qubit", wires=3)

  @qnode(dev)
  def qfunc(x, y):
      qml.RZ(x, wires=0)
      qml.CNOT(wires=[0, 1])
      qml.RY(y, wires=1)
      qml.CNOT(wires=[0, 2])
      return state()
  ```

  Calling the QNode will return its state

  ```pycon
  >>> qfunc(0.56, 0.1)
  array([0.95985437-0.27601028j, 0.        +0.j        ,
       0.04803275-0.01381203j, 0.        +0.j        ,
       0.        +0.j        , 0.        +0.j        ,
       0.        +0.j        , 0.        +0.j        ])
  ```

  Differentiating the state is not yet fully supported, but is currently available when using the
  classical backpropagation differentiation method (``diff_method="backprop"``) with a compatible device.

* Summation of two `Wires` objects is now supported and will return
  a `Wires` object containing the set of all wires defined by the
  terms in the summation.
  [(#812)](https://github.com/PennyLaneAI/pennylane/pull/812)

* Quantum noisy channels: quantum channels provide a general
  formalism for discussing state evolution, including the evolution
  of pure states into mixed states due to noise and decoherence. It
  allows the user to simulate noise, benchmark algorithms running on
  real hardware, and to test error-correction techniques. Moreover,
  differentiable quantum channels could be a unique feature for
  PennyLane not present in other libraries.

  [(#760)](https://github.com/PennyLaneAI/pennylane/pull/760)
  [(#766)](https://github.com/PennyLaneAI/pennylane/pull/766)
  [(#778)](https://github.com/PennyLaneAI/pennylane/pull/778)

* The controlled-Y operation is now available via `qml.CY`. For devices that do
  not natively support the controlled-Y operation, it will be decomposed
  into `qml.RY`, `qml.CNOT`, and `qml.S` operations.
  [(#806)](https://github.com/PennyLaneAI/pennylane/pull/806)


<h3>Improvements</h3>

* QNode caching has been introduced, allowing the QNode to keep track of the results of previous
  device executions and reuse those results in subsequent calls.
  [(#817)](https://github.com/PennyLaneAI/pennylane/pull/817)

  Caching is available by passing a ``caching`` argument to the QNode:

  ```python
  from pennylane.beta.tapes import qnode
  from pennylane.beta.queuing import expval

  dev = qml.device("default.qubit", wires=2)

  @qnode(dev, caching=10)  # cache up to 10 evaluations
  def qfunc(x):
      qml.RX(x, wires=0)
      qml.RX(0.3, wires=1)
      qml.CNOT(wires=[0, 1])
      return expval(qml.PauliZ(1))

  qfunc(0.1)  # first evaluation executes on the device
  qfunc(0.1)  # second evaluation accesses the cached result
  ```

* Sped up the application of certain gates in `default.qubit` by using array/tensor
  manipulation tricks. The following gates are affected: `PauliX`, `PauliY`, `PauliZ`,
  `Hadamard`, `SWAP`, `S`, `T`, `CNOT`, `CZ`.
  [(#772)](https://github.com/PennyLaneAI/pennylane/pull/772)

* Adds arithmetic operations (addition, tensor product,
  subtraction, and scalar multiplication) between `Hamiltonian`,
  `Tensor`, and `Observable` objects, and inline arithmetic
  operations between Hamiltonians and other observables.
  [(#765)](https://github.com/PennyLaneAI/pennylane/pull/765)

  Hamiltonians can now easily be defined as sums of observables:

  ```pycon3
  >>> H = 3 * qml.PauliZ(0) - (qml.PauliX(0) @ qml.PauliX(1)) + qml.Hamiltonian([4], [qml.PauliZ(0)])
  >>> print(H)
  (7.0) [Z0] + (-1.0) [X0 X1]
  ```

* Adds `compare()` method to `Observable` and `Hamiltonian` classes, which allows
  for comparison between observable quantities.
  [(#765)](https://github.com/PennyLaneAI/pennylane/pull/765)

  ```pycon3
  >>> H = qml.Hamiltonian([1], [qml.PauliZ(0)])
  >>> obs = qml.PauliZ(0) @ qml.Identity(1)
  >>> print(H.compare(obs))
  True
  ```

  ```pycon3
  >>> H = qml.Hamiltonian([2], [qml.PauliZ(0)])
  >>> obs = qml.PauliZ(1) @ qml.Identity(0)
  >>> print(H.compare(obs))
  False
  ```

* Adds `simplify()` method to the `Hamiltonian` class.
  [(#765)](https://github.com/PennyLaneAI/pennylane/pull/765)

  ```pycon3
  >>> H = qml.Hamiltonian([1, 2], [qml.PauliZ(0), qml.PauliZ(0) @ qml.Identity(1)])
  >>> H.simplify()
  >>> print(H)
  (3.0) [Z0]
  ```

* Added a new bit-flip mixer to the `qml.qaoa` module.
  [(#774)](https://github.com/PennyLaneAI/pennylane/pull/774)

<h3>Breaking changes</h3>

* The PennyLane NumPy module now returns scalar (zero-dimensional) arrays where
  Python scalars were previously returned.
  [(#820)](https://github.com/PennyLaneAI/pennylane/pull/820)
  [(#833)](https://github.com/PennyLaneAI/pennylane/pull/833)

  For example, this affects array element indexing, and summation:

  ```pycon
  >>> x = np.array([1, 2, 3], requires_grad=False)
  >>> x[0]
  tensor(1, requires_grad=False)
  >>> np.sum(x)
  tensor(6, requires_grad=True)
  ```

  This may require small updates to user code. A convenience method, `np.tensor.unwrap()`,
  has been added to help ease the transition. This converts PennyLane NumPy tensors
  to standard NumPy arrays and Python scalars:

  ```pycon
  >>> x = np.array(1.543, requires_grad=False)
  >>> x.unwrap()
  1.543
  ```

  Note, however, that information regarding array differentiability will be
  lost.

<h3>Bug fixes</h3>

* Changed to use lists for storing variable values inside `BaseQNode`
  allowing complex matrices to be passed to `QubitUnitary`.
  [(#773)](https://github.com/PennyLaneAI/pennylane/pull/773)

<h3>Documentation</h3>

<h3>Contributors</h3>

This release contains contributions from (in alphabetical order):

Aroosa Ijaz, Juan Miguel Arrazola, Thomas Bromley, Jack Ceroni, Josh Izaac,
Nathan Killoran, Robert Lang, Cedric Lin, Antal Száva

# Release 0.11.0 (current release)

<h3>New features since last release</h3>

<h4>New and improved simulators</h4>
* Added a new device, `default.qubit.autograd`, a pure-state qubit simulator written using Autograd.
  This device supports classical backpropagation (`diff_method="backprop"`); this can
  be faster than the parameter-shift rule for computing quantum gradients
  when the number of parameters to be optimized is large.
  [(#721)](https://github.com/XanaduAI/pennylane/pull/721)

  ```pycon
  >>> dev = qml.device("default.qubit.autograd", wires=1)
  >>> @qml.qnode(dev, diff_method="backprop")
  ... def circuit(x):
  ...     qml.RX(x[1], wires=0)
  ...     qml.Rot(x[0], x[1], x[2], wires=0)
  ...     return qml.expval(qml.PauliZ(0))
  >>> weights = np.array([0.2, 0.5, 0.1])
  >>> grad_fn = qml.grad(circuit)
  >>> print(grad_fn(weights))
  array([-2.25267173e-01, -1.00864546e+00,  6.93889390e-18])
  ```

  See the [device documentation](https://pennylane.readthedocs.io/en/stable/code/api/pennylane.devices.default_qubit_autograd.DefaultQubitAutograd.html) for more details.

* A new experimental C++ state-vector simulator device is now available, `lightning.qubit`. It
  uses the C++ Eigen library to perform fast linear algebra calculations for simulating quantum
  state-vector evolution.

  `lightning.qubit` is currently in beta; it can be installed via `pip`:

  ```console
  $ pip install pennylane-lightning
  ```

  Once installed, it can be used as a PennyLane device:

  ```pycon
  >>> dev = qml.device("lightning.qubit", wires=2)
  ```

  For more details, please see the [lightning qubit documentation](https://pennylane-lightning.readthedocs.io).

<h4>New algorithms and templates</h4>

* Added built-in QAOA functionality via the new `qml.qaoa` module.
  [(#712)](https://github.com/PennyLaneAI/pennylane/pull/712)
  [(#718)](https://github.com/PennyLaneAI/pennylane/pull/718)
  [(#741)](https://github.com/PennyLaneAI/pennylane/pull/741)
  [(#720)](https://github.com/PennyLaneAI/pennylane/pull/720)

  This includes the following features:

  * New `qml.qaoa.x_mixer` and `qml.qaoa.xy_mixer` functions for defining Pauli-X and XY
    mixer Hamiltonians.

  * MaxCut: The `qml.qaoa.maxcut` function allows easy construction of the cost Hamiltonian
    and recommended mixer Hamiltonian for solving the MaxCut problem for a supplied graph.

  * Layers: `qml.qaoa.cost_layer` and `qml.qaoa.mixer_layer` take cost and mixer
    Hamiltonians, respectively, and apply the corresponding QAOA cost and mixer layers
    to the quantum circuit

  For example, using PennyLane to construct and solve a MaxCut problem with QAOA:

  ```python
  wires = range(3)
  graph = Graph([(0, 1), (1, 2), (2, 0)])
  cost_h, mixer_h = qaoa.maxcut(graph)

  def qaoa_layer(gamma, alpha):
      qaoa.cost_layer(gamma, cost_h)
      qaoa.mixer_layer(alpha, mixer_h)

  def antatz(params, **kwargs):

      for w in wires:
          qml.Hadamard(wires=w)

      # repeat the QAOA layer two times
      qml.layer(qaoa_layer, 2, params[0], params[1])

  dev = qml.device('default.qubit', wires=len(wires))
  cost_function = qml.VQECost(ansatz, cost_h, dev)
  ```

* Added an `ApproxTimeEvolution` template to the PennyLane templates module, which
  can be used to implement Trotterized time-evolution under a Hamiltonian.
  [(#710)](https://github.com/XanaduAI/pennylane/pull/710)

  <img src="https://pennylane.readthedocs.io/en/latest/_static/templates/subroutines/approx_time_evolution.png" width=50%/>

* Added a `qml.layer` template-constructing function, which takes a unitary, and
  repeatedly applies it on a set of wires to a given depth.
  [(#723)](https://github.com/PennyLaneAI/pennylane/pull/723)

  ```python
  def subroutine():
      qml.Hadamard(wires=[0])
      qml.CNOT(wires=[0, 1])
      qml.PauliX(wires=[1])

  dev = qml.device('default.qubit', wires=3)

  @qml.qnode(dev)
  def circuit():
      qml.layer(subroutine, 3)
      return [qml.expval(qml.PauliZ(0)), qml.expval(qml.PauliZ(1))]
  ```

  This creates the following circuit:
  ```pycon
  >>> circuit()
  >>> print(circuit.draw())
  0: ──H──╭C──X──H──╭C──X──H──╭C──X──┤ ⟨Z⟩
  1: ─────╰X────────╰X────────╰X─────┤ ⟨Z⟩
  ```

* Added the `qml.utils.decompose_hamiltonian` function. This function can be used to
  decompose a Hamiltonian into a linear combination of Pauli operators.
  [(#671)](https://github.com/XanaduAI/pennylane/pull/671)

  ```pycon
  >>> A = np.array(
  ... [[-2, -2+1j, -2, -2],
  ... [-2-1j,  0,  0, -1],
  ... [-2,  0, -2, -1],
  ... [-2, -1, -1,  0]])
  >>> coeffs, obs_list = decompose_hamiltonian(A)
  ```

<h4>New device features</h4>

* It is now possible to specify custom wire labels, such as `['anc1', 'anc2', 0, 1, 3]`, where the labels
  can be strings or numbers.
  [(#666)](https://github.com/XanaduAI/pennylane/pull/666)

  Custom wire labels are defined by passing a list to the `wires` argument when creating the device:

  ```pycon
  >>> dev = qml.device("default.qubit", wires=['anc1', 'anc2', 0, 1, 3])
  ```

  Quantum operations should then be invoked with these custom wire labels:

  ``` pycon
  >>> @qml.qnode(dev)
  >>> def circuit():
  ...    qml.Hadamard(wires='anc2')
  ...    qml.CNOT(wires=['anc1', 3])
  ...    ...
  ```

  The existing behaviour, in which the number of wires is specified on device initialization,
  continues to work as usual. This gives a default behaviour where wires are labelled
  by consecutive integers.

  ```pycon
  >>> dev = qml.device("default.qubit", wires=5)
  ```

* An integrated device test suite has been added, which can be used
  to run basic integration tests on core or external devices.
  [(#695)](https://github.com/PennyLaneAI/pennylane/pull/695)
  [(#724)](https://github.com/PennyLaneAI/pennylane/pull/724)
  [(#733)](https://github.com/PennyLaneAI/pennylane/pull/733)

  The test can be invoked against a particular device by calling the `pl-device-test`
  command line program:

  ```console
  $ pl-device-test --device=default.qubit --shots=1234 --analytic=False
  ```

  If the tests are run on external devices, the device and its dependencies must be
  installed locally. For more details, please see the
  [plugin test documentation](http://pennylane.readthedocs.io/en/latest/code/api/pennylane.devices.tests.html).

<h3>Improvements</h3>

* The functions implementing the quantum circuits building the Unitary Coupled-Cluster
  (UCCSD) VQE ansatz have been improved, with a more consistent naming convention and
  improved docstrings.
  [(#748)](https://github.com/PennyLaneAI/pennylane/pull/748)

  The changes include:

  - The terms *1particle-1hole (ph)* and *2particle-2hole (pphh)* excitations
    were replaced with the names *single* and *double* excitations, respectively.

  - The non-differentiable arguments in the `UCCSD` template were renamed accordingly:
    `ph` → `s_wires`, `pphh` → `d_wires`

  - The term *virtual*, previously used to refer the *unoccupied* orbitals, was discarded.

  - The Usage Details sections were updated and improved.

* Added support for TensorFlow 2.3 and PyTorch 1.6.
  [(#725)](https://github.com/PennyLaneAI/pennylane/pull/725)

* Returning probabilities is now supported from photonic QNodes.
  As with qubit QNodes, photonic QNodes returning probabilities are
  end-to-end differentiable.
  [(#699)](https://github.com/XanaduAI/pennylane/pull/699/)

  ```pycon
  >>> dev = qml.device("strawberryfields.fock", wires=2, cutoff_dim=5)
  >>> @qml.qnode(dev)
  ... def circuit(a):
  ...     qml.Displacement(a, 0, wires=0)
  ...     return qml.probs(wires=0)
  >>> print(circuit(0.5))
  [7.78800783e-01 1.94700196e-01 2.43375245e-02 2.02812704e-03 1.26757940e-04]
  ```

<h3>Breaking changes</h3>

* The `pennylane.plugins` and `pennylane.beta.plugins` folders have been renamed to
  `pennylane.devices` and `pennylane.beta.devices`, to reflect their content better.
  [(#726)](https://github.com/XanaduAI/pennylane/pull/726)

<h3>Bug fixes</h3>

* The PennyLane interface conversion functions can now convert QNodes with
  pre-existing interfaces.
  [(#707)](https://github.com/XanaduAI/pennylane/pull/707)

<h3>Documentation</h3>

* The interfaces section of the documentation has been renamed to 'Interfaces and training',
  and updated with the latest variable handling details.
  [(#753)](https://github.com/PennyLaneAI/pennylane/pull/753)

<h3>Contributors</h3>

This release contains contributions from (in alphabetical order):

Juan Miguel Arrazola, Thomas Bromley, Jack Ceroni, Alain Delgado Gran, Shadab Hussain, Theodor
Isacsson, Josh Izaac, Nathan Killoran, Maria Schuld, Antal Száva, Nicola Vitucci.

# Release 0.10.0

<h3>New features since last release</h3>

<h4>New and improved simulators</h4>

* Added a new device, `default.qubit.tf`, a pure-state qubit simulator written using TensorFlow.
  As a result, it supports classical backpropagation as a means to compute the Jacobian. This can
  be faster than the parameter-shift rule for computing quantum gradients
  when the number of parameters to be optimized is large.

  `default.qubit.tf` is designed to be used with end-to-end classical backpropagation
  (`diff_method="backprop"`) with the TensorFlow interface. This is the default method
  of differentiation when creating a QNode with this device.

  Using this method, the created QNode is a 'white-box' that is
  tightly integrated with your TensorFlow computation, including
  [AutoGraph](https://www.tensorflow.org/guide/function) support:

  ```pycon
  >>> dev = qml.device("default.qubit.tf", wires=1)
  >>> @tf.function
  ... @qml.qnode(dev, interface="tf", diff_method="backprop")
  ... def circuit(x):
  ...     qml.RX(x[1], wires=0)
  ...     qml.Rot(x[0], x[1], x[2], wires=0)
  ...     return qml.expval(qml.PauliZ(0))
  >>> weights = tf.Variable([0.2, 0.5, 0.1])
  >>> with tf.GradientTape() as tape:
  ...     res = circuit(weights)
  >>> print(tape.gradient(res, weights))
  tf.Tensor([-2.2526717e-01 -1.0086454e+00  1.3877788e-17], shape=(3,), dtype=float32)
  ```

  See the `default.qubit.tf`
  [documentation](https://pennylane.ai/en/stable/code/api/pennylane.beta.plugins.DefaultQubitTF.html)
  for more details.

* The [default.tensor plugin](https://github.com/XanaduAI/pennylane/blob/master/pennylane/beta/plugins/default_tensor.py)
  has been significantly upgraded. It now allows two different
  tensor network representations to be used: `"exact"` and `"mps"`. The former uses a
  exact factorized representation of quantum states, while the latter uses a matrix product state
  representation.
  ([#572](https://github.com/XanaduAI/pennylane/pull/572))
  ([#599](https://github.com/XanaduAI/pennylane/pull/599))

<h4>New machine learning functionality and integrations</h4>

* PennyLane QNodes can now be converted into Torch layers, allowing for creation of quantum and
  hybrid models using the `torch.nn` API.
  [(#588)](https://github.com/XanaduAI/pennylane/pull/588)

  A PennyLane QNode can be converted into a `torch.nn` layer using the `qml.qnn.TorchLayer` class:

  ```pycon
  >>> @qml.qnode(dev)
  ... def qnode(inputs, weights_0, weight_1):
  ...    # define the circuit
  ...    # ...

  >>> weight_shapes = {"weights_0": 3, "weight_1": 1}
  >>> qlayer = qml.qnn.TorchLayer(qnode, weight_shapes)
  ```

  A hybrid model can then be easily constructed:

  ```pycon
  >>> model = torch.nn.Sequential(qlayer, torch.nn.Linear(2, 2))
  ```

* Added a new "reversible" differentiation method which can be used in simulators, but not hardware.

  The reversible approach is similar to backpropagation, but trades off extra computation for
  enhanced memory efficiency. Where backpropagation caches the state tensors at each step during
  a simulated evolution, the reversible method only caches the final pre-measurement state.

  Compared to the parameter-shift method, the reversible method can be faster or slower,
  depending on the density and location of parametrized gates in a circuit
  (circuits with higher density of parametrized gates near the end of the circuit will see a benefit).
  [(#670)](https://github.com/XanaduAI/pennylane/pull/670)

  ```pycon
  >>> dev = qml.device("default.qubit", wires=2)
  ... @qml.qnode(dev, diff_method="reversible")
  ... def circuit(x):
  ...     qml.RX(x, wires=0)
  ...     qml.RX(x, wires=0)
  ...     qml.CNOT(wires=[0,1])
  ...     return qml.expval(qml.PauliZ(0))
  >>> qml.grad(circuit)(0.5)
  (array(-0.47942554),)
  ```

<h4>New templates and cost functions</h4>

* Added the new templates `UCCSD`, `SingleExcitationUnitary`, and`DoubleExcitationUnitary`,
  which together implement the Unitary Coupled-Cluster Singles and Doubles (UCCSD) ansatz
  to perform VQE-based quantum chemistry simulations using PennyLane-QChem.
  [(#622)](https://github.com/XanaduAI/pennylane/pull/622)
  [(#638)](https://github.com/XanaduAI/pennylane/pull/638)
  [(#654)](https://github.com/XanaduAI/pennylane/pull/654)
  [(#659)](https://github.com/XanaduAI/pennylane/pull/659)
  [(#622)](https://github.com/XanaduAI/pennylane/pull/622)

* Added module `pennylane.qnn.cost` with class `SquaredErrorLoss`. The module contains classes
  to calculate losses and cost functions on circuits with trainable parameters.
  [(#642)](https://github.com/XanaduAI/pennylane/pull/642)

<h3>Improvements</h3>

* Improves the wire management by making the `Operator.wires` attribute a `wires` object.
  [(#666)](https://github.com/XanaduAI/pennylane/pull/666)

* A significant improvement with respect to how QNodes and interfaces mark quantum function
  arguments as differentiable when using Autograd, designed to improve performance and make
  QNodes more intuitive.
  [(#648)](https://github.com/XanaduAI/pennylane/pull/648)
  [(#650)](https://github.com/XanaduAI/pennylane/pull/650)

  In particular, the following changes have been made:

  - A new `ndarray` subclass `pennylane.numpy.tensor`, which extends NumPy arrays with
    the keyword argument and attribute `requires_grad`. Tensors which have `requires_grad=False`
    are treated as non-differentiable by the Autograd interface.

  - A new subpackage `pennylane.numpy`, which wraps `autograd.numpy` such that NumPy functions
    accept the `requires_grad` keyword argument, and allows Autograd to differentiate
    `pennylane.numpy.tensor` objects.

  - The `argnum` argument to `qml.grad` is now optional; if not provided, arguments explicitly
    marked as `requires_grad=False` are excluded for the list of differentiable arguments.
    The ability to pass `argnum` has been retained for backwards compatibility, and
    if present the old behaviour persists.

* The QNode Torch interface now inspects QNode positional arguments.
  If any argument does not have the attribute `requires_grad=True`, it
  is automatically excluded from quantum gradient computations.
  [(#652)](https://github.com/XanaduAI/pennylane/pull/652)
  [(#660)](https://github.com/XanaduAI/pennylane/pull/660)

* The QNode TF interface now inspects QNode positional arguments.
  If any argument is not being watched by a `tf.GradientTape()`,
  it is automatically excluded from quantum gradient computations.
  [(#655)](https://github.com/XanaduAI/pennylane/pull/655)
  [(#660)](https://github.com/XanaduAI/pennylane/pull/660)

* QNodes have two new public methods: `QNode.set_trainable_args()` and `QNode.get_trainable_args()`.
  These are designed to be called by interfaces, to specify to the QNode which of its
  input arguments are differentiable. Arguments which are non-differentiable will not be converted
  to PennyLane Variable objects within the QNode.
  [(#660)](https://github.com/XanaduAI/pennylane/pull/660)

* Added `decomposition` method to PauliX, PauliY, PauliZ, S, T, Hadamard, and PhaseShift gates, which
  decomposes each of these gates into rotation gates.
  [(#668)](https://github.com/XanaduAI/pennylane/pull/668)

* The `CircuitGraph` class now supports serializing contained circuit operations
  and measurement basis rotations to an OpenQASM2.0 script via the new
  `CircuitGraph.to_openqasm()` method.
  [(#623)](https://github.com/XanaduAI/pennylane/pull/623)

<h3>Breaking changes</h3>

* Removes support for Python 3.5.
  [(#639)](https://github.com/XanaduAI/pennylane/pull/639)

<h3>Documentation</h3>

* Various small typos were fixed.

<h3>Contributors</h3>

This release contains contributions from (in alphabetical order):

Thomas Bromley, Jack Ceroni, Alain Delgado Gran, Theodor Isacsson, Josh Izaac,
Nathan Killoran, Maria Schuld, Antal Száva, Nicola Vitucci.


# Release 0.9.0

<h3>New features since last release</h3>

<h4>New machine learning integrations</h4>

* PennyLane QNodes can now be converted into Keras layers, allowing for creation of quantum and
  hybrid models using the Keras API.
  [(#529)](https://github.com/XanaduAI/pennylane/pull/529)

  A PennyLane QNode can be converted into a Keras layer using the `KerasLayer` class:

  ```python
  from pennylane.qnn import KerasLayer

  @qml.qnode(dev)
  def circuit(inputs, weights_0, weight_1):
     # define the circuit
     # ...

  weight_shapes = {"weights_0": 3, "weight_1": 1}
  qlayer = qml.qnn.KerasLayer(circuit, weight_shapes, output_dim=2)
  ```

  A hybrid model can then be easily constructed:

  ```python
  model = tf.keras.models.Sequential([qlayer, tf.keras.layers.Dense(2)])
  ```

* Added a new type of QNode, `qml.qnodes.PassthruQNode`. For simulators which are coded in an
  external library which supports automatic differentiation, PennyLane will treat a PassthruQNode as
  a "white box", and rely on the external library to directly provide gradients via backpropagation.
  This can be more efficient than the using parameter-shift rule for a large number of parameters.
  [(#488)](https://github.com/XanaduAI/pennylane/pull/488)

  Currently this behaviour is supported by PennyLane's `default.tensor.tf` device backend,
  compatible with the `'tf'` interface using TensorFlow 2:

  ```python
  dev = qml.device('default.tensor.tf', wires=2)

  @qml.qnode(dev, diff_method="backprop")
  def circuit(params):
      qml.RX(params[0], wires=0)
      qml.RX(params[1], wires=1)
      qml.CNOT(wires=[0, 1])
      return qml.expval(qml.PauliZ(0))

  qnode = PassthruQNode(circuit, dev)
  params = tf.Variable([0.3, 0.1])

  with tf.GradientTape() as tape:
      tape.watch(params)
      res = qnode(params)

  grad = tape.gradient(res, params)
  ```

<h4>New optimizers</h4>

* Added the `qml.RotosolveOptimizer`, a gradient-free optimizer
  that minimizes the quantum function by updating each parameter,
  one-by-one, via a closed-form expression while keeping other parameters
  fixed.
  [(#636)](https://github.com/XanaduAI/pennylane/pull/636)
  [(#539)](https://github.com/XanaduAI/pennylane/pull/539)

* Added the `qml.RotoselectOptimizer`, which uses Rotosolve to
  minimizes a quantum function with respect to both the
  rotation operations applied and the rotation parameters.
  [(#636)](https://github.com/XanaduAI/pennylane/pull/636)
  [(#539)](https://github.com/XanaduAI/pennylane/pull/539)

  For example, given a quantum function `f` that accepts parameters `x`
  and a list of corresponding rotation operations `generators`,
  the Rotoselect optimizer will, at each step, update both the parameter
  values and the list of rotation gates to minimize the loss:

  ```pycon
  >>> opt = qml.optimize.RotoselectOptimizer()
  >>> x = [0.3, 0.7]
  >>> generators = [qml.RX, qml.RY]
  >>> for _ in range(100):
  ...     x, generators = opt.step(f, x, generators)
  ```


<h4>New operations</h4>

* Added the `PauliRot` gate, which performs an arbitrary
  Pauli rotation on multiple qubits, and the `MultiRZ` gate,
  which performs a rotation generated by a tensor product
  of Pauli Z operators.
  [(#559)](https://github.com/XanaduAI/pennylane/pull/559)

  ```python
  dev = qml.device('default.qubit', wires=4)

  @qml.qnode(dev)
  def circuit(angle):
      qml.PauliRot(angle, "IXYZ", wires=[0, 1, 2, 3])
      return [qml.expval(qml.PauliZ(wire)) for wire in [0, 1, 2, 3]]
  ```

  ```pycon
  >>> circuit(0.4)
  [1.         0.92106099 0.92106099 1.        ]
  >>> print(circuit.draw())
   0: ──╭RI(0.4)──┤ ⟨Z⟩
   1: ──├RX(0.4)──┤ ⟨Z⟩
   2: ──├RY(0.4)──┤ ⟨Z⟩
   3: ──╰RZ(0.4)──┤ ⟨Z⟩
  ```

  If the `PauliRot` gate is not supported on the target device, it will
  be decomposed into `Hadamard`, `RX` and `MultiRZ` gates. Note that
  identity gates in the Pauli word result in untouched wires:

  ```pycon
  >>> print(circuit.draw())
   0: ───────────────────────────────────┤ ⟨Z⟩
   1: ──H──────────╭RZ(0.4)──H───────────┤ ⟨Z⟩
   2: ──RX(1.571)──├RZ(0.4)──RX(-1.571)──┤ ⟨Z⟩
   3: ─────────────╰RZ(0.4)──────────────┤ ⟨Z⟩
  ```

  If the `MultiRZ` gate is not supported, it will be decomposed into
  `CNOT` and `RZ` gates:

  ```pycon
  >>> print(circuit.draw())
   0: ──────────────────────────────────────────────────┤ ⟨Z⟩
   1: ──H──────────────╭X──RZ(0.4)──╭X──────H───────────┤ ⟨Z⟩
   2: ──RX(1.571)──╭X──╰C───────────╰C──╭X──RX(-1.571)──┤ ⟨Z⟩
   3: ─────────────╰C───────────────────╰C──────────────┤ ⟨Z⟩
  ```

* PennyLane now provides `DiagonalQubitUnitary` for diagonal gates, that are e.g.,
  encountered in IQP circuits. These kinds of gates can be evaluated much faster on
  a simulator device.
  [(#567)](https://github.com/XanaduAI/pennylane/pull/567)

  The gate can be used, for example, to efficiently simulate oracles:

  ```python
  dev = qml.device('default.qubit', wires=3)

  # Function as a bitstring
  f = np.array([1, 0, 0, 1, 1, 0, 1, 0])

  @qml.qnode(dev)
  def circuit(weights1, weights2):
      qml.templates.StronglyEntanglingLayers(weights1, wires=[0, 1, 2])

      # Implements the function as a phase-kickback oracle
      qml.DiagonalQubitUnitary((-1)**f, wires=[0, 1, 2])

      qml.templates.StronglyEntanglingLayers(weights2, wires=[0, 1, 2])
      return [qml.expval(qml.PauliZ(w)) for w in range(3)]
  ```

* Added the `TensorN` CVObservable that can represent the tensor product of the
  `NumberOperator` on photonic backends.
  [(#608)](https://github.com/XanaduAI/pennylane/pull/608)

<h4>New templates</h4>

* Added the `ArbitraryUnitary` and `ArbitraryStatePreparation` templates, which use
  `PauliRot` gates to perform an arbitrary unitary and prepare an arbitrary basis
  state with the minimal number of parameters.
  [(#590)](https://github.com/XanaduAI/pennylane/pull/590)

  ```python
  dev = qml.device('default.qubit', wires=3)

  @qml.qnode(dev)
  def circuit(weights1, weights2):
        qml.templates.ArbitraryStatePreparation(weights1, wires=[0, 1, 2])
        qml.templates.ArbitraryUnitary(weights2, wires=[0, 1, 2])
        return qml.probs(wires=[0, 1, 2])
  ```

* Added the `IQPEmbedding` template, which encodes inputs into the diagonal gates of an
  IQP circuit.
  [(#605)](https://github.com/XanaduAI/pennylane/pull/605)

  <img src="https://pennylane.readthedocs.io/en/latest/_images/iqp.png"
  width=50%></img>

* Added the `SimplifiedTwoDesign` template, which implements the circuit
  design of [Cerezo et al. (2020)](<https://arxiv.org/abs/2001.00550>).
  [(#556)](https://github.com/XanaduAI/pennylane/pull/556)

  <img src="https://pennylane.readthedocs.io/en/latest/_images/simplified_two_design.png"
  width=50%></img>

* Added the `BasicEntanglerLayers` template, which is a simple layer architecture
  of rotations and CNOT nearest-neighbour entanglers.
  [(#555)](https://github.com/XanaduAI/pennylane/pull/555)

  <img src="https://pennylane.readthedocs.io/en/latest/_images/basic_entangler.png"
  width=50%></img>

* PennyLane now offers a broadcasting function to easily construct templates:
  `qml.broadcast()` takes single quantum operations or other templates and applies
  them to wires in a specific pattern.
  [(#515)](https://github.com/XanaduAI/pennylane/pull/515)
  [(#522)](https://github.com/XanaduAI/pennylane/pull/522)
  [(#526)](https://github.com/XanaduAI/pennylane/pull/526)
  [(#603)](https://github.com/XanaduAI/pennylane/pull/603)

  For example, we can use broadcast to repeat a custom template
  across multiple wires:

  ```python
  from pennylane.templates import template

  @template
  def mytemplate(pars, wires):
      qml.Hadamard(wires=wires)
      qml.RY(pars, wires=wires)

  dev = qml.device('default.qubit', wires=3)

  @qml.qnode(dev)
  def circuit(pars):
      qml.broadcast(mytemplate, pattern="single", wires=[0,1,2], parameters=pars)
      return qml.expval(qml.PauliZ(0))
  ```

  ```pycon
  >>> circuit([1, 1, 0.1])
  -0.841470984807896
  >>> print(circuit.draw())
   0: ──H──RY(1.0)──┤ ⟨Z⟩
   1: ──H──RY(1.0)──┤
   2: ──H──RY(0.1)──┤
  ```

  For other available patterns, see the
  [broadcast function documentation](https://pennylane.readthedocs.io/en/latest/code/api/pennylane.broadcast.html).

<h3>Breaking changes</h3>

* The `QAOAEmbedding` now uses the new `MultiRZ` gate as a `ZZ` entangler,
  which changes the convention. While
  previously, the `ZZ` gate in the embedding was implemented as

  ```python
  CNOT(wires=[wires[0], wires[1]])
  RZ(2 * parameter, wires=wires[0])
  CNOT(wires=[wires[0], wires[1]])
  ```

  the `MultiRZ` corresponds to

  ```python
  CNOT(wires=[wires[1], wires[0]])
  RZ(parameter, wires=wires[0])
  CNOT(wires=[wires[1], wires[0]])
  ```

  which differs in the factor of `2`, and fixes a bug in the
  wires that the `CNOT` was applied to.
  [(#609)](https://github.com/XanaduAI/pennylane/pull/609)

* Probability methods are handled by `QubitDevice` and device method
  requirements are modified to simplify plugin development.
  [(#573)](https://github.com/XanaduAI/pennylane/pull/573)

* The internal variables `All` and `Any` to mark an `Operation` as acting on all or any
  wires have been renamed to `AllWires` and `AnyWires`.
  [(#614)](https://github.com/XanaduAI/pennylane/pull/614)

<h3>Improvements</h3>

* A new `Wires` class was introduced for the internal
  bookkeeping of wire indices.
  [(#615)](https://github.com/XanaduAI/pennylane/pull/615)

* Improvements to the speed/performance of the `default.qubit` device.
  [(#567)](https://github.com/XanaduAI/pennylane/pull/567)
  [(#559)](https://github.com/XanaduAI/pennylane/pull/559)

* Added the `"backprop"` and `"device"` differentiation methods to the `qnode`
  decorator.
  [(#552)](https://github.com/XanaduAI/pennylane/pull/552)

  - `"backprop"`: Use classical backpropagation. Default on simulator
    devices that are classically end-to-end differentiable.
    The returned QNode can only be used with the same machine learning
    framework (e.g., `default.tensor.tf` simulator with the `tensorflow` interface).

  - `"device"`: Queries the device directly for the gradient.

  Using the `"backprop"` differentiation method with the `default.tensor.tf`
  device, the created QNode is a 'white-box', and is tightly integrated with
  the overall TensorFlow computation:

  ```python
  >>> dev = qml.device("default.tensor.tf", wires=1)
  >>> @qml.qnode(dev, interface="tf", diff_method="backprop")
  >>> def circuit(x):
  ...     qml.RX(x[1], wires=0)
  ...     qml.Rot(x[0], x[1], x[2], wires=0)
  ...     return qml.expval(qml.PauliZ(0))
  >>> vars = tf.Variable([0.2, 0.5, 0.1])
  >>> with tf.GradientTape() as tape:
  ...     res = circuit(vars)
  >>> tape.gradient(res, vars)
  <tf.Tensor: shape=(3,), dtype=float32, numpy=array([-2.2526717e-01, -1.0086454e+00,  1.3877788e-17], dtype=float32)>
  ```

* The circuit drawer now displays inverted operations, as well as wires
  where probabilities are returned from the device:
  [(#540)](https://github.com/XanaduAI/pennylane/pull/540)

  ```python
  >>> @qml.qnode(dev)
  ... def circuit(theta):
  ...     qml.RX(theta, wires=0)
  ...     qml.CNOT(wires=[0, 1])
  ...     qml.S(wires=1).inv()
  ...     return qml.probs(wires=[0, 1])
  >>> circuit(0.2)
  array([0.99003329, 0.        , 0.        , 0.00996671])
  >>> print(circuit.draw())
  0: ──RX(0.2)──╭C───────╭┤ Probs
  1: ───────────╰X──S⁻¹──╰┤ Probs
  ```

* You can now evaluate the metric tensor of a VQE Hamiltonian via the new
  `VQECost.metric_tensor` method. This allows `VQECost` objects to be directly
  optimized by the quantum natural gradient optimizer (`qml.QNGOptimizer`).
  [(#618)](https://github.com/XanaduAI/pennylane/pull/618)

* The input check functions in `pennylane.templates.utils` are now public
  and visible in the API documentation.
  [(#566)](https://github.com/XanaduAI/pennylane/pull/566)

* Added keyword arguments for step size and order to the `qnode` decorator, as well as
  the `QNode` and `JacobianQNode` classes. This enables the user to set the step size
  and order when using finite difference methods. These options are also exposed when
  creating QNode collections.
  [(#530)](https://github.com/XanaduAI/pennylane/pull/530)
  [(#585)](https://github.com/XanaduAI/pennylane/pull/585)
  [(#587)](https://github.com/XanaduAI/pennylane/pull/587)

* The decomposition for the `CRY` gate now uses the simpler form `RY @ CNOT @ RY @ CNOT`
  [(#547)](https://github.com/XanaduAI/pennylane/pull/547)

* The underlying queuing system was refactored, removing the `qml._current_context`
  property that held the currently active `QNode` or `OperationRecorder`. Now, all
  objects that expose a queue for operations inherit from `QueuingContext` and
  register their queue globally.
  [(#548)](https://github.com/XanaduAI/pennylane/pull/548)

* The PennyLane repository has a new benchmarking tool which supports the comparison of different git revisions.
  [(#568)](https://github.com/XanaduAI/pennylane/pull/568)
  [(#560)](https://github.com/XanaduAI/pennylane/pull/560)
  [(#516)](https://github.com/XanaduAI/pennylane/pull/516)

<h3>Documentation</h3>

* Updated the development section by creating a landing page with links to sub-pages
  containing specific guides.
  [(#596)](https://github.com/XanaduAI/pennylane/pull/596)

* Extended the developer's guide by a section explaining how to add new templates.
  [(#564)](https://github.com/XanaduAI/pennylane/pull/564)

<h3>Bug fixes</h3>

* `tf.GradientTape().jacobian()` can now be evaluated on QNodes using the TensorFlow interface.
  [(#626)](https://github.com/XanaduAI/pennylane/pull/626)

* `RandomLayers()` is now compatible with the qiskit devices.
  [(#597)](https://github.com/XanaduAI/pennylane/pull/597)

* `DefaultQubit.probability()` now returns the correct probability when called with
  `device.analytic=False`.
  [(#563)](https://github.com/XanaduAI/pennylane/pull/563)

* Fixed a bug in the `StronglyEntanglingLayers` template, allowing it to
  work correctly when applied to a single wire.
  [(544)](https://github.com/XanaduAI/pennylane/pull/544)

* Fixed a bug when inverting operations with decompositions; operations marked as inverted
  are now correctly inverted when the fallback decomposition is called.
  [(#543)](https://github.com/XanaduAI/pennylane/pull/543)

* The `QNode.print_applied()` method now correctly displays wires where
  `qml.prob()` is being returned.
  [#542](https://github.com/XanaduAI/pennylane/pull/542)

<h3>Contributors</h3>

This release contains contributions from (in alphabetical order):

Ville Bergholm, Lana Bozanic, Thomas Bromley, Theodor Isacsson, Josh Izaac, Nathan Killoran,
Maggie Li, Johannes Jakob Meyer, Maria Schuld, Sukin Sim, Antal Száva.

# Release 0.8.1

<h3>Improvements</h3>

* Beginning of support for Python 3.8, with the test suite
  now being run in a Python 3.8 environment.
  [(#501)](https://github.com/XanaduAI/pennylane/pull/501)

<h3>Documentation</h3>

* Present templates as a gallery of thumbnails showing the
  basic circuit architecture.
  [(#499)](https://github.com/XanaduAI/pennylane/pull/499)

<h3>Bug fixes</h3>

* Fixed a bug where multiplying a QNode parameter by 0 caused a divide
  by zero error when calculating the parameter shift formula.
  [(#512)](https://github.com/XanaduAI/pennylane/pull/512)

* Fixed a bug where the shape of differentiable QNode arguments
  was being cached on the first construction, leading to indexing
  errors if the QNode was re-evaluated if the argument changed shape.
  [(#505)](https://github.com/XanaduAI/pennylane/pull/505)

<h3>Contributors</h3>

This release contains contributions from (in alphabetical order):

Ville Bergholm, Josh Izaac, Johannes Jakob Meyer, Maria Schuld, Antal Száva.

# Release 0.8.0

<h3>New features since last release</h3>

* Added a quantum chemistry package, `pennylane.qchem`, which supports
  integration with OpenFermion, Psi4, PySCF, and OpenBabel.
  [(#453)](https://github.com/XanaduAI/pennylane/pull/453)

  Features include:

  - Generate the qubit Hamiltonians directly starting with the atomic structure of the molecule.
  - Calculate the mean-field (Hartree-Fock) electronic structure of molecules.
  - Allow to define an active space based on the number of active electrons and active orbitals.
  - Perform the fermionic-to-qubit transformation of the electronic Hamiltonian by
    using different functions implemented in OpenFermion.
  - Convert OpenFermion's QubitOperator to a Pennylane `Hamiltonian` class.
  - Perform a Variational Quantum Eigensolver (VQE) computation with this Hamiltonian in PennyLane.

  Check out the [quantum chemistry quickstart](https://pennylane.readthedocs.io/en/latest/introduction/chemistry.html), as well the quantum chemistry and VQE tutorials.

* PennyLane now has some functions and classes for creating and solving VQE
  problems. [(#467)](https://github.com/XanaduAI/pennylane/pull/467)

  - `qml.Hamiltonian`: a lightweight class for representing qubit Hamiltonians
  - `qml.VQECost`: a class for quickly constructing a differentiable cost function
    given a circuit ansatz, Hamiltonian, and one or more devices

    ```python
    >>> H = qml.vqe.Hamiltonian(coeffs, obs)
    >>> cost = qml.VQECost(ansatz, hamiltonian, dev, interface="torch")
    >>> params = torch.rand([4, 3])
    >>> cost(params)
    tensor(0.0245, dtype=torch.float64)
    ```

* Added a circuit drawing feature that provides a text-based representation
  of a QNode instance. It can be invoked via `qnode.draw()`. The user can specify
  to display variable names instead of variable values and choose either an ASCII
  or Unicode charset.
  [(#446)](https://github.com/XanaduAI/pennylane/pull/446)

  Consider the following circuit as an example:
  ```python3
  @qml.qnode(dev)
  def qfunc(a, w):
      qml.Hadamard(0)
      qml.CRX(a, wires=[0, 1])
      qml.Rot(w[0], w[1], w[2], wires=[1])
      qml.CRX(-a, wires=[0, 1])

      return qml.expval(qml.PauliZ(0) @ qml.PauliZ(1))
  ```

  We can draw the circuit after it has been executed:

  ```python
  >>> result = qfunc(2.3, [1.2, 3.2, 0.7])
  >>> print(qfunc.draw())
   0: ──H──╭C────────────────────────────╭C─────────╭┤ ⟨Z ⊗ Z⟩
   1: ─────╰RX(2.3)──Rot(1.2, 3.2, 0.7)──╰RX(-2.3)──╰┤ ⟨Z ⊗ Z⟩
  >>> print(qfunc.draw(charset="ascii"))
   0: --H--+C----------------------------+C---------+| <Z @ Z>
   1: -----+RX(2.3)--Rot(1.2, 3.2, 0.7)--+RX(-2.3)--+| <Z @ Z>
  >>> print(qfunc.draw(show_variable_names=True))
   0: ──H──╭C─────────────────────────────╭C─────────╭┤ ⟨Z ⊗ Z⟩
   1: ─────╰RX(a)──Rot(w[0], w[1], w[2])──╰RX(-1*a)──╰┤ ⟨Z ⊗ Z⟩
  ```

* Added `QAOAEmbedding` and its parameter initialization
  as a new trainable template.
  [(#442)](https://github.com/XanaduAI/pennylane/pull/442)

  <img src="https://pennylane.readthedocs.io/en/latest/_images/qaoa_layers.png"
  width=70%></img>

* Added the `qml.probs()` measurement function, allowing QNodes
  to differentiate variational circuit probabilities
  on simulators and hardware.
  [(#432)](https://github.com/XanaduAI/pennylane/pull/432)

  ```python
  @qml.qnode(dev)
  def circuit(x):
      qml.Hadamard(wires=0)
      qml.RY(x, wires=0)
      qml.RX(x, wires=1)
      qml.CNOT(wires=[0, 1])
      return qml.probs(wires=[0])
  ```
  Executing this circuit gives the marginal probability of wire 1:
  ```python
  >>> circuit(0.2)
  [0.40066533 0.59933467]
  ```
  QNodes that return probabilities fully support autodifferentiation.

* Added the convenience load functions `qml.from_pyquil`, `qml.from_quil` and
  `qml.from_quil_file` that convert pyQuil objects and Quil code to PennyLane
  templates. This feature requires version 0.8 or above of the PennyLane-Forest
  plugin.
  [(#459)](https://github.com/XanaduAI/pennylane/pull/459)

* Added a `qml.inv` method that inverts templates and sequences of Operations.
  Added a `@qml.template` decorator that makes templates return the queued Operations.
  [(#462)](https://github.com/XanaduAI/pennylane/pull/462)

  For example, using this function to invert a template inside a QNode:

  ```python3
      @qml.template
      def ansatz(weights, wires):
          for idx, wire in enumerate(wires):
              qml.RX(weights[idx], wires=[wire])

          for idx in range(len(wires) - 1):
              qml.CNOT(wires=[wires[idx], wires[idx + 1]])

      dev = qml.device('default.qubit', wires=2)

      @qml.qnode(dev)
      def circuit(weights):
          qml.inv(ansatz(weights, wires=[0, 1]))
          return qml.expval(qml.PauliZ(0) @ qml.PauliZ(1))
    ```

* Added the `QNodeCollection` container class, that allows independent
  QNodes to be stored and evaluated simultaneously. Experimental support
  for asynchronous evaluation of contained QNodes is provided with the
  `parallel=True` keyword argument.
  [(#466)](https://github.com/XanaduAI/pennylane/pull/466)

* Added a high level `qml.map` function, that maps a quantum
  circuit template over a list of observables or devices, returning
  a `QNodeCollection`.
  [(#466)](https://github.com/XanaduAI/pennylane/pull/466)

  For example:

  ```python3
  >>> def my_template(params, wires, **kwargs):
  >>>    qml.RX(params[0], wires=wires[0])
  >>>    qml.RX(params[1], wires=wires[1])
  >>>    qml.CNOT(wires=wires)

  >>> obs_list = [qml.PauliX(0) @ qml.PauliZ(1), qml.PauliZ(0) @ qml.PauliX(1)]
  >>> dev = qml.device("default.qubit", wires=2)
  >>> qnodes = qml.map(my_template, obs_list, dev, measure="expval")
  >>> qnodes([0.54, 0.12])
  array([-0.06154835  0.99280864])
  ```

* Added high level `qml.sum`, `qml.dot`, `qml.apply` functions
  that act on QNode collections.
  [(#466)](https://github.com/XanaduAI/pennylane/pull/466)

  `qml.apply` allows vectorized functions to act over the entire QNode
  collection:
  ```python
  >>> qnodes = qml.map(my_template, obs_list, dev, measure="expval")
  >>> cost = qml.apply(np.sin, qnodes)
  >>> cost([0.54, 0.12])
  array([-0.0615095  0.83756375])
  ```

  `qml.sum` and `qml.dot` take the sum of a QNode collection, and a
  dot product of tensors/arrays/QNode collections, respectively.

<h3>Breaking changes</h3>

* Deprecated the old-style `QNode` such that only the new-style `QNode` and its syntax can be used,
  moved all related files from the `pennylane/beta` folder to `pennylane`.
  [(#440)](https://github.com/XanaduAI/pennylane/pull/440)

<h3>Improvements</h3>

* Added the `Tensor.prune()` method and the `Tensor.non_identity_obs` property for extracting
  non-identity instances from the observables making up a `Tensor` instance.
  [(#498)](https://github.com/XanaduAI/pennylane/pull/498)

* Renamed the `expt.tensornet` and `expt.tensornet.tf` devices to `default.tensor` and
  `default.tensor.tf`.
  [(#495)](https://github.com/XanaduAI/pennylane/pull/495)

* Added a serialization method to the `CircuitGraph` class that is used to create a unique
  hash for each quantum circuit graph.
  [(#470)](https://github.com/XanaduAI/pennylane/pull/470)

* Added the `Observable.eigvals` method to return the eigenvalues of observables.
  [(#449)](https://github.com/XanaduAI/pennylane/pull/449)

* Added the `Observable.diagonalizing_gates` method to return the gates
  that diagonalize an observable in the computational basis.
  [(#454)](https://github.com/XanaduAI/pennylane/pull/454)

* Added the `Operator.matrix` method to return the matrix representation
  of an operator in the computational basis.
  [(#454)](https://github.com/XanaduAI/pennylane/pull/454)

* Added a `QubitDevice` class which implements common functionalities of plugin devices such that
  plugin devices can rely on these implementations. The new `QubitDevice` also includes
  a new `execute` method, which allows for more convenient plugin design. In addition, `QubitDevice`
  also unifies the way samples are generated on qubit-based devices.
  [(#452)](https://github.com/XanaduAI/pennylane/pull/452)
  [(#473)](https://github.com/XanaduAI/pennylane/pull/473)

* Improved documentation of `AmplitudeEmbedding` and `BasisEmbedding` templates.
  [(#441)](https://github.com/XanaduAI/pennylane/pull/441)
  [(#439)](https://github.com/XanaduAI/pennylane/pull/439)

* Codeblocks in the documentation now have a 'copy' button for easily
  copying examples.
  [(#437)](https://github.com/XanaduAI/pennylane/pull/437)

<h3>Documentation</h3>

* Update the developers plugin guide to use QubitDevice.
  [(#483)](https://github.com/XanaduAI/pennylane/pull/483)

<h3>Bug fixes</h3>

* Fixed a bug in `CVQNode._pd_analytic`, where non-descendant observables were not
  Heisenberg-transformed before evaluating the partial derivatives when using the
  order-2 parameter-shift method, resulting in an erroneous Jacobian for some circuits.
  [(#433)](https://github.com/XanaduAI/pennylane/pull/433)

<h3>Contributors</h3>

This release contains contributions from (in alphabetical order):

Juan Miguel Arrazola, Ville Bergholm, Alain Delgado Gran, Olivia Di Matteo,
Theodor Isacsson, Josh Izaac, Soran Jahangiri, Nathan Killoran, Johannes Jakob Meyer,
Zeyue Niu, Maria Schuld, Antal Száva.

# Release 0.7.0

<h3>New features since last release</h3>

* Custom padding constant in `AmplitudeEmbedding` is supported (see 'Breaking changes'.)
  [(#419)](https://github.com/XanaduAI/pennylane/pull/419)

* `StronglyEntanglingLayer` and `RandomLayer` now work with a single wire.
  [(#409)](https://github.com/XanaduAI/pennylane/pull/409)
  [(#413)](https://github.com/XanaduAI/pennylane/pull/413)

* Added support for applying the inverse of an `Operation` within a circuit.
  [(#377)](https://github.com/XanaduAI/pennylane/pull/377)

* Added an `OperationRecorder()` context manager, that allows templates
  and quantum functions to be executed while recording events. The
  recorder can be used with and without QNodes as a debugging utility.
  [(#388)](https://github.com/XanaduAI/pennylane/pull/388)

* Operations can now specify a decomposition that is used when the desired operation
  is not supported on the target device.
  [(#396)](https://github.com/XanaduAI/pennylane/pull/396)

* The ability to load circuits from external frameworks as templates
  has been added via the new `qml.load()` function. This feature
  requires plugin support --- this initial release provides support
  for Qiskit circuits and QASM files when `pennylane-qiskit` is installed,
  via the functions `qml.from_qiskit` and `qml.from_qasm`.
  [(#418)](https://github.com/XanaduAI/pennylane/pull/418)

* An experimental tensor network device has been added
  [(#416)](https://github.com/XanaduAI/pennylane/pull/416)
  [(#395)](https://github.com/XanaduAI/pennylane/pull/395)
  [(#394)](https://github.com/XanaduAI/pennylane/pull/394)
  [(#380)](https://github.com/XanaduAI/pennylane/pull/380)

* An experimental tensor network device which uses TensorFlow for
  backpropagation has been added
  [(#427)](https://github.com/XanaduAI/pennylane/pull/427)

* Custom padding constant in `AmplitudeEmbedding` is supported (see 'Breaking changes'.)
  [(#419)](https://github.com/XanaduAI/pennylane/pull/419)

<h3>Breaking changes</h3>

* The `pad` parameter in `AmplitudeEmbedding()` is now either `None` (no automatic padding), or a
  number that is used as the padding constant.
  [(#419)](https://github.com/XanaduAI/pennylane/pull/419)

* Initialization functions now return a single array of weights per function. Utilities for multi-weight templates
  `Interferometer()` and `CVNeuralNetLayers()` are provided.
  [(#412)](https://github.com/XanaduAI/pennylane/pull/412)

* The single layer templates `RandomLayer()`, `CVNeuralNetLayer()` and `StronglyEntanglingLayer()`
  have been turned into private functions `_random_layer()`, `_cv_neural_net_layer()` and
  `_strongly_entangling_layer()`. Recommended use is now via the corresponding `Layers()` templates.
  [(#413)](https://github.com/XanaduAI/pennylane/pull/413)

<h3>Improvements</h3>

* Added extensive input checks in templates.
  [(#419)](https://github.com/XanaduAI/pennylane/pull/419)

* Templates integration tests are rewritten - now cover keyword/positional argument passing,
  interfaces and combinations of templates.
  [(#409)](https://github.com/XanaduAI/pennylane/pull/409)
  [(#419)](https://github.com/XanaduAI/pennylane/pull/419)

* State vector preparation operations in the `default.qubit` plugin can now be
  applied to subsets of wires, and are restricted to being the first operation
  in a circuit.
  [(#346)](https://github.com/XanaduAI/pennylane/pull/346)

* The `QNode` class is split into a hierarchy of simpler classes.
  [(#354)](https://github.com/XanaduAI/pennylane/pull/354)
  [(#398)](https://github.com/XanaduAI/pennylane/pull/398)
  [(#415)](https://github.com/XanaduAI/pennylane/pull/415)
  [(#417)](https://github.com/XanaduAI/pennylane/pull/417)
  [(#425)](https://github.com/XanaduAI/pennylane/pull/425)

* Added the gates U1, U2 and U3 parametrizing arbitrary unitaries on 1, 2 and 3
  qubits and the Toffoli gate to the set of qubit operations.
  [(#396)](https://github.com/XanaduAI/pennylane/pull/396)

* Changes have been made to accomodate the movement of the main function
  in `pytest._internal` to `pytest._internal.main` in pip 19.3.
  [(#404)](https://github.com/XanaduAI/pennylane/pull/404)

* Added the templates `BasisStatePreparation` and `MottonenStatePreparation` that use
  gates to prepare a basis state and an arbitrary state respectively.
  [(#336)](https://github.com/XanaduAI/pennylane/pull/336)

* Added decompositions for `BasisState` and `QubitStateVector` based on state
  preparation templates.
  [(#414)](https://github.com/XanaduAI/pennylane/pull/414)

* Replaces the pseudo-inverse in the quantum natural gradient optimizer
  (which can be numerically unstable) with `np.linalg.solve`.
  [(#428)](https://github.com/XanaduAI/pennylane/pull/428)

<h3>Contributors</h3>

This release contains contributions from (in alphabetical order):

Ville Bergholm, Josh Izaac, Nathan Killoran, Angus Lowe, Johannes Jakob Meyer,
Oluwatobi Ogunbayo, Maria Schuld, Antal Száva.

# Release 0.6.1

<h3>New features since last release</h3>

* Added a `print_applied` method to QNodes, allowing the operation
  and observable queue to be printed as last constructed.
  [(#378)](https://github.com/XanaduAI/pennylane/pull/378)

<h3>Improvements</h3>

* A new `Operator` base class is introduced, which is inherited by both the
  `Observable` class and the `Operation` class.
  [(#355)](https://github.com/XanaduAI/pennylane/pull/355)

* Removed deprecated `@abstractproperty` decorators
  in `_device.py`.
  [(#374)](https://github.com/XanaduAI/pennylane/pull/374)

* The `CircuitGraph` class is updated to deal with `Operation` instances directly.
  [(#344)](https://github.com/XanaduAI/pennylane/pull/344)

* Comprehensive gradient tests have been added for the interfaces.
  [(#381)](https://github.com/XanaduAI/pennylane/pull/381)

<h3>Documentation</h3>

* The new restructured documentation has been polished and updated.
  [(#387)](https://github.com/XanaduAI/pennylane/pull/387)
  [(#375)](https://github.com/XanaduAI/pennylane/pull/375)
  [(#372)](https://github.com/XanaduAI/pennylane/pull/372)
  [(#370)](https://github.com/XanaduAI/pennylane/pull/370)
  [(#369)](https://github.com/XanaduAI/pennylane/pull/369)
  [(#367)](https://github.com/XanaduAI/pennylane/pull/367)
  [(#364)](https://github.com/XanaduAI/pennylane/pull/364)

* Updated the development guides.
  [(#382)](https://github.com/XanaduAI/pennylane/pull/382)
  [(#379)](https://github.com/XanaduAI/pennylane/pull/379)

* Added all modules, classes, and functions to the API section
  in the documentation.
  [(#373)](https://github.com/XanaduAI/pennylane/pull/373)

<h3>Bug fixes</h3>

* Replaces the existing `np.linalg.norm` normalization with hand-coded
  normalization, allowing `AmplitudeEmbedding` to be used with differentiable
  parameters. AmplitudeEmbedding tests have been added and improved.
  [(#376)](https://github.com/XanaduAI/pennylane/pull/376)

<h3>Contributors</h3>

This release contains contributions from (in alphabetical order):

Ville Bergholm, Josh Izaac, Nathan Killoran, Maria Schuld, Antal Száva

# Release 0.6.0

<h3>New features since last release</h3>

* The devices `default.qubit` and `default.gaussian` have a new initialization parameter
  `analytic` that indicates if expectation values and variances should be calculated
  analytically and not be estimated from data.
  [(#317)](https://github.com/XanaduAI/pennylane/pull/317)

* Added C-SWAP gate to the set of qubit operations
  [(#330)](https://github.com/XanaduAI/pennylane/pull/330)

* The TensorFlow interface has been renamed from `"tfe"` to `"tf"`, and
  now supports TensorFlow 2.0.
  [(#337)](https://github.com/XanaduAI/pennylane/pull/337)

* Added the S and T gates to the set of qubit operations.
  [(#343)](https://github.com/XanaduAI/pennylane/pull/343)

* Tensor observables are now supported within the `expval`,
  `var`, and `sample` functions, by using the `@` operator.
  [(#267)](https://github.com/XanaduAI/pennylane/pull/267)


<h3>Breaking changes</h3>

* The argument `n` specifying the number of samples in the method `Device.sample` was removed.
  Instead, the method will always return `Device.shots` many samples.
  [(#317)](https://github.com/XanaduAI/pennylane/pull/317)

<h3>Improvements</h3>

* The number of shots / random samples used to estimate expectation values and variances, `Device.shots`,
  can now be changed after device creation.
  [(#317)](https://github.com/XanaduAI/pennylane/pull/317)

* Unified import shortcuts to be under qml in qnode.py
  and test_operation.py
  [(#329)](https://github.com/XanaduAI/pennylane/pull/329)

* The quantum natural gradient now uses `scipy.linalg.pinvh` which is more efficient for symmetric matrices
  than the previously used `scipy.linalg.pinv`.
  [(#331)](https://github.com/XanaduAI/pennylane/pull/331)

* The deprecated `qml.expval.Observable` syntax has been removed.
  [(#267)](https://github.com/XanaduAI/pennylane/pull/267)

* Remainder of the unittest-style tests were ported to pytest.
  [(#310)](https://github.com/XanaduAI/pennylane/pull/310)

* The `do_queue` argument for operations now only takes effect
  within QNodes. Outside of QNodes, operations can now be instantiated
  without needing to specify `do_queue`.
  [(#359)](https://github.com/XanaduAI/pennylane/pull/359)

<h3>Documentation</h3>

* The docs are rewritten and restructured to contain a code introduction section as well as an API section.
  [(#314)](https://github.com/XanaduAI/pennylane/pull/275)

* Added Ising model example to the tutorials
  [(#319)](https://github.com/XanaduAI/pennylane/pull/319)

* Added tutorial for QAOA on MaxCut problem
  [(#328)](https://github.com/XanaduAI/pennylane/pull/328)

* Added QGAN flow chart figure to its tutorial
  [(#333)](https://github.com/XanaduAI/pennylane/pull/333)

* Added missing figures for gallery thumbnails of state-preparation
  and QGAN tutorials
  [(#326)](https://github.com/XanaduAI/pennylane/pull/326)

* Fixed typos in the state preparation tutorial
  [(#321)](https://github.com/XanaduAI/pennylane/pull/321)

* Fixed bug in VQE tutorial 3D plots
  [(#327)](https://github.com/XanaduAI/pennylane/pull/327)

<h3>Bug fixes</h3>

* Fixed typo in measurement type error message in qnode.py
  [(#341)](https://github.com/XanaduAI/pennylane/pull/341)

<h3>Contributors</h3>

This release contains contributions from (in alphabetical order):

Shahnawaz Ahmed, Ville Bergholm, Aroosa Ijaz, Josh Izaac, Nathan Killoran, Angus Lowe,
Johannes Jakob Meyer, Maria Schuld, Antal Száva, Roeland Wiersema.

# Release 0.5.0

<h3>New features since last release</h3>

* Adds a new optimizer, `qml.QNGOptimizer`, which optimizes QNodes using
  quantum natural gradient descent. See https://arxiv.org/abs/1909.02108
  for more details.
  [(#295)](https://github.com/XanaduAI/pennylane/pull/295)
  [(#311)](https://github.com/XanaduAI/pennylane/pull/311)

* Adds a new QNode method, `QNode.metric_tensor()`,
  which returns the block-diagonal approximation to the Fubini-Study
  metric tensor evaluated on the attached device.
  [(#295)](https://github.com/XanaduAI/pennylane/pull/295)

* Sampling support: QNodes can now return a specified number of samples
  from a given observable via the top-level `pennylane.sample()` function.
  To support this on plugin devices, there is a new `Device.sample` method.

  Calculating gradients of QNodes that involve sampling is not possible.
  [(#256)](https://github.com/XanaduAI/pennylane/pull/256)

* `default.qubit` has been updated to provide support for sampling.
  [(#256)](https://github.com/XanaduAI/pennylane/pull/256)

* Added controlled rotation gates to PennyLane operations and `default.qubit` plugin.
  [(#251)](https://github.com/XanaduAI/pennylane/pull/251)

<h3>Breaking changes</h3>

* The method `Device.supported` was removed, and replaced with the methods
  `Device.supports_observable` and `Device.supports_operation`.
  Both methods can be called with string arguments (`dev.supports_observable('PauliX')`) and
  class arguments (`dev.supports_observable(qml.PauliX)`).
  [(#276)](https://github.com/XanaduAI/pennylane/pull/276)

* The following CV observables were renamed to comply with the new Operation/Observable
  scheme: `MeanPhoton` to `NumberOperator`, `Homodyne` to `QuadOperator` and `NumberState` to `FockStateProjector`.
  [(#254)](https://github.com/XanaduAI/pennylane/pull/254)

<h3>Improvements</h3>

* The `AmplitudeEmbedding` function now provides options to normalize and
  pad features to ensure a valid state vector is prepared.
  [(#275)](https://github.com/XanaduAI/pennylane/pull/275)

* Operations can now optionally specify generators, either as existing PennyLane
  operations, or by providing a NumPy array.
  [(#295)](https://github.com/XanaduAI/pennylane/pull/295)
  [(#313)](https://github.com/XanaduAI/pennylane/pull/313)

* Adds a `Device.parameters` property, so that devices can view a dictionary mapping free
  parameters to operation parameters. This will allow plugin devices to take advantage
  of parametric compilation.
  [(#283)](https://github.com/XanaduAI/pennylane/pull/283)

* Introduces two enumerations: `Any` and `All`, representing any number of wires
  and all wires in the system respectively. They can be imported from
  `pennylane.operation`, and can be used when defining the `Operation.num_wires`
  class attribute of operations.
  [(#277)](https://github.com/XanaduAI/pennylane/pull/277)

  As part of this change:

  - `All` is equivalent to the integer 0, for backwards compatibility with the
    existing test suite

  - `Any` is equivalent to the integer -1 to allow numeric comparison
    operators to continue working

  - An additional validation is now added to the `Operation` class,
    which will alert the user that an operation with `num_wires = All`
    is being incorrectly.

* The one-qubit rotations in `pennylane.plugins.default_qubit` no longer depend on Scipy's `expm`. Instead
  they are calculated with Euler's formula.
  [(#292)](https://github.com/XanaduAI/pennylane/pull/292)

* Creates an `ObservableReturnTypes` enumeration class containing `Sample`,
  `Variance` and `Expectation`. These new values can be assigned to the `return_type`
  attribute of an `Observable`.
  [(#290)](https://github.com/XanaduAI/pennylane/pull/290)

* Changed the signature of the `RandomLayer` and `RandomLayers` templates to have a fixed seed by default.
  [(#258)](https://github.com/XanaduAI/pennylane/pull/258)

* `setup.py` has been cleaned up, removing the non-working shebang,
  and removing unused imports.
  [(#262)](https://github.com/XanaduAI/pennylane/pull/262)

<h3>Documentation</h3>

* A documentation refactor to simplify the tutorials and
  include Sphinx-Gallery.
  [(#291)](https://github.com/XanaduAI/pennylane/pull/291)

  - Examples and tutorials previously split across the `examples/`
    and `doc/tutorials/` directories, in a mixture of ReST and Jupyter notebooks,
    have been rewritten as Python scripts with ReST comments in a single location,
    the `examples/` folder.

  - Sphinx-Gallery is used to automatically build and run the tutorials.
    Rendered output is displayed in the Sphinx documentation.

  - Links are provided at the top of every tutorial page for downloading the
    tutorial as an executable python script, downloading the tutorial
    as a Jupyter notebook, or viewing the notebook on GitHub.

  - The tutorials table of contents have been moved to a single quick start page.

* Fixed a typo in `QubitStateVector`.
  [(#296)](https://github.com/XanaduAI/pennylane/pull/296)

* Fixed a typo in the `default_gaussian.gaussian_state` function.
  [(#293)](https://github.com/XanaduAI/pennylane/pull/293)

* Fixed a typo in the gradient recipe within the `RX`, `RY`, `RZ`
  operation docstrings.
  [(#248)](https://github.com/XanaduAI/pennylane/pull/248)

* Fixed a broken link in the tutorial documentation, as a
  result of the `qml.expval.Observable` deprecation.
  [(#246)](https://github.com/XanaduAI/pennylane/pull/246)

<h3>Bug fixes</h3>

* Fixed a bug where a `PolyXP` observable would fail if applied to subsets
  of wires on `default.gaussian`.
  [(#277)](https://github.com/XanaduAI/pennylane/pull/277)

<h3>Contributors</h3>

This release contains contributions from (in alphabetical order):

Simon Cross, Aroosa Ijaz, Josh Izaac, Nathan Killoran, Johannes Jakob Meyer,
Rohit Midha, Nicolás Quesada, Maria Schuld, Antal Száva, Roeland Wiersema.

# Release 0.4.0

<h3>New features since last release</h3>

* `pennylane.expval()` is now a top-level *function*, and is no longer
  a package of classes. For now, the existing `pennylane.expval.Observable`
  interface continues to work, but will raise a deprecation warning.
  [(#232)](https://github.com/XanaduAI/pennylane/pull/232)

* Variance support: QNodes can now return the variance of observables,
  via the top-level `pennylane.var()` function. To support this on
  plugin devices, there is a new `Device.var` method.

  The following observables support analytic gradients of variances:

  - All qubit observables (requiring 3 circuit evaluations for involutory
    observables such as `Identity`, `X`, `Y`, `Z`; and 5 circuit evals for
    non-involutary observables, currently only `qml.Hermitian`)

  - First-order CV observables (requiring 5 circuit evaluations)

  Second-order CV observables support numerical variance gradients.

* `pennylane.about()` function added, providing details
  on current PennyLane version, installed plugins, Python,
  platform, and NumPy versions [(#186)](https://github.com/XanaduAI/pennylane/pull/186)

* Removed the logic that allowed `wires` to be passed as a positional
  argument in quantum operations. This allows us to raise more useful
  error messages for the user if incorrect syntax is used.
  [(#188)](https://github.com/XanaduAI/pennylane/pull/188)

* Adds support for multi-qubit expectation values of the `pennylane.Hermitian()`
  observable [(#192)](https://github.com/XanaduAI/pennylane/pull/192)

* Adds support for multi-qubit expectation values in `default.qubit`.
  [(#202)](https://github.com/XanaduAI/pennylane/pull/202)

* Organize templates into submodules [(#195)](https://github.com/XanaduAI/pennylane/pull/195).
  This included the following improvements:

  - Distinguish embedding templates from layer templates.

  - New random initialization functions supporting the templates available
    in the new submodule `pennylane.init`.

  - Added a random circuit template (`RandomLayers()`), in which rotations and 2-qubit gates are randomly
    distributed over the wires

  - Add various embedding strategies

<h3>Breaking changes</h3>

* The `Device` methods `expectations`, `pre_expval`, and `post_expval` have been
  renamed to `observables`, `pre_measure`, and `post_measure` respectively.
  [(#232)](https://github.com/XanaduAI/pennylane/pull/232)

<h3>Improvements</h3>

* `default.qubit` plugin now uses `np.tensordot` when applying quantum operations
  and evaluating expectations, resulting in significant speedup
  [(#239)](https://github.com/XanaduAI/pennylane/pull/239),
  [(#241)](https://github.com/XanaduAI/pennylane/pull/241)

* PennyLane now allows division of quantum operation parameters by a constant
  [(#179)](https://github.com/XanaduAI/pennylane/pull/179)

* Portions of the test suite are in the process of being ported to pytest.
  Note: this is still a work in progress.

  Ported tests include:

  - `test_ops.py`
  - `test_about.py`
  - `test_classical_gradients.py`
  - `test_observables.py`
  - `test_measure.py`
  - `test_init.py`
  - `test_templates*.py`
  - `test_ops.py`
  - `test_variable.py`
  - `test_qnode.py` (partial)

<h3>Bug fixes</h3>

* Fixed a bug in `Device.supported`, which would incorrectly
  mark an operation as supported if it shared a name with an
  observable [(#203)](https://github.com/XanaduAI/pennylane/pull/203)

* Fixed a bug in `Operation.wires`, by explicitly casting the
  type of each wire to an integer [(#206)](https://github.com/XanaduAI/pennylane/pull/206)

* Removed code in PennyLane which configured the logger,
  as this would clash with users' configurations
  [(#208)](https://github.com/XanaduAI/pennylane/pull/208)

* Fixed a bug in `default.qubit`, in which `QubitStateVector` operations
  were accidentally being cast to `np.float` instead of `np.complex`.
  [(#211)](https://github.com/XanaduAI/pennylane/pull/211)


<h3>Contributors</h3>

This release contains contributions from:

Shahnawaz Ahmed, riveSunder, Aroosa Ijaz, Josh Izaac, Nathan Killoran, Maria Schuld.

# Release 0.3.1

<h3>Bug fixes</h3>

* Fixed a bug where the interfaces submodule was not correctly being packaged via setup.py

# Release 0.3.0

<h3>New features since last release</h3>

* PennyLane now includes a new `interfaces` submodule, which enables QNode integration with additional machine learning libraries.
* Adds support for an experimental PyTorch interface for QNodes
* Adds support for an experimental TensorFlow eager execution interface for QNodes
* Adds a PyTorch+GPU+QPU tutorial to the documentation
* Documentation now includes links and tutorials including the new [PennyLane-Forest](https://github.com/rigetti/pennylane-forest) plugin.

<h3>Improvements</h3>

* Printing a QNode object, via `print(qnode)` or in an interactive terminal, now displays more useful information regarding the QNode,
  including the device it runs on, the number of wires, it's interface, and the quantum function it uses:

  ```python
  >>> print(qnode)
  <QNode: device='default.qubit', func=circuit, wires=2, interface=PyTorch>
  ```

<h3>Contributors</h3>

This release contains contributions from:

Josh Izaac and Nathan Killoran.


# Release 0.2.0

<h3>New features since last release</h3>

* Added the `Identity` expectation value for both CV and qubit models [(#135)](https://github.com/XanaduAI/pennylane/pull/135)
* Added the `templates.py` submodule, containing some commonly used QML models to be used as ansatz in QNodes [(#133)](https://github.com/XanaduAI/pennylane/pull/133)
* Added the `qml.Interferometer` CV operation [(#152)](https://github.com/XanaduAI/pennylane/pull/152)
* Wires are now supported as free QNode parameters [(#151)](https://github.com/XanaduAI/pennylane/pull/151)
* Added ability to update stepsizes of the optimizers [(#159)](https://github.com/XanaduAI/pennylane/pull/159)

<h3>Improvements</h3>

* Removed use of hardcoded values in the optimizers, made them parameters (see [#131](https://github.com/XanaduAI/pennylane/pull/131) and [#132](https://github.com/XanaduAI/pennylane/pull/132))
* Created the new `PlaceholderExpectation`, to be used when both CV and qubit expval modules contain expectations with the same name
* Provide a way for plugins to view the operation queue _before_ applying operations. This allows for on-the-fly modifications of
  the queue, allowing hardware-based plugins to support the full range of qubit expectation values. [(#143)](https://github.com/XanaduAI/pennylane/pull/143)
* QNode return values now support _any_ form of sequence, such as lists, sets, etc. [(#144)](https://github.com/XanaduAI/pennylane/pull/144)
* CV analytic gradient calculation is now more robust, allowing for operations which may not themselves be differentiated, but have a
  well defined `_heisenberg_rep` method, and so may succeed operations that are analytically differentiable [(#152)](https://github.com/XanaduAI/pennylane/pull/152)

<h3>Bug fixes</h3>

* Fixed a bug where the variational classifier example was not batching when learning parity (see [#128](https://github.com/XanaduAI/pennylane/pull/128) and [#129](https://github.com/XanaduAI/pennylane/pull/129))
* Fixed an inconsistency where some initial state operations were documented as accepting complex parameters - all operations
  now accept real values [(#146)](https://github.com/XanaduAI/pennylane/pull/146)

<h3>Contributors</h3>

This release contains contributions from:

Christian Gogolin, Josh Izaac, Nathan Killoran, and Maria Schuld.


# Release 0.1.0

Initial public release.

<h3>Contributors</h3>
This release contains contributions from:

Ville Bergholm, Josh Izaac, Maria Schuld, Christian Gogolin, and Nathan Killoran.<|MERGE_RESOLUTION|>--- conflicted
+++ resolved
@@ -2,34 +2,35 @@
 
 <h3>New features since last release</h3>
 
-<<<<<<< HEAD
 * PennyLane now supports a new device, `default.mixed`, designed for
   simulating mixed-state quantum computations. This enables native
   support for implementing noisy channels in a circuit, which generally
-  map pure states to mixed states. The device can be initialized as
-  ```python3
+  map pure states to mixed states.
+  [(#819)](https://github.com/PennyLaneAI/pennylane/pull/819)
+  [(#807)](https://github.com/PennyLaneAI/pennylane/pull/807)
+  [(#794)](https://github.com/PennyLaneAI/pennylane/pull/794)
+  
+  The device can be initialized as
+  ```pycon
   >>> dev = qml.device("default.mixed", wires=1)
   ```
+  
   This allows the construction of QNodes that include non-unitary operations
   such as noisy channels, as in this simple qubit rotation example
-  ```python3
+  
+  ```pycon
   >>> @qml.qnode(dev)
   ... def circuit(params):
   ...     qml.RX(params[0], wires=0)
   ...     qml.RY(params[1], wires=0)
   ...     qml.AmplitudeDamping(0.5, wires=0)
   ...     return qml.expval(qml.PauliZ(0))
-
   >>> print(circuit([0.54, 0.12]))
   0.9257702929524184
   >>> print(circuit([0, np.pi]))
   0.0
   ```
-  [(#819)](https://github.com/PennyLaneAI/pennylane/pull/819)
-  [(#807)](https://github.com/PennyLaneAI/pennylane/pull/807)
-  [(#794)](https://github.com/PennyLaneAI/pennylane/pull/794)
-=======
-=======
+
 * The new `grouping` module provides functionality for grouping simultaneously measurable Pauli word
   observables. This includes  utility functions required for measurement reduction by
   [qubit-wise-commuting (QWC) grouping](https://arxiv.org/abs/1907.03358).
@@ -100,7 +101,6 @@
     Tensor product ['PauliY', 'PauliX']: 0 params, wires ['a', 'b']
     ```
 
->>>>>>> ef4b4dce
 * The quantum state of a QNode can now be returned using the ``state()`` return function.
   [(#818)](https://github.com/XanaduAI/pennylane/pull/818)
 
