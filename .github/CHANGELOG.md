--- conflicted
+++ resolved
@@ -579,29 +579,6 @@
   to transform QNodes.
   [(#1175)](https://github.com/PennyLaneAI/pennylane/pull/1175)
 
-  Marking a quantum function as invisible will inhibit any internal
-  quantum operation processing from being recorded by the QNode:
-
-  ```pycon
-  >>> @qml.transforms.invisible
-  ... def list_of_ops(params, wires):
-  ...     return [
-  ...         qml.RX(params[0], wires=wires),
-  ...         qml.RY(params[1], wires=wires),
-  ...         qml.RZ(params[2], wires=wires)
-  ...     ]
-  >>> @qml.qnode(dev)
-  ... def circuit(params):
-  ...     # list_of_ops is invisible, so quantum operations
-  ...     # instantiated within it will not be queued.
-  ...     ops = list_of_ops(params, wires=0)
-  ...     # apply only the last operation from the list
-  ...     ops[-1].queue()
-  ...     return qml.expval(qml.PauliZ(0))
-  >>> print(qml.draw(circuit)([1, 2, 3]))
-   0: ──RZ(3)──┤ ⟨Z⟩
-  ```
-
 <h3>Breaking changes</h3>
 
 * Devices do not have an `analytic` argument or attribute anymore. 
@@ -677,7 +654,7 @@
   * Finally, we repeat the measurement statistics for the final 100 shots,
     `shot_range=[35, 135]`, `bin_size=100`.
 
-<<<<<<< HEAD
+
 * The old PennyLane core has been removed, including the following modules:
   [(#1100)](https://github.com/PennyLaneAI/pennylane/pull/1100)
 
@@ -707,10 +684,9 @@
   `0.16.0`, the `qnn` module will no longer be automatically loaded due to its dependency on
   TensorFlow and Torch. Instead, users will need to do `from pennylane import qnn`.
   [(#1170)](https://github.com/PennyLaneAI/pennylane/pull/1170)
-=======
+
 * The device test suite no longer accepts the `analytic` keyword.
   [(#1216)](https://github.com/PennyLaneAI/pennylane/pull/1216)
->>>>>>> 1a48733e
 
 <h3>Bug fixes</h3>
 
