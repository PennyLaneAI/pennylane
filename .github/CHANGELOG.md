--- conflicted
+++ resolved
@@ -155,11 +155,7 @@
 
 This release contains contributions from (in alphabetical order):
 
-<<<<<<< HEAD
-Josh Izaac, Prateek Jain, Johannes Jakob Meyer, Akash Narayanan, Maria Schuld, Ingrid Strandberg.
-=======
-Thomas Bromley, Josh Izaac, Prateek Jain, Johannes Jakob Meyer, Maria Schuld, Ingrid Strandberg.
->>>>>>> 4876e865
+Thomas Bromley, Josh Izaac, Prateek Jain, Johannes Jakob Meyer, Akash Narayanan, Maria Schuld, Ingrid Strandberg.
 
 # Release 0.17.0 (current release)
 
