# Release 0.16.0-dev (development release)

<h3>New features since last release</h3>
* Added CPhase operation as an alias for ControlledPhaseShift operation
  [(#1319)](https://github.com/PennyLaneAI/pennylane/pull/1319).

* The `qml.Toffoli` operation now has a decomposition over elementary gates. 
  [(#1320)](https://github.com/PennyLaneAI/pennylane/pull/1320)

* Added a new noise channel, `qml.ResetError`.
  [(#1321)](https://github.com/PennyLaneAI/pennylane/pull/1321).

* The `qml.SWAP`  operation now has a decomposition over elementary gates. [(#1329)](https://github.com/PennyLaneAI/pennylane/pull/1329)

* Added functionality for constructing and manipulating the Pauli group
  [(#1181)](https://github.com/PennyLaneAI/pennylane/pull/1181).
  The function `pennylane.grouping.pauli_group` provides a generator to
  easily loop over the group, or construct and store it in its entirety.
  For example, we can construct the 3-qubit Pauli group like so:

  ```pycon
  >>> from pennylane.grouping import pauli_group
  >>> pauli_group_1_qubit = list(pauli_group(1))
  >>> pauli_group_1_qubit
  [Identity(wires=[0]), PauliZ(wires=[0]), PauliX(wires=[0]), PauliY(wires=[0])]
  ```

  We can multiply together its members at the level of Pauli words
  using the `pauli_mult` and `pauli_multi_with_phase` functions.
  This can be done on arbitrarily-labeled wires as well, by defining a wire map.

  ```pycon
  >>> from pennylane.grouping import pauli_group, pauli_mult
  >>> wire_map = {'a' : 0, 'b' : 1, 'c' : 2}
  >>> pg = list(pauli_group(3, wire_map=wire_map))
  >>> pg[3]
  PauliZ(wires=['b']) @ PauliZ(wires=['c'])
  >>> pg[55]
  PauliY(wires=['a']) @ PauliY(wires=['b']) @ PauliZ(wires=['c'])
  >>> pauli_mult(pg[3], pg[55], wire_map=wire_map)
  PauliY(wires=['a']) @ PauliX(wires=['b'])
  ```

  Functions for conversion of Pauli observables to strings (and back),
  are included.

  ```pycon
  >>> from pennylane.grouping import pauli_word_to_string, string_to_pauli_word
  >>> pauli_word_to_string(pg[55], wire_map=wire_map)
  'YYZ'
  >>> string_to_pauli_word('ZXY', wire_map=wire_map)
  PauliZ(wires=['a']) @ PauliX(wires=['b']) @ PauliY(wires=['c'])
  ```

  Calculation of the matrix representation for arbitrary Paulis and wire maps is now
  also supported.

  ```pycon
  >>> from pennylane.grouping import pauli_word_to_matrix
  >>> wire_map = {'a' : 0, 'b' : 1}
  >>> pauli_word = qml.PauliZ('b')  # corresponds to Pauli 'IZ'
  >>> pauli_word_to_matrix(pauli_word, wire_map=wire_map)
  array([[ 1.,  0.,  0.,  0.],
         [ 0., -1.,  0., -0.],
         [ 0.,  0.,  1.,  0.],
         [ 0., -0.,  0., -1.]])
  ```

* Functionality to support solving the maximum-weighted cycle problem has been added to the `qaoa`
  module.
  [(#1207)](https://github.com/PennyLaneAI/pennylane/pull/1207)
  [(#1209)](https://github.com/PennyLaneAI/pennylane/pull/1209)
  [(#1251)](https://github.com/PennyLaneAI/pennylane/pull/1251)
  [(#1213)](https://github.com/PennyLaneAI/pennylane/pull/1213)
  [(#1220)](https://github.com/PennyLaneAI/pennylane/pull/1220)
  [(#1214)](https://github.com/PennyLaneAI/pennylane/pull/1214)
  [(#1283)](https://github.com/PennyLaneAI/pennylane/pull/1283)
  [(#1297)](https://github.com/PennyLaneAI/pennylane/pull/1297)
  
  The `max_weight_cycle` function returns the appropriate cost and mixer Hamiltonians:
  
  ```pycon
  >>> a = np.random.random((3, 3))
  >>> np.fill_diagonal(a, 0)
  >>> g = nx.DiGraph(a)  # create a random directed graph
  >>> cost, mixer, mapping = qml.qaoa.max_weight_cycle(g)
  >>> print(cost)
    (-0.9775906842165344) [Z2]
  + (-0.9027248603361988) [Z3]
  + (-0.8722207409852838) [Z0]
  + (-0.6426184210832898) [Z5]
  + (-0.2832594164291379) [Z1]
  + (-0.0778133996933755) [Z4]
  >>> print(mixer)
    (-0.25) [X0 Y1 Y5]
  + (-0.25) [X1 Y0 Y3]
  + (-0.25) [X2 Y3 Y4]
  + (-0.25) [X3 Y2 Y1]
  + (-0.25) [X4 Y5 Y2]
  + (-0.25) [X5 Y4 Y0]
  + (0.25) [X0 X1 X5]
  + (0.25) [Y0 Y1 X5]
  + (0.25) [Y0 X1 Y5]
  + (0.25) [X1 X0 X3]
  + (0.25) [Y1 Y0 X3]
  + (0.25) [Y1 X0 Y3]
  + (0.25) [X2 X3 X4]
  + (0.25) [Y2 Y3 X4]
  + (0.25) [Y2 X3 Y4]
  + (0.25) [X3 X2 X1]
  + (0.25) [Y3 Y2 X1]
  + (0.25) [Y3 X2 Y1]
  + (0.25) [X4 X5 X2]
  + (0.25) [Y4 Y5 X2]
  + (0.25) [Y4 X5 Y2]
  + (0.25) [X5 X4 X0]
  + (0.25) [Y5 Y4 X0]
  + (0.25) [Y5 X4 Y0]
  >>> mapping
  {0: (0, 1), 1: (0, 2), 2: (1, 0), 3: (1, 2), 4: (2, 0), 5: (2, 1)}
  ```
  
  Additional functionality can be found in the `qml.qaoa.cycle` module.

* Adds `QubitCarry` and `QubitSum` operations for basic arithmetic.
  [(#1169)](https://github.com/PennyLaneAI/pennylane/pull/1169)

  The following example adds two 1-bit numbers, returning a 2-bit answer:

  ```python
  dev = qml.device('default.qubit', wires = 4)
  a = 0
  b = 1

  @qml.qnode(dev)
  def circuit():
      qml.BasisState(np.array([a, b]), wires=[1, 2])
      qml.QubitCarry(wires=[0, 1, 2, 3])
      qml.CNOT(wires=[1, 2])
      qml.QubitSum(wires=[0, 1, 2])
      return qml.probs(wires=[3, 2])

  probs = circuit()
  bitstrings = tuple(itertools.product([0, 1], repeat = 2))
  indx = np.argwhere(probs == 1).flatten()[0]
  output = bitstrings[indx]
  ```

  ```pycon
  >>> print(output)
  (0, 1)
  ```

* PennyLane NumPy now includes the
  [random module's](https://numpy.org/doc/stable/reference/random/index.html#module-numpy.random)
  `Generator` objects, the recommended way of random number generation. This allows for
  random number generation using a local, rather than global seed.

```python
from pennylane import numpy as np

rng = np.random.default_rng()
random_mat1 = rng.random((3,2))
random_mat2 = rng.standard_normal(3, requires_grad=False)
```
* New ISWAP operation added to default_qubit device. [(#1298)](https://github.com/PennyLaneAI/pennylane/pull/1298)

* Ising XX gate functionality added. [(#1194)](https://github.com/PennyLaneAI/pennylane/pull/1194)

<h3>Improvements</h3>

* The `benchmark` module was deleted, since it was outdated and is superseded by 
  the new separate [benchmark repository](https://github.com/PennyLaneAI/benchmark).
  [(#1343)](https://github.com/PennyLaneAI/pennylane/pull/1343)
  
* The `qml.inv()` function is now deprecated with a warning to use the more general `qml.adjoint()`.
  [(#1325)](https://github.com/PennyLaneAI/pennylane/pull/1325)

* The `MultiControlledX` gate now has a decomposition defined. When controlling on three or more wires,
  an ancilla register of worker wires is required to support the decomposition.
  [(#1287)](https://github.com/PennyLaneAI/pennylane/pull/1287)
  
  ```python
  ctrl_wires = [f"c{i}" for i in range(5)]
  work_wires = [f"w{i}" for i in range(3)]
  target_wires = ["t0"]
  all_wires = ctrl_wires + work_wires + target_wires

  dev = qml.device("default.qubit", wires=all_wires)

  with qml.tape.QuantumTape() as tape:
      qml.MultiControlledX(control_wires=ctrl_wires, wires=target_wires, work_wires=work_wires)
  ```
  
  ```pycon
  >>> tape = tape.expand(depth=2)
  >>> print(tape.draw(wire_order=Wires(all_wires)))
   c0: ──────────────╭C──────────────────────╭C──────────┤  
   c1: ──────────────├C──────────────────────├C──────────┤  
   c2: ──────────╭C──│───╭C──────────────╭C──│───╭C──────┤  
   c3: ──────╭C──│───│───│───╭C──────╭C──│───│───│───╭C──┤  
   c4: ──╭C──│───│───│───│───│───╭C──│───│───│───│───│───┤  
   w0: ──│───│───├C──╰X──├C──│───│───│───├C──╰X──├C──│───┤  
   w1: ──│───├C──╰X──────╰X──├C──│───├C──╰X──────╰X──├C──┤  
   w2: ──├C──╰X──────────────╰X──├C──╰X──────────────╰X──┤  
   t0: ──╰X──────────────────────╰X──────────────────────┤  
  ```

* The `qml.SingleExcitation` and `qml.DoubleExcitation` operations now
  have decompositions over elementary gates, and their gradient recipes
  have been updated to use the four-term parameter-shift rules.
  [(#1303)](https://github.com/PennyLaneAI/pennylane/pull/1303)

* The `qml.SingleExcitationPlus` and `qml.SingleExcitationMinus` operations now
  have decompositions over elementary gates.
  [(#1278)](https://github.com/PennyLaneAI/pennylane/pull/1278)

* The `Device` class now uses caching when mapping wires.
  [(#1270)](https://github.com/PennyLaneAI/pennylane/pull/1270)

* The `Wires` class now uses caching for computing its `hash`.
  [(#1270)](https://github.com/PennyLaneAI/pennylane/pull/1270)

* Added custom gate application for Toffoli in `default.qubit`.
  [(#1249)](https://github.com/PennyLaneAI/pennylane/pull/1249)

* The device test suite now provides test cases for checking gates by comparing
  expectation values.
  [(#1212)](https://github.com/PennyLaneAI/pennylane/pull/1212)

* PennyLane's test suite is now code-formatted using `black -l 100`.
  [(#1222)](https://github.com/PennyLaneAI/pennylane/pull/1222)

* PennyLane's `qchem` package and tests are now code-formatted using `black -l 100`.
  [(#1311)](https://github.com/PennyLaneAI/pennylane/pull/1311)

<h3>Breaking changes</h3>

* Removes support for Python 3.6 and begin testing for Python 3.9.
  [(#1228)](https://github.com/XanaduAI/pennylane/pull/1228)

<h3>Bug fixes</h3>

* Fixes incorrect wires in the decomposition of the `ControlledPhaseShift` operation.
  [(#1338)](https://github.com/PennyLaneAI/pennylane/pull/1338)

* Fixed tests for the `Permute` operation that used a QNode and hence expanded
  tapes twice instead of once due to QNode tape expansion and an explicit tape
  expansion call.
  [(#1318)](https://github.com/PennyLaneAI/pennylane/pull/1318).

* Prevent Hamiltonians that share wires from being multiplied together.
  [(#1273)](https://github.com/PennyLaneAI/pennylane/pull/1273)

* Fixed a bug where the custom range sequences could not be passed
  to the `StronglyEntanglingLayers` template.
  [(#1332)](https://github.com/PennyLaneAI/pennylane/pull/1332)

<h3>Documentation</h3>

* Fixed typo on TensorFlow interface documentation [(#1312)](https://github.com/PennyLaneAI/pennylane/pull/1312)

* Fixed typos in the mathematical expressions in documentation of `qml.DoubleExcitation`.
  [(#1278)](https://github.com/PennyLaneAI/pennylane/pull/1278)

* Remove unsupported `None` option from the `qml.QNode` docstrings.
  [(#1271)](https://github.com/PennyLaneAI/pennylane/pull/1271)

* Updated the docstring of `qml.PolyXP` to reference the new location of internal
  usage. [(#1262)](https://github.com/PennyLaneAI/pennylane/pull/1262)

* Removes occurrences of the deprecated device argument ``analytic`` from the documentation.
  [(#1261)](https://github.com/PennyLaneAI/pennylane/pull/1261)

<h3>Contributors</h3>

This release contains contributions from (in alphabetical order):

Marius Aglitoiu, Vishnu Ajith, Thomas Bromley, Olivia Di Matteo, Tanya Garg, Diego Guala,
<<<<<<< HEAD
Anthony Hayes, Josh Izaac, Pavan Jayasinha, Ryan Levy, Nahum Sá, Maria Schuld, Brian Shi, 
Antal Száva
=======
Anthony Hayes, Josh Izaac, Pavan Jayasinha, Ryan Levy, Nahum Sá, Brian Shi, Antal Száva, Vincent Wong
>>>>>>> 75fb0a41

# Release 0.15.1 (current release)

<h3>Bug fixes</h3>

* Fixes two bugs in the parameter-shift Hessian.
  [(#1260)](https://github.com/PennyLaneAI/pennylane/pull/1260)

  - Fixes a bug where having an unused parameter in the Autograd interface
    would result in an indexing error during backpropagation.

  - The parameter-shift Hessian only supports the two-term parameter-shift
    rule currently, so raises an error if asked to differentiate
    any unsupported gates (such as the controlled rotation gates).

* A bug which resulted in `qml.adjoint()` and `qml.inv()` failing to work with
  templates has been fixed.
  [(#1243)](https://github.com/PennyLaneAI/pennylane/pull/1243)

* Deprecation warning instances in PennyLane have been changed to `UserWarning`,
  to account for recent changes to how Python warnings are filtered in
  [PEP565](https://www.python.org/dev/peps/pep-0565/).
  [(#1211)](https://github.com/PennyLaneAI/pennylane/pull/1211)

<h3>Documentation</h3>

* Updated the order of the parameters to the `GaussianState` operation to match
  the way that the PennyLane-SF plugin uses them.
  [(#1255)](https://github.com/PennyLaneAI/pennylane/pull/1255)

<h3>Contributors</h3>

This release contains contributions from (in alphabetical order):

Thomas Bromley, Olivia Di Matteo, Diego Guala, Anthony Hayes, Ryan Hill,
Josh Izaac, Christina Lee, Maria Schuld, Antal Száva.

# Release 0.15.0

<h3>New features since last release</h3>

<h4>Better and more flexible shot control</h4>

* Adds a new optimizer `qml.ShotAdaptiveOptimizer`, a gradient-descent optimizer where
  the shot rate is adaptively calculated using the variances of the parameter-shift gradient.
  [(#1139)](https://github.com/PennyLaneAI/pennylane/pull/1139)

  By keeping a running average of the parameter-shift gradient and the *variance* of the
  parameter-shift gradient, this optimizer frugally distributes a shot budget across the partial
  derivatives of each parameter.

  In addition, if computing the expectation value of a Hamiltonian, weighted random sampling can be
  used to further distribute the shot budget across the local terms from which the Hamiltonian is
  constructed.

  This optimizer is based on both the [iCANS1](https://quantum-journal.org/papers/q-2020-05-11-263)
  and [Rosalin](https://arxiv.org/abs/2004.06252) shot-adaptive optimizers.

  Once constructed, the cost function can be passed directly to the optimizer's `step` method.  The
  attribute `opt.total_shots_used` can be used to track the number of shots per iteration.

  ```pycon
  >>> coeffs = [2, 4, -1, 5, 2]
  >>> obs = [
  ...   qml.PauliX(1),
  ...   qml.PauliZ(1),
  ...   qml.PauliX(0) @ qml.PauliX(1),
  ...   qml.PauliY(0) @ qml.PauliY(1),
  ...   qml.PauliZ(0) @ qml.PauliZ(1)
  ... ]
  >>> H = qml.Hamiltonian(coeffs, obs)
  >>> dev = qml.device("default.qubit", wires=2, shots=100)
  >>> cost = qml.ExpvalCost(qml.templates.StronglyEntanglingLayers, H, dev)
  >>> params = qml.init.strong_ent_layers_uniform(n_layers=2, n_wires=2)
  >>> opt = qml.ShotAdaptiveOptimizer(min_shots=10)
  >>> for i in range(5):
  ...    params = opt.step(cost, params)
  ...    print(f"Step {i}: cost = {cost(params):.2f}, shots_used = {opt.total_shots_used}")
  Step 0: cost = -5.68, shots_used = 240
  Step 1: cost = -2.98, shots_used = 336
  Step 2: cost = -4.97, shots_used = 624
  Step 3: cost = -5.53, shots_used = 1054
  Step 4: cost = -6.50, shots_used = 1798
  ```

* Batches of shots can now be specified as a list, allowing measurement statistics
  to be course-grained with a single QNode evaluation.
  [(#1103)](https://github.com/PennyLaneAI/pennylane/pull/1103)

  ```pycon
  >>> shots_list = [5, 10, 1000]
  >>> dev = qml.device("default.qubit", wires=2, shots=shots_list)
  ```

  When QNodes are executed on this device, a single execution of 1015 shots will be submitted.
  However, three sets of measurement statistics will be returned; using the first 5 shots,
  second set of 10 shots, and final 1000 shots, separately.

  For example, executing a circuit with two outputs will lead to a result of shape `(3, 2)`:

  ```pycon
  >>> @qml.qnode(dev)
  ... def circuit(x):
  ...     qml.RX(x, wires=0)
  ...     qml.CNOT(wires=[0, 1])
  ...     return qml.expval(qml.PauliZ(0) @ qml.PauliX(1)), qml.expval(qml.PauliZ(0))
  >>> circuit(0.5)
  [[0.33333333 1.        ]
   [0.2        1.        ]
   [0.012      0.868     ]]
  ```

  This output remains fully differentiable.

- The number of shots can now be specified on a per-call basis when evaluating a QNode.
  [(#1075)](https://github.com/PennyLaneAI/pennylane/pull/1075).

  For this, the qnode should be called with an additional `shots` keyword argument:

  ```pycon
  >>> dev = qml.device('default.qubit', wires=1, shots=10) # default is 10
  >>> @qml.qnode(dev)
  ... def circuit(a):
  ...     qml.RX(a, wires=0)
  ...     return qml.sample(qml.PauliZ(wires=0))
  >>> circuit(0.8)
  [ 1  1  1 -1 -1  1  1  1  1  1]
  >>> circuit(0.8, shots=3)
  [ 1  1  1]
  >>> circuit(0.8)
  [ 1  1  1 -1 -1  1  1  1  1  1]
  ```

<h4>New differentiable quantum transforms</h4>

A new module is available,
[qml.transforms](https://pennylane.rtfd.io/en/stable/code/qml_transforms.html),
which contains *differentiable quantum transforms*. These are functions that act
on QNodes, quantum functions, devices, and tapes, transforming them while remaining
fully differentiable.

* A new adjoint transform has been added.
  [(#1111)](https://github.com/PennyLaneAI/pennylane/pull/1111)
  [(#1135)](https://github.com/PennyLaneAI/pennylane/pull/1135)

  This new method allows users to apply the adjoint of an arbitrary sequence of operations.

  ```python
  def subroutine(wire):
      qml.RX(0.123, wires=wire)
      qml.RY(0.456, wires=wire)

  dev = qml.device('default.qubit', wires=1)
  @qml.qnode(dev)
  def circuit():
      subroutine(0)
      qml.adjoint(subroutine)(0)
      return qml.expval(qml.PauliZ(0))
  ```

  This creates the following circuit:

  ```pycon
  >>> print(qml.draw(circuit)())
  0: --RX(0.123)--RY(0.456)--RY(-0.456)--RX(-0.123)--| <Z>
  ```

  Directly applying to a gate also works as expected.

  ```python
  qml.adjoint(qml.RX)(0.123, wires=0) # applies RX(-0.123)
  ```

* A new transform `qml.ctrl` is now available that adds control wires to subroutines.
  [(#1157)](https://github.com/PennyLaneAI/pennylane/pull/1157)

  ```python
  def my_ansatz(params):
     qml.RX(params[0], wires=0)
     qml.RZ(params[1], wires=1)

  # Create a new operation that applies `my_ansatz`
  # controlled by the "2" wire.
  my_ansatz2 = qml.ctrl(my_ansatz, control=2)

  @qml.qnode(dev)
  def circuit(params):
      my_ansatz2(params)
      return qml.state()
  ```

  This is equivalent to:

  ```python
  @qml.qnode(...)
  def circuit(params):
      qml.CRX(params[0], wires=[2, 0])
      qml.CRZ(params[1], wires=[2, 1])
      return qml.state()
  ```

* The `qml.transforms.classical_jacobian` transform has been added.
  [(#1186)](https://github.com/PennyLaneAI/pennylane/pull/1186)

  This transform returns a function to extract the Jacobian matrix of the classical part of a
  QNode, allowing the classical dependence between the QNode arguments and the quantum gate
  arguments to be extracted.

  For example, given the following QNode:

  ```pycon
  >>> @qml.qnode(dev)
  ... def circuit(weights):
  ...     qml.RX(weights[0], wires=0)
  ...     qml.RY(weights[0], wires=1)
  ...     qml.RZ(weights[2] ** 2, wires=1)
  ...     return qml.expval(qml.PauliZ(0))
  ```

  We can use this transform to extract the relationship
  :math:`f: \mathbb{R}^n \rightarrow\mathbb{R}^m` between the input QNode
  arguments :math:`w` and the gate arguments :math:`g`, for
  a given value of the QNode arguments:

  ```pycon
  >>> cjac_fn = qml.transforms.classical_jacobian(circuit)
  >>> weights = np.array([1., 1., 1.], requires_grad=True)
  >>> cjac = cjac_fn(weights)
  >>> print(cjac)
  [[1. 0. 0.]
   [1. 0. 0.]
   [0. 0. 2.]]
  ```

  The returned Jacobian has rows corresponding to gate arguments, and columns corresponding to
  QNode arguments; that is, :math:`J_{ij} = \frac{\partial}{\partial g_i} f(w_j)`.

<h4>More operations and templates</h4>

* Added the `SingleExcitation` two-qubit operation, which is useful for quantum
  chemistry applications.
  [(#1121)](https://github.com/PennyLaneAI/pennylane/pull/1121)

  It can be used to perform an SO(2) rotation in the subspace
  spanned by the states :math:`|01\rangle` and :math:`|10\rangle`.
  For example, the following circuit performs the transformation
  :math:`|10\rangle \rightarrow \cos(\phi/2)|10\rangle - \sin(\phi/2)|01\rangle`:    

  ```python
  dev = qml.device('default.qubit', wires=2)

  @qml.qnode(dev)
  def circuit(phi):
      qml.PauliX(wires=0)
      qml.SingleExcitation(phi, wires=[0, 1])
  ```

  The `SingleExcitation` operation supports analytic gradients on hardware
  using only four expectation value calculations, following results from
  [Kottmann et al.](https://arxiv.org/abs/2011.05938)

* Added the `DoubleExcitation` four-qubit operation, which is useful for quantum
  chemistry applications.
  [(#1123)](https://github.com/PennyLaneAI/pennylane/pull/1123)

  It can be used to perform an SO(2) rotation in the subspace
  spanned by the states :math:`|1100\rangle` and :math:`|0011\rangle`.
  For example, the following circuit performs the transformation
  :math:`|1100\rangle\rightarrow \cos(\phi/2)|1100\rangle - \sin(\phi/2)|0011\rangle`:   

  ```python
  dev = qml.device('default.qubit', wires=2)

  @qml.qnode(dev)
  def circuit(phi):
      qml.PauliX(wires=0)
      qml.PauliX(wires=1)
      qml.DoubleExcitation(phi, wires=[0, 1, 2, 3])
  ```

  The `DoubleExcitation` operation supports analytic gradients on hardware using only
  four expectation value calculations, following results from
  [Kottmann et al.](https://arxiv.org/abs/2011.05938).

* Added the `QuantumMonteCarlo` template for performing quantum Monte Carlo estimation of an
  expectation value on simulator.
  [(#1130)](https://github.com/PennyLaneAI/pennylane/pull/1130)

  The following example shows how the expectation value of sine squared over a standard normal
  distribution can be approximated:

  ```python
  from scipy.stats import norm

  m = 5
  M = 2 ** m
  n = 10
  N = 2 ** n
  target_wires = range(m + 1)
  estimation_wires = range(m + 1, n + m + 1)

  xmax = np.pi  # bound to region [-pi, pi]
  xs = np.linspace(-xmax, xmax, M)

  probs = np.array([norm().pdf(x) for x in xs])
  probs /= np.sum(probs)

  func = lambda i: np.sin(xs[i]) ** 2

  dev = qml.device("default.qubit", wires=(n + m + 1))

  @qml.qnode(dev)
  def circuit():
      qml.templates.QuantumMonteCarlo(
          probs,
          func,
          target_wires=target_wires,
          estimation_wires=estimation_wires,
      )
      return qml.probs(estimation_wires)

  phase_estimated = np.argmax(circuit()[:int(N / 2)]) / N
  expectation_estimated = (1 - np.cos(np.pi * phase_estimated)) / 2
  ```

* Added the `QuantumPhaseEstimation` template for performing quantum phase estimation for an input
  unitary matrix.
  [(#1095)](https://github.com/PennyLaneAI/pennylane/pull/1095)

  Consider the matrix corresponding to a rotation from an `RX` gate:

  ```pycon
  >>> phase = 5
  >>> target_wires = [0]
  >>> unitary = qml.RX(phase, wires=0).matrix
  ```

  The ``phase`` parameter can be estimated using ``QuantumPhaseEstimation``. For example, using five
  phase-estimation qubits:

  ```python
  n_estimation_wires = 5
  estimation_wires = range(1, n_estimation_wires + 1)

  dev = qml.device("default.qubit", wires=n_estimation_wires + 1)

  @qml.qnode(dev)
  def circuit():
      # Start in the |+> eigenstate of the unitary
      qml.Hadamard(wires=target_wires)

      QuantumPhaseEstimation(
          unitary,
          target_wires=target_wires,
          estimation_wires=estimation_wires,
      )

      return qml.probs(estimation_wires)

  phase_estimated = np.argmax(circuit()) / 2 ** n_estimation_wires

  # Need to rescale phase due to convention of RX gate
  phase_estimated = 4 * np.pi * (1 - phase)
  ```

- Added the `ControlledPhaseShift` gate as well as the `QFT` operation for applying quantum Fourier
  transforms.
  [(#1064)](https://github.com/PennyLaneAI/pennylane/pull/1064)

  ```python
  @qml.qnode(dev)
  def circuit_qft(basis_state):
      qml.BasisState(basis_state, wires=range(3))
      qml.QFT(wires=range(3))
      return qml.state()
  ```

- Added the `ControlledQubitUnitary` operation. This
  enables implementation of multi-qubit gates with a variable number of
  control qubits. It is also possible to specify a different state for the
  control qubits using the `control_values` argument (also known as a
  mixed-polarity multi-controlled operation).
  [(#1069)](https://github.com/PennyLaneAI/pennylane/pull/1069)
  [(#1104)](https://github.com/PennyLaneAI/pennylane/pull/1104)

  For example, we can  create a multi-controlled T gate using:

  ```python
  T = qml.T._matrix()
  qml.ControlledQubitUnitary(T, control_wires=[0, 1, 3], wires=2, control_values="110")
  ```

  Here, the T gate will be applied to wire `2` if control wires `0` and `1` are in
  state `1`, and control wire `3` is in state `0`. If no value is passed to
  `control_values`, the gate will be applied if all control wires are in
  the `1` state.

- Added `MultiControlledX` for multi-controlled `NOT` gates.
  This is a special case of `ControlledQubitUnitary` that applies a
  Pauli X gate conditioned on the state of an arbitrary number of
  control qubits.
  [(#1104)](https://github.com/PennyLaneAI/pennylane/pull/1104)

<h4>Support for higher-order derivatives on hardware</h4>

* Computing second derivatives and Hessians of QNodes is now supported with
  the parameter-shift differentiation method, on all machine learning interfaces.
  [(#1130)](https://github.com/PennyLaneAI/pennylane/pull/1130)
  [(#1129)](https://github.com/PennyLaneAI/pennylane/pull/1129)
  [(#1110)](https://github.com/PennyLaneAI/pennylane/pull/1110)

  Hessians are computed using the parameter-shift rule, and can be
  evaluated on both hardware and simulator devices.

  ```python
  dev = qml.device('default.qubit', wires=1)

  @qml.qnode(dev, diff_method="parameter-shift")
  def circuit(p):
      qml.RY(p[0], wires=0)
      qml.RX(p[1], wires=0)
      return qml.expval(qml.PauliZ(0))

  x = np.array([1.0, 2.0], requires_grad=True)
  ```

  ```python
  >>> hessian_fn = qml.jacobian(qml.grad(circuit))
  >>> hessian_fn(x)
  [[0.2248451 0.7651474]
   [0.7651474 0.2248451]]
  ```

* Added the function `finite_diff()` to compute finite-difference
  approximations to the gradient and the second-order derivatives of
  arbitrary callable functions.
  [(#1090)](https://github.com/PennyLaneAI/pennylane/pull/1090)

  This is useful to compute the derivative of parametrized
  `pennylane.Hamiltonian` observables with respect to their parameters.

  For example, in quantum chemistry simulations it can be used to evaluate
  the derivatives of the electronic Hamiltonian with respect to the nuclear
  coordinates:

  ```pycon
  >>> def H(x):
  ...    return qml.qchem.molecular_hamiltonian(['H', 'H'], x)[0]
  >>> x = np.array([0., 0., -0.66140414, 0., 0., 0.66140414])
  >>> grad_fn = qml.finite_diff(H, N=1)
  >>> grad = grad_fn(x)
  >>> deriv2_fn = qml.finite_diff(H, N=2, idx=[0, 1])
  >>> deriv2_fn(x)
  ```

* The JAX interface now supports all devices, including hardware devices,
  via the parameter-shift differentiation method.
  [(#1076)](https://github.com/PennyLaneAI/pennylane/pull/1076)

  For example, using the JAX interface with Cirq:

  ```python
  dev = qml.device('cirq.simulator', wires=1)
  @qml.qnode(dev, interface="jax", diff_method="parameter-shift")
  def circuit(x):
      qml.RX(x[1], wires=0)
      qml.Rot(x[0], x[1], x[2], wires=0)
      return qml.expval(qml.PauliZ(0))
  weights = jnp.array([0.2, 0.5, 0.1])
  print(circuit(weights))
  ```

  Currently, when used with the parameter-shift differentiation method,
  only a single returned expectation value or variance is supported.
  Multiple expectations/variances, as well as probability and state returns,
  are not currently allowed.

<h3>Improvements</h3>

  ```python
  dev = qml.device("default.qubit", wires=2)

  inputstate = [np.sqrt(0.2), np.sqrt(0.3), np.sqrt(0.4), np.sqrt(0.1)]

  @qml.qnode(dev)
  def circuit():
      mottonen.MottonenStatePreparation(inputstate,wires=[0, 1])
      return qml.expval(qml.PauliZ(0))
  ```

  Previously returned:

  ```pycon
  >>> print(qml.draw(circuit)())
  0: ──RY(1.57)──╭C─────────────╭C──╭C──╭C──┤ ⟨Z⟩
  1: ──RY(1.35)──╰X──RY(0.422)──╰X──╰X──╰X──┤   
  ```

  In this release, it now returns:

  ```pycon
  >>> print(qml.draw(circuit)())
  0: ──RY(1.57)──╭C─────────────╭C──┤ ⟨Z⟩
  1: ──RY(1.35)──╰X──RY(0.422)──╰X──┤   
  ```

- The templates are now classes inheriting
  from `Operation`, and define the ansatz in their `expand()` method. This
  change does not affect the user interface.
  [(#1138)](https://github.com/PennyLaneAI/pennylane/pull/1138)
  [(#1156)](https://github.com/PennyLaneAI/pennylane/pull/1156)
  [(#1163)](https://github.com/PennyLaneAI/pennylane/pull/1163)
  [(#1192)](https://github.com/PennyLaneAI/pennylane/pull/1192)

  For convenience, some templates have a new method that returns the expected
  shape of the trainable parameter tensor, which can be used to create
  random tensors.

  ```python
  shape = qml.templates.BasicEntanglerLayers.shape(n_layers=2, n_wires=4)
  weights = np.random.random(shape)
  qml.templates.BasicEntanglerLayers(weights, wires=range(4))
  ```

- `QubitUnitary` now validates to ensure the input matrix is two dimensional.
  [(#1128)](https://github.com/PennyLaneAI/pennylane/pull/1128)

* Most layers in Pytorch or Keras accept arbitrary dimension inputs, where each dimension barring
  the last (in the case where the actual weight function of the layer operates on one-dimensional
  vectors) is broadcast over. This is now also supported by KerasLayer and TorchLayer.
  [(#1062)](https://github.com/PennyLaneAI/pennylane/pull/1062).

  Example use:

  ```python
  dev = qml.device("default.qubit", wires=4)
  x = tf.ones((5, 4, 4))

  @qml.qnode(dev)
  def layer(weights, inputs):
      qml.templates.AngleEmbedding(inputs, wires=range(4))
      qml.templates.StronglyEntanglingLayers(weights, wires=range(4))
      return [qml.expval(qml.PauliZ(i)) for i in range(4)]

  qlayer = qml.qnn.KerasLayer(layer, {"weights": (4, 4, 3)}, output_dim=4)
  out = qlayer(x)
  ```

  The output tensor has the following shape:
  ```pycon
  >>> out.shape
  (5, 4, 4)
  ```

* If only one argument to the function `qml.grad` has the `requires_grad` attribute
  set to True, then the returned gradient will be a NumPy array, rather than a
  tuple of length 1.
  [(#1067)](https://github.com/PennyLaneAI/pennylane/pull/1067)
  [(#1081)](https://github.com/PennyLaneAI/pennylane/pull/1081)

* An improvement has been made to how `QubitDevice` generates and post-processess samples,
  allowing QNode measurement statistics to work on devices with more than 32 qubits.
  [(#1088)](https://github.com/PennyLaneAI/pennylane/pull/1088)

* Due to the addition of `density_matrix()` as a return type from a QNode, tuples are now supported
  by the `output_dim` parameter in `qnn.KerasLayer`.
  [(#1070)](https://github.com/PennyLaneAI/pennylane/pull/1070)

* Two new utility methods are provided for working with quantum tapes.
  [(#1175)](https://github.com/PennyLaneAI/pennylane/pull/1175)

  - `qml.tape.get_active_tape()` gets the currently recording tape.

  - `tape.stop_recording()` is a context manager that temporarily
    stops the currently recording tape from recording additional
    tapes or quantum operations.

  For example:

  ```pycon
  >>> with qml.tape.QuantumTape():
  ...     qml.RX(0, wires=0)
  ...     current_tape = qml.tape.get_active_tape()
  ...     with current_tape.stop_recording():
  ...         qml.RY(1.0, wires=1)
  ...     qml.RZ(2, wires=1)
  >>> current_tape.operations
  [RX(0, wires=[0]), RZ(2, wires=[1])]
  ```

* When printing `qml.Hamiltonian` objects, the terms are sorted by number of wires followed by coefficients.
  [(#981)](https://github.com/PennyLaneAI/pennylane/pull/981)

* Adds `qml.math.conj` to the PennyLane math module.
  [(#1143)](https://github.com/PennyLaneAI/pennylane/pull/1143)

  This new method will do elementwise conjugation to the given tensor-like object,
  correctly dispatching to the required tensor-manipulation framework
  to preserve differentiability.

  ```python
  >>> a = np.array([1.0 + 2.0j])
  >>> qml.math.conj(a)
  array([1.0 - 2.0j])
  ```

* The four-term parameter-shift rule, as used by the controlled rotation operations,
  has been updated to use coefficients that minimize the variance as per
  https://arxiv.org/abs/2104.05695.
  [(#1206)](https://github.com/PennyLaneAI/pennylane/pull/1206)

* A new transform `qml.transforms.invisible` has been added, to make it easier
  to transform QNodes.
  [(#1175)](https://github.com/PennyLaneAI/pennylane/pull/1175)

<h3>Breaking changes</h3>

* Devices do not have an `analytic` argument or attribute anymore.
  Instead, `shots` is the source of truth for whether a simulator
  estimates return values from a finite number of shots, or whether
  it returns analytic results (`shots=None`).
  [(#1079)](https://github.com/PennyLaneAI/pennylane/pull/1079)
  [(#1196)](https://github.com/PennyLaneAI/pennylane/pull/1196)

  ```python  
  dev_analytic = qml.device('default.qubit', wires=1, shots=None)
  dev_finite_shots = qml.device('default.qubit', wires=1, shots=1000)

  def circuit():
      qml.Hadamard(wires=0)
      return qml.expval(qml.PauliZ(wires=0))

  circuit_analytic = qml.QNode(circuit, dev_analytic)
  circuit_finite_shots = qml.QNode(circuit, dev_finite_shots)
  ```

  Devices with `shots=None` return deterministic, exact results:

  ```pycon
  >>> circuit_analytic()
  0.0
  >>> circuit_analytic()
  0.0
  ```
  Devices with `shots > 0` return stochastic results estimated from
  samples in each run:

  ```pycon
  >>> circuit_finite_shots()
  -0.062
  >>> circuit_finite_shots()
  0.034
  ```

  The `qml.sample()` measurement can only be used on devices on which the number
  of shots is set explicitly.

* If creating a QNode from a quantum function with an argument named `shots`,
  a `UserWarning` is raised, warning the user that this is a reserved
  argument to change the number of shots on a per-call basis.
  [(#1075)](https://github.com/PennyLaneAI/pennylane/pull/1075)

* For devices inheriting from `QubitDevice`, the methods `expval`, `var`, `sample`
  accept two new keyword arguments --- `shot_range` and `bin_size`.
  [(#1103)](https://github.com/PennyLaneAI/pennylane/pull/1103)

  These new arguments allow for the statistics to be performed on only a subset of device samples.
  This finer level of control is accessible from the main UI by instantiating a device with a batch
  of shots.

  For example, consider the following device:

  ```pycon
  >>> dev = qml.device("my_device", shots=[5, (10, 3), 100])
  ```

  This device will execute QNodes using 135 shots, however
  measurement statistics will be **course grained** across these 135
  shots:

  * All measurement statistics will first be computed using the
    first 5 shots --- that is, `shots_range=[0, 5]`, `bin_size=5`.

  * Next, the tuple `(10, 3)` indicates 10 shots, repeated 3 times. This will use
    `shot_range=[5, 35]`, performing the expectation value in bins of size 10
    (`bin_size=10`).

  * Finally, we repeat the measurement statistics for the final 100 shots,
    `shot_range=[35, 135]`, `bin_size=100`.


* The old PennyLane core has been removed, including the following modules:
  [(#1100)](https://github.com/PennyLaneAI/pennylane/pull/1100)

  - `pennylane.variables`
  - `pennylane.qnodes`

  As part of this change, the location of the new core within the Python
  module has been moved:

  - Moves `pennylane.tape.interfaces` → `pennylane.interfaces`
  - Merges `pennylane.CircuitGraph` and `pennylane.TapeCircuitGraph`  → `pennylane.CircuitGraph`
  - Merges `pennylane.OperationRecorder` and `pennylane.TapeOperationRecorder`  →
  - `pennylane.tape.operation_recorder`
  - Merges `pennylane.measure` and `pennylane.tape.measure` → `pennylane.measure`
  - Merges `pennylane.operation` and `pennylane.tape.operation` → `pennylane.operation`
  - Merges `pennylane._queuing` and `pennylane.tape.queuing` → `pennylane.queuing`

  This has no affect on import location.

  In addition,

  - All tape-mode functions have been removed (`qml.enable_tape()`, `qml.tape_mode_active()`),
  - All tape fixtures have been deleted,
  - Tests specifically for non-tape mode have been deleted.

* The device test suite no longer accepts the `analytic` keyword.
  [(#1216)](https://github.com/PennyLaneAI/pennylane/pull/1216)

<h3>Bug fixes</h3>

* Fixes a bug where using the circuit drawer with a `ControlledQubitUnitary`
  operation raised an error.
  [(#1174)](https://github.com/PennyLaneAI/pennylane/pull/1174)

* Fixes a bug and a test where the ``QuantumTape.is_sampled`` attribute was not
  being updated.
  [(#1126)](https://github.com/PennyLaneAI/pennylane/pull/1126)

* Fixes a bug where `BasisEmbedding` would not accept inputs whose bits are all ones
  or all zeros.
  [(#1114)](https://github.com/PennyLaneAI/pennylane/pull/1114)

* The `ExpvalCost` class raises an error if instantiated
  with non-expectation measurement statistics.
  [(#1106)](https://github.com/PennyLaneAI/pennylane/pull/1106)

* Fixes a bug where decompositions would reset the differentiation method
  of a QNode.
  [(#1117)](https://github.com/PennyLaneAI/pennylane/pull/1117)

* Fixes a bug where the second-order CV parameter-shift rule would error
  if attempting to compute the gradient of a QNode with more than one
  second-order observable.
  [(#1197)](https://github.com/PennyLaneAI/pennylane/pull/1197)

* Fixes a bug where repeated Torch interface applications after expansion caused an error.
  [(#1223)](https://github.com/PennyLaneAI/pennylane/pull/1223)

* Sampling works correctly with batches of shots specified as a list.
  [(#1232)](https://github.com/PennyLaneAI/pennylane/pull/1232)

<h3>Documentation</h3>

- Updated the diagram used in the Architectural overview page of the
  Development guide such that it doesn't mention Variables.
  [(#1235)](https://github.com/PennyLaneAI/pennylane/pull/1235)

- Typos addressed in templates documentation.
  [(#1094)](https://github.com/PennyLaneAI/pennylane/pull/1094)

- Upgraded the documentation to use Sphinx 3.5.3 and the new m2r2 package.
  [(#1186)](https://github.com/PennyLaneAI/pennylane/pull/1186)

- Added `flaky` as dependency for running tests in the documentation.
  [(#1113)](https://github.com/PennyLaneAI/pennylane/pull/1113)

<h3>Contributors</h3>

This release contains contributions from (in alphabetical order):

Shahnawaz Ahmed, Juan Miguel Arrazola, Thomas Bromley, Olivia Di Matteo, Alain Delgado Gran, Kyle
Godbey, Diego Guala, Theodor Isacsson, Josh Izaac, Soran Jahangiri, Nathan Killoran, Christina Lee,
Daniel Polatajko, Chase Roberts, Sankalp Sanand, Pritish Sehzpaul, Maria Schuld, Antal Száva, David Wierichs.


# Release 0.14.1

<h3>Bug fixes</h3>

* Fixes a testing bug where tests that required JAX would fail if JAX was not installed.
  The tests will now instead be skipped if JAX can not be imported.
  [(#1066)](https://github.com/PennyLaneAI/pennylane/pull/1066)

* Fixes a bug where inverse operations could not be differentiated
  using backpropagation on `default.qubit`.
  [(#1072)](https://github.com/PennyLaneAI/pennylane/pull/1072)

* The QNode has a new keyword argument, `max_expansion`, that determines the maximum number of times
  the internal circuit should be expanded when executed on a device. In addition, the default number
  of max expansions has been increased from 2 to 10, allowing devices that require more than two
  operator decompositions to be supported.
  [(#1074)](https://github.com/PennyLaneAI/pennylane/pull/1074)

* Fixes a bug where `Hamiltonian` objects created with non-list arguments raised an error for
  arithmetic operations. [(#1082)](https://github.com/PennyLaneAI/pennylane/pull/1082)

* Fixes a bug where `Hamiltonian` objects with no coefficients or operations would return a faulty
  result when used with `ExpvalCost`. [(#1082)](https://github.com/PennyLaneAI/pennylane/pull/1082)

<h3>Documentation</h3>

* Updates mentions of `generate_hamiltonian` to `molecular_hamiltonian` in the
  docstrings of the `ExpvalCost` and `Hamiltonian` classes.
  [(#1077)](https://github.com/PennyLaneAI/pennylane/pull/1077)

<h3>Contributors</h3>

This release contains contributions from (in alphabetical order):

Thomas Bromley, Josh Izaac, Antal Száva.



# Release 0.14.0

<h3>New features since last release</h3>

<h4>Perform quantum machine learning with JAX</h4>

* QNodes created with `default.qubit` now support a JAX interface, allowing JAX to be used
  to create, differentiate, and optimize hybrid quantum-classical models.
  [(#947)](https://github.com/PennyLaneAI/pennylane/pull/947)

  This is supported internally via a new `default.qubit.jax` device. This device runs end to end in
  JAX, meaning that it supports all of the awesome JAX transformations (`jax.vmap`, `jax.jit`,
  `jax.hessian`, etc).

  Here is an example of how to use the new JAX interface:

  ```python
  dev = qml.device("default.qubit", wires=1)
  @qml.qnode(dev, interface="jax", diff_method="backprop")
  def circuit(x):
      qml.RX(x[1], wires=0)
      qml.Rot(x[0], x[1], x[2], wires=0)
      return qml.expval(qml.PauliZ(0))

  weights = jnp.array([0.2, 0.5, 0.1])
  grad_fn = jax.grad(circuit)
  print(grad_fn(weights))
  ```

  Currently, only `diff_method="backprop"` is supported, with plans to support more in the future.

<h4>New, faster, quantum gradient methods</h4>

* A new differentiation method has been added for use with simulators. The `"adjoint"`
  method operates after a forward pass by iteratively applying inverse gates to scan backwards
  through the circuit.
  [(#1032)](https://github.com/PennyLaneAI/pennylane/pull/1032)

  This method is similar to the reversible method, but has a lower time
  overhead and a similar memory overhead. It follows the approach provided by
  [Jones and Gacon](https://arxiv.org/abs/2009.02823). This method is only compatible with certain
  statevector-based devices such as `default.qubit`.

  Example use:

  ```python
  import pennylane as qml

  wires = 1
  device = qml.device("default.qubit", wires=wires)

  @qml.qnode(device, diff_method="adjoint")
  def f(params):
      qml.RX(0.1, wires=0)
      qml.Rot(*params, wires=0)
      qml.RX(-0.3, wires=0)
      return qml.expval(qml.PauliZ(0))

  params = [0.1, 0.2, 0.3]
  qml.grad(f)(params)
  ```

* The default logic for choosing the 'best' differentiation method has been altered
  to improve performance.
  [(#1008)](https://github.com/PennyLaneAI/pennylane/pull/1008)

  - If the quantum device provides its own gradient, this is now the preferred
    differentiation method.

  - If the quantum device natively supports classical
    backpropagation, this is now preferred over the parameter-shift rule.

    This will lead to marked speed improvement during optimization when using
    `default.qubit`, with a sight penalty on the forward-pass evaluation.

  More details are available below in the 'Improvements' section for plugin developers.

* PennyLane now supports analytical quantum gradients for noisy channels, in addition to its
  existing support for unitary operations. The noisy channels `BitFlip`, `PhaseFlip`, and
  `DepolarizingChannel` all support analytic gradients out of the box.
  [(#968)](https://github.com/PennyLaneAI/pennylane/pull/968)

* A method has been added for calculating the Hessian of quantum circuits using the second-order
  parameter shift formula.
  [(#961)](https://github.com/PennyLaneAI/pennylane/pull/961)

  The following example shows the calculation of the Hessian:

  ```python
  n_wires = 5
  weights = [2.73943676, 0.16289932, 3.4536312, 2.73521126, 2.6412488]

  dev = qml.device("default.qubit", wires=n_wires)

  with qml.tape.QubitParamShiftTape() as tape:
      for i in range(n_wires):
          qml.RX(weights[i], wires=i)

      qml.CNOT(wires=[0, 1])
      qml.CNOT(wires=[2, 1])
      qml.CNOT(wires=[3, 1])
      qml.CNOT(wires=[4, 3])

      qml.expval(qml.PauliZ(1))

  print(tape.hessian(dev))
  ```

  The Hessian is not yet supported via classical machine learning interfaces, but will
  be added in a future release.

<h4>More operations and templates</h4>

* Two new error channels, `BitFlip` and `PhaseFlip` have been added.
  [(#954)](https://github.com/PennyLaneAI/pennylane/pull/954)

  They can be used in the same manner as existing error channels:

  ```python
  dev = qml.device("default.mixed", wires=2)

  @qml.qnode(dev)
  def circuit():
      qml.RX(0.3, wires=0)
      qml.RY(0.5, wires=1)
      qml.BitFlip(0.01, wires=0)
      qml.PhaseFlip(0.01, wires=1)
      return qml.expval(qml.PauliZ(0))
  ```

* Apply permutations to wires using the `Permute` subroutine.
  [(#952)](https://github.com/PennyLaneAI/pennylane/pull/952)

  ```python
  import pennylane as qml
  dev = qml.device('default.qubit', wires=5)

  @qml.qnode(dev)
  def apply_perm():
      # Send contents of wire 4 to wire 0, of wire 2 to wire 1, etc.
      qml.templates.Permute([4, 2, 0, 1, 3], wires=dev.wires)
      return qml.expval(qml.PauliZ(0))
  ```

<h4>QNode transformations</h4>

* The `qml.metric_tensor` function transforms a QNode to produce the Fubini-Study
  metric tensor with full autodifferentiation support---even on hardware.
  [(#1014)](https://github.com/PennyLaneAI/pennylane/pull/1014)

  Consider the following QNode:

  ```python
  dev = qml.device("default.qubit", wires=3)

  @qml.qnode(dev, interface="autograd")
  def circuit(weights):
      # layer 1
      qml.RX(weights[0, 0], wires=0)
      qml.RX(weights[0, 1], wires=1)

      qml.CNOT(wires=[0, 1])
      qml.CNOT(wires=[1, 2])

      # layer 2
      qml.RZ(weights[1, 0], wires=0)
      qml.RZ(weights[1, 1], wires=2)

      qml.CNOT(wires=[0, 1])
      qml.CNOT(wires=[1, 2])
      return qml.expval(qml.PauliZ(0) @ qml.PauliZ(1)), qml.expval(qml.PauliY(2))
  ```

  We can use the `metric_tensor` function to generate a new function, that returns the
  metric tensor of this QNode:

  ```pycon
  >>> met_fn = qml.metric_tensor(circuit)
  >>> weights = np.array([[0.1, 0.2, 0.3], [0.4, 0.5, 0.6]], requires_grad=True)
  >>> met_fn(weights)
  tensor([[0.25  , 0.    , 0.    , 0.    ],
          [0.    , 0.25  , 0.    , 0.    ],
          [0.    , 0.    , 0.0025, 0.0024],
          [0.    , 0.    , 0.0024, 0.0123]], requires_grad=True)
  ```

  The returned metric tensor is also fully differentiable, in all interfaces.
  For example, differentiating the `(3, 2)` element:

  ```pycon
  >>> grad_fn = qml.grad(lambda x: met_fn(x)[3, 2])
  >>> grad_fn(weights)
  array([[ 0.04867729, -0.00049502,  0.        ],
         [ 0.        ,  0.        ,  0.        ]])
  ```

  Differentiation is also supported using Torch, Jax, and TensorFlow.

* Adds the new function `qml.math.cov_matrix()`. This function accepts a list of commuting
  observables, and the probability distribution in the shared observable eigenbasis after the
  application of an ansatz. It uses these to construct the covariance matrix in a *framework
  independent* manner, such that the output covariance matrix is autodifferentiable.
  [(#1012)](https://github.com/PennyLaneAI/pennylane/pull/1012)

  For example, consider the following ansatz and observable list:

  ```python3
  obs_list = [qml.PauliX(0) @ qml.PauliZ(1), qml.PauliY(2)]
  ansatz = qml.templates.StronglyEntanglingLayers
  ```

  We can construct a QNode to output the probability distribution in the shared eigenbasis of the
  observables:

  ```python
  dev = qml.device("default.qubit", wires=3)

  @qml.qnode(dev, interface="autograd")
  def circuit(weights):
      ansatz(weights, wires=[0, 1, 2])
      # rotate into the basis of the observables
      for o in obs_list:
          o.diagonalizing_gates()
      return qml.probs(wires=[0, 1, 2])
  ```

  We can now compute the covariance matrix:

  ```pycon
  >>> weights = qml.init.strong_ent_layers_normal(n_layers=2, n_wires=3)
  >>> cov = qml.math.cov_matrix(circuit(weights), obs_list)
  >>> cov
  array([[0.98707611, 0.03665537],
         [0.03665537, 0.99998377]])
  ```

  Autodifferentiation is fully supported using all interfaces:

  ```pycon
  >>> cost_fn = lambda weights: qml.math.cov_matrix(circuit(weights), obs_list)[0, 1]
  >>> qml.grad(cost_fn)(weights)[0]
  array([[[ 4.94240914e-17, -2.33786398e-01, -1.54193959e-01],
          [-3.05414996e-17,  8.40072236e-04,  5.57884080e-04],
          [ 3.01859411e-17,  8.60411436e-03,  6.15745204e-04]],

         [[ 6.80309533e-04, -1.23162742e-03,  1.08729813e-03],
          [-1.53863193e-01, -1.38700657e-02, -1.36243323e-01],
          [-1.54665054e-01, -1.89018172e-02, -1.56415558e-01]]])
  ```

* A new  `qml.draw` function is available, allowing QNodes to be easily
  drawn without execution by providing example input.
  [(#962)](https://github.com/PennyLaneAI/pennylane/pull/962)

  ```python
  @qml.qnode(dev)
  def circuit(a, w):
      qml.Hadamard(0)
      qml.CRX(a, wires=[0, 1])
      qml.Rot(*w, wires=[1])
      qml.CRX(-a, wires=[0, 1])
      return qml.expval(qml.PauliZ(0) @ qml.PauliZ(1))
  ```

  The QNode circuit structure may depend on the input arguments;
  this is taken into account by passing example QNode arguments
  to the `qml.draw()` drawing function:

  ```pycon
  >>> drawer = qml.draw(circuit)
  >>> result = drawer(a=2.3, w=[1.2, 3.2, 0.7])
  >>> print(result)
  0: ──H──╭C────────────────────────────╭C─────────╭┤ ⟨Z ⊗ Z⟩
  1: ─────╰RX(2.3)──Rot(1.2, 3.2, 0.7)──╰RX(-2.3)──╰┤ ⟨Z ⊗ Z⟩
  ```

<h4>A faster, leaner, and more flexible core</h4>

* The new core of PennyLane, rewritten from the ground up and developed over the last few release
  cycles, has achieved feature parity and has been made the new default in PennyLane v0.14. The old
  core has been marked as deprecated, and will be removed in an upcoming release.
  [(#1046)](https://github.com/PennyLaneAI/pennylane/pull/1046)
  [(#1040)](https://github.com/PennyLaneAI/pennylane/pull/1040)
  [(#1034)](https://github.com/PennyLaneAI/pennylane/pull/1034)
  [(#1035)](https://github.com/PennyLaneAI/pennylane/pull/1035)
  [(#1027)](https://github.com/PennyLaneAI/pennylane/pull/1027)
  [(#1026)](https://github.com/PennyLaneAI/pennylane/pull/1026)
  [(#1021)](https://github.com/PennyLaneAI/pennylane/pull/1021)
  [(#1054)](https://github.com/PennyLaneAI/pennylane/pull/1054)
  [(#1049)](https://github.com/PennyLaneAI/pennylane/pull/1049)

  While high-level PennyLane code and tutorials remain unchanged, the new core
  provides several advantages and improvements:

  - **Faster and more optimized**: The new core provides various performance optimizations, reducing
    pre- and post-processing overhead, and reduces the number of quantum evaluations in certain
    cases.

  - **Support for in-QNode classical processing**: this allows for differentiable classical
    processing within the QNode.

    ```python
    dev = qml.device("default.qubit", wires=1)

    @qml.qnode(dev, interface="tf")
    def circuit(p):
        qml.RX(tf.sin(p[0])**2 + p[1], wires=0)
        return qml.expval(qml.PauliZ(0))
    ```

    The classical processing functions used within the QNode must match
    the QNode interface. Here, we use TensorFlow:

    ```pycon
    >>> params = tf.Variable([0.5, 0.1], dtype=tf.float64)
    >>> with tf.GradientTape() as tape:
    ...     res = circuit(params)
    >>> grad = tape.gradient(res, params)
    >>> print(res)
    tf.Tensor(0.9460913127754935, shape=(), dtype=float64)
    >>> print(grad)
    tf.Tensor([-0.27255248 -0.32390003], shape=(2,), dtype=float64)
    ```

    As a result of this change, quantum decompositions that require classical processing
    are fully supported and end-to-end differentiable in tape mode.

  - **No more Variable wrapping**: QNode arguments no longer become `Variable`
    objects within the QNode.

    ```python
    dev = qml.device("default.qubit", wires=1)

    @qml.qnode(dev)
    def circuit(x):
        print("Parameter value:", x)
        qml.RX(x, wires=0)
        return qml.expval(qml.PauliZ(0))
    ```

    Internal QNode parameters can be easily inspected, printed, and manipulated:

    ```pycon
    >>> circuit(0.5)
    Parameter value: 0.5
    tensor(0.87758256, requires_grad=True)
    ```

  - **Less restrictive QNode signatures**: There is no longer any restriction on the QNode signature; the QNode can be
    defined and called following the same rules as standard Python functions.

    For example, the following QNode uses positional, named, and variable
    keyword arguments:

    ```python
    x = torch.tensor(0.1, requires_grad=True)
    y = torch.tensor([0.2, 0.3], requires_grad=True)
    z = torch.tensor(0.4, requires_grad=True)

    @qml.qnode(dev, interface="torch")
    def circuit(p1, p2=y, **kwargs):
        qml.RX(p1, wires=0)
        qml.RY(p2[0] * p2[1], wires=0)
        qml.RX(kwargs["p3"], wires=0)
        return qml.var(qml.PauliZ(0))
    ```

    When we call the QNode, we may pass the arguments by name
    even if defined positionally; any argument not provided will
    use the default value.

    ```pycon
    >>> res = circuit(p1=x, p3=z)
    >>> print(res)
    tensor(0.2327, dtype=torch.float64, grad_fn=<SelectBackward>)
    >>> res.backward()
    >>> print(x.grad, y.grad, z.grad)
    tensor(0.8396) tensor([0.0289, 0.0193]) tensor(0.8387)
    ```

    This extends to the `qnn` module, where `KerasLayer` and `TorchLayer` modules
    can be created from QNodes with unrestricted signatures.

  - **Smarter measurements:** QNodes can now measure wires more than once, as
    long as all observables are commuting:

    ```python
    @qml.qnode(dev)
    def circuit(x):
        qml.RX(x, wires=0)
        return [
            qml.expval(qml.PauliZ(0)),
            qml.expval(qml.PauliZ(0) @ qml.PauliZ(1))
        ]
    ```

    Further, the `qml.ExpvalCost()` function allows for optimizing
    measurements to reduce the number of quantum evaluations required.

  With the new PennyLane core, there are a few small breaking changes, detailed
  below in the 'Breaking Changes' section.

<h3>Improvements</h3>

* The built-in PennyLane optimizers allow more flexible cost functions. The cost function passed to most optimizers
  may accept any combination of trainable arguments, non-trainable arguments, and keyword arguments.
  [(#959)](https://github.com/PennyLaneAI/pennylane/pull/959)
  [(#1053)](https://github.com/PennyLaneAI/pennylane/pull/1053)

  The full changes apply to:

  * `AdagradOptimizer`
  * `AdamOptimizer`
  * `GradientDescentOptimizer`
  * `MomentumOptimizer`
  * `NesterovMomentumOptimizer`
  * `RMSPropOptimizer`
  * `RotosolveOptimizer`

  The `requires_grad=False` property must mark any non-trainable constant argument.
  The `RotoselectOptimizer` allows passing only keyword arguments.

  Example use:

  ```python
  def cost(x, y, data, scale=1.0):
      return scale * (x[0]-data)**2 + scale * (y-data)**2

  x = np.array([1.], requires_grad=True)
  y = np.array([1.0])
  data = np.array([2.], requires_grad=False)

  opt = qml.GradientDescentOptimizer()

  # the optimizer step and step_and_cost methods can
  # now update multiple parameters at once
  x_new, y_new, data = opt.step(cost, x, y, data, scale=0.5)
  (x_new, y_new, data), value = opt.step_and_cost(cost, x, y, data, scale=0.5)

  # list and tuple unpacking is also supported
  params = (x, y, data)
  params = opt.step(cost, *params)
  ```

* The circuit drawer has been updated to support the inclusion of unused or inactive
  wires, by passing the `show_all_wires` argument.
  [(#1033)](https://github.com/PennyLaneAI/pennylane/pull/1033)

  ```python
  dev = qml.device('default.qubit', wires=[-1, "a", "q2", 0])

  @qml.qnode(dev)
  def circuit():
      qml.Hadamard(wires=-1)
      qml.CNOT(wires=[-1, "q2"])
      return qml.expval(qml.PauliX(wires="q2"))
  ```

  ```pycon
  >>> print(qml.draw(circuit, show_all_wires=True)())
  >>>
   -1: ──H──╭C──┤
    a: ─────│───┤
   q2: ─────╰X──┤ ⟨X⟩
    0: ─────────┤
  ```

* The logic for choosing the 'best' differentiation method has been altered
  to improve performance.
  [(#1008)](https://github.com/PennyLaneAI/pennylane/pull/1008)

  - If the device provides its own gradient, this is now the preferred
    differentiation method.

  - If a device provides additional interface-specific versions that natively support classical
    backpropagation, this is now preferred over the parameter-shift rule.

    Devices define additional interface-specific devices via their `capabilities()` dictionary. For
    example, `default.qubit` supports supplementary devices for TensorFlow, Autograd, and JAX:

    ```python
    {
      "passthru_devices": {
          "tf": "default.qubit.tf",
          "autograd": "default.qubit.autograd",
          "jax": "default.qubit.jax",
      },
    }
    ```

  As a result of this change, if the QNode `diff_method` is not explicitly provided,
  it is possible that the QNode will run on a *supplementary device* of the device that was
  specifically provided:

  ```python
  dev = qml.device("default.qubit", wires=2)
  qml.QNode(dev) # will default to backprop on default.qubit.autograd
  qml.QNode(dev, interface="tf") # will default to backprop on default.qubit.tf
  qml.QNode(dev, interface="jax") # will default to backprop on default.qubit.jax
  ```

* The `default.qubit` device has been updated so that internally it applies operations in a more
  functional style, i.e., by accepting an input state and returning an evolved state.
  [(#1025)](https://github.com/PennyLaneAI/pennylane/pull/1025)

* A new test series, `pennylane/devices/tests/test_compare_default_qubit.py`, has been added, allowing to test if
  a chosen device gives the same result as `default.qubit`.
  [(#897)](https://github.com/PennyLaneAI/pennylane/pull/897)

  Three tests are added:

  - `test_hermitian_expectation`,
  - `test_pauliz_expectation_analytic`, and
  - `test_random_circuit`.

* Adds the following agnostic tensor manipulation functions to the `qml.math` module: `abs`,
  `angle`, `arcsin`, `concatenate`, `dot`, `squeeze`, `sqrt`, `sum`, `take`, `where`. These functions are
  required to fully support end-to-end differentiable Mottonen and Amplitude embedding.
  [(#922)](https://github.com/PennyLaneAI/pennylane/pull/922)
  [(#1011)](https://github.com/PennyLaneAI/pennylane/pull/1011)

* The `qml.math` module now supports JAX.
  [(#985)](https://github.com/XanaduAI/software-docs/pull/274)

* Several improvements have been made to the `Wires` class to reduce overhead and simplify the logic
  of how wire labels are interpreted:
  [(#1019)](https://github.com/PennyLaneAI/pennylane/pull/1019)
  [(#1010)](https://github.com/PennyLaneAI/pennylane/pull/1010)
  [(#1005)](https://github.com/PennyLaneAI/pennylane/pull/1005)
  [(#983)](https://github.com/PennyLaneAI/pennylane/pull/983)
  [(#967)](https://github.com/PennyLaneAI/pennylane/pull/967)

  - If the input `wires` to a wires class instantiation `Wires(wires)` can be iterated over,
    its elements are interpreted as wire labels. Otherwise, `wires` is interpreted as a single wire label.
    The only exception to this are strings, which are always interpreted as a single
    wire label, so users can address wires with labels such as `"ancilla"`.

  - Any type can now be a wire label as long as it is hashable. The hash is used to establish
    the uniqueness of two labels.

  - Indexing wires objects now returns a label, instead of a new `Wires` object. For example:

    ```pycon
    >>> w = Wires([0, 1, 2])
    >>> w[1]
    >>> 1
    ```

  - The check for uniqueness of wires moved from `Wires` instantiation to
    the `qml.wires._process` function in order to reduce overhead from repeated
    creation of `Wires` instances.

  - Calls to the `Wires` class are substantially reduced, for example by avoiding to call
    Wires on Wires instances on `Operation` instantiation, and by using labels instead of
    `Wires` objects inside the default qubit device.

* Adds the `PauliRot` generator to the `qml.operation` module. This
  generator is required to construct the metric tensor.
  [(#963)](https://github.com/PennyLaneAI/pennylane/pull/963)

* The templates are modified to make use of the new `qml.math` module, for framework-agnostic
  tensor manipulation. This allows the template library to be differentiable
  in backpropagation mode (`diff_method="backprop"`).
  [(#873)](https://github.com/PennyLaneAI/pennylane/pull/873)

* The circuit drawer now allows for the wire order to be (optionally) modified:
  [(#992)](https://github.com/PennyLaneAI/pennylane/pull/992)

  ```pycon
  >>> dev = qml.device('default.qubit', wires=["a", -1, "q2"])
  >>> @qml.qnode(dev)
  ... def circuit():
  ...     qml.Hadamard(wires=-1)
  ...     qml.CNOT(wires=["a", "q2"])
  ...     qml.RX(0.2, wires="a")
  ...     return qml.expval(qml.PauliX(wires="q2"))
  ```

  Printing with default wire order of the device:

  ```pycon
  >>> print(circuit.draw())
    a: ─────╭C──RX(0.2)──┤
   -1: ──H──│────────────┤
   q2: ─────╰X───────────┤ ⟨X⟩
  ```

  Changing the wire order:

  ```pycon
  >>> print(circuit.draw(wire_order=["q2", "a", -1]))
   q2: ──╭X───────────┤ ⟨X⟩
    a: ──╰C──RX(0.2)──┤
   -1: ───H───────────┤
  ```

<h3>Breaking changes</h3>

* QNodes using the new PennyLane core will no longer accept ragged arrays as inputs.

* When using the new PennyLane core and the Autograd interface, non-differentiable data passed
  as a QNode argument or a gate must have the `requires_grad` property set to `False`:

  ```python
  @qml.qnode(dev)
  def circuit(weights, data):
      basis_state = np.array([1, 0, 1, 1], requires_grad=False)
      qml.BasisState(basis_state, wires=[0, 1, 2, 3])
      qml.templates.AmplitudeEmbedding(data, wires=[0, 1, 2, 3])
      qml.templates.BasicEntanglerLayers(weights, wires=[0, 1, 2, 3])
      return qml.probs(wires=0)

  data = np.array(data, requires_grad=False)
  weights = np.array(weights, requires_grad=True)
  circuit(weights, data)
  ```

<h3>Bug fixes</h3>

* Fixes an issue where if the constituent observables of a tensor product do not exist in the queue,
  an error is raised. With this fix, they are first queued before annotation occurs.
  [(#1038)](https://github.com/PennyLaneAI/pennylane/pull/1038)

* Fixes an issue with tape expansions where information about sampling
  (specifically the `is_sampled` tape attribute) was not preserved.
  [(#1027)](https://github.com/PennyLaneAI/pennylane/pull/1027)

* Tape expansion was not properly taking into devices that supported inverse operations,
  causing inverse operations to be unnecessarily decomposed. The QNode tape expansion logic, as well
  as the `Operation.expand()` method, has been modified to fix this.
  [(#956)](https://github.com/PennyLaneAI/pennylane/pull/956)

* Fixes an issue where the Autograd interface was not unwrapping non-differentiable
  PennyLane tensors, which can cause issues on some devices.
  [(#941)](https://github.com/PennyLaneAI/pennylane/pull/941)

* `qml.vqe.Hamiltonian` prints any observable with any number of strings.
  [(#987)](https://github.com/PennyLaneAI/pennylane/pull/987)

* Fixes a bug where parameter-shift differentiation would fail if the QNode
  contained a single probability output.
  [(#1007)](https://github.com/PennyLaneAI/pennylane/pull/1007)

* Fixes an issue when using trainable parameters that are lists/arrays with `tape.vjp`.
  [(#1042)](https://github.com/PennyLaneAI/pennylane/pull/1042)

* The `TensorN` observable is updated to support being copied without any parameters or wires passed.
  [(#1047)](https://github.com/PennyLaneAI/pennylane/pull/1047)

* Fixed deprecation warning when importing `Sequence` from `collections` instead of `collections.abc` in `vqe/vqe.py`.
  [(#1051)](https://github.com/PennyLaneAI/pennylane/pull/1051)

<h3>Contributors</h3>

This release contains contributions from (in alphabetical order):

Juan Miguel Arrazola, Thomas Bromley, Olivia Di Matteo, Theodor Isacsson, Josh Izaac, Christina Lee,
Alejandro Montanez, Steven Oud, Chase Roberts, Sankalp Sanand, Maria Schuld, Antal
Száva, David Wierichs, Jiahao Yao.

# Release 0.13.0

<h3>New features since last release</h3>

<h4>Automatically optimize the number of measurements</h4>

* QNodes in tape mode now support returning observables on the same wire whenever the observables are
  qubit-wise commuting Pauli words. Qubit-wise commuting observables can be evaluated with a
  *single* device run as they are diagonal in the same basis, via a shared set of single-qubit rotations.
  [(#882)](https://github.com/PennyLaneAI/pennylane/pull/882)

  The following example shows a single QNode returning the expectation values of
  the qubit-wise commuting Pauli words `XX` and `XI`:

  ```python
  qml.enable_tape()

  @qml.qnode(dev)
  def f(x):
      qml.Hadamard(wires=0)
      qml.Hadamard(wires=1)
      qml.CRot(0.1, 0.2, 0.3, wires=[1, 0])
      qml.RZ(x, wires=1)
      return qml.expval(qml.PauliX(0) @ qml.PauliX(1)), qml.expval(qml.PauliX(0))
  ```

  ```pycon
  >>> f(0.4)
  tensor([0.89431013, 0.9510565 ], requires_grad=True)
  ```

* The `ExpvalCost` class (previously `VQECost`) now provides observable optimization using the
  `optimize` argument, resulting in potentially fewer device executions.
  [(#902)](https://github.com/PennyLaneAI/pennylane/pull/902)

  This is achieved by separating the observables composing the Hamiltonian into qubit-wise
  commuting groups and evaluating those groups on a single QNode using functionality from the
  `qml.grouping` module:

  ```python
  qml.enable_tape()
  commuting_obs = [qml.PauliX(0), qml.PauliX(0) @ qml.PauliZ(1)]
  H = qml.vqe.Hamiltonian([1, 1], commuting_obs)

  dev = qml.device("default.qubit", wires=2)
  ansatz = qml.templates.StronglyEntanglingLayers

  cost_opt = qml.ExpvalCost(ansatz, H, dev, optimize=True)
  cost_no_opt = qml.ExpvalCost(ansatz, H, dev, optimize=False)

  params = qml.init.strong_ent_layers_uniform(3, 2)
  ```

  Grouping these commuting observables leads to fewer device executions:

  ```pycon
  >>> cost_opt(params)
  >>> ex_opt = dev.num_executions
  >>> cost_no_opt(params)
  >>> ex_no_opt = dev.num_executions - ex_opt
  >>> print("Number of executions:", ex_no_opt)
  Number of executions: 2
  >>> print("Number of executions (optimized):", ex_opt)
  Number of executions (optimized): 1
  ```

<h4>New quantum gradient features</h4>

* Compute the analytic gradient of quantum circuits in parallel on supported devices.
  [(#840)](https://github.com/PennyLaneAI/pennylane/pull/840)

  This release introduces support for batch execution of circuits, via a new device API method
  `Device.batch_execute()`. Devices that implement this new API support submitting a batch of
  circuits for *parallel* evaluation simultaneously, which can significantly reduce the computation time.

  Furthermore, if using tape mode and a compatible device, gradient computations will
  automatically make use of the new batch API---providing a speedup during optimization.

* Gradient recipes are now much more powerful, allowing for operations to define their gradient
  via an arbitrary linear combination of circuit evaluations.
  [(#909)](https://github.com/PennyLaneAI/pennylane/pull/909)
  [(#915)](https://github.com/PennyLaneAI/pennylane/pull/915)

  With this change, gradient recipes can now be of the form
  :math:`\frac{\partial}{\partial\phi_k}f(\phi_k) = \sum_{i} c_i f(a_i \phi_k + s_i )`,
  and are no longer restricted to two-term shifts with identical (but opposite in sign) shift values.

  As a result, PennyLane now supports native analytic quantum gradients for the
  controlled rotation operations `CRX`, `CRY`, `CRZ`, and `CRot`. This allows for parameter-shift
  analytic gradients on hardware, without decomposition.

  Note that this is a breaking change for developers; please see the *Breaking Changes* section
  for more details.

* The `qnn.KerasLayer` class now supports differentiating the QNode through classical
  backpropagation in tape mode.
  [(#869)](https://github.com/PennyLaneAI/pennylane/pull/869)

  ```python
  qml.enable_tape()

  dev = qml.device("default.qubit.tf", wires=2)

  @qml.qnode(dev, interface="tf", diff_method="backprop")
  def f(inputs, weights):
      qml.templates.AngleEmbedding(inputs, wires=range(2))
      qml.templates.StronglyEntanglingLayers(weights, wires=range(2))
      return [qml.expval(qml.PauliZ(i)) for i in range(2)]

  weight_shapes = {"weights": (3, 2, 3)}

  qlayer = qml.qnn.KerasLayer(f, weight_shapes, output_dim=2)

  inputs = tf.constant(np.random.random((4, 2)), dtype=tf.float32)

  with tf.GradientTape() as tape:
      out = qlayer(inputs)

  tape.jacobian(out, qlayer.trainable_weights)
  ```

<h4>New operations, templates, and measurements</h4>

* Adds the `qml.density_matrix` QNode return with partial trace capabilities.
  [(#878)](https://github.com/PennyLaneAI/pennylane/pull/878)

  The density matrix over the provided wires is returned, with all other subsystems traced out.
  `qml.density_matrix` currently works for both the `default.qubit` and `default.mixed` devices.

  ```python
  qml.enable_tape()
  dev = qml.device("default.qubit", wires=2)

  def circuit(x):
      qml.PauliY(wires=0)
      qml.Hadamard(wires=1)
      return qml.density_matrix(wires=[1])  # wire 0 is traced out
  ```

* Adds the square-root X gate `SX`. [(#871)](https://github.com/PennyLaneAI/pennylane/pull/871)

  ```python
  dev = qml.device("default.qubit", wires=1)

  @qml.qnode(dev)
  def circuit():
      qml.SX(wires=[0])
      return qml.expval(qml.PauliZ(wires=[0]))
  ```

* Two new hardware-efficient particle-conserving templates have been implemented
  to perform VQE-based quantum chemistry simulations. The new templates apply
  several layers of the particle-conserving entanglers proposed in Figs. 2a and 2b
  of Barkoutsos *et al*., [arXiv:1805.04340](https://arxiv.org/abs/1805.04340)
  [(#875)](https://github.com/PennyLaneAI/pennylane/pull/875)
  [(#876)](https://github.com/PennyLaneAI/pennylane/pull/876)

<h4>Estimate and track resources</h4>

* The `QuantumTape` class now contains basic resource estimation functionality. The method
  `tape.get_resources()` returns a dictionary with a list of the constituent operations and the
  number of times they appear in the circuit. Similarly, `tape.get_depth()` computes the circuit depth.
  [(#862)](https://github.com/PennyLaneAI/pennylane/pull/862)

  ```pycon
  >>> with qml.tape.QuantumTape() as tape:
  ...    qml.Hadamard(wires=0)
  ...    qml.RZ(0.26, wires=1)
  ...    qml.CNOT(wires=[1, 0])
  ...    qml.Rot(1.8, -2.7, 0.2, wires=0)
  ...    qml.Hadamard(wires=1)
  ...    qml.CNOT(wires=[0, 1])
  ...    qml.expval(qml.PauliZ(0) @ qml.PauliZ(1))
  >>> tape.get_resources()
  {'Hadamard': 2, 'RZ': 1, 'CNOT': 2, 'Rot': 1}
  >>> tape.get_depth()
  4
  ```

* The number of device executions over a QNode's lifetime can now be returned using `num_executions`.
  [(#853)](https://github.com/PennyLaneAI/pennylane/pull/853)

  ```pycon
  >>> dev = qml.device("default.qubit", wires=2)
  >>> @qml.qnode(dev)
  ... def circuit(x, y):
  ...    qml.RX(x, wires=[0])
  ...    qml.RY(y, wires=[1])
  ...    qml.CNOT(wires=[0, 1])
  ...    return qml.expval(qml.PauliZ(0) @ qml.PauliX(1))
  >>> for _ in range(10):
  ...    circuit(0.432, 0.12)
  >>> print(dev.num_executions)
  10
  ```

<h3>Improvements</h3>

* Support for tape mode has improved across PennyLane. The following features now work in tape mode:

  - QNode collections [(#863)](https://github.com/PennyLaneAI/pennylane/pull/863)

  - `qnn.ExpvalCost` [(#863)](https://github.com/PennyLaneAI/pennylane/pull/863)
    [(#911)](https://github.com/PennyLaneAI/pennylane/pull/911)

  - `qml.qnn.KerasLayer` [(#869)](https://github.com/PennyLaneAI/pennylane/pull/869)

  - `qml.qnn.TorchLayer` [(#865)](https://github.com/PennyLaneAI/pennylane/pull/865)

  - The `qml.qaoa` module [(#905)](https://github.com/PennyLaneAI/pennylane/pull/905)

* A new function, `qml.refresh_devices()`, has been added, allowing PennyLane to
  rescan installed PennyLane plugins and refresh the device list. In addition, the `qml.device`
  loader will attempt to refresh devices if the required plugin device cannot be found.
  This will result in an improved experience if installing PennyLane and plugins within
  a running Python session (for example, on Google Colab), and avoid the need to
  restart the kernel/runtime.
  [(#907)](https://github.com/PennyLaneAI/pennylane/pull/907)

* When using `grad_fn = qml.grad(cost)` to compute the gradient of a cost function with the Autograd
  interface, the value of the intermediate forward pass is now available via the `grad_fn.forward`
  property
  [(#914)](https://github.com/PennyLaneAI/pennylane/pull/914):

  ```python
  def cost_fn(x, y):
      return 2 * np.sin(x[0]) * np.exp(-x[1]) + x[0] ** 3 + np.cos(y)

  params = np.array([0.1, 0.5], requires_grad=True)
  data = np.array(0.65, requires_grad=False)
  grad_fn = qml.grad(cost_fn)

  grad_fn(params, data)  # perform backprop and evaluate the gradient
  grad_fn.forward  # the cost function value
  ```

* Gradient-based optimizers now have a `step_and_cost` method that returns
  both the next step as well as the objective (cost) function output.
  [(#916)](https://github.com/PennyLaneAI/pennylane/pull/916)

  ```pycon
  >>> opt = qml.GradientDescentOptimizer()
  >>> params, cost = opt.step_and_cost(cost_fn, params)
  ```

* PennyLane provides a new experimental module `qml.proc` which provides framework-agnostic processing
  functions for array and tensor manipulations.
  [(#886)](https://github.com/PennyLaneAI/pennylane/pull/886)

  Given the input tensor-like object, the call is
  dispatched to the corresponding array manipulation framework, allowing for end-to-end
  differentiation to be preserved.

  ```pycon
  >>> x = torch.tensor([1., 2.])
  >>> qml.proc.ones_like(x)
  tensor([1, 1])
  >>> y = tf.Variable([[0], [5]])
  >>> qml.proc.ones_like(y, dtype=np.complex128)
  <tf.Tensor: shape=(2, 1), dtype=complex128, numpy=
  array([[1.+0.j],
         [1.+0.j]])>
  ```

  Note that these functions are experimental, and only a subset of common functionality is
  supported. Furthermore, the names and behaviour of these functions may differ from similar
  functions in common frameworks; please refer to the function docstrings for more details.

* The gradient methods in tape mode now fully separate the quantum and classical processing. Rather
  than returning the evaluated gradients directly, they now return a tuple containing the required
  quantum and classical processing steps.
  [(#840)](https://github.com/PennyLaneAI/pennylane/pull/840)

  ```python
  def gradient_method(idx, param, **options):
      # generate the quantum tapes that must be computed
      # to determine the quantum gradient
      tapes = quantum_gradient_tapes(self)

      def processing_fn(results):
          # perform classical processing on the evaluated tapes
          # returning the evaluated quantum gradient
          return classical_processing(results)

      return tapes, processing_fn
  ```

  The `JacobianTape.jacobian()` method has been similarly modified to accumulate all gradient
  quantum tapes and classical processing functions, evaluate all quantum tapes simultaneously,
  and then apply the post-processing functions to the evaluated tape results.

* The MultiRZ gate now has a defined generator, allowing it to be used in quantum natural gradient
  optimization.
  [(#912)](https://github.com/PennyLaneAI/pennylane/pull/912)

* The CRot gate now has a `decomposition` method, which breaks the gate down into rotations
  and CNOT gates. This allows `CRot` to be used on devices that do not natively support it.
  [(#908)](https://github.com/PennyLaneAI/pennylane/pull/908)

* The classical processing in the `MottonenStatePreparation` template has been largely
  rewritten to use dense matrices and tensor manipulations wherever possible.
  This is in preparation to support differentiation through the template in the future.
  [(#864)](https://github.com/PennyLaneAI/pennylane/pull/864)

* Device-based caching has replaced QNode caching. Caching is now accessed by passing a
  `cache` argument to the device.
  [(#851)](https://github.com/PennyLaneAI/pennylane/pull/851)

  The `cache` argument should be an integer specifying the size of the cache. For example, a
  cache of size 10 is created using:

  ```pycon
  >>> dev = qml.device("default.qubit", wires=2, cache=10)
  ```

* The `Operation`, `Tensor`, and `MeasurementProcess` classes now have the `__copy__` special method
  defined.
  [(#840)](https://github.com/PennyLaneAI/pennylane/pull/840)

  This allows us to ensure that, when a shallow copy is performed of an operation, the
  mutable list storing the operation parameters is *also* shallow copied. Both the old operation and
  the copied operation will continue to share the same parameter data,
  ```pycon
  >>> import copy
  >>> op = qml.RX(0.2, wires=0)
  >>> op2 = copy.copy(op)
  >>> op.data[0] is op2.data[0]
  True
  ```

  however the *list container* is not a reference:

  ```pycon
  >>> op.data is op2.data
  False
  ```

  This allows the parameters of the copied operation to be modified, without mutating
  the parameters of the original operation.

* The `QuantumTape.copy` method has been tweaked so that
  [(#840)](https://github.com/PennyLaneAI/pennylane/pull/840):

  - Optionally, the tape's operations are shallow copied in addition to the tape by passing the
    `copy_operations=True` boolean flag. This allows the copied tape's parameters to be mutated
    without affecting the original tape's parameters. (Note: the two tapes will share parameter data
    *until* one of the tapes has their parameter list modified.)

  - Copied tapes can be cast to another `QuantumTape` subclass by passing the `tape_cls` keyword
    argument.

<h3>Breaking changes</h3>

* Updated how parameter-shift gradient recipes are defined for operations, allowing for
  gradient recipes that are specified as an arbitrary number of terms.
  [(#909)](https://github.com/PennyLaneAI/pennylane/pull/909)

  Previously, `Operation.grad_recipe` was restricted to two-term parameter-shift formulas.
  With this change, the gradient recipe now contains elements of the form
  :math:`[c_i, a_i, s_i]`, resulting in a gradient recipe of
  :math:`\frac{\partial}{\partial\phi_k}f(\phi_k) = \sum_{i} c_i f(a_i \phi_k + s_i )`.

  As this is a breaking change, all custom operations with defined gradient recipes must be
  updated to continue working with PennyLane 0.13. Note though that if `grad_recipe = None`, the
  default gradient recipe remains unchanged, and corresponds to the two terms :math:`[c_0, a_0, s_0]=[1/2, 1, \pi/2]`
  and :math:`[c_1, a_1, s_1]=[-1/2, 1, -\pi/2]` for every parameter.

- The `VQECost` class has been renamed to `ExpvalCost` to reflect its general applicability
  beyond VQE. Use of `VQECost` is still possible but will result in a deprecation warning.
  [(#913)](https://github.com/PennyLaneAI/pennylane/pull/913)

<h3>Bug fixes</h3>

* The `default.qubit.tf` device is updated to handle TensorFlow objects (e.g.,
  `tf.Variable`) as gate parameters correctly when using the `MultiRZ` and
  `CRot` operations.
  [(#921)](https://github.com/PennyLaneAI/pennylane/pull/921)

* PennyLane tensor objects are now unwrapped in BaseQNode when passed as a
  keyword argument to the quantum function.
  [(#903)](https://github.com/PennyLaneAI/pennylane/pull/903)
  [(#893)](https://github.com/PennyLaneAI/pennylane/pull/893)

* The new tape mode now prevents multiple observables from being evaluated on the same wire
  if the observables are not qubit-wise commuting Pauli words.
  [(#882)](https://github.com/PennyLaneAI/pennylane/pull/882)

* Fixes a bug in `default.qubit` whereby inverses of common gates were not being applied
  via efficient gate-specific methods, instead falling back to matrix-vector multiplication.
  The following gates were affected: `PauliX`, `PauliY`, `PauliZ`, `Hadamard`, `SWAP`, `S`,
  `T`, `CNOT`, `CZ`.
  [(#872)](https://github.com/PennyLaneAI/pennylane/pull/872)

* The `PauliRot` operation now gracefully handles single-qubit Paulis, and all-identity Paulis
  [(#860)](https://github.com/PennyLaneAI/pennylane/pull/860).

* Fixes a bug whereby binary Python operators were not properly propagating the `requires_grad`
  attribute to the output tensor.
  [(#889)](https://github.com/PennyLaneAI/pennylane/pull/889)

* Fixes a bug which prevents `TorchLayer` from doing `backward` when CUDA is enabled.
  [(#899)](https://github.com/PennyLaneAI/pennylane/pull/899)

* Fixes a bug where multi-threaded execution of `QNodeCollection` sometimes fails
  because of simultaneous queuing. This is fixed by adding thread locking during queuing.
  [(#910)](https://github.com/PennyLaneAI/pennylane/pull/918)

* Fixes a bug in `QuantumTape.set_parameters()`. The previous implementation assumed
  that the `self.trainable_parms` set would always be iterated over in increasing integer
  order. However, this is not guaranteed behaviour, and can lead to the incorrect tape parameters
  being set if this is not the case.
  [(#923)](https://github.com/PennyLaneAI/pennylane/pull/923)

* Fixes broken error message if a QNode is instantiated with an unknown exception.
  [(#930)](https://github.com/PennyLaneAI/pennylane/pull/930)

<h3>Contributors</h3>

This release contains contributions from (in alphabetical order):

Juan Miguel Arrazola, Thomas Bromley, Christina Lee, Alain Delgado Gran, Olivia Di Matteo, Anthony
Hayes, Theodor Isacsson, Josh Izaac, Soran Jahangiri, Nathan Killoran, Shumpei Kobayashi, Romain
Moyard, Zeyue Niu, Maria Schuld, Antal Száva.

# Release 0.12.0

<h3>New features since last release</h3>

<h4>New and improved simulators</h4>

* PennyLane now supports a new device, `default.mixed`, designed for
  simulating mixed-state quantum computations. This enables native
  support for implementing noisy channels in a circuit, which generally
  map pure states to mixed states.
  [(#794)](https://github.com/PennyLaneAI/pennylane/pull/794)
  [(#807)](https://github.com/PennyLaneAI/pennylane/pull/807)
  [(#819)](https://github.com/PennyLaneAI/pennylane/pull/819)

  The device can be initialized as
  ```pycon
  >>> dev = qml.device("default.mixed", wires=1)
  ```

  This allows the construction of QNodes that include non-unitary operations,
  such as noisy channels:

  ```pycon
  >>> @qml.qnode(dev)
  ... def circuit(params):
  ...     qml.RX(params[0], wires=0)
  ...     qml.RY(params[1], wires=0)
  ...     qml.AmplitudeDamping(0.5, wires=0)
  ...     return qml.expval(qml.PauliZ(0))
  >>> print(circuit([0.54, 0.12]))
  0.9257702929524184
  >>> print(circuit([0, np.pi]))
  0.0
  ```

<h4>New tools for optimizing measurements</h4>

* The new `grouping` module provides functionality for grouping simultaneously measurable Pauli word
  observables.
  [(#761)](https://github.com/PennyLaneAI/pennylane/pull/761)
  [(#850)](https://github.com/PennyLaneAI/pennylane/pull/850)
  [(#852)](https://github.com/PennyLaneAI/pennylane/pull/852)

  - The `optimize_measurements` function will take as input a list of Pauli word observables and
    their corresponding coefficients (if any), and will return the partitioned Pauli terms
    diagonalized in the measurement basis and the corresponding diagonalizing circuits.

    ```python
    from pennylane.grouping import optimize_measurements
    h, nr_qubits = qml.qchem.molecular_hamiltonian("h2", "h2.xyz")
    rotations, grouped_ops, grouped_coeffs = optimize_measurements(h.ops, h.coeffs, grouping="qwc")
    ```

    The diagonalizing circuits of `rotations` correspond to the diagonalized Pauli word groupings of
    `grouped_ops`.

  - Pauli word partitioning utilities are performed by the `PauliGroupingStrategy`
    class. An input list of Pauli words can be partitioned into mutually commuting,
    qubit-wise-commuting, or anticommuting groupings.

    For example, partitioning Pauli words into anticommutative groupings by the Recursive Largest
    First (RLF) graph colouring heuristic:

    ```python
    from pennylane import PauliX, PauliY, PauliZ, Identity
    from pennylane.grouping import group_observables
    pauli_words = [
        Identity('a') @ Identity('b'),
        Identity('a') @ PauliX('b'),
        Identity('a') @ PauliY('b'),
        PauliZ('a') @ PauliX('b'),
        PauliZ('a') @ PauliY('b'),
        PauliZ('a') @ PauliZ('b')
    ]
    groupings = group_observables(pauli_words, grouping_type='anticommuting', method='rlf')
    ```

  - Various utility functions are included for obtaining and manipulating Pauli
    words in the binary symplectic vector space representation.

    For instance, two Pauli words may be converted to their binary vector representation:

    ```pycon
    >>> from pennylane.grouping import pauli_to_binary
    >>> from pennylane.wires import Wires
    >>> wire_map = {Wires('a'): 0, Wires('b'): 1}
    >>> pauli_vec_1 = pauli_to_binary(qml.PauliX('a') @ qml.PauliY('b'))
    >>> pauli_vec_2 = pauli_to_binary(qml.PauliZ('a') @ qml.PauliZ('b'))
    >>> pauli_vec_1
    [1. 1. 0. 1.]
    >>> pauli_vec_2
    [0. 0. 1. 1.]
    ```

    Their product up to a phase may be computed by taking the sum of their binary vector
    representations, and returned in the operator representation.

    ```pycon
    >>> from pennylane.grouping import binary_to_pauli
    >>> binary_to_pauli((pauli_vec_1 + pauli_vec_2) % 2, wire_map)
    Tensor product ['PauliY', 'PauliX']: 0 params, wires ['a', 'b']
    ```

    For more details on the grouping module, see the
    [grouping module documentation](https://pennylane.readthedocs.io/en/stable/code/qml_grouping.html)


<h4>Returning the quantum state from simulators</h4>

* The quantum state of a QNode can now be returned using the `qml.state()` return function.
  [(#818)](https://github.com/XanaduAI/pennylane/pull/818)

  ```python
  import pennylane as qml

  dev = qml.device("default.qubit", wires=3)
  qml.enable_tape()

  @qml.qnode(dev)
  def qfunc(x, y):
      qml.RZ(x, wires=0)
      qml.CNOT(wires=[0, 1])
      qml.RY(y, wires=1)
      qml.CNOT(wires=[0, 2])
      return qml.state()

  >>> qfunc(0.56, 0.1)
  array([0.95985437-0.27601028j, 0.        +0.j        ,
         0.04803275-0.01381203j, 0.        +0.j        ,
         0.        +0.j        , 0.        +0.j        ,
         0.        +0.j        , 0.        +0.j        ])
  ```

  Differentiating the state is currently available when using the
  classical backpropagation differentiation method (`diff_method="backprop"`) with a compatible device,
  and when using the new tape mode.

<h4>New operations and channels</h4>

* PennyLane now includes standard channels such as the Amplitude-damping,
  Phase-damping, and Depolarizing channels, as well as the ability
  to make custom qubit channels.
  [(#760)](https://github.com/PennyLaneAI/pennylane/pull/760)
  [(#766)](https://github.com/PennyLaneAI/pennylane/pull/766)
  [(#778)](https://github.com/PennyLaneAI/pennylane/pull/778)

* The controlled-Y operation is now available via `qml.CY`. For devices that do
  not natively support the controlled-Y operation, it will be decomposed
  into `qml.RY`, `qml.CNOT`, and `qml.S` operations.
  [(#806)](https://github.com/PennyLaneAI/pennylane/pull/806)

<h4>Preview the next-generation PennyLane QNode</h4>

* The new PennyLane `tape` module provides a re-formulated QNode class, rewritten from the ground-up,
  that uses a new `QuantumTape` object to represent the QNode's quantum circuit. Tape mode
  provides several advantages over the standard PennyLane QNode.
  [(#785)](https://github.com/PennyLaneAI/pennylane/pull/785)
  [(#792)](https://github.com/PennyLaneAI/pennylane/pull/792)
  [(#796)](https://github.com/PennyLaneAI/pennylane/pull/796)
  [(#800)](https://github.com/PennyLaneAI/pennylane/pull/800)
  [(#803)](https://github.com/PennyLaneAI/pennylane/pull/803)
  [(#804)](https://github.com/PennyLaneAI/pennylane/pull/804)
  [(#805)](https://github.com/PennyLaneAI/pennylane/pull/805)
  [(#808)](https://github.com/PennyLaneAI/pennylane/pull/808)
  [(#810)](https://github.com/PennyLaneAI/pennylane/pull/810)
  [(#811)](https://github.com/PennyLaneAI/pennylane/pull/811)
  [(#815)](https://github.com/PennyLaneAI/pennylane/pull/815)
  [(#820)](https://github.com/PennyLaneAI/pennylane/pull/820)
  [(#823)](https://github.com/PennyLaneAI/pennylane/pull/823)
  [(#824)](https://github.com/PennyLaneAI/pennylane/pull/824)
  [(#829)](https://github.com/PennyLaneAI/pennylane/pull/829)

  - Support for in-QNode classical processing: Tape mode allows for differentiable classical
    processing within the QNode.

  - No more Variable wrapping: In tape mode, QNode arguments no longer become `Variable`
    objects within the QNode.

  - Less restrictive QNode signatures: There is no longer any restriction on the QNode signature;
    the QNode can be defined and called following the same rules as standard Python functions.

  - Unifying all QNodes: The tape-mode QNode merges all QNodes (including the
    `JacobianQNode` and the `PassthruQNode`) into a single unified QNode, with
    identical behaviour regardless of the differentiation type.

  - Optimizations: Tape mode provides various performance optimizations, reducing pre- and
    post-processing overhead, and reduces the number of quantum evaluations in certain cases.

  Note that tape mode is **experimental**, and does not currently have feature-parity with the
  existing QNode. [Feedback and bug reports](https://github.com/PennyLaneAI/pennylane/issues) are
  encouraged and will help improve the new tape mode.

  Tape mode can be enabled globally via the `qml.enable_tape` function, without changing your
  PennyLane code:

  ```python
  qml.enable_tape()
  dev = qml.device("default.qubit", wires=1)

  @qml.qnode(dev, interface="tf")
  def circuit(p):
      print("Parameter value:", p)
      qml.RX(tf.sin(p[0])**2 + p[1], wires=0)
      return qml.expval(qml.PauliZ(0))
  ```

  For more details, please see the [tape mode
  documentation](https://pennylane.readthedocs.io/en/stable/code/qml_tape.html).

<h3>Improvements</h3>

* QNode caching has been introduced, allowing the QNode to keep track of the results of previous
  device executions and reuse those results in subsequent calls.
  Note that QNode caching is only supported in the new and experimental tape-mode.
  [(#817)](https://github.com/PennyLaneAI/pennylane/pull/817)

  Caching is available by passing a `caching` argument to the QNode:

  ```python
  dev = qml.device("default.qubit", wires=2)
  qml.enable_tape()

  @qml.qnode(dev, caching=10)  # cache up to 10 evaluations
  def qfunc(x):
      qml.RX(x, wires=0)
      qml.RX(0.3, wires=1)
      qml.CNOT(wires=[0, 1])
      return qml.expval(qml.PauliZ(1))

  qfunc(0.1)  # first evaluation executes on the device
  qfunc(0.1)  # second evaluation accesses the cached result
  ```

* Sped up the application of certain gates in `default.qubit` by using array/tensor
  manipulation tricks. The following gates are affected: `PauliX`, `PauliY`, `PauliZ`,
  `Hadamard`, `SWAP`, `S`, `T`, `CNOT`, `CZ`.
  [(#772)](https://github.com/PennyLaneAI/pennylane/pull/772)

* The computation of marginal probabilities has been made more efficient for devices
  with a large number of wires, achieving in some cases a 5x speedup.
  [(#799)](https://github.com/PennyLaneAI/pennylane/pull/799)

* Adds arithmetic operations (addition, tensor product,
  subtraction, and scalar multiplication) between `Hamiltonian`,
  `Tensor`, and `Observable` objects, and inline arithmetic
  operations between Hamiltonians and other observables.
  [(#765)](https://github.com/PennyLaneAI/pennylane/pull/765)

  Hamiltonians can now easily be defined as sums of observables:

  ```pycon3
  >>> H = 3 * qml.PauliZ(0) - (qml.PauliX(0) @ qml.PauliX(1)) + qml.Hamiltonian([4], [qml.PauliZ(0)])
  >>> print(H)
  (7.0) [Z0] + (-1.0) [X0 X1]
  ```

* Adds `compare()` method to `Observable` and `Hamiltonian` classes, which allows
  for comparison between observable quantities.
  [(#765)](https://github.com/PennyLaneAI/pennylane/pull/765)

  ```pycon3
  >>> H = qml.Hamiltonian([1], [qml.PauliZ(0)])
  >>> obs = qml.PauliZ(0) @ qml.Identity(1)
  >>> print(H.compare(obs))
  True
  ```

  ```pycon3
  >>> H = qml.Hamiltonian([2], [qml.PauliZ(0)])
  >>> obs = qml.PauliZ(1) @ qml.Identity(0)
  >>> print(H.compare(obs))
  False
  ```

* Adds `simplify()` method to the `Hamiltonian` class.
  [(#765)](https://github.com/PennyLaneAI/pennylane/pull/765)

  ```pycon3
  >>> H = qml.Hamiltonian([1, 2], [qml.PauliZ(0), qml.PauliZ(0) @ qml.Identity(1)])
  >>> H.simplify()
  >>> print(H)
  (3.0) [Z0]
  ```

* Added a new bit-flip mixer to the `qml.qaoa` module.
  [(#774)](https://github.com/PennyLaneAI/pennylane/pull/774)

* Summation of two `Wires` objects is now supported and will return
  a `Wires` object containing the set of all wires defined by the
  terms in the summation.
  [(#812)](https://github.com/PennyLaneAI/pennylane/pull/812)

<h3>Breaking changes</h3>

* The PennyLane NumPy module now returns scalar (zero-dimensional) arrays where
  Python scalars were previously returned.
  [(#820)](https://github.com/PennyLaneAI/pennylane/pull/820)
  [(#833)](https://github.com/PennyLaneAI/pennylane/pull/833)

  For example, this affects array element indexing, and summation:

  ```pycon
  >>> x = np.array([1, 2, 3], requires_grad=False)
  >>> x[0]
  tensor(1, requires_grad=False)
  >>> np.sum(x)
  tensor(6, requires_grad=True)
  ```

  This may require small updates to user code. A convenience method, `np.tensor.unwrap()`,
  has been added to help ease the transition. This converts PennyLane NumPy tensors
  to standard NumPy arrays and Python scalars:

  ```pycon
  >>> x = np.array(1.543, requires_grad=False)
  >>> x.unwrap()
  1.543
  ```

  Note, however, that information regarding array differentiability will be
  lost.

* The device capabilities dictionary has been redesigned, for clarity and robustness. In particular,
  the capabilities dictionary is now inherited from the parent class, various keys have more
  expressive names, and all keys are now defined in the base device class. For more details, please
  [refer to the developer
  documentation](https://pennylane.readthedocs.io/en/stable/development/plugins.html#device-capabilities).
  [(#781)](https://github.com/PennyLaneAI/pennylane/pull/781/files)

<h3>Bug fixes</h3>

* Changed to use lists for storing variable values inside `BaseQNode`
  allowing complex matrices to be passed to `QubitUnitary`.
  [(#773)](https://github.com/PennyLaneAI/pennylane/pull/773)

* Fixed a bug within `default.qubit`, resulting in greater efficiency
  when applying a state vector to all wires on the device.
  [(#849)](https://github.com/PennyLaneAI/pennylane/pull/849)

<h3>Documentation</h3>

* Equations have been added to the `qml.sample` and `qml.probs` docstrings
  to clarify the mathematical foundation of the performed measurements.
  [(#843)](https://github.com/PennyLaneAI/pennylane/pull/843)

<h3>Contributors</h3>

This release contains contributions from (in alphabetical order):

Aroosa Ijaz, Juan Miguel Arrazola, Thomas Bromley, Jack Ceroni, Alain Delgado Gran, Josh Izaac,
Soran Jahangiri, Nathan Killoran, Robert Lang, Cedric Lin, Olivia Di Matteo, Nicolás Quesada, Maria
Schuld, Antal Száva.

# Release 0.11.0

<h3>New features since last release</h3>

<h4>New and improved simulators</h4>

* Added a new device, `default.qubit.autograd`, a pure-state qubit simulator written using Autograd.
  This device supports classical backpropagation (`diff_method="backprop"`); this can
  be faster than the parameter-shift rule for computing quantum gradients
  when the number of parameters to be optimized is large.
  [(#721)](https://github.com/XanaduAI/pennylane/pull/721)

  ```pycon
  >>> dev = qml.device("default.qubit.autograd", wires=1)
  >>> @qml.qnode(dev, diff_method="backprop")
  ... def circuit(x):
  ...     qml.RX(x[1], wires=0)
  ...     qml.Rot(x[0], x[1], x[2], wires=0)
  ...     return qml.expval(qml.PauliZ(0))
  >>> weights = np.array([0.2, 0.5, 0.1])
  >>> grad_fn = qml.grad(circuit)
  >>> print(grad_fn(weights))
  array([-2.25267173e-01, -1.00864546e+00,  6.93889390e-18])
  ```

  See the [device documentation](https://pennylane.readthedocs.io/en/stable/code/api/pennylane.devices.default_qubit_autograd.DefaultQubitAutograd.html) for more details.

* A new experimental C++ state-vector simulator device is now available, `lightning.qubit`. It
  uses the C++ Eigen library to perform fast linear algebra calculations for simulating quantum
  state-vector evolution.

  `lightning.qubit` is currently in beta; it can be installed via `pip`:

  ```console
  $ pip install pennylane-lightning
  ```

  Once installed, it can be used as a PennyLane device:

  ```pycon
  >>> dev = qml.device("lightning.qubit", wires=2)
  ```

  For more details, please see the [lightning qubit documentation](https://pennylane-lightning.readthedocs.io).

<h4>New algorithms and templates</h4>

* Added built-in QAOA functionality via the new `qml.qaoa` module.
  [(#712)](https://github.com/PennyLaneAI/pennylane/pull/712)
  [(#718)](https://github.com/PennyLaneAI/pennylane/pull/718)
  [(#741)](https://github.com/PennyLaneAI/pennylane/pull/741)
  [(#720)](https://github.com/PennyLaneAI/pennylane/pull/720)

  This includes the following features:

  * New `qml.qaoa.x_mixer` and `qml.qaoa.xy_mixer` functions for defining Pauli-X and XY
    mixer Hamiltonians.

  * MaxCut: The `qml.qaoa.maxcut` function allows easy construction of the cost Hamiltonian
    and recommended mixer Hamiltonian for solving the MaxCut problem for a supplied graph.

  * Layers: `qml.qaoa.cost_layer` and `qml.qaoa.mixer_layer` take cost and mixer
    Hamiltonians, respectively, and apply the corresponding QAOA cost and mixer layers
    to the quantum circuit

  For example, using PennyLane to construct and solve a MaxCut problem with QAOA:

  ```python
  wires = range(3)
  graph = Graph([(0, 1), (1, 2), (2, 0)])
  cost_h, mixer_h = qaoa.maxcut(graph)

  def qaoa_layer(gamma, alpha):
      qaoa.cost_layer(gamma, cost_h)
      qaoa.mixer_layer(alpha, mixer_h)

  def antatz(params, **kwargs):

      for w in wires:
          qml.Hadamard(wires=w)

      # repeat the QAOA layer two times
      qml.layer(qaoa_layer, 2, params[0], params[1])

  dev = qml.device('default.qubit', wires=len(wires))
  cost_function = qml.VQECost(ansatz, cost_h, dev)
  ```

* Added an `ApproxTimeEvolution` template to the PennyLane templates module, which
  can be used to implement Trotterized time-evolution under a Hamiltonian.
  [(#710)](https://github.com/XanaduAI/pennylane/pull/710)

  <img src="https://pennylane.readthedocs.io/en/latest/_static/templates/subroutines/approx_time_evolution.png" width=50%/>

* Added a `qml.layer` template-constructing function, which takes a unitary, and
  repeatedly applies it on a set of wires to a given depth.
  [(#723)](https://github.com/PennyLaneAI/pennylane/pull/723)

  ```python
  def subroutine():
      qml.Hadamard(wires=[0])
      qml.CNOT(wires=[0, 1])
      qml.PauliX(wires=[1])

  dev = qml.device('default.qubit', wires=3)

  @qml.qnode(dev)
  def circuit():
      qml.layer(subroutine, 3)
      return [qml.expval(qml.PauliZ(0)), qml.expval(qml.PauliZ(1))]
  ```

  This creates the following circuit:
  ```pycon
  >>> circuit()
  >>> print(circuit.draw())
  0: ──H──╭C──X──H──╭C──X──H──╭C──X──┤ ⟨Z⟩
  1: ─────╰X────────╰X────────╰X─────┤ ⟨Z⟩
  ```

* Added the `qml.utils.decompose_hamiltonian` function. This function can be used to
  decompose a Hamiltonian into a linear combination of Pauli operators.
  [(#671)](https://github.com/XanaduAI/pennylane/pull/671)

  ```pycon
  >>> A = np.array(
  ... [[-2, -2+1j, -2, -2],
  ... [-2-1j,  0,  0, -1],
  ... [-2,  0, -2, -1],
  ... [-2, -1, -1,  0]])
  >>> coeffs, obs_list = decompose_hamiltonian(A)
  ```

<h4>New device features</h4>

* It is now possible to specify custom wire labels, such as `['anc1', 'anc2', 0, 1, 3]`, where the labels
  can be strings or numbers.
  [(#666)](https://github.com/XanaduAI/pennylane/pull/666)

  Custom wire labels are defined by passing a list to the `wires` argument when creating the device:

  ```pycon
  >>> dev = qml.device("default.qubit", wires=['anc1', 'anc2', 0, 1, 3])
  ```

  Quantum operations should then be invoked with these custom wire labels:

  ``` pycon
  >>> @qml.qnode(dev)
  >>> def circuit():
  ...    qml.Hadamard(wires='anc2')
  ...    qml.CNOT(wires=['anc1', 3])
  ...    ...
  ```

  The existing behaviour, in which the number of wires is specified on device initialization,
  continues to work as usual. This gives a default behaviour where wires are labelled
  by consecutive integers.

  ```pycon
  >>> dev = qml.device("default.qubit", wires=5)
  ```

* An integrated device test suite has been added, which can be used
  to run basic integration tests on core or external devices.
  [(#695)](https://github.com/PennyLaneAI/pennylane/pull/695)
  [(#724)](https://github.com/PennyLaneAI/pennylane/pull/724)
  [(#733)](https://github.com/PennyLaneAI/pennylane/pull/733)

  The test can be invoked against a particular device by calling the `pl-device-test`
  command line program:

  ```console
  $ pl-device-test --device=default.qubit --shots=1234 --analytic=False
  ```

  If the tests are run on external devices, the device and its dependencies must be
  installed locally. For more details, please see the
  [plugin test documentation](http://pennylane.readthedocs.io/en/latest/code/api/pennylane.devices.tests.html).

<h3>Improvements</h3>

* The functions implementing the quantum circuits building the Unitary Coupled-Cluster
  (UCCSD) VQE ansatz have been improved, with a more consistent naming convention and
  improved docstrings.
  [(#748)](https://github.com/PennyLaneAI/pennylane/pull/748)

  The changes include:

  - The terms *1particle-1hole (ph)* and *2particle-2hole (pphh)* excitations
    were replaced with the names *single* and *double* excitations, respectively.

  - The non-differentiable arguments in the `UCCSD` template were renamed accordingly:
    `ph` → `s_wires`, `pphh` → `d_wires`

  - The term *virtual*, previously used to refer the *unoccupied* orbitals, was discarded.

  - The Usage Details sections were updated and improved.

* Added support for TensorFlow 2.3 and PyTorch 1.6.
  [(#725)](https://github.com/PennyLaneAI/pennylane/pull/725)

* Returning probabilities is now supported from photonic QNodes.
  As with qubit QNodes, photonic QNodes returning probabilities are
  end-to-end differentiable.
  [(#699)](https://github.com/XanaduAI/pennylane/pull/699/)

  ```pycon
  >>> dev = qml.device("strawberryfields.fock", wires=2, cutoff_dim=5)
  >>> @qml.qnode(dev)
  ... def circuit(a):
  ...     qml.Displacement(a, 0, wires=0)
  ...     return qml.probs(wires=0)
  >>> print(circuit(0.5))
  [7.78800783e-01 1.94700196e-01 2.43375245e-02 2.02812704e-03 1.26757940e-04]
  ```

<h3>Breaking changes</h3>

* The `pennylane.plugins` and `pennylane.beta.plugins` folders have been renamed to
  `pennylane.devices` and `pennylane.beta.devices`, to reflect their content better.
  [(#726)](https://github.com/XanaduAI/pennylane/pull/726)

<h3>Bug fixes</h3>

* The PennyLane interface conversion functions can now convert QNodes with
  pre-existing interfaces.
  [(#707)](https://github.com/XanaduAI/pennylane/pull/707)

<h3>Documentation</h3>

* The interfaces section of the documentation has been renamed to 'Interfaces and training',
  and updated with the latest variable handling details.
  [(#753)](https://github.com/PennyLaneAI/pennylane/pull/753)

<h3>Contributors</h3>

This release contains contributions from (in alphabetical order):

Juan Miguel Arrazola, Thomas Bromley, Jack Ceroni, Alain Delgado Gran, Shadab Hussain, Theodor
Isacsson, Josh Izaac, Nathan Killoran, Maria Schuld, Antal Száva, Nicola Vitucci.

# Release 0.10.0

<h3>New features since last release</h3>

<h4>New and improved simulators</h4>

* Added a new device, `default.qubit.tf`, a pure-state qubit simulator written using TensorFlow.
  As a result, it supports classical backpropagation as a means to compute the Jacobian. This can
  be faster than the parameter-shift rule for computing quantum gradients
  when the number of parameters to be optimized is large.

  `default.qubit.tf` is designed to be used with end-to-end classical backpropagation
  (`diff_method="backprop"`) with the TensorFlow interface. This is the default method
  of differentiation when creating a QNode with this device.

  Using this method, the created QNode is a 'white-box' that is
  tightly integrated with your TensorFlow computation, including
  [AutoGraph](https://www.tensorflow.org/guide/function) support:

  ```pycon
  >>> dev = qml.device("default.qubit.tf", wires=1)
  >>> @tf.function
  ... @qml.qnode(dev, interface="tf", diff_method="backprop")
  ... def circuit(x):
  ...     qml.RX(x[1], wires=0)
  ...     qml.Rot(x[0], x[1], x[2], wires=0)
  ...     return qml.expval(qml.PauliZ(0))
  >>> weights = tf.Variable([0.2, 0.5, 0.1])
  >>> with tf.GradientTape() as tape:
  ...     res = circuit(weights)
  >>> print(tape.gradient(res, weights))
  tf.Tensor([-2.2526717e-01 -1.0086454e+00  1.3877788e-17], shape=(3,), dtype=float32)
  ```

  See the `default.qubit.tf`
  [documentation](https://pennylane.ai/en/stable/code/api/pennylane.beta.plugins.DefaultQubitTF.html)
  for more details.

* The [default.tensor plugin](https://github.com/XanaduAI/pennylane/blob/master/pennylane/beta/plugins/default_tensor.py)
  has been significantly upgraded. It now allows two different
  tensor network representations to be used: `"exact"` and `"mps"`. The former uses a
  exact factorized representation of quantum states, while the latter uses a matrix product state
  representation.
  ([#572](https://github.com/XanaduAI/pennylane/pull/572))
  ([#599](https://github.com/XanaduAI/pennylane/pull/599))

<h4>New machine learning functionality and integrations</h4>

* PennyLane QNodes can now be converted into Torch layers, allowing for creation of quantum and
  hybrid models using the `torch.nn` API.
  [(#588)](https://github.com/XanaduAI/pennylane/pull/588)

  A PennyLane QNode can be converted into a `torch.nn` layer using the `qml.qnn.TorchLayer` class:

  ```pycon
  >>> @qml.qnode(dev)
  ... def qnode(inputs, weights_0, weight_1):
  ...    # define the circuit
  ...    # ...

  >>> weight_shapes = {"weights_0": 3, "weight_1": 1}
  >>> qlayer = qml.qnn.TorchLayer(qnode, weight_shapes)
  ```

  A hybrid model can then be easily constructed:

  ```pycon
  >>> model = torch.nn.Sequential(qlayer, torch.nn.Linear(2, 2))
  ```

* Added a new "reversible" differentiation method which can be used in simulators, but not hardware.

  The reversible approach is similar to backpropagation, but trades off extra computation for
  enhanced memory efficiency. Where backpropagation caches the state tensors at each step during
  a simulated evolution, the reversible method only caches the final pre-measurement state.

  Compared to the parameter-shift method, the reversible method can be faster or slower,
  depending on the density and location of parametrized gates in a circuit
  (circuits with higher density of parametrized gates near the end of the circuit will see a benefit).
  [(#670)](https://github.com/XanaduAI/pennylane/pull/670)

  ```pycon
  >>> dev = qml.device("default.qubit", wires=2)
  ... @qml.qnode(dev, diff_method="reversible")
  ... def circuit(x):
  ...     qml.RX(x, wires=0)
  ...     qml.RX(x, wires=0)
  ...     qml.CNOT(wires=[0,1])
  ...     return qml.expval(qml.PauliZ(0))
  >>> qml.grad(circuit)(0.5)
  (array(-0.47942554),)
  ```

<h4>New templates and cost functions</h4>

* Added the new templates `UCCSD`, `SingleExcitationUnitary`, and`DoubleExcitationUnitary`,
  which together implement the Unitary Coupled-Cluster Singles and Doubles (UCCSD) ansatz
  to perform VQE-based quantum chemistry simulations using PennyLane-QChem.
  [(#622)](https://github.com/XanaduAI/pennylane/pull/622)
  [(#638)](https://github.com/XanaduAI/pennylane/pull/638)
  [(#654)](https://github.com/XanaduAI/pennylane/pull/654)
  [(#659)](https://github.com/XanaduAI/pennylane/pull/659)
  [(#622)](https://github.com/XanaduAI/pennylane/pull/622)

* Added module `pennylane.qnn.cost` with class `SquaredErrorLoss`. The module contains classes
  to calculate losses and cost functions on circuits with trainable parameters.
  [(#642)](https://github.com/XanaduAI/pennylane/pull/642)

<h3>Improvements</h3>

* Improves the wire management by making the `Operator.wires` attribute a `wires` object.
  [(#666)](https://github.com/XanaduAI/pennylane/pull/666)

* A significant improvement with respect to how QNodes and interfaces mark quantum function
  arguments as differentiable when using Autograd, designed to improve performance and make
  QNodes more intuitive.
  [(#648)](https://github.com/XanaduAI/pennylane/pull/648)
  [(#650)](https://github.com/XanaduAI/pennylane/pull/650)

  In particular, the following changes have been made:

  - A new `ndarray` subclass `pennylane.numpy.tensor`, which extends NumPy arrays with
    the keyword argument and attribute `requires_grad`. Tensors which have `requires_grad=False`
    are treated as non-differentiable by the Autograd interface.

  - A new subpackage `pennylane.numpy`, which wraps `autograd.numpy` such that NumPy functions
    accept the `requires_grad` keyword argument, and allows Autograd to differentiate
    `pennylane.numpy.tensor` objects.

  - The `argnum` argument to `qml.grad` is now optional; if not provided, arguments explicitly
    marked as `requires_grad=False` are excluded for the list of differentiable arguments.
    The ability to pass `argnum` has been retained for backwards compatibility, and
    if present the old behaviour persists.

* The QNode Torch interface now inspects QNode positional arguments.
  If any argument does not have the attribute `requires_grad=True`, it
  is automatically excluded from quantum gradient computations.
  [(#652)](https://github.com/XanaduAI/pennylane/pull/652)
  [(#660)](https://github.com/XanaduAI/pennylane/pull/660)

* The QNode TF interface now inspects QNode positional arguments.
  If any argument is not being watched by a `tf.GradientTape()`,
  it is automatically excluded from quantum gradient computations.
  [(#655)](https://github.com/XanaduAI/pennylane/pull/655)
  [(#660)](https://github.com/XanaduAI/pennylane/pull/660)

* QNodes have two new public methods: `QNode.set_trainable_args()` and `QNode.get_trainable_args()`.
  These are designed to be called by interfaces, to specify to the QNode which of its
  input arguments are differentiable. Arguments which are non-differentiable will not be converted
  to PennyLane Variable objects within the QNode.
  [(#660)](https://github.com/XanaduAI/pennylane/pull/660)

* Added `decomposition` method to PauliX, PauliY, PauliZ, S, T, Hadamard, and PhaseShift gates, which
  decomposes each of these gates into rotation gates.
  [(#668)](https://github.com/XanaduAI/pennylane/pull/668)

* The `CircuitGraph` class now supports serializing contained circuit operations
  and measurement basis rotations to an OpenQASM2.0 script via the new
  `CircuitGraph.to_openqasm()` method.
  [(#623)](https://github.com/XanaduAI/pennylane/pull/623)

<h3>Breaking changes</h3>

* Removes support for Python 3.5.
  [(#639)](https://github.com/XanaduAI/pennylane/pull/639)

<h3>Documentation</h3>

* Various small typos were fixed.

<h3>Contributors</h3>

This release contains contributions from (in alphabetical order):

Thomas Bromley, Jack Ceroni, Alain Delgado Gran, Theodor Isacsson, Josh Izaac,
Nathan Killoran, Maria Schuld, Antal Száva, Nicola Vitucci.


# Release 0.9.0

<h3>New features since last release</h3>

<h4>New machine learning integrations</h4>

* PennyLane QNodes can now be converted into Keras layers, allowing for creation of quantum and
  hybrid models using the Keras API.
  [(#529)](https://github.com/XanaduAI/pennylane/pull/529)

  A PennyLane QNode can be converted into a Keras layer using the `KerasLayer` class:

  ```python
  from pennylane.qnn import KerasLayer

  @qml.qnode(dev)
  def circuit(inputs, weights_0, weight_1):
     # define the circuit
     # ...

  weight_shapes = {"weights_0": 3, "weight_1": 1}
  qlayer = qml.qnn.KerasLayer(circuit, weight_shapes, output_dim=2)
  ```

  A hybrid model can then be easily constructed:

  ```python
  model = tf.keras.models.Sequential([qlayer, tf.keras.layers.Dense(2)])
  ```

* Added a new type of QNode, `qml.qnodes.PassthruQNode`. For simulators which are coded in an
  external library which supports automatic differentiation, PennyLane will treat a PassthruQNode as
  a "white box", and rely on the external library to directly provide gradients via backpropagation.
  This can be more efficient than the using parameter-shift rule for a large number of parameters.
  [(#488)](https://github.com/XanaduAI/pennylane/pull/488)

  Currently this behaviour is supported by PennyLane's `default.tensor.tf` device backend,
  compatible with the `'tf'` interface using TensorFlow 2:

  ```python
  dev = qml.device('default.tensor.tf', wires=2)

  @qml.qnode(dev, diff_method="backprop")
  def circuit(params):
      qml.RX(params[0], wires=0)
      qml.RX(params[1], wires=1)
      qml.CNOT(wires=[0, 1])
      return qml.expval(qml.PauliZ(0))

  qnode = PassthruQNode(circuit, dev)
  params = tf.Variable([0.3, 0.1])

  with tf.GradientTape() as tape:
      tape.watch(params)
      res = qnode(params)

  grad = tape.gradient(res, params)
  ```

<h4>New optimizers</h4>

* Added the `qml.RotosolveOptimizer`, a gradient-free optimizer
  that minimizes the quantum function by updating each parameter,
  one-by-one, via a closed-form expression while keeping other parameters
  fixed.
  [(#636)](https://github.com/XanaduAI/pennylane/pull/636)
  [(#539)](https://github.com/XanaduAI/pennylane/pull/539)

* Added the `qml.RotoselectOptimizer`, which uses Rotosolve to
  minimizes a quantum function with respect to both the
  rotation operations applied and the rotation parameters.
  [(#636)](https://github.com/XanaduAI/pennylane/pull/636)
  [(#539)](https://github.com/XanaduAI/pennylane/pull/539)

  For example, given a quantum function `f` that accepts parameters `x`
  and a list of corresponding rotation operations `generators`,
  the Rotoselect optimizer will, at each step, update both the parameter
  values and the list of rotation gates to minimize the loss:

  ```pycon
  >>> opt = qml.optimize.RotoselectOptimizer()
  >>> x = [0.3, 0.7]
  >>> generators = [qml.RX, qml.RY]
  >>> for _ in range(100):
  ...     x, generators = opt.step(f, x, generators)
  ```


<h4>New operations</h4>

* Added the `PauliRot` gate, which performs an arbitrary
  Pauli rotation on multiple qubits, and the `MultiRZ` gate,
  which performs a rotation generated by a tensor product
  of Pauli Z operators.
  [(#559)](https://github.com/XanaduAI/pennylane/pull/559)

  ```python
  dev = qml.device('default.qubit', wires=4)

  @qml.qnode(dev)
  def circuit(angle):
      qml.PauliRot(angle, "IXYZ", wires=[0, 1, 2, 3])
      return [qml.expval(qml.PauliZ(wire)) for wire in [0, 1, 2, 3]]
  ```

  ```pycon
  >>> circuit(0.4)
  [1.         0.92106099 0.92106099 1.        ]
  >>> print(circuit.draw())
   0: ──╭RI(0.4)──┤ ⟨Z⟩
   1: ──├RX(0.4)──┤ ⟨Z⟩
   2: ──├RY(0.4)──┤ ⟨Z⟩
   3: ──╰RZ(0.4)──┤ ⟨Z⟩
  ```

  If the `PauliRot` gate is not supported on the target device, it will
  be decomposed into `Hadamard`, `RX` and `MultiRZ` gates. Note that
  identity gates in the Pauli word result in untouched wires:

  ```pycon
  >>> print(circuit.draw())
   0: ───────────────────────────────────┤ ⟨Z⟩
   1: ──H──────────╭RZ(0.4)──H───────────┤ ⟨Z⟩
   2: ──RX(1.571)──├RZ(0.4)──RX(-1.571)──┤ ⟨Z⟩
   3: ─────────────╰RZ(0.4)──────────────┤ ⟨Z⟩
  ```

  If the `MultiRZ` gate is not supported, it will be decomposed into
  `CNOT` and `RZ` gates:

  ```pycon
  >>> print(circuit.draw())
   0: ──────────────────────────────────────────────────┤ ⟨Z⟩
   1: ──H──────────────╭X──RZ(0.4)──╭X──────H───────────┤ ⟨Z⟩
   2: ──RX(1.571)──╭X──╰C───────────╰C──╭X──RX(-1.571)──┤ ⟨Z⟩
   3: ─────────────╰C───────────────────╰C──────────────┤ ⟨Z⟩
  ```

* PennyLane now provides `DiagonalQubitUnitary` for diagonal gates, that are e.g.,
  encountered in IQP circuits. These kinds of gates can be evaluated much faster on
  a simulator device.
  [(#567)](https://github.com/XanaduAI/pennylane/pull/567)

  The gate can be used, for example, to efficiently simulate oracles:

  ```python
  dev = qml.device('default.qubit', wires=3)

  # Function as a bitstring
  f = np.array([1, 0, 0, 1, 1, 0, 1, 0])

  @qml.qnode(dev)
  def circuit(weights1, weights2):
      qml.templates.StronglyEntanglingLayers(weights1, wires=[0, 1, 2])

      # Implements the function as a phase-kickback oracle
      qml.DiagonalQubitUnitary((-1)**f, wires=[0, 1, 2])

      qml.templates.StronglyEntanglingLayers(weights2, wires=[0, 1, 2])
      return [qml.expval(qml.PauliZ(w)) for w in range(3)]
  ```

* Added the `TensorN` CVObservable that can represent the tensor product of the
  `NumberOperator` on photonic backends.
  [(#608)](https://github.com/XanaduAI/pennylane/pull/608)

<h4>New templates</h4>

* Added the `ArbitraryUnitary` and `ArbitraryStatePreparation` templates, which use
  `PauliRot` gates to perform an arbitrary unitary and prepare an arbitrary basis
  state with the minimal number of parameters.
  [(#590)](https://github.com/XanaduAI/pennylane/pull/590)

  ```python
  dev = qml.device('default.qubit', wires=3)

  @qml.qnode(dev)
  def circuit(weights1, weights2):
        qml.templates.ArbitraryStatePreparation(weights1, wires=[0, 1, 2])
        qml.templates.ArbitraryUnitary(weights2, wires=[0, 1, 2])
        return qml.probs(wires=[0, 1, 2])
  ```

* Added the `IQPEmbedding` template, which encodes inputs into the diagonal gates of an
  IQP circuit.
  [(#605)](https://github.com/XanaduAI/pennylane/pull/605)

  <img src="https://pennylane.readthedocs.io/en/latest/_images/iqp.png"
  width=50%></img>

* Added the `SimplifiedTwoDesign` template, which implements the circuit
  design of [Cerezo et al. (2020)](<https://arxiv.org/abs/2001.00550>).
  [(#556)](https://github.com/XanaduAI/pennylane/pull/556)

  <img src="https://pennylane.readthedocs.io/en/latest/_images/simplified_two_design.png"
  width=50%></img>

* Added the `BasicEntanglerLayers` template, which is a simple layer architecture
  of rotations and CNOT nearest-neighbour entanglers.
  [(#555)](https://github.com/XanaduAI/pennylane/pull/555)

  <img src="https://pennylane.readthedocs.io/en/latest/_images/basic_entangler.png"
  width=50%></img>

* PennyLane now offers a broadcasting function to easily construct templates:
  `qml.broadcast()` takes single quantum operations or other templates and applies
  them to wires in a specific pattern.
  [(#515)](https://github.com/XanaduAI/pennylane/pull/515)
  [(#522)](https://github.com/XanaduAI/pennylane/pull/522)
  [(#526)](https://github.com/XanaduAI/pennylane/pull/526)
  [(#603)](https://github.com/XanaduAI/pennylane/pull/603)

  For example, we can use broadcast to repeat a custom template
  across multiple wires:

  ```python
  from pennylane.templates import template

  @template
  def mytemplate(pars, wires):
      qml.Hadamard(wires=wires)
      qml.RY(pars, wires=wires)

  dev = qml.device('default.qubit', wires=3)

  @qml.qnode(dev)
  def circuit(pars):
      qml.broadcast(mytemplate, pattern="single", wires=[0,1,2], parameters=pars)
      return qml.expval(qml.PauliZ(0))
  ```

  ```pycon
  >>> circuit([1, 1, 0.1])
  -0.841470984807896
  >>> print(circuit.draw())
   0: ──H──RY(1.0)──┤ ⟨Z⟩
   1: ──H──RY(1.0)──┤
   2: ──H──RY(0.1)──┤
  ```

  For other available patterns, see the
  [broadcast function documentation](https://pennylane.readthedocs.io/en/latest/code/api/pennylane.broadcast.html).

<h3>Breaking changes</h3>

* The `QAOAEmbedding` now uses the new `MultiRZ` gate as a `ZZ` entangler,
  which changes the convention. While
  previously, the `ZZ` gate in the embedding was implemented as

  ```python
  CNOT(wires=[wires[0], wires[1]])
  RZ(2 * parameter, wires=wires[0])
  CNOT(wires=[wires[0], wires[1]])
  ```

  the `MultiRZ` corresponds to

  ```python
  CNOT(wires=[wires[1], wires[0]])
  RZ(parameter, wires=wires[0])
  CNOT(wires=[wires[1], wires[0]])
  ```

  which differs in the factor of `2`, and fixes a bug in the
  wires that the `CNOT` was applied to.
  [(#609)](https://github.com/XanaduAI/pennylane/pull/609)

* Probability methods are handled by `QubitDevice` and device method
  requirements are modified to simplify plugin development.
  [(#573)](https://github.com/XanaduAI/pennylane/pull/573)

* The internal variables `All` and `Any` to mark an `Operation` as acting on all or any
  wires have been renamed to `AllWires` and `AnyWires`.
  [(#614)](https://github.com/XanaduAI/pennylane/pull/614)

<h3>Improvements</h3>

* A new `Wires` class was introduced for the internal
  bookkeeping of wire indices.
  [(#615)](https://github.com/XanaduAI/pennylane/pull/615)

* Improvements to the speed/performance of the `default.qubit` device.
  [(#567)](https://github.com/XanaduAI/pennylane/pull/567)
  [(#559)](https://github.com/XanaduAI/pennylane/pull/559)

* Added the `"backprop"` and `"device"` differentiation methods to the `qnode`
  decorator.
  [(#552)](https://github.com/XanaduAI/pennylane/pull/552)

  - `"backprop"`: Use classical backpropagation. Default on simulator
    devices that are classically end-to-end differentiable.
    The returned QNode can only be used with the same machine learning
    framework (e.g., `default.tensor.tf` simulator with the `tensorflow` interface).

  - `"device"`: Queries the device directly for the gradient.

  Using the `"backprop"` differentiation method with the `default.tensor.tf`
  device, the created QNode is a 'white-box', and is tightly integrated with
  the overall TensorFlow computation:

  ```python
  >>> dev = qml.device("default.tensor.tf", wires=1)
  >>> @qml.qnode(dev, interface="tf", diff_method="backprop")
  >>> def circuit(x):
  ...     qml.RX(x[1], wires=0)
  ...     qml.Rot(x[0], x[1], x[2], wires=0)
  ...     return qml.expval(qml.PauliZ(0))
  >>> vars = tf.Variable([0.2, 0.5, 0.1])
  >>> with tf.GradientTape() as tape:
  ...     res = circuit(vars)
  >>> tape.gradient(res, vars)
  <tf.Tensor: shape=(3,), dtype=float32, numpy=array([-2.2526717e-01, -1.0086454e+00,  1.3877788e-17], dtype=float32)>
  ```

* The circuit drawer now displays inverted operations, as well as wires
  where probabilities are returned from the device:
  [(#540)](https://github.com/XanaduAI/pennylane/pull/540)

  ```python
  >>> @qml.qnode(dev)
  ... def circuit(theta):
  ...     qml.RX(theta, wires=0)
  ...     qml.CNOT(wires=[0, 1])
  ...     qml.S(wires=1).inv()
  ...     return qml.probs(wires=[0, 1])
  >>> circuit(0.2)
  array([0.99003329, 0.        , 0.        , 0.00996671])
  >>> print(circuit.draw())
  0: ──RX(0.2)──╭C───────╭┤ Probs
  1: ───────────╰X──S⁻¹──╰┤ Probs
  ```

* You can now evaluate the metric tensor of a VQE Hamiltonian via the new
  `VQECost.metric_tensor` method. This allows `VQECost` objects to be directly
  optimized by the quantum natural gradient optimizer (`qml.QNGOptimizer`).
  [(#618)](https://github.com/XanaduAI/pennylane/pull/618)

* The input check functions in `pennylane.templates.utils` are now public
  and visible in the API documentation.
  [(#566)](https://github.com/XanaduAI/pennylane/pull/566)

* Added keyword arguments for step size and order to the `qnode` decorator, as well as
  the `QNode` and `JacobianQNode` classes. This enables the user to set the step size
  and order when using finite difference methods. These options are also exposed when
  creating QNode collections.
  [(#530)](https://github.com/XanaduAI/pennylane/pull/530)
  [(#585)](https://github.com/XanaduAI/pennylane/pull/585)
  [(#587)](https://github.com/XanaduAI/pennylane/pull/587)

* The decomposition for the `CRY` gate now uses the simpler form `RY @ CNOT @ RY @ CNOT`
  [(#547)](https://github.com/XanaduAI/pennylane/pull/547)

* The underlying queuing system was refactored, removing the `qml._current_context`
  property that held the currently active `QNode` or `OperationRecorder`. Now, all
  objects that expose a queue for operations inherit from `QueuingContext` and
  register their queue globally.
  [(#548)](https://github.com/XanaduAI/pennylane/pull/548)

* The PennyLane repository has a new benchmarking tool which supports the comparison of different git revisions.
  [(#568)](https://github.com/XanaduAI/pennylane/pull/568)
  [(#560)](https://github.com/XanaduAI/pennylane/pull/560)
  [(#516)](https://github.com/XanaduAI/pennylane/pull/516)

<h3>Documentation</h3>

* Updated the development section by creating a landing page with links to sub-pages
  containing specific guides.
  [(#596)](https://github.com/XanaduAI/pennylane/pull/596)

* Extended the developer's guide by a section explaining how to add new templates.
  [(#564)](https://github.com/XanaduAI/pennylane/pull/564)

<h3>Bug fixes</h3>

* `tf.GradientTape().jacobian()` can now be evaluated on QNodes using the TensorFlow interface.
  [(#626)](https://github.com/XanaduAI/pennylane/pull/626)

* `RandomLayers()` is now compatible with the qiskit devices.
  [(#597)](https://github.com/XanaduAI/pennylane/pull/597)

* `DefaultQubit.probability()` now returns the correct probability when called with
  `device.analytic=False`.
  [(#563)](https://github.com/XanaduAI/pennylane/pull/563)

* Fixed a bug in the `StronglyEntanglingLayers` template, allowing it to
  work correctly when applied to a single wire.
  [(544)](https://github.com/XanaduAI/pennylane/pull/544)

* Fixed a bug when inverting operations with decompositions; operations marked as inverted
  are now correctly inverted when the fallback decomposition is called.
  [(#543)](https://github.com/XanaduAI/pennylane/pull/543)

* The `QNode.print_applied()` method now correctly displays wires where
  `qml.prob()` is being returned.
  [#542](https://github.com/XanaduAI/pennylane/pull/542)

<h3>Contributors</h3>

This release contains contributions from (in alphabetical order):

Ville Bergholm, Lana Bozanic, Thomas Bromley, Theodor Isacsson, Josh Izaac, Nathan Killoran,
Maggie Li, Johannes Jakob Meyer, Maria Schuld, Sukin Sim, Antal Száva.

# Release 0.8.1

<h3>Improvements</h3>

* Beginning of support for Python 3.8, with the test suite
  now being run in a Python 3.8 environment.
  [(#501)](https://github.com/XanaduAI/pennylane/pull/501)

<h3>Documentation</h3>

* Present templates as a gallery of thumbnails showing the
  basic circuit architecture.
  [(#499)](https://github.com/XanaduAI/pennylane/pull/499)

<h3>Bug fixes</h3>

* Fixed a bug where multiplying a QNode parameter by 0 caused a divide
  by zero error when calculating the parameter shift formula.
  [(#512)](https://github.com/XanaduAI/pennylane/pull/512)

* Fixed a bug where the shape of differentiable QNode arguments
  was being cached on the first construction, leading to indexing
  errors if the QNode was re-evaluated if the argument changed shape.
  [(#505)](https://github.com/XanaduAI/pennylane/pull/505)

<h3>Contributors</h3>

This release contains contributions from (in alphabetical order):

Ville Bergholm, Josh Izaac, Johannes Jakob Meyer, Maria Schuld, Antal Száva.

# Release 0.8.0

<h3>New features since last release</h3>

* Added a quantum chemistry package, `pennylane.qchem`, which supports
  integration with OpenFermion, Psi4, PySCF, and OpenBabel.
  [(#453)](https://github.com/XanaduAI/pennylane/pull/453)

  Features include:

  - Generate the qubit Hamiltonians directly starting with the atomic structure of the molecule.
  - Calculate the mean-field (Hartree-Fock) electronic structure of molecules.
  - Allow to define an active space based on the number of active electrons and active orbitals.
  - Perform the fermionic-to-qubit transformation of the electronic Hamiltonian by
    using different functions implemented in OpenFermion.
  - Convert OpenFermion's QubitOperator to a Pennylane `Hamiltonian` class.
  - Perform a Variational Quantum Eigensolver (VQE) computation with this Hamiltonian in PennyLane.

  Check out the [quantum chemistry quickstart](https://pennylane.readthedocs.io/en/latest/introduction/chemistry.html), as well the quantum chemistry and VQE tutorials.

* PennyLane now has some functions and classes for creating and solving VQE
  problems. [(#467)](https://github.com/XanaduAI/pennylane/pull/467)

  - `qml.Hamiltonian`: a lightweight class for representing qubit Hamiltonians
  - `qml.VQECost`: a class for quickly constructing a differentiable cost function
    given a circuit ansatz, Hamiltonian, and one or more devices

    ```python
    >>> H = qml.vqe.Hamiltonian(coeffs, obs)
    >>> cost = qml.VQECost(ansatz, hamiltonian, dev, interface="torch")
    >>> params = torch.rand([4, 3])
    >>> cost(params)
    tensor(0.0245, dtype=torch.float64)
    ```

* Added a circuit drawing feature that provides a text-based representation
  of a QNode instance. It can be invoked via `qnode.draw()`. The user can specify
  to display variable names instead of variable values and choose either an ASCII
  or Unicode charset.
  [(#446)](https://github.com/XanaduAI/pennylane/pull/446)

  Consider the following circuit as an example:
  ```python3
  @qml.qnode(dev)
  def qfunc(a, w):
      qml.Hadamard(0)
      qml.CRX(a, wires=[0, 1])
      qml.Rot(w[0], w[1], w[2], wires=[1])
      qml.CRX(-a, wires=[0, 1])

      return qml.expval(qml.PauliZ(0) @ qml.PauliZ(1))
  ```

  We can draw the circuit after it has been executed:

  ```python
  >>> result = qfunc(2.3, [1.2, 3.2, 0.7])
  >>> print(qfunc.draw())
   0: ──H──╭C────────────────────────────╭C─────────╭┤ ⟨Z ⊗ Z⟩
   1: ─────╰RX(2.3)──Rot(1.2, 3.2, 0.7)──╰RX(-2.3)──╰┤ ⟨Z ⊗ Z⟩
  >>> print(qfunc.draw(charset="ascii"))
   0: --H--+C----------------------------+C---------+| <Z @ Z>
   1: -----+RX(2.3)--Rot(1.2, 3.2, 0.7)--+RX(-2.3)--+| <Z @ Z>
  >>> print(qfunc.draw(show_variable_names=True))
   0: ──H──╭C─────────────────────────────╭C─────────╭┤ ⟨Z ⊗ Z⟩
   1: ─────╰RX(a)──Rot(w[0], w[1], w[2])──╰RX(-1*a)──╰┤ ⟨Z ⊗ Z⟩
  ```

* Added `QAOAEmbedding` and its parameter initialization
  as a new trainable template.
  [(#442)](https://github.com/XanaduAI/pennylane/pull/442)

  <img src="https://pennylane.readthedocs.io/en/latest/_images/qaoa_layers.png"
  width=70%></img>

* Added the `qml.probs()` measurement function, allowing QNodes
  to differentiate variational circuit probabilities
  on simulators and hardware.
  [(#432)](https://github.com/XanaduAI/pennylane/pull/432)

  ```python
  @qml.qnode(dev)
  def circuit(x):
      qml.Hadamard(wires=0)
      qml.RY(x, wires=0)
      qml.RX(x, wires=1)
      qml.CNOT(wires=[0, 1])
      return qml.probs(wires=[0])
  ```
  Executing this circuit gives the marginal probability of wire 1:
  ```python
  >>> circuit(0.2)
  [0.40066533 0.59933467]
  ```
  QNodes that return probabilities fully support autodifferentiation.

* Added the convenience load functions `qml.from_pyquil`, `qml.from_quil` and
  `qml.from_quil_file` that convert pyQuil objects and Quil code to PennyLane
  templates. This feature requires version 0.8 or above of the PennyLane-Forest
  plugin.
  [(#459)](https://github.com/XanaduAI/pennylane/pull/459)

* Added a `qml.inv` method that inverts templates and sequences of Operations.
  Added a `@qml.template` decorator that makes templates return the queued Operations.
  [(#462)](https://github.com/XanaduAI/pennylane/pull/462)

  For example, using this function to invert a template inside a QNode:

  ```python3
      @qml.template
      def ansatz(weights, wires):
          for idx, wire in enumerate(wires):
              qml.RX(weights[idx], wires=[wire])

          for idx in range(len(wires) - 1):
              qml.CNOT(wires=[wires[idx], wires[idx + 1]])

      dev = qml.device('default.qubit', wires=2)

      @qml.qnode(dev)
      def circuit(weights):
          qml.inv(ansatz(weights, wires=[0, 1]))
          return qml.expval(qml.PauliZ(0) @ qml.PauliZ(1))
    ```

* Added the `QNodeCollection` container class, that allows independent
  QNodes to be stored and evaluated simultaneously. Experimental support
  for asynchronous evaluation of contained QNodes is provided with the
  `parallel=True` keyword argument.
  [(#466)](https://github.com/XanaduAI/pennylane/pull/466)

* Added a high level `qml.map` function, that maps a quantum
  circuit template over a list of observables or devices, returning
  a `QNodeCollection`.
  [(#466)](https://github.com/XanaduAI/pennylane/pull/466)

  For example:

  ```python3
  >>> def my_template(params, wires, **kwargs):
  >>>    qml.RX(params[0], wires=wires[0])
  >>>    qml.RX(params[1], wires=wires[1])
  >>>    qml.CNOT(wires=wires)

  >>> obs_list = [qml.PauliX(0) @ qml.PauliZ(1), qml.PauliZ(0) @ qml.PauliX(1)]
  >>> dev = qml.device("default.qubit", wires=2)
  >>> qnodes = qml.map(my_template, obs_list, dev, measure="expval")
  >>> qnodes([0.54, 0.12])
  array([-0.06154835  0.99280864])
  ```

* Added high level `qml.sum`, `qml.dot`, `qml.apply` functions
  that act on QNode collections.
  [(#466)](https://github.com/XanaduAI/pennylane/pull/466)

  `qml.apply` allows vectorized functions to act over the entire QNode
  collection:
  ```python
  >>> qnodes = qml.map(my_template, obs_list, dev, measure="expval")
  >>> cost = qml.apply(np.sin, qnodes)
  >>> cost([0.54, 0.12])
  array([-0.0615095  0.83756375])
  ```

  `qml.sum` and `qml.dot` take the sum of a QNode collection, and a
  dot product of tensors/arrays/QNode collections, respectively.

<h3>Breaking changes</h3>

* Deprecated the old-style `QNode` such that only the new-style `QNode` and its syntax can be used,
  moved all related files from the `pennylane/beta` folder to `pennylane`.
  [(#440)](https://github.com/XanaduAI/pennylane/pull/440)

<h3>Improvements</h3>

* Added the `Tensor.prune()` method and the `Tensor.non_identity_obs` property for extracting
  non-identity instances from the observables making up a `Tensor` instance.
  [(#498)](https://github.com/XanaduAI/pennylane/pull/498)

* Renamed the `expt.tensornet` and `expt.tensornet.tf` devices to `default.tensor` and
  `default.tensor.tf`.
  [(#495)](https://github.com/XanaduAI/pennylane/pull/495)

* Added a serialization method to the `CircuitGraph` class that is used to create a unique
  hash for each quantum circuit graph.
  [(#470)](https://github.com/XanaduAI/pennylane/pull/470)

* Added the `Observable.eigvals` method to return the eigenvalues of observables.
  [(#449)](https://github.com/XanaduAI/pennylane/pull/449)

* Added the `Observable.diagonalizing_gates` method to return the gates
  that diagonalize an observable in the computational basis.
  [(#454)](https://github.com/XanaduAI/pennylane/pull/454)

* Added the `Operator.matrix` method to return the matrix representation
  of an operator in the computational basis.
  [(#454)](https://github.com/XanaduAI/pennylane/pull/454)

* Added a `QubitDevice` class which implements common functionalities of plugin devices such that
  plugin devices can rely on these implementations. The new `QubitDevice` also includes
  a new `execute` method, which allows for more convenient plugin design. In addition, `QubitDevice`
  also unifies the way samples are generated on qubit-based devices.
  [(#452)](https://github.com/XanaduAI/pennylane/pull/452)
  [(#473)](https://github.com/XanaduAI/pennylane/pull/473)

* Improved documentation of `AmplitudeEmbedding` and `BasisEmbedding` templates.
  [(#441)](https://github.com/XanaduAI/pennylane/pull/441)
  [(#439)](https://github.com/XanaduAI/pennylane/pull/439)

* Codeblocks in the documentation now have a 'copy' button for easily
  copying examples.
  [(#437)](https://github.com/XanaduAI/pennylane/pull/437)

<h3>Documentation</h3>

* Update the developers plugin guide to use QubitDevice.
  [(#483)](https://github.com/XanaduAI/pennylane/pull/483)

<h3>Bug fixes</h3>

* Fixed a bug in `CVQNode._pd_analytic`, where non-descendant observables were not
  Heisenberg-transformed before evaluating the partial derivatives when using the
  order-2 parameter-shift method, resulting in an erroneous Jacobian for some circuits.
  [(#433)](https://github.com/XanaduAI/pennylane/pull/433)

<h3>Contributors</h3>

This release contains contributions from (in alphabetical order):

Juan Miguel Arrazola, Ville Bergholm, Alain Delgado Gran, Olivia Di Matteo,
Theodor Isacsson, Josh Izaac, Soran Jahangiri, Nathan Killoran, Johannes Jakob Meyer,
Zeyue Niu, Maria Schuld, Antal Száva.

# Release 0.7.0

<h3>New features since last release</h3>

* Custom padding constant in `AmplitudeEmbedding` is supported (see 'Breaking changes'.)
  [(#419)](https://github.com/XanaduAI/pennylane/pull/419)

* `StronglyEntanglingLayer` and `RandomLayer` now work with a single wire.
  [(#409)](https://github.com/XanaduAI/pennylane/pull/409)
  [(#413)](https://github.com/XanaduAI/pennylane/pull/413)

* Added support for applying the inverse of an `Operation` within a circuit.
  [(#377)](https://github.com/XanaduAI/pennylane/pull/377)

* Added an `OperationRecorder()` context manager, that allows templates
  and quantum functions to be executed while recording events. The
  recorder can be used with and without QNodes as a debugging utility.
  [(#388)](https://github.com/XanaduAI/pennylane/pull/388)

* Operations can now specify a decomposition that is used when the desired operation
  is not supported on the target device.
  [(#396)](https://github.com/XanaduAI/pennylane/pull/396)

* The ability to load circuits from external frameworks as templates
  has been added via the new `qml.load()` function. This feature
  requires plugin support --- this initial release provides support
  for Qiskit circuits and QASM files when `pennylane-qiskit` is installed,
  via the functions `qml.from_qiskit` and `qml.from_qasm`.
  [(#418)](https://github.com/XanaduAI/pennylane/pull/418)

* An experimental tensor network device has been added
  [(#416)](https://github.com/XanaduAI/pennylane/pull/416)
  [(#395)](https://github.com/XanaduAI/pennylane/pull/395)
  [(#394)](https://github.com/XanaduAI/pennylane/pull/394)
  [(#380)](https://github.com/XanaduAI/pennylane/pull/380)

* An experimental tensor network device which uses TensorFlow for
  backpropagation has been added
  [(#427)](https://github.com/XanaduAI/pennylane/pull/427)

* Custom padding constant in `AmplitudeEmbedding` is supported (see 'Breaking changes'.)
  [(#419)](https://github.com/XanaduAI/pennylane/pull/419)

<h3>Breaking changes</h3>

* The `pad` parameter in `AmplitudeEmbedding()` is now either `None` (no automatic padding), or a
  number that is used as the padding constant.
  [(#419)](https://github.com/XanaduAI/pennylane/pull/419)

* Initialization functions now return a single array of weights per function. Utilities for multi-weight templates
  `Interferometer()` and `CVNeuralNetLayers()` are provided.
  [(#412)](https://github.com/XanaduAI/pennylane/pull/412)

* The single layer templates `RandomLayer()`, `CVNeuralNetLayer()` and `StronglyEntanglingLayer()`
  have been turned into private functions `_random_layer()`, `_cv_neural_net_layer()` and
  `_strongly_entangling_layer()`. Recommended use is now via the corresponding `Layers()` templates.
  [(#413)](https://github.com/XanaduAI/pennylane/pull/413)

<h3>Improvements</h3>

* Added extensive input checks in templates.
  [(#419)](https://github.com/XanaduAI/pennylane/pull/419)

* Templates integration tests are rewritten - now cover keyword/positional argument passing,
  interfaces and combinations of templates.
  [(#409)](https://github.com/XanaduAI/pennylane/pull/409)
  [(#419)](https://github.com/XanaduAI/pennylane/pull/419)

* State vector preparation operations in the `default.qubit` plugin can now be
  applied to subsets of wires, and are restricted to being the first operation
  in a circuit.
  [(#346)](https://github.com/XanaduAI/pennylane/pull/346)

* The `QNode` class is split into a hierarchy of simpler classes.
  [(#354)](https://github.com/XanaduAI/pennylane/pull/354)
  [(#398)](https://github.com/XanaduAI/pennylane/pull/398)
  [(#415)](https://github.com/XanaduAI/pennylane/pull/415)
  [(#417)](https://github.com/XanaduAI/pennylane/pull/417)
  [(#425)](https://github.com/XanaduAI/pennylane/pull/425)

* Added the gates U1, U2 and U3 parametrizing arbitrary unitaries on 1, 2 and 3
  qubits and the Toffoli gate to the set of qubit operations.
  [(#396)](https://github.com/XanaduAI/pennylane/pull/396)

* Changes have been made to accomodate the movement of the main function
  in `pytest._internal` to `pytest._internal.main` in pip 19.3.
  [(#404)](https://github.com/XanaduAI/pennylane/pull/404)

* Added the templates `BasisStatePreparation` and `MottonenStatePreparation` that use
  gates to prepare a basis state and an arbitrary state respectively.
  [(#336)](https://github.com/XanaduAI/pennylane/pull/336)

* Added decompositions for `BasisState` and `QubitStateVector` based on state
  preparation templates.
  [(#414)](https://github.com/XanaduAI/pennylane/pull/414)

* Replaces the pseudo-inverse in the quantum natural gradient optimizer
  (which can be numerically unstable) with `np.linalg.solve`.
  [(#428)](https://github.com/XanaduAI/pennylane/pull/428)

<h3>Contributors</h3>

This release contains contributions from (in alphabetical order):

Ville Bergholm, Josh Izaac, Nathan Killoran, Angus Lowe, Johannes Jakob Meyer,
Oluwatobi Ogunbayo, Maria Schuld, Antal Száva.

# Release 0.6.1

<h3>New features since last release</h3>

* Added a `print_applied` method to QNodes, allowing the operation
  and observable queue to be printed as last constructed.
  [(#378)](https://github.com/XanaduAI/pennylane/pull/378)

<h3>Improvements</h3>

* A new `Operator` base class is introduced, which is inherited by both the
  `Observable` class and the `Operation` class.
  [(#355)](https://github.com/XanaduAI/pennylane/pull/355)

* Removed deprecated `@abstractproperty` decorators
  in `_device.py`.
  [(#374)](https://github.com/XanaduAI/pennylane/pull/374)

* The `CircuitGraph` class is updated to deal with `Operation` instances directly.
  [(#344)](https://github.com/XanaduAI/pennylane/pull/344)

* Comprehensive gradient tests have been added for the interfaces.
  [(#381)](https://github.com/XanaduAI/pennylane/pull/381)

<h3>Documentation</h3>

* The new restructured documentation has been polished and updated.
  [(#387)](https://github.com/XanaduAI/pennylane/pull/387)
  [(#375)](https://github.com/XanaduAI/pennylane/pull/375)
  [(#372)](https://github.com/XanaduAI/pennylane/pull/372)
  [(#370)](https://github.com/XanaduAI/pennylane/pull/370)
  [(#369)](https://github.com/XanaduAI/pennylane/pull/369)
  [(#367)](https://github.com/XanaduAI/pennylane/pull/367)
  [(#364)](https://github.com/XanaduAI/pennylane/pull/364)

* Updated the development guides.
  [(#382)](https://github.com/XanaduAI/pennylane/pull/382)
  [(#379)](https://github.com/XanaduAI/pennylane/pull/379)

* Added all modules, classes, and functions to the API section
  in the documentation.
  [(#373)](https://github.com/XanaduAI/pennylane/pull/373)

<h3>Bug fixes</h3>

* Replaces the existing `np.linalg.norm` normalization with hand-coded
  normalization, allowing `AmplitudeEmbedding` to be used with differentiable
  parameters. AmplitudeEmbedding tests have been added and improved.
  [(#376)](https://github.com/XanaduAI/pennylane/pull/376)

<h3>Contributors</h3>

This release contains contributions from (in alphabetical order):

Ville Bergholm, Josh Izaac, Nathan Killoran, Maria Schuld, Antal Száva

# Release 0.6.0

<h3>New features since last release</h3>

* The devices `default.qubit` and `default.gaussian` have a new initialization parameter
  `analytic` that indicates if expectation values and variances should be calculated
  analytically and not be estimated from data.
  [(#317)](https://github.com/XanaduAI/pennylane/pull/317)

* Added C-SWAP gate to the set of qubit operations
  [(#330)](https://github.com/XanaduAI/pennylane/pull/330)

* The TensorFlow interface has been renamed from `"tfe"` to `"tf"`, and
  now supports TensorFlow 2.0.
  [(#337)](https://github.com/XanaduAI/pennylane/pull/337)

* Added the S and T gates to the set of qubit operations.
  [(#343)](https://github.com/XanaduAI/pennylane/pull/343)

* Tensor observables are now supported within the `expval`,
  `var`, and `sample` functions, by using the `@` operator.
  [(#267)](https://github.com/XanaduAI/pennylane/pull/267)


<h3>Breaking changes</h3>

* The argument `n` specifying the number of samples in the method `Device.sample` was removed.
  Instead, the method will always return `Device.shots` many samples.
  [(#317)](https://github.com/XanaduAI/pennylane/pull/317)

<h3>Improvements</h3>

* The number of shots / random samples used to estimate expectation values and variances, `Device.shots`,
  can now be changed after device creation.
  [(#317)](https://github.com/XanaduAI/pennylane/pull/317)

* Unified import shortcuts to be under qml in qnode.py
  and test_operation.py
  [(#329)](https://github.com/XanaduAI/pennylane/pull/329)

* The quantum natural gradient now uses `scipy.linalg.pinvh` which is more efficient for symmetric matrices
  than the previously used `scipy.linalg.pinv`.
  [(#331)](https://github.com/XanaduAI/pennylane/pull/331)

* The deprecated `qml.expval.Observable` syntax has been removed.
  [(#267)](https://github.com/XanaduAI/pennylane/pull/267)

* Remainder of the unittest-style tests were ported to pytest.
  [(#310)](https://github.com/XanaduAI/pennylane/pull/310)

* The `do_queue` argument for operations now only takes effect
  within QNodes. Outside of QNodes, operations can now be instantiated
  without needing to specify `do_queue`.
  [(#359)](https://github.com/XanaduAI/pennylane/pull/359)

<h3>Documentation</h3>

* The docs are rewritten and restructured to contain a code introduction section as well as an API section.
  [(#314)](https://github.com/XanaduAI/pennylane/pull/275)

* Added Ising model example to the tutorials
  [(#319)](https://github.com/XanaduAI/pennylane/pull/319)

* Added tutorial for QAOA on MaxCut problem
  [(#328)](https://github.com/XanaduAI/pennylane/pull/328)

* Added QGAN flow chart figure to its tutorial
  [(#333)](https://github.com/XanaduAI/pennylane/pull/333)

* Added missing figures for gallery thumbnails of state-preparation
  and QGAN tutorials
  [(#326)](https://github.com/XanaduAI/pennylane/pull/326)

* Fixed typos in the state preparation tutorial
  [(#321)](https://github.com/XanaduAI/pennylane/pull/321)

* Fixed bug in VQE tutorial 3D plots
  [(#327)](https://github.com/XanaduAI/pennylane/pull/327)

<h3>Bug fixes</h3>

* Fixed typo in measurement type error message in qnode.py
  [(#341)](https://github.com/XanaduAI/pennylane/pull/341)

<h3>Contributors</h3>

This release contains contributions from (in alphabetical order):

Shahnawaz Ahmed, Ville Bergholm, Aroosa Ijaz, Josh Izaac, Nathan Killoran, Angus Lowe,
Johannes Jakob Meyer, Maria Schuld, Antal Száva, Roeland Wiersema.

# Release 0.5.0

<h3>New features since last release</h3>

* Adds a new optimizer, `qml.QNGOptimizer`, which optimizes QNodes using
  quantum natural gradient descent. See https://arxiv.org/abs/1909.02108
  for more details.
  [(#295)](https://github.com/XanaduAI/pennylane/pull/295)
  [(#311)](https://github.com/XanaduAI/pennylane/pull/311)

* Adds a new QNode method, `QNode.metric_tensor()`,
  which returns the block-diagonal approximation to the Fubini-Study
  metric tensor evaluated on the attached device.
  [(#295)](https://github.com/XanaduAI/pennylane/pull/295)

* Sampling support: QNodes can now return a specified number of samples
  from a given observable via the top-level `pennylane.sample()` function.
  To support this on plugin devices, there is a new `Device.sample` method.

  Calculating gradients of QNodes that involve sampling is not possible.
  [(#256)](https://github.com/XanaduAI/pennylane/pull/256)

* `default.qubit` has been updated to provide support for sampling.
  [(#256)](https://github.com/XanaduAI/pennylane/pull/256)

* Added controlled rotation gates to PennyLane operations and `default.qubit` plugin.
  [(#251)](https://github.com/XanaduAI/pennylane/pull/251)

<h3>Breaking changes</h3>

* The method `Device.supported` was removed, and replaced with the methods
  `Device.supports_observable` and `Device.supports_operation`.
  Both methods can be called with string arguments (`dev.supports_observable('PauliX')`) and
  class arguments (`dev.supports_observable(qml.PauliX)`).
  [(#276)](https://github.com/XanaduAI/pennylane/pull/276)

* The following CV observables were renamed to comply with the new Operation/Observable
  scheme: `MeanPhoton` to `NumberOperator`, `Homodyne` to `QuadOperator` and `NumberState` to `FockStateProjector`.
  [(#254)](https://github.com/XanaduAI/pennylane/pull/254)

<h3>Improvements</h3>

* The `AmplitudeEmbedding` function now provides options to normalize and
  pad features to ensure a valid state vector is prepared.
  [(#275)](https://github.com/XanaduAI/pennylane/pull/275)

* Operations can now optionally specify generators, either as existing PennyLane
  operations, or by providing a NumPy array.
  [(#295)](https://github.com/XanaduAI/pennylane/pull/295)
  [(#313)](https://github.com/XanaduAI/pennylane/pull/313)

* Adds a `Device.parameters` property, so that devices can view a dictionary mapping free
  parameters to operation parameters. This will allow plugin devices to take advantage
  of parametric compilation.
  [(#283)](https://github.com/XanaduAI/pennylane/pull/283)

* Introduces two enumerations: `Any` and `All`, representing any number of wires
  and all wires in the system respectively. They can be imported from
  `pennylane.operation`, and can be used when defining the `Operation.num_wires`
  class attribute of operations.
  [(#277)](https://github.com/XanaduAI/pennylane/pull/277)

  As part of this change:

  - `All` is equivalent to the integer 0, for backwards compatibility with the
    existing test suite

  - `Any` is equivalent to the integer -1 to allow numeric comparison
    operators to continue working

  - An additional validation is now added to the `Operation` class,
    which will alert the user that an operation with `num_wires = All`
    is being incorrectly.

* The one-qubit rotations in `pennylane.plugins.default_qubit` no longer depend on Scipy's `expm`. Instead
  they are calculated with Euler's formula.
  [(#292)](https://github.com/XanaduAI/pennylane/pull/292)

* Creates an `ObservableReturnTypes` enumeration class containing `Sample`,
  `Variance` and `Expectation`. These new values can be assigned to the `return_type`
  attribute of an `Observable`.
  [(#290)](https://github.com/XanaduAI/pennylane/pull/290)

* Changed the signature of the `RandomLayer` and `RandomLayers` templates to have a fixed seed by default.
  [(#258)](https://github.com/XanaduAI/pennylane/pull/258)

* `setup.py` has been cleaned up, removing the non-working shebang,
  and removing unused imports.
  [(#262)](https://github.com/XanaduAI/pennylane/pull/262)

<h3>Documentation</h3>

* A documentation refactor to simplify the tutorials and
  include Sphinx-Gallery.
  [(#291)](https://github.com/XanaduAI/pennylane/pull/291)

  - Examples and tutorials previously split across the `examples/`
    and `doc/tutorials/` directories, in a mixture of ReST and Jupyter notebooks,
    have been rewritten as Python scripts with ReST comments in a single location,
    the `examples/` folder.

  - Sphinx-Gallery is used to automatically build and run the tutorials.
    Rendered output is displayed in the Sphinx documentation.

  - Links are provided at the top of every tutorial page for downloading the
    tutorial as an executable python script, downloading the tutorial
    as a Jupyter notebook, or viewing the notebook on GitHub.

  - The tutorials table of contents have been moved to a single quick start page.

* Fixed a typo in `QubitStateVector`.
  [(#296)](https://github.com/XanaduAI/pennylane/pull/296)

* Fixed a typo in the `default_gaussian.gaussian_state` function.
  [(#293)](https://github.com/XanaduAI/pennylane/pull/293)

* Fixed a typo in the gradient recipe within the `RX`, `RY`, `RZ`
  operation docstrings.
  [(#248)](https://github.com/XanaduAI/pennylane/pull/248)

* Fixed a broken link in the tutorial documentation, as a
  result of the `qml.expval.Observable` deprecation.
  [(#246)](https://github.com/XanaduAI/pennylane/pull/246)

<h3>Bug fixes</h3>

* Fixed a bug where a `PolyXP` observable would fail if applied to subsets
  of wires on `default.gaussian`.
  [(#277)](https://github.com/XanaduAI/pennylane/pull/277)

<h3>Contributors</h3>

This release contains contributions from (in alphabetical order):

Simon Cross, Aroosa Ijaz, Josh Izaac, Nathan Killoran, Johannes Jakob Meyer,
Rohit Midha, Nicolás Quesada, Maria Schuld, Antal Száva, Roeland Wiersema.

# Release 0.4.0

<h3>New features since last release</h3>

* `pennylane.expval()` is now a top-level *function*, and is no longer
  a package of classes. For now, the existing `pennylane.expval.Observable`
  interface continues to work, but will raise a deprecation warning.
  [(#232)](https://github.com/XanaduAI/pennylane/pull/232)

* Variance support: QNodes can now return the variance of observables,
  via the top-level `pennylane.var()` function. To support this on
  plugin devices, there is a new `Device.var` method.

  The following observables support analytic gradients of variances:

  - All qubit observables (requiring 3 circuit evaluations for involutory
    observables such as `Identity`, `X`, `Y`, `Z`; and 5 circuit evals for
    non-involutary observables, currently only `qml.Hermitian`)

  - First-order CV observables (requiring 5 circuit evaluations)

  Second-order CV observables support numerical variance gradients.

* `pennylane.about()` function added, providing details
  on current PennyLane version, installed plugins, Python,
  platform, and NumPy versions [(#186)](https://github.com/XanaduAI/pennylane/pull/186)

* Removed the logic that allowed `wires` to be passed as a positional
  argument in quantum operations. This allows us to raise more useful
  error messages for the user if incorrect syntax is used.
  [(#188)](https://github.com/XanaduAI/pennylane/pull/188)

* Adds support for multi-qubit expectation values of the `pennylane.Hermitian()`
  observable [(#192)](https://github.com/XanaduAI/pennylane/pull/192)

* Adds support for multi-qubit expectation values in `default.qubit`.
  [(#202)](https://github.com/XanaduAI/pennylane/pull/202)

* Organize templates into submodules [(#195)](https://github.com/XanaduAI/pennylane/pull/195).
  This included the following improvements:

  - Distinguish embedding templates from layer templates.

  - New random initialization functions supporting the templates available
    in the new submodule `pennylane.init`.

  - Added a random circuit template (`RandomLayers()`), in which rotations and 2-qubit gates are randomly
    distributed over the wires

  - Add various embedding strategies

<h3>Breaking changes</h3>

* The `Device` methods `expectations`, `pre_expval`, and `post_expval` have been
  renamed to `observables`, `pre_measure`, and `post_measure` respectively.
  [(#232)](https://github.com/XanaduAI/pennylane/pull/232)

<h3>Improvements</h3>

* `default.qubit` plugin now uses `np.tensordot` when applying quantum operations
  and evaluating expectations, resulting in significant speedup
  [(#239)](https://github.com/XanaduAI/pennylane/pull/239),
  [(#241)](https://github.com/XanaduAI/pennylane/pull/241)

* PennyLane now allows division of quantum operation parameters by a constant
  [(#179)](https://github.com/XanaduAI/pennylane/pull/179)

* Portions of the test suite are in the process of being ported to pytest.
  Note: this is still a work in progress.

  Ported tests include:

  - `test_ops.py`
  - `test_about.py`
  - `test_classical_gradients.py`
  - `test_observables.py`
  - `test_measure.py`
  - `test_init.py`
  - `test_templates*.py`
  - `test_ops.py`
  - `test_variable.py`
  - `test_qnode.py` (partial)

<h3>Bug fixes</h3>

* Fixed a bug in `Device.supported`, which would incorrectly
  mark an operation as supported if it shared a name with an
  observable [(#203)](https://github.com/XanaduAI/pennylane/pull/203)

* Fixed a bug in `Operation.wires`, by explicitly casting the
  type of each wire to an integer [(#206)](https://github.com/XanaduAI/pennylane/pull/206)

* Removed code in PennyLane which configured the logger,
  as this would clash with users' configurations
  [(#208)](https://github.com/XanaduAI/pennylane/pull/208)

* Fixed a bug in `default.qubit`, in which `QubitStateVector` operations
  were accidentally being cast to `np.float` instead of `np.complex`.
  [(#211)](https://github.com/XanaduAI/pennylane/pull/211)


<h3>Contributors</h3>

This release contains contributions from:

Shahnawaz Ahmed, riveSunder, Aroosa Ijaz, Josh Izaac, Nathan Killoran, Maria Schuld.

# Release 0.3.1

<h3>Bug fixes</h3>

* Fixed a bug where the interfaces submodule was not correctly being packaged via setup.py

# Release 0.3.0

<h3>New features since last release</h3>

* PennyLane now includes a new `interfaces` submodule, which enables QNode integration with additional machine learning libraries.
* Adds support for an experimental PyTorch interface for QNodes
* Adds support for an experimental TensorFlow eager execution interface for QNodes
* Adds a PyTorch+GPU+QPU tutorial to the documentation
* Documentation now includes links and tutorials including the new [PennyLane-Forest](https://github.com/rigetti/pennylane-forest) plugin.

<h3>Improvements</h3>

* Printing a QNode object, via `print(qnode)` or in an interactive terminal, now displays more useful information regarding the QNode,
  including the device it runs on, the number of wires, it's interface, and the quantum function it uses:

  ```python
  >>> print(qnode)
  <QNode: device='default.qubit', func=circuit, wires=2, interface=PyTorch>
  ```

<h3>Contributors</h3>

This release contains contributions from:

Josh Izaac and Nathan Killoran.


# Release 0.2.0

<h3>New features since last release</h3>

* Added the `Identity` expectation value for both CV and qubit models [(#135)](https://github.com/XanaduAI/pennylane/pull/135)
* Added the `templates.py` submodule, containing some commonly used QML models to be used as ansatz in QNodes [(#133)](https://github.com/XanaduAI/pennylane/pull/133)
* Added the `qml.Interferometer` CV operation [(#152)](https://github.com/XanaduAI/pennylane/pull/152)
* Wires are now supported as free QNode parameters [(#151)](https://github.com/XanaduAI/pennylane/pull/151)
* Added ability to update stepsizes of the optimizers [(#159)](https://github.com/XanaduAI/pennylane/pull/159)

<h3>Improvements</h3>

* Removed use of hardcoded values in the optimizers, made them parameters (see [#131](https://github.com/XanaduAI/pennylane/pull/131) and [#132](https://github.com/XanaduAI/pennylane/pull/132))
* Created the new `PlaceholderExpectation`, to be used when both CV and qubit expval modules contain expectations with the same name
* Provide a way for plugins to view the operation queue _before_ applying operations. This allows for on-the-fly modifications of
  the queue, allowing hardware-based plugins to support the full range of qubit expectation values. [(#143)](https://github.com/XanaduAI/pennylane/pull/143)
* QNode return values now support _any_ form of sequence, such as lists, sets, etc. [(#144)](https://github.com/XanaduAI/pennylane/pull/144)
* CV analytic gradient calculation is now more robust, allowing for operations which may not themselves be differentiated, but have a
  well defined `_heisenberg_rep` method, and so may succeed operations that are analytically differentiable [(#152)](https://github.com/XanaduAI/pennylane/pull/152)

<h3>Bug fixes</h3>

* Fixed a bug where the variational classifier example was not batching when learning parity (see [#128](https://github.com/XanaduAI/pennylane/pull/128) and [#129](https://github.com/XanaduAI/pennylane/pull/129))
* Fixed an inconsistency where some initial state operations were documented as accepting complex parameters - all operations
  now accept real values [(#146)](https://github.com/XanaduAI/pennylane/pull/146)

<h3>Contributors</h3>

This release contains contributions from:

Christian Gogolin, Josh Izaac, Nathan Killoran, and Maria Schuld.


# Release 0.1.0

Initial public release.

<h3>Contributors</h3>
This release contains contributions from:

Ville Bergholm, Josh Izaac, Maria Schuld, Christian Gogolin, and Nathan Killoran.<|MERGE_RESOLUTION|>--- conflicted
+++ resolved
@@ -277,12 +277,7 @@
 This release contains contributions from (in alphabetical order):
 
 Marius Aglitoiu, Vishnu Ajith, Thomas Bromley, Olivia Di Matteo, Tanya Garg, Diego Guala,
-<<<<<<< HEAD
-Anthony Hayes, Josh Izaac, Pavan Jayasinha, Ryan Levy, Nahum Sá, Maria Schuld, Brian Shi, 
-Antal Száva
-=======
-Anthony Hayes, Josh Izaac, Pavan Jayasinha, Ryan Levy, Nahum Sá, Brian Shi, Antal Száva, Vincent Wong
->>>>>>> 75fb0a41
+Anthony Hayes, Josh Izaac, Pavan Jayasinha, Ryan Levy, Nahum Sá, Maria Schuld, Brian Shi, Antal Száva, Vincent Wong
 
 # Release 0.15.1 (current release)
 
