--- conflicted
+++ resolved
@@ -485,12 +485,9 @@
 
 <h3>Bug fixes</h3>
 
-<<<<<<< HEAD
 * Fix bug with norm and Jax tracers (jit) when using `QubiStateVector`.
   [(#1649)](https://github.com/PennyLaneAI/pennylane/pull/1649)
   
-=======
->>>>>>> 032b3016
 * Fix bug in edge case of single-qubit `zyz_decomposition` when only
   off-diagonal elements are present.
   [(#1643)](https://github.com/PennyLaneAI/pennylane/pull/1643)
