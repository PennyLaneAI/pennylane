--- conflicted
+++ resolved
@@ -257,12 +257,8 @@
 
 This release contains contributions from (in alphabetical order):
 
-<<<<<<< HEAD
-Vishnu Ajith, Thomas Bromley, Olivia Di Matteo, Diego Guala, Anthony Hayes,
-Josh Izaac, Pavan Jayasinha, Nahum Sá, Brian Shi, Antal Száva
-=======
-Vishnu Ajith, Thomas Bromley, Olivia Di Matteo, Tanya Garg, Diego Guala, Anthony Hayes, Josh Izaac, Brian Shi, Antal Száva, Pavan Jayasinha
->>>>>>> 6a2cf0a7
+Vishnu Ajith, Thomas Bromley, Olivia Di Matteo, Diego Guala, Tanya Garg,
+Anthony Hayes, Josh Izaac, Pavan Jayasinha, Nahum Sá, Brian Shi, Antal Száva
 
 # Release 0.15.1 (current release)
 
