--- conflicted
+++ resolved
@@ -465,11 +465,7 @@
       pytest_markers: external
       pytest_additional_args: -W ${{ inputs.python_warning_level }} ${{ inputs.python_warning_level != 'default' && '--continue-on-collection-errors' || '' }}
       additional_pip_packages: |
-<<<<<<< HEAD
-        pyzx matplotlib stim quimb mitiq ply optax
-=======
-        pyzx matplotlib stim quimb==1.8.4 mitiq ply
->>>>>>> 08e694f9
+        pyzx matplotlib stim quimb==1.8.4 mitiq ply optax
         git+https://github.com/PennyLaneAI/pennylane-qiskit.git@master
         ${{ needs.default-dependency-versions.outputs.jax-version }}
         ${{ needs.default-dependency-versions.outputs.tensorflow-version }}
