name: Unit Test - All Interfaces
on:
  workflow_call:
    secrets:
      codecov_token:
        description: The codecov token to use when uploading coverage files
        required: true
    inputs:
      branch:
        description: The PennyLane branch to checkout and run unit tests for
        required: true
        type: string
      pipeline_mode:
          description: The pipeline mode can be unit-tests, benchmarks, or reference-benchmarks
          required: false
          type: string
          default: 'unit-tests'
      pytest_coverage_flags:
        description: PyTest Coverage flags to pass to all jobs
        required: false
        type: string
        default: --cov=pennylane --cov-append --cov-report=term-missing --cov-report=xml --no-flaky-report --tb=native
      run_lightened_ci:
        description: |
          Indicate if a lightened version of the CI should be run instead of the entire suite.

          The lightened version of the CI includes the following changes:
          - Only Python 3.9 is tested against, instead of 3.9, 3.10, 3.11, 3.12
        required: false
        type: boolean
        default: false
      skip_ci_test_jobs:
        description: |
          Names of jobs (comma separated) that should be skipped on a lightened CI run.
          The value of this variable is only used IF 'run_lightened_ci' is `true`.
          For a full test-suite run, all jobs are triggered.
        required: false
        type: string
        default: ''
      disable_new_opmath:
        description: Whether to disable the new op_math or not when running the tests
        required: false
        type: string
        default: "False"
      pytest_store_durations:
        description: Whether to store artifacts for test durations
        required: false
        type: boolean
        default: false

jobs:
  setup-ci-load:
    runs-on: ubuntu-latest

    steps:
      - name: Setup Python Versions
        id: python_versions

        # All jobs will use the 'default' python versions listed in the dictionary below.
        # Unless the job name exists as a key as well, in which case the python versions listed for the job itself will be used instead.
        run: |
          if [ "${{ inputs.run_lightened_ci }}" == "true" ];
          then
            cat >python_versions.json <<-EOF
          {
            "default": ["3.9"]
          }
          EOF
          else
            cat >python_versions.json <<-EOF
          {
            "default": ["3.9", "3.10", "3.11", "3.12"],
            "torch-tests": ["3.9", "3.11"],
            "tf-tests": ["3.9", "3.11"],
            "jax-tests": ["3.9", "3.12"],
            "all-interfaces-tests": ["3.9"],
            "external-libraries-tests": ["3.9"],
            "qcut-tests": ["3.9"],
            "qchem-tests": ["3.9"],
            "gradients-tests": ["3.9"],
            "data-tests": ["3.9", "3.10"],
            "device-tests": ["3.9"]
          }
          EOF
          fi

          jq . python_versions.json
          echo "python_versions=$(jq -r tostring python_versions.json)" >> $GITHUB_OUTPUT

      - name: Setup Matrix Max Parallel
        id: max_parallel
        run: |
          if [ "${{ inputs.run_lightened_ci }}" == "true" ];
          then
            cat >matrix_max_parallel.json <<-EOF
          {
            "default": 1,
            "core-tests": 5,
            "gradients-tests": 2,
            "jax-tests": 5,
            "tf-tests": 3,
            "device-tests": 2
          }
          EOF
          else
            cat >matrix_max_parallel.json <<-EOF
          {
            "default": 1,
            "core-tests": 5,
            "jax-tests": 10,
            "tf-tests": 6,
            "torch-tests": 2,
            "device-tests": 2
          }
          EOF
          fi

          jq . matrix_max_parallel.json
          echo "matrix_max_parallel=$(jq -r tostring matrix_max_parallel.json)" >> $GITHUB_OUTPUT

      - name: Setup Job to Skip
        id: jobs_to_skip
        env:
          JOBS_TO_SKIP: ${{ inputs.skip_ci_test_jobs }}
        run: |
          if [ "${{ inputs.run_lightened_ci }}" == "true" ];
          then
            skipped_jobs=$(echo -n "$JOBS_TO_SKIP" | python -c 'import json, sys; print(json.dumps(list(map(lambda job: job.strip(), filter(None, sys.stdin.read().split(","))))))')
            echo "The following jobs will be skipped: $skipped_jobs"
            echo "jobs_to_skip=$skipped_jobs" >> $GITHUB_OUTPUT
          else
            echo 'jobs_to_skip=[]' >> $GITHUB_OUTPUT
          fi

    outputs:
      matrix-max-parallel: ${{ steps.max_parallel.outputs.matrix_max_parallel }}
      python-version: ${{ steps.python_versions.outputs.python_versions }}
      jobs-to-skip: ${{ steps.jobs_to_skip.outputs.jobs_to_skip }}

  torch-tests:
    needs:
      - setup-ci-load
    strategy:
      max-parallel: >-
        ${{
           fromJSON(needs.setup-ci-load.outputs.matrix-max-parallel).torch-tests
           || fromJSON(needs.setup-ci-load.outputs.matrix-max-parallel).default
         }}
      matrix:
        python-version: >-
          ${{
            fromJSON(needs.setup-ci-load.outputs.python-version).torch-tests
            || fromJSON(needs.setup-ci-load.outputs.python-version).default
           }}
    if: ${{ !contains(fromJSON(needs.setup-ci-load.outputs.jobs-to-skip), 'torch-tests') }}
    uses: ./.github/workflows/unit-test.yml
    with:
      job_name: torch-tests (${{ matrix.python-version }})
      branch: ${{ inputs.branch }}
      coverage_artifact_name: core-interfaces-coverage-torch-${{ matrix.python-version }}
      python_version: ${{ matrix.python-version }}
      pipeline_mode: ${{ inputs.pipeline_mode }}
      install_jax: false
      install_tensorflow: false
      install_pytorch: true
      install_pennylane_lightning_master: true
      pytest_coverage_flags: ${{ inputs.pytest_coverage_flags }}
      pytest_markers: torch and not qcut and not finite-diff and not param-shift
      requirements_file: ${{ github.event_name == 'schedule' && strategy.job-index == 0 && 'torch.txt' || '' }}
      disable_new_opmath: ${{ inputs.disable_new_opmath }}


  autograd-tests:
    needs:
      - setup-ci-load
    strategy:
      max-parallel: >-
        ${{
           fromJSON(needs.setup-ci-load.outputs.matrix-max-parallel).autograd-tests
           || fromJSON(needs.setup-ci-load.outputs.matrix-max-parallel).default
         }}
      matrix:
        python-version: >-
          ${{
            fromJSON(needs.setup-ci-load.outputs.python-version).autograd-tests
            || fromJSON(needs.setup-ci-load.outputs.python-version).default
           }}
    if: ${{ !contains(fromJSON(needs.setup-ci-load.outputs.jobs-to-skip), 'autograd-tests') }}
    uses: ./.github/workflows/unit-test.yml
    with:
      job_name: autograd-tests (${{ matrix.python-version }})
      branch: ${{ inputs.branch }}
      coverage_artifact_name: core-interfaces-coverage-autograd-${{ matrix.python-version }}
      python_version: ${{ matrix.python-version }}
      pipeline_mode: ${{ inputs.pipeline_mode }}
      install_jax: false
      install_tensorflow: false
      install_pytorch: false
      install_pennylane_lightning_master: true
      pytest_coverage_flags: ${{ inputs.pytest_coverage_flags }}
      pytest_markers: autograd and not qcut and not finite-diff and not param-shift
      disable_new_opmath: ${{ inputs.disable_new_opmath }}


  tf-tests:
    needs:
      - setup-ci-load
    strategy:
      max-parallel: >-
        ${{
           fromJSON(needs.setup-ci-load.outputs.matrix-max-parallel).tf-tests
           || fromJSON(needs.setup-ci-load.outputs.matrix-max-parallel).default
         }}
      matrix:
        group: [1, 2, 3]
        python-version: >-
          ${{
            fromJSON(needs.setup-ci-load.outputs.python-version).tf-tests
            || fromJSON(needs.setup-ci-load.outputs.python-version).default
           }}
    if: ${{ !contains(fromJSON(needs.setup-ci-load.outputs.jobs-to-skip), 'tf-tests') }}
    uses: ./.github/workflows/unit-test.yml
    with:
      job_name: tf-tests (${{ matrix.group }}, ${{ matrix.python-version }})
      branch: ${{ inputs.branch }}
      coverage_artifact_name: core-interfaces-coverage-tf-${{ matrix.python-version }}-${{ matrix.group }}
      python_version: ${{ matrix.python-version }}
      pipeline_mode: ${{ inputs.pipeline_mode }}
      install_jax: false
      install_tensorflow: true
      install_pytorch: false
      install_pennylane_lightning_master: true
      pytest_coverage_flags: ${{ inputs.pytest_coverage_flags }}
      pytest_markers: tf and not qcut and not finite-diff and not param-shift
      pytest_additional_args: --splits 3 --group ${{ matrix.group }}
      pytest_durations_file_path: '.github/workflows/tf_tests_durations.json'
<<<<<<< HEAD
=======
      pytest_store_durations: ${{ inputs.pytest_store_durations }}
>>>>>>> 04499f7a
      additional_pip_packages: pytest-split
      requirements_file: ${{ github.event_name == 'schedule' && strategy.job-index == 0 && 'tf.txt' || '' }}
      disable_new_opmath: ${{ inputs.disable_new_opmath }}


  jax-tests:
    needs:
      - setup-ci-load
    strategy:
      max-parallel: >-
        ${{
           fromJSON(needs.setup-ci-load.outputs.matrix-max-parallel).jax-tests
           || fromJSON(needs.setup-ci-load.outputs.matrix-max-parallel).default
         }}
      matrix:
        group: [1, 2, 3, 4, 5]
        python-version: >-
          ${{
            fromJSON(needs.setup-ci-load.outputs.python-version).jax-tests
            || fromJSON(needs.setup-ci-load.outputs.python-version).default
           }}
    if: ${{ !contains(fromJSON(needs.setup-ci-load.outputs.jobs-to-skip), 'jax-tests') }}
    uses: ./.github/workflows/unit-test.yml
    with:
      job_name: jax-tests (${{ matrix.group }}, ${{ matrix.python-version }})
      branch: ${{ inputs.branch }}
      coverage_artifact_name: core-interfaces-coverage-jax-${{ matrix.python-version }}-${{ matrix.group }}
      python_version: ${{ matrix.python-version }}
      pipeline_mode: ${{ inputs.pipeline_mode }}
      install_jax: true
      install_tensorflow: false
      install_pytorch: false
      install_pennylane_lightning_master: true
      pytest_coverage_flags: ${{ inputs.pytest_coverage_flags }}
      pytest_markers: jax and not qcut and not finite-diff and not param-shift
      pytest_additional_args: --splits 5 --group ${{ matrix.group }}
      pytest_durations_file_path: '.github/workflows/jax_tests_durations.json'
<<<<<<< HEAD
=======
      pytest_store_durations: ${{ inputs.pytest_store_durations }}
>>>>>>> 04499f7a
      additional_pip_packages: pytest-split
      requirements_file: ${{ github.event_name == 'schedule' && strategy.job-index == 0 && 'jax.txt' || '' }}
      disable_new_opmath: ${{ inputs.disable_new_opmath }}


  core-tests:
    needs:
      - setup-ci-load
    strategy:
      max-parallel: >-
        ${{
           fromJSON(needs.setup-ci-load.outputs.matrix-max-parallel).core-tests
           || fromJSON(needs.setup-ci-load.outputs.matrix-max-parallel).default
         }}
      matrix:
        group: [1, 2, 3, 4, 5]
        python-version: >-
          ${{
            fromJSON(needs.setup-ci-load.outputs.python-version).core-tests
            || fromJSON(needs.setup-ci-load.outputs.python-version).default
           }}
    if: ${{ !contains(fromJSON(needs.setup-ci-load.outputs.jobs-to-skip), 'core-tests') }}
    uses: ./.github/workflows/unit-test.yml
    with:
      job_name: core-tests (${{ matrix.group }}, ${{ matrix.python-version }})
      branch: ${{ inputs.branch }}
      coverage_artifact_name: core-interfaces-coverage-core-${{ matrix.python-version }}-${{ matrix.group }}
      python_version: ${{ matrix.python-version }}
      pipeline_mode: ${{ inputs.pipeline_mode }}
      install_jax: false
      install_tensorflow: false
      install_pytorch: false
      install_pennylane_lightning_master: true
      pytest_coverage_flags: ${{ inputs.pytest_coverage_flags }}
      pytest_markers: core and not qcut and not finite-diff and not param-shift
      pytest_additional_args: --splits 5 --group ${{ matrix.group }}
      pytest_durations_file_path: '.github/workflows/core_tests_durations.json'
<<<<<<< HEAD
=======
      pytest_store_durations: ${{ inputs.pytest_store_durations }}
>>>>>>> 04499f7a
      additional_pip_packages: pytest-split
      requirements_file: ${{ github.event_name == 'schedule' && strategy.job-index == 0 && 'core.txt' || '' }}
      disable_new_opmath: ${{ inputs.disable_new_opmath }}


  all-interfaces-tests:
    needs:
      - setup-ci-load
    strategy:
      max-parallel: >-
        ${{
           fromJSON(needs.setup-ci-load.outputs.matrix-max-parallel).all-interfaces-tests
           || fromJSON(needs.setup-ci-load.outputs.matrix-max-parallel).default
         }}
      matrix:
        python-version: >-
          ${{
            fromJSON(needs.setup-ci-load.outputs.python-version).all-interfaces-tests
            || fromJSON(needs.setup-ci-load.outputs.python-version).default
           }}
    if: ${{ !contains(fromJSON(needs.setup-ci-load.outputs.jobs-to-skip), 'all-interfaces-tests') }}
    uses: ./.github/workflows/unit-test.yml
    with:
      job_name: all-interfaces-tests (${{ matrix.python-version }})
      branch: ${{ inputs.branch }}
      coverage_artifact_name: all-interfaces-coverage
      python_version: ${{ matrix.python-version }}
      pipeline_mode: ${{ inputs.pipeline_mode }}
      install_jax: true
      install_tensorflow: true
      install_pytorch: true
      install_pennylane_lightning_master: true
      pytest_coverage_flags: ${{ inputs.pytest_coverage_flags }}
      pytest_markers: all_interfaces
      requirements_file: ${{ github.event_name == 'schedule' && strategy.job-index == 0 && 'all_interfaces.txt' || '' }}
      disable_new_opmath: ${{ inputs.disable_new_opmath }}


  external-libraries-tests:
    needs:
      - setup-ci-load
    strategy:
      max-parallel: >-
        ${{
           fromJSON(needs.setup-ci-load.outputs.matrix-max-parallel).external-libraries-tests
           || fromJSON(needs.setup-ci-load.outputs.matrix-max-parallel).default
         }}
      matrix:
        python-version: >-
          ${{
            fromJSON(needs.setup-ci-load.outputs.python-version).external-libraries-tests
            || fromJSON(needs.setup-ci-load.outputs.python-version).default
           }}
    if: ${{ !contains(fromJSON(needs.setup-ci-load.outputs.jobs-to-skip), 'external-libraries-tests') }}
    uses: ./.github/workflows/unit-test.yml
    with:
      job_name: external-libraries-tests (${{ matrix.python-version }})
      branch: ${{ inputs.branch }}
      coverage_artifact_name: external-libraries-tests-coverage
      python_version: ${{ matrix.python-version }}
      pipeline_mode: ${{ inputs.pipeline_mode }}
      install_jax: true
      install_tensorflow: true
      install_pytorch: false
      # This is required during the release process when the latest released version of
      # catalyst requires the latest version of pennylane that is about to be released.
      # Installing catalyst after pennylane to make sure that the latest catalyst is used.
      install_catalyst_nightly: true
      # using lightning master does not work for the tests with external libraries
      install_pennylane_lightning_master: false
      pytest_coverage_flags: ${{ inputs.pytest_coverage_flags }}
      pytest_markers: external
<<<<<<< HEAD
      additional_pip_packages: pyzx matplotlib stim quimb mitiq pennylane-qiskit ply
=======
      additional_pip_packages: pyzx matplotlib stim quimb
>>>>>>> 04499f7a
      requirements_file: ${{ github.event_name == 'schedule' && strategy.job-index == 0 && 'external.txt' || '' }}
      disable_new_opmath: ${{ inputs.disable_new_opmath }}


  qcut-tests:
    needs:
      - setup-ci-load
    strategy:
      max-parallel: >-
        ${{
           fromJSON(needs.setup-ci-load.outputs.matrix-max-parallel).qcut-tests
           || fromJSON(needs.setup-ci-load.outputs.matrix-max-parallel).default
         }}
      matrix:
        python-version: >-
          ${{
            fromJSON(needs.setup-ci-load.outputs.python-version).qcut-tests
            || fromJSON(needs.setup-ci-load.outputs.python-version).default
           }}
    if: ${{ !contains(fromJSON(needs.setup-ci-load.outputs.jobs-to-skip), 'qcut-tests') }}
    uses: ./.github/workflows/unit-test.yml
    with:
      job_name: qcut-tests (${{ matrix.python-version }})
      branch: ${{ inputs.branch }}
      coverage_artifact_name: qcut-coverage
      python_version: ${{ matrix.python-version }}
      pipeline_mode: ${{ inputs.pipeline_mode }}
      install_jax: true
      install_tensorflow: true
      install_pytorch: true
      install_pennylane_lightning_master: true
      pytest_coverage_flags: ${{ inputs.pytest_coverage_flags }}
      pytest_markers: qcut
      additional_pip_packages: kahypar==1.1.7 opt_einsum
      disable_new_opmath: ${{ inputs.disable_new_opmath }}


  qchem-tests:
    needs:
      - setup-ci-load
    strategy:
      max-parallel: >-
        ${{
           fromJSON(needs.setup-ci-load.outputs.matrix-max-parallel).qchem-tests
           || fromJSON(needs.setup-ci-load.outputs.matrix-max-parallel).default
         }}
      matrix:
        python-version: >-
          ${{
            fromJSON(needs.setup-ci-load.outputs.python-version).qchem-tests
            || fromJSON(needs.setup-ci-load.outputs.python-version).default
           }}
    if: ${{ !contains(fromJSON(needs.setup-ci-load.outputs.jobs-to-skip), 'qchem-tests') }}
    uses: ./.github/workflows/unit-test.yml
    with:
      job_name: qchem-tests (${{ matrix.python-version }})
      branch: ${{ inputs.branch }}
      coverage_artifact_name: qchem-coverage
      python_version: ${{ matrix.python-version }}
      pipeline_mode: ${{ inputs.pipeline_mode }}
      install_jax: false
      install_tensorflow: false
      install_pytorch: false
      install_pennylane_lightning_master: true
      pytest_coverage_flags: ${{ inputs.pytest_coverage_flags }}
      pytest_markers: qchem
      additional_pip_packages: openfermionpyscf basis-set-exchange
      disable_new_opmath: ${{ inputs.disable_new_opmath }}

  gradients-tests:
    needs:
      - setup-ci-load
    strategy:
      max-parallel: >-
        ${{
           fromJSON(needs.setup-ci-load.outputs.matrix-max-parallel).gradients-tests
           || fromJSON(needs.setup-ci-load.outputs.matrix-max-parallel).default
         }}
      matrix:
        config:
          - suite: finite-diff
          - suite: param-shift
        python-version: >-
          ${{
            fromJSON(needs.setup-ci-load.outputs.python-version).gradients-tests
            || fromJSON(needs.setup-ci-load.outputs.python-version).default
           }}
    if: ${{ !contains(fromJSON(needs.setup-ci-load.outputs.jobs-to-skip), 'gradients-tests') }}
    uses: ./.github/workflows/unit-test.yml
    with:
      job_name: gradients-tests (${{ matrix.config.suite }}, ${{ matrix.python-version }})
      branch: ${{ inputs.branch }}
      coverage_artifact_name: gradients-${{ matrix.config.suite }}-coverage
      python_version: ${{ matrix.python-version }}
      pipeline_mode: ${{ inputs.pipeline_mode }}
      install_jax: true
      install_tensorflow: true
      install_pytorch: true
      install_pennylane_lightning_master: true
      pytest_coverage_flags: ${{ inputs.pytest_coverage_flags }}
      pytest_markers: ${{ matrix.config.suite }}
      disable_new_opmath: ${{ inputs.disable_new_opmath }}


  data-tests:
    needs:
      - setup-ci-load
    strategy:
      max-parallel: >-
        ${{
           fromJSON(needs.setup-ci-load.outputs.matrix-max-parallel).data-tests
           || fromJSON(needs.setup-ci-load.outputs.matrix-max-parallel).default
         }}
      matrix:
        python-version: >-
          ${{
            fromJSON(needs.setup-ci-load.outputs.python-version).data-tests
            || fromJSON(needs.setup-ci-load.outputs.python-version).default
           }}
    if: ${{ !contains(fromJSON(needs.setup-ci-load.outputs.jobs-to-skip), 'data-tests') }}
    uses: ./.github/workflows/unit-test.yml
    with:
      job_name: data-tests (${{ matrix.python-version }})
      branch: ${{ inputs.branch }}
      coverage_artifact_name: data-coverage
      python_version: ${{ matrix.python-version }}
      pipeline_mode: ${{ inputs.pipeline_mode }}
      install_jax: false
      install_tensorflow: false
      install_pytorch: false
      install_pennylane_lightning_master: true
      pytest_coverage_flags: ${{ inputs.pytest_coverage_flags }}
      pytest_markers: data
      additional_pip_packages: h5py
      disable_new_opmath: ${{ inputs.disable_new_opmath }}


  device-tests:
    needs:
      - setup-ci-load
    strategy:
      max-parallel: >-
        ${{
           fromJSON(needs.setup-ci-load.outputs.matrix-max-parallel).device-tests
           || fromJSON(needs.setup-ci-load.outputs.matrix-max-parallel).default
         }}
      matrix:
        config:
          - device: default.qubit.legacy
            shots: None
          - device: default.qubit
            shots: None
          - device: default.qubit
            shots: 10000
          - device: default.qubit.legacy
            shots: 10000
          # - device: default.qubit.tf
          #   shots: None
          - device: default.qubit.autograd
            shots: None
            skip_interface: jax,tf,torch
          - device: default.mixed
            shots: None
        python-version: >-
          ${{
            fromJSON(needs.setup-ci-load.outputs.python-version).device-tests
            || fromJSON(needs.setup-ci-load.outputs.python-version).default
           }}
    if: ${{ !contains(fromJSON(needs.setup-ci-load.outputs.jobs-to-skip), 'device-tests') }}
    uses: ./.github/workflows/unit-test.yml
    with:
      job_name: device-tests (${{ matrix.config.device }}, ${{ matrix.config.shots }}, ${{ matrix.python-version }})
      branch: ${{ inputs.branch }}
      coverage_artifact_name: devices-coverage-${{ matrix.config.device }}-${{ matrix.config.shots }}
      python_version: ${{ matrix.python-version }}
      pipeline_mode: ${{ inputs.pipeline_mode }}
      install_jax: ${{ !contains(matrix.config.skip_interface, 'jax') }}
      install_tensorflow: ${{ !contains(matrix.config.skip_interface, 'tf') }}
      install_pytorch: ${{ !contains(matrix.config.skip_interface, 'torch') }}
      install_pennylane_lightning_master: true
      pytest_test_directory: pennylane/devices/tests
      pytest_coverage_flags: ${{ inputs.pytest_coverage_flags }}
      pytest_additional_args: --device=${{ matrix.config.device }} --shots=${{ matrix.config.shots }}
      disable_new_opmath: ${{ inputs.disable_new_opmath }}


  upload-to-codecov:
    runs-on: ubuntu-latest

    needs:
      - torch-tests
      - autograd-tests
      - tf-tests
      - jax-tests
      - core-tests
      - all-interfaces-tests
      - external-libraries-tests
      - qcut-tests
      - qchem-tests
      - gradients-tests
      - data-tests
      - device-tests

    # Run this even if any of the above jobs are skipped but not if any of the jobs failed
    if: >-
      ${{
        always() &&
        !contains(needs.*.result, 'failure') &&
        !contains(needs.*.result, 'cancelled') &&
        inputs.pipeline_mode == 'unit-tests'
       }}

    steps:
      # Checkout repo so Codecov action is able to resolve git HEAD reference
      - name: Checkout
        uses: actions/checkout@v3
        with:
          ref: ${{ inputs.branch }}

      - name: Down Coverage Artifacts
        uses: actions/download-artifact@v3

      - name: Upload to Codecov
        uses: codecov/codecov-action@v4
        with:
          token: ${{ secrets.codecov_token }}
          fail_ci_if_error: true  # upload errors should be caught early<|MERGE_RESOLUTION|>--- conflicted
+++ resolved
@@ -234,10 +234,7 @@
       pytest_markers: tf and not qcut and not finite-diff and not param-shift
       pytest_additional_args: --splits 3 --group ${{ matrix.group }}
       pytest_durations_file_path: '.github/workflows/tf_tests_durations.json'
-<<<<<<< HEAD
-=======
       pytest_store_durations: ${{ inputs.pytest_store_durations }}
->>>>>>> 04499f7a
       additional_pip_packages: pytest-split
       requirements_file: ${{ github.event_name == 'schedule' && strategy.job-index == 0 && 'tf.txt' || '' }}
       disable_new_opmath: ${{ inputs.disable_new_opmath }}
@@ -275,10 +272,7 @@
       pytest_markers: jax and not qcut and not finite-diff and not param-shift
       pytest_additional_args: --splits 5 --group ${{ matrix.group }}
       pytest_durations_file_path: '.github/workflows/jax_tests_durations.json'
-<<<<<<< HEAD
-=======
       pytest_store_durations: ${{ inputs.pytest_store_durations }}
->>>>>>> 04499f7a
       additional_pip_packages: pytest-split
       requirements_file: ${{ github.event_name == 'schedule' && strategy.job-index == 0 && 'jax.txt' || '' }}
       disable_new_opmath: ${{ inputs.disable_new_opmath }}
@@ -316,10 +310,7 @@
       pytest_markers: core and not qcut and not finite-diff and not param-shift
       pytest_additional_args: --splits 5 --group ${{ matrix.group }}
       pytest_durations_file_path: '.github/workflows/core_tests_durations.json'
-<<<<<<< HEAD
-=======
       pytest_store_durations: ${{ inputs.pytest_store_durations }}
->>>>>>> 04499f7a
       additional_pip_packages: pytest-split
       requirements_file: ${{ github.event_name == 'schedule' && strategy.job-index == 0 && 'core.txt' || '' }}
       disable_new_opmath: ${{ inputs.disable_new_opmath }}
@@ -392,11 +383,7 @@
       install_pennylane_lightning_master: false
       pytest_coverage_flags: ${{ inputs.pytest_coverage_flags }}
       pytest_markers: external
-<<<<<<< HEAD
       additional_pip_packages: pyzx matplotlib stim quimb mitiq pennylane-qiskit ply
-=======
-      additional_pip_packages: pyzx matplotlib stim quimb
->>>>>>> 04499f7a
       requirements_file: ${{ github.event_name == 'schedule' && strategy.job-index == 0 && 'external.txt' || '' }}
       disable_new_opmath: ${{ inputs.disable_new_opmath }}
 
