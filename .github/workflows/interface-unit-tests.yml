# This workflow is designed to run unit tests for all interfaces of the PennyLane library on GitHub Actions. 
# It allows for customization of various parameters such as the branch to checkout, the job name prefix and suffix, 
# the PyTest coverage flags, additional PyTest arguments, and the option to run a lightened version of the CI. 
# The workflow includes multiple jobs that run tests for different interfaces such as Torch, Autograd, TensorFlow, JAX, and more. 
# It also includes a job to upload the coverage report to Codecov. 
# The workflow utilizes matrix strategies to parallelize the test runs and supports skipping specific jobs on a lightened CI run.

name: Unit Test - All Interfaces
on:
  workflow_call:
    secrets:
      codecov_token:
        description: The codecov token to use when uploading coverage files
        required: true
      test_report_server_endpoint_url:
        description: The endpoint URL for the test report collection server
        required: false
      test_report_server_api_key:
        description: The API key for the test results collection server
        required: false
    inputs:
      branch:
        description: The PennyLane branch to checkout and run unit tests for
        required: true
        type: string
      job_name_prefix:
        description: A prefix to attach to all jobs that are spawned by this workflow
        required: false
        type: string
        default: ''
      job_name_suffix:
        description: A suffix to attach to all jobs that are spawned by this workflow
        required: false
        type: string
        default: ''
      pytest_coverage_flags:
        description: PyTest Coverage flags to pass to all jobs
        required: false
        type: string
        default: --cov-config=.coveragerc --cov=pennylane --cov-append --cov-report=term-missing --cov-report=xml --no-flaky-report --tb=native
      pytest_additional_args:
        description: Additional arguments to pass to pytest
        required: false
        type: string
        default: ''
      run_lightened_ci:
        description: |
          Indicate if a lightened version of the CI should be run instead of the entire suite.

          The lightened version of the CI includes the following changes:
          - Only Python 3.10 is tested against, instead of 3.10, 3.11, 3.12
        required: false
        type: boolean
        default: false
      skip_ci_test_jobs:
        description: |
          Names of jobs (comma separated) that should be skipped on a lightened CI run.
          The value of this variable is only used IF 'run_lightened_ci' is `true`.
          For a full test-suite run, all jobs are triggered.
        required: false
        type: string
        default: ''
      additional_python_packages:
        description: Additional Python packages to install separated by a space
        required: false
        type: string
        default: ''
      upload_to_codecov:
        description: Indicate if the coverage report should be uploaded to codecov
        required: false
        type: boolean
        default: true
      use_large_runner:
        description: |
          Indicate if the large runner should be used for the job.
          If this is true, large runner is used for the build regardless of the context.
        required: false
        type: boolean
        default: false
      python_warning_level:
        description: Sets the default Python warning level as defined by https://docs.python.org/3/using/cmdline.html#envvar-PYTHONWARNINGS
        required: false
        type: string
        default: 'default'
env:
  ACTIONS_RUNNER_DEBUG: true
  ACTIONS_STEP_DEBUG: true

jobs:
  determine_runner:
    if: github.event.pull_request.draft == false
    name: Determine runner type to use
    uses: ./.github/workflows/determine-workflow-runner.yml
    with:
      default_runner: ubuntu-latest
      force_large_runner: ${{ inputs.use_large_runner }}

  warnings-as-errors-setup:
    needs:
      - determine_runner
    
    runs-on: ${{ needs.determine_runner.outputs.runner_group }}
    steps:
      - name: Set fail-fast for WAE
        id: mat_fail_fast
        run: |
          echo "fail_fast=${{ contains(inputs.python_warning_level, 'default') && 'default' || 'error' }}" >> $GITHUB_OUTPUT

      - name: Set pytest arguments for setting warnings level
        id: pytest_warning_flags
        env:
          PYTEST_WARNING_ARGS: -W "${{ inputs.python_warning_level }}" --continue-on-collection-errors
        run: |
          if [ "${{ inputs.python_warning_level }}" != "default" ]; then
            echo "Setting pytest warning flags"
            echo "pytest_warning_args=$PYTEST_WARNING_ARGS" >> $GITHUB_OUTPUT
          else
            echo "No pytest warning flags needed"
            echo "pytest_warning_args=" >> $GITHUB_OUTPUT
          fi

    outputs:
      fail_fast: ${{ steps.mat_fail_fast.outputs.fail_fast }}
      pytest_warning_args: ${{ steps.pytest_warning_flags.outputs.pytest_warning_args }}

  setup-ci-load:
    needs:
      - determine_runner
    
    runs-on: ${{ needs.determine_runner.outputs.runner_group }}

    steps:
      - name: Setup Python Versions
        id: python_versions

        # All jobs will use the 'default' python versions listed in the dictionary below.
        # Unless the job name exists as a key as well, in which case the python versions listed for the job itself will be used instead.
        run: |
          if [ "${{ inputs.run_lightened_ci }}" == "true" ];
          then
            cat >python_versions.json <<-EOF
          {
            "default": ["3.10"]
          }
          EOF
          elif [ "${{ inputs.python_warning_level }}" == "error" ];
          then
            cat >python_versions.json <<-EOF
          {
            "default": ["3.10"]
          }
          EOF
          else
            cat >python_versions.json <<-EOF
          {
            "default": ["3.10", "3.11", "3.12"],
            "torch-tests": ["3.10", "3.12"],
            "tf-tests": ["3.10", "3.12"],
            "jax-tests": ["3.10", "3.12"],
            "capture-jax-tests": ["3.10", "3.12"],
            "all-interfaces-tests": ["3.10"],
            "external-libraries-tests": ["3.10"],
            "qcut-tests": ["3.10"],
            "qchem-tests": ["3.10"],
            "gradients-tests": ["3.10"],
            "data-tests": ["3.10", "3.12"],
            "device-tests": ["3.10"]
          }
          EOF
          fi

          jq . python_versions.json
          echo "python_versions=$(jq -r tostring python_versions.json)" >> $GITHUB_OUTPUT

      - name: Setup Matrix Max Parallel
        id: max_parallel
        run: |
          if [ "${{ inputs.run_lightened_ci }}" == "true" ];
          then
            cat >matrix_max_parallel.json <<-EOF
          {
            "default": 1,
            "core-tests": 6,
            "gradients-tests": 2,
            "jax-tests": 4,
            "tf-tests": 3,
            "device-tests": 1
          }
          EOF
          else
            cat >matrix_max_parallel.json <<-EOF
          {
            "default": 1,
            "core-tests": 6,
            "jax-tests": 8,
            "tf-tests": 6,
            "torch-tests": 2,
            "device-tests": 1
          }
          EOF
          fi

          jq . matrix_max_parallel.json
          echo "matrix_max_parallel=$(jq -r tostring matrix_max_parallel.json)" >> $GITHUB_OUTPUT

      - name: Setup Job to Skip
        id: jobs_to_skip
        env:
          JOBS_TO_SKIP: ${{ inputs.skip_ci_test_jobs }}
        run: |
          if [ "${{ inputs.run_lightened_ci }}" == "true" ];
          then
            skipped_jobs=$(echo -n "$JOBS_TO_SKIP" | python -c 'import re, json, sys; print(json.dumps(list(map(lambda job: job.strip(), filter(None, re.split(",|\n|\s", sys.stdin.read()))))))')
            echo "The following jobs will be skipped: $skipped_jobs"
            echo "jobs_to_skip=$skipped_jobs" >> $GITHUB_OUTPUT
          else
            echo 'jobs_to_skip=[]' >> $GITHUB_OUTPUT
          fi

    outputs:
      matrix-max-parallel: ${{ steps.max_parallel.outputs.matrix_max_parallel }}
      python-version: ${{ steps.python_versions.outputs.python_versions }}
      jobs-to-skip: ${{ steps.jobs_to_skip.outputs.jobs_to_skip }}
  
  # This job is the source of truth for the default versions of PyTorch, TensorFlow, and JAX.
  # Individual jobs can use these values or override at a per job level.
  default-dependency-versions:
    needs:
      - determine_runner
    uses: ./.github/workflows/interface-dependency-versions.yml
    with:
      job_runner_name: ${{ needs.determine_runner.outputs.runner_group }}

  torch-tests:
    needs:
      - setup-ci-load
      - determine_runner
      - default-dependency-versions
      - warnings-as-errors-setup
    strategy:
      fail-fast: ${{ needs.warnings-as-errors-setup.outputs.fail_fast == 'default' }}
      max-parallel: >-
        ${{
           fromJSON(needs.setup-ci-load.outputs.matrix-max-parallel).torch-tests
           || fromJSON(needs.setup-ci-load.outputs.matrix-max-parallel).default
         }}
      matrix:
        python-version: >-
          ${{
            fromJSON(needs.setup-ci-load.outputs.python-version).torch-tests
            || fromJSON(needs.setup-ci-load.outputs.python-version).default
           }}
    if: ${{ !contains(fromJSON(needs.setup-ci-load.outputs.jobs-to-skip), 'torch-tests') }}
    uses: ./.github/workflows/unit-test.yml
    with:
      job_runner_name: ${{ needs.determine_runner.outputs.runner_group }}
      job_name: ${{ inputs.job_name_prefix }}torch-tests (${{ matrix.python-version }})${{ inputs.job_name_suffix }}
      branch: ${{ inputs.branch }}
      coverage_artifact_name: core-interfaces-coverage-torch-${{ matrix.python-version }}
      python_version: ${{ matrix.python-version }}
      additional_pip_packages: |
        ${{ needs.default-dependency-versions.outputs.pytorch-version }}
        ${{ inputs.additional_python_packages }}
      additional_pip_packages_post: ${{ needs.default-dependency-versions.outputs.pennylane-lightning-latest }}
      pytest_additional_args: ${{ needs.warnings-as-errors-setup.outputs.pytest_warning_args }}
      pytest_coverage_flags: ${{ inputs.pytest_coverage_flags }}
      pytest_xml_file_path: '${{ inputs.job_name_prefix }}torch-tests (${{ matrix.python-version }})${{ inputs.job_name_suffix }}.xml'
      pytest_markers: torch and not qcut and not finite-diff and not param-shift
      requirements_file: ${{ github.event_name == 'schedule' && strategy.job-index == 0 && 'torch.txt' || '' }}


  autograd-tests:
    needs:
      - setup-ci-load
      - determine_runner
      - default-dependency-versions
      - warnings-as-errors-setup
    strategy:
      fail-fast: ${{ needs.warnings-as-errors-setup.outputs.fail_fast == 'default' }}
      max-parallel: >-
        ${{
           fromJSON(needs.setup-ci-load.outputs.matrix-max-parallel).autograd-tests
           || fromJSON(needs.setup-ci-load.outputs.matrix-max-parallel).default
         }}
      matrix:
        python-version: >-
          ${{
            fromJSON(needs.setup-ci-load.outputs.python-version).autograd-tests
            || fromJSON(needs.setup-ci-load.outputs.python-version).default
           }}
    if: ${{ !contains(fromJSON(needs.setup-ci-load.outputs.jobs-to-skip), 'autograd-tests') }}
    uses: ./.github/workflows/unit-test.yml
    with:
      job_runner_name: ${{ needs.determine_runner.outputs.runner_group }}
      job_name: ${{ inputs.job_name_prefix }}autograd-tests (${{ matrix.python-version }})${{ inputs.job_name_suffix }}
      branch: ${{ inputs.branch }}
      coverage_artifact_name: core-interfaces-coverage-autograd-${{ matrix.python-version }}
      python_version: ${{ matrix.python-version }}
      additional_pip_packages: ${{ inputs.additional_python_packages }}
      additional_pip_packages_post: ${{ needs.default-dependency-versions.outputs.pennylane-lightning-latest }}
      pytest_coverage_flags: ${{ inputs.pytest_coverage_flags }}
      pytest_additional_args: ${{ needs.warnings-as-errors-setup.outputs.pytest_warning_args }}
      pytest_xml_file_path: '${{ inputs.job_name_prefix }}autograd-tests (${{ matrix.python-version }})${{ inputs.job_name_suffix }}.xml'
      pytest_markers: autograd and not qcut and not finite-diff and not param-shift


  tf-tests:
    needs:
      - setup-ci-load
      - determine_runner
      - default-dependency-versions
      - warnings-as-errors-setup
    strategy:
      fail-fast: ${{ needs.warnings-as-errors-setup.outputs.fail_fast == 'default' }}
      max-parallel: >-
        ${{
           fromJSON(needs.setup-ci-load.outputs.matrix-max-parallel).tf-tests
           || fromJSON(needs.setup-ci-load.outputs.matrix-max-parallel).default
         }}
      matrix:
        group: [1, 2, 3]
        python-version: >-
          ${{
            fromJSON(needs.setup-ci-load.outputs.python-version).tf-tests
            || fromJSON(needs.setup-ci-load.outputs.python-version).default
           }}
    if: ${{ !contains(fromJSON(needs.setup-ci-load.outputs.jobs-to-skip), 'tf-tests') }}
    uses: ./.github/workflows/unit-test.yml
    with:
      job_runner_name: ${{ needs.determine_runner.outputs.runner_group }}
      job_name: ${{ inputs.job_name_prefix }}tf-tests (${{ matrix.group }}, ${{ matrix.python-version }})${{ inputs.job_name_suffix }}
      branch: ${{ inputs.branch }}
      coverage_artifact_name: core-interfaces-coverage-tf-${{ matrix.python-version }}-${{ matrix.group }}
      python_version: ${{ matrix.python-version }}
      additional_pip_packages: |
        ${{ needs.default-dependency-versions.outputs.tensorflow-version }}
        ${{ inputs.additional_python_packages }}
      additional_pip_packages_post: ${{ needs.default-dependency-versions.outputs.pennylane-lightning-latest }}
      pytest_coverage_flags: ${{ inputs.pytest_coverage_flags }}
      pytest_markers: tf and not qcut and not finite-diff and not param-shift
      pytest_additional_args: --splits 3 --group ${{ matrix.group }} ${{ needs.warnings-as-errors-setup.outputs.pytest_warning_args }}
      pytest_durations_file_path: '.github/durations/tf_tests_durations.json'
      pytest_xml_file_path: '${{ inputs.job_name_prefix }}tf-tests (${{ matrix.group }}, ${{ matrix.python-version }})${{ inputs.job_name_suffix }}.xml'
      requirements_file: ${{ github.event_name == 'schedule' && strategy.job-index == 0 && 'tf.txt' || '' }}

  jax-tests:
    needs:
      - setup-ci-load
      - determine_runner
      - default-dependency-versions
      - warnings-as-errors-setup
    strategy:
      fail-fast: ${{ needs.warnings-as-errors-setup.outputs.fail_fast == 'default' }}
      max-parallel: >-
        ${{
           fromJSON(needs.setup-ci-load.outputs.matrix-max-parallel).jax-tests
           || fromJSON(needs.setup-ci-load.outputs.matrix-max-parallel).default
         }}
      matrix:
        group: [1, 2, 3, 4]
        python-version: >-
          ${{
            fromJSON(needs.setup-ci-load.outputs.python-version).jax-tests
            || fromJSON(needs.setup-ci-load.outputs.python-version).default
           }}
    if: ${{ !contains(fromJSON(needs.setup-ci-load.outputs.jobs-to-skip), 'jax-tests') }}
    uses: ./.github/workflows/unit-test.yml
    with:
      job_runner_name: ${{ needs.determine_runner.outputs.runner_group }}
      job_name: ${{ inputs.job_name_prefix }}jax-tests (${{ matrix.group }}, ${{ matrix.python-version }})${{ inputs.job_name_suffix }}
      branch: ${{ inputs.branch }}
      coverage_artifact_name: core-interfaces-coverage-jax-${{ matrix.python-version }}-${{ matrix.group }}
      python_version: ${{ matrix.python-version }}
      additional_pip_packages: |
        ${{ needs.default-dependency-versions.outputs.jax-version }}
        ${{ inputs.additional_python_packages }}
      additional_pip_packages_post: ${{ needs.default-dependency-versions.outputs.pennylane-lightning-latest }}
      pytest_coverage_flags: ${{ inputs.pytest_coverage_flags }}
      pytest_markers: jax and not qcut and not finite-diff and not param-shift and not capture
      pytest_additional_args: --dist=loadscope --splits 4 --group ${{ matrix.group }} ${{ needs.warnings-as-errors-setup.outputs.pytest_warning_args }}
      pytest_durations_file_path: '.github/durations/jax_tests_durations.json'
      pytest_xml_file_path: '${{ inputs.job_name_prefix }}jax-tests (${{ matrix.group }}, ${{ matrix.python-version }})${{ inputs.job_name_suffix }}.xml'
      requirements_file: ${{ github.event_name == 'schedule' && strategy.job-index == 0 && 'jax.txt' || '' }}

  capture-jax-tests:
    needs:
      - setup-ci-load
      - determine_runner
      - default-dependency-versions
      - warnings-as-errors-setup
    strategy:
      fail-fast: ${{ needs.warnings-as-errors-setup.outputs.fail_fast == 'default' }}
      max-parallel: >-
        ${{
           fromJSON(needs.setup-ci-load.outputs.matrix-max-parallel).capture-jax-tests
           || fromJSON(needs.setup-ci-load.outputs.matrix-max-parallel).default
         }}
      matrix:
        python-version: >-
          ${{
            fromJSON(needs.setup-ci-load.outputs.python-version).capture-jax-tests
            || fromJSON(needs.setup-ci-load.outputs.python-version).default
           }}
    if: ${{ !contains(fromJSON(needs.setup-ci-load.outputs.jobs-to-skip), 'capture-jax-tests') }}
    uses: ./.github/workflows/unit-test.yml
    with:
      job_runner_name: ${{ needs.determine_runner.outputs.runner_group }}
      job_name: ${{ inputs.job_name_prefix }}capture-jax-tests (${{ matrix.python-version }})${{ inputs.job_name_suffix }}
      branch: ${{ inputs.branch }}
      coverage_artifact_name: core-interfaces-coverage-capture-jax-${{ matrix.python-version }}-${{ matrix.group }}
      python_version: ${{ matrix.python-version }}
      additional_pip_packages: |
        ${{ needs.default-dependency-versions.outputs.catalyst-jax-version }}
        ${{ inputs.additional_python_packages }}
      additional_pip_packages_post: ${{ needs.default-dependency-versions.outputs.pennylane-lightning-latest }}
      pytest_coverage_flags: ${{ inputs.pytest_coverage_flags }}
      pytest_markers: capture and not qcut and not finite-diff and not param-shift
      pytest_additional_args: --dist=loadscope ${{ needs.warnings-as-errors-setup.outputs.pytest_warning_args }}
      pytest_durations_file_path: '.github/durations/capture_jax_tests_durations.json'
      pytest_xml_file_path: '${{ inputs.job_name_prefix }}capture-jax-tests (${{ matrix.python-version }})${{ inputs.job_name_suffix }}.xml'
      requirements_file: ${{ github.event_name == 'schedule' && strategy.job-index == 0 && 'capture_jax.txt' || '' }}




  core-tests:
    needs:
      - setup-ci-load
      - determine_runner
      - default-dependency-versions
      - warnings-as-errors-setup
    strategy:
      fail-fast: ${{ needs.warnings-as-errors-setup.outputs.fail_fast == 'default' }}
      max-parallel: >-
        ${{
           fromJSON(needs.setup-ci-load.outputs.matrix-max-parallel).core-tests
           || fromJSON(needs.setup-ci-load.outputs.matrix-max-parallel).default
         }}
      matrix:
        group: [1, 2, 3, 4, 5, 6]
        python-version: >-
          ${{
            fromJSON(needs.setup-ci-load.outputs.python-version).core-tests
            || fromJSON(needs.setup-ci-load.outputs.python-version).default
           }}
    if: ${{ !contains(fromJSON(needs.setup-ci-load.outputs.jobs-to-skip), 'core-tests') }}
    uses: ./.github/workflows/unit-test.yml
    with:
      job_runner_name: ${{ needs.determine_runner.outputs.runner_group }}
      job_name: ${{ inputs.job_name_prefix }}core-tests (${{ matrix.group }}, ${{ matrix.python-version }})${{ inputs.job_name_suffix }}
      branch: ${{ inputs.branch }}
      coverage_artifact_name: core-interfaces-coverage-core-${{ matrix.python-version }}-${{ matrix.group }}
      python_version: ${{ matrix.python-version }}
      additional_pip_packages: ${{ inputs.additional_python_packages }}
      additional_pip_packages_post: ${{ needs.default-dependency-versions.outputs.pennylane-lightning-latest }}
      pytest_coverage_flags: ${{ inputs.pytest_coverage_flags }}
      pytest_markers: core and not qcut and not finite-diff and not param-shift
      pytest_additional_args: --splits 6 --group ${{ matrix.group }} ${{ needs.warnings-as-errors-setup.outputs.pytest_warning_args }}
      pytest_durations_file_path: '.github/durations/core_tests_durations.json'
      pytest_xml_file_path: '${{ inputs.job_name_prefix }}core-tests (${{ matrix.group }}, ${{ matrix.python-version }})${{ inputs.job_name_suffix }}.xml'
      requirements_file: ${{ github.event_name == 'schedule' && strategy.job-index == 0 && 'core.txt' || '' }}


  all-interfaces-tests:
    needs:
      - setup-ci-load
      - determine_runner
      - default-dependency-versions
      - warnings-as-errors-setup
    strategy:
      fail-fast: ${{ needs.warnings-as-errors-setup.outputs.fail_fast == 'default' }}
      max-parallel: >-
        ${{
           fromJSON(needs.setup-ci-load.outputs.matrix-max-parallel).all-interfaces-tests
           || fromJSON(needs.setup-ci-load.outputs.matrix-max-parallel).default
         }}
      matrix:
        python-version: >-
          ${{
            fromJSON(needs.setup-ci-load.outputs.python-version).all-interfaces-tests
            || fromJSON(needs.setup-ci-load.outputs.python-version).default
           }}
    if: ${{ !contains(fromJSON(needs.setup-ci-load.outputs.jobs-to-skip), 'all-interfaces-tests') }}
    uses: ./.github/workflows/unit-test.yml
    with:
      job_runner_name: ${{ needs.determine_runner.outputs.runner_group }}
      job_name: ${{ inputs.job_name_prefix }}all-interfaces-tests (${{ matrix.python-version }})${{ inputs.job_name_suffix }}
      branch: ${{ inputs.branch }}
      coverage_artifact_name: all-interfaces-coverage
      python_version: ${{ matrix.python-version }}
      additional_pip_packages: |
        ${{ needs.default-dependency-versions.outputs.jax-version }}
        ${{ needs.default-dependency-versions.outputs.tensorflow-version }}
        ${{ needs.default-dependency-versions.outputs.pytorch-version }}
        ${{ inputs.additional_python_packages }}
      additional_pip_packages_post: ${{ needs.default-dependency-versions.outputs.pennylane-lightning-latest }}
      pytest_coverage_flags: ${{ inputs.pytest_coverage_flags }}
      pytest_markers: all_interfaces
      pytest_additional_args: ${{ needs.warnings-as-errors-setup.outputs.pytest_warning_args }}
      pytest_xml_file_path: '${{ inputs.job_name_prefix }}all-interfaces-tests (${{ matrix.python-version }})${{ inputs.job_name_suffix }}.xml'
      requirements_file: ${{ github.event_name == 'schedule' && strategy.job-index == 0 && 'all_interfaces.txt' || '' }}


  external-libraries-tests:
    needs:
      - setup-ci-load
      - determine_runner
      - default-dependency-versions
      - warnings-as-errors-setup
    strategy:
      fail-fast: ${{ needs.warnings-as-errors-setup.outputs.fail_fast == 'default' }}
      max-parallel: >-
        ${{
           fromJSON(needs.setup-ci-load.outputs.matrix-max-parallel).external-libraries-tests
           || fromJSON(needs.setup-ci-load.outputs.matrix-max-parallel).default
         }}
      matrix:
        python-version: >-
          ${{
            fromJSON(needs.setup-ci-load.outputs.python-version).external-libraries-tests
            || fromJSON(needs.setup-ci-load.outputs.python-version).default
           }}
    if: ${{ !contains(fromJSON(needs.setup-ci-load.outputs.jobs-to-skip), 'external-libraries-tests') }}
    uses: ./.github/workflows/unit-test.yml
    with:
      job_runner_name: ${{ needs.determine_runner.outputs.runner_group }}
      job_name: ${{ inputs.job_name_prefix }}external-libraries-tests (${{ matrix.python-version }})${{ inputs.job_name_suffix }}
      branch: ${{ inputs.branch }}
      coverage_artifact_name: external-libraries-tests-coverage
      python_version: ${{ matrix.python-version }}
      pytest_coverage_flags: ${{ inputs.pytest_coverage_flags }}
      pytest_markers: external
      pytest_additional_args: ${{ needs.warnings-as-errors-setup.outputs.pytest_warning_args }}
      pytest_xml_file_path: '${{ inputs.job_name_prefix }}external-libraries-tests (${{ matrix.python-version }})${{ inputs.job_name_suffix }}.xml'
      additional_pip_packages: |
<<<<<<< HEAD
        pyzx matplotlib stim git+https://github.com/jcmgray/quimb.git mitiq ply optax scipy-openblas32>=0.3.26 qualtran openqasm3 antlr4_python3_runtime xdsl==0.45 filecheck
        jax==0.6.0 jaxlib==0.6.0
=======
        pyzx matplotlib stim quimb==1.11.0 mitiq ply optax scipy-openblas32>=0.3.26 qualtran openqasm3 antlr4_python3_runtime xdsl==0.46 filecheck
        ${{ needs.default-dependency-versions.outputs.jax-version }}
>>>>>>> 81069df7
        git+https://github.com/PennyLaneAI/pennylane-qiskit.git@master
        ${{ needs.default-dependency-versions.outputs.tensorflow-version }}
        ${{ needs.default-dependency-versions.outputs.catalyst-nightly }}
        ${{ inputs.additional_python_packages }}

      requirements_file: ${{ github.event_name == 'schedule' && strategy.job-index == 0 && 'external.txt' || '' }}


  qcut-tests:
    needs:
      - setup-ci-load
      - determine_runner
      - default-dependency-versions
      - warnings-as-errors-setup
    strategy:
      fail-fast: ${{ needs.warnings-as-errors-setup.outputs.fail_fast == 'default' }}
      max-parallel: >-
        ${{
           fromJSON(needs.setup-ci-load.outputs.matrix-max-parallel).qcut-tests
           || fromJSON(needs.setup-ci-load.outputs.matrix-max-parallel).default
         }}
      matrix:
        python-version: >-
          ${{
            fromJSON(needs.setup-ci-load.outputs.python-version).qcut-tests
            || fromJSON(needs.setup-ci-load.outputs.python-version).default
           }}
    if: ${{ !contains(fromJSON(needs.setup-ci-load.outputs.jobs-to-skip), 'qcut-tests') }}
    uses: ./.github/workflows/unit-test.yml
    with:
      job_runner_name: ${{ needs.determine_runner.outputs.runner_group }}
      job_name: ${{ inputs.job_name_prefix }}qcut-tests (${{ matrix.python-version }})${{ inputs.job_name_suffix }}
      branch: ${{ inputs.branch }}
      coverage_artifact_name: qcut-coverage
      python_version: ${{ matrix.python-version }}
      pytest_coverage_flags: ${{ inputs.pytest_coverage_flags }}
      pytest_markers: qcut
      pytest_additional_args: ${{ needs.warnings-as-errors-setup.outputs.pytest_warning_args }}
      pytest_xml_file_path: '${{ inputs.job_name_prefix }}qcut-tests (${{ matrix.python-version }})${{ inputs.job_name_suffix }}.xml'
      additional_pip_packages: |
        kahypar==1.1.7 
        opt_einsum
        ${{ needs.default-dependency-versions.outputs.jax-version }}
        ${{ needs.default-dependency-versions.outputs.tensorflow-version }}
        ${{ needs.default-dependency-versions.outputs.pytorch-version }}
        ${{ inputs.additional_python_packages }}
      additional_pip_packages_post: ${{ needs.default-dependency-versions.outputs.pennylane-lightning-latest }}


  qchem-tests:
    needs:
      - setup-ci-load
      - determine_runner
      - default-dependency-versions
      - warnings-as-errors-setup
    strategy:
      fail-fast: ${{ needs.warnings-as-errors-setup.outputs.fail_fast == 'default' }}
      max-parallel: >-
        ${{
           fromJSON(needs.setup-ci-load.outputs.matrix-max-parallel).qchem-tests
           || fromJSON(needs.setup-ci-load.outputs.matrix-max-parallel).default
         }}
      matrix:
        python-version: >-
          ${{
            fromJSON(needs.setup-ci-load.outputs.python-version).qchem-tests
            || fromJSON(needs.setup-ci-load.outputs.python-version).default
           }}
    if: ${{ !contains(fromJSON(needs.setup-ci-load.outputs.jobs-to-skip), 'qchem-tests') }}
    uses: ./.github/workflows/unit-test.yml
    with:
      job_runner_name: ${{ needs.determine_runner.outputs.runner_group }}
      job_name: ${{ inputs.job_name_prefix }}qchem-tests (${{ matrix.python-version }})${{ inputs.job_name_suffix }}
      branch: ${{ inputs.branch }}
      coverage_artifact_name: qchem-coverage
      python_version: ${{ matrix.python-version }}
      additional_pip_packages_post: ${{ needs.default-dependency-versions.outputs.pennylane-lightning-latest }}
      pytest_coverage_flags: ${{ inputs.pytest_coverage_flags }}
      pytest_markers: qchem
      pytest_additional_args: ${{ needs.warnings-as-errors-setup.outputs.pytest_warning_args }}
      pytest_xml_file_path: '${{ inputs.job_name_prefix }}qchem-tests (${{ matrix.python-version }})${{ inputs.job_name_suffix }}.xml'
      additional_pip_packages: |
        openfermionpyscf basis-set-exchange geometric scikit-learn
        ${{ inputs.additional_python_packages }}

  gradients-tests:
    needs:
      - setup-ci-load
      - determine_runner
      - default-dependency-versions
      - warnings-as-errors-setup
    strategy:
      fail-fast: ${{ needs.warnings-as-errors-setup.outputs.fail_fast == 'default' }}
      max-parallel: >-
        ${{
           fromJSON(needs.setup-ci-load.outputs.matrix-max-parallel).gradients-tests
           || fromJSON(needs.setup-ci-load.outputs.matrix-max-parallel).default
         }}
      matrix:
        config:
          - suite: finite-diff
          - suite: param-shift
        python-version: >-
          ${{
            fromJSON(needs.setup-ci-load.outputs.python-version).gradients-tests
            || fromJSON(needs.setup-ci-load.outputs.python-version).default
           }}
    if: ${{ !contains(fromJSON(needs.setup-ci-load.outputs.jobs-to-skip), 'gradients-tests') }}
    uses: ./.github/workflows/unit-test.yml
    with:
      job_runner_name: ${{ needs.determine_runner.outputs.runner_group }}
      job_name: ${{ inputs.job_name_prefix }}gradients-tests (${{ matrix.config.suite }}, ${{ matrix.python-version }})${{ inputs.job_name_suffix }}
      branch: ${{ inputs.branch }}
      coverage_artifact_name: gradients-${{ matrix.config.suite }}-coverage
      python_version: ${{ matrix.python-version }}
      pytest_additional_args: ${{ needs.warnings-as-errors-setup.outputs.pytest_warning_args }}
      pytest_xml_file_path: '${{ inputs.job_name_prefix }}gradients-tests (${{ matrix.config.suite }}, ${{ matrix.python-version }})${{ inputs.job_name_suffix }}.xml'
      additional_pip_packages: |
        ${{ needs.default-dependency-versions.outputs.jax-version }}
        ${{ needs.default-dependency-versions.outputs.tensorflow-version }}
        ${{ needs.default-dependency-versions.outputs.pytorch-version }}
        ${{ inputs.additional_python_packages }}
      additional_pip_packages_post: ${{ needs.default-dependency-versions.outputs.pennylane-lightning-latest }}
      pytest_coverage_flags: ${{ inputs.pytest_coverage_flags }}
      pytest_markers: ${{ matrix.config.suite }}


  data-tests:
    needs:
      - setup-ci-load
      - determine_runner
      - default-dependency-versions
      - warnings-as-errors-setup
    strategy:
      fail-fast: ${{ needs.warnings-as-errors-setup.outputs.fail_fast == 'default' }}
      max-parallel: >-
        ${{
           fromJSON(needs.setup-ci-load.outputs.matrix-max-parallel).data-tests
           || fromJSON(needs.setup-ci-load.outputs.matrix-max-parallel).default
         }}
      matrix:
        python-version: >-
          ${{
            fromJSON(needs.setup-ci-load.outputs.python-version).data-tests
            || fromJSON(needs.setup-ci-load.outputs.python-version).default
           }}
    if: ${{ !contains(fromJSON(needs.setup-ci-load.outputs.jobs-to-skip), 'data-tests') }}
    uses: ./.github/workflows/unit-test.yml
    with:
      job_runner_name: ${{ needs.determine_runner.outputs.runner_group }}
      job_name: ${{ inputs.job_name_prefix }}data-tests (${{ matrix.python-version }})${{ inputs.job_name_suffix }}
      branch: ${{ inputs.branch }}
      coverage_artifact_name: data-coverage-${{ matrix.python-version }}
      python_version: ${{ matrix.python-version }}
      additional_pip_packages_post: ${{ needs.default-dependency-versions.outputs.pennylane-lightning-latest }}
      pytest_coverage_flags: ${{ inputs.pytest_coverage_flags }}
      pytest_additional_args: ${{ needs.warnings-as-errors-setup.outputs.pytest_warning_args }}
      pytest_markers: data
      pytest_xml_file_path: '${{ inputs.job_name_prefix }}data-tests (${{ matrix.python-version }})${{ inputs.job_name_suffix }}.xml'
      additional_pip_packages: |
        h5py
        ${{ inputs.additional_python_packages }}


  device-tests:
    needs:
      - setup-ci-load
      - determine_runner
      - default-dependency-versions
      - warnings-as-errors-setup
    strategy:
      fail-fast: ${{ needs.warnings-as-errors-setup.outputs.fail_fast == 'default' }}
      max-parallel: >-
        ${{
           fromJSON(needs.setup-ci-load.outputs.matrix-max-parallel).device-tests
           || fromJSON(needs.setup-ci-load.outputs.matrix-max-parallel).default
         }}
      matrix:
        config:
          - device: default.qubit
            shots: None
          - device: default.qubit
            shots: 10000
          - device: default.mixed
            shots: None
        python-version: >-
          ${{
            fromJSON(needs.setup-ci-load.outputs.python-version).device-tests
            || fromJSON(needs.setup-ci-load.outputs.python-version).default
           }}
    if: ${{ !contains(fromJSON(needs.setup-ci-load.outputs.jobs-to-skip), 'device-tests') }}
    uses: ./.github/workflows/unit-test.yml
    with:
      job_runner_name: ${{ needs.determine_runner.outputs.runner_group }}
      job_name: ${{ inputs.job_name_prefix }}device-tests (${{ matrix.config.device }}, ${{ matrix.config.shots }}, ${{ matrix.python-version }})${{ inputs.job_name_suffix }}
      branch: ${{ inputs.branch }}
      coverage_artifact_name: devices-coverage-${{ matrix.config.device }}-${{ matrix.config.shots }}
      python_version: ${{ matrix.python-version }}
      additional_pip_packages: |
        ${{ !contains(matrix.config.skip_interface, 'jax') && needs.default-dependency-versions.outputs.jax-version || '' }}
        ${{ !contains(matrix.config.skip_interface, 'tf') && needs.default-dependency-versions.outputs.tensorflow-version || '' }}
        ${{ !contains(matrix.config.skip_interface, 'torch') && needs.default-dependency-versions.outputs.pytorch-version || '' }}
        ${{ inputs.additional_python_packages }}
      additional_pip_packages_post: ${{ needs.default-dependency-versions.outputs.pennylane-lightning-latest }}
      pytest_test_directory: pennylane/devices/tests
      pytest_coverage_flags: ${{ inputs.pytest_coverage_flags }}
      pytest_additional_args: --device=${{ matrix.config.device }} --shots=${{ matrix.config.shots }} ${{ needs.warnings-as-errors-setup.outputs.pytest_warning_args }}
      pytest_xml_file_path: '${{ inputs.job_name_prefix }}device-tests (${{ matrix.config.device }}, ${{ matrix.config.shots }}, ${{ matrix.python-version }})${{ inputs.job_name_suffix }}.xml'

  upload-to-codecov:
    runs-on: ubuntu-latest

    needs:
      - torch-tests
      - autograd-tests
      - tf-tests
      - jax-tests
      - core-tests
      - all-interfaces-tests
      - external-libraries-tests
      - qcut-tests
      - qchem-tests
      - gradients-tests
      - data-tests
      - device-tests

    # Run this even if any of the above jobs are skipped but not if any of the jobs failed
    if: >-
      ${{
        always() &&
        inputs.upload_to_codecov == true &&
        !contains(needs.*.result, 'failure') &&
        !contains(needs.*.result, 'cancelled')
       }}

    steps:
      # Checkout repo so Codecov action is able to resolve git HEAD reference
      - name: Checkout
        uses: actions/checkout@v4
        with:
          ref: ${{ inputs.branch }}

      - name: Down Coverage Artifacts
        uses: actions/download-artifact@v4

      - name: Upload to Codecov
        uses: codecov/codecov-action@v4
        with:
          token: ${{ secrets.codecov_token }}
          fail_ci_if_error: true  # upload errors should be caught early

  upload-reports:
    needs:
      - setup-ci-load
      - determine_runner
      - torch-tests
      - autograd-tests
      - tf-tests
      - jax-tests
      - core-tests
      - all-interfaces-tests
      - external-libraries-tests
      - qcut-tests
      - qchem-tests
      - gradients-tests
      - data-tests
      - device-tests

    # Run this if any of the test jobs failed or were cancelled
    if: >-
      ${{
        always() &&
        (contains(join(needs.*.result, ','), 'failure') ||
         contains(join(needs.*.conclusion, ','), 'failure') ||
         contains(join(needs.*.status, ','), 'failure') ||
         contains(join(needs.*.result, ','), 'cancelled') ||
         contains(join(needs.*.conclusion, ','), 'cancelled') ||
         contains(join(needs.*.status, ','), 'cancelled'))
      }}

    runs-on: ${{ needs.determine_runner.outputs.runner_group }}
    steps:
      - name: Checkout repository
        uses: actions/checkout@v4
        with:
          ref: ${{ inputs.branch }}

      - name: Download Artifacts
        uses: actions/download-artifact@v4
        with:
          pattern: test-report-*
          path: .github/test-reports
          merge-multiple: true

      - name: Upload Test Failure Reports
        env:
          PENNYLANE_OSS_SERVER_ENDPOINT_URL: ${{ secrets.test_report_server_endpoint_url }}
          PENNYLANE_OSS_SERVER_API_KEY: ${{ secrets.test_report_server_api_key }}
        run: |
          python -m pip install -r .github/workflows/scripts/upload_reports/requirements.txt

          python .github/workflows/scripts/upload_reports/upload.py \
            --commit-sha "${{ github.sha }}" \
            --branch "${{ inputs.branch }}" \
            --workflow-id "${{ github.run_id }}" \
            --workspace-path "${{ github.workspace }}"<|MERGE_RESOLUTION|>--- conflicted
+++ resolved
@@ -533,13 +533,8 @@
       pytest_additional_args: ${{ needs.warnings-as-errors-setup.outputs.pytest_warning_args }}
       pytest_xml_file_path: '${{ inputs.job_name_prefix }}external-libraries-tests (${{ matrix.python-version }})${{ inputs.job_name_suffix }}.xml'
       additional_pip_packages: |
-<<<<<<< HEAD
-        pyzx matplotlib stim git+https://github.com/jcmgray/quimb.git mitiq ply optax scipy-openblas32>=0.3.26 qualtran openqasm3 antlr4_python3_runtime xdsl==0.45 filecheck
-        jax==0.6.0 jaxlib==0.6.0
-=======
-        pyzx matplotlib stim quimb==1.11.0 mitiq ply optax scipy-openblas32>=0.3.26 qualtran openqasm3 antlr4_python3_runtime xdsl==0.46 filecheck
+        pyzx matplotlib stim quimb mitiq ply optax scipy-openblas32>=0.3.26 qualtran openqasm3 antlr4_python3_runtime xdsl==0.46 filecheck
         ${{ needs.default-dependency-versions.outputs.jax-version }}
->>>>>>> 81069df7
         git+https://github.com/PennyLaneAI/pennylane-qiskit.git@master
         ${{ needs.default-dependency-versions.outputs.tensorflow-version }}
         ${{ needs.default-dependency-versions.outputs.catalyst-nightly }}
