--- conflicted
+++ resolved
@@ -813,12 +813,8 @@
           PENNYLANE_OSS_SERVER_API_KEY: ${{ secrets.test_report_server_api_key }}
           UV_SYSTEM_PYTHON: 1
         run: |
-<<<<<<< HEAD
-          uv pip install -r .github/workflows/scripts/upload_reports/requirements.txt
-=======
           python -m pip install --upgrade pip
           python -m pip install --group upload-reports
->>>>>>> 003a47a8
 
           python .github/workflows/scripts/upload_reports/upload.py \
             --commit-sha "${{ github.sha }}" \
