name: Unit Test - All Interfaces
on:
  workflow_call:
    secrets:
      codecov_token:
        description: The codecov token to use when uploading coverage files
        required: true
    inputs:
      branch:
        description: The PennyLane branch to checkout and run unit tests for
        required: true
        type: string
      pipeline_mode:
          description: The pipeline mode can be unit-tests, benchmarks, or reference-benchmarks
          required: false
          type: string
          default: 'unit-tests'
      pytest_coverage_flags:
        description: PyTest Coverage flags to pass to all jobs
        required: false
        type: string
        default: --cov=pennylane --cov-append --cov-report=term-missing --cov-report=xml --no-flaky-report --tb=native
      run_lightened_ci:
        description: |
          Indicate if a lightened version of the CI should be run instead of the entire suite.

          The lightened version of the CI includes the following changes:
          - Only Python 3.10 is tested against, instead of 3.10, 3.11, 3.12
        required: false
        type: boolean
        default: false
      skip_ci_test_jobs:
        description: |
          Names of jobs (comma separated) that should be skipped on a lightened CI run.
          The value of this variable is only used IF 'run_lightened_ci' is `true`.
          For a full test-suite run, all jobs are triggered.
        required: false
        type: string
        default: ''
      disable_new_opmath:
        description: Whether to disable the new op_math or not when running the tests
        required: false
        type: string
        default: "False"
      pytest_store_durations:
        description: Whether to store artifacts for test durations
        required: false
        type: boolean
        default: false

jobs:
  setup-ci-load:
    runs-on: ubuntu-latest

    steps:
      - name: Setup Python Versions
        id: python_versions

        # All jobs will use the 'default' python versions listed in the dictionary below.
        # Unless the job name exists as a key as well, in which case the python versions listed for the job itself will be used instead.
        run: |
          if [ "${{ inputs.run_lightened_ci }}" == "true" ];
          then
            cat >python_versions.json <<-EOF
          {
            "default": ["3.10"]
          }
          EOF
          else
            cat >python_versions.json <<-EOF
          {
            "default": ["3.10", "3.11", "3.12"],
            "torch-tests": ["3.10", "3.12"],
            "tf-tests": ["3.10", "3.12"],
            "jax-tests": ["3.10", "3.12"],
            "all-interfaces-tests": ["3.10"],
            "external-libraries-tests": ["3.10"],
            "qcut-tests": ["3.10"],
            "qchem-tests": ["3.10"],
            "gradients-tests": ["3.10"],
            "data-tests": ["3.10"],
            "device-tests": ["3.10"]
          }
          EOF
          fi

          jq . python_versions.json
          echo "python_versions=$(jq -r tostring python_versions.json)" >> $GITHUB_OUTPUT

      - name: Setup Matrix Max Parallel
        id: max_parallel
        run: |
          if [ "${{ inputs.run_lightened_ci }}" == "true" ];
          then
            cat >matrix_max_parallel.json <<-EOF
          {
            "default": 1,
            "core-tests": 5,
            "gradients-tests": 2,
            "jax-tests": 5,
            "tf-tests": 3,
            "device-tests": 2
          }
          EOF
          else
            cat >matrix_max_parallel.json <<-EOF
          {
            "default": 1,
            "core-tests": 5,
            "jax-tests": 10,
            "tf-tests": 6,
            "torch-tests": 2,
            "device-tests": 2
          }
          EOF
          fi

          jq . matrix_max_parallel.json
          echo "matrix_max_parallel=$(jq -r tostring matrix_max_parallel.json)" >> $GITHUB_OUTPUT

      - name: Setup Job to Skip
        id: jobs_to_skip
        env:
          JOBS_TO_SKIP: ${{ inputs.skip_ci_test_jobs }}
        run: |
          if [ "${{ inputs.run_lightened_ci }}" == "true" ];
          then
            skipped_jobs=$(echo -n "$JOBS_TO_SKIP" | python -c 'import json, sys; print(json.dumps(list(map(lambda job: job.strip(), filter(None, sys.stdin.read().split(","))))))')
            echo "The following jobs will be skipped: $skipped_jobs"
            echo "jobs_to_skip=$skipped_jobs" >> $GITHUB_OUTPUT
          else
            echo 'jobs_to_skip=[]' >> $GITHUB_OUTPUT
          fi

    outputs:
      matrix-max-parallel: ${{ steps.max_parallel.outputs.matrix_max_parallel }}
      python-version: ${{ steps.python_versions.outputs.python_versions }}
      jobs-to-skip: ${{ steps.jobs_to_skip.outputs.jobs_to_skip }}

  torch-tests:
    needs:
      - setup-ci-load
    strategy:
      max-parallel: >-
        ${{
           fromJSON(needs.setup-ci-load.outputs.matrix-max-parallel).torch-tests
           || fromJSON(needs.setup-ci-load.outputs.matrix-max-parallel).default
         }}
      matrix:
        python-version: >-
          ${{
            fromJSON(needs.setup-ci-load.outputs.python-version).torch-tests
            || fromJSON(needs.setup-ci-load.outputs.python-version).default
           }}
    if: ${{ !contains(fromJSON(needs.setup-ci-load.outputs.jobs-to-skip), 'torch-tests') }}
    uses: ./.github/workflows/unit-test.yml
    with:
      job_name: torch-tests (${{ matrix.python-version }})
      branch: ${{ inputs.branch }}
      coverage_artifact_name: core-interfaces-coverage-torch-${{ matrix.python-version }}
      python_version: ${{ matrix.python-version }}
      pipeline_mode: ${{ inputs.pipeline_mode }}
      install_jax: false
      install_tensorflow: false
      install_pytorch: true
      install_pennylane_lightning_master: true
      pytest_coverage_flags: ${{ inputs.pytest_coverage_flags }}
      pytest_markers: torch and not qcut and not finite-diff and not param-shift
      requirements_file: ${{ github.event_name == 'schedule' && strategy.job-index == 0 && 'torch.txt' || '' }}
      disable_new_opmath: ${{ inputs.disable_new_opmath }}


  autograd-tests:
    needs:
      - setup-ci-load
    strategy:
      max-parallel: >-
        ${{
           fromJSON(needs.setup-ci-load.outputs.matrix-max-parallel).autograd-tests
           || fromJSON(needs.setup-ci-load.outputs.matrix-max-parallel).default
         }}
      matrix:
        python-version: >-
          ${{
            fromJSON(needs.setup-ci-load.outputs.python-version).autograd-tests
            || fromJSON(needs.setup-ci-load.outputs.python-version).default
           }}
    if: ${{ !contains(fromJSON(needs.setup-ci-load.outputs.jobs-to-skip), 'autograd-tests') }}
    uses: ./.github/workflows/unit-test.yml
    with:
      job_name: autograd-tests (${{ matrix.python-version }})
      branch: ${{ inputs.branch }}
      coverage_artifact_name: core-interfaces-coverage-autograd-${{ matrix.python-version }}
      python_version: ${{ matrix.python-version }}
      pipeline_mode: ${{ inputs.pipeline_mode }}
      install_jax: false
      install_tensorflow: false
      install_pytorch: false
      install_pennylane_lightning_master: true
      pytest_coverage_flags: ${{ inputs.pytest_coverage_flags }}
      pytest_markers: autograd and not qcut and not finite-diff and not param-shift
      disable_new_opmath: ${{ inputs.disable_new_opmath }}


  tf-tests:
    needs:
      - setup-ci-load
    strategy:
      max-parallel: >-
        ${{
           fromJSON(needs.setup-ci-load.outputs.matrix-max-parallel).tf-tests
           || fromJSON(needs.setup-ci-load.outputs.matrix-max-parallel).default
         }}
      matrix:
        group: [1, 2, 3]
        python-version: >-
          ${{
            fromJSON(needs.setup-ci-load.outputs.python-version).tf-tests
            || fromJSON(needs.setup-ci-load.outputs.python-version).default
           }}
    if: ${{ !contains(fromJSON(needs.setup-ci-load.outputs.jobs-to-skip), 'tf-tests') }}
    uses: ./.github/workflows/unit-test.yml
    with:
      job_name: tf-tests (${{ matrix.group }}, ${{ matrix.python-version }})
      branch: ${{ inputs.branch }}
      coverage_artifact_name: core-interfaces-coverage-tf-${{ matrix.python-version }}-${{ matrix.group }}
      python_version: ${{ matrix.python-version }}
      pipeline_mode: ${{ inputs.pipeline_mode }}
      install_jax: false
      install_tensorflow: true
      install_pytorch: false
      install_pennylane_lightning_master: true
      pytest_coverage_flags: ${{ inputs.pytest_coverage_flags }}
      pytest_markers: tf and not qcut and not finite-diff and not param-shift
      pytest_additional_args: --splits 3 --group ${{ matrix.group }}
      pytest_durations_file_path: '.github/workflows/tf_tests_durations.json'
      pytest_store_durations: ${{ inputs.pytest_store_durations }}
      additional_pip_packages: pytest-split
      requirements_file: ${{ github.event_name == 'schedule' && strategy.job-index == 0 && 'tf.txt' || '' }}
      disable_new_opmath: ${{ inputs.disable_new_opmath }}


  jax-tests:
    needs:
      - setup-ci-load
    strategy:
      max-parallel: >-
        ${{
           fromJSON(needs.setup-ci-load.outputs.matrix-max-parallel).jax-tests
           || fromJSON(needs.setup-ci-load.outputs.matrix-max-parallel).default
         }}
      matrix:
        group: [1, 2, 3, 4, 5]
        python-version: >-
          ${{
            fromJSON(needs.setup-ci-load.outputs.python-version).jax-tests
            || fromJSON(needs.setup-ci-load.outputs.python-version).default
           }}
    if: ${{ !contains(fromJSON(needs.setup-ci-load.outputs.jobs-to-skip), 'jax-tests') }}
    uses: ./.github/workflows/unit-test.yml
    with:
      job_name: jax-tests (${{ matrix.group }}, ${{ matrix.python-version }})
      branch: ${{ inputs.branch }}
      coverage_artifact_name: core-interfaces-coverage-jax-${{ matrix.python-version }}-${{ matrix.group }}
      python_version: ${{ matrix.python-version }}
      pipeline_mode: ${{ inputs.pipeline_mode }}
      install_jax: true
      install_tensorflow: false
      install_pytorch: false
      install_pennylane_lightning_master: true
      pytest_coverage_flags: ${{ inputs.pytest_coverage_flags }}
      pytest_markers: jax and not qcut and not finite-diff and not param-shift
      pytest_additional_args: --splits 5 --group ${{ matrix.group }}
      pytest_durations_file_path: '.github/workflows/jax_tests_durations.json'
      pytest_store_durations: ${{ inputs.pytest_store_durations }}
      additional_pip_packages: pytest-split
      requirements_file: ${{ github.event_name == 'schedule' && strategy.job-index == 0 && 'jax.txt' || '' }}
      disable_new_opmath: ${{ inputs.disable_new_opmath }}


  core-tests:
    needs:
      - setup-ci-load
    strategy:
      max-parallel: >-
        ${{
           fromJSON(needs.setup-ci-load.outputs.matrix-max-parallel).core-tests
           || fromJSON(needs.setup-ci-load.outputs.matrix-max-parallel).default
         }}
      matrix:
        group: [1, 2, 3, 4, 5]
        python-version: >-
          ${{
            fromJSON(needs.setup-ci-load.outputs.python-version).core-tests
            || fromJSON(needs.setup-ci-load.outputs.python-version).default
           }}
    if: ${{ !contains(fromJSON(needs.setup-ci-load.outputs.jobs-to-skip), 'core-tests') }}
    uses: ./.github/workflows/unit-test.yml
    with:
      job_name: core-tests (${{ matrix.group }}, ${{ matrix.python-version }})
      branch: ${{ inputs.branch }}
      coverage_artifact_name: core-interfaces-coverage-core-${{ matrix.python-version }}-${{ matrix.group }}
      python_version: ${{ matrix.python-version }}
      pipeline_mode: ${{ inputs.pipeline_mode }}
      install_jax: false
      install_tensorflow: false
      install_pytorch: false
      install_pennylane_lightning_master: true
      pytest_coverage_flags: ${{ inputs.pytest_coverage_flags }}
      pytest_markers: core and not qcut and not finite-diff and not param-shift
      pytest_additional_args: --splits 5 --group ${{ matrix.group }}
      pytest_durations_file_path: '.github/workflows/core_tests_durations.json'
      pytest_store_durations: ${{ inputs.pytest_store_durations }}
      additional_pip_packages: pytest-split
      requirements_file: ${{ github.event_name == 'schedule' && strategy.job-index == 0 && 'core.txt' || '' }}
      disable_new_opmath: ${{ inputs.disable_new_opmath }}


  all-interfaces-tests:
    needs:
      - setup-ci-load
    strategy:
      max-parallel: >-
        ${{
           fromJSON(needs.setup-ci-load.outputs.matrix-max-parallel).all-interfaces-tests
           || fromJSON(needs.setup-ci-load.outputs.matrix-max-parallel).default
         }}
      matrix:
        python-version: >-
          ${{
            fromJSON(needs.setup-ci-load.outputs.python-version).all-interfaces-tests
            || fromJSON(needs.setup-ci-load.outputs.python-version).default
           }}
    if: ${{ !contains(fromJSON(needs.setup-ci-load.outputs.jobs-to-skip), 'all-interfaces-tests') }}
    uses: ./.github/workflows/unit-test.yml
    with:
      job_name: all-interfaces-tests (${{ matrix.python-version }})
      branch: ${{ inputs.branch }}
      coverage_artifact_name: all-interfaces-coverage
      python_version: ${{ matrix.python-version }}
      pipeline_mode: ${{ inputs.pipeline_mode }}
      install_jax: true
      install_tensorflow: true
      install_pytorch: true
      install_pennylane_lightning_master: true
      pytest_coverage_flags: ${{ inputs.pytest_coverage_flags }}
      pytest_markers: all_interfaces
      requirements_file: ${{ github.event_name == 'schedule' && strategy.job-index == 0 && 'all_interfaces.txt' || '' }}
      disable_new_opmath: ${{ inputs.disable_new_opmath }}


  external-libraries-tests:
    needs:
      - setup-ci-load
    strategy:
      max-parallel: >-
        ${{
           fromJSON(needs.setup-ci-load.outputs.matrix-max-parallel).external-libraries-tests
           || fromJSON(needs.setup-ci-load.outputs.matrix-max-parallel).default
         }}
      matrix:
        python-version: >-
          ${{
            fromJSON(needs.setup-ci-load.outputs.python-version).external-libraries-tests
            || fromJSON(needs.setup-ci-load.outputs.python-version).default
           }}
    if: ${{ !contains(fromJSON(needs.setup-ci-load.outputs.jobs-to-skip), 'external-libraries-tests') }}
    uses: ./.github/workflows/unit-test.yml
    with:
      job_name: external-libraries-tests (${{ matrix.python-version }})
      branch: ${{ inputs.branch }}
      coverage_artifact_name: external-libraries-tests-coverage
      python_version: ${{ matrix.python-version }}
      pipeline_mode: ${{ inputs.pipeline_mode }}
      install_jax: true
      install_tensorflow: true
      install_pytorch: false
      # This is required during the release process when the latest released version of
      # catalyst requires the latest version of pennylane that is about to be released.
      # Installing catalyst after pennylane to make sure that the latest catalyst is used.
      install_catalyst_nightly: true
      # using lightning master does not work for the tests with external libraries
      install_pennylane_lightning_master: false
      pytest_coverage_flags: ${{ inputs.pytest_coverage_flags }}
      pytest_markers: external
      additional_pip_packages: pyzx matplotlib stim quimb mitiq pennylane-qiskit ply
      requirements_file: ${{ github.event_name == 'schedule' && strategy.job-index == 0 && 'external.txt' || '' }}
      disable_new_opmath: ${{ inputs.disable_new_opmath }}


  qcut-tests:
    needs:
      - setup-ci-load
    strategy:
      max-parallel: >-
        ${{
           fromJSON(needs.setup-ci-load.outputs.matrix-max-parallel).qcut-tests
           || fromJSON(needs.setup-ci-load.outputs.matrix-max-parallel).default
         }}
      matrix:
        python-version: >-
          ${{
            fromJSON(needs.setup-ci-load.outputs.python-version).qcut-tests
            || fromJSON(needs.setup-ci-load.outputs.python-version).default
           }}
    if: ${{ !contains(fromJSON(needs.setup-ci-load.outputs.jobs-to-skip), 'qcut-tests') }}
    uses: ./.github/workflows/unit-test.yml
    with:
      job_name: qcut-tests (${{ matrix.python-version }})
      branch: ${{ inputs.branch }}
      coverage_artifact_name: qcut-coverage
      python_version: ${{ matrix.python-version }}
      pipeline_mode: ${{ inputs.pipeline_mode }}
      install_jax: true
      install_tensorflow: true
      install_pytorch: true
      install_pennylane_lightning_master: true
      pytest_coverage_flags: ${{ inputs.pytest_coverage_flags }}
      pytest_markers: qcut
      additional_pip_packages: kahypar==1.1.7 opt_einsum
      disable_new_opmath: ${{ inputs.disable_new_opmath }}


  qchem-tests:
    needs:
      - setup-ci-load
    strategy:
      max-parallel: >-
        ${{
           fromJSON(needs.setup-ci-load.outputs.matrix-max-parallel).qchem-tests
           || fromJSON(needs.setup-ci-load.outputs.matrix-max-parallel).default
         }}
      matrix:
        python-version: >-
          ${{
            fromJSON(needs.setup-ci-load.outputs.python-version).qchem-tests
            || fromJSON(needs.setup-ci-load.outputs.python-version).default
           }}
    if: ${{ !contains(fromJSON(needs.setup-ci-load.outputs.jobs-to-skip), 'qchem-tests') }}
    uses: ./.github/workflows/unit-test.yml
    with:
      job_name: qchem-tests (${{ matrix.python-version }})
      branch: ${{ inputs.branch }}
      coverage_artifact_name: qchem-coverage
      python_version: ${{ matrix.python-version }}
      pipeline_mode: ${{ inputs.pipeline_mode }}
      install_jax: false
      install_tensorflow: false
      install_pytorch: false
      install_pennylane_lightning_master: true
      pytest_coverage_flags: ${{ inputs.pytest_coverage_flags }}
      pytest_markers: qchem
      additional_pip_packages: openfermionpyscf basis-set-exchange
      disable_new_opmath: ${{ inputs.disable_new_opmath }}

  gradients-tests:
    needs:
      - setup-ci-load
    strategy:
      max-parallel: >-
        ${{
           fromJSON(needs.setup-ci-load.outputs.matrix-max-parallel).gradients-tests
           || fromJSON(needs.setup-ci-load.outputs.matrix-max-parallel).default
         }}
      matrix:
        config:
          - suite: finite-diff
          - suite: param-shift
        python-version: >-
          ${{
            fromJSON(needs.setup-ci-load.outputs.python-version).gradients-tests
            || fromJSON(needs.setup-ci-load.outputs.python-version).default
           }}
    if: ${{ !contains(fromJSON(needs.setup-ci-load.outputs.jobs-to-skip), 'gradients-tests') }}
    uses: ./.github/workflows/unit-test.yml
    with:
      job_name: gradients-tests (${{ matrix.config.suite }}, ${{ matrix.python-version }})
      branch: ${{ inputs.branch }}
      coverage_artifact_name: gradients-${{ matrix.config.suite }}-coverage
      python_version: ${{ matrix.python-version }}
      pipeline_mode: ${{ inputs.pipeline_mode }}
      install_jax: true
      install_tensorflow: true
      install_pytorch: true
      install_pennylane_lightning_master: true
      pytest_coverage_flags: ${{ inputs.pytest_coverage_flags }}
      pytest_markers: ${{ matrix.config.suite }}
      disable_new_opmath: ${{ inputs.disable_new_opmath }}


  data-tests:
    needs:
      - setup-ci-load
    strategy:
      max-parallel: >-
        ${{
           fromJSON(needs.setup-ci-load.outputs.matrix-max-parallel).data-tests
           || fromJSON(needs.setup-ci-load.outputs.matrix-max-parallel).default
         }}
      matrix:
        python-version: >-
          ${{
            fromJSON(needs.setup-ci-load.outputs.python-version).data-tests
            || fromJSON(needs.setup-ci-load.outputs.python-version).default
           }}
    if: ${{ !contains(fromJSON(needs.setup-ci-load.outputs.jobs-to-skip), 'data-tests') }}
    uses: ./.github/workflows/unit-test.yml
    with:
      job_name: data-tests (${{ matrix.python-version }})
      branch: ${{ inputs.branch }}
      coverage_artifact_name: data-coverage-${{ matrix.python-version }}
      python_version: ${{ matrix.python-version }}
      pipeline_mode: ${{ inputs.pipeline_mode }}
      install_jax: false
      install_tensorflow: false
      install_pytorch: false
      install_pennylane_lightning_master: true
      pytest_coverage_flags: ${{ inputs.pytest_coverage_flags }}
      pytest_markers: data
      additional_pip_packages: h5py
      disable_new_opmath: ${{ inputs.disable_new_opmath }}


  device-tests:
    needs:
      - setup-ci-load
    strategy:
      max-parallel: >-
        ${{
           fromJSON(needs.setup-ci-load.outputs.matrix-max-parallel).device-tests
           || fromJSON(needs.setup-ci-load.outputs.matrix-max-parallel).default
         }}
      matrix:
        config:
          - device: default.qubit
            shots: None
          - device: default.qubit
            shots: 10000
<<<<<<< HEAD
            skip_interface: jax,tf,torch
=======
>>>>>>> 6f3c2768
          - device: default.mixed
            shots: None
        python-version: >-
          ${{
            fromJSON(needs.setup-ci-load.outputs.python-version).device-tests
            || fromJSON(needs.setup-ci-load.outputs.python-version).default
           }}
    if: ${{ !contains(fromJSON(needs.setup-ci-load.outputs.jobs-to-skip), 'device-tests') }}
    uses: ./.github/workflows/unit-test.yml
    with:
      job_name: device-tests (${{ matrix.config.device }}, ${{ matrix.config.shots }}, ${{ matrix.python-version }})
      branch: ${{ inputs.branch }}
      coverage_artifact_name: devices-coverage-${{ matrix.config.device }}-${{ matrix.config.shots }}
      python_version: ${{ matrix.python-version }}
      pipeline_mode: ${{ inputs.pipeline_mode }}
      install_jax: ${{ !contains(matrix.config.skip_interface, 'jax') }}
      install_tensorflow: ${{ !contains(matrix.config.skip_interface, 'tf') }}
      install_pytorch: ${{ !contains(matrix.config.skip_interface, 'torch') }}
      install_pennylane_lightning_master: true
      pytest_test_directory: pennylane/devices/tests
      pytest_coverage_flags: ${{ inputs.pytest_coverage_flags }}
      pytest_additional_args: --device=${{ matrix.config.device }} --shots=${{ matrix.config.shots }}
      disable_new_opmath: ${{ inputs.disable_new_opmath }}


  upload-to-codecov:
    runs-on: ubuntu-latest

    needs:
      - torch-tests
      - autograd-tests
      - tf-tests
      - jax-tests
      - core-tests
      - all-interfaces-tests
      - external-libraries-tests
      - qcut-tests
      - qchem-tests
      - gradients-tests
      - data-tests
      - device-tests

    # Run this even if any of the above jobs are skipped but not if any of the jobs failed
    if: >-
      ${{
        always() &&
        !contains(needs.*.result, 'failure') &&
        !contains(needs.*.result, 'cancelled') &&
        inputs.pipeline_mode == 'unit-tests'
       }}

    steps:
      # Checkout repo so Codecov action is able to resolve git HEAD reference
      - name: Checkout
        uses: actions/checkout@v3
        with:
          ref: ${{ inputs.branch }}

      - name: Down Coverage Artifacts
        uses: actions/download-artifact@v4

      - name: Upload to Codecov
        uses: codecov/codecov-action@v4
        with:
          token: ${{ secrets.codecov_token }}
          fail_ci_if_error: true  # upload errors should be caught early<|MERGE_RESOLUTION|>--- conflicted
+++ resolved
@@ -536,10 +536,6 @@
             shots: None
           - device: default.qubit
             shots: 10000
-<<<<<<< HEAD
-            skip_interface: jax,tf,torch
-=======
->>>>>>> 6f3c2768
           - device: default.mixed
             shots: None
         python-version: >-
