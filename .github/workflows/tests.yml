--- conflicted
+++ resolved
@@ -1,173 +1,166 @@
-name: Tests
-on:
-  push:
-    branches:
-      - master
-  pull_request:
-
-
-env:
-  TF_VERSION: 2.2
-  TORCH_VERSION: 1.5
-  COVERAGE_FLAGS: "--cov=pennylane --cov-report=term-missing --cov-report=xml --no-flaky-report -p no:warnings --tb=native"
-
-
-jobs:
-  core-tests:
-    runs-on: ubuntu-latest
-
-<<<<<<< HEAD
-=======
-    env:
-      TF_VERSION: 2.3
-      TORCH_VERSION: 1.6
-
->>>>>>> ed68e1f2
-    strategy:
-      matrix:
-        config:
-          - {python-version: 3.6, interfaces: ['tf']}
-          - {python-version: 3.7, interfaces: ['torch']}
-          - {python-version: 3.8, interfaces: ['tf', 'torch']}
-          - {python-version: 3.8, interfaces: []}
-
-    steps:
-      - name: Cancel Previous Runs
-        uses: styfle/cancel-workflow-action@0.4.1
-        with:
-          access_token: ${{ github.token }}
-
-      - uses: actions/checkout@v2
-
-      - name: Set up Python
-        uses: actions/setup-python@v2
-        with:
-          python-version: ${{ matrix.config.python-version }}
-
-      - name: Install dependencies
-        run: |
-          python -m pip install --upgrade pip
-          pip install -r requirements.txt
-          pip install wheel pytest pytest-cov pytest-mock flaky --upgrade
-
-      - name: Conditionally install PyTorch
-        if: contains(matrix.config.interfaces, 'torch')
-        run: pip3 install torch==$TORCH_VERSION -f https://download.pytorch.org/whl/torch_stable.html
-
-      - name: Conditionally install TensorFlow
-        if: contains(matrix.config.interfaces, 'tf')
-        run: pip3 install tensorflow==$TF_VERSION
-
-      - name: Install PennyLane
-        run: |
-          pip install -r requirements.txt
-          python setup.py bdist_wheel
-          pip install dist/PennyLane*.whl
-
-      - name: Run tests
-        run: python -m pytest tests --cov=pennylane $COVERAGE_FLAGS
-
-      - name: Upload coverage to Codecov
-        uses: codecov/codecov-action@v1.0.7
-        with:
-          file: ./coverage.xml
-
-
-  device-tests:
-    runs-on: ubuntu-latest
-
-    strategy:
-      matrix:
-        config:
-          # - {device: "default.qubit", analytic: true, shots: 1000}
-          # - {device: "default.qubit", analytic: false, shots: 1000}
-          - {device: "default.qubit.tf", analytic: true, shots: 1000}
-          - {device: "default.qubit.autograd", analytic: true, shots: 1000}
-
-    steps:
-      - name: Cancel Previous Runs
-        uses: styfle/cancel-workflow-action@0.4.1
-        with:
-          access_token: ${{ github.token }}
-
-      - uses: actions/checkout@v2
-
-      - name: Set up Python
-        uses: actions/setup-python@v2
-        with:
-          python-version: 3.8
-
-      - name: Install dependencies
-        run: |
-          python -m pip install --upgrade pip
-          pip install -r requirements.txt
-          pip install wheel pytest pytest-cov pytest-mock flaky --upgrade
-
-      - name: Conditionally install PyTorch
-        if: contains(matrix.config.device, 'torch')
-        run: pip3 install torch==$TORCH_VERSION -f https://download.pytorch.org/whl/torch_stable.html
-
-      - name: Conditionally install TensorFlow
-        if: contains(matrix.config.device, 'tf')
-        run: pip3 install tensorflow==$TF_VERSION
-
-      - name: Install PennyLane
-        run: |
-          pip install -r requirements.txt
-          python setup.py bdist_wheel
-          pip install dist/PennyLane*.whl
-
-      - name: Run tests
-        run: |
-          python -m pytest pennylane/plugins/tests \
-            --device=${{ matrix.config.device }} \
-            --analytic=${{ matrix.config.analytic }} \
-            --shots=${{ matrix.config.shots }} \
-            --cov=pennylane $COVERAGE_FLAGS
-
-      - name: Upload coverage to Codecov
-        uses: codecov/codecov-action@v1.0.7
-        with:
-          file: ./coverage.xml
-
-
-  qchem-tests:
-    runs-on: ubuntu-latest
-
-    steps:
-      - name: Cancel Previous Runs
-        uses: styfle/cancel-workflow-action@0.4.1
-        with:
-          access_token: ${{ github.token }}
-
-      - uses: actions/checkout@v2
-
-      - name: Setup conda
-        uses: s-weigand/setup-conda@v1
-        with:
-          activate-conda: true
-          python-version: 3.7
-          conda-channels: anaconda, conda-forge
-
-      - name: Install dependencies
-        run: |
-          sudo apt-get install -y openbabel
-          conda install psi4 psi4-rt python=3.7 -c psi4
-          pip install pytest pytest-cov pytest-mock flaky
-
-      - name: Install QChem
-        run: |
-          pip install -r requirements.txt
-          python setup.py bdist_wheel
-          pip install dist/PennyLane*.whl
-          cd qchem && python setup.py bdist_wheel && cd ../
-          pip install qchem/dist/PennyLane_Qchem*.whl
-
-      - name: Run tests
-        run: |
-          cd qchem && python -m pytest tests --cov=pennylane_qchem $COVERAGE_FLAGS
-
-      - name: Upload coverage to Codecov
-        uses: codecov/codecov-action@v1.0.7
-        with:
-          file: ./qchem/coverage.xml
+name: Tests
+on:
+  push:
+    branches:
+      - master
+  pull_request:
+
+
+env:
+  TF_VERSION: 2.3
+  TORCH_VERSION: 1.6
+  COVERAGE_FLAGS: "--cov=pennylane --cov-report=term-missing --cov-report=xml --no-flaky-report -p no:warnings --tb=native"
+
+
+jobs:
+  core-tests:
+    runs-on: ubuntu-latest
+
+    strategy:
+      matrix:
+        config:
+          - {python-version: 3.6, interfaces: ['tf']}
+          - {python-version: 3.7, interfaces: ['torch']}
+          - {python-version: 3.8, interfaces: ['tf', 'torch']}
+          - {python-version: 3.8, interfaces: []}
+
+    steps:
+      - name: Cancel Previous Runs
+        uses: styfle/cancel-workflow-action@0.4.1
+        with:
+          access_token: ${{ github.token }}
+
+      - uses: actions/checkout@v2
+
+      - name: Set up Python
+        uses: actions/setup-python@v2
+        with:
+          python-version: ${{ matrix.config.python-version }}
+
+      - name: Install dependencies
+        run: |
+          python -m pip install --upgrade pip
+          pip install -r requirements.txt
+          pip install wheel pytest pytest-cov pytest-mock flaky --upgrade
+
+      - name: Conditionally install PyTorch
+        if: contains(matrix.config.interfaces, 'torch')
+        run: pip3 install torch==$TORCH_VERSION -f https://download.pytorch.org/whl/torch_stable.html
+
+      - name: Conditionally install TensorFlow
+        if: contains(matrix.config.interfaces, 'tf')
+        run: pip3 install tensorflow==$TF_VERSION
+
+      - name: Install PennyLane
+        run: |
+          pip install -r requirements.txt
+          python setup.py bdist_wheel
+          pip install dist/PennyLane*.whl
+
+      - name: Run tests
+        run: python -m pytest tests --cov=pennylane $COVERAGE_FLAGS
+
+      - name: Upload coverage to Codecov
+        uses: codecov/codecov-action@v1.0.7
+        with:
+          file: ./coverage.xml
+
+
+  device-tests:
+    runs-on: ubuntu-latest
+
+    strategy:
+      matrix:
+        config:
+          # - {device: "default.qubit", analytic: true, shots: 1000}
+          # - {device: "default.qubit", analytic: false, shots: 1000}
+          - {device: "default.qubit.tf", analytic: true, shots: 1000}
+          - {device: "default.qubit.autograd", analytic: true, shots: 1000}
+
+    steps:
+      - name: Cancel Previous Runs
+        uses: styfle/cancel-workflow-action@0.4.1
+        with:
+          access_token: ${{ github.token }}
+
+      - uses: actions/checkout@v2
+
+      - name: Set up Python
+        uses: actions/setup-python@v2
+        with:
+          python-version: 3.8
+
+      - name: Install dependencies
+        run: |
+          python -m pip install --upgrade pip
+          pip install -r requirements.txt
+          pip install wheel pytest pytest-cov pytest-mock flaky --upgrade
+
+      - name: Conditionally install PyTorch
+        if: contains(matrix.config.device, 'torch')
+        run: pip3 install torch==$TORCH_VERSION -f https://download.pytorch.org/whl/torch_stable.html
+
+      - name: Conditionally install TensorFlow
+        if: contains(matrix.config.device, 'tf')
+        run: pip3 install tensorflow==$TF_VERSION
+
+      - name: Install PennyLane
+        run: |
+          pip install -r requirements.txt
+          python setup.py bdist_wheel
+          pip install dist/PennyLane*.whl
+
+      - name: Run tests
+        run: |
+          python -m pytest pennylane/plugins/tests \
+            --device=${{ matrix.config.device }} \
+            --analytic=${{ matrix.config.analytic }} \
+            --shots=${{ matrix.config.shots }} \
+            --cov=pennylane $COVERAGE_FLAGS
+
+      - name: Upload coverage to Codecov
+        uses: codecov/codecov-action@v1.0.7
+        with:
+          file: ./coverage.xml
+
+
+  qchem-tests:
+    runs-on: ubuntu-latest
+
+    steps:
+      - name: Cancel Previous Runs
+        uses: styfle/cancel-workflow-action@0.4.1
+        with:
+          access_token: ${{ github.token }}
+
+      - uses: actions/checkout@v2
+
+      - name: Setup conda
+        uses: s-weigand/setup-conda@v1
+        with:
+          activate-conda: true
+          python-version: 3.7
+          conda-channels: anaconda, conda-forge
+
+      - name: Install dependencies
+        run: |
+          sudo apt-get install -y openbabel
+          conda install psi4 psi4-rt python=3.7 -c psi4
+          pip install pytest pytest-cov pytest-mock flaky
+
+      - name: Install QChem
+        run: |
+          pip install -r requirements.txt
+          python setup.py bdist_wheel
+          pip install dist/PennyLane*.whl
+          cd qchem && python setup.py bdist_wheel && cd ../
+          pip install qchem/dist/PennyLane_Qchem*.whl
+
+      - name: Run tests
+        run: |
+          cd qchem && python -m pytest tests --cov=pennylane_qchem $COVERAGE_FLAGS
+
+      - name: Upload coverage to Codecov
+        uses: codecov/codecov-action@v1.0.7
+        with:
+          file: ./qchem/coverage.xml