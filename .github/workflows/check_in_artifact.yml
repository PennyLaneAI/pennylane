# Different workflows within CI generate artifacts, and there has been a need to check-in some of those artifacts
# into the repository for historical tracking purposes.
# 
# This workflow is designed to check in artifacts to a specified branch and create a pull request to merge the changes 
# into the master branch on GitHub Actions. 
# 
# The workflow is triggered by a workflow call and requires inputs such as the artifact name pattern to match the artifacts, 
# the path to save the artifacts to, the name of the branch to create from master, the title and body of the pull request, 
# and additional parameters for the commit message. 
# 
# The workflow includes steps to checkout the master branch, download the artifacts, determine if changes have been made, 
# prepare the commit author, stage the changes, and create a pull request to the master branch. 
# The workflow utilizes the GitHub CLI (gh) to interact with the GitHub API for creating the pull request.

name: Check in Artifact
on:
  workflow_call:
    inputs:
      artifact_name_pattern:
        description: Glob pattern to match artifact name(s)
        required: true
        type: string
      artifact_save_path:
        description: Path to save the artifact(s) to
        required: true
        type: string
      pull_request_head_branch_name:
        description: The name of the branch to create from master in which the artifacts will be checked in
        required: true
        type: string
      pull_request_title:
        description: The title of the pull request
        required: true
        type: string
      pull_request_body:
        description: The body of the pull request
        required: true
        type: string
      master_branch_fetch_depth:
        description: How many commits to checkout from HEAD of master
        required: false
        type: number
        default: 0
      commit_message_description:
        description: Additional information to add to the commit message (if created)
        required: false
        type: string
        default: ''
      commit_author_name:
        description: The name of the commit author
        required: false
        type: string
        default: 'github-actions[bot]'
      commit_author_email:
        description: The email of the commit author
        required: false
        type: string
        default: '41898282+github-actions[bot]@users.noreply.github.com'
      merge_multiple:
        description: |
          When multiple artifacts are matched, this changes the behavior of the destination directories.
          If true, the downloaded artifacts will be in the same directory specified by path.
          If false, the downloaded artifacts will be extracted into individual named directories within the specified path.
          Optional. Default is 'true'
        required: false
        type: boolean
        default: true

jobs:
  check_in_artifact:
    runs-on: ubuntu-latest

    steps:
      - name: Checkout master
        uses: actions/checkout@v4
        with:
          fetch-depth: ${{ inputs.master_branch_fetch_depth }}
          ref: master

      - name: Download artifacts
        uses: actions/download-artifact@v4
        with:
          pattern: ${{ inputs.artifact_name_pattern }}
          path: ${{ inputs.artifact_save_path }}
          merge-multiple: ${{ inputs.merge_multiple }}

      - name: Determine if changes have been made
        id: changed
        run: |
          echo "has_changes=$(git status --porcelain | wc -l | awk '{print $1}')" >> $GITHUB_OUTPUT

      - name: Prepare Commit Author
        if: steps.changed.outputs.has_changes != '0'
        env:
          HEAD_BRANCH_NAME: ${{ inputs.pull_request_head_branch_name }}
          COMMIT_AUTHOR_NAME: ${{ inputs.commit_author_name }}
          COMMIT_AUTHOR_EMAIL: ${{ inputs.commit_author_email }}
        run: |
          git config user.name "$COMMIT_AUTHOR_NAME"
          git config user.email "$COMMIT_AUTHOR_EMAIL"
          git stash push --all

          echo "Checking if $HEAD_BRANCH_NAME exists..."
          if git ls-remote --exit-code origin "refs/heads/$HEAD_BRANCH_NAME"; then
            echo "$HEAD_BRANCH_NAME exists! Checking out..."
            git checkout "$HEAD_BRANCH_NAME"
          else
            echo "$HEAD_BRANCH_NAME does not exist! Creating..."
            git checkout -b "$HEAD_BRANCH_NAME"
          fi

      - name: Stage changes
        if: steps.changed.outputs.has_changes != '0'
        env:
          HEAD_BRANCH_NAME: ${{ inputs.pull_request_head_branch_name }}
          COMMIT_MESSAGE_DESCRIPTION: ${{ inputs.commit_message_description != '' && format('-> {0}', inputs.commit_message_description) || '' }}
        run: |
          git checkout stash -- .
          git add ${{ inputs.artifact_save_path }}
          git commit -m "Check in artifacts$COMMIT_MESSAGE_DESCRIPTION"
          git push -f --set-upstream origin "$HEAD_BRANCH_NAME"

      # Create PR to master
      - name: Create Pull Request to master
        if: steps.changed.outputs.has_changes != '0'
        env:
          HEAD_BRANCH_NAME: ${{ inputs.pull_request_head_branch_name }}
          GH_TOKEN: ${{ secrets.GITHUB_TOKEN }}
          PR_TITLE: ${{ inputs.pull_request_title }}
          PR_BODY: ${{ inputs.pull_request_body }}
        run: |
<<<<<<< HEAD
          EXISTING_CLOSED_PR="$(gh pr list --state closed --base master --head $HEAD_BRANCH_NAME --json url --jq '.[0].url')"
          
          if [ -n "${EXISTING_CLOSED_PR}" ]; then
            echo "Reopening PR... ${EXISTING_CLOSED_PR}"
            gh pr reopen "${EXISTING_CLOSED_PR}"
            exit 0
          fi
          
          EXISTING_PR="$(gh pr list --state open --base master --head $HEAD_BRANCH_NAME --json url --jq '.[0].url')"
          
=======
          EXISTING_PR="$(gh pr list --state open --base master --head $HEAD_BRANCH_NAME --json 'url' --jq '.[].url' | head -n 1)"

>>>>>>> 8468d369
          if [ -n "${EXISTING_PR}" ]; then
            echo "PR already exists ==> ${EXISTING_PR}"
            exit 0
          else
            echo "Creating PR..."
            gh pr create --title "$PR_TITLE" --body "$PR_BODY"
            exit 0
          fi

          EXISTING_CLOSED_PR="$(gh pr list --state closed --base master --head $HEAD_BRANCH_NAME --json 'mergedAt,url' --jq '.[] | select(.mergedAt == null).url' | head -n 1)"

          if [ -n "${EXISTING_CLOSED_PR}" ]; then
            echo "Reopening PR... ${EXISTING_CLOSED_PR}"
            gh pr reopen "${EXISTING_CLOSED_PR}"
            exit 0
          fi<|MERGE_RESOLUTION|>--- conflicted
+++ resolved
@@ -129,21 +129,8 @@
           PR_TITLE: ${{ inputs.pull_request_title }}
           PR_BODY: ${{ inputs.pull_request_body }}
         run: |
-<<<<<<< HEAD
-          EXISTING_CLOSED_PR="$(gh pr list --state closed --base master --head $HEAD_BRANCH_NAME --json url --jq '.[0].url')"
-          
-          if [ -n "${EXISTING_CLOSED_PR}" ]; then
-            echo "Reopening PR... ${EXISTING_CLOSED_PR}"
-            gh pr reopen "${EXISTING_CLOSED_PR}"
-            exit 0
-          fi
-          
-          EXISTING_PR="$(gh pr list --state open --base master --head $HEAD_BRANCH_NAME --json url --jq '.[0].url')"
-          
-=======
           EXISTING_PR="$(gh pr list --state open --base master --head $HEAD_BRANCH_NAME --json 'url' --jq '.[].url' | head -n 1)"
 
->>>>>>> 8468d369
           if [ -n "${EXISTING_PR}" ]; then
             echo "PR already exists ==> ${EXISTING_PR}"
             exit 0
