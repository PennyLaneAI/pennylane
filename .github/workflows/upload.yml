--- conflicted
+++ resolved
@@ -16,17 +16,11 @@
     strategy:
       matrix:
         config:
-<<<<<<< HEAD
-=======
-          - {python-version: 3.7, suite: 'torch'}
-          - {python-version: 3.7, suite: 'tf'}
->>>>>>> 87dfbade
           - {python-version: 3.8, suite: 'tf'}
           - {python-version: '3.10', suite: 'tf'}
           - {python-version: 3.8, suite: 'torch'}
           - {python-version: '3.10', suite: 'torch'}
           - {python-version: 3.8, suite: 'jax'}
-<<<<<<< HEAD
           - {python-version: '3.11', suite: 'jax'}
           - {python-version: 3.8, suite: 'autograd'}
           - {python-version: 3.9, suite: 'autograd'}
@@ -36,17 +30,6 @@
           - {python-version: 3.9, suite: 'core'}
           - {python-version: '3.10', suite: 'core'}
           - {python-version: '3.11', suite: 'core'}
-=======
-          - {python-version: '3.10', suite: 'jax'}
-          - {python-version: 3.7, suite: 'autograd'}
-          - {python-version: 3.8, suite: 'autograd'}
-          - {python-version: 3.9, suite: 'autograd'}
-          - {python-version: '3.10', suite: 'autograd'}
-          - {python-version: 3.7, suite: 'core'}
-          - {python-version: 3.8, suite: 'core'}
-          - {python-version: 3.9, suite: 'core'}
-          - {python-version: '3.10', suite: 'core'}
->>>>>>> 87dfbade
 
     env:
       SUITE: ${{ matrix.config.suite }}
