name: Upload
on:
  release:
    types: [published]

jobs:
  determine_runner:
    name: Change to Large Runner
    uses: ./.github/workflows/determine-workflow-runner.yml
    with:
      default_runner: ubuntu-latest
      force_large_runner: true

  tests:
    uses: ./.github/workflows/interface-unit-tests.yml
    secrets:
      codecov_token: ${{ secrets.CODECOV_TOKEN }}
    with:
      branch: ${{ github.ref }}
      use_large_runner: true

  upload:
    runs-on: ${{ needs.determine_runner.outputs.runner_group }}
    # Make sure that the PennyLane is not released unless the tests are passing.
    needs:
      - tests
      - determine_runner
    steps:
      - uses: actions/checkout@v4
        with:
          fetch-depth: 1

      - name: Set up Python
        uses: actions/setup-python@v5
        with:
          python-version: "3.10"

      - name: Build PennyLane wheel
        run: |
<<<<<<< HEAD
          python -m pip install --upgrade pip wheel
          pip install -r requirements-ci.txt --upgrade
          python -m build --wheel
=======
          python -m pip install build
          python -m build --wheel --outdir dist
>>>>>>> 7a14488a

      - name: Publish
        uses: pypa/gh-action-pypi-publish@release/v1
        with:
          user: __token__
          password: ${{ secrets.PYPI }}<|MERGE_RESOLUTION|>--- conflicted
+++ resolved
@@ -37,14 +37,8 @@
 
       - name: Build PennyLane wheel
         run: |
-<<<<<<< HEAD
-          python -m pip install --upgrade pip wheel
-          pip install -r requirements-ci.txt --upgrade
-          python -m build --wheel
-=======
           python -m pip install build
           python -m build --wheel --outdir dist
->>>>>>> 7a14488a
 
       - name: Publish
         uses: pypa/gh-action-pypi-publish@release/v1
