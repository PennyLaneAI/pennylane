--- conflicted
+++ resolved
@@ -134,62 +134,31 @@
           python-version: '${{ inputs.python_version }}'
 
       - name: Upgrade PIP
-<<<<<<< HEAD
+        if: steps.continue.outputs.confirm == 'true'
         run: |
           pip install --upgrade pip
           pip install --upgrade poetry wheel
           poetry config virtualenvs.create false
 
       - name: Install PennyLane dependencies
+        if: steps.continue.outputs.confirm == 'true'
         run: poetry install --only dev --only ci
-
-      - name: Install PyTorch
-        if: inputs.install_pytorch == true
-        run: poetry install --only torch
-
-      - name: Install TensorFlow
-        if: inputs.install_tensorflow == true
-        run: poetry install --only tf
-
-      - name: Install JAX
-        if: inputs.install_jax == true
-        run: poetry install --only jax
-
-      - name: Install additional PIP packages
-        if: inputs.additional_pip_packages != ''
-        run: poetry install --only external
-=======
-        if: steps.continue.outputs.confirm == 'true'
-        run: pip install --upgrade pip && pip install wheel --upgrade
-
-      - name: Install PennyLane dependencies
-        if: steps.continue.outputs.confirm == 'true'
-        run: |
-          pip install -r requirements-ci.txt --upgrade
-          pip install -r requirements-dev.txt --upgrade
 
       - name: Install PyTorch
         if: inputs.install_pytorch == true && steps.continue.outputs.confirm == 'true'
-        env:
-          TORCH_VERSION: ${{ inputs.pytorch_version != '' && format('=={0}', inputs.pytorch_version) || '' }}
-        run: pip install "torch${{ env.TORCH_VERSION }}" -f https://download.pytorch.org/whl/torch_stable.html
+        run: poetry install --only torch
 
       - name: Install TensorFlow
         if: inputs.install_tensorflow == true && steps.continue.outputs.confirm == 'true'
-        env:
-          TF_VERSION: ${{ inputs.tensorflow_version != '' && format('~={0}', inputs.tensorflow_version) || '' }}
-        run: pip install "tensorflow${{ env.TF_VERSION }}" "keras${{ env.TF_VERSION }}"
+        run: poetry install --only tf
 
       - name: Install JAX
         if: inputs.install_jax == true && steps.continue.outputs.confirm == 'true'
-        env:
-          JAX_VERSION: ${{ inputs.jax_version != '' && format('=={0}', inputs.jax_version) || '' }}
-        run: pip install "jax${{ env.JAX_VERSION}}" "jaxlib${{ env.JAX_VERSION }}"
+        run: poetry install --only jax
 
       - name: Install additional PIP packages
         if: inputs.additional_pip_packages != '' && steps.continue.outputs.confirm == 'true'
-        run: pip install ${{ inputs.additional_pip_packages }}
->>>>>>> 0ae06ae8
+        run: poetry install --only external
 
       - name: Install PennyLane
         if: steps.continue.outputs.confirm == 'true'
