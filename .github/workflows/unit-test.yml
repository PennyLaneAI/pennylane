--- conflicted
+++ resolved
@@ -37,54 +37,6 @@
         required: false
         type: string
         default: '3.10'
-<<<<<<< HEAD
-      pipeline_mode:
-        description: The pipeline mode can be unit-tests, benchmarks, reference-benchmark, or warnings
-        required: false
-        type: string
-        default: 'unit-tests'
-      install_jax:
-        description: Indicate if JAX should be installed or not
-        required: false
-        type: boolean
-        default: true
-      jax_version:
-        description: The version of JAX to install. Leave empty to install latest version.
-        required: false
-        type: string
-        default: ''
-      install_tensorflow:
-        description: Indicate if TensorFlow should be installed or not
-        required: false
-        type: boolean
-        default: true
-      tensorflow_version:
-        description: The version of TensorFlow to install. Leave empty to install latest version.
-        required: false
-        type: string
-        default: ''
-      install_pytorch:
-        description: Indicate if PyTorch should be installed or not
-        required: false
-        type: boolean
-        default: true
-      pytorch_version:
-        description: The version of PyTorch to install. Leave empty to install latest version.
-        required: false
-        type: string
-        default: ''
-      install_catalyst_nightly:
-        description: Indicate if PennyLane-Catalyst should be installed from TestPyPi
-        required: false
-        type: boolean
-        default: false
-      install_pennylane_lightning_master:
-        description: Indicate if PennyLane-Lightning should be installed from the master branch
-        required: false
-        type: boolean
-        default: true
-=======
->>>>>>> ae1f5729
       pytest_test_directory:
         description: The directory where the PennyLane tests are that should be run by PyTest
         required: false
@@ -130,11 +82,6 @@
         required: false
         type: string
         default: "False"
-      python_warning_level:
-        description: Sets the default Python warning level as defined by https://docs.python.org/3/using/cmdline.html#envvar-PYTHONWARNINGS
-        required: false
-        type: string
-        default: 'default'
 
 jobs:
   test:
@@ -148,41 +95,9 @@
           ref: ${{ inputs.branch }}
           fetch-depth: ${{ inputs.checkout_fetch_depth }}
           repository: PennyLaneAI/pennylane
-<<<<<<< HEAD
-
-      - name: Determine benchmark name
-        if: ${{ contains(fromJSON('["benchmarks"]'), inputs.pipeline_mode) }}
-        id: benchmark_name
-        run: |
-          job_name="${{ inputs.job_name }}"
-          _benchmark_name=${job_name//[(,)]/""}
-          _benchmark_name=${_benchmark_name//[(" ")]/"-"}
-          echo "benchmark_name=$_benchmark_name" >> $GITHUB_OUTPUT
-
-      - name: Cache reference benchmarks
-        if: ${{ contains(fromJSON('["benchmarks"]'), inputs.pipeline_mode) }}
-        id: benchmark-cache
-        uses: actions/cache@v3
-        with:
-          path: benchmark_reference
-          key: ${{ steps.benchmark_name.outputs.benchmark_name }}-benchmarks_references
-
-      - name: Check if the shared part of the job will continue
-        id: continue
-        run: >-
-          echo "confirm=${{
-            contains(fromJSON('["unit-tests", "benchmarks", "warnings"]'), inputs.pipeline_mode)
-            || (inputs.pipeline_mode == 'reference-benchmarks'
-            && steps.benchmark-cache.outputs.cache-hit != 'true' )}}" >> $GITHUB_OUTPUT
-
-      - name: Install PennyLane and dependencies
-        if: steps.continue.outputs.confirm == 'true'
-        uses: ./.github/workflows/install_deps
-=======
       
       - name: Setup Python
         uses: actions/setup-python@v5
->>>>>>> ae1f5729
         with:
           python-version: '${{ inputs.python_version }}'
       
@@ -240,17 +155,7 @@
           PYTEST_ADDITIONAL_ARGS: ${{ inputs.pytest_additional_args }}
           PYTEST_DURATIONS_ARGS: ${{ inputs.pytest_durations_file_path != '' && format('--durations-path="{0}" --store-durations --clean-durations', inputs.pytest_durations_file_path) || '' }}
         run: |
-<<<<<<< HEAD
-          if [[ "$PIPELINE_MODE" =~ .*"benchmarks".* ]]; then
-            echo "args=$PYTEST_BENCHMARKS_ARGS $PYTEST_ADDITIONAL_ARGS" >> $GITHUB_OUTPUT
-          elif [[ "$PIPELINE_MODE" =~ .*"warnings".* ]]; then
-            echo "args=$PYTEST_ADDITIONAL_ARGS --continue-on-collection-errors" >> $GITHUB_OUTPUT
-          else
-            echo "args=$PYTEST_COVERAGE_ARGS $PYTEST_PARALLELISE_ARGS $PYTEST_ADDITIONAL_ARGS $PYTEST_DURATIONS_ARGS $PYTEST_STORE_ARGS" >> $GITHUB_OUTPUT
-          fi
-=======
           echo "args=$PYTEST_COVERAGE_ARGS $PYTEST_PARALLELISE_ARGS $PYTEST_ADDITIONAL_ARGS $PYTEST_DURATIONS_ARGS" >> $GITHUB_OUTPUT
->>>>>>> ae1f5729
 
       - name: Run PennyLane Unit Tests
         env:
@@ -260,9 +165,6 @@
           COV_CORE_DATAFILE: .coverage.eager
           TF_USE_LEGACY_KERAS: "1"  # sets to use tf-keras (Keras2) instead of keras (Keras3) when running TF tests
         # Calling PyTest by invoking Python first as that adds the current directory to sys.path
-<<<<<<< HEAD
-        run: python -m pytest -W ${{ inputs.python_warning_level }} ${{ inputs.pytest_test_directory }} ${{ steps.pytest_args.outputs.args }} ${{ env.PYTEST_MARKER }} --disable-opmath=${{ inputs.disable_new_opmath }}
-=======
         run: python -m pytest ${{ inputs.pytest_test_directory }} ${{ steps.pytest_args.outputs.args }} ${{ env.PYTEST_MARKER }} --disable-opmath=${{ inputs.disable_new_opmath }}
       
       - name: Freeze dependencies
@@ -276,7 +178,6 @@
         with:
           name: frozen-${{ inputs.requirements_file }}
           path: ${{ inputs.requirements_file }}
->>>>>>> ae1f5729
 
       - name: Upload Durations file as artifact
         if: inputs.pytest_durations_file_path != ''
