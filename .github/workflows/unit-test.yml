--- conflicted
+++ resolved
@@ -133,13 +133,6 @@
             || (inputs.pipeline_mode == 'reference-benchmarks'
             && steps.benchmark-cache.outputs.cache-hit != 'true' )}}" >> $GITHUB_OUTPUT
 
-      - name: Install PennyLane and dependencies
-        if: steps.continue.outputs.confirm == 'true'
-        uses: ./.github/workflows/install_deps
-        with:
-<<<<<<< HEAD
-          python-version: '${{ inputs.python_version }}'
-
       - name: Setup Python Venv
         if: steps.continue.outputs.confirm == 'true'
         env:
@@ -156,48 +149,10 @@
           which pip
           python --version
 
-      - name: Upgrade PIP
-        if: steps.continue.outputs.confirm == 'true'
-        run: pip install --upgrade pip && pip install wheel --upgrade
-
-      - name: Install PennyLane dependencies
-        if: steps.continue.outputs.confirm == 'true'
-        run: |
-          pip install -r requirements-ci.txt --upgrade
-          pip install -r requirements-dev.txt --upgrade
-
-      - name: Install PyTorch
-        if: inputs.install_pytorch == true && steps.continue.outputs.confirm == 'true'
-        env:
-          TORCH_VERSION: ${{ inputs.pytorch_version != '' && format('=={0}', inputs.pytorch_version) || '' }}
-        run: pip install "torch${{ env.TORCH_VERSION }}" -f https://download.pytorch.org/whl/torch_stable.html
-
-      - name: Install TensorFlow
-        if: inputs.install_tensorflow == true && steps.continue.outputs.confirm == 'true'
-        env:
-          TF_VERSION: ${{ inputs.tensorflow_version != '' && format('~={0}', inputs.tensorflow_version) || '' }}
-        run: pip install "tensorflow${{ env.TF_VERSION }}" "keras${{ env.TF_VERSION }}"
-
-      - name: Install JAX
-        if: inputs.install_jax == true && steps.continue.outputs.confirm == 'true'
-        env:
-          JAX_VERSION: ${{ inputs.jax_version != '' && format('=={0}', inputs.jax_version) || '' }}
-        run: pip install "jax${{ env.JAX_VERSION}}" "jaxlib${{ env.JAX_VERSION }}"
-
-      - name: Install additional PIP packages
-        if: inputs.additional_pip_packages != '' && steps.continue.outputs.confirm == 'true'
-        run: pip install ${{ inputs.additional_pip_packages }}
-
-      - name: Install PennyLane
-        if: steps.continue.outputs.confirm == 'true'
-        run: |
-          python setup.py bdist_wheel
-          pip install dist/PennyLane*.whl
-
-      - name: Install PennyLane-Lightning master
-        if: inputs.install_pennylane_lightning_master == true && steps.continue.outputs.confirm == 'true'
-        run: pip install -i https://test.pypi.org/simple/ PennyLane-Lightning --pre --upgrade
-=======
+      - name: Install PennyLane and dependencies
+        if: steps.continue.outputs.confirm == 'true'
+        uses: ./.github/workflows/install_deps
+        with:
           python_version: ${{ inputs.python_version }}
           install_pytorch: ${{ inputs.install_pytorch }}
           install_tensorflow: ${{ inputs.install_tensorflow }}
@@ -205,7 +160,6 @@
           additional_pip_packages: ${{ inputs.additional_pip_packages }}
           install_pennylane_lightning_master: ${{ inputs.install_pennylane_lightning_master }}
           requirements_file: ${{ inputs.requirements_file }}
->>>>>>> 59b2078d
 
       - name: Set PyTest Args
         if: steps.continue.outputs.confirm == 'true'
