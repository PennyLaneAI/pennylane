name: Install Dependencies
description: |
  This workflow installs Python, PennyLane and all its dependencies. If a
  requirements file is provided, it will upload the results of pip freeze
  as well.
inputs:
  python_version:
    description: The version of Python to use in order to run unit tests
    required: false
<<<<<<< HEAD
    default: '3.9'
  install_numpy_2:
    description: Indicate if numpy 2.0+ should be installed or not
    required: false
    type: boolean
    default: false
  numpy_2_version:
    description: The version of numpy 2.0 to use in order to run unit tests
    required: false
    type: string
    default: '2.0.0'
=======
    default: '3.10'
>>>>>>> df63953c
  install_jax:
    description: Indicate if JAX should be installed or not
    required: false
    default: 'true'
  jax_version:
    description: The version of JAX to install for any job that requires JAX
    required: false
    default: '0.4.23'
  install_tensorflow:
    description: Indicate if TensorFlow should be installed or not
    required: false
    default: 'true'
  tensorflow_version:
    description: The version of TensorFlow to install for any job that requires TensorFlow
    required: false
    default: '2.16.0'
  install_pytorch:
    description: Indicate if PyTorch should be installed or not
    required: false
    default: 'true'
  pytorch_version:
    description: The version of PyTorch to install for any job that requires PyTorch
    required: false
    default: 2.3.0
  install_pennylane_lightning_master:
    description: Indicate if PennyLane-Lightning should be installed from the master branch
    required: false
    default: 'true'
  install_catalyst_nightly:
    description: Indicate if PennyLane-Catalyst should be installed from TestPyPi
    required: false
    default: 'false'
  additional_pip_packages:
    description: Additional packages to install. Values will be passed to pip install {value}
    required: false
    default: ''
  requirements_file:
    description: File name to store stable version of requirements for a test group
    required: false
    default: ''

runs:
  using: composite
  steps:
    - name: Setup Python
      uses: actions/setup-python@v4
      with:
        python-version: '${{ inputs.python_version }}'

    - name: Upgrade PIP
      shell: bash
      run: pip install --upgrade pip && pip install wheel --upgrade

    - name: Install PennyLane dependencies
      shell: bash
      run: |
        pip install -r requirements-ci.txt --upgrade
        pip install -r requirements-dev.txt --upgrade

    - name: Install numpy 2.0 version
      shell: bash
      if: inputs.install_numpy_2 == true
      env:
        NUMPY2_VERSION: ${{ inputs.numpy_2_version != '' && format('~={0}', inputs.numpy_2_version) || '' }}
      run: pip install "numpy${{ env.NUMPY2_VERSION }}"

    - name: Install PyTorch
      shell: bash
      if: inputs.install_pytorch == 'true'
      env:
        TORCH_VERSION: ${{ inputs.pytorch_version != '' && format('=={0}', inputs.pytorch_version) || '' }}
      run: pip install "torch${{ env.TORCH_VERSION }}" -f https://download.pytorch.org/whl/torch_stable.html

    - name: Install TensorFlow with Keras2
      shell: bash
      if: inputs.install_tensorflow == 'true'
      env:
        TF_VERSION: ${{ inputs.tensorflow_version != '' && format('~={0}', inputs.tensorflow_version) || '' }}
      run: pip install "tensorflow${{ env.TF_VERSION }}" "tf-keras${{ env.TF_VERSION }}"

    - name: Install JAX
      shell: bash
      if: inputs.install_jax == 'true'
      env:
        JAX_VERSION: ${{ inputs.jax_version != '' && format('=={0}', inputs.jax_version) || '' }}
      run: pip install "jax${{ env.JAX_VERSION}}" "jaxlib${{ env.JAX_VERSION }}" scipy~=1.12.0

    - name: Install additional PIP packages
      shell: bash
      if: inputs.additional_pip_packages != ''
      run: pip install ${{ inputs.additional_pip_packages }}

    - name: Install PennyLane
      shell: bash
      run: |
        python setup.py bdist_wheel
        pip install dist/PennyLane*.whl

    - name: Install Catalyst from nightly build
      shell: bash
      if: inputs.install_catalyst_nightly == 'true'
      run: pip install --extra-index-url https://test.pypi.org/simple/ PennyLane-Catalyst --pre

    - name: Install PennyLane-Lightning master
      shell: bash
      if: inputs.install_pennylane_lightning_master == 'true'
      run: pip install -i https://test.pypi.org/simple/ PennyLane-Lightning --pre --upgrade

    - name: Freeze dependencies
      shell: bash
      if: inputs.requirements_file != ''
      run: pip freeze | grep -v "file:///" | sed 's/\(pennylane[-_]lightning==[0-9\.]\+\)\.dev[0-9]\+/\1/gI' > ${{ inputs.requirements_file }}

    - name: Upload frozen requirements
      if: inputs.requirements_file != ''
      uses: actions/upload-artifact@v4
      with:
        name: frozen-${{ inputs.requirements_file }}
        path: ${{ inputs.requirements_file }}<|MERGE_RESOLUTION|>--- conflicted
+++ resolved
@@ -7,8 +7,7 @@
   python_version:
     description: The version of Python to use in order to run unit tests
     required: false
-<<<<<<< HEAD
-    default: '3.9'
+    default: '3.10'
   install_numpy_2:
     description: Indicate if numpy 2.0+ should be installed or not
     required: false
@@ -19,9 +18,6 @@
     required: false
     type: string
     default: '2.0.0'
-=======
-    default: '3.10'
->>>>>>> df63953c
   install_jax:
     description: Indicate if JAX should be installed or not
     required: false
