name: PennyLane Labs Unit-Tests
on:
  pull_request:
    branches:
      - master

concurrency:
  group: qml-labs-${{ github.workflow }}-${{ github.ref }}
  cancel-in-progress: true

jobs:
  # This workflow is `required` if the PR has updated any files within `pennylane/labs/*`
  # However, if we use the file filtering feature of GitHub Actions, then we cannot have this workflow marked as required.
  # Instead, this workflow will run on all pull requests, but if `pennylane/labs/*` was not touched within the PR, it will
  # exit early with a successful status (no tests will get run).
  determine_if_workflow_should_run:
    name: Determine if QML Labs Unit-Tests need to run
    runs-on: ubuntu-latest
    if: github.event.pull_request.draft == false
    steps:
      - name: Checkout PR
        uses: actions/checkout@v4
        
      - name: Assess changed files
        id: changed-files
        uses: tj-actions/changed-files@v46
        with:
          files: pennylane/labs/**

    outputs:
      run_labs_tests: ${{ steps.changed-files.outputs.all_changed_files_count != '0' }}
  
  determine_runner:
    name: Determine runner type to use
    if: needs.determine_if_workflow_should_run.outputs.run_labs_tests == 'true'
    needs:
      - determine_if_workflow_should_run
    uses: ./.github/workflows/determine-workflow-runner.yml
    with:
      default_runner: ubuntu-latest
      force_large_runner: ${{ github.event_name == 'merge_group' }}
  
  default-dependency-versions:
    needs:
      - determine_if_workflow_should_run
      - determine_runner
    if: needs.determine_if_workflow_should_run.outputs.run_labs_tests == 'true'
    uses: ./.github/workflows/interface-dependency-versions.yml
    with:
      job_runner_name: ${{ needs.determine_runner.outputs.runner_group }}
  
  run_pennylane_labs_test:
    name: PennyLane Labs Unit-Tests
    needs:
      - determine_if_workflow_should_run
      - determine_runner
      - default-dependency-versions
    if: needs.determine_if_workflow_should_run.outputs.run_labs_tests == 'true'
    uses: ./.github/workflows/unit-test.yml
    with:
      job_name: labs-tests
      job_runner_name: ${{ needs.determine_runner.outputs.runner_group }}
      branch: ${{ github.ref }}
      coverage_artifact_name: labs-coverage
      additional_os_packages: libopenmpi-dev      
      pytest_additional_args: --import-mode=importlib
      pytest_coverage_flags:  --cov-config=pennylane/labs/.coveragerc --cov=pennylane/labs --cov-append --cov-report=term-missing --cov-report=xml --no-flaky-report --tb=native
      python_version: '3.10'
      pytest_test_directory: pennylane/labs/tests
      additional_pip_packages: |
<<<<<<< HEAD
        geometric mpi4py h5py basis_set_exchange pyscf
        geometric mpi4py h5py basis-set-exchange pyscf optax pyzx
=======
        geometric h5py basis_set_exchange pyscf galois
        geometric h5py basis-set-exchange pyscf galois optax
>>>>>>> 8f314ff3
        ${{ needs.default-dependency-versions.outputs.jax-version }}<|MERGE_RESOLUTION|>--- conflicted
+++ resolved
@@ -68,11 +68,6 @@
       python_version: '3.10'
       pytest_test_directory: pennylane/labs/tests
       additional_pip_packages: |
-<<<<<<< HEAD
-        geometric mpi4py h5py basis_set_exchange pyscf
-        geometric mpi4py h5py basis-set-exchange pyscf optax pyzx
-=======
         geometric h5py basis_set_exchange pyscf galois
-        geometric h5py basis-set-exchange pyscf galois optax
->>>>>>> 8f314ff3
+        geometric h5py basis-set-exchange pyscf galois optax pyzx
         ${{ needs.default-dependency-versions.outputs.jax-version }}