name: Formatting check
on:
  merge_group:
    types:
      - checks_requested
  pull_request:
    types:
      - opened
      - reopened
      - synchronize
      - ready_for_review

concurrency:
  group: ${{ github.workflow }}-${{ github.ref }}
  cancel-in-progress: true

jobs:
  determine_runner:
    if: github.event.pull_request.draft == false
    name: Determine runner type to use
    uses: ./.github/workflows/determine-workflow-runner.yml
    with:
      default_runner: ubuntu-latest
      force_large_runner: ${{ github.event_name == 'merge_group' }}

  black-pylint:
    if: github.event.pull_request.draft == false
    needs: [determine_runner]
    runs-on: ${{ needs.determine_runner.outputs.runner_group }}

    steps:
      - name: Set up Python
        uses: actions/setup-python@v5
        with:
          python-version: "3.11"

      - name: Install dependencies
<<<<<<< HEAD
        run: uv pip install black pylint==2.7.4 isort==5.13.2
=======
        run: pip install black pylint==3.3.7 isort==6.0.1
>>>>>>> 4789d0fe

      - uses: actions/checkout@v4

      - name: Run Black
        run: |
          black -t py311 -t py312 -t py313 -l 100 pennylane/ --check
          black -t py311 -t py312 -t py313 -l 100 tests/ --check

      - name: Run isort
        run: |
          isort --py 312 --profile black -l 100 -o autoray -p ./pennylane --skip __init__.py --filter-files ./pennylane --check
          isort --py 312 --profile black -l 100 -o autoray -p ./pennylane --skip __init__.py --filter-files ./tests --check

      - name: Run Pylint (source files)
        if: always()
        run: pylint --rcfile .pylintrc $(find pennylane -name "*.py")

      - name: Run Pylint (test files)
        if: always()
        run: pylint --rcfile tests/.pylintrc $(find tests -name "*.py")<|MERGE_RESOLUTION|>--- conflicted
+++ resolved
@@ -35,11 +35,7 @@
           python-version: "3.11"
 
       - name: Install dependencies
-<<<<<<< HEAD
         run: uv pip install black pylint==2.7.4 isort==5.13.2
-=======
-        run: pip install black pylint==3.3.7 isort==6.0.1
->>>>>>> 4789d0fe
 
       - uses: actions/checkout@v4
 
