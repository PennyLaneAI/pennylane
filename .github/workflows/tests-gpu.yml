--- conflicted
+++ resolved
@@ -100,14 +100,8 @@
 
       - name: Install dependencies
         run: |
-<<<<<<< HEAD
-          uv pip install --upgrade pip wheel setuptools>=75.8.1
-          uv pip install -r requirements-ci.txt --upgrade
-          uv pip install -r requirements-dev.txt --upgrade
-=======
           python -m pip install --upgrade pip wheel setuptools>=75.8.1
           pip install --group dev --group ci --upgrade
->>>>>>> 003a47a8
 
       - name: Install Torch
         run: |
