--- conflicted
+++ resolved
@@ -84,11 +84,6 @@
           --ignore=pennylane/qnn
           --ignore=pennylane/qaoa
           --ignore=pennylane/data
-<<<<<<< HEAD
-=======
-          --ignore=pennylane/spin
-          --ignore=pennylane/drawer
->>>>>>> 8e39e283
           --ignore=pennylane/fourier
           --ignore=pennylane/debugging
           --ignore=pennylane/qcut
