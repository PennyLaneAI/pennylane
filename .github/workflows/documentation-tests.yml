name: Documentation Tests
permissions:
  contents: read

on:
  merge_group:
    types:
      - checks_requested
  pull_request:
    types:
      - opened
      - reopened
      - synchronize
      - ready_for_review

concurrency:
  group: ${{ github.workflow }}-${{ github.ref }}
  cancel-in-progress: true

jobs:
  determine_runner:
    if: github.event.pull_request.draft == false
    name: Determine runner type to use
    uses: ./.github/workflows/determine-workflow-runner.yml
    with:
      default_runner: ubuntu-latest
      force_large_runner: ${{ github.event_name == 'merge_group' }}

  documentation-tests:
    if: github.event.pull_request.draft == false
    needs: [determine_runner]
    runs-on: ${{ needs.determine_runner.outputs.runner_group }}

    name: Documentation Tests on Python 3.11 

    steps:
      - name: Checkout repository
        uses: actions/checkout@v4

      - name: Set up Python 3.11
        uses: actions/setup-python@v5
        with:
          python-version: "3.11"

      - name: Install dependencies
        run: |
          python -m pip install --upgrade pip
          pip install --upgrade setuptools
          pip install --upgrade --index-url https://test.pypi.org/simple/ --extra-index-url https://pypi.org/simple/ --pre pennylane-catalyst
          pip install -e .
          pip install sybil pytest "jax~=0.6.0" "jaxlib~=0.6.0" torch matplotlib

      # TODO: Remove the --ignore options as layers are tested and verified
      # to be working correctly.
      - name: Run documentation tests
        run: |
          IGNORE_OPTS_CLOSED="
          --ignore=pennylane/ftqc
          --ignore=pennylane/labs
          --ignore=pennylane/compiler/python_compiler
          "
          IGNORE_OPTS_CORE="
          --ignore=pennylane/control_flow
          --ignore=pennylane/math
          --ignore=pennylane/compiler
          --ignore=pennylane/measurements
<<<<<<< HEAD
          --ignore=pennylane/ops/qubit
          --ignore=pennylane/ops/qutrit
=======
          --ignore=pennylane/ops
>>>>>>> d1c04516
          --ignore=pennylane/transforms
          --ignore=pennylane/capture
          --ignore=pennylane/decomposition
          --ignore=pennylane/devices
          --ignore=pennylane/workflow
          "
          IGNORE_OPTS_AUXILIARY="
          --ignore=pennylane/shadows
          --ignore=pennylane/gradients
          --ignore=pennylane/optimize
          --ignore=pennylane/pulse
          --ignore=pennylane/templates
          "
          IGNORE_OPTS_TERTIARY="
          --ignore=pennylane/io
          --ignore=pennylane/logging
          --ignore=pennylane/qnn
          --ignore=pennylane/qaoa
          --ignore=pennylane/data
<<<<<<< HEAD
          --ignore=pennylane/spin
          --ignore=pennylane/drawer
=======
>>>>>>> d1c04516
          --ignore=pennylane/fourier
          --ignore=pennylane/debugging
          --ignore=pennylane/qcut
          --ignore=pennylane/qchem
          "

          IGNORE_OPTS="
          ${IGNORE_OPTS_CLOSED}
          ${IGNORE_OPTS_CORE}
          ${IGNORE_OPTS_AUXILIARY}
          ${IGNORE_OPTS_TERTIARY}
          "

          pytest pennylane $IGNORE_OPTS --ignore-glob='*tests*'<|MERGE_RESOLUTION|>--- conflicted
+++ resolved
@@ -64,12 +64,8 @@
           --ignore=pennylane/math
           --ignore=pennylane/compiler
           --ignore=pennylane/measurements
-<<<<<<< HEAD
           --ignore=pennylane/ops/qubit
           --ignore=pennylane/ops/qutrit
-=======
-          --ignore=pennylane/ops
->>>>>>> d1c04516
           --ignore=pennylane/transforms
           --ignore=pennylane/capture
           --ignore=pennylane/decomposition
@@ -89,11 +85,6 @@
           --ignore=pennylane/qnn
           --ignore=pennylane/qaoa
           --ignore=pennylane/data
-<<<<<<< HEAD
-          --ignore=pennylane/spin
-          --ignore=pennylane/drawer
-=======
->>>>>>> d1c04516
           --ignore=pennylane/fourier
           --ignore=pennylane/debugging
           --ignore=pennylane/qcut
