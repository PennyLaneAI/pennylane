# Copyright 2018-2024 Xanadu Quantum Technologies Inc.

# Licensed under the Apache License, Version 2.0 (the "License");
# you may not use this file except in compliance with the License.
# You may obtain a copy of the License at

#     http://www.apache.org/licenses/LICENSE-2.0

# Unless required by applicable law or agreed to in writing, software
# distributed under the License is distributed on an "AS IS" BASIS,
# WITHOUT WARRANTIES OR CONDITIONS OF ANY KIND, either express or implied.
# See the License for the specific language governing permissions and
# limitations under the License.
"""
This file contains functions to create spin Hamiltonians.
"""

import pennylane as qml
from pennylane import X, Y, Z, math
from pennylane.fermi import FermiWord

from .lattice import _generate_lattice

# pylint: disable=too-many-arguments


def transverse_ising(
    lattice, n_cells, coupling=1.0, h=1.0, boundary_condition=False, neighbour_order=1
):
    r"""Generates the Hamiltonian for the transverse-field Ising model on a lattice.

    The Hamiltonian is represented as:

    .. math::

        \hat{H} =  -J \sum_{<i,j>} \sigma_i^{z} \sigma_j^{z} - h\sum_{i} \sigma_{i}^{x}

    where ``J`` is the coupling parameter defined for the Hamiltonian, ``h`` is the strength of the
    transverse magnetic field and ``i,j`` represent the indices for neighbouring spins.

    Args:
<<<<<<< HEAD
        lattice (str): Shape of the lattice. Input values can be ``'chain'``, ``'square'``,
            ``'rectangle'``, ``'honeycomb'``, ``'triangle'``, or ``'kagome'``.
        n_cells (List[int]): Number of cells in each direction of the grid.
        coupling (float or List[float] or List[math.array[float]]): Coupling between spins. It can
            be a number, a list of length equal to ``neighbour_order`` or a square matrix of shape
            ``(num_spins,  num_spins)``, where ``num_spins`` is the total number of spins. Default
            value is 1.0.
        h (float): Value of external magnetic field. Default is 1.0.
        boundary_condition (bool or list[bool]): Defines boundary conditions for different lattice
            axes, default is ``False`` indicating open boundary condition.
        neighbour_order (int): Specifies the interaction level for neighbors within the lattice.
            Default is 1, indicating nearest neighbours.

    Returns:
        ~ops.op_math.Sum: Hamiltonian for the transverse-field Ising model.
=======
       lattice (str): Shape of the lattice. Input Values can be ``'chain'``, ``'square'``,
           ``'rectangle'``, ``'honeycomb'``, ``'triangle'``, or ``'kagome'``.
       n_cells (List[int]): Number of cells in each direction of the grid.
       coupling (float or List[float] or List[math.array[float]]): Coupling between spins. It can be a
           number, a list of length equal to ``neighbour_order`` or a square matrix of size
           ``(num_spins,  num_spins)``. Default value is 1.0.
       h (float): Value of external magnetic field. Default is 1.0.
       boundary_condition (bool or list[bool]): Defines boundary conditions for different lattice axes,
           default is ``False`` indicating open boundary condition.
       neighbour_order (int): Specifies the interaction level for neighbors within the lattice.
           Default is 1, indicating nearest neighbours.

    Returns:
       pennylane.LinearCombination: Hamiltonian for the transverse-field Ising model.
>>>>>>> 5d31936f

    **Example**

    >>> n_cells = [2,2]
    >>> j = 0.5
    >>> h = 0.1
    >>> spin_ham = qml.spin.transverse_ising("square", n_cells, coupling=j, h=h)
    >>> spin_ham
    (
    -0.5 * (Z(0) @ Z(1))
    + -0.5 * (Z(0) @ Z(2))
    + -0.5 * (Z(1) @ Z(3))
    + -0.5 * (Z(2) @ Z(3))
    + -0.1 * X(0)
    + -0.1 * X(1)
    + -0.1 * X(2)
    + -0.1 * X(3)
    )
<<<<<<< HEAD
=======

>>>>>>> 5d31936f
    """
    lattice = _generate_lattice(lattice, n_cells, boundary_condition, neighbour_order)

    if isinstance(coupling, (int, float, complex)):
        coupling = [coupling]
    coupling = math.asarray(coupling)

    hamiltonian = 0.0 * qml.I(0)

    if coupling.shape not in [(neighbour_order,), (lattice.n_sites, lattice.n_sites)]:
        raise ValueError(
            f"The coupling parameter should be a number or an array of shape ({neighbour_order},) or ({lattice.n_sites},{lattice.n_sites})"
        )

    if coupling.shape == (neighbour_order,):
        for edge in lattice.edges:
            i, j, order = edge
            hamiltonian += -coupling[order] * (Z(i) @ Z(j))
    else:
        for edge in lattice.edges:
            i, j = edge[0:2]
            hamiltonian += -coupling[i][j] * (Z(i) @ Z(j))

    for vertex in range(lattice.n_sites):
        hamiltonian += -h * X(vertex)

    return hamiltonian.simplify()


def heisenberg(lattice, n_cells, coupling=None, boundary_condition=False, neighbour_order=1):
    r"""Generates the Hamiltonian for the Heisenberg model on a lattice.

    The Hamiltonian is represented as:

    .. math::

         \hat{H} = J\sum_{<i,j>}(\sigma_i^x\sigma_j^x + \sigma_i^y\sigma_j^y + \sigma_i^z\sigma_j^z)

    where ``J`` is the coupling constant defined for the Hamiltonian, and ``i,j`` represent the
    indices for neighbouring spins.

    Args:
<<<<<<< HEAD
        lattice (str): Shape of the lattice. Input values can be ``'chain'``, ``'square'``,
            ``'rectangle'``, ``'honeycomb'``, ``'triangle'``, or ``'kagome'``.
        n_cells (List[int]): Number of cells in each direction of the grid.
        coupling (List[List[float]] or List[math.array[float]]): Coupling between spins. It can be a
            2D array of shape ``(neighbour_order, 3)`` or a 3D array of shape
            ``(3, num_spins, num_spins)``, where ``num_spins`` is the total number of spins.
        boundary_condition (bool or list[bool]): Defines boundary conditions for different lattice
            axes, default is ``False`` indicating open boundary condition.
        neighbour_order (int): Specifies the interaction level for neighbors within the lattice.
            Default is 1, indicating nearest neighbours.
=======
       lattice (str): Shape of the lattice. Input Values can be ``'chain'``, ``'square'``, ``'rectangle'``,
                   ``'honeycomb'``, ``'triangle'``, or ``'kagome'``.
       n_cells (List[int]): Number of cells in each direction of the grid.
       coupling (List[List[float]] or List[math.array[float]]): Coupling between spins. It can be a 2D array
                    of shape (neighbour_order, 3) or a 3D array of shape 3 * number of spins * number of spins.
                    Default value is [1.0, 1.0, 1.0].
       boundary_condition (bool or list[bool]): Defines boundary conditions for different lattice axes,
           default is ``False`` indicating open boundary condition.
       neighbour_order (int): Specifies the interaction level for neighbors within the lattice.
                    Default is 1, indicating nearest neighbours.
>>>>>>> 5d31936f

    Returns:
        ~ops.op_math.Sum: Hamiltonian for the heisenberg model.

    **Example**

    >>> n_cells = [2,2]
    >>> j = [[0.5, 0.5, 0.5]]
    >>> spin_ham = qml.spin.heisenberg("square", n_cells, coupling=j)
    >>> spin_ham
    (
    0.5 * (X(0) @ X(1))
    + 0.5 * (Y(0) @ Y(1))
    + 0.5 * (Z(0) @ Z(1))
    + 0.5 * (X(0) @ X(2))
    + 0.5 * (Y(0) @ Y(2))
    + 0.5 * (Z(0) @ Z(2))
    + 0.5 * (X(1) @ X(3))
    + 0.5 * (Y(1) @ Y(3))
    + 0.5 * (Z(1) @ Z(3))
    + 0.5 * (X(2) @ X(3))
    + 0.5 * (Y(2) @ Y(3))
    + 0.5 * (Z(2) @ Z(3))
    )
    """

    lattice = _generate_lattice(lattice, n_cells, boundary_condition, neighbour_order)

    if coupling is None:
        coupling = [[1.0, 1.0, 1.0]]
    coupling = math.asarray(coupling)
    if coupling.ndim == 1:
        coupling = math.asarray([coupling])

    if coupling.shape not in [(neighbour_order, 3), (3, lattice.n_sites, lattice.n_sites)]:
        raise ValueError(
            f"The coupling parameter shape should be equal to ({neighbour_order},3) or (3,{lattice.n_sites},{lattice.n_sites})"
        )

    hamiltonian = 0.0 * qml.I(0)
    if coupling.shape == (neighbour_order, 3):
        for edge in lattice.edges:
            i, j, order = edge
            hamiltonian += (
                coupling[order][0] * (X(i) @ X(j))
                + coupling[order][1] * (Y(i) @ Y(j))
                + coupling[order][2] * (Z(i) @ Z(j))
            )
    else:
        for edge in lattice.edges:
            i, j = edge[0:2]
            hamiltonian += (
                coupling[0][i][j] * X(i) @ X(j)
                + coupling[1][i][j] * Y(i) @ Y(j)
                + coupling[2][i][j] * Z(i) @ Z(j)
            )

    return hamiltonian.simplify()


def fermi_hubbard(
    lattice,
    n_cells,
    hopping=1.0,
    coulomb=1.0,
    boundary_condition=False,
    neighbour_order=1,
    mapping="jordan_wigner",
):
    r"""Generates the Hamiltonian for the Fermi-Hubbard model on a lattice.

    The Hamiltonian is represented as:

    .. math::

        \hat{H} = -t\sum_{<i,j>, \sigma}(c_{i\sigma}^{\dagger}c_{j\sigma}) + U\sum_{i}n_{i \uparrow} n_{i\downarrow}

    where ``t`` is the hopping term representing the kinetic energy of electrons, ``U`` is the
    on-site Coulomb interaction, representing the repulsion between electrons, ``i,j`` represent the
    indices for neighbouring spins, :math:`\sigma` is the spin degree of freedom, and
    :math:`n_{i \uparrow}, n_{i \downarrow}` are number operators for spin-up and spin-down fermions
    at site ``i``. This function assumes there are two fermions with opposite spins on each lattice
    site.

    Args:
        lattice (str): Shape of the lattice. Input values can be ``'chain'``, ``'square'``,
            ``'rectangle'``, ``'honeycomb'``, ``'triangle'``, or ``'kagome'``.
        n_cells (List[int]): Number of cells in each direction of the grid.
        hopping (float or List[float] or List[math.array(float)]): Hopping strength between
            neighbouring sites, it can be a number, a list of length equal to ``neighbour_order`` or
            a square matrix of size ``(num_spins, num_spins)``, where ``num_spins`` is the total
            number of spins. Default value is 1.0.
        coulomb (float or List[float]): Coulomb interaction between spins. It can be a constant or a
            list of length equal to number of spins.
        boundary_condition (bool or list[bool]): Defines boundary conditions for different lattice
            axes, default is ``False`` indicating open boundary condition.
        neighbour_order (int): Specifies the interaction level for neighbors within the lattice.
            Default is 1, indicating nearest neighbours.
        mapping (str): Specifies the fermion-to-qubit mapping. Input values can be
            ``'jordan_wigner'``, ``'parity'`` or ``'bravyi_kitaev'``.

    Returns:
       ~ops.op_math.Sum: Hamiltonian for the Fermi-Hubbard model.

    **Example**

    >>> n_cells = [2]
    >>> h = [0.5]
    >>> u = 1.0
    >>> spin_ham = qml.spin.fermi_hubbard("chain", n_cells, hopping=h, coulomb=u)
    >>> spin_ham
    (
    -0.25 * (Y(0) @ Z(1) @ Y(2))
    + -0.25 * (X(0) @ Z(1) @ X(2))
    + 0.5 * I(0)
    + -0.25 * (Y(1) @ Z(2) @ Y(3))
    + -0.25 * (X(1) @ Z(2) @ X(3))
    + -0.25 * Z(1)
    + -0.25 * Z(0)
    + 0.25 * (Z(0) @ Z(1))
    + -0.25 * Z(3)
    + -0.25 * Z(2)
    + 0.25 * (Z(2) @ Z(3))
    )
    """

    lattice = _generate_lattice(lattice, n_cells, boundary_condition, neighbour_order)

    if isinstance(hopping, (int, float, complex)):
        hopping = [hopping]

    hopping = math.asarray(hopping)

    if hopping.shape not in [(neighbour_order,), (lattice.n_sites, lattice.n_sites)]:
        raise ValueError(
            f"The hopping parameter should be a number or an array of shape ({neighbour_order},) or ({lattice.n_sites},{lattice.n_sites})"
        )

    spin = 2
    hopping_ham = 0.0 * FermiWord({})
    if hopping.shape == (neighbour_order,):
        for edge in lattice.edges:
            for s in range(spin):
                i, j, order = edge
                s1 = i * spin + s
                s2 = j * spin + s
                hopping_term = -hopping[order] * (
                    FermiWord({(0, s1): "+", (1, s2): "-"})
                    + FermiWord({(0, s2): "+", (1, s1): "-"})
                )
                hopping_ham += hopping_term
    else:
        for edge in lattice.edges:
            for s in range(spin):
                i, j = edge[0:2]
                s1 = i * spin + s
                s2 = j * spin + s
                hopping_term = -hopping[i][j] * (
                    FermiWord({(0, s1): "+", (1, s2): "-"})
                    + FermiWord({(0, s2): "+", (1, s1): "-"})
                )
                hopping_ham += hopping_term

    int_term = 0.0 * FermiWord({})
    if isinstance(coulomb, (int, float, complex)):
        coulomb = math.ones(lattice.n_sites) * coulomb

    for i in range(lattice.n_sites):
        up_spin = i * spin
        down_spin = i * spin + 1
        int_term += coulomb[i] * FermiWord(
            {(0, up_spin): "+", (1, up_spin): "-", (2, down_spin): "+", (3, down_spin): "-"}
        )

    hamiltonian = hopping_ham + int_term

    if mapping not in ["jordan_wigner", "parity", "bravyi_kitaev"]:
        raise ValueError(
            f"The '{mapping}' transformation is not available."
            f"Please set mapping to 'jordan_wigner', 'parity', or 'bravyi_kitaev'"
        )
    qubit_ham = qml.qchem.qubit_observable(hamiltonian, mapping=mapping)

    return qubit_ham.simplify()<|MERGE_RESOLUTION|>--- conflicted
+++ resolved
@@ -39,7 +39,6 @@
     transverse magnetic field and ``i,j`` represent the indices for neighbouring spins.
 
     Args:
-<<<<<<< HEAD
         lattice (str): Shape of the lattice. Input values can be ``'chain'``, ``'square'``,
             ``'rectangle'``, ``'honeycomb'``, ``'triangle'``, or ``'kagome'``.
         n_cells (List[int]): Number of cells in each direction of the grid.
@@ -55,22 +54,6 @@
 
     Returns:
         ~ops.op_math.Sum: Hamiltonian for the transverse-field Ising model.
-=======
-       lattice (str): Shape of the lattice. Input Values can be ``'chain'``, ``'square'``,
-           ``'rectangle'``, ``'honeycomb'``, ``'triangle'``, or ``'kagome'``.
-       n_cells (List[int]): Number of cells in each direction of the grid.
-       coupling (float or List[float] or List[math.array[float]]): Coupling between spins. It can be a
-           number, a list of length equal to ``neighbour_order`` or a square matrix of size
-           ``(num_spins,  num_spins)``. Default value is 1.0.
-       h (float): Value of external magnetic field. Default is 1.0.
-       boundary_condition (bool or list[bool]): Defines boundary conditions for different lattice axes,
-           default is ``False`` indicating open boundary condition.
-       neighbour_order (int): Specifies the interaction level for neighbors within the lattice.
-           Default is 1, indicating nearest neighbours.
-
-    Returns:
-       pennylane.LinearCombination: Hamiltonian for the transverse-field Ising model.
->>>>>>> 5d31936f
 
     **Example**
 
@@ -89,10 +72,7 @@
     + -0.1 * X(2)
     + -0.1 * X(3)
     )
-<<<<<<< HEAD
-=======
-
->>>>>>> 5d31936f
+
     """
     lattice = _generate_lattice(lattice, n_cells, boundary_condition, neighbour_order)
 
@@ -135,7 +115,6 @@
     indices for neighbouring spins.
 
     Args:
-<<<<<<< HEAD
         lattice (str): Shape of the lattice. Input values can be ``'chain'``, ``'square'``,
             ``'rectangle'``, ``'honeycomb'``, ``'triangle'``, or ``'kagome'``.
         n_cells (List[int]): Number of cells in each direction of the grid.
@@ -146,18 +125,6 @@
             axes, default is ``False`` indicating open boundary condition.
         neighbour_order (int): Specifies the interaction level for neighbors within the lattice.
             Default is 1, indicating nearest neighbours.
-=======
-       lattice (str): Shape of the lattice. Input Values can be ``'chain'``, ``'square'``, ``'rectangle'``,
-                   ``'honeycomb'``, ``'triangle'``, or ``'kagome'``.
-       n_cells (List[int]): Number of cells in each direction of the grid.
-       coupling (List[List[float]] or List[math.array[float]]): Coupling between spins. It can be a 2D array
-                    of shape (neighbour_order, 3) or a 3D array of shape 3 * number of spins * number of spins.
-                    Default value is [1.0, 1.0, 1.0].
-       boundary_condition (bool or list[bool]): Defines boundary conditions for different lattice axes,
-           default is ``False`` indicating open boundary condition.
-       neighbour_order (int): Specifies the interaction level for neighbors within the lattice.
-                    Default is 1, indicating nearest neighbours.
->>>>>>> 5d31936f
 
     Returns:
         ~ops.op_math.Sum: Hamiltonian for the heisenberg model.
