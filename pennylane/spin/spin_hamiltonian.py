--- conflicted
+++ resolved
@@ -46,16 +46,9 @@
            list of length equal to ``neighbour_order`` or a square matrix of size
            ``(num_spins,  num_spins)``. Default value is [1.0].
        h (float): Value of external magnetic field. Default is 1.0.
-<<<<<<< HEAD
-       boundary_condition (bool or list[bool]): Defines boundary conditions, False for open boundary condition,
-                       each element represents the axis for lattice. It defaults to False.
-       neighbour_order (int): Specifies the interaction level for neighbors within the lattice.
-                       Default is 1 (nearest neighbour).
-=======
        boundary_condition (bool or list[bool]): Defines boundary conditions different lattice axes,
            default is ``False`` indicating open boundary condition.
         neighbour_order (int): Range of neighbours a spin interacts with. Default is 1.
->>>>>>> 930b4a73
 
     Returns:
        pennylane.LinearCombination: Hamiltonian for the transverse-field ising model.
