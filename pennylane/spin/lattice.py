# Copyright 2018-2024 Xanadu Quantum Technologies Inc.

# Licensed under the Apache License, Version 2.0 (the "License");
# you may not use this file except in compliance with the License.
# You may obtain a copy of the License at

#     http://www.apache.org/licenses/LICENSE-2.0

# Unless required by applicable law or agreed to in writing, software
# distributed under the License is distributed on an "AS IS" BASIS,
# WITHOUT WARRANTIES OR CONDITIONS OF ANY KIND, either express or implied.
# See the License for the specific language governing permissions and
# limitations under the License.
"""
This file contains functions and classes to create a
:class:`~pennylane.spin.Lattice` object. This object stores all
the necessary information about a lattice.
"""
import itertools

from scipy.spatial import KDTree

from pennylane import math

# pylint: disable=too-many-arguments, too-many-instance-attributes
# pylint: disable=use-a-generator, too-few-public-methods


class Lattice:
    r"""Constructs a Lattice object.

    Args:
       n_cells (list[int]): Number of cells in each direction of the grid.
       vectors (list[list[float]]): Primitive vectors for the lattice.
       positions (list[list[float]]): Initial positions of spin sites. Default value is
           ``[[0.0]`` :math:`\times` ``number of dimensions]``.
       boundary_condition (bool or list[bool]): Defines boundary conditions for different lattice axes,
           default is ``False`` indicating open boundary condition.
       neighbour_order (int): Specifies the interaction level for neighbors within the lattice.
           Default is 1, indicating nearest neighbour. This cannot be greater than 1 if custom_edges is defined.
       custom_edges (Optional[list(list(tuples))]): Specifies the edges to be added in the lattice.
           Default value is ``None``, which adds the edges based on ``neighbour_order``.
           Each element in the list is for a separate edge, and can contain 1 or 2 tuples.
           First tuple contains the indices of the starting and ending vertices of the edge.
           Second tuple is optional and contains the operator on that edge and coefficient
<<<<<<< HEAD
           of that operator.
       custom_nodes (Optional(list(list(int, tuples)))): Specifies the on-site potentials for nodes in
           the lattice. Default value is None, which means no on-site potentials. Each element in
           the list is for a separate node. For each element, the first value is
           the index of the node, and the second element is a tuple which contains the operator and
           coefficient.
=======
           of that operator. Default value is the index of edge in custom_edges list.
>>>>>>> d9f9144a
       distance_tol (float): Distance below which spatial points are considered equal for the
           purpose of identifying nearest neighbours. Default value is 1e-5.

    Raises:
       TypeError:
          if ``n_cells`` contains numbers other than positive integers.
       ValueError:
          if ``positions`` doesn't have a dimension of 2.
          if ``vectors`` doesn't have a dimension of 2 or the length of vectors is not equal to the number of vectors.
          if ``boundary_condition`` is not a bool or a list of bools with length equal to the number of vectors
          if ``custom_nodes`` contains nodes with negative indices or indices greater than number of sites

    Returns:
       Lattice object

    **Example**

    >>> n_cells = [2,2]
    >>> vectors = [[0, 1], [1, 0]]
    >>> boundary_condition = [True, False]
    >>> lattice = qml.spin.Lattice(n_cells, vectors,
    >>>           boundary_condition=boundary_condition)
    >>> lattice.edges
    [(2, 3, 0), (0, 2, 0), (1, 3, 0), (0, 1, 0)]

    """

    def __init__(
        self,
        n_cells,
        vectors,
        positions=None,
        boundary_condition=False,
        neighbour_order=1,
        custom_edges=None,
        custom_nodes=None,
        distance_tol=1e-5,
    ):

        if not all(isinstance(l, int) for l in n_cells) or any(l <= 0 for l in n_cells):
            raise TypeError("Argument `n_cells` must be a list of positive integers")

        self.vectors = math.asarray(vectors)

        if self.vectors.ndim != 2:
            raise ValueError(f"The dimensions of vectors array must be 2, got {self.vectors.ndim}.")

        if self.vectors.shape[0] != self.vectors.shape[1]:
            raise ValueError("The number of primitive vectors must match their length")

        if positions is None:
            positions = math.zeros(self.vectors.shape[0])[None, :]
        self.positions = math.asarray(positions)

        if self.positions.ndim != 2:
            raise ValueError(
                f"The dimensions of positions array must be 2, got {self.positions.ndim}."
            )

        if isinstance(boundary_condition, bool):
            boundary_condition = [boundary_condition] * len(n_cells)

        if not all(isinstance(b, bool) for b in boundary_condition) or len(
            boundary_condition
        ) != len(n_cells):
            raise ValueError(
                "Argument 'boundary_condition' must be a bool or a list of bools with length equal to number of vectors"
            )

        self.n_cells = math.asarray(n_cells)
        self.n_dim = len(n_cells)
        self.boundary_condition = boundary_condition

        n_sl = len(self.positions)
        self.n_sites = math.prod(n_cells) * n_sl
        self.lattice_points, lattice_map = self._generate_grid(neighbour_order)
        if custom_edges is None:
            cutoff = (
                neighbour_order * math.max(math.linalg.norm(self.vectors, axis=1)) + distance_tol
            )
            edges = self._identify_neighbours(cutoff)
            self.edges = Lattice._generate_true_edges(edges, lattice_map, neighbour_order)
        else:
            if neighbour_order > 1:
                raise ValueError(
                    "custom_edges cannot be specified if neighbour_order argument is set to greater than 1."
                )
            lattice_map = dict(zip(lattice_map, self.lattice_points))
            self.edges = self._get_custom_edges(custom_edges, lattice_map)

        self.edges_indices = [(v1, v2) for (v1, v2, color) in self.edges]

        if custom_nodes is not None:
            for node in custom_nodes:
                if node[0] > self.n_sites:
                    raise ValueError(
                        "Provided a custom node with index larger than number of sites."
                    )
                if node[0] < 0:
                    raise ValueError("Provided a custom node with index less than 0")

        self.nodes = custom_nodes

    def _identify_neighbours(self, cutoff):
        r"""Identifies the connections between lattice points and returns the unique connections
        based on the neighbour_order. This function uses KDTree to identify neighbours, which
        follows depth-first search traversal."""

        tree = KDTree(self.lattice_points)
        indices = tree.query_ball_tree(tree, cutoff)
        unique_pairs = set()
        edges = {}
        for i, neighbours in enumerate(indices):
            for neighbour in neighbours:
                if neighbour != i:
                    pair = (min(i, neighbour), max(i, neighbour))
                    if pair not in unique_pairs:
                        unique_pairs.add(pair)
                        dist = math.linalg.norm(
                            self.lattice_points[i] - self.lattice_points[neighbour]
                        )
                        dist = math.round(dist, 4)

                        if dist not in edges:
                            edges[dist] = []
                        edges[dist].append((i, neighbour))

        edges = [value for _, value in sorted(edges.items())]
        return edges

    @staticmethod
    def _generate_true_edges(edges, map, neighbour_order):
        r"""Modifies the edges to remove hidden nodes and create connections based on boundary_conditions"""

        true_edges = []
        for i, edge in enumerate(edges):
            if i >= neighbour_order:
                break
            for e1, e2 in edge:
                true_edge = (min(map[e1], map[e2]), max(map[e1], map[e2]), i)
                if true_edge not in true_edges:
                    true_edges.append(true_edge)
        return true_edges

    def _generate_grid(self, neighbour_order):
        """Generates the coordinates of all lattice sites and their indices.

        Args:
           neighbour_order (int): Specifies the interaction level for neighbors within the lattice.

        Returns:
           lattice_points: The coordinates of all lattice sites.
           lattice_map: A list to represent the node number for each lattice_point.
        """

        n_sl = len(self.positions)
        wrap_grid = math.where(self.boundary_condition, neighbour_order, 0)

        ranges_dim = [
            range(-wrap_grid[i], cell + wrap_grid[i]) for i, cell in enumerate(self.n_cells)
        ]
        ranges_dim.append(range(n_sl))
        nsites_axis = math.cumprod([n_sl, *self.n_cells[:0:-1]])[::-1]
        lattice_points = []
        lattice_map = []

        for cell in itertools.product(*ranges_dim):
            point = math.dot(cell[:-1], self.vectors) + self.positions[cell[-1]]
            node_index = math.dot(math.mod(cell[:-1], self.n_cells), nsites_axis) + cell[-1]
            lattice_points.append(point)
            lattice_map.append(node_index)

        return math.array(lattice_points), lattice_map

    def _get_custom_edges(self, custom_edges, lattice_map):
        """Generates the edges described in `custom_edges` for all unit cells.

        Args:
          custom_edges (Optional[list(list(tuples))]): Specifies the edges to be added in the lattice.
              Default value is None, which adds the edges based on neighbour_order.
              Each element in the list is for a separate edge, and can contain 1 or 2 tuples.
              First tuple contains the index of the starting and ending vertex of the edge.
              Second tuple is optional and contains the operator on that edge and coefficient
              of that operator.
          lattice_map (list[int]): A list to represent the node number for each lattice_point.

        Returns:
          List of edges.

        **Example**

        Generates a square lattice with a single diagonal and assigns a different operation
        to horizontal, vertical, and diagonal edges.
        >>> n_cells = [3,3]
        >>> vectors = [[1, 0], [0,1]]
        >>> custom_edges = [
                [(0, 1), ("XX", 0.1)],
                [(0, 3), ("YY", 0.2)],
                [(0, 4), ("XY", 0.3)],
            ]
        >>> lattice = qml.spin.Lattice(n_cells=n_cells, vectors=vectors, custom_edges=custom_edges)
        >>> lattice.edges
        [(0, 1, ('XX', 0.1)),
         (1, 2, ('XX', 0.1)),
         (3, 4, ('XX', 0.1)),
         (4, 5, ('XX', 0.1)),
         (6, 7, ('XX', 0.1)),
         (7, 8, ('XX', 0.1)),
         (0, 3, ('YY', 0.2)),
         (1, 4, ('YY', 0.2)),
         (2, 5, ('YY', 0.2)),
         (3, 6, ('YY', 0.2)),
         (4, 7, ('YY', 0.2)),
         (5, 8, ('YY', 0.2)),
         (0, 4, ('XY', 0.3)),
         (1, 5, ('XY', 0.3)),
         (3, 7, ('XY', 0.3)),
         (4, 8, ('XY', 0.3))
        ]

        """

        for edge in custom_edges:
            if len(edge) not in (1, 2):
                raise TypeError(
                    """
                    The elements of custom_edges should be lists of length 1 or 2.
                    Inside said lists should be a tuple that contains two lattice
                    indices to represent the edge and, optionally, a tuple that represents
                    the operation and coefficient for that edge.
                    Every tuple must contain two lattice indices to represent the edge
                    and can optionally include a list to represent the operation and coefficient for that edge.
                    """
                )

            if edge[0][0] >= self.n_sites or edge[0][1] >= self.n_sites:
                raise ValueError(
                    f"The edge {edge[0]} has vertices greater than n_sites, {self.n_sites}"
                )

        edges = []
        n_sl = len(self.positions)
        nsites_axis = math.cumprod([n_sl, *self.n_cells[:0:-1]])[::-1]

        for i, custom_edge in enumerate(custom_edges):
            edge = custom_edge[0]

            edge_operation = custom_edge[1] if len(custom_edge) == 2 else i

            # Finds the coordinates of starting and ending vertices of the edge
            # and the vector distance between the coordinates
            vertex1 = lattice_map[edge[0]]
            vertex2 = lattice_map[edge[1]]
            edge_distance = vertex2 - vertex1

            # Calculates the number of unit cells that a given edge spans in each direction
            v1, v2 = math.mod(edge, n_sl)
            translation_vector = (
                edge_distance + self.positions[v1] - self.positions[v2]
            ) @ math.linalg.inv(self.vectors)
            translation_vector = math.asarray(math.rint(translation_vector), dtype=int)

            # Finds the minimum and maximum range for a given edge based on boundary_conditions
            edge_ranges = []
            for idx, cell in enumerate(self.n_cells):
                t_point = 0 if self.boundary_condition[idx] else translation_vector[idx]
                edge_ranges.append(
                    range(math.maximum(0, -t_point), cell - math.maximum(0, t_point))
                )

            # Finds the indices for starting and ending vertices of the edge
            for cell in itertools.product(*edge_ranges):
                node1_idx = math.dot(math.mod(cell, self.n_cells), nsites_axis) + v1
                node2_idx = (
                    math.dot(math.mod(cell + translation_vector, self.n_cells), nsites_axis) + v2
                )
                edges.append((node1_idx, node2_idx, edge_operation))

        return edges

    def add_edge(self, edge_indices):
        r"""Adds a specific edge based on the site index without translating it.

        Args:
          edge_indices: List of edges to be added, an edge is defined as a list of integers
               specifying the corresponding node indices.

        Returns:
          Updates the edges attribute to include provided edges.
        """

        for edge_index in edge_indices:
            edge_index = tuple(edge_index)
            if len(edge_index) > 3 or len(edge_index) < 2:
                raise TypeError("Length of the tuple representing each edge can only be 2 or 3.")

            if len(edge_index) == 2:
                if edge_index in self.edges_indices:
                    raise ValueError("Edge is already present")
                new_edge = (*edge_index, 0)
            else:
                if edge_index in self.edges:
                    raise ValueError("Edge is already present")
                new_edge = edge_index

            self.edges.append(new_edge)


def _generate_lattice(lattice, n_cells, boundary_condition=False, neighbour_order=1):
    r"""Generates the lattice object for a given shape and n_cells.

    Args:
        lattice (str): Shape of the lattice. Input values can be ``'chain'``, ``'square'``, ``'rectangle'``,
              ``'honeycomb'``, ``'triangle'``, ``'kagome'``, ``'lieb'``, ``'cubic'``, ``'bcc'``, ``'fcc'``,
               or ``'diamond'``.
        n_cells (list[int]): Number of cells in each direction of the grid.
        boundary_condition (bool or list[bool]): Defines boundary conditions in different lattice axes.
                               Default is ``False`` indicating open boundary condition.
        neighbour_order (int): Specifies the interaction level for neighbors within the lattice.
                               Default is 1, indicating nearest neighbour.

    Returns:
        lattice object.
    """

    lattice_shape = lattice.strip().lower()

    if lattice_shape not in [
        "chain",
        "square",
        "rectangle",
        "honeycomb",
        "triangle",
        "kagome",
        "lieb",
        "cubic",
        "bcc",
        "fcc",
        "diamond",
    ]:
        raise ValueError(
            f"Lattice shape, '{lattice}' is not supported."
            f"Please set lattice to: 'chain', 'square', 'rectangle', 'honeycomb', 'triangle', 'kagome', 'lieb',"
            f"'cubic', 'bcc', 'fcc', or 'diamond'."
        )

    lattice_dict = {
        "chain": {"dim": 1, "vectors": [[1]], "positions": None},
        "square": {"dim": 2, "vectors": [[0, 1], [1, 0]], "positions": None},
        "rectangle": {"dim": 2, "vectors": [[0, 1], [1, 0]], "positions": None},
        "triangle": {"dim": 2, "vectors": [[1, 0], [0.5, math.sqrt(3) / 2]], "positions": None},
        "honeycomb": {
            "dim": 2,
            "vectors": [[1, 0], [0.5, math.sqrt(3) / 2]],
            "positions": [[0, 0], [0.5, 0.5 / 3**0.5]],
        },
        "kagome": {
            "dim": 2,
            "vectors": [[1, 0], [0.5, math.sqrt(3) / 2]],
            "positions": [[0.0, 0], [-0.25, math.sqrt(3) / 4], [0.25, math.sqrt(3) / 4]],
        },
        "lieb": {"dim": 2, "vectors": [[0, 1], [1, 0]], "positions": [[0, 0], [0.5, 0], [0, 0.5]]},
        "cubic": {"dim": 3, "vectors": math.eye(3), "positions": None},
        "bcc": {"dim": 3, "vectors": math.eye(3), "positions": [[0, 0, 0], [0.5, 0.5, 0.5]]},
        "fcc": {
            "dim": 3,
            "vectors": math.eye(3),
            "positions": [[0, 0, 0], [0.5, 0.5, 0], [0.5, 0, 0.5], [0, 0.5, 0.5]],
        },
        "diamond": {
            "dim": 3,
            "vectors": [[0, 0.5, 0.5], [0.5, 0, 0.5], [0.5, 0.5, 0]],
            "positions": [[0, 0, 0], [0.25, 0.25, 0.25]],
        },
    }

    lattice_dim = lattice_dict[lattice_shape]["dim"]
    if len(n_cells) != lattice_dim:
        raise ValueError(
            f"Argument `n_cells` must be of the correct dimension for the given lattice shape."
            f" {lattice_shape} lattice is of dimension {lattice_dim}, got {len(n_cells)}."
        )

    lattice_obj = Lattice(
        n_cells=n_cells,
        vectors=lattice_dict[lattice_shape]["vectors"],
        positions=lattice_dict[lattice_shape]["positions"],
        neighbour_order=neighbour_order,
        boundary_condition=boundary_condition,
    )
    return lattice_obj<|MERGE_RESOLUTION|>--- conflicted
+++ resolved
@@ -43,16 +43,12 @@
            Each element in the list is for a separate edge, and can contain 1 or 2 tuples.
            First tuple contains the indices of the starting and ending vertices of the edge.
            Second tuple is optional and contains the operator on that edge and coefficient
-<<<<<<< HEAD
-           of that operator.
+           of that operator. Default value is the index of edge in custom_edges list.
        custom_nodes (Optional(list(list(int, tuples)))): Specifies the on-site potentials for nodes in
            the lattice. Default value is None, which means no on-site potentials. Each element in
            the list is for a separate node. For each element, the first value is
            the index of the node, and the second element is a tuple which contains the operator and
            coefficient.
-=======
-           of that operator. Default value is the index of edge in custom_edges list.
->>>>>>> d9f9144a
        distance_tol (float): Distance below which spatial points are considered equal for the
            purpose of identifying nearest neighbours. Default value is 1e-5.
 
