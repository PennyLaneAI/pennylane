--- conflicted
+++ resolved
@@ -33,14 +33,9 @@
        n_cells (list[int]): Number of cells in each direction of the grid.
        vectors (list[list[float]]): Primitive vectors for the lattice.
        positions (list[list[float]]): Initial positions of spin cites. Default value is
-<<<<<<< HEAD
            ``[[0.0]`` :math:`\times` ``number of dimensions]``.
 
-       boundary_condition (bool or list[bool]): Defines boundary conditions different lattice axes,
-=======
-           ``[[0.0]*number of dimensions]``.
-       boundary_condition (bool or list[bool]): Defines boundary conditions in different lattice axes,
->>>>>>> 43dcbffe
+       boundary_condition (bool or list[bool]): Defines boundary conditions for different lattice axes,
            default is ``False`` indicating open boundary condition.
        neighbour_order (int): Specifies the interaction level for neighbors within the lattice.
            Default is 1 (nearest neighbour).
