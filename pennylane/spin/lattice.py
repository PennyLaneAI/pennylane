--- conflicted
+++ resolved
@@ -34,24 +34,16 @@
        vectors (list[list[float]]): Primitive vectors for the lattice.
        positions (list[list[float]]): Initial positions of spin cites. Default value is
            ``[[0.0]`` :math:`\times` ``number of dimensions]``.
-
-<<<<<<< HEAD
        boundary_condition (bool or list[bool]): Defines boundary conditions for different lattice axes,
            default is ``False`` indicating open boundary condition.
        neighbour_order (int): Specifies the interaction level for neighbors within the lattice.
-           Default is 1 (nearest neighbour). This cannot be greater than 1 if custom_edges is defined.
+           Default is 1, indicating nearest neighbour. This cannot be greater than 1 if custom_edges is defined.
        custom_edges (Optional[list(list(tuples))]): Specifies the edges to be added in the lattice.
            Default value is ``None``, which adds the edges based on ``neighbour_order``.
            Each element in the list is for a separate edge, and can contain 1 or 2 tuples.
            First tuple contains the indices of the starting and ending vertices of the edge.
            Second tuple is optional and contains the operator on that edge and coefficient
            of that operator. Default value is the index of edge in custom_edges list.
-=======
-       boundary_condition (bool or list[bool]): Defines boundary conditions in different lattice axes.
-           Default is ``False`` indicating open boundary condition.
-       neighbour_order (int): Specifies the interaction level for neighbors within the lattice.
-           Default is 1, indicating nearest neighbour.
->>>>>>> 37029a9a
        distance_tol (float): Distance below which spatial points are considered equal for the
            purpose of identifying nearest neighbours. Default value is 1e-5.
 
