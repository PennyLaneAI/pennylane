--- conflicted
+++ resolved
@@ -29,53 +29,53 @@
 class Lattice:
     r"""Constructs a Lattice object.
 
-    Args:
-       n_cells (list[int]): Number of cells in each direction of the grid.
-       vectors (list[list[float]]): Primitive vectors for the lattice.
-       positions (list[list[float]]): Initial positions of spin sites. Default value is
-           ``[[0.0]`` :math:`\times` ``number of dimensions]``.
-       boundary_condition (bool or list[bool]): Defines boundary conditions for different lattice axes,
-           default is ``False`` indicating open boundary condition.
-       neighbour_order (int): Specifies the interaction level for neighbors within the lattice.
-           Default is 1, indicating nearest neighbour. This cannot be greater than 1 if custom_edges is defined.
-       custom_edges (Optional[list(list(tuples))]): Specifies the edges to be added in the lattice.
-           Default value is ``None``, which adds the edges based on ``neighbour_order``.
-           Each element in the list is for a separate edge, and can contain 1 or 2 tuples.
-           First tuple contains the indices of the starting and ending vertices of the edge.
-           Second tuple is optional and contains the operator on that edge and coefficient
-           of that operator. Default value is the index of edge in custom_edges list.
-<<<<<<< HEAD
-       custom_nodes (Optional(list(list(int, tuples)))): Specifies the on-site potentials and
-           operators for nodes in the lattice. Default value is None, which means no on-site
-           potentials. Each element in the list is for a separate node. For each element, the first
-           value is the index of the node, and the second element is a tuple which contains the
-           operator and coefficient.
-=======
->>>>>>> 79cb2eb0
-       distance_tol (float): Distance below which spatial points are considered equal for the
-           purpose of identifying nearest neighbours. Default value is 1e-5.
-
-    Raises:
-       TypeError:
-          if ``n_cells`` contains numbers other than positive integers.
-       ValueError:
-          if ``positions`` doesn't have a dimension of 2.
-          if ``vectors`` doesn't have a dimension of 2 or the length of vectors is not equal to the number of vectors.
-          if ``boundary_condition`` is not a bool or a list of bools with length equal to the number of vectors
-          if ``custom_nodes`` contains nodes with negative indices or indices greater than number of sites
-
-    Returns:
-       Lattice object
-
-    **Example**
-
-    >>> n_cells = [2,2]
-    >>> vectors = [[0, 1], [1, 0]]
-    >>> boundary_condition = [True, False]
-    >>> lattice = qml.spin.Lattice(n_cells, vectors,
-    >>>           boundary_condition=boundary_condition)
-    >>> lattice.edges
-    [(2, 3, 0), (0, 2, 0), (1, 3, 0), (0, 1, 0)]
+        Args:
+           n_cells (list[int]): Number of cells in each direction of the grid.
+           vectors (list[list[float]]): Primitive vectors for the lattice.
+           positions (list[list[float]]): Initial positions of spin sites. Default value is
+               ``[[0.0]`` :math:`\times` ``number of dimensions]``.
+           boundary_condition (bool or list[bool]): Defines boundary conditions for different lattice axes,
+               default is ``False`` indicating open boundary condition.
+           neighbour_order (int): Specifies the interaction level for neighbors within the lattice.
+               Default is 1, indicating nearest neighbour. This cannot be greater than 1 if custom_edges is defined.
+           custom_edges (Optional[list(list(tuples))]): Specifies the edges to be added in the lattice.
+               Default value is ``None``, which adds the edges based on ``neighbour_order``.
+               Each element in the list is for a separate edge, and can contain 1 or 2 tuples.
+               First tuple contains the indices of the starting and ending vertices of the edge.
+               Second tuple is optional and contains the operator on that edge and coefficient
+               of that operator. Default value is the index of edge in custom_edges list.
+    <<<<<<< HEAD
+           custom_nodes (Optional(list(list(int, tuples)))): Specifies the on-site potentials and
+               operators for nodes in the lattice. Default value is None, which means no on-site
+               potentials. Each element in the list is for a separate node. For each element, the first
+               value is the index of the node, and the second element is a tuple which contains the
+               operator and coefficient.
+    =======
+    >>>>>>> master
+           distance_tol (float): Distance below which spatial points are considered equal for the
+               purpose of identifying nearest neighbours. Default value is 1e-5.
+
+        Raises:
+           TypeError:
+              if ``n_cells`` contains numbers other than positive integers.
+           ValueError:
+              if ``positions`` doesn't have a dimension of 2.
+              if ``vectors`` doesn't have a dimension of 2 or the length of vectors is not equal to the number of vectors.
+              if ``boundary_condition`` is not a bool or a list of bools with length equal to the number of vectors
+              if ``custom_nodes`` contains nodes with negative indices or indices greater than number of sites
+
+        Returns:
+           Lattice object
+
+        **Example**
+
+        >>> n_cells = [2,2]
+        >>> vectors = [[0, 1], [1, 0]]
+        >>> boundary_condition = [True, False]
+        >>> lattice = qml.spin.Lattice(n_cells, vectors,
+        >>>           boundary_condition=boundary_condition)
+        >>> lattice.edges
+        [(2, 3, 0), (0, 2, 0), (1, 3, 0), (0, 1, 0)]
 
     """
 
@@ -87,10 +87,7 @@
         boundary_condition=False,
         neighbour_order=1,
         custom_edges=None,
-<<<<<<< HEAD
         custom_nodes=None,
-=======
->>>>>>> 79cb2eb0
         distance_tol=1e-5,
     ):
 
