# Copyright 2019 Xanadu Quantum Technologies Inc.

# Licensed under the Apache License, Version 2.0 (the "License");
# you may not use this file except in compliance with the License.
# You may obtain a copy of the License at

#     http://www.apache.org/licenses/LICENSE-2.0

# Unless required by applicable law or agreed to in writing, software
# distributed under the License is distributed on an "AS IS" BASIS,
# WITHOUT WARRANTIES OR CONDITIONS OF ANY KIND, either express or implied.
# See the License for the specific language governing permissions and
# limitations under the License.
"""
<<<<<<< HEAD
This module contains the CircuitGraph class which is used to generate a DAG (directed acyclic graph)
based on operation and observable queues.
=======
Circuit graph
=============

**Module name:** :mod:`pennylane.circuit_graph`

.. currentmodule:: pennylane.circuit_graph

This module contains the CircuitGraph class which is used to generate a DAG (directed acyclic graph)
representation of a quantum circuit.


Classes
-------

.. autosummary::
   CircuitGraph
   Layer
   LayerData


CircuitGraph methods
--------------------

.. currentmodule:: pennylane.circuit_graph.CircuitGraph

.. autosummary::
   operations
   observables
   graph
   wire_indices
   ancestors
   descendants
   ancestors_in_order
   descendants_in_order
   _in_topological_order
   layers
   iterate_layers
   update_node

.. currentmodule:: pennylane.circuit_graph

Code details
~~~~~~~~~~~~
>>>>>>> 1cf5cd67
"""
from collections import namedtuple
import networkx as nx

from .utils import _flatten


def _by_idx(x):
    """Sorting key for Operations: queue index aka temporal order."""
    return x.queue_idx


Layer = namedtuple("Layer", ["ops", "param_inds"])
"""Parametrized layer of the circuit.

Args:

    ops (list[Operation]): parametrized operations in the layer
    param_inds (tuple[int]): corresponding free parameter indices
"""
#TODO define what a layer is

LayerData = namedtuple("LayerData", ["pre_ops", "ops", "param_inds", "post_ops"])
"""Parametrized layer of the circuit.

Args:
    pre_ops (list[Operation]): operations that precede the layer
    ops (list[Operation]): parametrized operations in the layer
    param_inds (tuple[int]): corresponding free parameter indices
    post_ops (list[Operation]): operations that succeed the layer
"""

class CircuitGraph:
    """Represents a quantum circuit as a directed acyclic graph.

    Args:
        ops (Iterable[Operation]): quantum operations constituting the circuit, in temporal order
        variable_deps (dict[int, list[ParDep]]): Free parameters of the quantum circuit.
            The dictionary key is the parameter index.
            The first element of the ParDep namedtuple is the operation index,
            the second the index of the parameter within the operation.
    """
    def __init__(self, ops, variable_deps):
        self.variable_deps = variable_deps

        self._grid = {}
        """dict[int, list[Operation]]: dictionary representing the quantum circuit as a grid.
        Here, the key is the wire number, and the value is a list containing the operations on that wire.
        """
        for k, op in enumerate(ops):
            op.queue_idx = k  # store the queue index in the Operation
            for w in set(_flatten(op.wires)):  # flatten the nested wires lists of Tensor observables
                # Add op to the grid, to the end of wire w
                self._grid.setdefault(w, []).append(op)

        self._graph = nx.DiGraph()  #: nx.DiGraph: DAG representation of the quantum circuit
        # Iterate over each (populated) wire in the grid
        for wire in self._grid.values():
            # Add the first operation on the wire to the graph
            # This operation does not depend on any others
            self._graph.add_node(wire[0])

            for i in range(1, len(wire)):
                # For subsequent operations on the wire:
                if wire[i] not in self._graph:
                    # Add them to the graph if they are not already
                    # in the graph (multi-qubit operations might already have been placed)
                    self._graph.add_node(wire[i])

                # Create an edge between this operation and the previous operation
                self._graph.add_edge(wire[i - 1], wire[i])

    @property
    def observables(self):
        """Observables in the circuit, sorted by queue index.

        Returns:
            list[Observable]: observables
        """
        nodes = [node for node in self._graph.nodes if getattr(node, 'return_type', None) is not None]
        return sorted(nodes, key=_by_idx)

    @property
    def operations(self):
        """Non-observable Operations in the circuit, sorted by queue index.

        The complement of :meth:`QNode.observables`. Together they return every :class:`Operation`
        instance in the circuit.

        Returns:
            list[Operation]: operations
        """
        nodes = [node for node in self._graph.nodes if getattr(node, 'return_type', None) is None]
        return sorted(nodes, key=_by_idx)

    @property
    def graph(self):
        """The graph representation of the quantum circuit.

        The graph has nodes representing :class:`.Operation` instances,
        and directed edges pointing from nodes to their immediate dependents/successors.

        Returns:
            networkx.DiGraph: the directed acyclic graph representing the quantum circuit
        """
        return self._graph

    def wire_indices(self, wire):
        """Operation indices on the given wire.

        Args:
            wire (int): wire to examine

        Returns:
            list[int]: indices of operations on the wire, in temporal order
        """
        return [op.queue_idx for op in self._grid[wire]]

    def ancestors(self, ops):
        """Ancestor operations of a given set of operations.

        Args:
            ops (Iterable[Operation]): set of operations in the circuit

        Returns:
            set[Operation]: ancestors of the given operations
        """
        return set().union(*(nx.dag.ancestors(self._graph, o) for o in ops)) - set(ops)

    def descendants(self, ops):
        """Descendant operations of a given set of operations.

        Args:
            ops (Iterable[Operation]): set of operations in the circuit

        Returns:
            set[Operation]: descendants of the given operations
        """
        return set().union(*(nx.dag.descendants(self._graph, o) for o in ops)) - set(ops)

    def _in_topological_order(self, ops):
        """Sorts a set of operations in the circuit in a topological order.

        Args:
            ops (Iterable[Operation]): set of operations in the circuit

        Returns:
            Iterable[Operation]: same set of operations, topologically ordered
        """
        G = nx.DiGraph(self._graph.subgraph(ops))
        return nx.dag.topological_sort(G)

    def ancestors_in_order(self, ops):
        """Operation ancestors in a topological order.

        Currently the topological order is determined by the queue index.

        Args:
            ops (Iterable[Operation]): set of operations in the circuit

        Returns:
            list[Operation]: ancestors of the given operations, topologically ordered
        """
        #return self._in_topological_order(self.ancestors(ops))  # an abitrary topological order
        return sorted(self.ancestors(ops), key=_by_idx)

    def descendants_in_order(self, ops):
        """Operation descendants in a topological order.

        Currently the topological order is determined by the queue index.

        Args:
            ops (Iterable[Operation]): set of operations in the circuit

        Returns:
            list[Operation]: descendants of the given operations, topologically ordered
        """
        return sorted(self.descendants(ops), key=_by_idx)

    @property
    def layers(self):
        """Identify the parametrized layer structure of the circuit.

        Returns:
            list[Layer]: layers of the circuit
        """
        # FIXME maybe layering should be greedier, for example [a0 b0 c1 d1] should layer as [a0 c1], [b0, d1] and not [a0], [b0 c1], [d1]
        # keep track of the current layer
        current = Layer([], [])
        layers = [current]

        # sort vars by first occurrence of the var in the ops queue
        variable_ops_sorted = sorted(self.variable_deps.items(), key=lambda x: x[1][0].op.queue_idx)

        # iterate over all parameters
        for param_idx, gate_param_tuple in variable_ops_sorted:
            # iterate over ops depending on that param
            for op, _ in gate_param_tuple:
                # get all predecessor ops of the op
                sub = self.ancestors((op,))

                # check if any of the dependents are in the
                # currently assembled layer
                if set(current.ops) & sub:
                    # operation depends on current layer, start a new layer
                    current = Layer([], [])
                    layers.append(current)

                # store the parameters and ops indices for the layer
                current.ops.append(op)
                current.param_inds.append(param_idx)

        return layers

    def iterate_layers(self):
        """Parametrized layers of the circuit.

        Returns:
            Iterable[LayerData]: layers with extra metadata
        """
        # iterate through each layer
        for ops, param_inds in self.layers:
            pre_queue = self.ancestors_in_order(ops)
            post_queue = self.descendants_in_order(ops)
            yield LayerData(pre_queue, ops, tuple(param_inds), post_queue)

    def update_node(self, old, new):
        """Replaces the given circuit graph node with a new one.

        Args:
            old (Operation): node to replace
            new (Operation): replacement
        """
        # TODO Does alter the graph edges in any way. variable_deps is not changed, _grid is not changed. Dangerous, do we need this?
        if new.wires != old.wires:
            raise ValueError('The new Operation must act on the same wires as the old one.')
        nx.relabel_nodes(self._graph, {old: new}, copy=False)  # change the graph in place
        new.queue_idx = old.queue_idx<|MERGE_RESOLUTION|>--- conflicted
+++ resolved
@@ -12,54 +12,8 @@
 # See the License for the specific language governing permissions and
 # limitations under the License.
 """
-<<<<<<< HEAD
 This module contains the CircuitGraph class which is used to generate a DAG (directed acyclic graph)
 based on operation and observable queues.
-=======
-Circuit graph
-=============
-
-**Module name:** :mod:`pennylane.circuit_graph`
-
-.. currentmodule:: pennylane.circuit_graph
-
-This module contains the CircuitGraph class which is used to generate a DAG (directed acyclic graph)
-representation of a quantum circuit.
-
-
-Classes
--------
-
-.. autosummary::
-   CircuitGraph
-   Layer
-   LayerData
-
-
-CircuitGraph methods
---------------------
-
-.. currentmodule:: pennylane.circuit_graph.CircuitGraph
-
-.. autosummary::
-   operations
-   observables
-   graph
-   wire_indices
-   ancestors
-   descendants
-   ancestors_in_order
-   descendants_in_order
-   _in_topological_order
-   layers
-   iterate_layers
-   update_node
-
-.. currentmodule:: pennylane.circuit_graph
-
-Code details
-~~~~~~~~~~~~
->>>>>>> 1cf5cd67
 """
 from collections import namedtuple
 import networkx as nx
