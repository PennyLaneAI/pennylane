# Copyright 2018-2021 Xanadu Quantum Technologies Inc.

# Licensed under the Apache License, Version 2.0 (the "License");
# you may not use this file except in compliance with the License.
# You may obtain a copy of the License at

#     http://www.apache.org/licenses/LICENSE-2.0

# Unless required by applicable law or agreed to in writing, software
# distributed under the License is distributed on an "AS IS" BASIS,
# WITHOUT WARRANTIES OR CONDITIONS OF ANY KIND, either express or implied.
# See the License for the specific language governing permissions and
# limitations under the License.
"""
This module contains the CircuitGraph class which is used to generate a DAG (directed acyclic graph)
representation of a quantum circuit from an Operator queue.
"""
# pylint: disable=too-many-branches,too-many-arguments,too-many-instance-attributes
from collections import namedtuple

import numpy as np
import retworkx as rx

import pennylane as qml
<<<<<<< HEAD
=======
from pennylane.measurements import MeasurementProcess, Sample, State
>>>>>>> a5f247b8
from pennylane.wires import Wires


def _by_idx(x):
    """Sorting key for Operators: queue index aka temporal order.

    Args:
        x (Operator): node in the circuit graph
    Returns:
        int: sorting key for the node
    """
    return x.queue_idx


def _is_observable(x):
    """Predicate for deciding if an Operator instance is an observable.

    .. note::
       Currently some :class:`Observable` instances are not observables in this sense,
       since they can be used as gates as well.

    Args:
        x (Operator): node in the circuit graph
    Returns:
        bool: True iff x is an observable
    """
    return getattr(x, "return_type", None) is not None


Layer = namedtuple("Layer", ["ops", "param_inds"])
"""Parametrized layer of the circuit.

Args:

    ops (list[Operator]): parametrized operators in the layer
    param_inds (list[int]): corresponding free parameter indices
"""
# TODO define what a layer is

LayerData = namedtuple("LayerData", ["pre_ops", "ops", "param_inds", "post_ops"])
"""Parametrized layer of the circuit.

Args:
    pre_ops (list[Operator]): operators that precede the layer
    ops (list[Operator]): parametrized operators in the layer
    param_inds (tuple[int]): corresponding free parameter indices
    post_ops (list[Operator]): operators that succeed the layer
"""


class CircuitGraph:
    """Represents a quantum circuit as a directed acyclic graph.

    In this representation the :class:`~.Operator` instances are the nodes of the graph,
    and each directed edge represent a subsystem (or a group of subsystems) on which the two
    Operators act subsequently. This representation can describe the causal relationships
    between arbitrary quantum channels and measurements, not just unitary gates.

    Args:
        ops (Iterable[.Operator]): quantum operators constituting the circuit, in temporal order
        obs (Iterable[.MeasurementProcess]): terminal measurements, in temporal order
        wires (.Wires): The addressable wire registers of the device that will be executing this graph
        par_info (list[dict]): Parameter information. For each index, the entry is a dictionary containing an operation
        and an index into that operation's parameters.
        trainable_params (set[int]): A set containing the indices of parameters that support
            differentiability. The indices provided match the order of appearence in the
            quantum circuit.
    """

    # pylint: disable=too-many-public-methods

    def __init__(self, ops, obs, wires, par_info=None, trainable_params=None):
        self._operations = ops
        self._observables = obs
        self.par_info = par_info
        self.trainable_params = trainable_params

        queue = ops + obs

        self._depth = None

        self._grid = {}
        """dict[int, list[Operator]]: dictionary representing the quantum circuit as a grid.
        Here, the key is the wire number, and the value is a list containing the operators on that wire.
        """
        self.wires = wires
        """Wires: wires that are addressed in the operations.
        Required to translate between wires and indices of the wires on the device."""
        self.num_wires = len(wires)
        """int: number of wires the circuit contains"""
        for k, op in enumerate(queue):
            op.queue_idx = k  # store the queue index in the Operator

            if hasattr(op, "return_type"):
<<<<<<< HEAD
                meas_wires = wires or None  # cannot use empty wire list in MeasurementProcess
                if op.return_type is qml.measurements.State:
                    # State measurements contain no wires by default, but wires are
                    # required for the circuit drawer, so we recreate the state
                    # measurement with all wires
                    op = qml.measurements.MeasurementProcess(
                        qml.measurements.State, wires=meas_wires
                    )
=======
                if op.return_type is State:
                    # State measurements contain no wires by default, but wires are
                    # required for the circuit drawer, so we recreate the state
                    # measurement with all wires
                    op = MeasurementProcess(State, wires=wires)
>>>>>>> a5f247b8

                elif op.return_type is Sample and op.wires == Wires([]):
                    # Sampling without specifying wires is treated as sampling all wires
<<<<<<< HEAD
                    op = qml.sample(wires=meas_wires)
=======
                    op = qml.sample(wires=wires)
>>>>>>> a5f247b8

                op.queue_idx = k

            for w in op.wires:
                # get the index of the wire on the device
                wire = wires.index(w)
                # add op to the grid, to the end of wire w
                self._grid.setdefault(wire, []).append(op)

        # TODO: State preparations demolish the incoming state entirely, and therefore should have no incoming edges.

        self._graph = rx.PyDiGraph(
            multigraph=False
        )  #: rx.PyDiGraph: DAG representation of the quantum circuit

        # Iterate over each (populated) wire in the grid
        for wire in self._grid.values():
            # Add the first operator on the wire to the graph
            # This operator does not depend on any others

            # Check if wire[0] in self._grid.values()
            # is already added to the graph; this
            # condition avoids adding new nodes with
            # the same value but different indexes
            if wire[0] not in self._graph.nodes():
                self._graph.add_node(wire[0])

            for i in range(1, len(wire)):
                # For subsequent operators on the wire:
                if wire[i] not in self._graph.nodes():
                    # Add them to the graph if they are not already
                    # in the graph (multi-qubit operators might already have been placed)
                    self._graph.add_node(wire[i])

                # Create an edge between this and the previous operator
                # There isn't any default value for the edge-data in
                # rx.PyDiGraph.add_edge(); this is set to an empty string
                self._graph.add_edge(
                    self._graph.nodes().index(wire[i - 1]), self._graph.nodes().index(wire[i]), ""
                )

        # For computing depth; want only a graph with the operations, not
        # including the observables
        self._operation_graph = None

        # Required to keep track if we need to handle multiple returned
        # observables per wire
        self._max_simultaneous_measurements = None

    def print_contents(self):
        """Prints the contents of the quantum circuit."""

        print("Operations")
        print("==========")
        for op in self.operations:
            print(repr(op))

        print("\nObservables")
        print("===========")
        for op in self.observables:
            print(repr(op))

    def serialize(self):
        """Serialize the quantum circuit graph based on the operations and
        observables in the circuit graph and the index of the variables
        used by them.

        The string that is produced can be later hashed to assign a unique value to the circuit graph.

        Returns:
            string: serialized quantum circuit graph
        """
        serialization_string = ""
        delimiter = "!"

        for op in self.operations_in_order:
            serialization_string += op.name

            for param in op.data:
                serialization_string += delimiter
                serialization_string += str(param)
                serialization_string += delimiter

            serialization_string += str(op.wires.tolist())

        # Adding a distinct separating string that could not occur by any combination of the
        # name of the operation and wires
        serialization_string += "|||"

        for obs in self.observables_in_order:
            serialization_string += str(obs.return_type)
            serialization_string += delimiter
            serialization_string += str(obs.name)
            for param in obs.data:
                serialization_string += delimiter
                serialization_string += str(param)
                serialization_string += delimiter

            serialization_string += str(obs.wires.tolist())
        return serialization_string

    @property
    def hash(self):
        """Creating a hash for the circuit graph based on the string generated by serialize.

        Returns:
            int: the hash of the serialized quantum circuit graph
        """
        return hash(self.serialize())

    @property
    def observables_in_order(self):
        """Observables in the circuit, in a fixed topological order.

        The topological order used by this method is guaranteed to be the same
        as the order in which the measured observables are returned by the quantum function.
        Currently the topological order is determined by the queue index.

        Returns:
            list[Observable]: observables
        """
        nodes = [node for node in self._graph.nodes() if _is_observable(node)]
        return sorted(nodes, key=_by_idx)

    @property
    def observables(self):
        """Observables in the circuit."""
        return self._observables

    @property
    def operations_in_order(self):
        """Operations in the circuit, in a fixed topological order.

        Currently the topological order is determined by the queue index.

        The complement of :meth:`QNode.observables`. Together they return every :class:`Operator`
        instance in the circuit.

        Returns:
            list[Operation]: operations
        """
        nodes = [node for node in self._graph.nodes() if not _is_observable(node)]
        return sorted(nodes, key=_by_idx)

    @property
    def operations(self):
        """Operations in the circuit."""
        return self._operations

    @property
    def graph(self):
        """The graph representation of the quantum circuit.

        The graph has nodes representing :class:`.Operator` instances,
        and directed edges pointing from nodes to their immediate dependents/successors.

        Returns:
            retworkx.PyDiGraph: the directed acyclic graph representing the quantum circuit
        """
        return self._graph

    def wire_indices(self, wire):
        """Operator indices on the given wire.

        Args:
            wire (int): wire to examine

        Returns:
            list[int]: indices of operators on the wire, in temporal order
        """
        return [op.queue_idx for op in self._grid[wire]]

    def ancestors(self, ops):
        """Ancestors of a given set of operators.

        Args:
            ops (Iterable[Operator]): set of operators in the circuit

        Returns:
            set[Operator]: ancestors of the given operators
        """
        anc = set(
            self._graph.get_node_data(n)
            for n in set().union(
                # rx.ancestors() returns node indexes instead of node-values
                *(rx.ancestors(self._graph, self._graph.nodes().index(o)) for o in ops)
            )
        )
        return anc - set(ops)

    def descendants(self, ops):
        """Descendants of a given set of operators.

        Args:
            ops (Iterable[Operator]): set of operators in the circuit

        Returns:
            set[Operator]: descendants of the given operators
        """
        des = set(
            self._graph.get_node_data(n)
            for n in set().union(
                # rx.descendants() returns node indexes instead of node-values
                *(rx.descendants(self._graph, self._graph.nodes().index(o)) for o in ops)
            )
        )
        return des - set(ops)

    def _in_topological_order(self, ops):
        """Sorts a set of operators in the circuit in a topological order.

        Args:
            ops (Iterable[Operator]): set of operators in the circuit

        Returns:
            Iterable[Operator]: same set of operators, topologically ordered
        """
        G = self._graph.subgraph(list(self._graph.nodes().index(o) for o in ops))
        indexes = rx.topological_sort(G)
        return list(G[x] for x in indexes)

    def ancestors_in_order(self, ops):
        """Operator ancestors in a topological order.

        Currently the topological order is determined by the queue index.

        Args:
            ops (Iterable[Operator]): set of operators in the circuit

        Returns:
            list[Operator]: ancestors of the given operators, topologically ordered
        """
        return sorted(self.ancestors(ops), key=_by_idx)  # an abitrary topological order

    def descendants_in_order(self, ops):
        """Operator descendants in a topological order.

        Currently the topological order is determined by the queue index.

        Args:
            ops (Iterable[Operator]): set of operators in the circuit

        Returns:
            list[Operator]: descendants of the given operators, topologically ordered
        """
        return sorted(self.descendants(ops), key=_by_idx)

    def nodes_between(self, a, b):
        r"""Nodes on all the directed paths between the two given nodes.

        Returns the set of all nodes ``s`` that fulfill :math:`a \le s \le b`.
        There is a directed path from ``a`` via ``s`` to ``b`` iff the set is nonempty.
        The endpoints belong to the path.

        Args:
            a (Operator): initial node
            b (Operator): final node

        Returns:
            set[Operator]: nodes on all the directed paths between a and b
        """
        A = self.descendants([a])
        A.add(a)
        B = self.ancestors([b])
        B.add(b)
        return A & B

    def invisible_operations(self):
        """Operations that cannot affect the circuit output.

        An :class:`Operation` instance in a quantum circuit is *invisible* if is not an ancestor
        of an observable. Such an operation cannot affect the circuit output, and usually indicates
        there is something wrong with the circuit.

        Returns:
            set[Operator]: operations that cannot affect the output
        """
        visible = self.ancestors(self.observables)
        invisible = set(self.operations) - visible
        return invisible

    @property
    def parametrized_layers(self):
        """Identify the parametrized layer structure of the circuit.

        Returns:
            list[Layer]: layers of the circuit
        """
        # FIXME maybe layering should be greedier, for example [a0 b0 c1 d1] should layer as [a0
        # c1], [b0, d1] and not [a0], [b0 c1], [d1] keep track of the current layer
        current = Layer([], [])
        layers = [current]

        for idx, info in enumerate(self.par_info):
            if idx in self.trainable_params:
                op = info["op"]

                # get all predecessor ops of the op
                sub = self.ancestors((op,))

                # check if any of the dependents are in the
                # currently assembled layer
                if set(current.ops) & sub:
                    # operator depends on current layer, start a new layer
                    current = Layer([], [])
                    layers.append(current)

                # store the parameters and ops indices for the layer
                current.ops.append(op)
                current.param_inds.append(idx)

        return layers

    def iterate_parametrized_layers(self):
        """Parametrized layers of the circuit.

        Returns:
            Iterable[LayerData]: layers with extra metadata
        """
        # iterate through each layer
        for ops, param_inds in self.parametrized_layers:
            pre_queue = self.ancestors_in_order(ops)
            post_queue = self.descendants_in_order(ops)
            yield LayerData(pre_queue, ops, tuple(param_inds), post_queue)

    def update_node(self, old, new):
        """Replaces the given circuit graph node with a new one.

        Args:
            old (Operator): node to replace
            new (Operator): replacement

        Raises:
            ValueError: if the new :class:`~.Operator` does not act on the same wires as the old one
        """
        # NOTE Does not alter the graph edges in any way. variable_deps is not changed, _grid is not changed. Dangerous!
        if new.wires != old.wires:
            raise ValueError("The new Operator must act on the same wires as the old one.")

        new.queue_idx = old.queue_idx
        self._graph[self._graph.nodes().index(old)] = new

        self._operations = self.operations_in_order
        self._observables = self.observables_in_order

    def get_depth(self):
        """Depth of the quantum circuit (longest path in the DAG)."""
        # If there are no operations in the circuit, the depth is 0
        if not self.operations:
            self._depth = 0

        # If there are operations but depth is uncomputed, compute the truncated graph
        # with only the operations, and return the longest path + 1 (since the path is
        # expressed in terms of edges, and we want it in terms of nodes).
        if self._depth is None and self.operations:
            if self._operation_graph is None:
                self._operation_graph = self._graph.subgraph(
                    list(self._graph.nodes().index(node) for node in self.operations)
                )
                self._depth = rx.dag_longest_path_length(self._operation_graph) + 1
        return self._depth

    def has_path(self, a, b):
        """Checks if a path exists between the two given nodes.

        Args:
            a (Operator): initial node
            b (Operator): final node

        Returns:
            bool: returns ``True`` if a path exists
        """
        if a == b:
            return True

        return (
            len(
                rx.digraph_dijkstra_shortest_paths(
                    self._graph,
                    self._graph.nodes().index(a),
                    self._graph.nodes().index(b),
                    weight_fn=None,
                    default_weight=1.0,
                    as_undirected=False,
                )
            )
            != 0
        )

    @property
    def max_simultaneous_measurements(self):
        """Returns the maximum number of measurements on any wire in the circuit graph.

        This method counts the number of measurements for each wire and returns
        the maximum.

        **Examples**


        >>> dev = qml.device('default.qubit', wires=3)
        >>> def circuit_measure_max_once():
        ...     return qml.expval(qml.PauliX(wires=0))
        >>> qnode = qml.QNode(circuit_measure_max_once, dev)
        >>> qnode()
        >>> qnode.qtape.graph.max_simultaneous_measurements
        1
        >>> def circuit_measure_max_twice():
        ...     return qml.expval(qml.PauliX(wires=0)), qml.probs(wires=0)
        >>> qnode = qml.QNode(circuit_measure_max_twice, dev)
        >>> qnode()
        >>> qnode.qtape.graph.max_simultaneous_measurements
        2

        Returns:
            int: the maximum number of measurements
        """
        if self._max_simultaneous_measurements is None:
            all_wires = []

            for obs in self.observables:
                all_wires.extend(obs.wires.tolist())

            a = np.array(all_wires)
            _, counts = np.unique(a, return_counts=True)
            self._max_simultaneous_measurements = (
                counts.max() if counts.size != 0 else 1
            )  # qml.state() will result in an empty array
        return self._max_simultaneous_measurements<|MERGE_RESOLUTION|>--- conflicted
+++ resolved
@@ -22,10 +22,7 @@
 import retworkx as rx
 
 import pennylane as qml
-<<<<<<< HEAD
-=======
 from pennylane.measurements import MeasurementProcess, Sample, State
->>>>>>> a5f247b8
 from pennylane.wires import Wires
 
 
@@ -120,30 +117,15 @@
             op.queue_idx = k  # store the queue index in the Operator
 
             if hasattr(op, "return_type"):
-<<<<<<< HEAD
-                meas_wires = wires or None  # cannot use empty wire list in MeasurementProcess
-                if op.return_type is qml.measurements.State:
-                    # State measurements contain no wires by default, but wires are
-                    # required for the circuit drawer, so we recreate the state
-                    # measurement with all wires
-                    op = qml.measurements.MeasurementProcess(
-                        qml.measurements.State, wires=meas_wires
-                    )
-=======
                 if op.return_type is State:
                     # State measurements contain no wires by default, but wires are
                     # required for the circuit drawer, so we recreate the state
                     # measurement with all wires
                     op = MeasurementProcess(State, wires=wires)
->>>>>>> a5f247b8
 
                 elif op.return_type is Sample and op.wires == Wires([]):
                     # Sampling without specifying wires is treated as sampling all wires
-<<<<<<< HEAD
-                    op = qml.sample(wires=meas_wires)
-=======
                     op = qml.sample(wires=wires)
->>>>>>> a5f247b8
 
                 op.queue_idx = k
 
