# Copyright 2018-2021 Xanadu Quantum Technologies Inc.

# Licensed under the Apache License, Version 2.0 (the "License");
# you may not use this file except in compliance with the License.
# You may obtain a copy of the License at

#     http://www.apache.org/licenses/LICENSE-2.0

# Unless required by applicable law or agreed to in writing, software
# distributed under the License is distributed on an "AS IS" BASIS,
# WITHOUT WARRANTIES OR CONDITIONS OF ANY KIND, either express or implied.
# See the License for the specific language governing permissions and
# limitations under the License.
"""
This module contains the CircuitGraph class which is used to generate a DAG (directed acyclic graph)
representation of a quantum circuit from an Operator queue.
"""
from collections import defaultdict, namedtuple
from functools import cached_property
from typing import List, Optional, Union

import numpy as np
import rustworkx as rx

<<<<<<< HEAD
from pennylane.measurements import MeasurementProcess, MidMeasureMP
from pennylane.ops.op_math import Conditional
=======
from pennylane.measurements import MeasurementProcess
from pennylane.operation import Observable, Operator
from pennylane.ops.identity import I
from pennylane.queuing import QueuingManager, WrappedObj
>>>>>>> ce1db616
from pennylane.resource import ResourcesOperation
from pennylane.wires import Wires


<<<<<<< HEAD
def _by_idx(x):
    """Sorting key for Operators: queue index aka temporal order.

    Args:
        x (Operator): node in the circuit graph
    Returns:
        int: sorting key for the node
    """
    return x.queue_idx


def _is_observable(x):
    """Predicate for deciding if an Operator instance is an observable.

    .. note::
       Currently some :class:`Observable` instances are not observables in this sense,
       since they can be used as gates as well.

    Args:
        x (Operator): node in the circuit graph
    Returns:
        bool: True iff x is an observable
    """
    return isinstance(x, MeasurementProcess) and not isinstance(x, MidMeasureMP)
=======
def _get_wires(obj, all_wires):
    return all_wires if len(obj.wires) == 0 else obj.wires
>>>>>>> ce1db616


Layer = namedtuple("Layer", ["ops", "param_inds"])
"""Parametrized layer of the circuit.

Args:

    ops (list[Operator]): parametrized operators in the layer
    param_inds (list[int]): corresponding free parameter indices
"""
# TODO define what a layer is

LayerData = namedtuple("LayerData", ["pre_ops", "ops", "param_inds", "post_ops"])
"""Parametrized layer of the circuit.

Args:
    pre_ops (list[Operator]): operators that precede the layer
    ops (list[Operator]): parametrized operators in the layer
    param_inds (tuple[int]): corresponding free parameter indices
    post_ops (list[Operator]): operators that succeed the layer
"""


def _construct_graph_from_queue(queue, all_wires):
    inds_for_objs = defaultdict(list)  # dict from wrappedobjs to all indices for the objs
    nodes_on_wires = defaultdict(list)  # wire to list of nodes

    graph = rx.PyDiGraph(multigraph=False)

    for i, obj in enumerate(queue):
        inds_for_objs[WrappedObj(obj)].append(i)

        obj_node = graph.add_node(i)
        for w in _get_wires(obj, all_wires):
            if w in nodes_on_wires:
                graph.add_edge(nodes_on_wires[w][-1], obj_node, "")
            nodes_on_wires[w].append(obj_node)

    return graph, inds_for_objs, nodes_on_wires


# pylint: disable=too-many-instance-attributes, too-many-public-methods
class CircuitGraph:
    """Represents a quantum circuit as a directed acyclic graph.

    In this representation the :class:`~.Operator` instances are the nodes of the graph,
    and each directed edge represent a subsystem (or a group of subsystems) on which the two
    Operators act subsequently. This representation can describe the causal relationships
    between arbitrary quantum channels and measurements, not just unitary gates.

    Args:
        ops (Iterable[.Operator]): quantum operators constituting the circuit, in temporal order
        obs (List[Union[MeasurementProcess, Observable]]): terminal measurements, in temporal order
        wires (.Wires): The addressable wire registers of the device that will be executing this graph
        par_info (Optional[list[dict]]): Parameter information. For each index, the entry is a dictionary containing an operation
        and an index into that operation's parameters.
        trainable_params (Optional[set[int]]): A set containing the indices of parameters that support
            differentiability. The indices provided match the order of appearence in the
            quantum circuit.
    """

    # pylint: disable=too-many-arguments
    def __init__(
        self,
        ops: list[Union[Operator, MeasurementProcess]],
        obs: List[Union[MeasurementProcess, Observable]],
        wires: Wires,
        par_info: Optional[list[dict]] = None,
        trainable_params: Optional[set[int]] = None,
    ):
        self._operations = ops
        self._observables = obs
        self.par_info = par_info
        self.trainable_params = trainable_params

        self._queue = ops + obs

<<<<<<< HEAD
        self._depth = None

        self.wires = wires
=======
        self.wires = Wires(wires)
>>>>>>> ce1db616
        """Wires: wires that are addressed in the operations.
        Required to translate between wires and indices of the wires on the device."""

        self.num_wires = len(wires)
        """int: number of wires the circuit contains"""

<<<<<<< HEAD
        self._grid = self._compute_grid(queue, wires)
        """dict[int, list[Operator]]: dictionary representing the quantum circuit as a grid.
        Here, the key is the wire number, and the value is a list containing the operators on that wire.
        """

        self._graph, self._indices = self._compute_graph_and_indices(self._grid)
        """
        _graph: rx.PyDiGraph: DAG representation of the quantum circuit.
        _indices: dict: indices for the nodes of the DAG here.
        """

        # For computing depth; want only a graph with the operations, not
        # including the observables
        self._operation_graph = None

        # Required to keep track if we need to handle multiple returned
        # observables per wire
        self._max_simultaneous_measurements = None

    @staticmethod
    def _compute_grid(queue, wires):
        """Compute the grid representation of the quantum circuit, which is a dictionary.
        Here, the key is the wire number, and the value is a list containing the operators on that wire.
        """
        # TODO: Once sc-62336 is resolved, remove the `any_m_id_in_grid` logic and always
        # `continue` if `meas_val is not None` in the `isinstance(op, MeasurementProcess)` branch
        grid = {}
        for k, op in enumerate(queue):
            op.queue_idx = k  # store the queue index in the Operator

            if isinstance(op, MidMeasureMP):
                # A mid-circuit measurement creates a unique classical wire, labelled with the op id
                grid[op.id] = [op]
                # Optional modification: Do not put the MidMeasure op on the classical wire
                # if it postselects, because it "does not affect" the wire causally.
                # Mod 1: Add a "classical node" with postselection value
                # grid[op.id] = [op if op.postselect is None else op.postselect]
                # Mod 2: Don't add anything for this MCM
                # if op.postselect is None:
                #    grid[op.id] = [op]
            elif isinstance(op, Conditional):
                # A conditional operation needs to be added to the classical wires that control it
                for m in op.meas_val.measurements:
                    grid[m.id].append(op)
            elif isinstance(op, MeasurementProcess):
                # A Measurement process of mid-circuit measured quantities needs to be
                # added to the classical wires of the MCMs.
                meas_val = getattr(op, "mv", None)
                if meas_val is not None:
                    # The MeasurementProcess uses MCM values
                    any_m_id_in_grid = False  # hotfix for deferred measurements
                    if not isinstance(meas_val, list):
                        meas_val = [meas_val]
                    # Iterate over MeasurementValues in the MeasurementProcess
                    for mv in meas_val:
                        # Iterate over MidMeasureMPs in the MeasurementValue
                        for m in mv.measurements:
                            if m.id in grid:
                                grid[m.id].append(op)
                                any_m_id_in_grid = True  # hotfix for deferred measurements

                    # It should _not_ be added to the quantum wire, so we continue with the loop
                    # over the queue and skip the block below.
                    if any_m_id_in_grid:  # hotfix for deferred measurements
                        continue

            for w in wires if len(op.wires) == 0 else op.wires:
                # get the index of the wire on the device and add op to the grid, to the end of wire w
                grid.setdefault(wires.index(w), []).append(op)

        return grid

    @staticmethod
    def _compute_graph_and_indices(grid):
        """Compute the DAG representation and the indices within the DAG from the grid
        representation of a quantum circuit."""
        # TODO: State preparations demolish the incoming state entirely, and therefore should have no incoming edges.

        graph = rx.PyDiGraph(multigraph=False)
        indices = {}

        # Iterate over each (populated) wire in the grid
        for key, wire in grid.items():
            first_op_on_wire = wire[0]
            # Add the first operator on the wire to the graph unless it was already added because
            # it is also part of the operations list on another wire (multi-qubit operators)
            if id(first_op_on_wire) not in indices:
                _ind = graph.add_node(first_op_on_wire)
                indices.setdefault(id(first_op_on_wire), _ind)

            for i, op in enumerate(wire[1:], start=1):
                # Add the subsequent operators on the wire to the graph unless they were already
                # added because they were also part of the operations list on another wire
                if id(op) not in indices:
                    _ind = graph.add_node(op)
                    indices.setdefault(id(op), _ind)

                # If the key is a string, it's a classical wire and all causal relationships are
                # from the initial node on that wire, rather than the previous node
                start_node_op = first_op_on_wire if isinstance(key, str) else wire[i - 1]

                # Create an edge between this and the previous (or initial, for classical wires)
                # operator. There isn't any default value for the edge-data in
                # rx.PyDiGraph.add_edge(); this is set to an empty string
                graph.add_edge(indices[id(start_node_op)], indices[id(op)], "")
=======
        self._graph, self._inds_for_objs, self._nodes_on_wires = _construct_graph_from_queue(
            self._queue, wires
        )
>>>>>>> ce1db616

        return graph, indices

    def print_contents(self):
        """Prints the contents of the quantum circuit."""

        print("Operations")
        print("==========")
        for op in self.operations:
            print(repr(op))

        print("\nObservables")
        print("===========")
        for op in self.observables:
            print(repr(op))

    def serialize(self) -> str:
        """Serialize the quantum circuit graph based on the operations and
        observables in the circuit graph and the index of the variables
        used by them.

        The string that is produced can be later hashed to assign a unique value to the circuit graph.

        Returns:
            string: serialized quantum circuit graph
        """
        serialization_string = ""
        delimiter = "!"

        for op in self.operations_in_order:
            serialization_string += op.name

            for param in op.data:
                serialization_string += delimiter
                serialization_string += str(param)
                serialization_string += delimiter

            serialization_string += str(op.wires.tolist())

        # Adding a distinct separating string that could not occur by any combination of the
        # name of the operation and wires
        serialization_string += "|||"

        for mp in self.observables_in_order:
            obs = mp.obs or mp
            data, name = ([], "Identity") if obs is mp else (obs.data, str(obs.name))
            serialization_string += str(mp.return_type)
            serialization_string += delimiter
            serialization_string += name
            for param in data:
                serialization_string += delimiter
                serialization_string += str(param)
                serialization_string += delimiter

            serialization_string += str(obs.wires.tolist())
        return serialization_string

    @property
    def hash(self) -> int:
        """Creating a hash for the circuit graph based on the string generated by serialize.

        Returns:
            int: the hash of the serialized quantum circuit graph
        """
        return hash(self.serialize())

    @property
    def observables_in_order(self):
        """Observables in the circuit, in a fixed topological order.

        The topological order used by this method is guaranteed to be the same
        as the order in which the measured observables are returned by the quantum function.
        Currently the topological order is determined by the queue index.

        Returns:
            List[Union[MeasurementProcess, Observable]]: observables
        """
        return self._observables

    @property
    def observables(self):
        """Observables in the circuit."""
        return self._observables

    @property
    def operations_in_order(self):
        """Operations in the circuit, in a fixed topological order.

        Currently the topological order is determined by the queue index.

        The complement of :meth:`QNode.observables`. Together they return every :class:`Operator`
        instance in the circuit.

        Returns:
            list[Operation]: operations
        """
        return self._operations

    @property
    def operations(self):
        """Operations in the circuit."""
        return self._operations

    @property
    def graph(self):
        """The graph representation of the quantum circuit.

        The graph has nodes representing indices into the queue,
        and directed edges pointing from nodes to their immediate dependents/successors.

        Returns:
            rustworkx.PyDiGraph: the directed acyclic graph representing the quantum circuit
        """
        return self._graph

    def wire_indices(self, wire):
        """Operator indices on the given wire.

        Args:
            wire (int): wire to examine

        Returns:
            list[int]: indices of operators on the wire, in temporal order
        """
        return self._nodes_on_wires[wire]

    def ancestors(self, ops, sort=False):
        """Ancestors of a given set of operators.

        Args:
            ops (Iterable[Operator]): set of operators in the circuit

        Returns:
            list[Operator]: ancestors of the given operators
        """
        if isinstance(ops, (Operator, MeasurementProcess)):
            raise ValueError(
                "CircuitGraph.ancestors accepts an iterable of"
                " operators and measurements, not operators and measurements themselves."
            )
        if any(len(self._inds_for_objs[WrappedObj(op)]) > 1 for op in ops):
            raise ValueError(
                "Cannot calculate ancestors for an operator that occurs multiple times."
            )
        ancestors = set()
        for op in ops:
            ind = self._inds_for_objs[WrappedObj(op)][0]
            op_ancestors = rx.ancestors(self._graph, ind)
            ancestors.update(set(op_ancestors))
        if sort:
            ancestors = sorted(ancestors)
        return [self._queue[ind] for ind in ancestors]

    def descendants(self, ops, sort=False):
        """Descendants of a given set of operators.

        Args:
            ops (Iterable[Operator]): set of operators in the circuit

        Returns:
            list[Operator]: descendants of the given operators
        """
        if isinstance(ops, (Operator, MeasurementProcess)):
            raise ValueError(
                "CircuitGraph.descendants accepts an iterable of"
                " operators and measurements, not operators and measurements themselves."
            )
        if any(len(self._inds_for_objs[WrappedObj(op)]) > 1 for op in ops):
            raise ValueError(
                "cannot calculate decendents for an operator that occurs multiple times."
            )
        descendants = set()
        for op in ops:
            ind = self._inds_for_objs[WrappedObj(op)][0]
            op_descendants = rx.descendants(self._graph, ind)
            descendants.update(set(op_descendants))
        if sort:
            descendants = sorted(descendants)
        return [self._queue[ind] for ind in descendants]

    def ancestors_in_order(self, ops):
        """Operator ancestors in a topological order.

        Currently the topological order is determined by the queue index.

        Args:
            ops (Iterable[Operator]): set of operators in the circuit

        Returns:
            list[Operator]: ancestors of the given operators, topologically ordered
        """
        return self.ancestors(ops, sort=True)

    def descendants_in_order(self, ops):
        """Operator descendants in a topological order.

        Currently the topological order is determined by the queue index.

        Args:
            ops (Iterable[Operator]): set of operators in the circuit

        Returns:
            list[Operator]: descendants of the given operators, topologically ordered
        """
        return self.descendants(ops, sort=True)

    def nodes_between(self, a, b):
        r"""Nodes on all the directed paths between the two given nodes.

        Returns the set of all nodes ``s`` that fulfill :math:`a \le s \le b`.
        There is a directed path from ``a`` via ``s`` to ``b`` iff the set is nonempty.
        The endpoints belong to the path.

        Args:
            a (Operator): initial node
            b (Operator): final node

        Returns:
            list[Operator]: nodes on all the directed paths between a and b
        """
        A = self.descendants([a])
        A.append(a)
        B = self.ancestors([b])
        B.append(b)

        return [B.pop(i) for op1 in A for i, op2 in enumerate(B) if op1 is op2]

    @property
    def parametrized_layers(self):
        """Identify the parametrized layer structure of the circuit.

        Returns:
            list[Layer]: layers of the circuit
        """
        # FIXME maybe layering should be greedier, for example [a0 b0 c1 d1] should layer as [a0
        # c1], [b0, d1] and not [a0], [b0 c1], [d1] keep track of the current layer
        current = Layer([], [])
        layers = [current]

        for idx, info in enumerate(self.par_info):
            if idx in self.trainable_params:
                op = info["op"]

                # get all predecessor ops of the op
                sub = self.ancestors((op,))

                # check if any of the dependents are in the
                # currently assembled layer
                if any(o1 is o2 for o1 in current.ops for o2 in sub):
                    # operator depends on current layer, start a new layer
                    current = Layer([], [])
                    layers.append(current)

                # store the parameters and ops indices for the layer
                current.ops.append(op)
                current.param_inds.append(idx)

        return layers

    def iterate_parametrized_layers(self):
        """Parametrized layers of the circuit.

        Returns:
            Iterable[LayerData]: layers with extra metadata
        """
        # iterate through each layer
        for ops, param_inds in self.parametrized_layers:
            pre_queue = self.ancestors_in_order(ops)
            post_queue = self.descendants_in_order(ops)
            yield LayerData(pre_queue, ops, tuple(param_inds), post_queue)

    def update_node(self, old, new):
        """Replaces the given circuit graph node with a new one.

        Args:
            old (Operator): node to replace
            new (Operator): replacement

        Raises:
            ValueError: if the new :class:`~.Operator` does not act on the same wires as the old one
        """
        # NOTE Does not alter the graph edges in any way. variable_deps is not changed, Dangerous!
        if new.wires != old.wires:
            raise ValueError("The new Operator must act on the same wires as the old one.")

        self._inds_for_objs[WrappedObj(new)] = self._inds_for_objs.pop(WrappedObj(old))

        for i, op in enumerate(self._operations):
            if op is old:
                self._operations[i] = new
        for i, mp in enumerate(self._observables):
            if mp is old:
                self._observables[i] = new
        for i, obj in enumerate(self._queue):
            if obj is old:
                self._queue[i] = new

    def get_depth(self):
        """Depth of the quantum circuit (longest path in the DAG)."""
        return self._depth

    @cached_property
    def _depth(self):
        # If there are no operations in the circuit, the depth is 0
        if not self.operations:
            return 0
        with QueuingManager.stop_recording():
            ops_with_initial_I = [
                I(self.wires)
            ] + self.operations  # add identity wire to end the graph
        operation_graph, _, _ = _construct_graph_from_queue(ops_with_initial_I, self.wires)

        # pylint: disable=unused-argument
        def weight_fn(in_idx, out_idx, w):
            out_op = ops_with_initial_I[out_idx]
            if isinstance(out_op, ResourcesOperation):
                return out_op.resources().depth
            return 1

        return rx.dag_longest_path_length(operation_graph, weight_fn=weight_fn)

    def has_path_idx(self, a_idx: int, b_idx: int) -> bool:
        """Checks if a path exists between the two given nodes.

        Args:
            a_idx (int): initial node index
            b_idx (int): final node index

        Returns:
            bool: returns ``True`` if a path exists
        """
        if a_idx == b_idx:
            return True

        return (
            len(
                rx.digraph_dijkstra_shortest_paths(
                    self._graph,
                    a_idx,
                    b_idx,
                    weight_fn=None,
                    default_weight=1.0,
                    as_undirected=False,
                )
            )
            != 0
        )

    def has_path(self, a, b) -> bool:
        """Checks if a path exists between the two given nodes.

        Args:
            a (Operator): initial node
            b (Operator): final node

        Returns:
            bool: returns ``True`` if a path exists
        """

        if a is b:
            return True

        if any(len(self._inds_for_objs[WrappedObj(o)]) > 1 for o in (a, b)):
            raise ValueError(
                "CircuitGraph.has_path does not work with operations that have been repeated. "
                "Consider using has_path_idx instead."
            )

        return (
            len(
                rx.digraph_dijkstra_shortest_paths(
                    self._graph,
                    self._inds_for_objs[WrappedObj(a)][0],
                    self._inds_for_objs[WrappedObj(b)][0],
                    weight_fn=None,
                    default_weight=1.0,
                    as_undirected=False,
                )
            )
            != 0
        )

    @cached_property
    def max_simultaneous_measurements(self):
        """Returns the maximum number of measurements on any wire in the circuit graph.

        This method counts the number of measurements for each wire and returns
        the maximum.

        **Examples**


        >>> dev = qml.device('default.qubit', wires=3)
        >>> def circuit_measure_max_once():
        ...     return qml.expval(qml.X(0))
        >>> qnode = qml.QNode(circuit_measure_max_once, dev)
        >>> qnode()
        >>> qnode.qtape.graph.max_simultaneous_measurements
        1
        >>> def circuit_measure_max_twice():
        ...     return qml.expval(qml.X(0)), qml.probs(wires=0)
        >>> qnode = qml.QNode(circuit_measure_max_twice, dev)
        >>> qnode()
        >>> qnode.qtape.graph.max_simultaneous_measurements
        2

        Returns:
            int: the maximum number of measurements
        """
        all_wires = []

        for obs in self.observables:
            all_wires.extend(obs.wires.tolist())

        a = np.array(all_wires)
        _, counts = np.unique(a, return_counts=True)
        return counts.max() if counts.size != 0 else 1  # qml.state() will result in an empty array<|MERGE_RESOLUTION|>--- conflicted
+++ resolved
@@ -22,48 +22,17 @@
 import numpy as np
 import rustworkx as rx
 
-<<<<<<< HEAD
 from pennylane.measurements import MeasurementProcess, MidMeasureMP
 from pennylane.ops.op_math import Conditional
-=======
-from pennylane.measurements import MeasurementProcess
 from pennylane.operation import Observable, Operator
 from pennylane.ops.identity import I
 from pennylane.queuing import QueuingManager, WrappedObj
->>>>>>> ce1db616
 from pennylane.resource import ResourcesOperation
 from pennylane.wires import Wires
 
 
-<<<<<<< HEAD
-def _by_idx(x):
-    """Sorting key for Operators: queue index aka temporal order.
-
-    Args:
-        x (Operator): node in the circuit graph
-    Returns:
-        int: sorting key for the node
-    """
-    return x.queue_idx
-
-
-def _is_observable(x):
-    """Predicate for deciding if an Operator instance is an observable.
-
-    .. note::
-       Currently some :class:`Observable` instances are not observables in this sense,
-       since they can be used as gates as well.
-
-    Args:
-        x (Operator): node in the circuit graph
-    Returns:
-        bool: True iff x is an observable
-    """
-    return isinstance(x, MeasurementProcess) and not isinstance(x, MidMeasureMP)
-=======
 def _get_wires(obj, all_wires):
     return all_wires if len(obj.wires) == 0 else obj.wires
->>>>>>> ce1db616
 
 
 Layer = namedtuple("Layer", ["ops", "param_inds"])
@@ -93,8 +62,45 @@
 
     graph = rx.PyDiGraph(multigraph=False)
 
+    # TODO: Once sc-62336 is resolved, remove the `any_m_id_in_grid` logic and always
+    # `continue` if `meas_val is not None` in the `isinstance(op, MeasurementProcess)` branch
     for i, obj in enumerate(queue):
         inds_for_objs[WrappedObj(obj)].append(i)
+        if isinstance(obj, MidMeasureMP):
+            # A mid-circuit measurement creates a unique classical wire, labelled with the obj id
+            nodes_on_wires[obj.id].append(obj)
+            # Optional modification: Do not put the MidMeasure obj on the classical wire
+            # if it postselects, because it "does not affect" the wire causally.
+            # Mod 1: Add a "classical node" with postselection value
+            # nodes_on_wires[obj.id].append(obj if obj.postselect is None else obj.postselect)
+            # Mod 2: Don't add anything for this MCM
+            # if obj.postselect is None:
+            #     nodes_on_wires[obj.id].append(obj)
+        elif isinstance(obj, Conditional):
+            # A conditional operation needs to be added to the classical wires that control it
+            for m in obj.meas_val.measurements:
+                nodes_on_wires[m.id].append(obj)
+        elif isinstance(obj, MeasurementProcess):
+            # A Measurement process of mid-circuit measured quantities needs to be
+            # added to the classical wires of the MCMs.
+            meas_val = getattr(obj, "mv", None)
+            if meas_val is not None:
+                # The MeasurementProcess uses MCM values
+                any_m_id_in_grid = False  # hotfix for deferred measurements
+                if not isinstance(meas_val, list):
+                    meas_val = [meas_val]
+                # Iterate over MeasurementValues in the MeasurementProcess
+                for mv in meas_val:
+                    # Iterate over MidMeasureMPs in the MeasurementValue
+                    for m in mv.measurements:
+                        if m.id in nodes_on_wires:
+                            nodes_on_wires[m.id].append(obj)
+                            any_m_id_in_grid = True  # hotfix for deferred measurements
+
+                # It should _not_ be added to the quantum wire, so we continue with the loop
+                # over the queue and skip the block below.
+                if any_m_id_in_grid:  # hotfix for deferred measurements
+                    continue
 
         obj_node = graph.add_node(i)
         for w in _get_wires(obj, all_wires):
@@ -141,34 +147,15 @@
 
         self._queue = ops + obs
 
-<<<<<<< HEAD
-        self._depth = None
-
-        self.wires = wires
-=======
         self.wires = Wires(wires)
->>>>>>> ce1db616
         """Wires: wires that are addressed in the operations.
         Required to translate between wires and indices of the wires on the device."""
-
         self.num_wires = len(wires)
         """int: number of wires the circuit contains"""
 
-<<<<<<< HEAD
-        self._grid = self._compute_grid(queue, wires)
-        """dict[int, list[Operator]]: dictionary representing the quantum circuit as a grid.
-        Here, the key is the wire number, and the value is a list containing the operators on that wire.
-        """
-
-        self._graph, self._indices = self._compute_graph_and_indices(self._grid)
-        """
-        _graph: rx.PyDiGraph: DAG representation of the quantum circuit.
-        _indices: dict: indices for the nodes of the DAG here.
-        """
-
-        # For computing depth; want only a graph with the operations, not
-        # including the observables
-        self._operation_graph = None
+        self._graph, self._inds_for_objs, self._nodes_on_wires = _construct_graph_from_queue(
+            self._queue, wires
+        )
 
         # Required to keep track if we need to handle multiple returned
         # observables per wire
@@ -260,11 +247,6 @@
                 # operator. There isn't any default value for the edge-data in
                 # rx.PyDiGraph.add_edge(); this is set to an empty string
                 graph.add_edge(indices[id(start_node_op)], indices[id(op)], "")
-=======
-        self._graph, self._inds_for_objs, self._nodes_on_wires = _construct_graph_from_queue(
-            self._queue, wires
-        )
->>>>>>> ce1db616
 
         return graph, indices
 
