# Copyright 2018-2021 Xanadu Quantum Technologies Inc.

# Licensed under the Apache License, Version 2.0 (the "License");
# you may not use this file except in compliance with the License.
# You may obtain a copy of the License at

#     http://www.apache.org/licenses/LICENSE-2.0

# Unless required by applicable law or agreed to in writing, software
# distributed under the License is distributed on an "AS IS" BASIS,
# WITHOUT WARRANTIES OR CONDITIONS OF ANY KIND, either express or implied.
# See the License for the specific language governing permissions and
# limitations under the License.
"""
This module contains the CircuitGraph class which is used to generate a DAG (directed acyclic graph)
representation of a quantum circuit from an Operator queue.
"""
# pylint: disable=too-many-branches,too-many-arguments,too-many-instance-attributes
from numbers import Number
from collections import namedtuple

import numpy as np
import rustworkx as rx

from pennylane.resource import ResourcesOperation


def _by_idx(x):
    """Sorting key for Operators: queue index aka temporal order.

    Args:
        x (Operator): node in the circuit graph
    Returns:
        int: sorting key for the node
    """
    return x.queue_idx


def _is_observable(x):
    """Predicate for deciding if an Operator instance is an observable.

    .. note::
       Currently some :class:`Observable` instances are not observables in this sense,
       since they can be used as gates as well.

    Args:
        x (Operator): node in the circuit graph
    Returns:
        bool: True iff x is an observable
    """
    return getattr(x, "return_type", None) is not None


Layer = namedtuple("Layer", ["ops", "param_inds"])
"""Parametrized layer of the circuit.

Args:

    ops (list[Operator]): parametrized operators in the layer
    param_inds (list[int]): corresponding free parameter indices
"""
# TODO define what a layer is

LayerData = namedtuple("LayerData", ["pre_ops", "ops", "param_inds", "post_ops"])
"""Parametrized layer of the circuit.

Args:
    pre_ops (list[Operator]): operators that precede the layer
    ops (list[Operator]): parametrized operators in the layer
    param_inds (tuple[int]): corresponding free parameter indices
    post_ops (list[Operator]): operators that succeed the layer
"""


class CircuitGraph:
    """Represents a quantum circuit as a directed acyclic graph.

    In this representation the :class:`~.Operator` instances are the nodes of the graph,
    and each directed edge represent a subsystem (or a group of subsystems) on which the two
    Operators act subsequently. This representation can describe the causal relationships
    between arbitrary quantum channels and measurements, not just unitary gates.

    Args:
        ops (Iterable[.Operator]): quantum operators constituting the circuit, in temporal order
        obs (Iterable[.MeasurementProcess]): terminal measurements, in temporal order
        wires (.Wires): The addressable wire registers of the device that will be executing this graph
        par_info (list[dict]): Parameter information. For each index, the entry is a dictionary containing an operation
        and an index into that operation's parameters.
        trainable_params (set[int]): A set containing the indices of parameters that support
            differentiability. The indices provided match the order of appearence in the
            quantum circuit.
    """

    # pylint: disable=too-many-public-methods

    def __init__(self, ops, obs, wires, par_info=None, trainable_params=None):
        self._operations = ops
        self._observables = obs
        self.par_info = par_info
        self.trainable_params = trainable_params

        queue = ops + obs

        self._depth = None

        self._grid = {}
        """dict[int, list[Operator]]: dictionary representing the quantum circuit as a grid.
        Here, the key is the wire number, and the value is a list containing the operators on that wire.
        """

        self._indices = {}
        # Store indices for the nodes of the DAG here

        self.wires = wires
        """Wires: wires that are addressed in the operations.
        Required to translate between wires and indices of the wires on the device."""
        self.num_wires = len(wires)
        """int: number of wires the circuit contains"""
        for k, op in enumerate(queue):
<<<<<<< HEAD

            op.queue_idx = k  # store the queue index in the Operator

            for w in self.wires if len(op.wires) == 0 else op.wires:
=======
            # meas_wires = wires or None  # cannot use empty wire list in MeasurementProcess
            op.queue_idx = k  # store the queue index in the Operator

            for w in wires if len(op.wires) == 0 else op.wires:
>>>>>>> 288bf1ea
                # get the index of the wire on the device
                wire = wires.index(w)
                # add op to the grid, to the end of wire w
                self._grid.setdefault(wire, []).append(op)

        # TODO: State preparations demolish the incoming state entirely, and therefore should have no incoming edges.

        self._graph = rx.PyDiGraph(
            multigraph=False
        )  #: rx.PyDiGraph: DAG representation of the quantum circuit

        # Iterate over each (populated) wire in the grid
        for wire in self._grid.values():
            # Add the first operator on the wire to the graph
            # This operator does not depend on any others

            # Check if wire[0] in self._grid.values()
            # is already added to the graph; this
            # condition avoids adding new nodes with
            # the same value but different indexes
            if all(wire[0] is not op for op in self._graph.nodes()):
                _ind = self._graph.add_node(wire[0])
                self._indices.setdefault(id(wire[0]), _ind)

            for i in range(1, len(wire)):
                # For subsequent operators on the wire:
                if all(wire[i] is not op for op in self._graph.nodes()):
                    # Add them to the graph if they are not already
                    # in the graph (multi-qubit operators might already have been placed)
                    _ind = self._graph.add_node(wire[i])
                    self._indices.setdefault(id(wire[i]), _ind)

                # Create an edge between this and the previous operator
                # There isn't any default value for the edge-data in
                # rx.PyDiGraph.add_edge(); this is set to an empty string
                self._graph.add_edge(self._indices[id(wire[i - 1])], self._indices[id(wire[i])], "")

        # For computing depth; want only a graph with the operations, not
        # including the observables
        self._operation_graph = None

        # Required to keep track if we need to handle multiple returned
        # observables per wire
        self._max_simultaneous_measurements = None

    def print_contents(self):
        """Prints the contents of the quantum circuit."""

        print("Operations")
        print("==========")
        for op in self.operations:
            print(repr(op))

        print("\nObservables")
        print("===========")
        for op in self.observables:
            print(repr(op))

    def serialize(self):
        """Serialize the quantum circuit graph based on the operations and
        observables in the circuit graph and the index of the variables
        used by them.

        The string that is produced can be later hashed to assign a unique value to the circuit graph.

        Returns:
            string: serialized quantum circuit graph
        """
        serialization_string = ""
        delimiter = "!"

        for op in self.operations_in_order:
            serialization_string += op.name

            for param in op.data:
                serialization_string += delimiter
                serialization_string += str(param)
                serialization_string += delimiter

            serialization_string += str(op.wires.tolist())

        # Adding a distinct separating string that could not occur by any combination of the
        # name of the operation and wires
        serialization_string += "|||"

        for obs in self.observables_in_order:
            serialization_string += str(obs.return_type)
            serialization_string += delimiter
            serialization_string += str(obs.name)
            for param in obs.data:
                serialization_string += delimiter
                serialization_string += str(param)
                serialization_string += delimiter

            serialization_string += str(obs.wires.tolist())
        return serialization_string

    @property
    def hash(self):
        """Creating a hash for the circuit graph based on the string generated by serialize.

        Returns:
            int: the hash of the serialized quantum circuit graph
        """
        return hash(self.serialize())

    @property
    def observables_in_order(self):
        """Observables in the circuit, in a fixed topological order.

        The topological order used by this method is guaranteed to be the same
        as the order in which the measured observables are returned by the quantum function.
        Currently the topological order is determined by the queue index.

        Returns:
            list[Observable]: observables
        """
        nodes = [node for node in self._graph.nodes() if _is_observable(node)]
        return sorted(nodes, key=_by_idx)

    @property
    def observables(self):
        """Observables in the circuit."""
        return self._observables

    @property
    def operations_in_order(self):
        """Operations in the circuit, in a fixed topological order.

        Currently the topological order is determined by the queue index.

        The complement of :meth:`QNode.observables`. Together they return every :class:`Operator`
        instance in the circuit.

        Returns:
            list[Operation]: operations
        """
        nodes = [node for node in self._graph.nodes() if not _is_observable(node)]
        return sorted(nodes, key=_by_idx)

    @property
    def operations(self):
        """Operations in the circuit."""
        return self._operations

    @property
    def graph(self):
        """The graph representation of the quantum circuit.

        The graph has nodes representing :class:`.Operator` instances,
        and directed edges pointing from nodes to their immediate dependents/successors.

        Returns:
            rustworkx.PyDiGraph: the directed acyclic graph representing the quantum circuit
        """
        return self._graph

    def wire_indices(self, wire):
        """Operator indices on the given wire.

        Args:
            wire (int): wire to examine

        Returns:
            list[int]: indices of operators on the wire, in temporal order
        """
        return [op.queue_idx for op in self._grid[wire]]

    def ancestors(self, ops):
        """Ancestors of a given set of operators.

        Args:
            ops (Iterable[Operator]): set of operators in the circuit

        Returns:
            list[Operator]: ancestors of the given operators
        """
        # rx.ancestors() returns node indices instead of node-values
        all_indices = set().union(*(rx.ancestors(self._graph, self._indices[id(o)]) for o in ops))
        double_op_indices = set(self._indices[id(o)] for o in ops)
        ancestor_indices = all_indices - double_op_indices

        return list(self._graph.get_node_data(n) for n in ancestor_indices)

    def descendants(self, ops):
        """Descendants of a given set of operators.

        Args:
            ops (Iterable[Operator]): set of operators in the circuit

        Returns:
            list[Operator]: descendants of the given operators
        """
        # rx.descendants() returns node indices instead of node-values
        all_indices = set().union(*(rx.descendants(self._graph, self._indices[id(o)]) for o in ops))
        double_op_indices = set(self._indices[id(o)] for o in ops)
        ancestor_indices = all_indices - double_op_indices

        return list(self._graph.get_node_data(n) for n in ancestor_indices)

    def _in_topological_order(self, ops):
        """Sorts a set of operators in the circuit in a topological order.

        Args:
            ops (Iterable[Operator]): set of operators in the circuit

        Returns:
            Iterable[Operator]: same set of operators, topologically ordered
        """
        G = self._graph.subgraph(list(self._indices[id(o)] for o in ops))
        indexes = rx.topological_sort(G)
        return list(G[x] for x in indexes)

    def ancestors_in_order(self, ops):
        """Operator ancestors in a topological order.

        Currently the topological order is determined by the queue index.

        Args:
            ops (Iterable[Operator]): set of operators in the circuit

        Returns:
            list[Operator]: ancestors of the given operators, topologically ordered
        """
        return sorted(self.ancestors(ops), key=_by_idx)  # an abitrary topological order

    def descendants_in_order(self, ops):
        """Operator descendants in a topological order.

        Currently the topological order is determined by the queue index.

        Args:
            ops (Iterable[Operator]): set of operators in the circuit

        Returns:
            list[Operator]: descendants of the given operators, topologically ordered
        """
        return sorted(self.descendants(ops), key=_by_idx)

    def nodes_between(self, a, b):
        r"""Nodes on all the directed paths between the two given nodes.

        Returns the set of all nodes ``s`` that fulfill :math:`a \le s \le b`.
        There is a directed path from ``a`` via ``s`` to ``b`` iff the set is nonempty.
        The endpoints belong to the path.

        Args:
            a (Operator): initial node
            b (Operator): final node

        Returns:
            list[Operator]: nodes on all the directed paths between a and b
        """
        A = self.descendants([a])
        A.append(a)
        B = self.ancestors([b])
        B.append(b)

        return [B.pop(i) for op1 in A for i, op2 in enumerate(B) if op1 is op2]

    @property
    def parametrized_layers(self):
        """Identify the parametrized layer structure of the circuit.

        Returns:
            list[Layer]: layers of the circuit
        """
        # FIXME maybe layering should be greedier, for example [a0 b0 c1 d1] should layer as [a0
        # c1], [b0, d1] and not [a0], [b0 c1], [d1] keep track of the current layer
        current = Layer([], [])
        layers = [current]

        for idx, info in enumerate(self.par_info):
            if idx in self.trainable_params:
                op = info["op"]

                # get all predecessor ops of the op
                sub = self.ancestors((op,))

                # check if any of the dependents are in the
                # currently assembled layer
                if any(o1 is o2 for o1 in current.ops for o2 in sub):
                    # operator depends on current layer, start a new layer
                    current = Layer([], [])
                    layers.append(current)

                # store the parameters and ops indices for the layer
                current.ops.append(op)
                current.param_inds.append(idx)

        return layers

    def iterate_parametrized_layers(self):
        """Parametrized layers of the circuit.

        Returns:
            Iterable[LayerData]: layers with extra metadata
        """
        # iterate through each layer
        for ops, param_inds in self.parametrized_layers:
            pre_queue = self.ancestors_in_order(ops)
            post_queue = self.descendants_in_order(ops)
            yield LayerData(pre_queue, ops, tuple(param_inds), post_queue)

    def update_node(self, old, new):
        """Replaces the given circuit graph node with a new one.

        Args:
            old (Operator): node to replace
            new (Operator): replacement

        Raises:
            ValueError: if the new :class:`~.Operator` does not act on the same wires as the old one
        """
        # NOTE Does not alter the graph edges in any way. variable_deps is not changed, _grid is not changed. Dangerous!
        if new.wires != old.wires:
            raise ValueError("The new Operator must act on the same wires as the old one.")

        new.queue_idx = old.queue_idx
        self._graph[self._indices[id(old)]] = new
        index = self._indices.pop(id(old))
        self._indices[id(new)] = index

        self._operations = self.operations_in_order
        self._observables = self.observables_in_order

    def get_depth(self):
        """Depth of the quantum circuit (longest path in the DAG)."""
        # If there are no operations in the circuit, the depth is 0
        if not self.operations:
            self._depth = 0

        # If there are operations but depth is uncomputed, compute the truncated graph
        # with only the operations, and return the longest path + 1 (since the path is
        # expressed in terms of edges, and we want it in terms of nodes).
        if self._depth is None and self.operations:
            if self._operation_graph is None:
                self._operation_graph = self._graph.subgraph(
                    list(self._indices[id(node)] for node in self.operations)
                )
                self._extend_graph(self._operation_graph)
                self._depth = (
                    rx.dag_longest_path_length(
                        self._operation_graph, weight_fn=lambda _, __, w: self._weight_func(w)
                    )
                    + 1
                )
        return self._depth

    @staticmethod
    def _weight_func(weight):
        """If weight is a number, use it!"""
        if isinstance(weight, Number):
            return weight
        return 1

    def _extend_graph(self, graph: rx.PyDiGraph) -> rx.PyDiGraph:
        """Extend graph to account for custom depth operations"""
        custom_depth_node_dict = {}
        for op in self.operations:
            if isinstance(op, ResourcesOperation) and (d := op.resources().depth) > 1:
                custom_depth_node_dict[graph.nodes().index(op)] = d

        def _link_graph(target_index, sub_graph, node_index):
            """Link incoming and outgoing edges for the initial node to the sub-graph"""
            if target_index == node_index:
                return sub_graph.nodes().index(f"{node_index}.0")
            return sub_graph.nodes().index(f"{node_index}.1")

        for node_index, depth in custom_depth_node_dict.items():
            # Construct sub_graph:
            sub_graph = rx.PyDiGraph()
            source_node, target_node = (f"{node_index}.0", f"{node_index}.1")

            sub_graph.add_node(source_node)
            sub_graph.add_node(target_node)

            sub_graph.add_edge(
                sub_graph.nodes().index(source_node),
                sub_graph.nodes().index(target_node),
                depth - 1,  # set edge weight as depth - 1
            )

            graph.substitute_node_with_subgraph(
                node_index,
                sub_graph,
                lambda _, t, __: _link_graph(
                    t, sub_graph, node_index  # pylint: disable=cell-var-from-loop
                ),
            )

    def has_path(self, a, b):
        """Checks if a path exists between the two given nodes.

        Args:
            a (Operator): initial node
            b (Operator): final node

        Returns:
            bool: returns ``True`` if a path exists
        """
        if a is b:
            return True

        return (
            len(
                rx.digraph_dijkstra_shortest_paths(
                    self._graph,
                    self._indices[id(a)],
                    self._indices[id(b)],
                    weight_fn=None,
                    default_weight=1.0,
                    as_undirected=False,
                )
            )
            != 0
        )

    @property
    def max_simultaneous_measurements(self):
        """Returns the maximum number of measurements on any wire in the circuit graph.

        This method counts the number of measurements for each wire and returns
        the maximum.

        **Examples**


        >>> dev = qml.device('default.qubit', wires=3)
        >>> def circuit_measure_max_once():
        ...     return qml.expval(qml.PauliX(wires=0))
        >>> qnode = qml.QNode(circuit_measure_max_once, dev)
        >>> qnode()
        >>> qnode.qtape.graph.max_simultaneous_measurements
        1
        >>> def circuit_measure_max_twice():
        ...     return qml.expval(qml.PauliX(wires=0)), qml.probs(wires=0)
        >>> qnode = qml.QNode(circuit_measure_max_twice, dev)
        >>> qnode()
        >>> qnode.qtape.graph.max_simultaneous_measurements
        2

        Returns:
            int: the maximum number of measurements
        """
        if self._max_simultaneous_measurements is None:
            all_wires = []

            for obs in self.observables:
                all_wires.extend(obs.wires.tolist())

            a = np.array(all_wires)
            _, counts = np.unique(a, return_counts=True)
            self._max_simultaneous_measurements = (
                counts.max() if counts.size != 0 else 1
            )  # qml.state() will result in an empty array
        return self._max_simultaneous_measurements<|MERGE_RESOLUTION|>--- conflicted
+++ resolved
@@ -117,17 +117,10 @@
         self.num_wires = len(wires)
         """int: number of wires the circuit contains"""
         for k, op in enumerate(queue):
-<<<<<<< HEAD
-
-            op.queue_idx = k  # store the queue index in the Operator
-
-            for w in self.wires if len(op.wires) == 0 else op.wires:
-=======
             # meas_wires = wires or None  # cannot use empty wire list in MeasurementProcess
             op.queue_idx = k  # store the queue index in the Operator
 
             for w in wires if len(op.wires) == 0 else op.wires:
->>>>>>> 288bf1ea
                 # get the index of the wire on the device
                 wire = wires.index(w)
                 # add op to the grid, to the end of wire w
