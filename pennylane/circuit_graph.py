# Copyright 2018-2021 Xanadu Quantum Technologies Inc.

# Licensed under the Apache License, Version 2.0 (the "License");
# you may not use this file except in compliance with the License.
# You may obtain a copy of the License at

#     http://www.apache.org/licenses/LICENSE-2.0

# Unless required by applicable law or agreed to in writing, software
# distributed under the License is distributed on an "AS IS" BASIS,
# WITHOUT WARRANTIES OR CONDITIONS OF ANY KIND, either express or implied.
# See the License for the specific language governing permissions and
# limitations under the License.
"""
This module contains the CircuitGraph class which is used to generate a DAG (directed acyclic graph)
representation of a quantum circuit from an Operator queue.
"""
# pylint: disable=too-many-branches,too-many-arguments,too-many-instance-attributes
from collections import namedtuple

import numpy as np
import retworkx as rx

import pennylane as qml
from pennylane.measurements import _Sample, _State
from pennylane.wires import Wires


def _by_idx(x):
    """Sorting key for Operators: queue index aka temporal order.

    Args:
        x (Operator): node in the circuit graph
    Returns:
        int: sorting key for the node
    """
    return x.queue_idx


def _is_observable(x):
    """Predicate for deciding if an Operator instance is an observable.

    .. note::
       Currently some :class:`Observable` instances are not observables in this sense,
       since they can be used as gates as well.

    Args:
        x (Operator): node in the circuit graph
    Returns:
        bool: True iff x is an observable
    """
    return getattr(x, "return_type", None) is not None


Layer = namedtuple("Layer", ["ops", "param_inds"])
"""Parametrized layer of the circuit.

Args:

    ops (list[Operator]): parametrized operators in the layer
    param_inds (list[int]): corresponding free parameter indices
"""
# TODO define what a layer is

LayerData = namedtuple("LayerData", ["pre_ops", "ops", "param_inds", "post_ops"])
"""Parametrized layer of the circuit.

Args:
    pre_ops (list[Operator]): operators that precede the layer
    ops (list[Operator]): parametrized operators in the layer
    param_inds (tuple[int]): corresponding free parameter indices
    post_ops (list[Operator]): operators that succeed the layer
"""


class CircuitGraph:
    """Represents a quantum circuit as a directed acyclic graph.

    In this representation the :class:`~.Operator` instances are the nodes of the graph,
    and each directed edge represent a subsystem (or a group of subsystems) on which the two
    Operators act subsequently. This representation can describe the causal relationships
    between arbitrary quantum channels and measurements, not just unitary gates.

    Args:
        ops (Iterable[.Operator]): quantum operators constituting the circuit, in temporal order
        obs (Iterable[.MeasurementProcess]): terminal measurements, in temporal order
        wires (.Wires): The addressable wire registers of the device that will be executing this graph
        par_info (list[dict]): Parameter information. For each index, the entry is a dictionary containing an operation
        and an index into that operation's parameters.
        trainable_params (set[int]): A set containing the indices of parameters that support
            differentiability. The indices provided match the order of appearence in the
            quantum circuit.
    """

    # pylint: disable=too-many-public-methods

    def __init__(self, ops, obs, wires, par_info=None, trainable_params=None):
        self._operations = ops
        self._observables = obs
        self.par_info = par_info
        self.trainable_params = trainable_params

        queue = ops + obs

        self._depth = None

        self._grid = {}
        """dict[int, list[Operator]]: dictionary representing the quantum circuit as a grid.
        Here, the key is the wire number, and the value is a list containing the operators on that wire.
        """
        self.wires = wires
        """Wires: wires that are addressed in the operations.
        Required to translate between wires and indices of the wires on the device."""
        self.num_wires = len(wires)
        """int: number of wires the circuit contains"""
        for k, op in enumerate(queue):
<<<<<<< HEAD
            if isinstance(op, _State):
                # State measurements contain no wires by default, but wires are
                # required for the circuit drawer, so we recreate the state
                # measurement with all wires
                op = _State(wires=wires)

            elif isinstance(op, _Sample) and op.wires == Wires([]):
                # Sampling without specifying wires is treated as sampling all wires
                op = qml.sample(wires=wires)
=======
            op.queue_idx = k  # store the queue index in the Operator
            meas_wires = wires or None  # cannot use empty wire list in MeasurementProcess
            if hasattr(op, "return_type"):
                if op.return_type is State:
                    # State measurements contain no wires by default, but wires are
                    # required for the circuit drawer, so we recreate the state
                    # measurement with all wires
                    op = _State(wires=meas_wires)

                elif op.return_type is Sample and op.wires == Wires([]):
                    # Sampling without specifying wires is treated as sampling all wires
                    op = qml.sample(wires=meas_wires)
>>>>>>> ee2afce8

            op.queue_idx = k  # store the queue index in the Operator

            for w in op.wires:
                # get the index of the wire on the device
                wire = wires.index(w)
                # add op to the grid, to the end of wire w
                self._grid.setdefault(wire, []).append(op)

        # TODO: State preparations demolish the incoming state entirely, and therefore should have no incoming edges.

        self._graph = rx.PyDiGraph(
            multigraph=False
        )  #: rx.PyDiGraph: DAG representation of the quantum circuit

        # Iterate over each (populated) wire in the grid
        for wire in self._grid.values():
            # Add the first operator on the wire to the graph
            # This operator does not depend on any others

            # Check if wire[0] in self._grid.values()
            # is already added to the graph; this
            # condition avoids adding new nodes with
            # the same value but different indexes
            if wire[0] not in self._graph.nodes():
                self._graph.add_node(wire[0])

            for i in range(1, len(wire)):
                # For subsequent operators on the wire:
                if wire[i] not in self._graph.nodes():
                    # Add them to the graph if they are not already
                    # in the graph (multi-qubit operators might already have been placed)
                    self._graph.add_node(wire[i])

                # Create an edge between this and the previous operator
                # There isn't any default value for the edge-data in
                # rx.PyDiGraph.add_edge(); this is set to an empty string
                self._graph.add_edge(
                    self._graph.nodes().index(wire[i - 1]), self._graph.nodes().index(wire[i]), ""
                )

        # For computing depth; want only a graph with the operations, not
        # including the observables
        self._operation_graph = None

        # Required to keep track if we need to handle multiple returned
        # observables per wire
        self._max_simultaneous_measurements = None

    def print_contents(self):
        """Prints the contents of the quantum circuit."""

        print("Operations")
        print("==========")
        for op in self.operations:
            print(repr(op))

        print("\nObservables")
        print("===========")
        for op in self.observables:
            print(repr(op))

    def serialize(self):
        """Serialize the quantum circuit graph based on the operations and
        observables in the circuit graph and the index of the variables
        used by them.

        The string that is produced can be later hashed to assign a unique value to the circuit graph.

        Returns:
            string: serialized quantum circuit graph
        """
        serialization_string = ""
        delimiter = "!"

        for op in self.operations_in_order:
            serialization_string += op.name

            for param in op.data:
                serialization_string += delimiter
                serialization_string += str(param)
                serialization_string += delimiter

            serialization_string += str(op.wires.tolist())

        # Adding a distinct separating string that could not occur by any combination of the
        # name of the operation and wires
        serialization_string += "|||"

        for obs in self.observables_in_order:
            serialization_string += str(obs.return_type)
            serialization_string += delimiter
            serialization_string += str(obs.name)
            for param in obs.data:
                serialization_string += delimiter
                serialization_string += str(param)
                serialization_string += delimiter

            serialization_string += str(obs.wires.tolist())
        return serialization_string

    @property
    def hash(self):
        """Creating a hash for the circuit graph based on the string generated by serialize.

        Returns:
            int: the hash of the serialized quantum circuit graph
        """
        return hash(self.serialize())

    @property
    def observables_in_order(self):
        """Observables in the circuit, in a fixed topological order.

        The topological order used by this method is guaranteed to be the same
        as the order in which the measured observables are returned by the quantum function.
        Currently the topological order is determined by the queue index.

        Returns:
            list[Observable]: observables
        """
        nodes = [node for node in self._graph.nodes() if _is_observable(node)]
        return sorted(nodes, key=_by_idx)

    @property
    def observables(self):
        """Observables in the circuit."""
        return self._observables

    @property
    def operations_in_order(self):
        """Operations in the circuit, in a fixed topological order.

        Currently the topological order is determined by the queue index.

        The complement of :meth:`QNode.observables`. Together they return every :class:`Operator`
        instance in the circuit.

        Returns:
            list[Operation]: operations
        """
        nodes = [node for node in self._graph.nodes() if not _is_observable(node)]
        return sorted(nodes, key=_by_idx)

    @property
    def operations(self):
        """Operations in the circuit."""
        return self._operations

    @property
    def graph(self):
        """The graph representation of the quantum circuit.

        The graph has nodes representing :class:`.Operator` instances,
        and directed edges pointing from nodes to their immediate dependents/successors.

        Returns:
            retworkx.PyDiGraph: the directed acyclic graph representing the quantum circuit
        """
        return self._graph

    def wire_indices(self, wire):
        """Operator indices on the given wire.

        Args:
            wire (int): wire to examine

        Returns:
            list[int]: indices of operators on the wire, in temporal order
        """
        return [op.queue_idx for op in self._grid[wire]]

    def ancestors(self, ops):
        """Ancestors of a given set of operators.

        Args:
            ops (Iterable[Operator]): set of operators in the circuit

        Returns:
            set[Operator]: ancestors of the given operators
        """
        anc = set(
            self._graph.get_node_data(n)
            for n in set().union(
                # rx.ancestors() returns node indexes instead of node-values
                *(rx.ancestors(self._graph, self._graph.nodes().index(o)) for o in ops)
            )
        )
        return anc - set(ops)

    def descendants(self, ops):
        """Descendants of a given set of operators.

        Args:
            ops (Iterable[Operator]): set of operators in the circuit

        Returns:
            set[Operator]: descendants of the given operators
        """
        des = set(
            self._graph.get_node_data(n)
            for n in set().union(
                # rx.descendants() returns node indexes instead of node-values
                *(rx.descendants(self._graph, self._graph.nodes().index(o)) for o in ops)
            )
        )
        return des - set(ops)

    def _in_topological_order(self, ops):
        """Sorts a set of operators in the circuit in a topological order.

        Args:
            ops (Iterable[Operator]): set of operators in the circuit

        Returns:
            Iterable[Operator]: same set of operators, topologically ordered
        """
        G = self._graph.subgraph(list(self._graph.nodes().index(o) for o in ops))
        indexes = rx.topological_sort(G)
        return list(G[x] for x in indexes)

    def ancestors_in_order(self, ops):
        """Operator ancestors in a topological order.

        Currently the topological order is determined by the queue index.

        Args:
            ops (Iterable[Operator]): set of operators in the circuit

        Returns:
            list[Operator]: ancestors of the given operators, topologically ordered
        """
        return sorted(self.ancestors(ops), key=_by_idx)  # an abitrary topological order

    def descendants_in_order(self, ops):
        """Operator descendants in a topological order.

        Currently the topological order is determined by the queue index.

        Args:
            ops (Iterable[Operator]): set of operators in the circuit

        Returns:
            list[Operator]: descendants of the given operators, topologically ordered
        """
        return sorted(self.descendants(ops), key=_by_idx)

    def nodes_between(self, a, b):
        r"""Nodes on all the directed paths between the two given nodes.

        Returns the set of all nodes ``s`` that fulfill :math:`a \le s \le b`.
        There is a directed path from ``a`` via ``s`` to ``b`` iff the set is nonempty.
        The endpoints belong to the path.

        Args:
            a (Operator): initial node
            b (Operator): final node

        Returns:
            set[Operator]: nodes on all the directed paths between a and b
        """
        A = self.descendants([a])
        A.add(a)
        B = self.ancestors([b])
        B.add(b)
        return A & B

    def invisible_operations(self):
        """Operations that cannot affect the circuit output.

        An :class:`Operation` instance in a quantum circuit is *invisible* if is not an ancestor
        of an observable. Such an operation cannot affect the circuit output, and usually indicates
        there is something wrong with the circuit.

        Returns:
            set[Operator]: operations that cannot affect the output
        """
        visible = self.ancestors(self.observables)
        invisible = set(self.operations) - visible
        return invisible

    @property
    def parametrized_layers(self):
        """Identify the parametrized layer structure of the circuit.

        Returns:
            list[Layer]: layers of the circuit
        """
        # FIXME maybe layering should be greedier, for example [a0 b0 c1 d1] should layer as [a0
        # c1], [b0, d1] and not [a0], [b0 c1], [d1] keep track of the current layer
        current = Layer([], [])
        layers = [current]

        for idx, info in enumerate(self.par_info):
            if idx in self.trainable_params:
                op = info["op"]

                # get all predecessor ops of the op
                sub = self.ancestors((op,))

                # check if any of the dependents are in the
                # currently assembled layer
                if set(current.ops) & sub:
                    # operator depends on current layer, start a new layer
                    current = Layer([], [])
                    layers.append(current)

                # store the parameters and ops indices for the layer
                current.ops.append(op)
                current.param_inds.append(idx)

        return layers

    def iterate_parametrized_layers(self):
        """Parametrized layers of the circuit.

        Returns:
            Iterable[LayerData]: layers with extra metadata
        """
        # iterate through each layer
        for ops, param_inds in self.parametrized_layers:
            pre_queue = self.ancestors_in_order(ops)
            post_queue = self.descendants_in_order(ops)
            yield LayerData(pre_queue, ops, tuple(param_inds), post_queue)

    def update_node(self, old, new):
        """Replaces the given circuit graph node with a new one.

        Args:
            old (Operator): node to replace
            new (Operator): replacement

        Raises:
            ValueError: if the new :class:`~.Operator` does not act on the same wires as the old one
        """
        # NOTE Does not alter the graph edges in any way. variable_deps is not changed, _grid is not changed. Dangerous!
        if new.wires != old.wires:
            raise ValueError("The new Operator must act on the same wires as the old one.")

        new.queue_idx = old.queue_idx
        self._graph[self._graph.nodes().index(old)] = new

        self._operations = self.operations_in_order
        self._observables = self.observables_in_order

    def get_depth(self):
        """Depth of the quantum circuit (longest path in the DAG)."""
        # If there are no operations in the circuit, the depth is 0
        if not self.operations:
            self._depth = 0

        # If there are operations but depth is uncomputed, compute the truncated graph
        # with only the operations, and return the longest path + 1 (since the path is
        # expressed in terms of edges, and we want it in terms of nodes).
        if self._depth is None and self.operations:
            if self._operation_graph is None:
                self._operation_graph = self._graph.subgraph(
                    list(self._graph.nodes().index(node) for node in self.operations)
                )
                self._depth = rx.dag_longest_path_length(self._operation_graph) + 1
        return self._depth

    def has_path(self, a, b):
        """Checks if a path exists between the two given nodes.

        Args:
            a (Operator): initial node
            b (Operator): final node

        Returns:
            bool: returns ``True`` if a path exists
        """
        if a == b:
            return True

        return (
            len(
                rx.digraph_dijkstra_shortest_paths(
                    self._graph,
                    self._graph.nodes().index(a),
                    self._graph.nodes().index(b),
                    weight_fn=None,
                    default_weight=1.0,
                    as_undirected=False,
                )
            )
            != 0
        )

    @property
    def max_simultaneous_measurements(self):
        """Returns the maximum number of measurements on any wire in the circuit graph.

        This method counts the number of measurements for each wire and returns
        the maximum.

        **Examples**


        >>> dev = qml.device('default.qubit', wires=3)
        >>> def circuit_measure_max_once():
        ...     return qml.expval(qml.PauliX(wires=0))
        >>> qnode = qml.QNode(circuit_measure_max_once, dev)
        >>> qnode()
        >>> qnode.qtape.graph.max_simultaneous_measurements
        1
        >>> def circuit_measure_max_twice():
        ...     return qml.expval(qml.PauliX(wires=0)), qml.probs(wires=0)
        >>> qnode = qml.QNode(circuit_measure_max_twice, dev)
        >>> qnode()
        >>> qnode.qtape.graph.max_simultaneous_measurements
        2

        Returns:
            int: the maximum number of measurements
        """
        if self._max_simultaneous_measurements is None:
            all_wires = []

            for obs in self.observables:
                all_wires.extend(obs.wires.tolist())

            a = np.array(all_wires)
            _, counts = np.unique(a, return_counts=True)
            self._max_simultaneous_measurements = (
                counts.max() if counts.size != 0 else 1
            )  # qml.state() will result in an empty array
        return self._max_simultaneous_measurements<|MERGE_RESOLUTION|>--- conflicted
+++ resolved
@@ -114,30 +114,16 @@
         self.num_wires = len(wires)
         """int: number of wires the circuit contains"""
         for k, op in enumerate(queue):
-<<<<<<< HEAD
+            meas_wires = wires or None  # cannot use empty wire list in MeasurementProcess
             if isinstance(op, _State):
                 # State measurements contain no wires by default, but wires are
                 # required for the circuit drawer, so we recreate the state
                 # measurement with all wires
-                op = _State(wires=wires)
+                op = _State(wires=meas_wires)
 
             elif isinstance(op, _Sample) and op.wires == Wires([]):
                 # Sampling without specifying wires is treated as sampling all wires
-                op = qml.sample(wires=wires)
-=======
-            op.queue_idx = k  # store the queue index in the Operator
-            meas_wires = wires or None  # cannot use empty wire list in MeasurementProcess
-            if hasattr(op, "return_type"):
-                if op.return_type is State:
-                    # State measurements contain no wires by default, but wires are
-                    # required for the circuit drawer, so we recreate the state
-                    # measurement with all wires
-                    op = _State(wires=meas_wires)
-
-                elif op.return_type is Sample and op.wires == Wires([]):
-                    # Sampling without specifying wires is treated as sampling all wires
-                    op = qml.sample(wires=meas_wires)
->>>>>>> ee2afce8
+                op = qml.sample(wires=meas_wires)
 
             op.queue_idx = k  # store the queue index in the Operator
 
