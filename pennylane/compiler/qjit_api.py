--- conflicted
+++ resolved
@@ -13,11 +13,7 @@
 # limitations under the License.
 """QJIT compatible quantum and compilation operations API"""
 
-<<<<<<< HEAD
-from .compiler import AvailableCompilers, available, active
-=======
-from .compiler import CompileError, AvailableCompilers, available
->>>>>>> 9c593fec
+from .compiler import CompileError, AvailableCompilers, available, active_compiler
 
 
 def qjit(fn=None, *args, compiler="catalyst", **kwargs):  # pylint:disable=keyword-arg-before-vararg
@@ -67,16 +63,11 @@
             considered to be used by advanced users for low-level debugging purposes.
 
     Returns:
-<<<<<<< HEAD
-        catalyst.QJIT: a class that, when executed, just-in-time compiles and executes the decorated
-        function
-=======
         catalyst.QJIT: a class that, when executed, just-in-time compiles and executes the
         decorated function
->>>>>>> 9c593fec
 
     Raises:
-        RuntimeError: if the compiler is not installed
+        CompileError: if the compiler is not installed
         FileExistsError: Unable to create temporary directory
         PermissionError: Problems creating temporary directory
         OSError: Problems while creating folder for intermediate files
@@ -166,7 +157,7 @@
         Callable: A wrapper around the while-loop function.
 
     Raises:
-        RuntimeError: if the compiler is not installed
+        CompileError: if the compiler is not installed
 
     **Example**
 
@@ -193,12 +184,12 @@
     [array(-0.02919952), array(2.56)]
     """
 
-    if active("catalyst"):
+    if active_jit := active_compiler():
         compilers = AvailableCompilers.names_entrypoints
-        ops_loader = compilers["catalyst"]["ops"].load()
+        ops_loader = compilers[active_jit]["ops"].load()
         return ops_loader.while_loop(*args, **kwargs)
 
-    raise RuntimeError("There is no active compiler package.")
+    raise CompileError("There is no active compiler package.")
 
 
 def for_loop(*args, **kwargs):
@@ -253,7 +244,7 @@
         returned from the function.
 
     Raises:
-        RuntimeError: if the compiler is not installed
+        CompileError: if the compiler is not installed
 
     **Example**
 
@@ -282,9 +273,9 @@
     [array(0.97926626), array(0.55395718)]
     """
 
-    if active("catalyst"):
+    if active_jit := active_compiler():
         compilers = AvailableCompilers.names_entrypoints
-        ops_loader = compilers["catalyst"]["ops"].load()
+        ops_loader = compilers[active_jit]["ops"].load()
         return ops_loader.for_loop(*args, **kwargs)
 
-    raise RuntimeError("There is no active compiler package.")+    raise CompileError("There is no active compiler package.")