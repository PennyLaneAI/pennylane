# Copyright 2023 Xanadu Quantum Technologies Inc.

# Licensed under the Apache License, Version 2.0 (the "License");
# you may not use this file except in compliance with the License.
# You may obtain a copy of the License at

#     http://www.apache.org/licenses/LICENSE-2.0

# Unless required by applicable law or agreed to in writing, software
# distributed under the License is distributed on an "AS IS" BASIS,
# WITHOUT WARRANTIES OR CONDITIONS OF ANY KIND, either express or implied.
# See the License for the specific language governing permissions and
# limitations under the License.
r"""
.. currentmodule:: pennylane

This module provides support for hybrid quantum-classical compilation.
Through the use of the :func:`~.qjit` decorator, entire workflows
can be just-in-time (JIT) compiled --- including both quantum and
classical processing --- down to a machine binary on first
function execution. Subsequent calls to the compiled function will execute
the previously-compiled binary, resulting in significant
performance improvements.

Currently, PennyLane supports the
`Catalyst <https://github.com/pennylaneai/catalyst>`__ hybrid compiler
with the :func:`~.qjit` decorator. A significant benefit of Catalyst
is the ability to preserve complex control flow around quantum
operations — such as if statements and for loops, and including measurement
feedback — during compilation, while continuing to support end-to-end
autodifferentiation.

.. note::

    `Catalyst <https://github.com/pennylaneai/catalyst>`__ currently only
    supports the JAX interface of PennyLane.

Overview
--------

The main entry point to hybrid compilation in PennyLane
is via the :func:`~.qjit` decorator that can be mixed with
other compiler-specific decorators and functions:

.. autosummary::
    :toctree: api

    ~qjit
    ~for_loop
    ~while_loop

In addition, several developer functions are available to probe
available hybrid compilers.

.. autosummary::
    :toctree: api

    ~compiler.available_compilers
    ~compiler.available
    ~compiler.active_compiler
    ~compiler.active

Presented below is the list of :func:`~.qjit` compatible
PennyLane primitives.

.. autosummary::
    :toctree: api

<<<<<<< HEAD
    ~cond
=======
    ~adjoint
    ~ctrl
>>>>>>> 526a8fce
    ~grad
    ~jacobian
    ~jvp
    ~vjp

Compiler
--------

The compiler module provides the infrastructure to integrate external
hybrid quantum-classical compilers with PennyLane, but does not provide
a built-in compiler.

Currently, only the `Catalyst <https://github.com/pennylaneai/catalyst>`__
hybrid compiler is supported with PennyLane, however there are plans
to incorporate additional compilers in the near future.

.. note::

    To install Catalyst, simply run the following ``pip`` command:

    .. code-block:: console

      pip install pennylane-catalyst

    See the :doc:`installation <catalyst:dev/installation>`
    guide for more information and supported platforms.

Basic usage
-----------

.. note::

    Catalyst supports compiling QNodes that use ``lightning.qubit``,
    ``lightning.kokkos``, ``braket.local.qubit``, and ``braket.aws.qubit``
    devices. It does not support ``default.qubit``.

    See the :doc:`Catalyst documentation <catalyst:index>` for more details on supported
    devices, operations, and measurements.

When using just-in-time (JIT) compilation, the compilation is triggered at the call site the
first time the quantum function is executed. For example, ``circuit`` is
compiled in the first call.

.. code-block:: python

    dev = qml.device("lightning.qubit", wires=2)

    @qml.qjit
    @qml.qnode(dev)
    def circuit(theta):
        qml.Hadamard(wires=0)
        qml.RX(theta, wires=1)
        qml.CNOT(wires=[0,1])
        return qml.expval(qml.PauliZ(wires=1))

>>> circuit(0.5)  # the first call, compilation occurs here
array(0.)
>>> circuit(0.5)  # the precompiled quantum function is called
array(0.)

Alternatively, if argument type hints are provided, compilation
can occur 'ahead of time' when the function is decorated.

.. code-block:: python

    from jax.core import ShapedArray

    @qml.qjit  # compilation happens at definition
    @qml.qnode(dev)
    def circuit(x: complex, z: ShapedArray(shape=(3,), dtype=jnp.float64)):
        theta = jnp.abs(x)
        qml.RY(theta, wires=0)
        qml.Rot(z[0], z[1], z[2], wires=0)
        return qml.state()

>>> circuit(0.2j, jnp.array([0.3, 0.6, 0.9]))  # calls precompiled function
array([0.75634905-0.52801002j, 0. +0.j,
    0.35962678+0.14074839j, 0. +0.j])

The Catalyst compiler also supports capturing imperative Python control flow
in compiled programs, resulting in control flow being interpreted at runtime
rather than in Python at compile time. You can enable this feature via the
``autograph=True`` keyword argument.

.. code-block:: python

    @qml.qjit(autograph=True)
    @qml.qnode(dev)
    def circuit(x: int):

        if x < 5:
            qml.Hadamard(wires=0)
        else:
            qml.T(wires=0)

        return qml.expval(qml.PauliZ(0))

>>> circuit(3)
array(0.)
>>> circuit(5)
array(1.)

Note that AutoGraph results in additional
restrictions, in particular whenever global state is involved. Please refer to the
:doc:`AutoGraph guide <catalyst:dev/autograph>`
for a complete discussion of the supported and unsupported use-cases.

For more details on using the :func:`~.qjit` decorator and Catalyst
with PennyLane, please refer to the Catalyst
:doc:`quickstart guide <catalyst:dev/quick_start>`,
as well as the :doc:`sharp bits and debugging tips <catalyst:dev/sharp_bits>`
page for an overview of the differences between Catalyst and PennyLane, and
how to best structure your workflows to improve performance when
using Catalyst.

Adding a compiler
-----------------

.. warning::

    The PennyLane compiler API is experimental and subject to change.

To register any compiler packages, an experimental interface is available.
This interface exposes the ``entry_points``
metadata under the designated group name ``pennylane.compilers``, including the
following entry points:

- ``context``: Path to the compilation evaluation context manager.
  This context manager should have the method ``context.is_tracing()``,
  which returns ``True`` if called within a program that is being traced
  or captured.

- ``ops``: Path to the compiler operations module. This operations module
  may contain compiler specific versions of PennyLane operations,
  for example :func:`~.cond`, :func:`~.measure`, and :func:`~.adjoint`.
  Within a JIT context, PennyLane operations may dispatch to these functions.

- ``qjit``: Path to the JIT decorator provided by the compiler.
  This decorator should have the signature ``qjit(fn, *args, **kwargs)``,
  where ``fn`` is the function to be compiled.

In order to support applying the ``qjit`` decorator with and without arguments,

.. code-block:: python

    @qml.qjit
    def function(x, y):
        ...

    @qml.qjit(verbose=True, additional_args, ...)
    def function(x, y):
        ...

You should ensure that the ``qjit`` decorator itself returns a decorator
if no function is provided:

.. code-block:: python

    def qjit(fn=None, **kwargs):
        if fn is not None:
            return compile_fn(fn, **kwargs)

        def wrapper_fn(fn):
            return compile_fn(fn, **kwargs)

        return wrapper_fn

"""

from .compiler import available_compilers, available, active_compiler, active

from .qjit_api import qjit, while_loop, for_loop<|MERGE_RESOLUTION|>--- conflicted
+++ resolved
@@ -48,6 +48,8 @@
     ~qjit
     ~for_loop
     ~while_loop
+    ~jvp
+    ~vjp
 
 In addition, several developer functions are available to probe
 available hybrid compilers.
@@ -66,16 +68,11 @@
 .. autosummary::
     :toctree: api
 
-<<<<<<< HEAD
+    ~adjoint
     ~cond
-=======
-    ~adjoint
     ~ctrl
->>>>>>> 526a8fce
     ~grad
     ~jacobian
-    ~jvp
-    ~vjp
 
 Compiler
 --------
