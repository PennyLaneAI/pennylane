--- conflicted
+++ resolved
@@ -19,12 +19,8 @@
 can be just-in-time (JIT) compiled --- including both quantum and
 classical processing --- down to a machine binary on first
 function execution. Subsequent calls to the compiled function will execute
-<<<<<<< HEAD
-previously compiled binary, resulting in significant performance improvements.
-=======
 the previously compiled binary, resulting in significant
 performance improvements.
->>>>>>> 9c593fec
 
 Currently, PennyLane supports the
 `Catalyst <https://github.com/pennylaneai/catalyst>`__ hybrid compiler
