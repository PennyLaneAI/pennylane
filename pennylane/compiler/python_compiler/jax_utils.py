--- conflicted
+++ resolved
@@ -33,11 +33,7 @@
 from xdsl.parser import Parser as xParser
 from xdsl.traits import SymbolTable as xSymbolTable
 
-<<<<<<< HEAD
-from .dialects import MBQC, QEC, Catalyst, Quantum, StableHLO
-=======
 from .dialects import MBQC, QEC, Catalyst, Quantum, StableHLO, Transform
->>>>>>> 3dbec0c2
 
 JaxJittedFunction: TypeAlias = _jax.PjitFunction  # pylint: disable=c-extension-no-member
 
