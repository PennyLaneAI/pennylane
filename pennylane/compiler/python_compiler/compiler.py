--- conflicted
+++ resolved
@@ -24,11 +24,7 @@
 from xdsl.passes import PipelinePass
 from xdsl.printer import Printer
 
-<<<<<<< HEAD
-from .dialects import Catalyst, Quantum
-=======
 from .jax_utils import QuantumParser
->>>>>>> 16f73dab
 from .transforms.api import ApplyTransformSequence
 
 
@@ -47,25 +43,9 @@
         gentxtmod: str = jmod.operation.get_asm(
             binary=False, print_generic_op_form=True, assume_verified=True
         )
-<<<<<<< HEAD
-
-        ctx = xdslContext(allow_unregistered=True)
-        ctx.load_dialect(arith.Arith)
-        ctx.load_dialect(builtin.Builtin)
-        ctx.load_dialect(func.Func)
-        ctx.load_dialect(scf.Scf)
-        ctx.load_dialect(xdslstablehlo.StableHLO)
-        ctx.load_dialect(tensor.Tensor)
-        ctx.load_dialect(transform.Transform)
-        ctx.load_dialect(Quantum)
-        ctx.load_dialect(Catalyst)
-
-        xmod: builtin.ModuleOp = Parser(ctx, gentxtmod).parse_module()
-=======
         ctx = xContext(allow_unregistered=True)
         parser = QuantumParser(ctx, gentxtmod)
         xmod = parser.parse_module()
->>>>>>> 16f73dab
         pipeline = PipelinePass((ApplyTransformSequence(),))
         # xmod is modified in place
         pipeline.apply(ctx, xmod)
