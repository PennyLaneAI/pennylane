# Copyright 2025 Xanadu Quantum Technologies Inc.

# Licensed under the Apache License, Version 2.0 (the "License");
# you may not use this file except in compliance with the License.
# You may obtain a copy of the License at

#     http://www.apache.org/licenses/LICENSE-2.0

# Unless required by applicable law or agreed to in writing, software
# distributed under the License is distributed on an "AS IS" BASIS,
# WITHOUT WARRANTIES OR CONDITIONS OF ANY KIND, either express or implied.
# See the License for the specific language governing permissions and
# limitations under the License.
"""This file contains the pass that applies all passes present in the program representation."""


from dataclasses import dataclass

from xdsl.context import Context
from xdsl.dialects import builtin
from xdsl.passes import ModulePass, PassPipeline

from pennylane.typing import Callable

from .transform_interpreter import TransformInterpreterPass

available_passes = {}


def register_pass(name, _callable):
    """Registers the passes available in the dictionary"""
    available_passes[name] = _callable  # pragma: no cover


def is_xdsl_pass(pass_name: str) -> bool:
    """Check if a pass name corresponds to an xDSL implemented pass.

    This function checks if the pass is registered in PennyLane's unified compiler
    pass registry, which dynamically tracks all available xDSL passes.

    Args:
<<<<<<< HEAD
        pass_name: Name of the pass to check
=======
        pass_name (str): Name of the pass to check
>>>>>>> ea9c49bc

    Returns:
        bool: True if this is an xDSL compiler pass
    """
    return pass_name in available_passes


@dataclass(frozen=True)
class ApplyTransformSequence(ModulePass):
    """
    Looks for nested modules. Nested modules in this context are guaranteed to correspond
    to qnodes. These modules are already annotated with which passes are to be executed.
    The pass ApplyTransformSequence will run passes annotated in the qnode modules.

    At the end, we delete the list of passes as they have already been applied.
    """

    name = "apply-transform-sequence"
    callback: Callable[[ModulePass, builtin.ModuleOp, ModulePass], None] | None = None

    def apply(self, ctx: Context, op: builtin.ModuleOp) -> None:  # pylint: disable=no-self-use
        """Applies the transformation"""
        nested_modules = []
        for region in op.regions:
            for block in region.blocks:
                for operation in block.ops:
                    if isinstance(operation, builtin.ModuleOp):
                        nested_modules.append(operation)

        pipeline = PassPipeline(
            (TransformInterpreterPass(passes=available_passes, callback=self.callback),)
        )
        for operation in nested_modules:
            pipeline.apply(ctx, operation)

        for mod in nested_modules:
            for region in mod.regions:
                for block in region.blocks:
                    for operation in block.ops:
                        if isinstance(operation, builtin.ModuleOp) and operation.get_attr_or_prop(
                            "transform.with_named_sequence"
                        ):
                            block.erase_op(operation)  # pragma: no cover<|MERGE_RESOLUTION|>--- conflicted
+++ resolved
@@ -39,11 +39,7 @@
     pass registry, which dynamically tracks all available xDSL passes.
 
     Args:
-<<<<<<< HEAD
-        pass_name: Name of the pass to check
-=======
         pass_name (str): Name of the pass to check
->>>>>>> ea9c49bc
 
     Returns:
         bool: True if this is an xDSL compiler pass
