# Copyright 2025 Xanadu Quantum Technologies Inc.

# Licensed under the Apache License, Version 2.0 (the "License");
# you may not use this file except in compliance with the License.
# You may obtain a copy of the License at

#     http://www.apache.org/licenses/LICENSE-2.0

# Unless required by applicable law or agreed to in writing, software
# distributed under the License is distributed on an "AS IS" BASIS,
# WITHOUT WARRANTIES OR CONDITIONS OF ANY KIND, either express or implied.
# See the License for the specific language governing permissions and
# limitations under the License.

"""This module contains additional type and attribute constraints that are currently not available
upstream in xDSL."""

from abc import ABC, abstractmethod
<<<<<<< HEAD
from collections.abc import Mapping, Sequence
from dataclasses import dataclass

from typing_extensions import TypeVar
from xdsl.dialects import builtin
from xdsl.dialects.builtin import TupleType
from xdsl.ir import Attribute
from xdsl.irdl import (
    AttrConstraint,
    ConstraintContext,
    IntConstraint,
=======
from collections.abc import Collection, Mapping, Sequence
from dataclasses import dataclass
from typing import TypeVar

from xdsl.dialects.builtin import (
    ArrayAttr,
    IntAttr,
    IntAttrConstraint,
    MemRefType,
    TensorType,
    TupleType,
)
from xdsl.ir import Attribute, AttributeInvT
from xdsl.irdl import (
    AnyAttr,
    AnyInt,
    AttrConstraint,
    ConstraintContext,
    EqIntConstraint,
    IntConstraint,
    IntSetConstraint,
    IRDLAttrConstraint,
    RangeLengthConstraint,
    RangeOf,
>>>>>>> 154de3c3
    irdl_to_attr_constraint,
)
from xdsl.utils.exceptions import VerifyException


@dataclass(frozen=True, init=False)
class ContainerConstraint(AttrConstraint, ABC):
    r"""Internal base class for constraining the element type and shape of container types.

    The shape of the container can be constrained by providing a constraint either directly
    for the shape, or by providing a constraint for the rank. There are two ways to provide
    an explicit shape constraint:

        * By providing an ``IRDLAttrConstraint`` for the ``shape`` argument.
        * By providing a sequence of ``int``\ s specifying the concrete expected shape for
          the ``shape`` argument.

    There are three ways to provide the rank constraint:

        * By providing an ``IRDLAttrConstraint`` for the ``rank`` argument.
        * By providing an ``int`` representing the concrete expected rank for the ``rank``
          argument.
        * By providing a collection of ``int``\ s specifying the various allowed ranks for the
          ``rank`` argument.

    .. note::

        Only one of the ``shape`` or ``rank`` constraint may be provided, not both.

    Args:
        element_type (IRDLAttrConstraint | None): The constraint for the element type.
            Default is ``None``, which indicates that any element type is allowed.
        shape (IRDLAttrConstraint | Sequence[int] | None): The constraint for the shape.
            Default is ``None``, which indicates that any shape is allowed.
        rank (IRDLAttrConstraint | Collection[int] | int | None): The constraint for the
            rank. Default is ``None``, which indicates that any rank is allowed.
    """

    element_type: IRDLAttrConstraint[AttributeInvT]

    shape: IRDLAttrConstraint[AttributeInvT]

    def __init__(
        self,
        *,
        element_type: IRDLAttrConstraint[AttributeInvT] | None = None,
        shape: IRDLAttrConstraint[AttributeInvT] | Sequence[int] | None = None,
        rank: IRDLAttrConstraint[AttributeInvT] | Collection[int] | int | None = None,
    ):
        element_type = element_type or AnyAttr()
        element_type_constr = element_type
        shape_constr = None

        if shape is not None and rank is not None:
            raise ValueError("Only one of 'shape' or 'rank' may be provided.")

        if shape is None and rank is None:
            shape_constr = AnyAttr()

        elif shape is not None:
            shape_constr = shape
            if isinstance(shape_constr, Sequence):
                shape_constr = ArrayAttr([IntAttr(s) for s in shape])

        # rank is not None
        else:
            shape_constr = rank
            if isinstance(shape_constr, (int, Collection)):
                # Constrain shape to have length `rank` if `rank` is an int
                if isinstance(shape_constr, int):
                    length_constr = EqIntConstraint(shape_constr)
                else:
                    length_constr = IntSetConstraint(frozenset(shape_constr))
                shape_constr = ArrayAttr.constr(
                    RangeLengthConstraint(
                        constraint=RangeOf(IntAttrConstraint(AnyInt())), length=length_constr
                    )
                )

        if not isinstance(element_type_constr, (Attribute, AttrConstraint)):
            raise TypeError(
                f"{element_type} is not a valid constraint for the 'element_type' argument. "
                "'element_type' must be an AttrConstraint or Attribute."
            )
        if not isinstance(shape_constr, (Attribute, AttrConstraint)):
            if shape is not None:
                raise TypeError(
                    f"{shape} is not a valid constraint for the 'shape' argument. 'shape' "
                    "must be an AttrConstraint, Attribute, or sequence of integers."
                )
            raise TypeError(
                f"{rank} is not a valid constraint for the 'rank' argument. 'rank' must be "
                "an AttrConstraint, Attribute, integer, or collection of integers."
            )

        object.__setattr__(self, "element_type", element_type_constr)
        object.__setattr__(self, "shape", shape_constr)

    @property
    @abstractmethod
    def expected_type(self) -> type[Attribute]:
        """The expected IR type class (e.g., builtin.TensorType)."""

    @property
    def type_name(self) -> str:
        """The name of the type for use in error messages (e.g., 'tensor')."""
        return self.expected_type.name

    def get_bases(self) -> set[type[Attribute]]:
        """Get a set of base types that can satisfy this constraint (e.g., {builtin.TensorType})."""
        return {self.expected_type}

    def verify(self, attr: Attribute, constraint_context: ConstraintContext) -> None:
        # pylint: disable=missing-function-docstring
        if not isinstance(attr, self.expected_type):
            raise VerifyException(f"{attr} should be of type {self.expected_type.__name__}.")
        constr = self.expected_type.constr(element_type=self.element_type, shape=self.shape)
        constr.verify(attr, constraint_context)

    def mapping_type_vars(
        self, type_var_mapping: dict[TypeVar, AttrConstraint]
    ) -> "ContainerConstraint":
        # pylint: disable=unused-argument,missing-function-docstring
        return self


@dataclass(frozen=True, init=False)
class TensorConstraint(ContainerConstraint):
    """TensorType constraint for element type and shape."""

    @property
    def expected_type(self):
        return TensorType


@dataclass(frozen=True, init=False)
class MemRefConstraint(ContainerConstraint):
    """MemRefType constraint for element type and shape."""

    @property
    def expected_type(self):
        return MemRefType


@dataclass(frozen=True, init=False)
class NestedTupleOfConstraint(AttrConstraint[TupleType]):
    """Constrain a nested tuple whose flattened leaves all match any allowed constraints."""

    elem_constraints: tuple[AttrConstraint, ...]

<<<<<<< HEAD
    @property
    def type_name(self) -> str:
        return "tensor"


@dataclass(frozen=True)
class NestedTupleOfConstraint(AttrConstraint[TupleType]):
    """Constrain a nested tuple whose flattened leaves all match any allowed constraints."""

    elem_constraints: tuple[AttrConstraint, ...]

=======
>>>>>>> 154de3c3
    def __init__(self, elem_constraints: Sequence[object]):
        object.__setattr__(
            self,
            "elem_constraints",
            tuple(irdl_to_attr_constraint(c) for c in elem_constraints),
        )

    def get_flattened(self, a: Attribute):
        """Get the flattened leaves of a tuple."""
        if isinstance(a, TupleType):
            for t in a.types.data:
                yield from self.get_flattened(t)
        else:
            yield a

    def verify(self, attr: Attribute, constraint_context: ConstraintContext) -> None:
        """Verify that the attribute is a tuple of allowed types."""
        if not isinstance(attr, TupleType):
            raise VerifyException(f"expected TupleType, got {type(attr)}")

        leaves = list(self.get_flattened(attr))

        for i, leaf in enumerate(leaves):
            matched = False
            for constr in self.elem_constraints:
                try:
                    constr.verify(leaf, constraint_context)
                    matched = True
                    break
                except VerifyException:
                    # Try next allowed constraint
                    pass
            if not matched:
                raise VerifyException(f"tuple leaf {i} failed all allowed constraints: {leaf}")

    def mapping_type_vars(
        self,
        type_var_mapping: Mapping[TypeVar, AttrConstraint | IntConstraint],
    ) -> AttrConstraint:
        """Map type variables to constraints."""
        # pylint: disable=unused-argument
        return self<|MERGE_RESOLUTION|>--- conflicted
+++ resolved
@@ -16,19 +16,6 @@
 upstream in xDSL."""
 
 from abc import ABC, abstractmethod
-<<<<<<< HEAD
-from collections.abc import Mapping, Sequence
-from dataclasses import dataclass
-
-from typing_extensions import TypeVar
-from xdsl.dialects import builtin
-from xdsl.dialects.builtin import TupleType
-from xdsl.ir import Attribute
-from xdsl.irdl import (
-    AttrConstraint,
-    ConstraintContext,
-    IntConstraint,
-=======
 from collections.abc import Collection, Mapping, Sequence
 from dataclasses import dataclass
 from typing import TypeVar
@@ -53,7 +40,6 @@
     IRDLAttrConstraint,
     RangeLengthConstraint,
     RangeOf,
->>>>>>> 154de3c3
     irdl_to_attr_constraint,
 )
 from xdsl.utils.exceptions import VerifyException
@@ -204,7 +190,6 @@
 
     elem_constraints: tuple[AttrConstraint, ...]
 
-<<<<<<< HEAD
     @property
     def type_name(self) -> str:
         return "tensor"
@@ -216,8 +201,6 @@
 
     elem_constraints: tuple[AttrConstraint, ...]
 
-=======
->>>>>>> 154de3c3
     def __init__(self, elem_constraints: Sequence[object]):
         object.__setattr__(
             self,
