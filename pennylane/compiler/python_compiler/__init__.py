--- conflicted
+++ resolved
@@ -16,11 +16,7 @@
 from .compiler import Compiler
 from .parser import QuantumParser
 from .pass_api import compiler_transform
-<<<<<<< HEAD
-from .visualization import QMLCollector, mlir_specs
-=======
-from .inspection import QMLCollector
->>>>>>> 649f328f
+from .inspection import QMLCollector, mlir_specs
 
 
 __all__ = [
