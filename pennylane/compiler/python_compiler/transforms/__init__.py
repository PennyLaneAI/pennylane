--- conflicted
+++ resolved
@@ -33,13 +33,10 @@
 __all__ = [
     "combine_global_phases_pass",
     "CombineGlobalPhasesPass",
-<<<<<<< HEAD
     "convert_to_mbqc_formalism_pass",
     "ConvertToMBQCFormalismPass",
-=======
     "decompose_graph_state_pass",
     "DecomposeGraphStatePass",
->>>>>>> fdd2ccde
     "diagonalize_final_measurements_pass",
     "DiagonalizeFinalMeasurementsPass",
     "iterative_cancel_inverses_pass",
