--- conflicted
+++ resolved
@@ -35,13 +35,10 @@
     MeasurementsFromSamplesPass,
     merge_rotations_pass,
     MergeRotationsPass,
-<<<<<<< HEAD
     parity_synth_pass,
     ParitySynthPass,
-=======
     split_non_commuting_pass,
     SplitNonCommutingPass,
->>>>>>> 9e54012b
 )
 
 
@@ -57,13 +54,10 @@
     "MeasurementsFromSamplesPass",
     "merge_rotations_pass",
     "MergeRotationsPass",
-<<<<<<< HEAD
     "parity_synth_pass",
     "ParitySynthPass",
-=======
     "split_non_commuting_pass",
     "SplitNonCommutingPass",
->>>>>>> 9e54012b
     # MBQC
     "convert_to_mbqc_formalism_pass",
     "ConvertToMBQCFormalismPass",
