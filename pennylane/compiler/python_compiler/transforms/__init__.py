--- conflicted
+++ resolved
@@ -45,11 +45,6 @@
     "MeasurementsFromSamplesPass",
     "merge_rotations_pass",
     "MergeRotationsPass",
-<<<<<<< HEAD
-    "NullDecomposeGraphStatePass",
-    "null_decompose_graph_state_pass",
-=======
     "null_decompose_graph_state_pass",
     "NullDecomposeGraphStatePass",
->>>>>>> 3bf523f8
 ]