--- conflicted
+++ resolved
@@ -36,11 +36,6 @@
 from .api import compiler_transform
 
 
-<<<<<<< HEAD
-class _MeasureBasis(Enum):
-    X = "X"
-    Y = "Y"
-
 
 class _NumAuxWires(Enum):
     ONE_WIRE_GATE = 4
@@ -49,10 +44,6 @@
 
 def _generate_adj_matrix(op_name: str) -> list:
     """Generate an adjacent matrix to represent the connectivity of auxiliary qubits of
-=======
-def _generate_graph(op_name: str):
-    """Generate a networkx graph to represent the connectivity of auxiliary qubits of
->>>>>>> 94f62bf3
     a gate.
     Args:
         op_name (str): Gate name.
