# Copyright 2025 Xanadu Quantum Technologies Inc.

# Licensed under the Apache License, Version 2.0 (the "License");
# you may not use this file except in compliance with the License.
# You may obtain a copy of the License at

#     http://www.apache.org/licenses/LICENSE-2.0

# Unless required by applicable law or agreed to in writing, software
# distributed under the License is distributed on an "AS IS" BASIS,
# WITHOUT WARRANTIES OR CONDITIONS OF ANY KIND, either express or implied.
# See the License for the specific language governing permissions and
# limitations under the License.

"""Custom Transform Dialect Interpreter Pass

Differs from xDSL's upstream implementation by allowing passes
to be passed in as options and for the pipeline to have a callback and apply it
after every pass is run. The callback differs from how xDSL callback mechanism
is integrated into the PassPipeline object since PassPipeline only runs
if there are more than two passes. Here we are running one pass at a time
which will prevent the callback from being called.


See here (link valid with xDSL 0.46): https://github.com/xdslproject/xdsl/blob/334492e660b1726bc661efc7afb927e74bac48f4/xdsl/passes.py#L211-L222
"""

import io
from collections.abc import Callable

from catalyst.compiler import _quantum_opt  # pylint: disable=protected-access
from xdsl.context import Context
from xdsl.dialects import builtin
from xdsl.dialects.transform import NamedSequenceOp
from xdsl.interpreter import Interpreter, PythonValues, impl, register_impls
from xdsl.interpreters.transform import TransformFunctions
from xdsl.parser import Parser
from xdsl.passes import ModulePass, PassPipeline
from xdsl.printer import Printer
from xdsl.rewriter import Rewriter
from xdsl.utils.exceptions import PassFailedException

from ...dialects.transform import ApplyRegisteredPassOp


# pylint: disable=too-few-public-methods
@register_impls
class TransformFunctionsExt(TransformFunctions):
    """
    Unlike the implementation available in xDSL, this implementation overrides
    the semantics of the `transform.apply_registered_pass` operation by
    first always attempting to apply the xDSL pass, but if it isn't found
    then it will try to run this pass in Catalyst.
    """

    def __init__(self, ctx, passes, callback=None):
        super().__init__(ctx, passes)
        # The signature of the callback function is assumed to be
<<<<<<< HEAD
        # def callback(previous_pass: ModulePass, module: ModuleOp, next_pass: ModulePass, pass_level=0) -> None
        self.callback = callback
        self.pass_level = 0

    def _pre_pass_callback(self, previous_pass, module):
=======
        # def callback(previous_pass: ModulePass, module: ModuleOp, next_pass: ModulePass, pass_level=None) -> None
        self.callback = callback
        self.pass_level = 0

    def _pre_pass_callback(self, compilation_pass, module):
>>>>>>> 53e0d76c
        """Callback wrapper to run the callback function before the pass."""
        if not self.callback:
            return
        if self.pass_level == 0:
<<<<<<< HEAD
            self.callback(previous_pass, module, None, pass_level=0)

    def _post_pass_callback(self, previous_pass, module):
=======
            # Since this is the first pass, there is no previous pass
            self.callback(None, module, compilation_pass, pass_level=0)

    def _post_pass_callback(self, compilation_pass, module):
>>>>>>> 53e0d76c
        """Increment level and run callback if defined."""
        if not self.callback:
            return
        self.pass_level += 1
<<<<<<< HEAD
        self.callback(previous_pass, module, None, pass_level=self.pass_level)
=======
        self.callback(compilation_pass, module, None, pass_level=self.pass_level)
>>>>>>> 53e0d76c

    @impl(ApplyRegisteredPassOp)
    def run_apply_registered_pass_op(
        self,
        _interpreter: Interpreter,
        op: ApplyRegisteredPassOp,
        args: PythonValues,
    ) -> PythonValues:
        """Try to run the pass in xDSL, if not found then run it in Catalyst."""

        pass_name = op.pass_name.data
        module = args[0]

        # ---- xDSL path ----
        if pass_name in self.passes:
            pass_class = self.passes[pass_name]()
            pass_instance = pass_class(**op.options.data)
            pipeline = PassPipeline((pass_instance,))
            self._pre_pass_callback(pass_instance, module)
            pipeline.apply(self.ctx, module)
            self._post_pass_callback(pass_instance, module)
            return (module,)

        # ---- Catalyst path ----
        buffer = io.StringIO()
        Printer(stream=buffer, print_generic_format=True).print_op(module)

        schedule = f"--{pass_name}"
        self._pre_pass_callback(pass_name, module)
        modified = _quantum_opt(schedule, "-mlir-print-op-generic", stdin=buffer.getvalue())

        data = Parser(self.ctx, modified).parse_module()
        rewriter = Rewriter()
        rewriter.replace_op(module, data)
        self._post_pass_callback(pass_name, data)
        return (data,)


class TransformInterpreterPass(ModulePass):
    """Transform dialect interpreter"""

    passes: dict[str, Callable[[], type[ModulePass]]]
    name = "transform-interpreter"
    callback: Callable[[ModulePass, builtin.ModuleOp, ModulePass], None] | None = None

    entry_point: str = "__transform_main"

    def __init__(self, passes, callback):
        self.passes = passes
        self.callback = callback

    @staticmethod
    def find_transform_entry_point(root: builtin.ModuleOp, entry_point: str) -> NamedSequenceOp:
        """Find the entry point of the program"""
        for op in root.walk():
            if isinstance(op, NamedSequenceOp) and op.sym_name.data == entry_point:
                return op
        raise PassFailedException(  # pragma: no cover
            f"{root} could not find a nested named sequence with name: {entry_point}"
        )

    def apply(self, ctx: Context, op: builtin.ModuleOp) -> None:
        """Run the interpreter with op."""
        schedule = TransformInterpreterPass.find_transform_entry_point(op, self.entry_point)
        interpreter = Interpreter(op)
        interpreter.register_implementations(TransformFunctionsExt(ctx, self.passes, self.callback))
        schedule.parent_op().detach()
        if self.callback:
            self.callback(None, op, None, pass_level=0)
        interpreter.call_op(schedule, (op,))<|MERGE_RESOLUTION|>--- conflicted
+++ resolved
@@ -56,42 +56,24 @@
     def __init__(self, ctx, passes, callback=None):
         super().__init__(ctx, passes)
         # The signature of the callback function is assumed to be
-<<<<<<< HEAD
-        # def callback(previous_pass: ModulePass, module: ModuleOp, next_pass: ModulePass, pass_level=0) -> None
-        self.callback = callback
-        self.pass_level = 0
-
-    def _pre_pass_callback(self, previous_pass, module):
-=======
         # def callback(previous_pass: ModulePass, module: ModuleOp, next_pass: ModulePass, pass_level=None) -> None
         self.callback = callback
         self.pass_level = 0
 
     def _pre_pass_callback(self, compilation_pass, module):
->>>>>>> 53e0d76c
         """Callback wrapper to run the callback function before the pass."""
         if not self.callback:
             return
         if self.pass_level == 0:
-<<<<<<< HEAD
-            self.callback(previous_pass, module, None, pass_level=0)
-
-    def _post_pass_callback(self, previous_pass, module):
-=======
             # Since this is the first pass, there is no previous pass
             self.callback(None, module, compilation_pass, pass_level=0)
 
     def _post_pass_callback(self, compilation_pass, module):
->>>>>>> 53e0d76c
         """Increment level and run callback if defined."""
         if not self.callback:
             return
         self.pass_level += 1
-<<<<<<< HEAD
-        self.callback(previous_pass, module, None, pass_level=self.pass_level)
-=======
         self.callback(compilation_pass, module, None, pass_level=self.pass_level)
->>>>>>> 53e0d76c
 
     @impl(ApplyRegisteredPassOp)
     def run_apply_registered_pass_op(
