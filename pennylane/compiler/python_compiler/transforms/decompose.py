# Copyright 2025 Xanadu Quantum Technologies Inc.

# Licensed under the Apache License, Version 2.0 (the "License");
# you may not use this file except in compliance with the License.
# You may obtain a copy of the License at

#     http://www.apache.org/licenses/LICENSE-2.0

# Unless required by applicable law or agreed to in writing, software
# distributed under the License is distributed on an "AS IS" BASIS,
# WITHOUT WARRANTIES OR CONDITIONS OF ANY KIND, either express or implied.
# See the License for the specific language governing permissions and
# limitations under the License.
"""This file contains the implementation of the decompose transform,
written using xDSL."""

import warnings
from dataclasses import dataclass
from typing import Dict, Optional, Union, Callable, Iterable

from xdsl import context, passes, pattern_rewriter
from xdsl.dialects import builtin, func
from xdsl.dialects.arith import ConstantOp
from xdsl.dialects.builtin import Float64Type, FloatAttr, IntegerAttr, IntegerType
from xdsl.ir import SSAValue
from xdsl.rewriter import InsertPoint

import pennylane as qml
from pennylane.compiler.python_compiler.quantum_dialect import AllocOp, CustomOp, ExtractOp
from pennylane.operation import Operator
from pennylane.transforms.decompose import _operator_decomposition_gen

# pylint: disable=missing-function-docstring

# This is just a preliminary structure for mapping of PennyLane gates to xDSL operations.
from_str_to_PL_gate = {
    "RX": qml.RX,
    "RY": qml.RY,
    "RZ": qml.RZ,
    "Rot": qml.Rot,
    "CNOT": qml.CNOT,
    "Hadamard": qml.Hadamard,
    "PhaseShift": qml.PhaseShift,
    "PauliX": qml.PauliX,
    "S": qml.S,
    "T": qml.T,
}


def resolve_gate(name: str) -> Operator:
    """Resolve the gate from the name."""
    try:
        return from_str_to_PL_gate[name]
    except KeyError as exc:
        raise ValueError(f"Unsupported gate: {name}") from exc


def qml_to_xdsl_param(param: Union[int, float]) -> Union[IntegerAttr, FloatAttr]:
    """Convert a PennyLane parameter (int or float) into an xDSL constant-attr."""
    val = param.item() if hasattr(param, "item") else param
    if isinstance(val, int):
        return IntegerAttr(val, IntegerType(64))
    if isinstance(val, float):
        return FloatAttr(val, Float64Type())
    raise TypeError(f"Unsupported parameter type: {type(val)}")


# pylint: disable=too-many-instance-attributes
class DecompositionTransform(pattern_rewriter.RewritePattern):
    """A rewrite pattern that replaces every ``quantum.custom``
    operation (i.e. CustomOp) with its PennyLane decomposition."""

    # Several TODO for this pass/transform:
    #
    # - Add support for qml.ctrl (WIP)
    # - Add support for qml.adjoint (WIP)
    # - Add support for other operations (e.g., QubitUnaryOp, GlobalPhaseOp, etc.),
    #   both in the decomposition and in the gate set.
    # - Add support for the decomp_graph
    # - Move the logic for qubit mapping and operator conversion to a separate class
    #   if this turns out to be useful in other transforms.
    # - Add support for complex parameters (e.g., complex numbers, arrays, etc.)
    # - Add support for dynamic wires and parameters

    def __init__(
        self,
        module: builtin.ModuleOp,
        gate_set=None,
        max_expansion=None,
    ):
        super().__init__()
        self.module = module
        self.gate_set = gate_set
        self.max_expansion = max_expansion

        self.wire_to_ssa_qubits: Dict[int, SSAValue] = {}
        self.ssa_qubits_to_wires: Dict[SSAValue, int] = {}
        self.params_to_ssa_params: Dict[Union[FloatAttr, IntegerAttr], SSAValue] = {}

        self.quantum_register: Union[SSAValue, None] = None

<<<<<<< HEAD
        self.max_expansion: Optional[int] = 1
        self.gate_set: set[Type[Operator] | str] = {"CNOT", "RX", "RY", "RZ"}

=======
>>>>>>> 865dfc5d
    def gate_set_contains(self, op: Operator) -> bool:
        """Check if the operator is in the gate set."""
        return op.name in self.gate_set

    def stopping_condition(self, op: Operator) -> bool:
        """Function to determine whether an operator needs to be decomposed or not."""
        if not op.has_decomposition:
            if not self.gate_set_contains(op):
                warnings.warn(
                    f"Operator {op.name} does not define a decomposition and was not "
                    f"found in the target gate set. To remove this warning, add the operator "
                    f"name ({op.name}) or type ({type(op)}) to the gate set.",
                    UserWarning,
                )
            return True
        return self.gate_set_contains(op)

    def decompose_operation(self, op: Operator):
        """Decompose the operation if it is not in the gate set."""
        if self.gate_set_contains(op):
            return [op]
        decomposition = list(
            _operator_decomposition_gen(
                op,
                self.stopping_condition,
                max_expansion=self.max_expansion,
                current_depth=0,
                decomp_graph=None,
            )
        )
        return decomposition

    def resolve_constant_params(self, param: SSAValue) -> Union[float, int]:
        """Resolve the constant parameter from the SSA value."""
        op = param.owner
        if not isinstance(op, ConstantOp):
            raise NotImplementedError(f"Expected ConstantOp but got {type(op)}")
        val = op.value
        if not isinstance(val, (FloatAttr, IntegerAttr)):
            raise NotImplementedError(f"Constant has unexpected attr type: {type(val)}")
        if val not in self.params_to_ssa_params:
            self.params_to_ssa_params[val] = param
        return val.value.data

    def ssa_to_qml_params(self, op: CustomOp) -> list[float | int]:
        """Get the parameters from the operation."""
        if not hasattr(op, "params"):
            return []
        return [self.resolve_constant_params(p) for p in op.params if p is not None]

    def ssa_to_qml_wires(self, op: CustomOp) -> list[int]:
        """Get the wires from the operation."""
        if not hasattr(op, "in_qubits"):
            return []
        return [self.resolve_constant_wire(q) for q in op.in_qubits if q is not None]

    def resolve_constant_wire(self, in_qubit: SSAValue) -> int:
        """Resolve the wire for the given SSA qubit."""
        op = in_qubit.owner
        if isinstance(op, ExtractOp):
            return op.idx_attr.parameters[0].data
        if isinstance(op, ConstantOp):
            val = op.value
            return val.value.data
        if isinstance(op, CustomOp):
            # The CustomOp should be the last one that updated
            # the mapping for this SSA qubit.
            wire_position = in_qubit.index
            ssa_qubit = op.out_qubits[wire_position]
            return self.ssa_qubits_to_wires[ssa_qubit]
        raise NotImplementedError(f"Cannot resolve wire for operation {op}")

    def xdsl_to_qml_op(self, op: CustomOp) -> Operator:
        """Given a ``quantum.custom`` xDSL op, convert it to a PennyLane operator."""
        gate_name = op.properties["gate_name"].data
        parameters = self.ssa_to_qml_params(op)
        wires = self.ssa_to_qml_wires(op)
        gate = resolve_gate(gate_name)(*parameters, wires=wires)
        if op.properties.get("adjoint") is not None:
            gate = qml.adjoint(gate)
        return gate

    def initialize_qubit_mapping(self, funcOp: func.FuncOp):
        """Scan the function to populate the quantum register and wire mappings."""
        saw_alloc = False
        for op in funcOp.body.walk():
            if isinstance(op, AllocOp):
                if saw_alloc:
                    raise ValueError("Found more than one AllocOp for this FuncOp.")
                saw_alloc = True
                self.quantum_register = op.qreg
            elif isinstance(op, ExtractOp):
                wire = op.idx_attr.parameters[0].data
                if wire not in self.wire_to_ssa_qubits:
                    self.wire_to_ssa_qubits[wire] = op.qubit
                    # We update the reverse mapping as well for completeness,
                    # but this should not be used in practice for decompositions.
                    self.ssa_qubits_to_wires[op.qubit] = wire

    # pylint:disable=arguments-differ, too-many-branches
    @pattern_rewriter.op_type_rewrite_pattern
    def match_and_rewrite(self, funcOp: func.FuncOp, rewriter: pattern_rewriter.PatternRewriter):
        """Rewrite the function by replacing CustomOps with their decomposition."""

        self.initialize_qubit_mapping(funcOp)

        for xdsl_op in funcOp.body.walk():

            if not isinstance(xdsl_op, CustomOp):
                continue
            if self.quantum_register is None:
                raise ValueError("Quantum register (AllocOp) not found in the function.")
            if len(self.wire_to_ssa_qubits) == 0:
                raise NotImplementedError("No wires extracted from the register have been found. ")

            qml_op = self.xdsl_to_qml_op(xdsl_op)
            qml_decomp_ops = self.decompose_operation(qml_op)

            for qml_decomp_op in qml_decomp_ops:
                if is_adjoint := isinstance(qml_decomp_op, qml.ops.op_math.Adjoint):
                    qml_decomp_op = qml_decomp_op.base

                params_xdsl: list[SSAValue] = []
                for param in qml_decomp_op.parameters:
                    xdsl_param = qml_to_xdsl_param(param)
                    if xdsl_param in self.params_to_ssa_params:
                        const_ssa = self.params_to_ssa_params[xdsl_param]
                    else:
                        const_op = ConstantOp(value=xdsl_param)
                        rewriter.insert_op(const_op, InsertPoint.before(xdsl_op))
                        const_ssa = const_op.result
                        self.params_to_ssa_params[xdsl_param] = const_ssa

                    params_xdsl.append(const_ssa)

                wires_xdsl: list[SSAValue] = []
                for wire in qml_decomp_op.wires:
                    # Each decomposed operator should act on a subset of wires
                    # of the original operator, and these wires should have been registered before.
                    qubit_ssa = self.wire_to_ssa_qubits[wire]
                    wires_xdsl.append(qubit_ssa)

                custom_op = CustomOp(
                    params=params_xdsl,
                    in_qubits=wires_xdsl,
                    gate_name=qml_decomp_op.name,
                    adjoint=is_adjoint,
                )

                for idx, wire in enumerate(qml_decomp_op.wires):
                    self.wire_to_ssa_qubits[wire] = custom_op.out_qubits[idx]
                    self.ssa_qubits_to_wires[custom_op.out_qubits[idx]] = wire

                rewriter.insert_op(custom_op, InsertPoint.before(xdsl_op))

            # After all decompositions, we replace the results of the original CustomOp
            # with the last SSA values of the decomposed CustomOps for each wire.
            for idx, wire in enumerate(qml_op.wires):
                xdsl_op.results[idx].replace_by(self.wire_to_ssa_qubits[wire])

            rewriter.erase_op(xdsl_op)


@dataclass(frozen=True)
class DecompositionTransformPass(passes.ModulePass):
    """A pass that applies the Transform pattern to a module."""

    name = "decomposition-transform"

    # We use type annotations since these are (configurable) dataclass fields
    gate_set: Optional[
        Union[Iterable[Union[str, type]], Dict[Union[str, type], float], Callable]
    ] = None
    max_expansion: Optional[int] = None

    # pylint: disable=arguments-renamed,no-self-use, arguments-differ
    def apply(self, _ctx: context.MLContext, module: builtin.ModuleOp) -> None:
        pattern = DecompositionTransform(
            module,
            gate_set=self.gate_set,
            max_expansion=self.max_expansion,
        )
        pattern_rewriter.PatternRewriteWalker(
            pattern_rewriter.GreedyRewritePatternApplier([pattern]), apply_recursively=False
        ).rewrite_module(module)<|MERGE_RESOLUTION|>--- conflicted
+++ resolved
@@ -99,12 +99,6 @@
 
         self.quantum_register: Union[SSAValue, None] = None
 
-<<<<<<< HEAD
-        self.max_expansion: Optional[int] = 1
-        self.gate_set: set[Type[Operator] | str] = {"CNOT", "RX", "RY", "RZ"}
-
-=======
->>>>>>> 865dfc5d
     def gate_set_contains(self, op: Operator) -> bool:
         """Check if the operator is in the gate set."""
         return op.name in self.gate_set
