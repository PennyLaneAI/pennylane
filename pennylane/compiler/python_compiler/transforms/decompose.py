# Copyright 2025 Xanadu Quantum Technologies Inc.

# Licensed under the Apache License, Version 2.0 (the "License");
# you may not use this file except in compliance with the License.
# You may obtain a copy of the License at

#     http://www.apache.org/licenses/LICENSE-2.0

# Unless required by applicable law or agreed to in writing, software
# distributed under the License is distributed on an "AS IS" BASIS,
# WITHOUT WARRANTIES OR CONDITIONS OF ANY KIND, either express or implied.
# See the License for the specific language governing permissions and
# limitations under the License.
"""This file contains the implementation of the decompose transform,
written using xDSL."""

import inspect
import warnings
from dataclasses import dataclass
from typing import Callable, Dict, Iterable, Optional, Union

from xdsl import context, passes, pattern_rewriter
from xdsl.dialects import builtin, func
from xdsl.dialects.arith import ConstantOp
from xdsl.dialects.builtin import Float64Type, FloatAttr, IntegerAttr, IntegerType
from xdsl.ir import SSAValue
from xdsl.rewriter import InsertPoint

import pennylane as qml
from pennylane import ops
from pennylane.compiler.python_compiler.quantum_dialect import AllocOp, CustomOp, ExtractOp
from pennylane.operation import Operator
from pennylane.ops import __all__ as ops_all
from pennylane.transforms.decompose import _operator_decomposition_gen

# pylint: disable=missing-function-docstring


# This is just a preliminary structure for mapping of PennyLane gates to xDSL operations.
# Support for all PennyLane gates is not implemented yet.
from_str_to_PL_gate = {
<<<<<<< HEAD
    "RX": qml.RX,
    "RY": qml.RY,
    "RZ": qml.RZ,
    "Rot": qml.Rot,
    "CNOT": qml.CNOT,
    "Hadamard": qml.Hadamard,
    "PhaseShift": qml.PhaseShift,
    "S": qml.S,
    "T": qml.T,
    "PauliX": qml.PauliX,
    "PauliY": qml.PauliY,
    "PauliZ": qml.PauliZ,
    "GroverOperator": qml.GroverOperator,
    "Toffoli": qml.Toffoli,
=======
    name: getattr(ops, name)
    for name in ops_all
    if inspect.isclass(getattr(ops, name, None))
    and issubclass(getattr(ops, name), qml.operation.Operator)
>>>>>>> 5eeabc8d
}


def resolve_gate(name: str) -> Operator:
    """Resolve the gate from the name."""
    try:
        return from_str_to_PL_gate[name]
    except KeyError as exc:
        raise ValueError(f"Unsupported gate: {name}") from exc


def qml_to_xdsl_param(param: Union[int, float]) -> Union[IntegerAttr, FloatAttr]:
    """Convert a PennyLane parameter (int or float) into an xDSL constant-attr."""
    val = param.item() if hasattr(param, "item") else param
    if isinstance(val, int):
        return IntegerAttr(val, IntegerType(64))
    if isinstance(val, float):
        return FloatAttr(val, Float64Type())
    raise TypeError(f"Unsupported parameter type: {type(val)}")


# pylint: disable=too-many-instance-attributes
class DecompositionTransform(pattern_rewriter.RewritePattern):
    """A rewrite pattern that replaces every ``quantum.custom``
    operation (i.e. CustomOp) with its PennyLane decomposition."""

    # Several TODO for this pass/transform:
    #
    # - Add support for qml.ctrl (WIP)
    # - Add support for qml.adjoint (WIP)
    # - Add support for other operations (e.g., QubitUnaryOp, GlobalPhaseOp, etc.),
    #   both in the decomposition and in the gate set.
    # - Add support for the decomp_graph
    # - Move the logic for qubit mapping and operator conversion to a separate class
    #   if this turns out to be useful in other transforms.
    # - Add support for complex parameters (e.g., complex numbers, arrays, etc.)
    # - Add support for dynamic wires and parameters

    def __init__(
        self,
        module: builtin.ModuleOp,
        gate_set=None,
        max_expansion=None,
    ):
        super().__init__()
        self.module = module
        self.gate_set = gate_set if gate_set is not None else set(ops_all)
        self.max_expansion = max_expansion

        self.wire_to_ssa_qubits: Dict[int, SSAValue] = {}
        self.ssa_qubits_to_wires: Dict[SSAValue, int] = {}
        self.params_to_ssa_params: Dict[Union[FloatAttr, IntegerAttr], SSAValue] = {}

        self.quantum_register: Union[SSAValue, None] = None

    def gate_set_contains(self, op: Operator) -> bool:
        """Check if the operator is in the gate set."""
        return op.name in self.gate_set

    def stopping_condition(self, op: Operator) -> bool:
        """Function to determine whether an operator needs to be decomposed or not."""
        if not op.has_decomposition:
            if not self.gate_set_contains(op):
                warnings.warn(
                    f"Operator {op.name} does not define a decomposition and was not "
                    f"found in the target gate set. To remove this warning, add the operator "
                    f"name ({op.name}) or type ({type(op)}) to the gate set.",
                    UserWarning,
                )
            return True
        return self.gate_set_contains(op)

    def decompose_operation(self, op: Operator):
        """Decompose the operation if it is not in the gate set."""
        if self.gate_set_contains(op):
            return [op]
        decomposition = list(
            _operator_decomposition_gen(
                op,
                self.stopping_condition,
                max_expansion=self.max_expansion,
                current_depth=0,
                decomp_graph=None,
            )
        )
        return decomposition

    def resolve_constant_params(self, param: SSAValue) -> Union[float, int]:
        """Resolve the constant parameter from the SSA value."""
        op = param.owner
        if not isinstance(op, ConstantOp):
            raise NotImplementedError(f"Expected ConstantOp but got {type(op)}")
        val = op.value
        if not isinstance(val, (FloatAttr, IntegerAttr)):
            raise NotImplementedError(f"Constant has unexpected attr type: {type(val)}")
        if val not in self.params_to_ssa_params:
            self.params_to_ssa_params[val] = param
        return val.value.data

    def ssa_to_qml_params(self, op: CustomOp) -> list[float | int]:
        """Get the parameters from the operation."""
        if not hasattr(op, "params"):
            return []
        return [self.resolve_constant_params(p) for p in op.params if p is not None]

    def ssa_to_qml_wires(self, op: CustomOp) -> list[int]:
        """Get the wires from the operation."""
        if not hasattr(op, "in_qubits"):
            return []
        return [self.resolve_constant_wire(q) for q in op.in_qubits if q is not None]

    def resolve_constant_wire(self, in_qubit: SSAValue) -> int:
        """Resolve the wire for the given SSA qubit."""
        op = in_qubit.owner
        if isinstance(op, ExtractOp):
            return op.idx_attr.parameters[0].data
        if isinstance(op, ConstantOp):
            val = op.value
            return val.value.data
        if isinstance(op, CustomOp):
            # The CustomOp should be the last one that updated
            # the mapping for this SSA qubit.
            wire_position = in_qubit.index
            ssa_qubit = op.out_qubits[wire_position]
            return self.ssa_qubits_to_wires[ssa_qubit]
        raise NotImplementedError(f"Cannot resolve wire for operation {op}")

    def xdsl_to_qml_op(self, op: CustomOp) -> Operator:
        """Given a ``quantum.custom`` xDSL op, convert it to a PennyLane operator."""
        gate_name = op.properties["gate_name"].data
        parameters = self.ssa_to_qml_params(op)
        wires = self.ssa_to_qml_wires(op)
        gate = resolve_gate(gate_name)(*parameters, wires=wires)
        if op.properties.get("adjoint") is not None:
            gate = qml.adjoint(gate)
        return gate

    def initialize_qubit_mapping(self, funcOp: func.FuncOp):
        """Scan the function to populate the quantum register and wire mappings."""
        saw_alloc = False
        for op in funcOp.body.walk():
            if isinstance(op, AllocOp):
                if saw_alloc:
                    raise ValueError("Found more than one AllocOp for this FuncOp.")
                saw_alloc = True
                self.quantum_register = op.qreg
            elif isinstance(op, ExtractOp):
                wire = op.idx_attr.parameters[0].data
                if wire not in self.wire_to_ssa_qubits:
                    self.wire_to_ssa_qubits[wire] = op.qubit
                    # We update the reverse mapping as well for completeness,
                    # but this should not be used in practice for decompositions.
                    self.ssa_qubits_to_wires[op.qubit] = wire

    # pylint:disable=arguments-differ, too-many-branches
    @pattern_rewriter.op_type_rewrite_pattern
    def match_and_rewrite(self, funcOp: func.FuncOp, rewriter: pattern_rewriter.PatternRewriter):
        """Rewrite the function by replacing CustomOps with their decomposition."""

        self.initialize_qubit_mapping(funcOp)

        for xdsl_op in funcOp.body.walk():

            if not isinstance(xdsl_op, CustomOp):
                continue
            if self.quantum_register is None:
                raise ValueError("Quantum register (AllocOp) not found in the function.")
            if len(self.wire_to_ssa_qubits) == 0:
                raise NotImplementedError("No wires extracted from the register have been found. ")

            qml_op = self.xdsl_to_qml_op(xdsl_op)
            qml_decomp_ops = self.decompose_operation(qml_op)

            for qml_decomp_op in qml_decomp_ops:
                if is_adjoint := isinstance(qml_decomp_op, qml.ops.op_math.Adjoint):
                    qml_decomp_op = qml_decomp_op.base

                params_xdsl: list[SSAValue] = []
                for param in qml_decomp_op.parameters:
                    xdsl_param = qml_to_xdsl_param(param)
                    if xdsl_param in self.params_to_ssa_params:
                        const_ssa = self.params_to_ssa_params[xdsl_param]
                    else:
                        const_op = ConstantOp(value=xdsl_param)
                        rewriter.insert_op(const_op, InsertPoint.before(xdsl_op))
                        const_ssa = const_op.result
                        self.params_to_ssa_params[xdsl_param] = const_ssa

                    params_xdsl.append(const_ssa)

                wires_xdsl: list[SSAValue] = []
                for wire in qml_decomp_op.wires:
                    # Each decomposed operator should act on a subset of wires
                    # of the original operator, and these wires should have been registered before.
                    qubit_ssa = self.wire_to_ssa_qubits[wire]
                    wires_xdsl.append(qubit_ssa)

                custom_op = CustomOp(
                    params=params_xdsl,
                    in_qubits=wires_xdsl,
                    gate_name=qml_decomp_op.name,
                    adjoint=is_adjoint,
                )

                for idx, wire in enumerate(qml_decomp_op.wires):
                    self.wire_to_ssa_qubits[wire] = custom_op.out_qubits[idx]
                    self.ssa_qubits_to_wires[custom_op.out_qubits[idx]] = wire

                rewriter.insert_op(custom_op, InsertPoint.before(xdsl_op))

            # After all decompositions, we replace the results of the original CustomOp
            # with the last SSA values of the decomposed CustomOps for each wire.
            for idx, wire in enumerate(qml_op.wires):
                xdsl_op.results[idx].replace_by(self.wire_to_ssa_qubits[wire])

            rewriter.erase_op(xdsl_op)


@dataclass(frozen=True)
class DecompositionTransformPass(passes.ModulePass):
    """A pass that applies the Transform pattern to a module."""

    name = "decomposition-transform"

    # We use type annotations since these are (configurable) dataclass fields
    gate_set: Optional[
        Union[Iterable[Union[str, type]], Dict[Union[str, type], float], Callable]
    ] = None
    max_expansion: Optional[int] = None

    # pylint: disable=arguments-renamed,no-self-use, arguments-differ
    def apply(self, _ctx: context.MLContext, module: builtin.ModuleOp) -> None:
        pattern = DecompositionTransform(
            module,
            gate_set=self.gate_set,
            max_expansion=self.max_expansion,
        )
        pattern_rewriter.PatternRewriteWalker(
            pattern_rewriter.GreedyRewritePatternApplier([pattern]), apply_recursively=False
        ).rewrite_module(module)<|MERGE_RESOLUTION|>--- conflicted
+++ resolved
@@ -39,27 +39,10 @@
 # This is just a preliminary structure for mapping of PennyLane gates to xDSL operations.
 # Support for all PennyLane gates is not implemented yet.
 from_str_to_PL_gate = {
-<<<<<<< HEAD
-    "RX": qml.RX,
-    "RY": qml.RY,
-    "RZ": qml.RZ,
-    "Rot": qml.Rot,
-    "CNOT": qml.CNOT,
-    "Hadamard": qml.Hadamard,
-    "PhaseShift": qml.PhaseShift,
-    "S": qml.S,
-    "T": qml.T,
-    "PauliX": qml.PauliX,
-    "PauliY": qml.PauliY,
-    "PauliZ": qml.PauliZ,
-    "GroverOperator": qml.GroverOperator,
-    "Toffoli": qml.Toffoli,
-=======
     name: getattr(ops, name)
     for name in ops_all
     if inspect.isclass(getattr(ops, name, None))
     and issubclass(getattr(ops, name), qml.operation.Operator)
->>>>>>> 5eeabc8d
 }
 
 
