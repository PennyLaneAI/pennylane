--- conflicted
+++ resolved
@@ -183,13 +183,10 @@
         gate = resolve_gate(gate_name)(*parameters, wires=wires)
         if op.properties.get("adjoint") is not None:
             gate = qml.adjoint(gate)
-<<<<<<< HEAD
         if len(op.in_ctrl_qubits) != 0:
             in_ctrl_qubits = self.ssa_to_qml_wires(op, control=True)
             in_ctrl_values = self.ssa_to_qml_params(op, control=True)
             gate = qml.ctrl(gate, control=in_ctrl_qubits, control_values=in_ctrl_values)
-=======
->>>>>>> 1572e02f
         return gate
 
     def initialize_qubit_mapping(self, funcOp: func.FuncOp):
@@ -233,8 +230,6 @@
             print(f"qml_decomp_ops: {qml_decomp_ops}")
 
             for qml_decomp_op in qml_decomp_ops:
-                if is_adjoint := isinstance(qml_decomp_op, qml.ops.op_math.Adjoint):
-                    qml_decomp_op = qml_decomp_op.base
 
                 if is_adjoint := isinstance(qml_decomp_op, qml.ops.op_math.Adjoint):
                     qml_decomp_op = qml_decomp_op.base
@@ -287,11 +282,8 @@
                     in_qubits=wires_xdsl,
                     gate_name=qml_decomp_op.name,
                     adjoint=is_adjoint,
-<<<<<<< HEAD
                     in_ctrl_qubits=control_wires_xdsl,
                     in_ctrl_values=control_values_xdsl,
-=======
->>>>>>> 1572e02f
                 )
 
                 for idx, wire in enumerate(qml_decomp_op.wires):
