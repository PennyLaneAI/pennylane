# Copyright 2025 Xanadu Quantum Technologies Inc.

# Licensed under the Apache License, Version 2.0 (the "License");
# you may not use this file except in compliance with the License.
# You may obtain a copy of the License at

#     http://www.apache.org/licenses/LICENSE-2.0

# Unless required by applicable law or agreed to in writing, software
# distributed under the License is distributed on an "AS IS" BASIS,
# WITHOUT WARRANTIES OR CONDITIONS OF ANY KIND, either express or implied.
# See the License for the specific language governing permissions and
# limitations under the License.

"""This submodule contains xDSL dialects for the Python compiler."""

from .catalyst import Catalyst
from .mbqc import MBQC
from .quantum import Quantum
from .qec import QEC
<<<<<<< HEAD
from .stablehlo import StableHLO

__all__ = ["Catalyst", "MBQC", "Quantum", "QEC", "StableHLO"]
=======
from .transform import Transform


__all__ = ["Catalyst", "MBQC", "Quantum", "QEC", "Transform"]
>>>>>>> a87ed6e2
<|MERGE_RESOLUTION|>--- conflicted
+++ resolved
@@ -18,13 +18,7 @@
 from .mbqc import MBQC
 from .quantum import Quantum
 from .qec import QEC
-<<<<<<< HEAD
 from .stablehlo import StableHLO
-
-__all__ = ["Catalyst", "MBQC", "Quantum", "QEC", "StableHLO"]
-=======
 from .transform import Transform
 
-
-__all__ = ["Catalyst", "MBQC", "Quantum", "QEC", "Transform"]
->>>>>>> a87ed6e2
+__all__ = ["Catalyst", "MBQC", "Quantum", "QEC", "StableHLO", "Transform"]