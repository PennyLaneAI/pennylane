# Copyright 2025 Xanadu Quantum Technologies Inc.

# Licensed under the Apache License, Version 2.0 (the "License");
# you may not use this file except in compliance with the License.
# You may obtain a copy of the License at

#     http://www.apache.org/licenses/LICENSE-2.0

# Unless required by applicable law or agreed to in writing, software
# distributed under the License is distributed on an "AS IS" BASIS,
# WITHOUT WARRANTIES OR CONDITIONS OF ANY KIND, either express or implied.
# See the License for the specific language governing permissions and
# limitations under the License.

"""This submodule contains xDSL dialects for the Python compiler."""

from .catalyst import Catalyst
from .mbqc import MBQC
from .quantum import Quantum
from .qec import QEC
from .stablehlo import StableHLO
<<<<<<< HEAD

__all__ = ["Catalyst", "MBQC", "Quantum", "QEC", "StableHLO"]
=======
from .transform import Transform


__all__ = ["Catalyst", "MBQC", "Quantum", "QEC", "StableHLO", "Transform"]
>>>>>>> 3dbec0c2
<|MERGE_RESOLUTION|>--- conflicted
+++ resolved
@@ -19,12 +19,7 @@
 from .quantum import Quantum
 from .qec import QEC
 from .stablehlo import StableHLO
-<<<<<<< HEAD
-
-__all__ = ["Catalyst", "MBQC", "Quantum", "QEC", "StableHLO"]
-=======
 from .transform import Transform
 
 
-__all__ = ["Catalyst", "MBQC", "Quantum", "QEC", "StableHLO", "Transform"]
->>>>>>> 3dbec0c2
+__all__ = ["Catalyst", "MBQC", "Quantum", "QEC", "StableHLO", "Transform"]