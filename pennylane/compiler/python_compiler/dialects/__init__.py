# Copyright 2025 Xanadu Quantum Technologies Inc.

# Licensed under the Apache License, Version 2.0 (the "License");
# you may not use this file except in compliance with the License.
# You may obtain a copy of the License at

#     http://www.apache.org/licenses/LICENSE-2.0

# Unless required by applicable law or agreed to in writing, software
# distributed under the License is distributed on an "AS IS" BASIS,
# WITHOUT WARRANTIES OR CONDITIONS OF ANY KIND, either express or implied.
# See the License for the specific language governing permissions and
# limitations under the License.

"""This submodule contains xDSL dialects for the Python compiler."""

from .mbqc import MBQC
from .quantum import Quantum
<<<<<<< HEAD
from .transform import Transform

__all__ = [
    "MBQC",
    "Quantum",
    "Transform",
]
=======
from .catalyst import Catalyst

__all__ = ["Catalyst", "MBQC", "Quantum"]
>>>>>>> 07c8761a
<|MERGE_RESOLUTION|>--- conflicted
+++ resolved
@@ -14,18 +14,10 @@
 
 """This submodule contains xDSL dialects for the Python compiler."""
 
+from .catalyst import Catalyst
 from .mbqc import MBQC
 from .quantum import Quantum
-<<<<<<< HEAD
 from .transform import Transform
 
-__all__ = [
-    "MBQC",
-    "Quantum",
-    "Transform",
-]
-=======
-from .catalyst import Catalyst
 
-__all__ = ["Catalyst", "MBQC", "Quantum"]
->>>>>>> 07c8761a
+__all__ = ["Catalyst", "MBQC", "Quantum", "Transform"]