--- conflicted
+++ resolved
@@ -17,12 +17,7 @@
 from .mbqc import MBQC
 from .quantum import Quantum
 from .catalyst import Catalyst
-<<<<<<< HEAD
+from .qec import QEC
 from .stablehlo import StableHLO
 
-__all__ = ["Catalyst", "MBQC", "Quantum", "StableHLO"]
-=======
-from .qec import QEC
-
-__all__ = ["Catalyst", "MBQC", "Quantum", "QEC"]
->>>>>>> 23d998e6
+__all__ = ["Catalyst", "MBQC", "Quantum", "QEC", "StableHLO"]