# Copyright 2025 Xanadu Quantum Technologies Inc.

# Licensed under the Apache License, Version 2.0 (the "License");
# you may not use this file except in compliance with the License.
# You may obtain a copy of the License at

#     http://www.apache.org/licenses/LICENSE-2.0

# Unless required by applicable law or agreed to in writing, software
# distributed under the License is distributed on an "AS IS" BASIS,
# WITHOUT WARRANTIES OR CONDITIONS OF ANY KIND, either express or implied.
# See the License for the specific language governing permissions and
# limitations under the License.
"""This file contains the implementation of the QMLCollector class,
which collects and maps PennyLane operations and measurements from xDSL."""

from functools import singledispatchmethod
from typing import Any, Union

from xdsl.dialects import builtin, func
from xdsl.ir import SSAValue

from pennylane.compiler.python_compiler.dialects.quantum import AllocOp as AllocOpPL
from pennylane.compiler.python_compiler.dialects.quantum import (
    CustomOp,
    ExpvalOp,
)
from pennylane.compiler.python_compiler.dialects.quantum import ExtractOp as ExtractOpPL
from pennylane.compiler.python_compiler.dialects.quantum import (
    GlobalPhaseOp,
<<<<<<< HEAD
    MeasureOp,
    MultiRZOp,
=======
>>>>>>> 4f0fe238
    ProbsOp,
    QubitUnitaryOp,
    SampleOp,
    SetStateOp,
    StateOp,
    VarianceOp,
)
from pennylane.measurements import MeasurementProcess, MidMeasureMP
from pennylane.operation import Operator

from .xdsl_conversion import (
    dispatch_wires_extract,
    xdsl_to_qml_meas,
    xdsl_to_qml_obs_op,
    xdsl_to_qml_op,
)


class QMLCollector:
    """Collects PennyLane ops and measurements from an xDSL module.

    Walks all `FuncOp`s in the given module, building a mapping of SSA qubits to wire indices,
    and converting supported xDSL operations and measurements to PennyLane objects.
    """

    def __init__(self, module: builtin.ModuleOp):
        self.module = module
        self.wire_to_ssa_qubits: dict[int, SSAValue] = {}
        self.quantum_register: SSAValue | None = None

    # pylint: disable=unused-argument
    @singledispatchmethod
    def handle(self, _: Any) -> Union[Operator, MeasurementProcess, None]:
        """Default handler for unsupported operations. If the operation is not recognized, return None."""
        return None

    ############################################################
    ### Measurements
    ############################################################

    @handle.register
    def _(self, xdsl_meas: StateOp) -> MeasurementProcess:
        return xdsl_to_qml_meas(xdsl_meas)

    @handle.register
    def _(self, xdsl_meas_op: ExpvalOp | VarianceOp | ProbsOp | SampleOp) -> MeasurementProcess:
        obs_op = xdsl_meas_op.obs.owner
        return xdsl_to_qml_meas(xdsl_meas_op, xdsl_to_qml_obs_op(obs_op))

    ############################################################
    ### Operators
    ############################################################

    @handle.register
    def _(
        self, xdsl_op: CustomOp | GlobalPhaseOp | QubitUnitaryOp | SetStateOp | MultiRZOp
    ) -> Operator:
        if self.quantum_register is None:
            raise ValueError("Quantum register (AllocOp) not found.")
        if not self.wire_to_ssa_qubits:
            raise NotImplementedError("No wires extracted from the register found.")
        return xdsl_to_qml_op(xdsl_op)

    ############################################################
    ### Internal Methods
    ############################################################

    # TODO: this will probably no longer be needed once PR #7937 is merged
    def _process_qubit_mapping(self, op):
        """Populate wire mappings from AllocOp and ExtractOp."""

        if isinstance(op, AllocOpPL):
            if self.quantum_register is not None:
                raise ValueError("Found more than one AllocOp for this FuncOp.")
            self.quantum_register = op.qreg

        elif isinstance(op, ExtractOpPL):
            wire = dispatch_wires_extract(op)
            if wire not in self.wire_to_ssa_qubits:
                self.wire_to_ssa_qubits[wire] = op.qubit

    def clear_mappings(self):
        """Clear all wire and parameter mappings."""

        self.wire_to_ssa_qubits.clear()
        self.quantum_register = None

    def collect(self, reset: bool = True) -> tuple[list[Operator], list[MeasurementProcess]]:
        """Collect PennyLane ops and measurements from the module."""

        if reset:
            self.clear_mappings()

        collected_ops: list[Operator] = []
        collected_meas: list[MeasurementProcess] = []

        for func_op in self.module.walk():

            if not isinstance(func_op, func.FuncOp):
                continue

            for op in func_op.body.walk():

                self._process_qubit_mapping(op)
                result = self.handle(op)

                if isinstance(result, (Operator, MidMeasureMP)):
                    collected_ops.append(result)

                elif isinstance(result, MeasurementProcess):
                    collected_meas.append(result)

        return collected_ops, collected_meas<|MERGE_RESOLUTION|>--- conflicted
+++ resolved
@@ -28,11 +28,7 @@
 from pennylane.compiler.python_compiler.dialects.quantum import ExtractOp as ExtractOpPL
 from pennylane.compiler.python_compiler.dialects.quantum import (
     GlobalPhaseOp,
-<<<<<<< HEAD
-    MeasureOp,
     MultiRZOp,
-=======
->>>>>>> 4f0fe238
     ProbsOp,
     QubitUnitaryOp,
     SampleOp,
