--- conflicted
+++ resolved
@@ -41,19 +41,10 @@
     StateOp,
     VarianceOp,
 )
-<<<<<<< HEAD
 from pennylane.measurements import MeasurementProcess
 from pennylane.operation import Operator
 
 from .xdsl_conversion import dispatch_wires_extract, xdsl_to_qml_measurement, xdsl_to_qml_op
-=======
-from .xdsl_conversion import (
-    dispatch_wires_extract,
-    xdsl_to_qml_meas,
-    xdsl_to_qml_obs_op,
-    xdsl_to_qml_op,
-)
->>>>>>> aacbe2f8
 
 
 class QMLCollector:
