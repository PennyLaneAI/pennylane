# Copyright 2025 Xanadu Quantum Technologies Inc.

# Licensed under the Apache License, Version 2.0 (the "License");
# you may not use this file except in compliance with the License.
# You may obtain a copy of the License at

#     http://www.apache.org/licenses/LICENSE-2.0

# Unless required by applicable law or agreed to in writing, software
# distributed under the License is distributed on an "AS IS" BASIS,
# WITHOUT WARRANTIES OR CONDITIONS OF ANY KIND, either express or implied.
# See the License for the specific language governing permissions and
# limitations under the License.
"""This file contains the implementation of the QMLCollector class,
which collects and maps PennyLane operations and measurements from xDSL."""

import inspect

from xdsl.dialects.builtin import DenseIntOrFPElementsAttr, IntegerAttr
from xdsl.dialects.tensor import ExtractOp as TensorExtractOp
from xdsl.ir import SSAValue

import pennylane as qml
from pennylane import ops
from pennylane.compiler.python_compiler.dialects.quantum import (
    CustomOp,
)
from pennylane.compiler.python_compiler.dialects.quantum import ExtractOp as ExtractOpPL
from pennylane.compiler.python_compiler.dialects.quantum import (
    GlobalPhaseOp,
    MeasureOp,
    MultiRZOp,
    NamedObsOp,
    QubitUnitaryOp,
    SetStateOp,
)
from pennylane.measurements import MeasurementProcess, MidMeasureMP
from pennylane.operation import Operator
from pennylane.ops import __all__ as ops_all
from pennylane.typing import Callable

has_jax = True
try:
    import jax
except ImportError:
    has_jax = False


from_str_to_PL_gate = {
    name: getattr(ops, name)
    for name in ops_all
    if inspect.isclass(getattr(ops, name, None)) and issubclass(getattr(ops, name), Operator)
}

from_str_to_PL_measurement = {
    f"quantum.{name}": getattr(qml, name)
    for name in ("state", "probs", "sample", "expval", "var", "measure")
}


######################################################
### Gate/Measurement resolution
######################################################


def _resolve(name: str, mapping: dict, kind: str):
    try:
        return mapping[name]
    except KeyError as exc:
        raise ValueError(f"Unsupported {kind}: {name}") from exc


def resolve_gate(name: str) -> Operator:
    """Resolve the gate from the name."""
    return _resolve(name, from_str_to_PL_gate, "gate")


def resolve_measurement(name: str) -> MeasurementProcess:
    """Resolve the measurement from the name."""
    return _resolve(name, from_str_to_PL_measurement, "measurement")


######################################################
### Helpers
######################################################


def _tensor_shape_from_ssa(ssa: SSAValue) -> list[int]:
    """Extract the concrete shape from an SSA tensor value."""
    # pylint: disable= protected-access
    tensor_abstr_shape = ssa.owner.operand._type.shape.data
    return [dim.data for dim in tensor_abstr_shape]


def _extract(op, attr: str, resolver: Callable, single: bool = False):
    """Helper to extract and resolve attributes."""
    values = getattr(op, attr, None)
    if not values:
        return [] if not single else None
    return resolver(values) if single else [resolver(v) for v in values if v is not None]


def _extract_dense_constant_value(op) -> float | int:
    """Extract the first value from a stablehlo.constant op."""
    attr = op.properties.get("value")
    if isinstance(attr, DenseIntOrFPElementsAttr):
        # TODO: handle multi-value cases if needed
        return attr.get_values()[0]
    raise NotImplementedError(f"Unexpected attr type in constant: {type(attr)}")


def _apply_adjoint_and_ctrls(qml_op: Operator, xdsl_op) -> Operator:
    """Apply adjoint and control modifiers to a gate if needed."""
    if xdsl_op.properties.get("adjoint"):
        qml_op = qml.adjoint(qml_op)
    ctrls = ssa_to_qml_wires(xdsl_op, control=True)
    if ctrls:
        cvals = ssa_to_qml_params(xdsl_op, control=True)
        qml_op = qml.ctrl(qml_op, control=ctrls, control_values=cvals)
    return qml_op


# pylint: disable=too-many-return-statements
def resolve_constant_params(ssa: SSAValue) -> float | int:
    """Resolve a constant parameter SSA value to a Python float or int."""
    op = ssa.owner

    if isinstance(op, TensorExtractOp):
        return resolve_constant_params(op.tensor)

    match op.name:

        case "stablehlo.constant":
            return _extract_dense_constant_value(op)

        case "arith.addf":
            return resolve_constant_params(op.operands[0]) + resolve_constant_params(op.operands[1])

        case "arith.constant":
            return op.value.value.data  # Catalyst

        case "stablehlo.convert":
            return resolve_constant_params(op.operands[0])
<<<<<<< HEAD

        case "builtin.unregistered":
            if hasattr(op, "attributes"):
                match op.attributes["op_name__"].data:
                    case "stablehlo.concatenate":
                        return [resolve_constant_params(operand) for operand in op.operands]
                    case "stablehlo.broadcast_in_dim":
                        return resolve_constant_params(op.operands[0])

=======
        case "stablehlo.concatenate":
            return [resolve_constant_params(operand) for operand in op.operands]
        case "stablehlo.broadcast_in_dim":
            return resolve_constant_params(op.operands[0])
>>>>>>> b5613cbf
        case _:
            raise NotImplementedError(f"Cannot resolve parameters for op: {op}")


def dispatch_wires_extract(op: ExtractOpPL):
    """Dispatch the wire resolution for the given extract operation."""
    if op.idx_attr is not None:  # used by Catalyst
        return resolve_constant_wire(op.idx_attr)
    return resolve_constant_wire(op.idx)  # used by xDSL


def resolve_constant_wire(ssa: SSAValue) -> float | int:
    """Resolve the wire for the given SSA qubit."""
    if isinstance(ssa, IntegerAttr):  # Catalyst
        return ssa.value.data

    op = ssa.owner

    match op:

        case TensorExtractOp(tensor=tensor):
            return resolve_constant_wire(tensor)

        case _ if op.name == "stablehlo.convert":
            return resolve_constant_wire(op.operands[0])

        case _ if op.name == "stablehlo.constant":
            return _extract_dense_constant_value(op)

        case CustomOp() | GlobalPhaseOp() | QubitUnitaryOp() | SetStateOp() | MultiRZOp():
            all_qubits = list(getattr(op, "in_qubits", [])) + list(
                getattr(op, "in_ctrl_qubits", [])
            )
            return resolve_constant_wire(all_qubits[ssa.index])

        case ExtractOpPL():
            return dispatch_wires_extract(op)

        case MeasureOp(in_qubit=in_qubit):
            return resolve_constant_wire(in_qubit)

        case _:
            raise NotImplementedError(f"Cannot resolve wire for op: {op}")


######################################################
### Parameters/Wires Conversion
######################################################


def ssa_to_qml_params(
    op: CustomOp, control: bool = False, single: bool = False
) -> list[float | int] | float | int | None:
    """Get the parameters from the operation."""
    return _extract(op, "in_ctrl_values" if control else "params", resolve_constant_params, single)


def ssa_to_qml_wires(op: CustomOp, control: bool = False) -> list[int]:
    """Get the wires from the operation."""
    return _extract(op, "in_ctrl_qubits" if control else "in_qubits", resolve_constant_wire)


def ssa_to_qml_wires_named(op: NamedObsOp) -> int:
    """Get the wire from the named observable operation."""
    if not op.qubit:
        raise ValueError("No qubit found for named observable operation.")
    return resolve_constant_wire(op.qubit)


############################################################
### xDSL ---> PennyLane Operators/Measurements conversion
############################################################


def xdsl_to_qml_op(op) -> Operator:
    """Convert an xDSL op to a PennyLane operator."""

    match op.name:

        case "quantum.gphase":
            gate = qml.GlobalPhase(ssa_to_qml_params(op, single=True), wires=ssa_to_qml_wires(op))
        case "quantum.unitary":
            gate = qml.QubitUnitary(
                U=jax.numpy.zeros(_tensor_shape_from_ssa(op.matrix)), wires=ssa_to_qml_wires(op)
            )
        case "quantum.set_state":
            gate = qml.StatePrep(
                state=jax.numpy.zeros(_tensor_shape_from_ssa(op.in_state)),
                wires=ssa_to_qml_wires(op),
            )
        case "quantum.multirz":
            gate = qml.MultiRZ(
                theta=_extract(op, "theta", resolve_constant_params, single=True),
                wires=ssa_to_qml_wires(op),
            )
        case _:
            gate_cls = resolve_gate(op.properties.get("gate_name").data)
            gate = gate_cls(*ssa_to_qml_params(op), wires=ssa_to_qml_wires(op))

    return _apply_adjoint_and_ctrls(gate, op)


def xdsl_to_qml_measurement(op, *args, **kwargs) -> MeasurementProcess | Operator:
    """Convert any xDSL measurement/observable op to a PennyLane object."""

    match op.name:

        case "quantum.measure":
            postselect = op.postselect.value.data if op.postselect is not None else None
            return MidMeasureMP([resolve_constant_wire(op.in_qubit)], postselect=postselect)

        case "quantum.namedobs":
            return resolve_gate(op.type.data.value)(wires=ssa_to_qml_wires_named(op))

        case "quantum.tensor":
            return qml.prod(*(xdsl_to_qml_measurement(operand.owner) for operand in op.operands))

        case "quantum.hamiltonian":
            coeffs = _extract(op, "coeffs", resolve_constant_params, single=True)
            ops_list = [xdsl_to_qml_measurement(term.owner) for term in op.terms]
            return qml.Hamiltonian(coeffs, ops_list)

        case "quantum.compbasis":
            return _extract(op, "qubits", resolve_constant_wire)

        case _:
            return resolve_measurement(op.name)(*args, **kwargs)<|MERGE_RESOLUTION|>--- conflicted
+++ resolved
@@ -141,7 +141,6 @@
 
         case "stablehlo.convert":
             return resolve_constant_params(op.operands[0])
-<<<<<<< HEAD
 
         case "builtin.unregistered":
             if hasattr(op, "attributes"):
@@ -151,12 +150,12 @@
                     case "stablehlo.broadcast_in_dim":
                         return resolve_constant_params(op.operands[0])
 
-=======
         case "stablehlo.concatenate":
             return [resolve_constant_params(operand) for operand in op.operands]
+          
         case "stablehlo.broadcast_in_dim":
             return resolve_constant_params(op.operands[0])
->>>>>>> b5613cbf
+
         case _:
             raise NotImplementedError(f"Cannot resolve parameters for op: {op}")
 
