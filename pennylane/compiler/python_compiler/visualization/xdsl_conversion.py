--- conflicted
+++ resolved
@@ -25,16 +25,7 @@
 from xdsl.ir import SSAValue
 
 from pennylane import ops
-<<<<<<< HEAD
 from pennylane.compiler.python_compiler.dialects.quantum import (
-=======
-from pennylane.measurements import expval, measure, probs, sample, state, var
-from pennylane.operation import Operator
-from pennylane.ops import __all__ as ops_all
-
-from ..dialects.quantum import (
-    ComputationalBasisOp,
->>>>>>> aacbe2f8
     CustomOp,
 )
 from ..dialects.quantum import ExtractOp as ExtractOpPL
@@ -47,12 +38,9 @@
     SetBasisStateOp,
     SetStateOp,
 )
-<<<<<<< HEAD
 from pennylane.measurements import MidMeasureMP, expval, measure, probs, sample, state, var
 from pennylane.operation import Operator
 from pennylane.ops import __all__ as ops_all
-=======
->>>>>>> aacbe2f8
 
 if TYPE_CHECKING:
     from pennylane.measurements import MeasurementProcess
