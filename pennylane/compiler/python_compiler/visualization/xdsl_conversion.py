# Copyright 2025 Xanadu Quantum Technologies Inc.

# Licensed under the Apache License, Version 2.0 (the "License");
# you may not use this file except in compliance with the License.
# You may obtain a copy of the License at

#     http://www.apache.org/licenses/LICENSE-2.0

# Unless required by applicable law or agreed to in writing, software
# distributed under the License is distributed on an "AS IS" BASIS,
# WITHOUT WARRANTIES OR CONDITIONS OF ANY KIND, either express or implied.
# See the License for the specific language governing permissions and
# limitations under the License.
"""This file contains the implementation of the QMLCollector class,
which collects and maps PennyLane operations and measurements from xDSL."""

from __future__ import annotations

import inspect
from collections.abc import Callable
from typing import TYPE_CHECKING

from xdsl.dialects.builtin import DenseIntOrFPElementsAttr, IntegerAttr
from xdsl.dialects.tensor import ExtractOp as TensorExtractOp
from xdsl.ir import SSAValue

from pennylane import ops
from pennylane.measurements import MeasurementProcess
from pennylane.operation import Operator
from pennylane.ops import __all__ as ops_all
from pennylane.typing import Callable

from ..dialects.quantum import (
    ComputationalBasisOp,
    CustomOp,
)
from ..dialects.quantum import ExtractOp as ExtractOpPL
from ..dialects.quantum import (
    GlobalPhaseOp,
    HamiltonianOp,
    MeasureOp,
    NamedObsOp,
    TensorOp,
)
<<<<<<< HEAD
=======
from pennylane.measurements import expval, measure, probs, sample, state, var
from pennylane.operation import Operator
from pennylane.ops import __all__ as ops_all
>>>>>>> 3f7cb1a4

if TYPE_CHECKING:
    from pennylane.measurements import MeasurementProcess
from_str_to_PL_gate = {
    name: getattr(ops, name)
    for name in ops_all
    if inspect.isclass(getattr(ops, name, None)) and issubclass(getattr(ops, name), Operator)
}

from_str_to_PL_measurement = {
    "quantum.state": state,
    "quantum.probs": probs,
    "quantum.sample": sample,
    "quantum.expval": expval,
    "quantum.var": var,
    "quantum.measure": measure,
}

# pylint: disable=too-many-return-statements

######################################################
### Gate/Measurement resolution
######################################################


def _resolve(name: str, mapping: dict, kind: str):
    try:
        return mapping[name]
    except KeyError as exc:
        raise ValueError(f"Unsupported {kind}: {name}") from exc


def resolve_gate(name: str) -> Operator:
    """Resolve the gate from the name."""
    return _resolve(name, from_str_to_PL_gate, "gate")


def resolve_measurement(name: str) -> MeasurementProcess:
    """Resolve the measurement from the name."""
    return _resolve(name, from_str_to_PL_measurement, "measurement")


######################################################
### Helpers
######################################################


def _extract(op, attr: str, resolver: Callable, single: bool = False):
    """Helper to extract and resolve attributes."""
    values = getattr(op, attr, None)
    if not values:
        return [] if not single else None
    return resolver(values) if single else [resolver(v) for v in values if v is not None]


def _extract_dense_constant_value(op) -> float | int:
    """Extract the first value from a stablehlo.constant op."""
    attr = op.properties.get("value")
    if isinstance(attr, DenseIntOrFPElementsAttr):
        # TODO: handle multi-value cases if needed
        return attr.get_values()[0]
    raise NotImplementedError(f"Unexpected attr type in constant: {type(attr)}")


def _apply_adjoint_and_ctrls(qml_op: Operator, xdsl_op) -> Operator:
    """Apply adjoint and control modifiers to a gate if needed."""
    if xdsl_op.properties.get("adjoint"):
        qml_op = ops.op_math.adjoint(qml_op)
    ctrls = ssa_to_qml_wires(xdsl_op, control=True)
    if ctrls:
        cvals = ssa_to_qml_params(xdsl_op, control=True)
        qml_op = ops.op_math.ctrl(qml_op, control=ctrls, control_values=cvals)
    return qml_op


def resolve_constant_params(ssa: SSAValue) -> float | int:
    """Resolve a constant parameter SSA value to a Python float or int."""
    op = ssa.owner

    if isinstance(op, TensorExtractOp):
        return resolve_constant_params(op.tensor)

    match op.name:

        case "stablehlo.constant":
            return _extract_dense_constant_value(op)
        case "arith.addf":
            return resolve_constant_params(op.operands[0]) + resolve_constant_params(op.operands[1])
        case "arith.constant":
            return op.value.value.data  # Catalyst
        case "stablehlo.convert":
            return resolve_constant_params(op.operands[0])
        case "stablehlo.concatenate":
            return [resolve_constant_params(operand) for operand in op.operands]
        case "stablehlo.broadcast_in_dim":
            return resolve_constant_params(op.operands[0])
        case _:
            raise NotImplementedError(f"Cannot resolve parameters for op: {op}")


def dispatch_wires_extract(op: ExtractOpPL):
    """Dispatch the wire resolution for the given extract operation."""
    if op.idx_attr is not None:  # used by Catalyst
        return resolve_constant_wire(op.idx_attr)
    return resolve_constant_wire(op.idx)  # used by xDSL


def resolve_constant_wire(ssa: SSAValue) -> float | int:
    """Resolve the wire for the given SSA qubit."""
    if isinstance(ssa, IntegerAttr):  # Catalyst
        return ssa.value.data

    op = ssa.owner

    match op:

        case TensorExtractOp(tensor=tensor):
            return resolve_constant_wire(tensor)
        case _ if op.name == "stablehlo.convert":
            return resolve_constant_wire(op.operands[0])
        case _ if op.name == "stablehlo.constant":
            return _extract_dense_constant_value(op)
        case CustomOp() | GlobalPhaseOp():
            all_qubits = list(getattr(op, "in_qubits", [])) + list(
                getattr(op, "in_ctrl_qubits", [])
            )
            return resolve_constant_wire(all_qubits[ssa.index])
        case ExtractOpPL():
            return dispatch_wires_extract(op)
        case MeasureOp(in_qubit=in_qubit):
            return resolve_constant_wire(in_qubit)
        case _:
            raise NotImplementedError(f"Cannot resolve wire for op: {op}")


######################################################
### Parameters/Wires Conversion
######################################################


def ssa_to_qml_params(
    op: CustomOp, control: bool = False, single: bool = False
) -> list[float | int] | float | int | None:
    """Get the parameters from the operation."""
    return _extract(op, "in_ctrl_values" if control else "params", resolve_constant_params, single)


def ssa_to_qml_wires(op: CustomOp, control: bool = False) -> list[int]:
    """Get the wires from the operation."""
    return _extract(op, "in_ctrl_qubits" if control else "in_qubits", resolve_constant_wire)


def ssa_to_qml_wires_named(op: NamedObsOp) -> int:
    """Get the wire from the named observable operation."""
    if not op.qubit:
        raise ValueError("No qubit found for named observable operation.")
    return resolve_constant_wire(op.qubit)


############################################################
### xDSL ---> PennyLane Operators/Measurements conversion
############################################################


def xdsl_to_qml_op(op: CustomOp | GlobalPhaseOp) -> Operator:
    """Convert an xDSL op to a PennyLane operator."""

    match op.name:

        case "quantum.gphase":
            gate = ops.GlobalPhase(ssa_to_qml_params(op, single=True), wires=ssa_to_qml_wires(op))

        case _:
            gate_cls = resolve_gate(op.properties.get("gate_name").data)
            gate = gate_cls(*ssa_to_qml_params(op), wires=ssa_to_qml_wires(op))

    return _apply_adjoint_and_ctrls(gate, op)


def xdsl_to_qml_obs_op(
    op: NamedObsOp | TensorOp | HamiltonianOp | ComputationalBasisOp,
) -> Operator | list[int] | None:
    """Convert an xDSL observable operation to a PennyLane operator."""

    match op.name:

        case "quantum.namedobs":
            return resolve_gate(op.type.data.value)(wires=ssa_to_qml_wires_named(op))
        case "quantum.tensor":
            return ops.op_math.prod(*(xdsl_to_qml_obs_op(operand.owner) for operand in op.operands))
        case "quantum.hamiltonian":
            coeffs = _extract(op, "coeffs", resolve_constant_params, single=True)
            ops_list = [xdsl_to_qml_obs_op(term.owner) for term in op.terms]
            return ops.LinearCombination(coeffs, ops_list)
        case "quantum.compbasis":
            return _extract(op, "qubits", resolve_constant_wire)
        case _:
            raise NotImplementedError(f"Cannot resolve named op: {op}")


def xdsl_to_qml_meas(meas, *args, **kwargs) -> MeasurementProcess:
    """Given a measurement in xDSL, convert it to a PennyLane measurement."""
    return resolve_measurement(meas.name)(*args, **kwargs)<|MERGE_RESOLUTION|>--- conflicted
+++ resolved
@@ -42,12 +42,9 @@
     NamedObsOp,
     TensorOp,
 )
-<<<<<<< HEAD
-=======
 from pennylane.measurements import expval, measure, probs, sample, state, var
 from pennylane.operation import Operator
 from pennylane.ops import __all__ as ops_all
->>>>>>> 3f7cb1a4
 
 if TYPE_CHECKING:
     from pennylane.measurements import MeasurementProcess
