# Copyright 2025 Xanadu Quantum Technologies Inc.

# Licensed under the Apache License, Version 2.0 (the "License");
# you may not use this file except in compliance with the License.
# You may obtain a copy of the License at

#     http://www.apache.org/licenses/LICENSE-2.0

# Unless required by applicable law or agreed to in writing, software
# distributed under the License is distributed on an "AS IS" BASIS,
# WITHOUT WARRANTIES OR CONDITIONS OF ANY KIND, either express or implied.
# See the License for the specific language governing permissions and
# limitations under the License.
"""This file contains the implementation of the QMLCollector class,
which collects and maps PennyLane operations and measurements from xDSL."""

import inspect

from xdsl.dialects.builtin import DenseIntOrFPElementsAttr, IntegerAttr
from xdsl.dialects.tensor import ExtractOp as TensorExtractOp
from xdsl.ir import SSAValue

import pennylane as qml
from pennylane import ops
from pennylane.compiler.python_compiler.dialects.quantum import (
    ComputationalBasisOp,
    CustomOp,
)
from pennylane.compiler.python_compiler.dialects.quantum import ExtractOp as ExtractOpPL
from pennylane.compiler.python_compiler.dialects.quantum import (
    GlobalPhaseOp,
    HamiltonianOp,
    MeasureOp,
    MultiRZOp,
    NamedObsOp,
    QubitUnitaryOp,
    SetStateOp,
    TensorOp,
)
from pennylane.measurements import MeasurementProcess, MidMeasureMP
from pennylane.operation import Operator
from pennylane.ops import __all__ as ops_all
from pennylane.typing import Callable

has_jax = True
try:
    import jax
except ImportError:
    has_jax = False


from_str_to_PL_gate = {
    name: getattr(ops, name)
    for name in ops_all
    if inspect.isclass(getattr(ops, name, None)) and issubclass(getattr(ops, name), Operator)
}

from_str_to_PL_measurement = {
    f"quantum.{name}": getattr(qml, name)
    for name in ("state", "probs", "sample", "expval", "var", "measure")
}


# pylint: disable=too-many-return-statements, protected-access

######################################################
### Gate/Measurement resolution
######################################################


def _resolve(name: str, mapping: dict, kind: str):
    try:
        return mapping[name]
    except KeyError as exc:
        raise ValueError(f"Unsupported {kind}: {name}") from exc


def resolve_gate(name: str) -> Operator:
    """Resolve the gate from the name."""
    return _resolve(name, from_str_to_PL_gate, "gate")


def resolve_measurement(name: str) -> MeasurementProcess:
    """Resolve the measurement from the name."""
    return _resolve(name, from_str_to_PL_measurement, "measurement")


######################################################
### Helpers
######################################################


def _extract(op, attr: str, resolver: Callable, single: bool = False):
    """Helper to extract and resolve attributes."""
    values = getattr(op, attr, None)
    if not values:
        return [] if not single else None
    return resolver(values) if single else [resolver(v) for v in values if v is not None]


def _extract_dense_constant_value(op) -> float | int:
    """Extract the first value from a stablehlo.constant op."""
    attr = op.properties.get("value")
    if isinstance(attr, DenseIntOrFPElementsAttr):
        # TODO: handle multi-value cases if needed
        return attr.get_values()[0]
    raise NotImplementedError(f"Unexpected attr type in constant: {type(attr)}")


<<<<<<< HEAD
def _extract(op, attr: str, resolver: Callable, single: bool = False):
    """Helper to extract and resolve attributes."""
    values = getattr(op, attr, None)
    if not values:
        return [] if not single else None
    return resolver(values) if single else [resolver(v) for v in values if v is not None]


def _tensor_shape_from_ssa(ssa: SSAValue) -> list[int]:
    """Extract the concrete shape from an SSA tensor value."""
    tensor_abstr_shape = ssa.owner.operand._type.shape.data
    return [dim.data for dim in tensor_abstr_shape]


=======
>>>>>>> 4f0fe238
def _apply_adjoint_and_ctrls(qml_op: Operator, xdsl_op) -> Operator:
    """Apply adjoint and control modifiers to a gate if needed."""
    if xdsl_op.properties.get("adjoint"):
        qml_op = qml.adjoint(qml_op)
    ctrls = ssa_to_qml_wires(xdsl_op, control=True)
    if ctrls:
        cvals = ssa_to_qml_params(xdsl_op, control=True)
        qml_op = qml.ctrl(qml_op, control=ctrls, control_values=cvals)
    return qml_op


def resolve_constant_params(ssa: SSAValue) -> float | int:
    """Resolve a constant parameter SSA value to a Python float or int."""
    op = ssa.owner

    if isinstance(op, TensorExtractOp):
        return resolve_constant_params(op.tensor)

    match op.name:

        case "stablehlo.constant":
            return _extract_dense_constant_value(op)
        case "arith.addf":
            return resolve_constant_params(op.operands[0]) + resolve_constant_params(op.operands[1])
        case "arith.constant":
            return op.value.value.data  # Catalyst
        case "stablehlo.convert":
            return resolve_constant_params(op.operands[0])
        case "builtin.unregistered":
            if hasattr(op, "attributes"):
                match op.attributes["op_name__"].data:
                    case "stablehlo.concatenate":
                        return [resolve_constant_params(operand) for operand in op.operands]
                    case "stablehlo.broadcast_in_dim":
                        return resolve_constant_params(op.operands[0])
        case _:
            raise NotImplementedError(f"Cannot resolve parameters for op: {op}")


def dispatch_wires_extract(op: ExtractOpPL):
    """Dispatch the wire resolution for the given extract operation."""
    if op.idx_attr is not None:  # used by Catalyst
        return resolve_constant_wire(op.idx_attr)
    return resolve_constant_wire(op.idx)  # used by xDSL


def resolve_constant_wire(ssa: SSAValue) -> float | int:
    """Resolve the wire for the given SSA qubit."""
    if isinstance(ssa, IntegerAttr):  # Catalyst
        return ssa.value.data

    op = ssa.owner

    match op:

        case TensorExtractOp(tensor=tensor):
            return resolve_constant_wire(tensor)
        case _ if op.name == "stablehlo.convert":
            return resolve_constant_wire(op.operands[0])
        case _ if op.name == "stablehlo.constant":
            return _extract_dense_constant_value(op)
<<<<<<< HEAD
        case CustomOp() | GlobalPhaseOp() | QubitUnitaryOp() | SetStateOp() | MultiRZOp():
=======
        case CustomOp() | GlobalPhaseOp():
>>>>>>> 4f0fe238
            all_qubits = list(getattr(op, "in_qubits", [])) + list(
                getattr(op, "in_ctrl_qubits", [])
            )
            return resolve_constant_wire(all_qubits[ssa.index])
        case ExtractOpPL():
            return dispatch_wires_extract(op)
        case MeasureOp(in_qubit=in_qubit):
            return resolve_constant_wire(in_qubit)
        case _:
            raise NotImplementedError(f"Cannot resolve wire for op: {op}")


######################################################
### Parameters/Wires Conversion
######################################################


def ssa_to_qml_params(
    op: CustomOp, control: bool = False, single: bool = False
) -> list[float | int] | float | int | None:
    """Get the parameters from the operation."""
    return _extract(op, "in_ctrl_values" if control else "params", resolve_constant_params, single)


def ssa_to_qml_wires(op: CustomOp, control: bool = False) -> list[int]:
    """Get the wires from the operation."""
    return _extract(op, "in_ctrl_qubits" if control else "in_qubits", resolve_constant_wire)


def ssa_to_qml_wires_named(op: NamedObsOp) -> int:
    """Get the wire from the named observable operation."""
    if not op.qubit:
        raise ValueError("No qubit found for named observable operation.")
    return resolve_constant_wire(op.qubit)


############################################################
### xDSL ---> PennyLane Operators/Measurements conversion
############################################################


def xdsl_to_qml_op(
    op: CustomOp | GlobalPhaseOp | QubitUnitaryOp | SetStateOp | MultiRZOp,
) -> Operator:
    """Convert an xDSL op to a PennyLane operator."""

    match op.name:
<<<<<<< HEAD

        case "quantum.gphase":
            gate = qml.GlobalPhase(ssa_to_qml_params(op, single=True), wires=ssa_to_qml_wires(op))
        case "quantum.unitary":
            gate = qml.QubitUnitary(
                U=jax.numpy.zeros(_tensor_shape_from_ssa(op.matrix)), wires=ssa_to_qml_wires(op)
            )
        case "quantum.set_state":
            gate = qml.StatePrep(
                state=jax.numpy.zeros(_tensor_shape_from_ssa(op.in_state)),
                wires=ssa_to_qml_wires(op),
            )
        case "quantum.multirz":
            gate = qml.MultiRZ(
                theta=_extract(op, "theta", resolve_constant_params, single=True),
                wires=ssa_to_qml_wires(op),
            )
        case _:
            gate_cls = resolve_gate(op.properties.get("gate_name").data)
            gate = gate_cls(*ssa_to_qml_params(op), wires=ssa_to_qml_wires(op))

    return _apply_adjoint_and_ctrls(gate, op)
=======

        case "quantum.gphase":
            gate = qml.GlobalPhase(ssa_to_qml_params(op, single=True), wires=ssa_to_qml_wires(op))
>>>>>>> 4f0fe238

        case _:
            gate_cls = resolve_gate(op.properties.get("gate_name").data)
            gate = gate_cls(*ssa_to_qml_params(op), wires=ssa_to_qml_wires(op))

<<<<<<< HEAD
def xdsl_to_qml_measure_op(op: MeasureOp) -> MeasurementProcess:
    """Convert a ``quantum.measure`` xDSL op to a PennyLane measurement."""
    postselect = op.postselect.value.data if op.postselect else None
    return MidMeasureMP([resolve_constant_wire(op.in_qubit)], postselect=postselect)
=======
    return _apply_adjoint_and_ctrls(gate, op)
>>>>>>> 4f0fe238


def xdsl_to_qml_obs_op(
    op: NamedObsOp | TensorOp | HamiltonianOp | ComputationalBasisOp,
) -> Operator | list[int] | None:
    """Convert an xDSL observable operation to a PennyLane operator."""

    match op.name:
<<<<<<< HEAD

        case "quantum.namedobs":
            return resolve_gate(op.type.data.value)(wires=ssa_to_qml_wires_named(op))
        case "quantum.tensor":
            return qml.prod(*(xdsl_to_qml_obs_op(operand.owner) for operand in op.operands))
        case "quantum.hamiltonian":
            coeffs = _extract(op, "coeffs", resolve_constant_params, single=True)
            ops_list = [xdsl_to_qml_obs_op(term.owner) for term in op.terms]
            return qml.Hamiltonian(coeffs, ops_list)
        case _:
            raise NotImplementedError(f"Cannot resolve named op: {op}")

=======
>>>>>>> 4f0fe238

        case "quantum.namedobs":
            return resolve_gate(op.type.data.value)(wires=ssa_to_qml_wires_named(op))
        case "quantum.tensor":
            return qml.prod(*(xdsl_to_qml_obs_op(operand.owner) for operand in op.operands))
        case "quantum.hamiltonian":
            coeffs = _extract(op, "coeffs", resolve_constant_params, single=True)
            ops_list = [xdsl_to_qml_obs_op(term.owner) for term in op.terms]
            return qml.Hamiltonian(coeffs, ops_list)
        case "quantum.compbasis":
            return _extract(op, "qubits", resolve_constant_wire)
        case _:
            raise NotImplementedError(f"Cannot resolve named op: {op}")


def xdsl_to_qml_meas(meas, *args, **kwargs) -> MeasurementProcess:
    """Given a measurement in xDSL, convert it to a PennyLane measurement."""
    return resolve_measurement(meas.name)(*args, **kwargs)<|MERGE_RESOLUTION|>--- conflicted
+++ resolved
@@ -90,6 +90,12 @@
 ######################################################
 
 
+def _tensor_shape_from_ssa(ssa: SSAValue) -> list[int]:
+    """Extract the concrete shape from an SSA tensor value."""
+    tensor_abstr_shape = ssa.owner.operand._type.shape.data
+    return [dim.data for dim in tensor_abstr_shape]
+
+
 def _extract(op, attr: str, resolver: Callable, single: bool = False):
     """Helper to extract and resolve attributes."""
     values = getattr(op, attr, None)
@@ -107,23 +113,6 @@
     raise NotImplementedError(f"Unexpected attr type in constant: {type(attr)}")
 
 
-<<<<<<< HEAD
-def _extract(op, attr: str, resolver: Callable, single: bool = False):
-    """Helper to extract and resolve attributes."""
-    values = getattr(op, attr, None)
-    if not values:
-        return [] if not single else None
-    return resolver(values) if single else [resolver(v) for v in values if v is not None]
-
-
-def _tensor_shape_from_ssa(ssa: SSAValue) -> list[int]:
-    """Extract the concrete shape from an SSA tensor value."""
-    tensor_abstr_shape = ssa.owner.operand._type.shape.data
-    return [dim.data for dim in tensor_abstr_shape]
-
-
-=======
->>>>>>> 4f0fe238
 def _apply_adjoint_and_ctrls(qml_op: Operator, xdsl_op) -> Operator:
     """Apply adjoint and control modifiers to a gate if needed."""
     if xdsl_op.properties.get("adjoint"):
@@ -185,11 +174,7 @@
             return resolve_constant_wire(op.operands[0])
         case _ if op.name == "stablehlo.constant":
             return _extract_dense_constant_value(op)
-<<<<<<< HEAD
         case CustomOp() | GlobalPhaseOp() | QubitUnitaryOp() | SetStateOp() | MultiRZOp():
-=======
-        case CustomOp() | GlobalPhaseOp():
->>>>>>> 4f0fe238
             all_qubits = list(getattr(op, "in_qubits", [])) + list(
                 getattr(op, "in_ctrl_qubits", [])
             )
@@ -237,7 +222,6 @@
     """Convert an xDSL op to a PennyLane operator."""
 
     match op.name:
-<<<<<<< HEAD
 
         case "quantum.gphase":
             gate = qml.GlobalPhase(ssa_to_qml_params(op, single=True), wires=ssa_to_qml_wires(op))
@@ -260,47 +244,18 @@
             gate = gate_cls(*ssa_to_qml_params(op), wires=ssa_to_qml_wires(op))
 
     return _apply_adjoint_and_ctrls(gate, op)
-=======
-
-        case "quantum.gphase":
-            gate = qml.GlobalPhase(ssa_to_qml_params(op, single=True), wires=ssa_to_qml_wires(op))
->>>>>>> 4f0fe238
-
-        case _:
-            gate_cls = resolve_gate(op.properties.get("gate_name").data)
-            gate = gate_cls(*ssa_to_qml_params(op), wires=ssa_to_qml_wires(op))
-
-<<<<<<< HEAD
+
+
 def xdsl_to_qml_measure_op(op: MeasureOp) -> MeasurementProcess:
     """Convert a ``quantum.measure`` xDSL op to a PennyLane measurement."""
     postselect = op.postselect.value.data if op.postselect else None
     return MidMeasureMP([resolve_constant_wire(op.in_qubit)], postselect=postselect)
-=======
-    return _apply_adjoint_and_ctrls(gate, op)
->>>>>>> 4f0fe238
-
-
-def xdsl_to_qml_obs_op(
-    op: NamedObsOp | TensorOp | HamiltonianOp | ComputationalBasisOp,
-) -> Operator | list[int] | None:
+
+
+def xdsl_to_qml_obs_op(op: NamedObsOp | TensorOp | HamiltonianOp) -> Operator:
     """Convert an xDSL observable operation to a PennyLane operator."""
 
     match op.name:
-<<<<<<< HEAD
-
-        case "quantum.namedobs":
-            return resolve_gate(op.type.data.value)(wires=ssa_to_qml_wires_named(op))
-        case "quantum.tensor":
-            return qml.prod(*(xdsl_to_qml_obs_op(operand.owner) for operand in op.operands))
-        case "quantum.hamiltonian":
-            coeffs = _extract(op, "coeffs", resolve_constant_params, single=True)
-            ops_list = [xdsl_to_qml_obs_op(term.owner) for term in op.terms]
-            return qml.Hamiltonian(coeffs, ops_list)
-        case _:
-            raise NotImplementedError(f"Cannot resolve named op: {op}")
-
-=======
->>>>>>> 4f0fe238
 
         case "quantum.namedobs":
             return resolve_gate(op.type.data.value)(wires=ssa_to_qml_wires_named(op))
