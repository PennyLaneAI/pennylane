# Copyright 2025 Xanadu Quantum Technologies Inc.

# Licensed under the Apache License, Version 2.0 (the "License");
# you may not use this file except in compliance with the License.
# You may obtain a copy of the License at

#     http://www.apache.org/licenses/LICENSE-2.0

# Unless required by applicable law or agreed to in writing, software
# distributed under the License is distributed on an "AS IS" BASIS,
# WITHOUT WARRANTIES OR CONDITIONS OF ANY KIND, either express or implied.
# See the License for the specific language governing permissions and
# limitations under the License.
"""This file contains the implementation of the QMLCollector class,
which collects and maps PennyLane operations and measurements from xDSL."""

import inspect

from xdsl.dialects.builtin import DenseIntOrFPElementsAttr, IntegerAttr
from xdsl.dialects.tensor import ExtractOp as TensorExtractOp
from xdsl.ir import SSAValue

import pennylane as qml
from pennylane import ops
from pennylane.compiler.python_compiler.dialects.quantum import (
    ComputationalBasisOp,
    CustomOp,
)
from pennylane.compiler.python_compiler.dialects.quantum import ExtractOp as ExtractOpPL
from pennylane.compiler.python_compiler.dialects.quantum import (
    GlobalPhaseOp,
    HamiltonianOp,
    MeasureOp,
    MultiRZOp,
    NamedObsOp,
    QubitUnitaryOp,
    SetStateOp,
    TensorOp,
)
from pennylane.measurements import MeasurementProcess, MidMeasureMP
from pennylane.operation import Operator
from pennylane.ops import __all__ as ops_all
from pennylane.typing import Callable

has_jax = True
try:
    import jax
except ImportError:
    has_jax = False


from_str_to_PL_gate = {
    name: getattr(ops, name)
    for name in ops_all
    if inspect.isclass(getattr(ops, name, None)) and issubclass(getattr(ops, name), Operator)
}

from_str_to_PL_measurement = {
    "quantum.state": qml.state,
    "quantum.probs": qml.probs,
    "quantum.sample": qml.sample,
    "quantum.expval": qml.expval,
    "quantum.var": qml.var,
    "quantum.measure": qml.measure,
}

# pylint: disable=too-many-return-statements, protected-access

######################################################
### Gate/Measurement resolution
######################################################


def _resolve(name: str, mapping: dict, kind: str):
    try:
        return mapping[name]
    except KeyError as exc:
        raise ValueError(f"Unsupported {kind}: {name}") from exc


def resolve_gate(name: str) -> Operator:
    """Resolve the gate from the name."""
    return _resolve(name, from_str_to_PL_gate, "gate")


def resolve_measurement(name: str) -> MeasurementProcess:
    """Resolve the measurement from the name."""
    return _resolve(name, from_str_to_PL_measurement, "measurement")


######################################################
### Parameters/Wires traceback
######################################################


def _extract_dense_constant_value(op) -> float | int:
    """Extract the first value from a stablehlo.constant op."""
    attr = op.properties.get("value")
    if isinstance(attr, DenseIntOrFPElementsAttr):
        # TODO: handle multi-value cases if needed
        return attr.get_values()[0]
    raise NotImplementedError(f"Unexpected attr type in constant: {type(attr)}")


def resolve_constant_params(ssa: SSAValue) -> float | int:
    """Resolve a constant parameter SSA value to a Python float or int."""
    op = ssa.owner
    if isinstance(op, TensorExtractOp):
        return resolve_constant_params(op.tensor)
    match op.name:
        case "stablehlo.constant":
            return _extract_dense_constant_value(op)
        case "arith.addf":
            return resolve_constant_params(op.operands[0]) + resolve_constant_params(op.operands[1])
        case "arith.constant":
            return op.value.value.data  # Catalyst
        case "stablehlo.convert":
            return resolve_constant_params(op.operands[0])
        case "builtin.unregistered":
            if hasattr(op, "attributes"):
                if op.attributes["op_name__"].data == "stablehlo.concatenate":
                    return [
                        resolve_constant_params(op.operands[i]) for i in range(len(op.operands))
                    ]
                if op.attributes["op_name__"].data == "stablehlo.broadcast_in_dim":
                    return resolve_constant_params(op.operands[0])
        case _:
            raise NotImplementedError(f"Cannot resolve parameters for op: {op}")


def dispatch_wires_extract(op: ExtractOpPL):
    """Dispatch the wire resolution for the given extract operation."""
    if op.idx_attr is not None:  # used by Catalyst
        return resolve_constant_wire(op.idx_attr)
    return resolve_constant_wire(op.idx)  # used by xDSL


def resolve_constant_wire(ssa: SSAValue) -> int:
    """Resolve the wire for the given SSA qubit."""
    if isinstance(ssa, IntegerAttr):  # used by Catalyst
        return ssa.value.data
    op = ssa.owner
    if isinstance(op, TensorExtractOp):
        return resolve_constant_wire(op.tensor)
    if op.name == "stablehlo.convert":
        return resolve_constant_wire(op.operands[0])
    if op.name == "stablehlo.constant":
        return _extract_dense_constant_value(op)
<<<<<<< HEAD
    if isinstance(op, (CustomOp, GlobalPhaseOp, QubitUnitaryOp, SetStateOp, MultiRZOp)):
        # TODO: handle the edge case in my notebook
        return resolve_constant_wire(op.in_qubits[ssa.index])
=======
    if isinstance(op, CustomOp):
        all_qubits = list(getattr(op, "in_qubits", []))
        if hasattr(op, "in_ctrl_qubits"):
            all_qubits += list(getattr(op, "in_ctrl_qubits", []))
        return resolve_constant_wire(all_qubits[ssa.index])
>>>>>>> 9f03f282
    if isinstance(op, ExtractOpPL):
        return dispatch_wires_extract(op)
    if isinstance(op, MeasureOp):
        return resolve_constant_wire(op.in_qubit)
    raise NotImplementedError(f"Cannot resolve wire for op: {op}")


######################################################
### Parameters/Wires Conversion
######################################################


def _extract(op, attr: str, resolver: Callable, single: bool = False):
    """Helper to extract and resolve attributes."""
    values = getattr(op, attr, None)
    if not values:
        return [] if not single else None
    if single:
        return resolver(values)
    return [resolver(v) for v in values if v is not None]


def ssa_to_qml_params(
    op: CustomOp, control: bool = False, single: bool = False
) -> list[float | int]:
    """Get the parameters from the operation."""
    return _extract(
        op, "in_ctrl_values" if control else "params", resolve_constant_params, single=single
    )


def ssa_to_qml_wires(op: CustomOp, control: bool = False) -> list[int]:
    """Get the wires from the operation."""
    return _extract(op, "in_ctrl_qubits" if control else "in_qubits", resolve_constant_wire)


def ssa_to_qml_wires_named(op: NamedObsOp) -> int:
    """Get the wire from the named observable operation."""
    if not op.qubit:
        raise ValueError("No qubit found for named observable operation.")
    return resolve_constant_wire(op.qubit)


############################################################
### xDSL ---> PennyLane Operators/Measurements conversion
############################################################


def xdsl_to_qml_op(
    op: CustomOp | GlobalPhaseOp | QubitUnitaryOp | SetStateOp | MultiRZOp,
) -> Operator:
    """Convert an xDSL op to a PennyLane operator."""

    match op.name:

        case "quantum.gphase":
            gate = qml.GlobalPhase(ssa_to_qml_params(op, single=True), wires=ssa_to_qml_wires(op))

        case "quantum.unitary":
            tensor_abstr_shape = op.matrix.owner.operand._type.shape.data
            tensor_shape = [tensor_abstr_shape[i].data for i in range(len(tensor_abstr_shape))]
            gate = qml.QubitUnitary(U=jax.numpy.zeros(tensor_shape), wires=ssa_to_qml_wires(op))

        case "quantum.set_state":
            tensor_abstr_shape = op.in_state.owner.operand._type.shape.data
            tensor_shape = [tensor_abstr_shape[i].data for i in range(len(tensor_abstr_shape))]
            gate = qml.StatePrep(state=jax.numpy.zeros(tensor_shape), wires=ssa_to_qml_wires(op))

        case "quantum.multirz":
            theta = _extract(op, "theta", resolve_constant_params, single=True)
            gate = qml.MultiRZ(theta=theta, wires=ssa_to_qml_wires(op))

        case _:
            gate_cls = resolve_gate(op.properties.get("gate_name").data)
            gate = gate_cls(*ssa_to_qml_params(op), wires=ssa_to_qml_wires(op))

    if op.properties.get("adjoint"):
        gate = qml.adjoint(gate)

    ctrls = ssa_to_qml_wires(op, control=True)
    if ctrls:
        cvals = ssa_to_qml_params(op, control=True)
        gate = qml.ctrl(gate, control=ctrls, control_values=cvals)

    return gate


def xdsl_to_qml_measure_op(op: MeasureOp) -> MeasurementProcess:
    """Convert a ``quantum.measure`` xDSL op to a PennyLane measurement."""
    wire = resolve_constant_wire(op.in_qubit)
    postselect = op.postselect
    return MidMeasureMP([wire], postselect=postselect)


def xdsl_to_qml_obs_op(op: NamedObsOp | TensorOp | HamiltonianOp) -> Operator:
    """Convert an xDSL observable operation to a PennyLane operator."""

    if op.name == "quantum.namedobs":
        return resolve_gate(op.type.data.value)(wires=ssa_to_qml_wires_named(op))

    if op.name == "quantum.tensor":
        ops_list = [xdsl_to_qml_obs_op(operand.owner) for operand in op.operands]
        return qml.prod(*ops_list)

    if op.name == "quantum.hamiltonian":
        coeffs = _extract(op, "coeffs", resolve_constant_params, single=True)
        ops_list = [xdsl_to_qml_obs_op(term.owner) for term in op.terms]
        return qml.Hamiltonian(coeffs, ops_list)

    raise NotImplementedError(f"Cannot resolve named op: {op}")


def xdsl_to_qml_compbasis_op(op: ComputationalBasisOp) -> list[int] | None:
    """Convert a ``quantum.compbasis`` xDSL op to a PennyLane operator."""
    return _extract(op, "qubits", resolve_constant_wire)


def xdsl_to_qml_meas(meas, *args, **kwargs) -> MeasurementProcess:
    """Given a measurement in xDSL, convert it to a PennyLane measurement."""
    return resolve_measurement(meas.name)(*args, **kwargs)<|MERGE_RESOLUTION|>--- conflicted
+++ resolved
@@ -146,17 +146,11 @@
         return resolve_constant_wire(op.operands[0])
     if op.name == "stablehlo.constant":
         return _extract_dense_constant_value(op)
-<<<<<<< HEAD
     if isinstance(op, (CustomOp, GlobalPhaseOp, QubitUnitaryOp, SetStateOp, MultiRZOp)):
-        # TODO: handle the edge case in my notebook
-        return resolve_constant_wire(op.in_qubits[ssa.index])
-=======
-    if isinstance(op, CustomOp):
         all_qubits = list(getattr(op, "in_qubits", []))
         if hasattr(op, "in_ctrl_qubits"):
             all_qubits += list(getattr(op, "in_ctrl_qubits", []))
         return resolve_constant_wire(all_qubits[ssa.index])
->>>>>>> 9f03f282
     if isinstance(op, ExtractOpPL):
         return dispatch_wires_extract(op)
     if isinstance(op, MeasureOp):
