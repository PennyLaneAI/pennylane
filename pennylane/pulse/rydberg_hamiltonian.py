# Copyright 2018-2023 Xanadu Quantum Technologies Inc.

# Licensed under the Apache License, Version 2.0 (the "License");
# you may not use this file except in compliance with the License.
# You may obtain a copy of the License at

#     http://www.apache.org/licenses/LICENSE-2.0

# Unless required by applicable law or agreed to in writing, software
# distributed under the License is distributed on an "AS IS" BASIS,
# WITHOUT WARRANTIES OR CONDITIONS OF ANY KIND, either express or implied.
# See the License for the specific language governing permissions and
# limitations under the License.
"""This module contains the classes/functions needed to simulate the evolution of ensembles of
individual (trapped) rydberg atoms under the excitation of several laser fields."""
import warnings
from dataclasses import dataclass
from typing import Callable, List, Union

import numpy as np

import pennylane as qml
from pennylane.wires import Wires
from pennylane.operation import Operator
from pennylane.ops.qubit.hamiltonian import Hamiltonian


from .parametrized_hamiltonian import ParametrizedHamiltonian


def rydberg_interaction(
    register: list, wires=None, interaction_coeff: float = 862690, max_distance: float = np.inf
):
    r"""Returns a :class:`ParametrizedHamiltonian` representing the interaction of an ensemble of
    Rydberg atoms due to the Rydberg blockade

    .. math::

        \sum_{i<j} V_{ij} n_i n_j

    where :math:`n_i` corresponds to the projector on the Rydberg state of the atom :math:`i`, and
    :math:`V_{ij}` is the van der Waals potential:

    .. math::

        V_{ij} = \frac{C_6}{R_{ij}^6}

    where :math:`R_{ij}` is the distance between the atoms :math:`i` and :math:`j`, and :math:`C_6`
    is the Rydberg interaction constant, which defaults to :math:`862690 \text{MHz} \times \mu \text{m}^6`.
    The unit of time for the evolution of this Rydberg interaction term is in :math:`\mu \text{s}`.
    This interaction term can be combined with laser drive terms (:func:`~.rydberg_drive`) to create
    a Hamiltonian describing a driven Rydberg atom system.

    .. seealso::

        :func:`~.rydberg_drive`

    Args:
        register (list): list of coordinates of the Rydberg atoms (in micrometers)
        wires (list): List of wires containing the wire values for all the atoms. This list should
            have the same length as ``register``. If ``None``, each atom's wire value will
            correspond to its index in the ``register`` list.
        interaction_coeff (float): Rydberg interaction constant in units: :math:`\text{MHz} \times \mu \text{m}^6`.
            Defaults to :math:`862690 \text{ MHz} \times \mu \text{m}^6`. This value is based on an assumption that
            frequencies and energies in the Hamiltonian are provided in units of MHz.
        max_distance (float): Threshold for distance in :math:`\mu \text{m}` between two Rydberg atoms beyond which their
            contribution to the interaction term is removed from the Hamiltonian.

    Returns:
        RydbergHamiltonian: a :class:`~.ParametrizedHamiltonian` representing the atom interaction

    **Example**

    We create a Hamiltonian describing the van der Waals interaction among 9 Rydberg atoms in a square lattice:

    .. code-block:: python

        atom_coordinates = [[0, 0], [0, 5], [0, 10], [5, 0], [5, 5], [5, 10], [10, 0], [10, 5], [10, 10]]
        wires = [1, 5, 0, 2, 4, 3, 8, 6, 7]
        H_i = qml.pulse.rydberg_interaction(atom_coordinates, wires=wires)

    >>> H_i
    ParametrizedHamiltonian: terms=36

    As expected, we have :math:`\frac{N(N-1)}{2} = 36` terms for N=6 atoms.

    The interaction term is dependent only on the number and positions of the Rydberg atoms. We can execute this
    pulse program, which corresponds to all driving laser fields being turned off and therefore has no trainable
    parameters. To add a driving laser field, see :func:`~.rydberg_drive`.

    .. code-block:: python

        dev = qml.device("default.qubit.jax", wires=9)

        @qml.qnode(dev, interface="jax")
        def circuit():
            qml.evolve(H_i)([], t=[0, 10])
            return qml.expval(qml.PauliZ(0))

    >>> circuit()
    Array(1., dtype=float32)
    """
    if wires is None:
        wires = list(range(len(register)))
    elif len(wires) != len(register):
        raise ValueError("The length of the wires and the register must match.")

    coeffs = []
    observables = []
    for idx, (pos1, wire1) in enumerate(zip(register[:-1], wires[:-1])):
        for pos2, wire2 in zip(register[(idx + 1) :], wires[(idx + 1) :]):
            atom_distance = np.linalg.norm(qml.math.array(pos2) - pos1)
            if atom_distance > max_distance:
                continue
            Vij = interaction_coeff / (abs(atom_distance) ** 6)  # van der Waals potential
            coeffs.append(Vij)
            observables.append(qml.prod(qml.Projector([1], wire1), qml.Projector([1], wire2)))
            # Rydberg projectors

    return RydbergHamiltonian(
        coeffs, observables, register=register, interaction_coeff=interaction_coeff
    )


def rydberg_drive(amplitude, phase, detuning, wires):
    r"""Returns a :class:`ParametrizedHamiltonian` representing the action of a driving laser
    field with the given rabi frequency, detuning and phase acting on the given wires

    .. math::
        \frac{1}{2} \Omega(t) \sum_{i \in \text{wires}} (\cos(\phi)\sigma_i^x - \sin(\phi)\sigma_i^y) -
        \delta(t) \sum_{i \in \text{wires}} \sigma_i^z

    where :math:`\Omega`, :math:`\delta` and :math:`\phi` correspond to the rabi frequency, detuning
    and phase of the laser, :math:`i` correspond to the wire index, and :math:`\sigma^\alpha` for
    :math:`\alpha = x,y,z` are the Pauli matrices. The unit of time for the  evolution of this Rydberg
    drive term is :math:`\mu \text{s}`. This driving term can be combined with an interaction term to
    create a Hamiltonian describing a driven Rydberg atom system. Multiple driving terms can be combined
    by summing them (see example).

    Args:
        amplitude (Union[float, Callable]): float or callable returning the amplitude (in MHz) of a
            laser field
        phase (Union[float, Callable]): float or callable returning the phase (in radians) of the laser field
        detuning (Union[float, Callable]): float or callable returning the detuning (in MHz) of a
            laser field
        wires (Union[int, List[int]]): integer or list containing wire values for the Rydberg atoms that
            the laser field acts on

    Returns:
        RydbergHamiltonian: a :class:`~.ParametrizedHamiltonian` representing the action of the laser field
        on the Rydberg atoms.

    .. seealso::

        :func:`~.rydberg_interaction`, :class:`~.ParametrizedHamiltonian`, :class:`~.ParametrizedEvolution`
        and :func:`~.evolve`

    **Example**

    We create a Hamiltonian describing a laser acting on 4 wires (Rydberg atoms) with a fixed detuning and
    phase, and a parametrized, time-dependent amplitude. The Hamiltonian includes an interaction term for
    inter-atom interactions due to van der Waals forces, as well as the driving term for the laser driving
    the atoms:

    .. code-block:: python

        atom_coordinates = [[0, 0], [0, 4], [4, 0], [4, 4]]
<<<<<<< HEAD
        wires = [0, 1, 2, 3]
=======
        wires = [1, 2, 3, 4]
>>>>>>> 8e3030e1
        H_i = qml.pulse.rydberg_interaction(atom_coordinates, wires)

        amplitude = lambda p, t: p * jnp.sin(jnp.pi * t)
        phase = jnp.pi / 2
        detuning = 3 * jnp.pi / 4
        H_d = qml.pulse.rydberg_drive(amplitude, phase, detuning, wires)

    >>> H_i
    ParametrizedHamiltonian: terms=6
    >>> H_d
    ParametrizedHamiltonian: terms=3
<<<<<<< HEAD

    The first two terms of the drive Hamiltonian ``H_d`` correspond to the first sum (the sine and cosine terms),
    describing drive between the ground and excited states. The third term corresponding to the shift term
    due to detuning from resonance. This drive term corresponds to a global drive that acts on all 4 wires of
    the device.

=======

    The first two terms of the drive Hamiltonian ``H_d`` correspond to the first sum (the sine and cosine terms),
    describing drive between the ground and excited states. The third term corresponds to the shift term
    due to detuning from resonance. This drive term corresponds to a global drive that acts on all 4 wires of
    the device.

>>>>>>> 8e3030e1
    The full Hamiltonian can be evaluated:

    .. code-block:: python

        dev = qml.device("default.qubit.jax", wires=wires)

        @qml.qnode(dev, interface="jax")
        def circuit(params):
            qml.evolve(H_i + H_d)(params, t=[0, 10])
            return qml.expval(qml.PauliZ(0))

    >>> params = [2.4]
    >>> circuit(params)
    Array(0.94301294, dtype=float64)
    >>> jax.grad(circuit)(params)
    [Array(0.59484969, dtype=float64)]

    We can also create a Hamiltonian with multiple local drives. The following circuit corresponds to the
    evolution where an additional local drive acting on wires ``[0, 1]`` is added to the Hamiltonian:

    .. code-block:: python

        amplitude_local = lambda p, t: p[0] * jnp.sin(2 * jnp.pi * t) + p[1]
        phase_local = lambda p, t: p * jnp.exp(-0.25 * t)
        detuning_local = jnp.pi / 4
        H_local = qml.pulse.rydberg_drive(amplitude_local, phase_local, detuning_local, [0, 1])

        H = H_i + H_d + H_local

        @jax.jit
        @qml.qnode(dev, interface="jax")
        def circuit_local(params):
            qml.evolve(H)(params, t=[0, 10])
            return qml.expval(qml.PauliZ(0))

    >>> params = [2.4, [1.3, -2.0], -1.5]
    >>> circuit_local(params)
<<<<<<< HEAD
    Array(0.80238028, dtype=float64)
    >>> jax.grad(circuit_local)(params)
    [Array(-0.73273312, dtype=float64),
     [Array(-0.45635171, dtype=float64, weak_type=True),
      Array(0.76572817, dtype=float64, weak_type=True)],
     Array(0.01027312, dtype=float64)]
=======
    Array(0.45782223, dtype=float64)
    >>> jax.grad(circuit_local)(params)
    [Array(-0.33522988, dtype=float64),
     [Array(0.40320718, dtype=float64, weak_type=True),
      Array(-0.12003976, dtype=float64, weak_type=True)]]
>>>>>>> 8e3030e1
    """
    if isinstance(wires, int):
        wires = [wires]
    trivial_detuning = not callable(detuning) and qml.math.isclose(detuning, 0.0)

<<<<<<< HEAD
    if not callable(amplitude) and qml.math.isclose(amplitude, 0.0):
        if trivial_detuning:
            raise ValueError(f"Expected non-zero value for at least one of either amplitude or detuning, but received amplitude={amplitude} and detuning={detuning}. All terms are zero.")

        coeffs = []
        observables = []

    else:
        # We compute the `coeffs` and `observables` of the laser field
        coeffs = [
            amplitude_and_phase(qml.math.cos, amplitude, phase),
            amplitude_and_phase(qml.math.sin, amplitude, phase),
        ]

        drive_x_term = 0.5 * sum(qml.PauliX(wire) for wire in wires)
        drive_y_term = -0.5 * sum(qml.PauliY(wire) for wire in wires)

        observables = [drive_x_term, drive_y_term]

    if not trivial_detuning:
        detuning_term = -1.0 * sum(qml.PauliZ(wire) for wire in wires)
        coeffs.append(detuning)
        observables.append(detuning_term)
=======
    # We compute the `coeffs` and `observables` of the laser field
    coeffs = [
        amplitude_and_phase(qml.math.cos, amplitude, phase),
        amplitude_and_phase(qml.math.sin, amplitude, phase),
        detuning,
    ]

    drive_x_term = sum(qml.PauliX(wire) for wire in wires)
    drive_y_term = sum(-qml.PauliY(wire) for wire in wires)
    detuning_term = sum(qml.PauliZ(wire) for wire in wires)

    observables = [drive_x_term, drive_y_term, detuning_term]
>>>>>>> 8e3030e1

    # We convert the pulse data into a list of ``RydbergPulse`` objects
    pulses = [RydbergPulse(amplitude, phase, detuning, wires)]

    return RydbergHamiltonian(coeffs, observables, pulses=pulses)


class RydbergHamiltonian(ParametrizedHamiltonian):
    r"""Internal class used to keep track of the required information to translate a ``ParametrizedHamiltonian``
    into hardware.

    This class contains the ``coeffs`` and the ``observables`` that represent one or more
    terms of the Hamiltonian of an ensemble of Rydberg atoms under the action of local and global
    laser fields:

    .. math::

        H = \frac{1}{2} \sum_i  \Omega_i(t) (\cos(\phi_i)\sigma_i^x - \sin(\phi_i)\sigma_i^y) -
        \frac{1}{2} \sum_i \delta_i(t) \sigma_i^z + \sum_{i<j} V_{ij} n_i n_j

    Additionally, it also contains two more attributes (``register`` and ``pulses``) that contain
    the information that the hardware needs to execute this Hamiltonian.

    .. warning::

        This class should NEVER be initialized directly! Please use the functions
        :func:`rydberg_interaction` and :func:`rydberg_drive` instead.

    .. seealso:: :func:`rydberg_interaction`, :func:`rydberg_drive`, :class:`ParametrizedHamiltonian`

    Args:
        coeffs (Union[float, callable]): coefficients of the Hamiltonian expression, which may be
            constants or parametrized functions. All functions passed as ``coeffs`` must have two
            arguments, the first one being the trainable parameters and the second one being time.
        observables (Iterable[Observable]): observables in the Hamiltonian expression, of same
            length as ``coeffs``

    Keyword Args:
        register (list): list of coordinates (in micrometers) of each atom in the ensemble
        pulses (list): list of ``RydbergPulse`` classes containing the information about the
            amplitude, phase, detuning and wires of each pulse
        interaction_coeff (float): Rydberg interaction constant in units: :math:`\text{MHz} \times \mu m^6`.
            Defaults to :math:`862690 \text{MHz} \times \mu m^6`.

    Returns:
        RydbergHamiltonian: class representing the Hamiltonian of an ensemble of Rydberg atoms
    """

    # pylint: disable=too-many-arguments
    def __init__(
        self,
        coeffs,
        observables,
        register: list = None,
        pulses: List["RydbergPulse"] = None,
        interaction_coeff: float = 862690,
    ):
        self.register = register
        self.pulses = [] if pulses is None else pulses
        self.interaction_coeff = interaction_coeff
        super().__init__(coeffs, observables)

    def __call__(self, params, t):
        params = _rydberg_reorder_parameters(params, self.coeffs_parametrized)
        return super().__call__(params, t)

    def __add__(self, other):
        if isinstance(other, RydbergHamiltonian):
            # Update coeffs, obs and hardware attributes
            if self.register is not None:
                if other.register is not None:
                    raise ValueError("We cannot add two Hamiltonians with an interaction term!")
                if not self.wires.contains_wires(other.wires):
                    warnings.warn(
                        "The wires of the laser fields are not present in the Rydberg ensemble."
                    )
            elif other.register is not None and not other.wires.contains_wires(self.wires):
                warnings.warn(
                    "The wires of the laser fields are not present in the Rydberg ensemble."
                )

            new_register = self.register or other.register
            new_pulses = self.pulses + other.pulses
            new_ops = self.ops + other.ops
            new_coeffs = self.coeffs + other.coeffs
            return RydbergHamiltonian(new_coeffs, new_ops, register=new_register, pulses=new_pulses)

        ops = self.ops.copy()
        coeffs = self.coeffs.copy()
        register = self.register
        pulses = self.pulses

        if isinstance(other, (Hamiltonian, ParametrizedHamiltonian)):
<<<<<<< HEAD
            new_coeffs = coeffs + other.coeffs.copy()
=======
            new_coeffs = coeffs + list(other.coeffs.copy())
>>>>>>> 8e3030e1
            new_ops = ops + other.ops.copy()
            return RydbergHamiltonian(new_coeffs, new_ops, register=register, pulses=pulses)

        if isinstance(other, qml.ops.SProd):  # pylint: disable=no-member
            new_coeffs = coeffs + [other.scalar]
            new_ops = ops + [other.base]
            return RydbergHamiltonian(new_coeffs, new_ops, register=register, pulses=pulses)

        if isinstance(other, Operator):
            new_coeffs = coeffs + [1]
            new_ops = ops + [other]
            return RydbergHamiltonian(new_coeffs, new_ops, register=register, pulses=pulses)

        return NotImplemented

    def __radd__(self, other):
        """Deals with the special case where a RydbergHamiltonian is added to a
<<<<<<< HEAD
        ParametrizedHamiltonian. Ensures that this returs a RydbergHamiltonian where
=======
        ParametrizedHamiltonian. Ensures that this returns a RydbergHamiltonian where
>>>>>>> 8e3030e1
        the order of the parametrized coefficients and operators matches the order of
        the hamiltonians, i.e. that

        ParametrizedHamiltonian + RydbergHamiltonian

        returns a RydbergHamiltonian where the call expects params = [params_PH] + [params_RH]
        """
        if isinstance(other, ParametrizedHamiltonian):
            ops = self.ops.copy()
            coeffs = self.coeffs.copy()

            new_coeffs = other.coeffs.copy() + coeffs
            new_ops = other.ops.copy() + ops

            return RydbergHamiltonian(
                new_coeffs, new_ops, register=self.register, pulses=self.pulses
            )

        return self.__add__(other)


@dataclass
class RydbergPulse:
    """Dataclass that contains the information of a single Rydberg pulse. This class is used
    internally in PL to group into a single object all the data related to a single laser field.

    Args:
        amplitude (Union[float, Callable]): float or callable returning the amplitude (in MHz) of a laser
            field
        phase (Union[float, Callable]): float containing the phase (in radians) of the laser field
        detuning (Union[float, Callable]): float or callable returning the detuning (in MHz) of a
            laser field
        wires (Union[int, List[int]]): integer or list containing wire values that the laser field
            acts on
    """

    amplitude: Union[float, Callable]
    phase: Union[float, Callable]
    detuning: Union[float, Callable]
    wires: List[Wires]

    def __post_init__(self):
        self.wires = Wires(self.wires)

    def __eq__(self, other):
        return (
            self.amplitude == other.amplitude
            and self.phase == other.phase
            and self.detuning == other.detuning
            and self.wires == other.wires
        )


def amplitude_and_phase(trig_fn, amp, phase):
    """Wrapper function for combining amplitude and phase into a single callable
    (or constant if neither amplitude nor phase are callable)."""
    if not callable(amp) and not callable(phase):
        return amp * trig_fn(phase)
    return AmplitudeAndPhase(trig_fn, amp, phase)


# pylint:disable = too-few-public-methods
class AmplitudeAndPhase:
    """Class storing combined amplitude and phase callable if either or both
    of amplitude or phase are callable."""

    def __init__(self, trig_fn, amp, phase):
        self.amp_is_callable = callable(amp)
        self.phase_is_callable = callable(phase)

        def callable_amp_and_phase(params, t):
            return amp(params[0], t) * trig_fn(phase(params[1], t))

        def callable_amp(params, t):
            return amp(params, t) * trig_fn(phase)

        def callable_phase(params, t):
            return amp * trig_fn(phase(params, t))

        if self.amp_is_callable and self.phase_is_callable:
            self.func = callable_amp_and_phase

        elif self.amp_is_callable:
            self.func = callable_amp

        elif self.phase_is_callable:
            self.func = callable_phase

    def __call__(self, params, t):
        return self.func(params, t)


def _rydberg_reorder_parameters(params, coeffs_parametrized):
    """Takes `params`, and reorganizes it based on whether the Hamiltonian has
    callable phase and/or callable amplitude.

    Consolidates phase and amplitude parameters in the case that both are callable,
    and duplicates phase and/or amplitude parameters if either are callables, since
    they will be passed to two operators in the Hamiltonian"""

    reordered_params = []

    coeff_idx = 0
    params_idx = 0

    for i, coeff in enumerate(coeffs_parametrized):
        if i == coeff_idx:
            if isinstance(coeff, AmplitudeAndPhase):
                if coeff.phase_is_callable and coeff.amp_is_callable:
                    # add the joined parameters twice, and skip an index
                    reordered_params.append([params[params_idx], params[params_idx + 1]])
                    reordered_params.append([params[params_idx], params[params_idx + 1]])
                    coeff_idx += 2
                    params_idx += 2
                elif coeff.phase_is_callable or coeff.amp_is_callable:
                    reordered_params.append(params[params_idx])
                    reordered_params.append(params[params_idx])
                    coeff_idx += 2
                    params_idx += 1
            else:
                reordered_params.append(params[params_idx])
                coeff_idx += 1
                params_idx += 1

    return reordered_params<|MERGE_RESOLUTION|>--- conflicted
+++ resolved
@@ -165,11 +165,7 @@
     .. code-block:: python
 
         atom_coordinates = [[0, 0], [0, 4], [4, 0], [4, 4]]
-<<<<<<< HEAD
         wires = [0, 1, 2, 3]
-=======
-        wires = [1, 2, 3, 4]
->>>>>>> 8e3030e1
         H_i = qml.pulse.rydberg_interaction(atom_coordinates, wires)
 
         amplitude = lambda p, t: p * jnp.sin(jnp.pi * t)
@@ -181,21 +177,12 @@
     ParametrizedHamiltonian: terms=6
     >>> H_d
     ParametrizedHamiltonian: terms=3
-<<<<<<< HEAD
 
     The first two terms of the drive Hamiltonian ``H_d`` correspond to the first sum (the sine and cosine terms),
     describing drive between the ground and excited states. The third term corresponding to the shift term
     due to detuning from resonance. This drive term corresponds to a global drive that acts on all 4 wires of
     the device.
 
-=======
-
-    The first two terms of the drive Hamiltonian ``H_d`` correspond to the first sum (the sine and cosine terms),
-    describing drive between the ground and excited states. The third term corresponds to the shift term
-    due to detuning from resonance. This drive term corresponds to a global drive that acts on all 4 wires of
-    the device.
-
->>>>>>> 8e3030e1
     The full Hamiltonian can be evaluated:
 
     .. code-block:: python
@@ -233,26 +220,17 @@
 
     >>> params = [2.4, [1.3, -2.0], -1.5]
     >>> circuit_local(params)
-<<<<<<< HEAD
     Array(0.80238028, dtype=float64)
     >>> jax.grad(circuit_local)(params)
     [Array(-0.73273312, dtype=float64),
      [Array(-0.45635171, dtype=float64, weak_type=True),
       Array(0.76572817, dtype=float64, weak_type=True)],
      Array(0.01027312, dtype=float64)]
-=======
-    Array(0.45782223, dtype=float64)
-    >>> jax.grad(circuit_local)(params)
-    [Array(-0.33522988, dtype=float64),
-     [Array(0.40320718, dtype=float64, weak_type=True),
-      Array(-0.12003976, dtype=float64, weak_type=True)]]
->>>>>>> 8e3030e1
     """
     if isinstance(wires, int):
         wires = [wires]
     trivial_detuning = not callable(detuning) and qml.math.isclose(detuning, 0.0)
 
-<<<<<<< HEAD
     if not callable(amplitude) and qml.math.isclose(amplitude, 0.0):
         if trivial_detuning:
             raise ValueError(f"Expected non-zero value for at least one of either amplitude or detuning, but received amplitude={amplitude} and detuning={detuning}. All terms are zero.")
@@ -276,20 +254,6 @@
         detuning_term = -1.0 * sum(qml.PauliZ(wire) for wire in wires)
         coeffs.append(detuning)
         observables.append(detuning_term)
-=======
-    # We compute the `coeffs` and `observables` of the laser field
-    coeffs = [
-        amplitude_and_phase(qml.math.cos, amplitude, phase),
-        amplitude_and_phase(qml.math.sin, amplitude, phase),
-        detuning,
-    ]
-
-    drive_x_term = sum(qml.PauliX(wire) for wire in wires)
-    drive_y_term = sum(-qml.PauliY(wire) for wire in wires)
-    detuning_term = sum(qml.PauliZ(wire) for wire in wires)
-
-    observables = [drive_x_term, drive_y_term, detuning_term]
->>>>>>> 8e3030e1
 
     # We convert the pulse data into a list of ``RydbergPulse`` objects
     pulses = [RydbergPulse(amplitude, phase, detuning, wires)]
@@ -383,11 +347,7 @@
         pulses = self.pulses
 
         if isinstance(other, (Hamiltonian, ParametrizedHamiltonian)):
-<<<<<<< HEAD
-            new_coeffs = coeffs + other.coeffs.copy()
-=======
             new_coeffs = coeffs + list(other.coeffs.copy())
->>>>>>> 8e3030e1
             new_ops = ops + other.ops.copy()
             return RydbergHamiltonian(new_coeffs, new_ops, register=register, pulses=pulses)
 
@@ -405,11 +365,7 @@
 
     def __radd__(self, other):
         """Deals with the special case where a RydbergHamiltonian is added to a
-<<<<<<< HEAD
-        ParametrizedHamiltonian. Ensures that this returs a RydbergHamiltonian where
-=======
         ParametrizedHamiltonian. Ensures that this returns a RydbergHamiltonian where
->>>>>>> 8e3030e1
         the order of the parametrized coefficients and operators matches the order of
         the hamiltonians, i.e. that
 
