# Copyright 2018-2023 Xanadu Quantum Technologies Inc.

# Licensed under the Apache License, Version 2.0 (the "License");
# you may not use this file except in compliance with the License.
# You may obtain a copy of the License at

#     http://www.apache.org/licenses/LICENSE-2.0

# Unless required by applicable law or agreed to in writing, software
# distributed under the License is distributed on an "AS IS" BASIS,
# WITHOUT WARRANTIES OR CONDITIONS OF ANY KIND, either express or implied.
# See the License for the specific language governing permissions and
# limitations under the License.

# pylint: disable=too-few-public-methods,function-redefined

"""
This file contains the ``ParametrizedEvolution`` operator.
"""

from typing import List, Union, Sequence
import warnings

import pennylane as qml
from pennylane.operation import AnyWires, Operation
from pennylane.typing import TensorLike
from pennylane.ops import functions

from .parametrized_hamiltonian import ParametrizedHamiltonian
from .hardware_hamiltonian import HardwareHamiltonian

has_jax = True
try:
    import jax
    import jax.numpy as jnp
    from jax.experimental.ode import odeint

    from .parametrized_hamiltonian_pytree import ParametrizedHamiltonianPytree
except ImportError as e:
    has_jax = False


class ParametrizedEvolution(Operation):
    r"""
    ParametrizedEvolution(H, params=None, t=None, return_intermediate=False, complementary=False, id=None, **odeint_kwargs)

    Parametrized evolution gate, created by passing a :class:`~.ParametrizedHamiltonian` to
    the :func:`~.pennylane.evolve` function

    For a time-dependent Hamiltonian of the form

    .. math:: H(\{v_j\}, t) = H_\text{drift} + \sum_j f_j(v_j, t) H_j

    it implements the corresponding time-evolution operator :math:`U(t_0, t_1)`, which is the
    solution to the time-dependent Schrodinger equation.

    .. math:: \frac{d}{dt}U(t) = -i H(\{v_j\}, t) U(t).

    Under the hood, it is using a numerical ordinary differential equation (ODE) solver. It requires ``jax``,
    and will not work with other machine learning frameworks typically encountered in PennyLane.

    Args:
        H (ParametrizedHamiltonian): Hamiltonian to evolve
        params (Optional[list]): trainable parameters, passed as list where each element corresponds to
            the parameters of a scalar-valued function of the Hamiltonian being evolved.
        t (Union[float, List[float]]): If a float, it corresponds to the duration of the evolution.
            If a list of floats, the ODE solver will use all the provided time values, and
            perform intermediate steps if necessary. It is recommended to just provide a start
            and end time unless matrices of the time evolution at intermediate times need
            to be computed. Note that such absolute times only have meaning within an instance of
            ``ParametrizedEvolution`` and will not affect other gates.
            To return the matrix at intermediate evolution times, activate ``return_intermediate``
            (see below).
        id (str or None): id for the scalar product operator. Default is None.

    Keyword Args:
        atol (float, optional): Absolute error tolerance for the ODE solver. Defaults to ``1.4e-8``.
        rtol (float, optional): Relative error tolerance for the ODE solver. The error is estimated
            from comparing a 4th and 5th order Runge-Kutta step in the Dopri5 algorithm. This error
            is guaranteed to stay below ``tol = atol + rtol * abs(y)`` through adaptive step size
            selection. Defaults to 1.4e-8.
        mxstep (int, optional): maximum number of steps to take for each timepoint for the
            ODE solver. Defaults to ``jnp.inf``.
        hmax (float, optional): maximum step size allowed for the ODE solver. Defaults to ``jnp.inf``.
        return_intermediate (bool): Whether or not the ``matrix`` method returns all intermediate
            solutions of the time evolution at the times provided in ``t = [t_0,...,t_f]``.
            If ``False`` (the default), only the matrix for the full time evolution is returned.
            If ``True``, all solutions including the initial condition are returned;
            when used in a circuit, this results in ``ParametrizedEvolution`` being a broadcasted
            operation, see the usage details ("Computing intermediate time evolution") below.
        complementary (bool): Whether or not to compute the complementary time evolution when using
            ``return_intermediate=True`` (ignored otherwise).
            If ``False`` (the default), the usual solutions to the Schrodinger equation
            :math:`\{U(t_0, t_0), U(t_0, t_1),\dots, U(t_0, t_f)\}` are computed,
            where :math:`t_i` are the additional times provided in ``t``.
            If ``True``, the *remaining* time evolution to :math:`t_f` is computed instead, returning
            :math:`\{U(t_0, t_f), U(t_1, t_f),\dots, U(t_{f-1}, t_f), U(t_f, t_f)\}`.
        dense (bool): Whether the evolution should use dense matrices. Per default, this is decided by
            the number of wires, i.e. ``dense = len(wires) < 3``.

    .. warning::
        The :class:`~.ParametrizedHamiltonian` must be Hermitian at all times. This is not explicitly checked
        when creating a :class:`~.ParametrizedEvolution` from the :class:`~.ParametrizedHamiltonian`.

    **Example**

    To create a :class:`~.ParametrizedEvolution`, we first define a :class:`~.ParametrizedHamiltonian`
    describing the system, and then pass it to :func:`~pennylane.evolve`:



    .. code-block:: python

        from jax import numpy as jnp

        f1 = lambda p, t: jnp.sin(p * t)
        H = f1 * qml.PauliY(0)

        ev = qml.evolve(H)

    The initial :class:`~.ParametrizedEvolution` does not have set parameters, and so will not
    have a matrix defined. To obtain an Operator with a matrix, it must be passed parameters and
    a time interval:

    >>> qml.matrix(ev([1.2], t=[0, 4]))
    Array([[ 0.72454906+0.j, -0.6892243 +0.j],
           [ 0.6892243 +0.j,  0.72454906+0.j]], dtype=complex64)

    The parameters can be updated by calling the :class:`~.ParametrizedEvolution` again with different inputs.

    When calling the :class:`~.ParametrizedEvolution`, keyword arguments can be passed to specify
    behaviour of the ODE solver.

    The :class:`~.ParametrizedEvolution` can be implemented in a QNode:

    .. code-block:: python

        import jax

        dev = qml.device("default.qubit.jax", wires=1)
        @jax.jit
        @qml.qnode(dev, interface="jax")
        def circuit(params):
            qml.evolve(H)(params, t=[0, 10])
            return qml.expval(qml.PauliZ(0))

    >>> params = [1.2]
    >>> circuit(params)
    Array(0.96632576, dtype=float32)

    >>> jax.grad(circuit)(params)
    [Array(2.3569832, dtype=float32)]

    .. note::
        In the example above, the decorator ``@jax.jit`` is used to compile this execution just-in-time. This means
        the first execution will typically take a little longer with the benefit that all following executions
        will be significantly faster, see the jax docs on jitting. JIT-compiling is optional, and one can remove
        the decorator when only single executions are of interest.

    .. warning::

        The time argument ``t`` corresponds to the time window used to compute the scalar-valued
        functions present in the :class:`ParametrizedHamiltonian` class. Consequently, executing
        two ``ParametrizedEvolution`` operators using the same time window does not mean both
        operators are executed simultaneously, but rather that both evaluate their respective
        scalar-valued functions using the same time window. See Usage Details.

    .. note::

        Using ``return_intermediate`` in a quantum circuit leads to broadcasted execution,
        which can lead to unintended additional computational cost.
        Also consider the usage details below.

    .. details::
        :title: Usage Details

        The parameters used when calling the ``ParametrizedEvolution`` are expected to have the same order
        as the functions used to define the :class:`~.ParametrizedHamiltonian`. For example:

        .. code-block:: python3

            def f1(p, t):
                return jnp.sin(p[0] * t**2) + p[1]

            def f2(p, t):
                return p * jnp.cos(t)

            H = 2 * qml.PauliX(0) + f1 * qml.PauliY(0) + f2 * qml.PauliZ(0)
            ev = qml.evolve(H)

        >>> params = [[4.6, 2.3], 1.2]
        >>> qml.matrix(ev(params, t=0.5))
        Array([[-0.18354285-0.26303384j, -0.7271658 -0.606923j  ],
               [ 0.7271658 -0.606923j  , -0.18354285+0.26303384j]],      dtype=complex64)

        Internally the solver is using ``f1([4.6, 2.3], t)`` and ``f2(1.2, t)`` at each timestep when
        finding the matrix.

        In the case where we have defined two Hamiltonians, ``H1`` and ``H2``, and we want to find a time evolution
        where the two are driven simultaneously for some period of time, it is important that both are included in
        the same call of :func:`~.pennylane.evolve`.
        For non-commuting operations, applying ``qml.evolve(H1)(params, t=[0, 10])`` followed by
        ``qml.evolve(H2)(params, t=[0, 10])`` will **not** apply the two pulses simultaneously, despite the overlapping
        time window. Instead, it will execute ``H1`` in the ``[0, 10]`` time window, and then subsequently execute
        ``H2`` using the same time window to calculate the evolution, but without taking into account how the time
        evolution of ``H1`` affects the evolution of ``H2`` and vice versa.

        Consider two non-commuting :class:`ParametrizedHamiltonian` objects:

        .. code-block:: python

            from jax import numpy as jnp

            ops = [qml.PauliX(0), qml.PauliY(1), qml.PauliZ(2)]
            coeffs = [lambda p, t: p for _ in range(3)]
            H1 = qml.dot(coeffs, ops)  # time-independent parametrized Hamiltonian

            ops = [qml.PauliZ(0), qml.PauliY(1), qml.PauliX(2)]
            coeffs = [lambda p, t: p * jnp.sin(t) for _ in range(3)]
            H2 = qml.dot(coeffs, ops) # time-dependent parametrized Hamiltonian

        The evolutions of the :class:`ParametrizedHamiltonian` can be used in a QNode.

        .. code-block:: python

            dev = qml.device("default.qubit.jax", wires=3)

            @qml.qnode(dev, interface="jax")
            def circuit1(params):
                qml.evolve(H1)(params, t=[0, 10])
                qml.evolve(H2)(params, t=[0, 10])
                return qml.expval(qml.PauliZ(0) @ qml.PauliZ(1) @ qml.PauliZ(2))

            @qml.qnode(dev, interface="jax")
            def circuit2(params):
                qml.evolve(H1 + H2)(params, t=[0, 10])
                return qml.expval(qml.PauliZ(0) @ qml.PauliZ(1) @ qml.PauliZ(2))

        In ``circuit1``, the two Hamiltonians are evolved over the same time window, but inside different operators.
        In ``circuit2``, we add the two to form a single :class:`~.ParametrizedHamiltonian`. This will combine the
        two so that the expected parameters will be ``params1 + params2`` (as an addition of ``list``).
        They can then be included inside a single :class:`~.ParametrizedEvolution`.

        The resulting evolutions of ``circuit1`` and ``circuit2`` are **not** identical:

        >>> params = jnp.array([1., 2., 3.])
        >>> circuit1(params)
        Array(-0.01543971, dtype=float32)

        >>> params = jnp.concatenate([params, params])  # H1 + H2 requires 6 parameters!
        >>> circuit2(params)
        Array(-0.78236955, dtype=float32)

        Here, ``circuit1`` is not executing the evolution of ``H1`` and ``H2`` simultaneously, but rather
        executing ``H1`` in the ``[0, 10]`` time window and then executing ``H2`` with the same time window,
        without taking into account how the time evolution of ``H1`` affects the evolution of ``H2`` and vice versa!

        One can also provide a list of time values that the ODE solver will use to calculate the evolution of the
        ``ParametrizedHamiltonian``. Keep in mind that the ODE solver uses an adaptive step size, thus
        it might use additional intermediate time values.

        .. code-block:: python

            t = jnp.arange(0., 10.1, 0.1)
            @qml.qnode(dev, interface="jax")
            def circuit(params):
                qml.evolve(H1 + H2)(params, t=t)
                return qml.expval(qml.PauliZ(0) @ qml.PauliZ(1) @ qml.PauliZ(2))

        >>> circuit(params)
        Array(-0.78236955, dtype=float32)
        >>> jax.grad(circuit)(params)
        Array([-4.8066125 ,  3.703827  , -1.3297377 , -2.406232  ,  0.6811726 ,
            -0.52277344], dtype=float32)

        Given that we used the same time window (``[0, 10]``), the results are the same as before.

        **Computing intermediate time evolution**

        As discussed above, the ODE solver will evaluate the Schrodinger equation at
        intermediate times in any case. By passing additional time values explicitly in the time
        window ``t`` and setting ``return_intermediate=True``, the ``matrix`` method will
        return the matrices for the intermediate time evolutions as well:

        .. math::

            \{U(t_0, t_0), U(t_0, t_1), \dots, U(t_0, t_{f-1}), U(t_0, t_f)\}.

        The first entry here is the initial condition :math:`U(t_0, t_0)=1`. For a simple
        time-dependent single-qubit Hamiltonian, this feature looks like the following:

        .. code-block:: python

            ops = [qml.PauliZ(0), qml.PauliY(0), qml.PauliX(0)]
            coeffs = [lambda p, t: p * jnp.cos(t) for _ in range(3)]
            H = qml.dot(coeffs, ops) # time-dependent parametrized Hamiltonian

            param = [jnp.array(0.2), jnp.array(1.1), jnp.array(-1.3)]
            time = jnp.linspace(0.1, 0.4, 6) # Six time points from 0.1 to 0.4

            ev = qml.evolve(H)(param, time, return_intermediate=True)

        >>> ev_mats = ev.matrix()
        >>> ev_mats.shape
        (6, 2, 2)

        Note that the broadcasting axis has length ``len(time)`` and is the first axis of the
        returned tensor.
        We may use this feature within QNodes executed on a simulator, returning the
        measurements for all intermediate time steps:

        .. code-block:: python

            dev = qml.device("default.qubit.jax", wires=1)

            @qml.qnode(dev, interface="jax")
            def circuit(param, time):
                qml.evolve(H)(param, time, return_intermediate=True)
                return qml.probs(wires=[0])

        >>> circuit(param, time)
        Array([[1.        , 0.        ],
               [0.9897738 , 0.01022595],
               [0.9599043 , 0.04009585],
               [0.9123617 , 0.08763832],
               [0.84996957, 0.15003097],
               [0.7761489 , 0.22385144]], dtype=float32)


        **Computing complementary time evolution**

        When using ``return_intermediate=True``, the partial time evolutions share the *initial*
        time :math:`t_0`. For some applications, however, it may be useful to compute the
        complementary time evolutions, i.e. the partial evolutions that share the *final* time
        :math:`t_f`. This can be activated by setting ``complementary=True``, which will make
        ``ParametrizedEvolution.matrix`` return the matrices

        .. math::

            \{U(t_0, t_f), U(t_1, t_f), \dots, U(t_f, t_f)\}.

        Using the Hamiltonian from the example above:

        >>> complementary_ev = ev(param, time, return_intermediate=True, complementary=True)
        >>> comp_ev_mats = complementary_ev.matrix()
        >>> comp_ev_mats.shape
        (6, 2, 2)

        If we multiply the matrices computed before with ``complementary=False`` with these
        complementary evolution matrices from the left, we obtain the full time evolution,
        which we can check by comparing to the last entry of ``ev_mats``:

        >>> for mat, c_mat in zip(ev_mats, comp_ev_mats):
        ...     print(qml.math.allclose(c_mat @ mat, ev_mats[-1]))
        True
        True
        True
        True
        True
        True

    """

    _name = "ParametrizedEvolution"
    num_wires = AnyWires
    grad_method = "A"

    # pylint: disable=too-many-arguments

    def __init__(
        self,
        H: ParametrizedHamiltonian,
        params: list = None,
        t: Union[float, List[float]] = None,
        return_intermediate: bool = False,
        complementary: bool = False,
        dense: bool = None,
        id=None,
        **odeint_kwargs,
    ):
        if not all(op.has_matrix or isinstance(op, qml.Hamiltonian) for op in H.ops):
            raise ValueError(
                "All operators inside the parametrized hamiltonian must have a matrix defined."
            )
        self._has_matrix = params is not None and t is not None
        self.H = H
        self.odeint_kwargs = odeint_kwargs
        if t is None:
            self.t = None
        else:
            if isinstance(t, (list, tuple)):
                t = qml.math.stack(t)
            self.t = qml.math.cast(qml.math.stack([0.0, t]) if qml.math.ndim(t) == 0 else t, float)
        if complementary and not return_intermediate:
            warnings.warn(
                "The keyword argument complementary does not have any effect if "
                "return_intermediate is set to False."
            )
        if params is None:
            params = []
        else:
            if not isinstance(H, HardwareHamiltonian) and len(params) != len(H.coeffs_parametrized):
                raise ValueError(
                    "The length of the params argument and the number of scalar-valued functions "
                    f"in the Hamiltonian must be the same. Received {len(params)=} parameters but "
                    f"expected {len(H.coeffs_parametrized)} parameters."
                )
        super().__init__(*params, wires=H.wires, id=id)
        self.hyperparameters["return_intermediate"] = return_intermediate
        self.hyperparameters["complementary"] = complementary
        self._check_time_batching()
        self.dense = len(self.wires) < 3 if dense is None else dense

    def __call__(
        self, params, t, return_intermediate=None, complementary=None, dense=None, **odeint_kwargs
    ):
        if not has_jax:
            raise ImportError(
                "Module jax is required for the ``ParametrizedEvolution`` class. "
                "You can install jax via: pip install jax"
            )
        # Need to cast all elements inside params to `jnp.arrays` to make sure they are not cast
        # to `np.arrays` inside `Operator.__init__`
        params = [jnp.array(p) for p in params]
        # Inherit return_intermediate and complementary from self if not provided.
        if return_intermediate is None:
            return_intermediate = self.hyperparameters["return_intermediate"]
        if complementary is None:
            complementary = self.hyperparameters["complementary"]
        if dense is None:
            dense = self.dense
        odeint_kwargs = {**self.odeint_kwargs, **odeint_kwargs}
        if qml.QueuingManager.recording():
            qml.QueuingManager.remove(self)

        return ParametrizedEvolution(
            H=self.H,
            params=params,
            t=t,
            return_intermediate=return_intermediate,
            complementary=complementary,
            dense=dense,
<<<<<<< HEAD
            do_queue=None,
=======
>>>>>>> c6865ea9
            id=self.id,
            **odeint_kwargs,
        )

    def _check_time_batching(self):
        """Check whether the time argument is broadcasted/batched."""
        if not self.hyperparameters["return_intermediate"] or self.t is None:
            return
        # Subtract 1 because the identity is never returned by `matrix`. If `complementary=True`,
        # subtract an additional 1 because the full time evolution is not being returned.
        self._batch_size = self.t.shape[0]

    @property
    def hash(self):
        """int: Integer hash that uniquely represents the operator."""
        return hash(
            (
                str(self.name),
                tuple(self.wires.tolist()),
                str(self.hyperparameters.values()),
                str(self.t),
                str(self.data),
                self.H,
                str(self.odeint_kwargs.values()),
            )
        )

    # pylint: disable=arguments-renamed, invalid-overridden-method
    @property
    def has_matrix(self):
        return self._has_matrix

    # pylint: disable=import-outside-toplevel
    def matrix(self, wire_order=None):
        if not has_jax:
            raise ImportError(
                "Module jax is required for the ``ParametrizedEvolution`` class. "
                "You can install jax via: pip install jax"
            )
        if not self.has_matrix:
            raise ValueError(
                "The parameters and the time window are required to compute the matrix. "
                "You can update its values by calling the class: EV(params, t)."
            )
        y0 = jnp.eye(2 ** len(self.wires), dtype=complex)

        with jax.ensure_compile_time_eval():
            H_jax = ParametrizedHamiltonianPytree.from_hamiltonian(
                self.H, dense=self.dense, wire_order=self.wires
            )

        def fun(y, t):
            """dy/dt = -i H(t) y"""
            return (-1j * H_jax(self.data, t=t)) @ y

        mat = odeint(fun, y0, self.t, **self.odeint_kwargs)
        if self.hyperparameters["return_intermediate"] and self.hyperparameters["complementary"]:
            # Compute U(t_0, t_f)@U(t_0, t_i)^\dagger, where i indexes the first axis of mat
            mat = qml.math.tensordot(mat[-1], qml.math.conj(mat), axes=[[1], [-1]])
            # The previous line leaves the axis indexing the t_i as second, so we move it up
            mat = qml.math.moveaxis(mat, 1, 0)
        elif not self.hyperparameters["return_intermediate"]:
            mat = mat[-1]
        return qml.math.expand_matrix(mat, wires=self.wires, wire_order=wire_order)


@functions.bind_new_parameters.register
def _bind_new_parameters_parametrized_evol(op: ParametrizedEvolution, params: Sequence[TensorLike]):
    return ParametrizedEvolution(
        op.H,
        params=params,
        t=op.t,
        return_intermediate=op.hyperparameters["return_intermediate"],
        complementary=op.hyperparameters["complementary"],
        dense=op.dense,
        **op.odeint_kwargs,
    )<|MERGE_RESOLUTION|>--- conflicted
+++ resolved
@@ -440,10 +440,6 @@
             return_intermediate=return_intermediate,
             complementary=complementary,
             dense=dense,
-<<<<<<< HEAD
-            do_queue=None,
-=======
->>>>>>> c6865ea9
             id=self.id,
             **odeint_kwargs,
         )
