--- conflicted
+++ resolved
@@ -391,15 +391,12 @@
             self.t = qml.math.cast(
                 qml.math.stack([0.0, t]) if qml.math.ndim(t) == 0 else t, float
             )
-<<<<<<< HEAD
             #self.t = qml.math.array([0.0, t] if qml.math.ndim(t) == 0 else t, like=t_interface, dtype=float)
-=======
         if complementary and not return_intermediate:
             warnings.warn(
                 "The keyword argument complementary does not have any effect if "
                 "return_intermediate is set to False."
             )
->>>>>>> 8ae12c52
         params = [] if params is None else params
         super().__init__(*params, wires=H.wires, do_queue=do_queue, id=id)
         self.hyperparameters["return_intermediate"] = return_intermediate
