# Copyright 2018-2023 Xanadu Quantum Technologies Inc.

# Licensed under the Apache License, Version 2.0 (the "License");
# you may not use this file except in compliance with the License.
# You may obtain a copy of the License at

#     http://www.apache.org/licenses/LICENSE-2.0

# Unless required by applicable law or agreed to in writing, software
# distributed under the License is distributed on an "AS IS" BASIS,
# WITHOUT WARRANTIES OR CONDITIONS OF ANY KIND, either express or implied.
# See the License for the specific language governing permissions and
# limitations under the License.

# pylint: disable=too-few-public-methods,function-redefined

"""
This file contains the ``ParametrizedEvolution`` operator.
"""

from typing import List, Union
import warnings

import pennylane as qml
from pennylane.operation import AnyWires, Operation

from .parametrized_hamiltonian import ParametrizedHamiltonian

has_jax = True
try:
    import jax
    import jax.numpy as jnp
    from jax.experimental.ode import odeint

    from .parametrized_hamiltonian_pytree import ParametrizedHamiltonianPytree
except ImportError as e:
    has_jax = False


class ParametrizedEvolution(Operation):
    r"""
    ParametrizedEvolution(H, params=None, t=None, do_queue=True, id=None, **odeint_kwargs)

    Parametrized evolution gate, created by passing a :class:`~.ParametrizedHamiltonian` to the
    :func:`~.pennylane.evolve` function

    For a time-dependent Hamiltonian of the form

    .. math:: H(\{v_j\}, t) = H_\text{drift} + \sum_j f_j(v_j, t) H_j

    it implements the corresponding time-evolution operator :math:`U(t_1, t_2)`, which is the
    solution to the time-dependent Schrodinger equation.

    .. math:: \frac{d}{dt}U(t) = -i H(\{v_j\}, t) U(t).

    Under the hood, it is using a numerical ordinary differential equation (ODE) solver. It requires ``jax``,
    and will not work with other machine learning frameworks typically encountered in PennyLane.

    Args:
        H (ParametrizedHamiltonian): Hamiltonian to evolve
        params (Optional[list]): trainable parameters, passed as list where each element corresponds to
            the parameters of a scalar-valued function of the Hamiltonian being evolved.
        t (Union[float, List[float]]): If a float, it corresponds to the duration of the evolution.
            If a list of floats, the ODE solver will use all the provided time values, and
            perform intermediate steps if necessary. It is recommended to just provide a start
            and end time unless matrices of the time evolution at intermediate times needs
            to be computed. Note that such absolute times only have meaning within an instance of
            ``ParametrizedEvolution`` and will not affect other gates.
        do_queue (bool): determines if the scalar product operator will be queued. Default is True.
        id (str or None): id for the scalar product operator. Default is None.

    Keyword Args:
        atol (float, optional): Absolute error tolerance for the ODE solver. Defaults to ``1.4e-8``.
        rtol (float, optional): Relative error tolerance for the ODE solver. The error is estimated
            from comparing a 4th and 5th order Runge-Kutta step in the Dopri5 algorithm. This error
            is guaranteed to stay below ``tol = atol + rtol * abs(y)`` through adaptive step size
            selection. Defaults to 1.4e-8.
        mxstep (int, optional): maximum number of steps to take for each timepoint for the ODE solver. Defaults to
            ``jnp.inf``.
        hmax (float, optional): maximum step size allowed for the ODE solver. Defaults to ``jnp.inf``.
        return_intermediate (bool): Whether or not the ``matrix`` method returns all intermediate
            solutions of the time evolution ODE at the times provided in ``t``. If ``False``
            (the default), only the matrix for the full time evolution is returned. If ``True``,
            all solutions after :math:`U(t_1, t_1)=1` are returned; when used in a circuit, this
            results in ``ParametrizedEvolution`` being a broadcasted operation.
        complementary (bool): Whether or not to compute the complementary time evolution when using
            ``return_intermediate=True`` (ignored otherwise).
            If ``False`` (the default), the usual solutions to the Schrodinger equation
            :math:`\{U(t_1, t_1), U(t_1, \tau_1),\dots, U(t_1, \tau_P), U(t_1, t_2)\}` are computed,
            where :math:`\tau_i` are the additional times provided in ``t``.
            If ``True``, the remaining time evolution to :math:`t_2` is computed instead, returning
            :math:`\{U(t_1, t_2), U(\tau_1, t_2),\dots, U(\tau_P, t_2), U(t_2, t_2)\}`.

    .. warning::
        The :class:`~.ParametrizedHamiltonian` must be Hermitian at all times. This is not explicitly checked
        when creating a :class:`~.ParametrizedEvolution` from the :class:`~.ParametrizedHamiltonian`.

    **Example**

    To create a :class:`~.ParametrizedEvolution`, we first define a :class:`~.ParametrizedHamiltonian`
    describing the system, and then pass it to :func:`~pennylane.evolve`:

    .. code-block:: python

        from jax import numpy as jnp

        f1 = lambda p, t: jnp.sin(p * t)
        H = f1 * qml.PauliY(0)

        ev = qml.evolve(H)

    The initial :class:`~.ParametrizedEvolution` does not have set parameters, and so will not
    have a matrix defined. To obtain an Operator with a matrix, it must be passed parameters and
    a time interval:

    >>> qml.matrix(ev([1.2], t=[0, 4]))
    Array([[ 0.72454906+0.j, -0.6892243 +0.j],
           [ 0.6892243 +0.j,  0.72454906+0.j]], dtype=complex64)

    The parameters can be updated by calling the :class:`~.ParametrizedEvolution` again with different inputs.

    When calling the :class:`~.ParametrizedEvolution`, keyword arguments can be passed to specify
    behaviour of the ODE solver.

    The :class:`~.ParametrizedEvolution` can be implemented in a QNode:

    .. code-block:: python

        import jax

        dev = qml.device("default.qubit.jax", wires=1)
        @jax.jit
        @qml.qnode(dev, interface="jax")
        def circuit(params):
            qml.evolve(H)(params, t=[0, 10])
            return qml.expval(qml.PauliZ(0))

    >>> params = [1.2]
    >>> circuit(params)
    Array(0.96632576, dtype=float32)

    >>> jax.grad(circuit)(params)
    [Array(2.3569832, dtype=float32)]

    .. note::
        In the example above, the decorator ``@jax.jit`` is used to compile this execution just-in-time. This means
        the first execution will typically take a little longer with the benefit that all following executions
        will be significantly faster, see the jax docs on jitting. JIT-compiling is optional, and one can remove
        the decorator when only single executions are of interest.

    .. warning::

        The time argument ``t`` corresponds to the time window used to compute the scalar-valued
        functions present in the :class:`ParametrizedHamiltonian` class. Consequently, executing
        two ``ParametrizedEvolution`` operators using the same time window does not mean both
        operators are executed simultaneously, but rather that both evaluate their respective
        scalar-valued functions using the same time window. See Usage Details.

    .. note::

        Using ``return_intermediate`` in a quantum circuit leads to broadcasted execution,
        which can lead to unintended additional computational cost.
        Also consider the usage details below.

    .. details::
        :title: Usage Details

        The parameters used when calling the ``ParametrizedEvolution`` are expected to have the same order
        as the functions used to define the :class:`~.ParametrizedHamiltonian`. For example:

        .. code-block:: python3

            def f1(p, t):
                return jnp.sin(p[0] * t**2) + p[1]

            def f2(p, t):
                return p * jnp.cos(t)

            H = 2 * qml.PauliX(0) + f1 * qml.PauliY(0) + f2 * qml.PauliZ(0)
            ev = qml.evolve(H)

        >>> params = [[4.6, 2.3], 1.2]
        >>> qml.matrix(ev(params, t=0.5))
        Array([[-0.18354285-0.26303384j, -0.7271658 -0.606923j  ],
               [ 0.7271658 -0.606923j  , -0.18354285+0.26303384j]],      dtype=complex64)

        Internally the solver is using ``f1([4.6, 2.3], t)`` and ``f2(1.2, t)`` at each timestep when
        finding the matrix.

        In the case where we have defined two Hamiltonians, ``H1`` and ``H2``, and we want to find a time evolution
        where the two are driven simultaneously for some period of time, it is important that both are included in
        the same call of :func:`~.pennylane.evolve`.
        For non-commuting operations, applying ``qml.evolve(H1)(params, t=[0, 10])`` followed by
        ``qml.evolve(H2)(params, t=[0, 10])`` will **not** apply the two pulses simultaneously, despite the overlapping
        time window. Instead, it will execute ``H1`` in the ``[0, 10]`` time window, and then subsequently execute
        ``H2`` using the same time window to calculate the evolution, but without taking into account how the time
        evolution of ``H1`` affects the evolution of ``H2`` and vice versa.

        Consider two non-commuting :class:`ParametrizedHamiltonian` objects:

        .. code-block:: python

            from jax import numpy as jnp

            ops = [qml.PauliX(0), qml.PauliY(1), qml.PauliZ(2)]
            coeffs = [lambda p, t: p for _ in range(3)]
            H1 = qml.dot(coeffs, ops)  # time-independent parametrized Hamiltonian

            ops = [qml.PauliZ(0), qml.PauliY(1), qml.PauliX(2)]
            coeffs = [lambda p, t: p * jnp.sin(t) for _ in range(3)]
            H2 = qml.dot(coeffs, ops) # time-dependent parametrized Hamiltonian

        The evolutions of the :class:`ParametrizedHamiltonian` can be used in a QNode.

        .. code-block:: python

            dev = qml.device("default.qubit.jax", wires=3)

            @qml.qnode(dev, interface="jax")
            def circuit1(params):
                qml.evolve(H1)(params, t=[0, 10])
                qml.evolve(H2)(params, t=[0, 10])
                return qml.expval(qml.PauliZ(0) @ qml.PauliZ(1) @ qml.PauliZ(2))

            @qml.qnode(dev, interface="jax")
            def circuit2(params):
                qml.evolve(H1 + H2)(params, t=[0, 10])
                return qml.expval(qml.PauliZ(0) @ qml.PauliZ(1) @ qml.PauliZ(2))

        In ``circuit1``, the two Hamiltonians are evolved over the same time window, but inside different operators.
        In ``circuit2``, we add the two to form a single :class:`~.ParametrizedHamiltonian`. This will combine the
        two so that the expected parameters will be ``params1 + params2`` (as an addition of ``list``).
        They can then be included inside a single :class:`~.ParametrizedEvolution`.

        The resulting evolutions of ``circuit1`` and ``circuit2`` are **not** identical:

        >>> params = jnp.array([1., 2., 3.])
        >>> circuit1(params)
        Array(-0.01543971, dtype=float32)

        >>> params = jnp.concatenate([params, params])  # H1 + H2 requires 6 parameters!
        >>> circuit2(params)
        Array(-0.78236955, dtype=float32)

        Here, ``circuit1`` is not executing the evolution of ``H1`` and ``H2`` simultaneously, but rather
        executing ``H1`` in the ``[0, 10]`` time window and then executing ``H2`` with the same time window,
        without taking into account how the time evolution of ``H1`` affects the evolution of ``H2`` and vice versa!

        One can also provide a list of time values that the ODE solver will use to calculate the evolution of the
        ``ParametrizedHamiltonian``. Keep in mind that the ODE solver uses an adaptive step size, thus
        it might use additional intermediate time values.

        .. code-block:: python

            t = jnp.arange(0., 10.1, 0.1)
            @qml.qnode(dev, interface="jax")
            def circuit(params):
                qml.evolve(H1 + H2)(params, t=t)
                return qml.expval(qml.PauliZ(0) @ qml.PauliZ(1) @ qml.PauliZ(2))

        >>> circuit(params)
        Array(-0.78236955, dtype=float32)
        >>> jax.grad(circuit)(params)
        Array([-4.8066125 ,  3.703827  , -1.3297377 , -2.406232  ,  0.6811726 ,
            -0.52277344], dtype=float32)

        Given that we used the same time window (``[0, 10]``), the results are the same as before.

        **Computing intermediate time evolution**

        As discussed above, the ODE solver will evaluate the Schrodinger equation at
        intermediate times in any case. By passing additional time values explicitly in the time
        window ``t`` and setting ``return_intermediate=True``, the ``matrix`` method will
        return the matrices for the intermediate time evolutions as well:

        .. math::

            \{U(t_1, \tau_1), \dots, U(t_1, \tau_P), U(t_1, t_2)\}.

        While standard ODE solvers also return the initial condition, i.e. :math:`U(t_1, t_1)`,
        this value is skipped in the output of ``ParametrizedEvolution.matrix``. For a simple
        time-dependent single-qubit Hamiltonian, this looks like the following:

        .. code-block:: python

            ops = [qml.PauliZ(0), qml.PauliY(0), qml.PauliX(0)]
            coeffs = [lambda p, t: p * jnp.sin(t) for _ in range(3)]
            H = qml.dot(coeffs, ops) # time-dependent parametrized Hamiltonian

            param = [jnp.array(0.2), jnp.array(0.1), jnp.array(-0.3)]
            time = jnp.linspace(0.1, 0.4, 6) # Six time points from 0.1 to 0.4

            ev = qml.evolve(H)(param, time, return_intermediate=True)

        >>> ev_mats = ev.matrix()
        >>> ev_mats.shape
        (5, 2, 2)

        Note that the broadcasting axis has length ``len(time) - 1`` because the initial
        condition is skipped.

        **Computing complementary time evolution**

        When using ``return_intermediate=True``, the partial time evolutions share the *initial*
        time :math:`t_1`. For some applications, however, it may be useful to compute the
        complementary time evolutions, i.e. the partial evolutions that share the *final* time
        :math:`t_2`. This can be activated by setting ``complementary=True``, which will make
        ``ParametrizedEvolution.matrix`` return the matrices

        .. math::

            \{U(\tau_1, t_2), \dots, U(\tau_P, t_2)\}.

        Note that this not only skips the last complementary evolution :math:`U(t_2, t_2)` but
        also the full evolution :math:`U(t_1, t_2)` that could be expected as a first entry.
        Using the Hamiltonian from the example above:

        >>> complementary_ev = ev(param, time, return_intermediate=True, complementary=True)
        >>> comp_ev_mats = complementary_ev.matrix()
        >>> comp_ev_mats.shape
        (4, 2, 2)

        Note that now the broadcasting axis has size ``len(time) - 2`` because both
        the full time evolution :math:`U(t_1, t_2)` and the identity :math:`U(t_2, t_2)`
        are skipped.

        For all but the last matrix in ``ev_mats``, there is a matrixin ``comp_ev_mats``
        that complements it to the full time evolution, which in turn is stored in the
        last matrix in ``ev_mats``:

        >>> for mat, c_mat in zip(ev_mats[:-1], comp_ev_mats):
        ...     print(qml.math.allclose(c_mat @ mat, ev_mats[-1]))
        True
        True
        True
        True

    """

    _name = "ParametrizedEvolution"
    num_wires = AnyWires
    grad_method = "A"

    # pylint: disable=too-many-arguments

    def __init__(
        self,
        H: ParametrizedHamiltonian,
        params: list = None,
        t: Union[float, List[float]] = None,
        return_intermediate: bool = False,
        complementary: bool = False,
        do_queue=True,
        id=None,
        **odeint_kwargs
    ):
        if not all(op.has_matrix or isinstance(op, qml.Hamiltonian) for op in H.ops):
            raise ValueError(
                "All operators inside the parametrized hamiltonian must have a matrix defined."
            )
        self._has_matrix = params is not None and t is not None
        self.H = H
        self.odeint_kwargs = odeint_kwargs
        if t is None:
            self.t = None
        else:
<<<<<<< HEAD
            self.t = jnp.array([0, t] if qml.math.ndim(t) == 0 else t, dtype=float)
        if return_intermediate and len(self.t) == 2:
            warnings.warn(
                "Setting return_intermediate=True does not have any effect if the time argument contains a duration or start and end points only."
            )
        if complementary and not return_intermediate:
            warnings.warn(
                "The keyword argument complementary does not have any effect if return_intermediate is set to False."
            )
=======
            self.t = qml.math.array([0.0, t] if qml.math.ndim(t) == 0 else t, dtype=float)
>>>>>>> 60c39bdd
        params = [] if params is None else params
        super().__init__(*params, wires=H.wires, do_queue=do_queue, id=id)
        self.hyperparameters["return_intermediate"] = return_intermediate
        self.hyperparameters["complementary"] = complementary
        self._check_time_batching()

<<<<<<< HEAD
    def __call__(self, params, t, return_intermediate=None, complementary=None, **odeint_kwargs):
=======
    def __call__(self, params, t, **odeint_kwargs):
        if not has_jax:
            raise ImportError(
                "Module jax is required for the ``ParametrizedEvolution`` class. "
                "You can install jax via: pip install jax"
            )
>>>>>>> 60c39bdd
        # Need to cast all elements inside params to `jnp.arrays` to make sure they are not cast
        # to `np.arrays` inside `Operator.__init__`
        params = [jnp.array(p) for p in params]
        # Inherit return_intermediate and complementary from self if not provided.
        if return_intermediate is None:
            return_intermediate = self.hyperparameters["return_intermediate"]
        if complementary is None:
            complementary = self.hyperparameters["complementary"]
        odeint_kwargs = {**self.odeint_kwargs, **odeint_kwargs}
        if qml.QueuingManager.recording():
            qml.QueuingManager.remove(self)

        return ParametrizedEvolution(
            H=self.H,
            params=params,
            t=t,
            return_intermediate=return_intermediate,
            complementary=complementary,
            do_queue=True,
            id=self.id,
            **odeint_kwargs
        )

    def _check_time_batching(self):
        """Check whether the time argument is broadcasted/batched."""
        if not self.hyperparameters["return_intermediate"]:
            return
        # Subtract 1 because the identity is never returned by `matrix`. If `complementary=True`,
        # subtract and additional 1 because the full time evolution is not being returned.
        self._batch_size = self.t.shape[0] - 1 - self.hyperparameters["complementary"]

    # pylint: disable=arguments-renamed, invalid-overridden-method
    @property
    def has_matrix(self):
        return self._has_matrix

    # pylint: disable=import-outside-toplevel
    def matrix(self, wire_order=None):
        if not has_jax:
            raise ImportError(
                "Module jax is required for the ``ParametrizedEvolution`` class. "
                "You can install jax via: pip install jax"
            )
        if not self.has_matrix:
            raise ValueError(
                "The parameters and the time window are required to compute the matrix. "
                "You can update its values by calling the class: EV(params, t)."
            )
        y0 = jnp.eye(2 ** len(self.wires), dtype=complex)

        with jax.ensure_compile_time_eval():
            H_jax = ParametrizedHamiltonianPytree.from_hamiltonian(
                self.H, dense=len(self.wires) < 3, wire_order=self.wires
            )

        def fun(y, t):
            """dy/dt = -i H(t) y"""
            return (-1j * H_jax(self.data, t=t)) @ y

        mat = odeint(fun, y0, self.t, **self.odeint_kwargs)
        if self.hyperparameters["return_intermediate"]:
            # Skip U(t_1, t_1) for both activated and deactivated `complementary`
            mat = mat[1:]
            if self.hyperparameters["complementary"]:
                # Compute U(t_1, t_2)@U(t_1, tau_i)^\dagger, where i indexes the first axis of mat
                # We skip the last entry of `mat`, because it would yield U(t_2, t_2), which we skip
                mat = qml.math.tensordot(mat[-1], qml.math.conj(mat[:-1]), axes=[[1], [-1]])
                # The previous line leaves the axis indexing the tau_i as second, so we move it up
                mat = qml.math.moveaxis(mat, 1, 0)
        else:
            mat = mat[-1]
        return qml.math.expand_matrix(mat, wires=self.wires, wire_order=wire_order)<|MERGE_RESOLUTION|>--- conflicted
+++ resolved
@@ -364,8 +364,7 @@
         if t is None:
             self.t = None
         else:
-<<<<<<< HEAD
-            self.t = jnp.array([0, t] if qml.math.ndim(t) == 0 else t, dtype=float)
+            self.t = qml.math.array([0.0, t] if qml.math.ndim(t) == 0 else t, dtype=float)
         if return_intermediate and len(self.t) == 2:
             warnings.warn(
                 "Setting return_intermediate=True does not have any effect if the time argument contains a duration or start and end points only."
@@ -374,25 +373,18 @@
             warnings.warn(
                 "The keyword argument complementary does not have any effect if return_intermediate is set to False."
             )
-=======
-            self.t = qml.math.array([0.0, t] if qml.math.ndim(t) == 0 else t, dtype=float)
->>>>>>> 60c39bdd
         params = [] if params is None else params
         super().__init__(*params, wires=H.wires, do_queue=do_queue, id=id)
         self.hyperparameters["return_intermediate"] = return_intermediate
         self.hyperparameters["complementary"] = complementary
         self._check_time_batching()
 
-<<<<<<< HEAD
     def __call__(self, params, t, return_intermediate=None, complementary=None, **odeint_kwargs):
-=======
-    def __call__(self, params, t, **odeint_kwargs):
         if not has_jax:
             raise ImportError(
                 "Module jax is required for the ``ParametrizedEvolution`` class. "
                 "You can install jax via: pip install jax"
             )
->>>>>>> 60c39bdd
         # Need to cast all elements inside params to `jnp.arrays` to make sure they are not cast
         # to `np.arrays` inside `Operator.__init__`
         params = [jnp.array(p) for p in params]
