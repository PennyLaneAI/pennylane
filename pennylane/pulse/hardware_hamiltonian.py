--- conflicted
+++ resolved
@@ -352,13 +352,9 @@
         settings = self.settings
         pulses = self.pulses
 
-<<<<<<< HEAD
-        if isinstance(other, (qml.Hamiltonian, ParametrizedHamiltonian)):
-=======
         if isinstance(
             other, (qml.ops.Hamiltonian, qml.ops.LinearCombination, ParametrizedHamiltonian)
         ):
->>>>>>> 04be3174
             new_coeffs = coeffs + list(other.coeffs.copy())
             new_ops = ops + other.ops.copy()
             return HardwareHamiltonian(
