# Copyright 2018-2025 Xanadu Quantum Technologies Inc.

# Licensed under the Apache License, Version 2.0 (the "License");
# you may not use this file except in compliance with the License.
# You may obtain a copy of the License at

#     http://www.apache.org/licenses/LICENSE-2.0

# Unless required by applicable law or agreed to in writing, software
# distributed under the License is distributed on an "AS IS" BASIS,
# WITHOUT WARRANTIES OR CONDITIONS OF ANY KIND, either express or implied.
# See the License for the specific language governing permissions and
# limitations under the License.
"""
This file contains all the custom exceptions and warnings used in PennyLane.
"""


class CaptureError(Exception):
    """Errors related to PennyLane's Program Capture execution pipeline."""


class DeviceError(Exception):  # pragma: no cover
    """Exception raised when it encounters an illegal operation in the quantum circuit."""


class QuantumFunctionError(Exception):  # pragma: no cover
    """Exception raised when an illegal operation is defined in a quantum function."""


class PennyLaneDeprecationWarning(UserWarning):  # pragma: no cover
    """Warning raised when a PennyLane feature is being deprecated."""


class ExperimentalWarning(UserWarning):  # pragma: no cover
    """Warning raised to indicate experimental/non-stable feature or support."""


<<<<<<< HEAD
class WireError(Exception):
    """Exception raised by a :class:`~.pennylane.wires.Wire` object when it is unable to process wires."""
=======
class TransformError(Exception):  # pragma: no cover
    """Raised when there is an error with the transform logic."""
>>>>>>> 16f73dab
<|MERGE_RESOLUTION|>--- conflicted
+++ resolved
@@ -36,10 +36,5 @@
     """Warning raised to indicate experimental/non-stable feature or support."""
 
 
-<<<<<<< HEAD
-class WireError(Exception):
-    """Exception raised by a :class:`~.pennylane.wires.Wire` object when it is unable to process wires."""
-=======
 class TransformError(Exception):  # pragma: no cover
-    """Raised when there is an error with the transform logic."""
->>>>>>> 16f73dab
+    """Raised when there is an error with the transform logic."""