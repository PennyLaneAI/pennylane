# Copyright 2018-2020 Xanadu Quantum Technologies Inc.

# Licensed under the Apache License, Version 2.0 (the "License");
# you may not use this file except in compliance with the License.
# You may obtain a copy of the License at

#     http://www.apache.org/licenses/LICENSE-2.0

# Unless required by applicable law or agreed to in writing, software
# distributed under the License is distributed on an "AS IS" BASIS,
# WITHOUT WARRANTIES OR CONDITIONS OF ANY KIND, either express or implied.
# See the License for the specific language governing permissions and
# limitations under the License.
r"""
This module contains functions that generate initial parameters, for example
to use in templates.
"""
# pylint: disable=too-many-arguments
from math import pi
import numpy as np


def qaoa_embedding_uniform(n_layers, n_wires, low=0, high=2 * pi, seed=None):
    r"""Creates a parameter array for :func:`~.QAOAEmbedding`, drawn from a uniform
    distribution.

    Each parameter is drawn uniformly at random
    from between ``low`` and ``high``. The parameters define the trainable angles of 'ZZ interactions' and
    the 'local fields'.

    Args:
        n_layers (int): number of layers
        n_wires (int): number of qubits
        low (float): minimum value of uniform distribution
        high (float): maximum value of uniform distribution
        seed (int): seed used in sampling the parameters, makes function call deterministic

    Returns:
        array: parameter array
    """
    if seed is not None:
        np.random.seed(seed)

    if n_wires == 1:
        shp = (n_layers, 1)
    elif n_wires == 2:
        shp = (n_layers, 3)
    else:
        shp = (n_layers, 2 * n_wires)

    params = np.random.uniform(low=low, high=high, size=shp)
    return params


def qaoa_embedding_normal(n_layers, n_wires, mean=0, std=0.1, seed=None):
    r"""Creates a parameter array for :func:`~.QAOAEmbedding`, drawn from a normal
    distribution.

    Each parameter is drawn from a normal
    distribution with ``mean`` and ``variance``. The parameters define the the trainable angles of
    'ZZ interactions' and the 'local fields' in the template.

    Args:
        n_layers (int): number of layers
        n_wires (int): number of qubits
        mean (float): mean of parameters
        std (float): standard deviation of parameters
        seed (int): seed used in sampling the parameters, makes function call deterministic

    Returns:
        array: parameter array
    """
    if seed is not None:
        np.random.seed(seed)

    if n_wires == 1:
        shp = (n_layers, 1)
    elif n_wires == 2:
        shp = (n_layers, 3)
    else:
        shp = (n_layers, 2 * n_wires)

    params = np.random.normal(loc=mean, scale=std, size=shp)
    return params


def strong_ent_layers_uniform(n_layers, n_wires, low=0, high=2 * pi, seed=None):
    r"""Creates a parameter array for :func:`~.StronglyEntanglingLayers`, drawn from a uniform
    distribution.

    The shape of the parameter array is ``(n_layers, n_wires, 3)`` and each parameter is drawn uniformly at random \
    from between ``low`` and ``high``. The parameters define the three rotation angles
    applied in each layer.

    Args:
        n_layers (int): number of layers
        n_wires (int): number of qubits

    Keyword Args:
        low (float): minimum value of uniform distribution
        high (float): maximum value of uniform distribution
        seed (int): seed used in sampling the parameters, makes function call deterministic

    Returns:
        array: parameter array
    """
    if seed is not None:
        np.random.seed(seed)

    params = np.random.uniform(low=low, high=high, size=(n_layers, n_wires, 3))
    return params


def strong_ent_layers_normal(n_layers, n_wires, mean=0, std=0.1, seed=None):
    r"""Creates a parameter array for :func:`~.StronglyEntanglingLayers`, drawn from a normal
    distribution.

    The shape of the parameter array is ``(n_layers, n_wires, 3)`` and each parameter is drawn
    from a normal distribution with mean ``mean`` and standard deviation ``std``.
    The parameters define the three rotation angles applied in each layer.

    Args:
        n_layers (int): number of layers
        n_wires (int): number of qubits

    Keyword Args:
        mean (float): mean of parameters
        std (float): standard deviation of parameters
        seed (int): seed used in sampling the parameters, makes function call deterministic

    Returns:
        array: parameter array
    """
    if seed is not None:
        np.random.seed(seed)

    params = np.random.normal(loc=mean, scale=std, size=(n_layers, n_wires, 3))
    return params


def random_layers_uniform(n_layers, n_wires, n_rots=None, low=0, high=2 * pi, seed=None):
    r"""Creates a parameter array for :func:`~.RandomLayers`, drawn from a uniform distribution.

    The shape of the parameter array is ``(n_layers, n_rots)`` and each parameter is drawn uniformly at random \
    from between ``low`` and ``high``. The parameters define the rotation angles of the randomly \
    positioned rotations applied in each layer.

    Args:
        n_layers (int): number of layers
        n_wires (int): number of qubits

    Keyword Args:
        n_rots (int): number of rotations, if ``None``, ``n_rots=n_wires``
        low (float): minimum value of non-angle gate parameters
        high (float): maximum value of non-angle gate parameters
        seed (int): seed used in sampling the parameters, makes function call deterministic

    Returns:
        array: parameter array
    """
    if seed is not None:
        np.random.seed(seed)

    if n_rots is None:
        n_rots = n_wires

    params = np.random.uniform(low=low, high=high, size=(n_layers, n_rots))
    return params


def random_layers_normal(n_layers, n_wires, n_rots=None, mean=0, std=0.1, seed=None):
    r"""Creates a parameter array for :func:`~.RandomLayers`, drawn from a normal distribution.

    The shape of the parameter array is ``(n_layers, n_rots)`` and each parameter is drawn
    from a normal distribution with mean ``mean`` and standard deviation ``std``.
    The parameters define the rotation angles of the randomly positioned rotations applied in each layer.

    Args:
        n_layers (int): number of layers
        n_wires (int): number of qubits

    Keyword Args:
        n_rots (int): number of rotations, if ``None``, ``n_rots=n_wires``
        mean (float): mean of parameters
        std (float): standard deviation of parameters
        seed (int): seed used in sampling the parameters, makes function call deterministic

    Returns:
        array: parameter array
    """
    if seed is not None:
        np.random.seed(seed)

    if n_rots is None:
        n_rots = n_wires

    params = np.random.normal(loc=mean, scale=std, size=(n_layers, n_rots))
    return params


def cvqnn_layers_all(n_layers, n_wires, seed=None):
    r"""Creates a list of all eleven parameter arrays for :func:`~.CVNeuralNetLayers`.

    The template contains active gates (``Squeezing``, ``Displacement`` and ``Kerr`` gates), while
    all other gates are passive.
    Active gates change the photon number (and hence the energy) of the system, and are
    therefore drawn from a normal distribution with mean :math:`0` and a small
    standard deviation of :math:`0.1`.
    Non-active gate parameters are angles and drawn from a uniform distribution with interval :math:`[0, 2\pi]`.

    Args:
        n_layers (int): number of layers of the CV Neural Net
        n_wires (int): number of modes of the CV Neural Net

    Keyword Args:
        seed (int): seed used in sampling the parameters, makes function call deterministic

    Returns:
        list of parameter arrays
    """
    if seed is not None:
        np.random.seed(seed)

    kwargs = {"n_layers": n_layers, "n_wires": n_wires, "seed": seed}

    theta_1 = cvqnn_layers_theta_uniform(**kwargs)
    phi_1 = cvqnn_layers_phi_uniform(**kwargs)
    varphi_1 = cvqnn_layers_varphi_uniform(**kwargs)
    r = cvqnn_layers_r_normal(**kwargs)
    phi_r = cvqnn_layers_phi_r_uniform(**kwargs)
    theta_2 = cvqnn_layers_theta_uniform(**kwargs)
    phi_2 = cvqnn_layers_phi_uniform(**kwargs)
    varphi_2 = cvqnn_layers_varphi_uniform(**kwargs)
    a = cvqnn_layers_a_normal(**kwargs)
    phi_a = cvqnn_layers_phi_a_uniform(**kwargs)
    k = cvqnn_layers_kappa_normal(**kwargs)

    return [theta_1, phi_1, varphi_1, r, phi_r, theta_2, phi_2, varphi_2, a, phi_a, k]


def cvqnn_layers_theta_uniform(n_layers, n_wires, low=0, high=2 * pi, seed=None):
    r"""Creates a parameter array for the ``theta`` input to the interferometers of :func:`~.CVNeuralNetLayers`.

        The parameters are drawn from a uniform distribution.

        The shape of the arrays is ``(n_layers, n_wires*(n_wires-1)/2)``.

        Args:
            n_layers (int): number of layers of the CV Neural Net
            n_wires (int): number of modes of the CV Neural Net

        Keyword Args:
            low (float): minimum value of uniform distribution
            high (float): maximum value of uniform distribution
            seed (int): seed used in sampling the parameters, makes function call deterministic

        Returns:
            array: parameter array
        """
    if seed is not None:
        np.random.seed(seed)

    n_if = n_wires * (n_wires - 1) // 2
    theta = np.random.uniform(low=low, high=high, size=(n_layers, n_if))
    return theta


def cvqnn_layers_theta_normal(n_layers, n_wires, mean=0, std=0.1, seed=None):
    r"""Creates a parameter array for the ``theta`` input to the interferometers of :func:`~.CVNeuralNetLayers`.

        The parameters are drawn from a normal distribution.

        The shape of the array is ``(n_layers, n_wires*(n_wires-1)/2)``.

        Args:
            n_layers (int): number of layers of the CV Neural Net
            n_wires (int): number of modes of the CV Neural Net

        Keyword Args:
            mean (float): mean of normal distribution
            std (float): standard deviation of normal distribution
            seed (int): seed used in sampling the parameters, makes function call deterministic

        Returns:
            array: parameter array
        """
    if seed is not None:
        np.random.seed(seed)

    n_if = n_wires * (n_wires - 1) // 2
    theta = np.random.normal(loc=mean, scale=std, size=(n_layers, n_if))
    return theta


def cvqnn_layers_phi_uniform(n_layers, n_wires, low=0, high=2 * pi, seed=None):
    r"""Creates a parameter array for the ``phi`` input to the interferometers of :func:`~.CVNeuralNetLayers`.

        The parameters are drawn from a uniform distribution.

        The shape of the arrays is ``(n_layers, n_wires*(n_wires-1)/2)``.

        Args:
            n_layers (int): number of layers of the CV Neural Net
            n_wires (int): number of modes of the CV Neural Net

        Keyword Args:
            low (float): minimum value of uniform distribution
            high (float): maximum value of uniform distribution
            seed (int): seed used in sampling the parameters, makes function call deterministic

        Returns:
            array: parameter array
        """
    if seed is not None:
        np.random.seed(seed)

    n_if = n_wires * (n_wires - 1) // 2
    phi = np.random.uniform(low=low, high=high, size=(n_layers, n_if))
    return phi


def cvqnn_layers_phi_normal(n_layers, n_wires, mean=0, std=0.1, seed=None):
    r"""Creates a parameter array for the ``phi`` input to the interferometers of :func:`~.CVNeuralNetLayers`.

        The parameters are drawn from a normal distribution.

        The shape of the array is ``(n_layers, n_wires*(n_wires-1)/2)``.

        Args:
            n_layers (int): number of layers of the CV Neural Net
            n_wires (int): number of modes of the CV Neural Net

        Keyword Args:
            mean (float): mean of normal distribution
            std (float): standard deviation of normal distribution
            seed (int): seed used in sampling the parameters, makes function call deterministic

        Returns:
            array: parameter array
        """
    if seed is not None:
        np.random.seed(seed)

    n_if = n_wires * (n_wires - 1) // 2
    phi = np.random.normal(loc=mean, scale=std, size=(n_layers, n_if))
    return phi


def cvqnn_layers_varphi_uniform(n_layers, n_wires, low=0, high=2 * pi, seed=None):
    r"""Creates a parameter array for the ``varphi`` input to the interferometers of :func:`~.CVNeuralNetLayers`.

        The parameters are drawn from a uniform distribution.

        The shape of the arrays is ``(n_layers, n_wires)``.

        Args:
            n_layers (int): number of layers of the CV Neural Net
            n_wires (int): number of modes of the CV Neural Net

        Keyword Args:
            low (float): minimum value of uniform distribution
            high (float): maximum value of uniform distribution
            seed (int): seed used in sampling the parameters, makes function call deterministic

        Returns:
            array: parameter array
        """
    if seed is not None:
        np.random.seed(seed)

    varphi = np.random.uniform(low=low, high=high, size=(n_layers, n_wires))
    return varphi


def cvqnn_layers_varphi_normal(n_layers, n_wires, mean=0, std=0.1, seed=None):
    r"""Creates a parameter array for the ``varphi`` input to the interferometers of :func:`~.CVNeuralNetLayers`.

        The parameters are drawn from a normal distribution.

        The shape of the arrays is ``(n_layers, n_wires)``.

        Args:
            n_layers (int): number of layers of the CV Neural Net
            n_wires (int): number of modes of the CV Neural Net

        Keyword Args:
            mean(float): mean of normal distribution
            std(float): standard deviation of normal distribution
            seed (int): seed used in sampling the parameters, makes function call deterministic

        Returns:
            array: parameter array
        """
    if seed is not None:
        np.random.seed(seed)

    varphi = np.random.normal(loc=mean, scale=std, size=(n_layers, n_wires))
    return varphi


def cvqnn_layers_r_uniform(n_layers, n_wires, low=0, high=0.1, seed=None):
    r"""Creates a parameter array for the squeezing amplitude ``r`` of :func:`~.CVNeuralNetLayers`.

        The parameters are drawn from a uniform distribution.

        The shape of the arrays is ``(n_layers, n_wires)``.

        Args:
            n_layers (int): number of layers of the CV Neural Net
            n_wires (int): number of modes of the CV Neural Net

        Keyword Args:
            low (float): minimum value of uniform distribution
            high (float): maximum value of uniform distribution
            seed (int): seed used in sampling the parameters, makes function call deterministic

        Returns:
            array: parameter array
        """
    if seed is not None:
        np.random.seed(seed)

    r = np.random.uniform(low=low, high=high, size=(n_layers, n_wires))
    return r


def cvqnn_layers_r_normal(n_layers, n_wires, mean=0, std=0.1, seed=None):
    r"""Creates a parameter array for the squeezing amplitude ``r`` of :func:`~.CVNeuralNetLayers`.

        The parameters are drawn from a normal distribution.

        The shape of the arrays is ``(n_layers, n_wires)``.

        Args:
            n_layers (int): number of layers of the CV Neural Net
            n_wires (int): number of modes of the CV Neural Net

        Keyword Args:
            mean(float): mean of normal distribution
            std(float): standard deviation of normal distribution
            seed (int): seed used in sampling the parameters, makes function call deterministic

        Returns:
            array: parameter array
        """
    if seed is not None:
        np.random.seed(seed)

    r = np.random.normal(loc=mean, scale=std, size=(n_layers, n_wires))
    return r


def cvqnn_layers_phi_r_uniform(n_layers, n_wires, low=0, high=2 * pi, seed=None):
    r"""Creates a parameter array for the squeezing phase ``phi_r`` of :func:`~.CVNeuralNetLayers`.

        The parameters are drawn from a uniform distribution.

        The shape of the arrays is ``(n_layers, n_wires)``.

        Args:
            n_layers (int): number of layers of the CV Neural Net
            n_wires (int): number of modes of the CV Neural Net

        Keyword Args:
            low (float): minimum value of uniform distribution
            high (float): maximum value of uniform distribution
            seed (int): seed used in sampling the parameters, makes function call deterministic

        Returns:
            array: parameter array
        """
    if seed is not None:
        np.random.seed(seed)

    phi_r = np.random.uniform(low=low, high=high, size=(n_layers, n_wires))
    return phi_r


def cvqnn_layers_phi_r_normal(n_layers, n_wires, mean=0, std=0.1, seed=None):
    r"""Creates a parameter array for the squeezing phase ``phi_r`` of :func:`~.CVNeuralNetLayers`.

        The parameters are drawn from a normal distribution.

        The shape of the arrays is ``(n_layers, n_wires)``.

        Args:
            n_layers (int): number of layers of the CV Neural Net
            n_wires (int): number of modes of the CV Neural Net

        Keyword Args:
            mean(float): mean of normal distribution
            std(float): standard deviation of normal distribution
            seed (int): seed used in sampling the parameters, makes function call deterministic

        Returns:
            array: parameter array
        """
    if seed is not None:
        np.random.seed(seed)

    phi_r = np.random.normal(loc=mean, scale=std, size=(n_layers, n_wires))
    return phi_r


def cvqnn_layers_a_uniform(n_layers, n_wires, low=0, high=0.1, seed=None):
    r"""Creates a parameter array for the displacement amplitude ``a`` of :func:`~.CVNeuralNetLayers`.

        The parameters are drawn from a uniform distribution.

        The shape of the arrays is ``(n_layers, n_wires)``.

        Args:
            n_layers (int): number of layers of the CV Neural Net
            n_wires (int): number of modes of the CV Neural Net

        Keyword Args:
            low (float): minimum value of uniform distribution
            high (float): maximum value of uniform distribution
            seed (int): seed used in sampling the parameters, makes function call deterministic

        Returns:
            array: parameter array
        """
    if seed is not None:
        np.random.seed(seed)

    a = np.random.uniform(low=low, high=high, size=(n_layers, n_wires))
    return a


def cvqnn_layers_a_normal(n_layers, n_wires, mean=0, std=0.1, seed=None):
    r"""Creates a parameter array for the displacement amplitude ``a`` of :func:`~.CVNeuralNetLayers`.

        The parameters are drawn from a normal distribution.

        The shape of the arrays is ``(n_layers, n_wires)``.

        Args:
            n_layers (int): number of layers of the CV Neural Net
            n_wires (int): number of modes of the CV Neural Net

        Keyword Args:
            mean(float): mean of normal distribution
            std(float): standard deviation of normal distribution
            seed (int): seed used in sampling the parameters, makes function call deterministic

        Returns:
            array: parameter array
        """
    if seed is not None:
        np.random.seed(seed)

    a = np.random.normal(loc=mean, scale=std, size=(n_layers, n_wires))
    return a


def cvqnn_layers_phi_a_uniform(n_layers, n_wires, low=0, high=2 * pi, seed=None):
    r"""Creates a parameter array for the displacement phase ``phi_a`` of :func:`~.CVNeuralNetLayers`.

        The parameters are drawn from a uniform distribution.

        The shape of the arrays is ``(n_layers, n_wires)``.

        Args:
            n_layers (int): number of layers of the CV Neural Net
            n_wires (int): number of modes of the CV Neural Net

        Keyword Args:
            low (float): minimum value of uniform distribution
            high (float): maximum value of uniform distribution
            seed (int): seed used in sampling the parameters, makes function call deterministic

        Returns:
            array: parameter array
        """
    if seed is not None:
        np.random.seed(seed)

    phi_a = np.random.uniform(low=low, high=high, size=(n_layers, n_wires))
    return phi_a


def cvqnn_layers_phi_a_normal(n_layers, n_wires, mean=0, std=0.1, seed=None):
    r"""Creates a parameter array for the displacement phase ``phi_a`` of :func:`~.CVNeuralNetLayers`.

        The parameters are drawn from a normal distribution.

        The shape of the arrays is ``(n_layers, n_wires)``.

        Args:
            n_layers (int): number of layers of the CV Neural Net
            n_wires (int): number of modes of the CV Neural Net

        Keyword Args:
            mean(float): mean of normal distribution
            std(float): standard deviation of normal distribution
            seed (int): seed used in sampling the parameters, makes function call deterministic

        Returns:
            array: parameter array
        """
    if seed is not None:
        np.random.seed(seed)

    phi_a = np.random.normal(loc=mean, scale=std, size=(n_layers, n_wires))
    return phi_a


def cvqnn_layers_kappa_uniform(n_layers, n_wires, low=0, high=0.1, seed=None):
    r"""Creates a parameter array for the kerr parameter ``kappa`` of :func:`~.CVNeuralNetLayers`.

        The parameters are drawn from a uniform distribution.

        The shape of the arrays is ``(n_layers, n_wires)``.

        Args:
            n_layers (int): number of layers of the CV Neural Net
            n_wires (int): number of modes of the CV Neural Net

        Keyword Args:
            low (float): minimum value of uniform distribution
            high (float): maximum value of uniform distribution
            seed (int): seed used in sampling the parameters, makes function call deterministic

        Returns:
            array: parameter array
        """
    if seed is not None:
        np.random.seed(seed)

    kappa = np.random.uniform(low=low, high=high, size=(n_layers, n_wires))
    return kappa


def cvqnn_layers_kappa_normal(n_layers, n_wires, mean=0, std=0.1, seed=None):
    r"""Creates a parameter array for the kerr parameter ``kappa`` of :func:`~.CVNeuralNetLayers`.

        The parameters are drawn from a normal distribution.

        The shape of the arrays is ``(n_layers, n_wires)``.

        Args:
            n_layers (int): number of layers of the CV Neural Net
            n_wires (int): number of modes of the CV Neural Net

        Keyword Args:
            mean(float): mean of normal distribution
            std(float): standard deviation of normal distribution
            seed (int): seed used in sampling the parameters, makes function call deterministic

        Returns:
            array: parameter array
        """
    if seed is not None:
        np.random.seed(seed)

    kappa = np.random.normal(loc=mean, scale=std, size=(n_layers, n_wires))
    return kappa


def interferometer_all(n_wires, seed=None):
    r"""Creates a list of arrays for the three initial parameters of :func:`Interferometer`, all drawn from a uniform
    distribution with interval :math:`[0, 2\pi]`.

    * ``theta`` is the array of beamsplitter transmittivity angles, of size ``(n_wires*(n_wires-1)/2, )``

    * ``phi`` is the array of beamsplitter phases, of size ``(n_wires*(n_wires-1)/2, )``

    * ``varphi`` is the array of local angles for the final rotation gates, of size ``(n_wires, )``

    Args:
        n_wires (int): number of modes that the interferometer acts on

    Keyword Args:
        seed (int): seed used in sampling the parameters, makes function call deterministic

    Returns:
        list of parameter arrays
    """
    if seed is not None:
        np.random.seed(seed)

    kwargs = {"n_wires": n_wires, "seed": seed}

    theta = interferometer_theta_uniform(**kwargs)
    phi = interferometer_phi_uniform(**kwargs)
    varphi = interferometer_varphi_uniform(**kwargs)

    return [theta, phi, varphi]


def interferometer_theta_uniform(n_wires, low=0, high=2 * pi, seed=None):
    r"""Creates a parameter array for the ``theta`` input of :func:`Interferometer`, drawn from a uniform
    distribution.

    The array has shape ``(n_wires*(n_wires-1)/2, )``.

    Args:
        n_wires (int): number of modes that the interferometer acts on

    Keyword Args:
        low (float): minimum value of uniform distribution
        high (float): maximum value of uniform distribution
        seed (int): seed used in sampling the parameters, makes function call deterministic

    Returns:
        array: parameter array
    """
    if seed is not None:
        np.random.seed(seed)
    n_if = n_wires * (n_wires - 1) // 2

    theta = np.random.uniform(low=low, high=high, size=(n_if,))
    return theta


def interferometer_phi_uniform(n_wires, low=0, high=2 * pi, seed=None):
    r"""Creates a parameter array for the ``phi`` input of :func:`Interferometer`, drawn from a uniform
    distribution.

    The array has shape ``(n_wires*(n_wires-1)/2, )``.

    Args:
        n_wires (int): number of modes that the interferometer acts on

    Keyword Args:
        low (float): minimum value of uniform distribution
        high (float): maximum value of uniform distribution
        seed (int): seed used in sampling the parameters, makes function call deterministic

    Returns:
        array: parameter array
    """
    if seed is not None:
        np.random.seed(seed)
    n_if = n_wires * (n_wires - 1) // 2

    phi = np.random.uniform(low=low, high=high, size=(n_if,))
    return phi


def interferometer_varphi_uniform(n_wires, low=0, high=2 * pi, seed=None):
    r"""Creates a parameter array for the ``varphi`` input of :func:`Interferometer`, drawn from a uniform
    distribution.

    The array has shape ``(n_wires, )``.

    Args:
        n_wires (int): number of modes that the interferometer acts on

    Keyword Args:
        low (float): minimum value of uniform distribution
        high (float): maximum value of uniform distribution
        seed (int): seed used in sampling the parameters, makes function call deterministic

    Returns:
        array: parameter array
    """
    if seed is not None:
        np.random.seed(seed)

    varphi = np.random.uniform(low=low, high=high, size=(n_wires,))
    return varphi


def interferometer_theta_normal(n_wires, mean=0, std=0.1, seed=None):
    r"""Creates a parameter array for the ``theta`` input of :func:`Interferometer`, drawn from a normal
    distribution.

    The array has shape ``(n_wires*(n_wires-1)/2, )``.

    Args:
        n_wires (int): number of modes that the interferometer acts on

    Keyword Args:
        mean(float): mean of normal distribution
        std(float): standard deviation of normal distribution
        seed (int): seed used in sampling the parameters, makes function call deterministic

    Returns:
        array: parameter array
    """
    if seed is not None:
        np.random.seed(seed)
    n_if = n_wires * (n_wires - 1) // 2

    theta = np.random.normal(loc=mean, scale=std, size=(n_if,))
    return theta


def interferometer_phi_normal(n_wires, mean=0, std=0.1, seed=None):
    r"""Creates a parameter array for the ``phi`` input of :func:`Interferometer`, drawn from a normal
    distribution.

    The array has shape ``(n_wires*(n_wires-1)/2, )``.

    Args:
        n_wires (int): number of modes that the interferometer acts on

    Keyword Args:
        mean(float): mean of normal distribution
        std(float): standard deviation of normal distribution
        seed (int): seed used in sampling the parameters, makes function call deterministic

    Returns:
        array: parameter array
    """
    if seed is not None:
        np.random.seed(seed)
    n_if = n_wires * (n_wires - 1) // 2

    phi = np.random.normal(loc=mean, scale=std, size=(n_if,))
    return phi


def interferometer_varphi_normal(n_wires, mean=0, std=0.1, seed=None):
    r"""Creates a parameter array for the ``varphi`` input of :func:`Interferometer`, drawn from a normal
    distribution.

    The array has shape ``(n_wires, )``.

    Args:
        n_wires (int): number of modes that the interferometer acts on

    Keyword Args:
        mean(float): mean of normal distribution
        std(float): standard deviation of normal distribution
        seed (int): seed used in sampling the parameters, makes function call deterministic

    Returns:
        array: parameter array
    """
    if seed is not None:
        np.random.seed(seed)

    varphi = np.random.normal(loc=mean, scale=std, size=(n_wires,))
    return varphi


<<<<<<< HEAD
def simplified_two_design_initial_layer_uniform(n_wires, low=0, high=2 * pi, seed=None):
    r"""Creates a parameter array for the ``initial_layer`` argument of :func:`~.SimplifiedTwoDesign`,
    drawn from a uniform distribution.

    The shape of the parameter array is ``(n_wires,)`` and each parameter is drawn uniformly at random \
    from between ``low`` and ``high``. The parameters define the Pauli-Y rotation angles
    applied in the initial layer.

    Args:
        n_wires (int): number of qubits
        low (float): minimum value of uniform distribution
        high (float): maximum value of uniform distribution
        seed (int): seed used in sampling the parameters, makes function call deterministic

    Returns:
        array: parameter array
    """
    if seed is not None:
        np.random.seed(seed)

    params = np.random.uniform(low=low, high=high, size=(n_wires,))
    return params


def simplified_two_design_initial_layer_normal(n_wires, mean=0, std=0.1, seed=None):
    r"""Creates a parameter array for the ``initial_layer`` argument of :func:`~.SimplifiedTwoDesign`,
    drawn from a uniform distribution.

    The shape of the parameter array is ``(n_wires,)`` and each parameter is drawn
    from a normal distribution with mean ``mean`` and standard deviation ``std``.
    The parameters define the Pauli-Y rotation angles
    applied in the initial layer.

    Args:
=======
def basic_entangler_layers_normal(n_layers, n_wires, mean=0, std=0.1, seed=None):
    r"""Creates a parameter array for :func:`~.BasicEntanglerLayers`, drawn from a normal
    distribution.

    The shape of the parameter array is ``(n_layers, n_wires)`` and each parameter is drawn
    from a normal distribution with mean ``mean`` and standard deviation ``std``.
    The parameters define the rotation angles applied in each layer.

    Args:
        n_layers (int): number of layers
>>>>>>> 5a97b3e1
        n_wires (int): number of qubits
        mean (float): mean of parameters
        std (float): standard deviation of parameters
        seed (int): seed used in sampling the parameters, makes function call deterministic

    Returns:
        array: parameter array
    """
    if seed is not None:
        np.random.seed(seed)

<<<<<<< HEAD
    params = np.random.normal(loc=mean, scale=std, size=(n_wires,))
    return params


def simplified_two_design_weights_uniform(n_layers, n_wires, low=0, high=2 * pi, seed=None):
    r"""Creates a parameter array for the ``weights`` argument of :func:`~.SimplifiedTwoDesign`,
    drawn from a uniform distribution.

    The shape of the parameter array is ``(n_layers, n_wires//2 + (n_wires-1)//2, 2)``
    and each parameter is drawn uniformly at random \
    from between ``low`` and ``high``. The parameters define the Pauli-Y rotation angles
=======
    params = np.random.normal(loc=mean, scale=std, size=(n_layers, n_wires))
    return params


def basic_entangler_layers_uniform(n_layers, n_wires, low=0, high=2 * pi, seed=None):
    r"""Creates a parameter array for :func:`~.BasicEntanglerLayers`, drawn from a uniform
    distribution.

    The shape of the parameter array is ``(n_layers, n_wires)`` and each parameter is drawn uniformly at random
    from between ``low`` and ``high``. The parameters define the rotation angles
>>>>>>> 5a97b3e1
    applied in each layer.

    Args:
        n_layers (int): number of layers
        n_wires (int): number of qubits
        low (float): minimum value of uniform distribution
        high (float): maximum value of uniform distribution
        seed (int): seed used in sampling the parameters, makes function call deterministic

    Returns:
        array: parameter array
    """
    if seed is not None:
        np.random.seed(seed)

<<<<<<< HEAD
    n_unitaries_per_layer = n_wires // 2 + (n_wires - 1) // 2

    if n_unitaries_per_layer == 0:
        params = np.array([])
    else:
        params = np.random.uniform(low=low, high=high, size=(n_layers, n_unitaries_per_layer, 2))

    return params


def simplified_two_design_weights_normal(n_layers, n_wires, mean=0, std=0.1, seed=None):
    r"""Creates a parameter array for the ``weights`` argument of :func:`~.SimplifiedTwoDesign`,
    drawn from a uniform distribution.

    The shape of the parameter array is ``(n_layers, 2*(n_wires//2 + (n_wires-1)//2))``
    and each parameter is drawn
    from a normal distribution with mean ``mean`` and standard deviation ``std``.
    The parameters define the Pauli-Y rotation angles
    applied in each layer.

    Args:
        n_layers (int): number of layers
        n_wires (int): number of qubits
        mean (float): mean of parameters
        std (float): standard deviation of parameters
        seed (int): seed used in sampling the parameters, makes function call deterministic

    Returns:
        array: parameter array
    """
    if seed is not None:
        np.random.seed(seed)

    n_unitaries_per_layer = n_wires // 2 + (n_wires - 1) // 2

    if n_unitaries_per_layer == 0:
        params = np.array([])
    else:
        params = np.random.normal(loc=mean, scale=std, size=(n_layers, n_unitaries_per_layer, 2))

=======
    params = np.random.uniform(low=low, high=high, size=(n_layers, n_wires))
>>>>>>> 5a97b3e1
    return params<|MERGE_RESOLUTION|>--- conflicted
+++ resolved
@@ -837,7 +837,6 @@
     return varphi
 
 
-<<<<<<< HEAD
 def simplified_two_design_initial_layer_uniform(n_wires, low=0, high=2 * pi, seed=None):
     r"""Creates a parameter array for the ``initial_layer`` argument of :func:`~.SimplifiedTwoDesign`,
     drawn from a uniform distribution.
@@ -872,18 +871,6 @@
     applied in the initial layer.
 
     Args:
-=======
-def basic_entangler_layers_normal(n_layers, n_wires, mean=0, std=0.1, seed=None):
-    r"""Creates a parameter array for :func:`~.BasicEntanglerLayers`, drawn from a normal
-    distribution.
-
-    The shape of the parameter array is ``(n_layers, n_wires)`` and each parameter is drawn
-    from a normal distribution with mean ``mean`` and standard deviation ``std``.
-    The parameters define the rotation angles applied in each layer.
-
-    Args:
-        n_layers (int): number of layers
->>>>>>> 5a97b3e1
         n_wires (int): number of qubits
         mean (float): mean of parameters
         std (float): standard deviation of parameters
@@ -895,7 +882,6 @@
     if seed is not None:
         np.random.seed(seed)
 
-<<<<<<< HEAD
     params = np.random.normal(loc=mean, scale=std, size=(n_wires,))
     return params
 
@@ -907,18 +893,6 @@
     The shape of the parameter array is ``(n_layers, n_wires//2 + (n_wires-1)//2, 2)``
     and each parameter is drawn uniformly at random \
     from between ``low`` and ``high``. The parameters define the Pauli-Y rotation angles
-=======
-    params = np.random.normal(loc=mean, scale=std, size=(n_layers, n_wires))
-    return params
-
-
-def basic_entangler_layers_uniform(n_layers, n_wires, low=0, high=2 * pi, seed=None):
-    r"""Creates a parameter array for :func:`~.BasicEntanglerLayers`, drawn from a uniform
-    distribution.
-
-    The shape of the parameter array is ``(n_layers, n_wires)`` and each parameter is drawn uniformly at random
-    from between ``low`` and ``high``. The parameters define the rotation angles
->>>>>>> 5a97b3e1
     applied in each layer.
 
     Args:
@@ -934,7 +908,6 @@
     if seed is not None:
         np.random.seed(seed)
 
-<<<<<<< HEAD
     n_unitaries_per_layer = n_wires // 2 + (n_wires - 1) // 2
 
     if n_unitaries_per_layer == 0:
@@ -975,7 +948,56 @@
     else:
         params = np.random.normal(loc=mean, scale=std, size=(n_layers, n_unitaries_per_layer, 2))
 
-=======
+    return params
+
+
+def basic_entangler_layers_normal(n_layers, n_wires, mean=0, std=0.1, seed=None):
+    r"""Creates a parameter array for :func:`~.BasicEntanglerLayers`, drawn from a normal
+    distribution.
+
+    The shape of the parameter array is ``(n_layers, n_wires)`` and each parameter is drawn
+    from a normal distribution with mean ``mean`` and standard deviation ``std``.
+    The parameters define the rotation angles applied in each layer.
+
+    Args:
+        n_layers (int): number of layers
+        n_wires (int): number of qubits
+        mean (float): mean of parameters
+        std (float): standard deviation of parameters
+        seed (int): seed used in sampling the parameters, makes function call deterministic
+
+    Returns:
+        array: parameter array
+    """
+    if seed is not None:
+        np.random.seed(seed)
+
+    params = np.random.normal(loc=mean, scale=std, size=(n_layers, n_wires))
+
+    return params
+
+
+def basic_entangler_layers_uniform(n_layers, n_wires, low=0, high=2 * pi, seed=None):
+    r"""Creates a parameter array for :func:`~.BasicEntanglerLayers`, drawn from a uniform
+    distribution.
+
+    The shape of the parameter array is ``(n_layers, n_wires)`` and each parameter is drawn uniformly at random
+    from between ``low`` and ``high``. The parameters define the rotation angles
+    applied in each layer.
+
+    Args:
+        n_layers (int): number of layers
+        n_wires (int): number of qubits
+        low (float): minimum value of uniform distribution
+        high (float): maximum value of uniform distribution
+        seed (int): seed used in sampling the parameters, makes function call deterministic
+
+    Returns:
+        array: parameter array
+    """
+    if seed is not None:
+        np.random.seed(seed)
+
     params = np.random.uniform(low=low, high=high, size=(n_layers, n_wires))
->>>>>>> 5a97b3e1
+
     return params