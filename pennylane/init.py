# Copyright 2018-2020 Xanadu Quantum Technologies Inc.

# Licensed under the Apache License, Version 2.0 (the "License");
# you may not use this file except in compliance with the License.
# You may obtain a copy of the License at

#     http://www.apache.org/licenses/LICENSE-2.0

# Unless required by applicable law or agreed to in writing, software
# distributed under the License is distributed on an "AS IS" BASIS,
# WITHOUT WARRANTIES OR CONDITIONS OF ANY KIND, either express or implied.
# See the License for the specific language governing permissions and
# limitations under the License.
r"""
This module contains functions that generate initial parameters, for example
to use in templates.
"""
# pylint: disable=too-many-arguments
from math import pi
import numpy as np


def qaoa_embedding_uniform(n_layers, n_wires, low=0, high=2 * pi, seed=None):
    r"""Creates a parameter array for :func:`~.QAOAEmbedding`, drawn from a uniform
    distribution.

    Each parameter is drawn uniformly at random
    from between ``low`` and ``high``. The parameters define the trainable angles of 'ZZ interactions' and
    the 'local fields'.

    Args:
        n_layers (int): number of layers
        n_wires (int): number of qubits
        low (float): minimum value of uniform distribution
        high (float): maximum value of uniform distribution
        seed (int): seed used in sampling the parameters, makes function call deterministic

    Returns:
        array: parameter array
    """
    if seed is not None:
        np.random.seed(seed)

    if n_wires == 1:
        shp = (n_layers, 1)
    elif n_wires == 2:
        shp = (n_layers, 3)
    else:
        shp = (n_layers, 2 * n_wires)

    params = np.random.uniform(low=low, high=high, size=shp)
    return params


def qaoa_embedding_normal(n_layers, n_wires, mean=0, std=0.1, seed=None):
    r"""Creates a parameter array for :func:`~.QAOAEmbedding`, drawn from a normal
    distribution.

    Each parameter is drawn from a normal
    distribution with ``mean`` and ``variance``. The parameters define the the trainable angles of
    'ZZ interactions' and the 'local fields' in the template.

    Args:
        n_layers (int): number of layers
        n_wires (int): number of qubits
        mean (float): mean of parameters
        std (float): standard deviation of parameters
        seed (int): seed used in sampling the parameters, makes function call deterministic

    Returns:
        array: parameter array
    """
    if seed is not None:
        np.random.seed(seed)

    if n_wires == 1:
        shp = (n_layers, 1)
    elif n_wires == 2:
        shp = (n_layers, 3)
    else:
        shp = (n_layers, 2 * n_wires)

    params = np.random.normal(loc=mean, scale=std, size=shp)
    return params


def strong_ent_layers_uniform(n_layers, n_wires, low=0, high=2 * pi, seed=None):
    r"""Creates a parameter array for :func:`~.StronglyEntanglingLayers`, drawn from a uniform
    distribution.

    The shape of the parameter array is ``(n_layers, n_wires, 3)`` and each parameter is drawn uniformly at random \
    from between ``low`` and ``high``. The parameters define the three rotation angles
    applied in each layer.

    Args:
        n_layers (int): number of layers
        n_wires (int): number of qubits

    Keyword Args:
        low (float): minimum value of uniform distribution
        high (float): maximum value of uniform distribution
        seed (int): seed used in sampling the parameters, makes function call deterministic

    Returns:
        array: parameter array
    """
    if seed is not None:
        np.random.seed(seed)

    params = np.random.uniform(low=low, high=high, size=(n_layers, n_wires, 3))
    return params


def strong_ent_layers_normal(n_layers, n_wires, mean=0, std=0.1, seed=None):
    r"""Creates a parameter array for :func:`~.StronglyEntanglingLayers`, drawn from a normal
    distribution.

    The shape of the parameter array is ``(n_layers, n_wires, 3)`` and each parameter is drawn
    from a normal distribution with mean ``mean`` and standard deviation ``std``.
    The parameters define the three rotation angles applied in each layer.

    Args:
        n_layers (int): number of layers
        n_wires (int): number of qubits

    Keyword Args:
        mean (float): mean of parameters
        std (float): standard deviation of parameters
        seed (int): seed used in sampling the parameters, makes function call deterministic

    Returns:
        array: parameter array
    """
    if seed is not None:
        np.random.seed(seed)

    params = np.random.normal(loc=mean, scale=std, size=(n_layers, n_wires, 3))
    return params


def random_layers_uniform(n_layers, n_wires, n_rots=None, low=0, high=2 * pi, seed=None):
    r"""Creates a parameter array for :func:`~.RandomLayers`, drawn from a uniform distribution.

    The shape of the parameter array is ``(n_layers, n_rots)`` and each parameter is drawn uniformly at random \
    from between ``low`` and ``high``. The parameters define the rotation angles of the randomly \
    positioned rotations applied in each layer.

    Args:
        n_layers (int): number of layers
        n_wires (int): number of qubits

    Keyword Args:
        n_rots (int): number of rotations, if ``None``, ``n_rots=n_wires``
        low (float): minimum value of non-angle gate parameters
        high (float): maximum value of non-angle gate parameters
        seed (int): seed used in sampling the parameters, makes function call deterministic

    Returns:
        array: parameter array
    """
    if seed is not None:
        np.random.seed(seed)

    if n_rots is None:
        n_rots = n_wires

    params = np.random.uniform(low=low, high=high, size=(n_layers, n_rots))
    return params


def random_layers_normal(n_layers, n_wires, n_rots=None, mean=0, std=0.1, seed=None):
    r"""Creates a parameter array for :func:`~.RandomLayers`, drawn from a normal distribution.

    The shape of the parameter array is ``(n_layers, n_rots)`` and each parameter is drawn
    from a normal distribution with mean ``mean`` and standard deviation ``std``.
    The parameters define the rotation angles of the randomly positioned rotations applied in each layer.

    Args:
        n_layers (int): number of layers
        n_wires (int): number of qubits

    Keyword Args:
        n_rots (int): number of rotations, if ``None``, ``n_rots=n_wires``
        mean (float): mean of parameters
        std (float): standard deviation of parameters
        seed (int): seed used in sampling the parameters, makes function call deterministic

    Returns:
        array: parameter array
    """
    if seed is not None:
        np.random.seed(seed)

    if n_rots is None:
        n_rots = n_wires

    params = np.random.normal(loc=mean, scale=std, size=(n_layers, n_rots))
    return params


def cvqnn_layers_all(n_layers, n_wires, seed=None):
    r"""Creates a list of all eleven parameter arrays for :func:`~.CVNeuralNetLayers`.

    The template contains active gates (``Squeezing``, ``Displacement`` and ``Kerr`` gates), while
    all other gates are passive.
    Active gates change the photon number (and hence the energy) of the system, and are
    therefore drawn from a normal distribution with mean :math:`0` and a small
    standard deviation of :math:`0.1`.
    Non-active gate parameters are angles and drawn from a uniform distribution with interval :math:`[0, 2\pi]`.

    Args:
        n_layers (int): number of layers of the CV Neural Net
        n_wires (int): number of modes of the CV Neural Net

    Keyword Args:
        seed (int): seed used in sampling the parameters, makes function call deterministic

    Returns:
        list of parameter arrays
    """
    if seed is not None:
        np.random.seed(seed)

    kwargs = {"n_layers": n_layers, "n_wires": n_wires, "seed": seed}

    theta_1 = cvqnn_layers_theta_uniform(**kwargs)
    phi_1 = cvqnn_layers_phi_uniform(**kwargs)
    varphi_1 = cvqnn_layers_varphi_uniform(**kwargs)
    r = cvqnn_layers_r_normal(**kwargs)
    phi_r = cvqnn_layers_phi_r_uniform(**kwargs)
    theta_2 = cvqnn_layers_theta_uniform(**kwargs)
    phi_2 = cvqnn_layers_phi_uniform(**kwargs)
    varphi_2 = cvqnn_layers_varphi_uniform(**kwargs)
    a = cvqnn_layers_a_normal(**kwargs)
    phi_a = cvqnn_layers_phi_a_uniform(**kwargs)
    k = cvqnn_layers_kappa_normal(**kwargs)

    return [theta_1, phi_1, varphi_1, r, phi_r, theta_2, phi_2, varphi_2, a, phi_a, k]


def cvqnn_layers_theta_uniform(n_layers, n_wires, low=0, high=2 * pi, seed=None):
    r"""Creates a parameter array for the ``theta`` input to the interferometers of :func:`~.CVNeuralNetLayers`.

        The parameters are drawn from a uniform distribution.

        The shape of the arrays is ``(n_layers, n_wires*(n_wires-1)/2)``.

        Args:
            n_layers (int): number of layers of the CV Neural Net
            n_wires (int): number of modes of the CV Neural Net

        Keyword Args:
            low (float): minimum value of uniform distribution
            high (float): maximum value of uniform distribution
            seed (int): seed used in sampling the parameters, makes function call deterministic

        Returns:
            array: parameter array
        """
    if seed is not None:
        np.random.seed(seed)

    n_if = n_wires * (n_wires - 1) // 2
    theta = np.random.uniform(low=low, high=high, size=(n_layers, n_if))
    return theta


def cvqnn_layers_theta_normal(n_layers, n_wires, mean=0, std=0.1, seed=None):
    r"""Creates a parameter array for the ``theta`` input to the interferometers of :func:`~.CVNeuralNetLayers`.

        The parameters are drawn from a normal distribution.

        The shape of the array is ``(n_layers, n_wires*(n_wires-1)/2)``.

        Args:
            n_layers (int): number of layers of the CV Neural Net
            n_wires (int): number of modes of the CV Neural Net

        Keyword Args:
            mean (float): mean of normal distribution
            std (float): standard deviation of normal distribution
            seed (int): seed used in sampling the parameters, makes function call deterministic

        Returns:
            array: parameter array
        """
    if seed is not None:
        np.random.seed(seed)

    n_if = n_wires * (n_wires - 1) // 2
    theta = np.random.normal(loc=mean, scale=std, size=(n_layers, n_if))
    return theta


def cvqnn_layers_phi_uniform(n_layers, n_wires, low=0, high=2 * pi, seed=None):
    r"""Creates a parameter array for the ``phi`` input to the interferometers of :func:`~.CVNeuralNetLayers`.

        The parameters are drawn from a uniform distribution.

        The shape of the arrays is ``(n_layers, n_wires*(n_wires-1)/2)``.

        Args:
            n_layers (int): number of layers of the CV Neural Net
            n_wires (int): number of modes of the CV Neural Net

        Keyword Args:
            low (float): minimum value of uniform distribution
            high (float): maximum value of uniform distribution
            seed (int): seed used in sampling the parameters, makes function call deterministic

        Returns:
            array: parameter array
        """
    if seed is not None:
        np.random.seed(seed)

    n_if = n_wires * (n_wires - 1) // 2
    phi = np.random.uniform(low=low, high=high, size=(n_layers, n_if))
    return phi


def cvqnn_layers_phi_normal(n_layers, n_wires, mean=0, std=0.1, seed=None):
    r"""Creates a parameter array for the ``phi`` input to the interferometers of :func:`~.CVNeuralNetLayers`.

        The parameters are drawn from a normal distribution.

        The shape of the array is ``(n_layers, n_wires*(n_wires-1)/2)``.

        Args:
            n_layers (int): number of layers of the CV Neural Net
            n_wires (int): number of modes of the CV Neural Net

        Keyword Args:
            mean (float): mean of normal distribution
            std (float): standard deviation of normal distribution
            seed (int): seed used in sampling the parameters, makes function call deterministic

        Returns:
            array: parameter array
        """
    if seed is not None:
        np.random.seed(seed)

    n_if = n_wires * (n_wires - 1) // 2
    phi = np.random.normal(loc=mean, scale=std, size=(n_layers, n_if))
    return phi


def cvqnn_layers_varphi_uniform(n_layers, n_wires, low=0, high=2 * pi, seed=None):
    r"""Creates a parameter array for the ``varphi`` input to the interferometers of :func:`~.CVNeuralNetLayers`.

        The parameters are drawn from a uniform distribution.

        The shape of the arrays is ``(n_layers, n_wires)``.

        Args:
            n_layers (int): number of layers of the CV Neural Net
            n_wires (int): number of modes of the CV Neural Net

        Keyword Args:
            low (float): minimum value of uniform distribution
            high (float): maximum value of uniform distribution
            seed (int): seed used in sampling the parameters, makes function call deterministic

        Returns:
            array: parameter array
        """
    if seed is not None:
        np.random.seed(seed)

    varphi = np.random.uniform(low=low, high=high, size=(n_layers, n_wires))
    return varphi


def cvqnn_layers_varphi_normal(n_layers, n_wires, mean=0, std=0.1, seed=None):
    r"""Creates a parameter array for the ``varphi`` input to the interferometers of :func:`~.CVNeuralNetLayers`.

        The parameters are drawn from a normal distribution.

        The shape of the arrays is ``(n_layers, n_wires)``.

        Args:
            n_layers (int): number of layers of the CV Neural Net
            n_wires (int): number of modes of the CV Neural Net

        Keyword Args:
            mean(float): mean of normal distribution
            std(float): standard deviation of normal distribution
            seed (int): seed used in sampling the parameters, makes function call deterministic

        Returns:
            array: parameter array
        """
    if seed is not None:
        np.random.seed(seed)

    varphi = np.random.normal(loc=mean, scale=std, size=(n_layers, n_wires))
    return varphi


def cvqnn_layers_r_uniform(n_layers, n_wires, low=0, high=0.1, seed=None):
    r"""Creates a parameter array for the squeezing amplitude ``r`` of :func:`~.CVNeuralNetLayers`.

        The parameters are drawn from a uniform distribution.

        The shape of the arrays is ``(n_layers, n_wires)``.

        Args:
            n_layers (int): number of layers of the CV Neural Net
            n_wires (int): number of modes of the CV Neural Net

        Keyword Args:
            low (float): minimum value of uniform distribution
            high (float): maximum value of uniform distribution
            seed (int): seed used in sampling the parameters, makes function call deterministic

        Returns:
            array: parameter array
        """
    if seed is not None:
        np.random.seed(seed)

    r = np.random.uniform(low=low, high=high, size=(n_layers, n_wires))
    return r


def cvqnn_layers_r_normal(n_layers, n_wires, mean=0, std=0.1, seed=None):
    r"""Creates a parameter array for the squeezing amplitude ``r`` of :func:`~.CVNeuralNetLayers`.

        The parameters are drawn from a normal distribution.

        The shape of the arrays is ``(n_layers, n_wires)``.

        Args:
            n_layers (int): number of layers of the CV Neural Net
            n_wires (int): number of modes of the CV Neural Net

        Keyword Args:
            mean(float): mean of normal distribution
            std(float): standard deviation of normal distribution
            seed (int): seed used in sampling the parameters, makes function call deterministic

        Returns:
            array: parameter array
        """
    if seed is not None:
        np.random.seed(seed)

    r = np.random.normal(loc=mean, scale=std, size=(n_layers, n_wires))
    return r


def cvqnn_layers_phi_r_uniform(n_layers, n_wires, low=0, high=2 * pi, seed=None):
    r"""Creates a parameter array for the squeezing phase ``phi_r`` of :func:`~.CVNeuralNetLayers`.

        The parameters are drawn from a uniform distribution.

        The shape of the arrays is ``(n_layers, n_wires)``.

        Args:
            n_layers (int): number of layers of the CV Neural Net
            n_wires (int): number of modes of the CV Neural Net

        Keyword Args:
            low (float): minimum value of uniform distribution
            high (float): maximum value of uniform distribution
            seed (int): seed used in sampling the parameters, makes function call deterministic

        Returns:
            array: parameter array
        """
    if seed is not None:
        np.random.seed(seed)

    phi_r = np.random.uniform(low=low, high=high, size=(n_layers, n_wires))
    return phi_r


def cvqnn_layers_phi_r_normal(n_layers, n_wires, mean=0, std=0.1, seed=None):
    r"""Creates a parameter array for the squeezing phase ``phi_r`` of :func:`~.CVNeuralNetLayers`.

        The parameters are drawn from a normal distribution.

        The shape of the arrays is ``(n_layers, n_wires)``.

        Args:
            n_layers (int): number of layers of the CV Neural Net
            n_wires (int): number of modes of the CV Neural Net

        Keyword Args:
            mean(float): mean of normal distribution
            std(float): standard deviation of normal distribution
            seed (int): seed used in sampling the parameters, makes function call deterministic

        Returns:
            array: parameter array
        """
    if seed is not None:
        np.random.seed(seed)

    phi_r = np.random.normal(loc=mean, scale=std, size=(n_layers, n_wires))
    return phi_r


def cvqnn_layers_a_uniform(n_layers, n_wires, low=0, high=0.1, seed=None):
    r"""Creates a parameter array for the displacement amplitude ``a`` of :func:`~.CVNeuralNetLayers`.

        The parameters are drawn from a uniform distribution.

        The shape of the arrays is ``(n_layers, n_wires)``.

        Args:
            n_layers (int): number of layers of the CV Neural Net
            n_wires (int): number of modes of the CV Neural Net

        Keyword Args:
            low (float): minimum value of uniform distribution
            high (float): maximum value of uniform distribution
            seed (int): seed used in sampling the parameters, makes function call deterministic

        Returns:
            array: parameter array
        """
    if seed is not None:
        np.random.seed(seed)

    a = np.random.uniform(low=low, high=high, size=(n_layers, n_wires))
    return a


def cvqnn_layers_a_normal(n_layers, n_wires, mean=0, std=0.1, seed=None):
    r"""Creates a parameter array for the displacement amplitude ``a`` of :func:`~.CVNeuralNetLayers`.

        The parameters are drawn from a normal distribution.

        The shape of the arrays is ``(n_layers, n_wires)``.

        Args:
            n_layers (int): number of layers of the CV Neural Net
            n_wires (int): number of modes of the CV Neural Net

        Keyword Args:
            mean(float): mean of normal distribution
            std(float): standard deviation of normal distribution
            seed (int): seed used in sampling the parameters, makes function call deterministic

        Returns:
            array: parameter array
        """
    if seed is not None:
        np.random.seed(seed)

    a = np.random.normal(loc=mean, scale=std, size=(n_layers, n_wires))
    return a


def cvqnn_layers_phi_a_uniform(n_layers, n_wires, low=0, high=2 * pi, seed=None):
    r"""Creates a parameter array for the displacement phase ``phi_a`` of :func:`~.CVNeuralNetLayers`.

        The parameters are drawn from a uniform distribution.

        The shape of the arrays is ``(n_layers, n_wires)``.

        Args:
            n_layers (int): number of layers of the CV Neural Net
            n_wires (int): number of modes of the CV Neural Net

        Keyword Args:
            low (float): minimum value of uniform distribution
            high (float): maximum value of uniform distribution
            seed (int): seed used in sampling the parameters, makes function call deterministic

        Returns:
            array: parameter array
        """
    if seed is not None:
        np.random.seed(seed)

    phi_a = np.random.uniform(low=low, high=high, size=(n_layers, n_wires))
    return phi_a


def cvqnn_layers_phi_a_normal(n_layers, n_wires, mean=0, std=0.1, seed=None):
    r"""Creates a parameter array for the displacement phase ``phi_a`` of :func:`~.CVNeuralNetLayers`.

        The parameters are drawn from a normal distribution.

        The shape of the arrays is ``(n_layers, n_wires)``.

        Args:
            n_layers (int): number of layers of the CV Neural Net
            n_wires (int): number of modes of the CV Neural Net

        Keyword Args:
            mean(float): mean of normal distribution
            std(float): standard deviation of normal distribution
            seed (int): seed used in sampling the parameters, makes function call deterministic

        Returns:
            array: parameter array
        """
    if seed is not None:
        np.random.seed(seed)

    phi_a = np.random.normal(loc=mean, scale=std, size=(n_layers, n_wires))
    return phi_a


def cvqnn_layers_kappa_uniform(n_layers, n_wires, low=0, high=0.1, seed=None):
    r"""Creates a parameter array for the kerr parameter ``kappa`` of :func:`~.CVNeuralNetLayers`.

        The parameters are drawn from a uniform distribution.

        The shape of the arrays is ``(n_layers, n_wires)``.

        Args:
            n_layers (int): number of layers of the CV Neural Net
            n_wires (int): number of modes of the CV Neural Net

        Keyword Args:
            low (float): minimum value of uniform distribution
            high (float): maximum value of uniform distribution
            seed (int): seed used in sampling the parameters, makes function call deterministic

        Returns:
            array: parameter array
        """
    if seed is not None:
        np.random.seed(seed)

    kappa = np.random.uniform(low=low, high=high, size=(n_layers, n_wires))
    return kappa


def cvqnn_layers_kappa_normal(n_layers, n_wires, mean=0, std=0.1, seed=None):
    r"""Creates a parameter array for the kerr parameter ``kappa`` of :func:`~.CVNeuralNetLayers`.

        The parameters are drawn from a normal distribution.

        The shape of the arrays is ``(n_layers, n_wires)``.

        Args:
            n_layers (int): number of layers of the CV Neural Net
            n_wires (int): number of modes of the CV Neural Net

        Keyword Args:
            mean(float): mean of normal distribution
            std(float): standard deviation of normal distribution
            seed (int): seed used in sampling the parameters, makes function call deterministic

        Returns:
            array: parameter array
        """
    if seed is not None:
        np.random.seed(seed)

    kappa = np.random.normal(loc=mean, scale=std, size=(n_layers, n_wires))
    return kappa


def interferometer_all(n_wires, seed=None):
    r"""Creates a list of arrays for the three initial parameters of :func:`Interferometer`, all drawn from a uniform
    distribution with interval :math:`[0, 2\pi]`.

    * ``theta`` is the array of beamsplitter transmittivity angles, of size ``(n_wires*(n_wires-1)/2, )``

    * ``phi`` is the array of beamsplitter phases, of size ``(n_wires*(n_wires-1)/2, )``

    * ``varphi`` is the array of local angles for the final rotation gates, of size ``(n_wires, )``

    Args:
        n_wires (int): number of modes that the interferometer acts on

    Keyword Args:
        seed (int): seed used in sampling the parameters, makes function call deterministic

    Returns:
        list of parameter arrays
    """
    if seed is not None:
        np.random.seed(seed)

    kwargs = {"n_wires": n_wires, "seed": seed}

    theta = interferometer_theta_uniform(**kwargs)
    phi = interferometer_phi_uniform(**kwargs)
    varphi = interferometer_varphi_uniform(**kwargs)

    return [theta, phi, varphi]


def interferometer_theta_uniform(n_wires, low=0, high=2 * pi, seed=None):
    r"""Creates a parameter array for the ``theta`` input of :func:`Interferometer`, drawn from a uniform
    distribution.

    The array has shape ``(n_wires*(n_wires-1)/2, )``.

    Args:
        n_wires (int): number of modes that the interferometer acts on

    Keyword Args:
        low (float): minimum value of uniform distribution
        high (float): maximum value of uniform distribution
        seed (int): seed used in sampling the parameters, makes function call deterministic

    Returns:
        array: parameter array
    """
    if seed is not None:
        np.random.seed(seed)
    n_if = n_wires * (n_wires - 1) // 2

    theta = np.random.uniform(low=low, high=high, size=(n_if,))
    return theta


def interferometer_phi_uniform(n_wires, low=0, high=2 * pi, seed=None):
    r"""Creates a parameter array for the ``phi`` input of :func:`Interferometer`, drawn from a uniform
    distribution.

    The array has shape ``(n_wires*(n_wires-1)/2, )``.

    Args:
        n_wires (int): number of modes that the interferometer acts on

    Keyword Args:
        low (float): minimum value of uniform distribution
        high (float): maximum value of uniform distribution
        seed (int): seed used in sampling the parameters, makes function call deterministic

    Returns:
        array: parameter array
    """
    if seed is not None:
        np.random.seed(seed)
    n_if = n_wires * (n_wires - 1) // 2

    phi = np.random.uniform(low=low, high=high, size=(n_if,))
    return phi


def interferometer_varphi_uniform(n_wires, low=0, high=2 * pi, seed=None):
    r"""Creates a parameter array for the ``varphi`` input of :func:`Interferometer`, drawn from a uniform
    distribution.

    The array has shape ``(n_wires, )``.

    Args:
        n_wires (int): number of modes that the interferometer acts on

    Keyword Args:
        low (float): minimum value of uniform distribution
        high (float): maximum value of uniform distribution
        seed (int): seed used in sampling the parameters, makes function call deterministic

    Returns:
        array: parameter array
    """
    if seed is not None:
        np.random.seed(seed)

    varphi = np.random.uniform(low=low, high=high, size=(n_wires,))
    return varphi


def interferometer_theta_normal(n_wires, mean=0, std=0.1, seed=None):
    r"""Creates a parameter array for the ``theta`` input of :func:`Interferometer`, drawn from a normal
    distribution.

    The array has shape ``(n_wires*(n_wires-1)/2, )``.

    Args:
        n_wires (int): number of modes that the interferometer acts on

    Keyword Args:
        mean(float): mean of normal distribution
        std(float): standard deviation of normal distribution
        seed (int): seed used in sampling the parameters, makes function call deterministic

    Returns:
        array: parameter array
    """
    if seed is not None:
        np.random.seed(seed)
    n_if = n_wires * (n_wires - 1) // 2

    theta = np.random.normal(loc=mean, scale=std, size=(n_if,))
    return theta


def interferometer_phi_normal(n_wires, mean=0, std=0.1, seed=None):
    r"""Creates a parameter array for the ``phi`` input of :func:`Interferometer`, drawn from a normal
    distribution.

    The array has shape ``(n_wires*(n_wires-1)/2, )``.

    Args:
        n_wires (int): number of modes that the interferometer acts on

    Keyword Args:
        mean(float): mean of normal distribution
        std(float): standard deviation of normal distribution
        seed (int): seed used in sampling the parameters, makes function call deterministic

    Returns:
        array: parameter array
    """
    if seed is not None:
        np.random.seed(seed)
    n_if = n_wires * (n_wires - 1) // 2

    phi = np.random.normal(loc=mean, scale=std, size=(n_if,))
    return phi


def interferometer_varphi_normal(n_wires, mean=0, std=0.1, seed=None):
    r"""Creates a parameter array for the ``varphi`` input of :func:`Interferometer`, drawn from a normal
    distribution.

    The array has shape ``(n_wires, )``.

    Args:
        n_wires (int): number of modes that the interferometer acts on

    Keyword Args:
        mean(float): mean of normal distribution
        std(float): standard deviation of normal distribution
        seed (int): seed used in sampling the parameters, makes function call deterministic

    Returns:
        array: parameter array
    """
    if seed is not None:
        np.random.seed(seed)

    varphi = np.random.normal(loc=mean, scale=std, size=(n_wires,))
    return varphi


def cnot_ring_layers_normal(n_layers, n_wires, mean=0, std=0.1, seed=None):
    r"""Creates a parameter array for :func:`~.CnotRingLayers`, drawn from a normal
    distribution.

    The shape of the parameter array is ``(n_layers, n_wires)`` and each parameter is drawn
    from a normal distribution with mean ``mean`` and standard deviation ``std``.
    The parameters define the rotation angles applied in each layer.

    Args:
        n_layers (int): number of layers
        n_wires (int): number of qubits

    Keyword Args:
        mean (float): mean of parameters
        std (float): standard deviation of parameters
        seed (int): seed used in sampling the parameters, makes function call deterministic

    Returns:
        array: parameter array
    """
    if seed is not None:
        np.random.seed(seed)

    params = np.random.normal(loc=mean, scale=std, size=(n_layers, n_wires))
    return params


def cnot_ring_layers_uniform(n_layers, n_wires, low=0, high=2 * pi, seed=None):
    r"""Creates a parameter array for :func:`~.CnotRingLayers`, drawn from a uniform
    distribution.

<<<<<<< HEAD
    The shape of the parameter array is ``(n_layers, n_wires)`` and each parameter is drawn uniformly at random \
=======
    The shape of the parameter array is ``(n_layers, n_wires)`` and each parameter is drawn uniformly at random 
>>>>>>> 1ec6f5a5
    from between ``low`` and ``high``. The parameters define the rotation angles
    applied in each layer.

    Args:
        n_layers (int): number of layers
        n_wires (int): number of qubits

    Keyword Args:
        low (float): minimum value of uniform distribution
        high (float): maximum value of uniform distribution
        seed (int): seed used in sampling the parameters, makes function call deterministic

    Returns:
        array: parameter array
    """
    if seed is not None:
        np.random.seed(seed)

    params = np.random.uniform(low=low, high=high, size=(n_layers, n_wires))
    return params<|MERGE_RESOLUTION|>--- conflicted
+++ resolved
@@ -868,11 +868,7 @@
     r"""Creates a parameter array for :func:`~.CnotRingLayers`, drawn from a uniform
     distribution.
 
-<<<<<<< HEAD
-    The shape of the parameter array is ``(n_layers, n_wires)`` and each parameter is drawn uniformly at random \
-=======
     The shape of the parameter array is ``(n_layers, n_wires)`` and each parameter is drawn uniformly at random 
->>>>>>> 1ec6f5a5
     from between ``low`` and ``high``. The parameters define the rotation angles
     applied in each layer.
 
