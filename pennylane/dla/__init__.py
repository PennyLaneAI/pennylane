--- conflicted
+++ resolved
@@ -26,10 +26,5 @@
 
 """
 
-<<<<<<< HEAD
-
 from .lie_closure import lie_closure
-from .adjoint_repr import adjoint_repr
-=======
-from .lie_closure import lie_closure
->>>>>>> b3a5db97
+from .adjoint_repr import adjoint_repr