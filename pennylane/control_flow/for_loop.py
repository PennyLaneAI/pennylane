# Copyright 2025 Xanadu Quantum Technologies Inc.

# Licensed under the Apache License, Version 2.0 (the "License");
# you may not use this file except in compliance with the License.
# You may obtain a copy of the License at

#     http://www.apache.org/licenses/LICENSE-2.0

# Unless required by applicable law or agreed to in writing, software
# distributed under the License is distributed on an "AS IS" BASIS,
# WITHOUT WARRANTIES OR CONDITIONS OF ANY KIND, either express or implied.
# See the License for the specific language governing permissions and
# limitations under the License.
"""For loop."""
import functools
from typing import Literal

from pennylane import capture
from pennylane.capture import FlatFn, enabled
from pennylane.capture.dynamic_shapes import register_custom_staging_rule
from pennylane.compiler.compiler import AvailableCompilers, active_compiler

from ._loop_abstract_axes import loop_determine_abstracted_axes
<<<<<<< HEAD
from .while_loop import (
    _add_abstract_shapes,
    _get_dummy_arg,
    _validate_no_resizing_returns,
    _validate_static_shapes_dtypes,
)
=======
from .while_loop import _add_abstract_shapes, _get_dummy_arg, _validate_no_resizing_returns
>>>>>>> 9dc4fb90


def for_loop(
    start, stop=None, step=1, *, allow_array_resizing: Literal["auto", True, False] = "auto"
):
    """for_loop([start, ]stop[, step])
    A :func:`~.qjit` compatible for-loop for PennyLane programs. When
    used without :func:`~.qjit`, this function will fall back to a standard
    Python for loop.

    This decorator provides a functional version of the traditional
    for-loop, similar to `jax.cond.fori_loop <https://jax.readthedocs.io/en/latest/_autosummary/jax.lax.fori_loop.html>`__.
    That is, any variables that are modified across iterations need to be provided
    as inputs/outputs to the loop body function:

    - Input arguments contain the value of a variable at the start of an
      iteration.

    - output arguments contain the value at the end of the iteration. The
      outputs are then fed back as inputs to the next iteration.

    The final iteration values are also returned from the transformed
    function.

    The semantics of ``for_loop`` are given by the following Python pseudo-code:

    .. code-block:: python

        def for_loop(start, stop, step, loop_fn, *args):
            for i in range(start, stop, step):
                args = loop_fn(i, *args)
            return args

    Unlike ``jax.cond.fori_loop``, the step can be negative if it is known at tracing time
    (i.e., constant). If a non-constant negative step is used, the loop will produce no iterations.

    .. note::

        This function can be used in the following different ways:

        1. ``for_loop(stop)``:  Values are generated within the interval ``[0, stop)``
        2. ``for_loop(start, stop)``: Values are generated within the interval ``[start, stop)``
        3. ``for_loop(start, stop, step)``: Values are generated within the interval ``[start, stop)``,
           with spacing between the values given by ``step``

    Args:
        start (int, optional): starting value of the iteration index.
            The default start value is ``0``
        stop (int): upper bound of the iteration index
        step (int, optional): increment applied to the iteration index at the end of
            each iteration. The default step size is ``1``

    Keyword Args:
        allow_array_resizing (Literal["auto", True, False]): How to handle arrays
            with dynamic shapes that change between iterations

    Returns:
        Callable[[int, ...], ...]: A wrapper around the loop body function.
        Note that the loop body function must always have the iteration index as its first
        argument, which can be used arbitrarily inside the loop body. As the value of the index
        across iterations is handled automatically by the provided loop bounds, it must not be
        returned from the function.

    .. seealso:: :func:`~.while_loop`, :func:`~.qjit`

    **Example**

    .. code-block:: python

        dev = qml.device("lightning.qubit", wires=1)

        @qml.qnode(dev)
        def circuit(n: int, x: float):

            @qml.for_loop(0, n, 1)
            def loop_rx(i, x):
                # perform some work and update (some of) the arguments
                qml.RX(x, wires=0)

                # update the value of x for the next iteration
                return jnp.sin(x)

            # apply the for loop
            final_x = loop_rx(x)

            return qml.expval(qml.Z(0))

    >>> circuit(7, 1.6)
    array(0.97926626)

    ``for_loop`` is also :func:`~.qjit` compatible; when used with the
    :func:`~.qjit` decorator, the for loop will not be unrolled, and instead
    will be captured as-is during compilation and executed during runtime:

    >>> qml.qjit(circuit)(7, 1.6)
    Array(0.97926626, dtype=float64)

    .. note::

        Please see the Catalyst :doc:`quickstart guide <catalyst:dev/quick_start>`,
        as well as the :doc:`sharp bits and debugging tips <catalyst:dev/sharp_bits>`
        page for an overview of using quantum just-in-time compilation.

    """
    if stop is None:
        start, stop = 0, start

    if active_jit := active_compiler():
        compilers = AvailableCompilers.names_entrypoints
        ops_loader = compilers[active_jit]["ops"].load()
        return ops_loader.for_loop(start, stop, step)

    # if there is no active compiler, simply interpret the for loop
    # via the Python interpretor.
    def _decorator(body_fn):
        """Transform that will call the input ``body_fn`` within a for loop defined by the closure variables start, stop, and step.

        Args:
            body_fn (Callable): The function called within the for loop. Note that the loop body
                function must always have the iteration index as its first
                argument, which can be used arbitrarily inside the loop body. As the value of the index
                across iterations is handled automatically by the provided loop bounds, it must not be
                returned from the function.

        Closure Variables:
            start (int): starting value of the iteration index
            stop (int): (exclusive) upper bound of the iteration index
            step (int): increment applied to the iteration index at the end of each iteration
            allow_array_resizing (Literal["auto", True, False])

        Returns:
            Callable: a callable with the same signature as ``body_fn``
        """
        return ForLoopCallable(
            start, stop, step, body_fn, allow_array_resizing=allow_array_resizing
        )

    return _decorator


@functools.lru_cache
def _get_for_loop_qfunc_prim():
    """Get the loop_for primitive for quantum functions."""

    # pylint: disable=import-outside-toplevel
    from pennylane.capture.custom_primitives import NonInterpPrimitive

    for_loop_prim = NonInterpPrimitive("for_loop")
    for_loop_prim.multiple_results = True
    for_loop_prim.prim_type = "higher_order"
    register_custom_staging_rule(for_loop_prim, lambda params: params["jaxpr_body_fn"].outvars)

    # pylint: disable=too-many-arguments
    @for_loop_prim.def_impl
    def _(start, stop, step, *args, jaxpr_body_fn, consts_slice, args_slice, abstract_shapes_slice):

        consts = args[consts_slice]
        init_state = args[args_slice]
        abstract_shapes = args[abstract_shapes_slice]

        # in case start >= stop, return the initial state
        fn_res = init_state

        for i in range(start, stop, step):
            fn_res = capture.eval_jaxpr(jaxpr_body_fn, consts, *abstract_shapes, i, *fn_res)

        return fn_res

    # pylint: disable=unused-argument
    @for_loop_prim.def_abstract_eval
    def _(start, stop, step, *args, args_slice, abstract_shapes_slice, **_):
        return args[abstract_shapes_slice] + args[args_slice]

    return for_loop_prim


class ForLoopCallable:  # pylint:disable=too-few-public-methods, too-many-arguments
    """Base class to represent a for loop. This class
    when called with an initial state will execute the while
    loop via the Python interpreter.

    Args:
        start (int): starting value of the iteration index
        stop (int): (exclusive) upper bound of the iteration index
        step (int): increment applied to the iteration index at the end of each iteration
        body_fn (Callable): The function called within the for loop. Note that the loop body
            function must always have the iteration index as its first
            argument, which can be used arbitrarily inside the loop body. As the value of the index
            across iterations is handled automatically by the provided loop bounds, it must not be
            returned from the function.

    Keyword Args:
        allow_array_resizing (Literal["auto", True, False]): How to handle arrays
            with dynamic shapes that change between iterations

    """

    def __init__(
        self,
        start,
        stop,
        step,
        body_fn,
        *,
        allow_array_resizing: Literal["auto", True, False] = "auto",
    ):
        self.start = start
        self.stop = stop
        self.step = step
        self.body_fn = body_fn
        self.allow_array_resizing = allow_array_resizing

    def _call_capture_disabled(self, *init_state):
        args = init_state
        fn_res = args if len(args) > 1 else args[0] if len(args) == 1 else None

        for i in range(self.start, self.stop, self.step):
            fn_res = self.body_fn(i, *args)
            args = fn_res if len(args) > 1 else (fn_res,) if len(args) == 1 else ()

        return fn_res

    def _get_jaxpr(self, init_state, allow_array_resizing):

        import jax  # pylint: disable=import-outside-toplevel

        flat_args, in_tree = jax.tree_util.tree_flatten((0, *init_state))
        flat_args = flat_args[1:]
        tmp_array_resizing = False if allow_array_resizing == "auto" else allow_array_resizing
        abstracted_axes, abstract_shapes, shape_locations = loop_determine_abstracted_axes(
            tuple(flat_args), allow_array_resizing=tmp_array_resizing
        )
<<<<<<< HEAD

        flat_fn = FlatFn(self.body_fn, in_tree=in_tree)

        if abstracted_axes:
            new_body_fn = _add_abstract_shapes(flat_fn, shape_locations)
            dummy_init_state = [_get_dummy_arg(arg) for arg in flat_args]
            abstracted_axes = ({},) + abstracted_axes  # add in loop index
        else:
            new_body_fn = flat_fn
            dummy_init_state = flat_args

        try:
            jaxpr_body_fn = jax.make_jaxpr(new_body_fn, abstracted_axes=abstracted_axes)(
                0, *dummy_init_state
            )
        except ValueError as e:
            if (
                "Incompatible shapes for broadcasting" in str(e)
                and allow_array_resizing is True
                and jax.config.jax_dynamic_shapes
            ):
                raise ValueError(
                    "Detected an attempt to combine arrays with two different dynamic shapes. "
                    "To keep dynamic shapes matching, please specify ``allow_array_resizing=False`` to ``qml.for_loop``."
                ) from e
            raise e

        _validate_static_shapes_dtypes(
            jaxpr_body_fn.jaxpr, abstracted_axes, offset=len(abstract_shapes), is_for=True
        )
        validation = _validate_no_resizing_returns(jaxpr_body_fn.jaxpr, shape_locations)
        if validation:
            if allow_array_resizing == "auto":
                # didn't work, so try with array resizing.
                return self._get_jaxpr(init_state, allow_array_resizing=True)
            raise ValueError(validation)

=======

        flat_fn = FlatFn(self.body_fn, in_tree=in_tree)

        if abstracted_axes:
            new_body_fn = _add_abstract_shapes(flat_fn, shape_locations)
            dummy_init_state = [_get_dummy_arg(arg) for arg in flat_args]
            abstracted_axes = ({},) + abstracted_axes  # add in loop index
        else:
            new_body_fn = flat_fn
            dummy_init_state = flat_args

        try:
            jaxpr_body_fn = jax.make_jaxpr(new_body_fn, abstracted_axes=abstracted_axes)(
                0, *dummy_init_state
            )
        except ValueError as e:
            if (
                "Incompatible shapes for broadcasting" in str(e)
                and allow_array_resizing is True
                and jax.config.jax_dynamic_shapes
            ):
                raise ValueError(
                    "Detected an attempt to combine arrays with two different dynamic shapes. "
                    "To keep dynamic shapes matching, please specify ``allow_array_resizing=False`` to ``qml.for_loop``."
                ) from e
            raise e

        validation = _validate_no_resizing_returns(jaxpr_body_fn.jaxpr, shape_locations)
        if validation:
            if allow_array_resizing == "auto":
                # didn't work, so try with array resizing.
                return self._get_jaxpr(init_state, allow_array_resizing=True)
            raise ValueError(validation)

>>>>>>> 9dc4fb90
        assert flat_fn.out_tree
        return jaxpr_body_fn, abstract_shapes, flat_args, flat_fn.out_tree

    def _call_capture_enabled(self, *init_state):

        import jax  # pylint: disable=import-outside-toplevel

        jaxpr_body_fn, abstract_shapes, flat_args, out_tree = self._get_jaxpr(
            init_state, allow_array_resizing=self.allow_array_resizing
        )

        for_loop_prim = _get_for_loop_qfunc_prim()

        consts_slice = slice(0, len(jaxpr_body_fn.consts))
        abstract_shapes_slice = slice(consts_slice.stop, consts_slice.stop + len(abstract_shapes))
        args_slice = slice(abstract_shapes_slice.stop, None)

        results = for_loop_prim.bind(
            self.start,
            self.stop,
            self.step,
            *jaxpr_body_fn.consts,
            *abstract_shapes,
            *flat_args,
            jaxpr_body_fn=jaxpr_body_fn.jaxpr,
            consts_slice=consts_slice,
            args_slice=args_slice,
            abstract_shapes_slice=abstract_shapes_slice,
        )
        results = results[-out_tree.num_leaves :]
        return jax.tree_util.tree_unflatten(out_tree, results)

    def __call__(self, *init_state):

        if enabled():
            return self._call_capture_enabled(*init_state)

        return self._call_capture_disabled(*init_state)<|MERGE_RESOLUTION|>--- conflicted
+++ resolved
@@ -21,16 +21,12 @@
 from pennylane.compiler.compiler import AvailableCompilers, active_compiler
 
 from ._loop_abstract_axes import loop_determine_abstracted_axes
-<<<<<<< HEAD
 from .while_loop import (
     _add_abstract_shapes,
     _get_dummy_arg,
     _validate_no_resizing_returns,
     _validate_static_shapes_dtypes,
 )
-=======
-from .while_loop import _add_abstract_shapes, _get_dummy_arg, _validate_no_resizing_returns
->>>>>>> 9dc4fb90
 
 
 def for_loop(
@@ -263,7 +259,6 @@
         abstracted_axes, abstract_shapes, shape_locations = loop_determine_abstracted_axes(
             tuple(flat_args), allow_array_resizing=tmp_array_resizing
         )
-<<<<<<< HEAD
 
         flat_fn = FlatFn(self.body_fn, in_tree=in_tree)
 
@@ -290,7 +285,6 @@
                     "To keep dynamic shapes matching, please specify ``allow_array_resizing=False`` to ``qml.for_loop``."
                 ) from e
             raise e
-
         _validate_static_shapes_dtypes(
             jaxpr_body_fn.jaxpr, abstracted_axes, offset=len(abstract_shapes), is_for=True
         )
@@ -301,42 +295,6 @@
                 return self._get_jaxpr(init_state, allow_array_resizing=True)
             raise ValueError(validation)
 
-=======
-
-        flat_fn = FlatFn(self.body_fn, in_tree=in_tree)
-
-        if abstracted_axes:
-            new_body_fn = _add_abstract_shapes(flat_fn, shape_locations)
-            dummy_init_state = [_get_dummy_arg(arg) for arg in flat_args]
-            abstracted_axes = ({},) + abstracted_axes  # add in loop index
-        else:
-            new_body_fn = flat_fn
-            dummy_init_state = flat_args
-
-        try:
-            jaxpr_body_fn = jax.make_jaxpr(new_body_fn, abstracted_axes=abstracted_axes)(
-                0, *dummy_init_state
-            )
-        except ValueError as e:
-            if (
-                "Incompatible shapes for broadcasting" in str(e)
-                and allow_array_resizing is True
-                and jax.config.jax_dynamic_shapes
-            ):
-                raise ValueError(
-                    "Detected an attempt to combine arrays with two different dynamic shapes. "
-                    "To keep dynamic shapes matching, please specify ``allow_array_resizing=False`` to ``qml.for_loop``."
-                ) from e
-            raise e
-
-        validation = _validate_no_resizing_returns(jaxpr_body_fn.jaxpr, shape_locations)
-        if validation:
-            if allow_array_resizing == "auto":
-                # didn't work, so try with array resizing.
-                return self._get_jaxpr(init_state, allow_array_resizing=True)
-            raise ValueError(validation)
-
->>>>>>> 9dc4fb90
         assert flat_fn.out_tree
         return jaxpr_body_fn, abstract_shapes, flat_args, flat_fn.out_tree
 
