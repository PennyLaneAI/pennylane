--- conflicted
+++ resolved
@@ -60,11 +60,7 @@
     Args:
         cond_fn (Callable): the condition function in the while loop
         allow_array_resizing (Literal["auto", True, False]): How to handle arrays
-<<<<<<< HEAD
-            with dynamic shapes that change between iterations. Defaults to `"auto"`. 
-=======
             with dynamic shapes that change between iterations. Defaults to `"auto"`.
->>>>>>> 24d7faf1
 
     Returns:
         Callable: A wrapper around the while-loop function.
