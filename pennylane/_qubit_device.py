# Copyright 2018-2021 Xanadu Quantum Technologies Inc.

# Licensed under the Apache License, Version 2.0 (the "License");
# you may not use this file except in compliance with the License.
# You may obtain a copy of the License at

#     http://www.apache.org/licenses/LICENSE-2.0

# Unless required by applicable law or agreed to in writing, software
# distributed under the License is distributed on an "AS IS" BASIS,
# WITHOUT WARRANTIES OR CONDITIONS OF ANY KIND, either express or implied.
# See the License for the specific language governing permissions and
# limitations under the License.
"""
This module contains the :class:`QubitDevice` abstract base class.
"""


# For now, arguments may be different from the signatures provided in Device
# e.g. instead of expval(self, observable, wires, par) have expval(self, observable)
# pylint: disable=arguments-differ, abstract-method, no-value-for-parameter,too-many-instance-attributes,too-many-branches, no-member, bad-option-value, arguments-renamed
import abc
import contextlib
import itertools
import warnings
from typing import Union

import numpy as np

import pennylane as qml
from pennylane import Device, DeviceError
from pennylane.interfaces import set_shots
from pennylane.math import multiply as qmlmul
from pennylane.math import sum as qmlsum
from pennylane.measurements import (
    AllCounts,
    ClassicalShadow,
    Counts,
    Expectation,
    MeasurementProcess,
    MeasurementTransform,
    MutualInfo,
    Probability,
    Sample,
    SampleMeasurement,
    Shadow,
    ShadowExpval,
    State,
    StateMeasurement,
    Variance,
    VnEntropy,
    _Counts,
    _Expectation,
    _MutualInfo,
    _Probability,
    _Sample,
    _ShadowExpval,
    _State,
    _Variance,
    _VnEntropy,
)
from pennylane.operation import operation_derivative
from pennylane.tape import QuantumScript
from pennylane.wires import Wires


class QubitDevice(Device):
    """Abstract base class for PennyLane qubit devices.

    The following abstract method **must** be defined:

    * :meth:`~.apply`: append circuit operations, compile the circuit (if applicable),
      and perform the quantum computation.

    Devices that generate their own samples (such as hardware) may optionally
    overwrite :meth:`~.probabilty`. This method otherwise automatically
    computes the probabilities from the generated samples, and **must**
    overwrite the following method:

    * :meth:`~.generate_samples`: Generate samples from the device from the
      exact or approximate probability distribution.

    Analytic devices **must** overwrite the following method:

    * :meth:`~.analytic_probability`: returns the probability or marginal probability from the
      device after circuit execution. :meth:`~.marginal_prob` may be used here.

    This device contains common utility methods for qubit-based devices. These
    do not need to be overwritten. Utility methods include:

    * :meth:`~.expval`, :meth:`~.var`, :meth:`~.sample`: return expectation values,
      variances, and samples of observables after the circuit has been rotated
      into the observable eigenbasis.

    Args:
        wires (int, Iterable[Number, str]]): Number of subsystems represented by the device,
            or iterable that contains unique labels for the subsystems as numbers (i.e., ``[-1, 0, 2]``)
            or strings (``['ancilla', 'q1', 'q2']``). Default 1 if not specified.
        shots (None, int, list[int]): Number of circuit evaluations/random samples used to estimate
            expectation values of observables. If ``None``, the device calculates probability, expectation values,
            and variances analytically. If an integer, it specifies the number of samples to estimate these quantities.
            If a list of integers is passed, the circuit evaluations are batched over the list of shots.
        r_dtype: Real floating point precision type.
        c_dtype: Complex floating point precision type.
    """

    # pylint: disable=too-many-public-methods

    _asarray = staticmethod(np.asarray)
    _dot = staticmethod(np.dot)
    _abs = staticmethod(np.abs)
    _reduce_sum = staticmethod(lambda array, axes: np.sum(array, axis=tuple(axes)))
    _reshape = staticmethod(np.reshape)
    _flatten = staticmethod(lambda array: array.flatten())
    _gather = staticmethod(
        lambda array, indices, axis=0: array[:, indices] if axis == 1 else array[indices]
    )  # Make sure to only use _gather with axis=0 or axis=1
    _einsum = staticmethod(np.einsum)
    _cast = staticmethod(np.asarray)
    _transpose = staticmethod(np.transpose)
    _tensordot = staticmethod(np.tensordot)
    _conj = staticmethod(np.conj)
    _imag = staticmethod(np.imag)
    _roll = staticmethod(np.roll)
    _stack = staticmethod(np.stack)
    _outer = staticmethod(np.outer)
    _diag = staticmethod(np.diag)
    _real = staticmethod(np.real)
    _size = staticmethod(np.size)
    _ndim = staticmethod(np.ndim)

    @staticmethod
    def _scatter(indices, array, new_dimensions):
        new_array = np.zeros(new_dimensions, dtype=array.dtype.type)
        new_array[indices] = array
        return new_array

    @staticmethod
    def _const_mul(constant, array):
        """Data type preserving multiply operation"""
        return qmlmul(constant, array, dtype=array.dtype)

    def _permute_wires(self, observable):
        r"""Given an observable which acts on multiple wires, permute the wires to
          be consistent with the device wire order.

          Suppose we are given an observable :math:`\hat{O} = \Identity \otimes \Identity \otimes \hat{Z}`.
          This observable can be represented in many ways:

        .. code-block:: python

              O_1 = qml.Identity(wires=0) @ qml.Identity(wires=1) @ qml.PauliZ(wires=2)
              O_2 = qml.PauliZ(wires=2) @ qml.Identity(wires=0) @ qml.Identity(wires=1)

          Notice that while the explicit tensor product matrix representation of :code:`O_1` and :code:`O_2` is
          different, the underlying operator is identical due to the wire labelling (assuming the labels in
          ascending order are {0,1,2}). If we wish to compute the expectation value of such an observable, we must
          ensure it is identical in both cases. To facilitate this, we permute the wires in our state vector such
          that they are consistent with this swapping of order in the tensor observable.

        .. code-block:: python

              >>> print(O_1.wires)
              <Wires = [0, 1, 2]>
              >>> print(O_2.wires)
              <Wires = [2, 0, 1]>

          We might naively think that we must permute our state vector to match the wire order of our tensor observable.
          We must be careful and realize that the wire order of the terms in the tensor observable DOES NOT match the
          permutation of the terms themselves. As an example we directly compare :code:`O_1` and :code:`O_2`:

          The first term in :code:`O_1` (:code:`qml.Identity(wires=0)`) became the second term in :code:`O_2`.
          By similar comparison we see that each term in the tensor product was shifted one position forward
          (i.e 0 --> 1, 1 --> 2, 2 --> 0). The wires in our permuted quantum state should follow their respective
          terms in the tensor product observable.

          Thus, the correct wire ordering should be :code:`permuted_wires = <Wires = [1, 2, 0]>`. But if we had
          taken the naive approach we would have permuted our state according to
          :code:`permuted_wires = <Wires = [2, 0, 1]>` which is NOT correct.

          This function uses the observable wires and the global device wire ordering in order to determine the
          permutation of the wires in the observable required such that if our quantum state vector is
          permuted accordingly then the amplitudes of the state will match the matrix representation of the observable.

          Args:
              observable (Observable): the observable whose wires are to be permuted.

          Returns:
              permuted_wires (Wires): permuted wires object
        """
        ordered_obs_wire_lst = self.order_wires(
            observable.wires
        ).tolist()  # order according to device wire order

        mapped_wires = self.map_wires(observable.wires)
        if isinstance(mapped_wires, Wires):
            # by default this should be a Wires obj, but it is overwritten to list object in default.qubit
            mapped_wires = mapped_wires.tolist()

        permutation = np.argsort(mapped_wires)  # extract permutation via argsort

        return Wires([ordered_obs_wire_lst[index] for index in permutation])

    observables = {
        "PauliX",
        "PauliY",
        "PauliZ",
        "Hadamard",
        "Hermitian",
        "Identity",
        "Projector",
        "Sum",
        "Sprod",
        "Prod",
    }

    def __init__(
        self, wires=1, shots=None, *, r_dtype=np.float64, c_dtype=np.complex128, analytic=None
    ):
        super().__init__(wires=wires, shots=shots, analytic=analytic)

        if "float" not in str(r_dtype):
            raise DeviceError("Real datatype must be a floating point type.")
        if "complex" not in str(c_dtype):
            raise DeviceError("Complex datatype must be a complex floating point type.")

        self.C_DTYPE = c_dtype
        self.R_DTYPE = r_dtype

        self._samples = None
        """None or array[int]: stores the samples generated by the device
        *after* rotation to diagonalize the observables."""

    @classmethod
    def capabilities(cls):

        capabilities = super().capabilities().copy()
        capabilities.update(
            model="qubit",
            supports_broadcasting=False,
            supports_finite_shots=True,
            supports_tensor_observables=True,
            returns_probs=True,
        )
        return capabilities

    def reset(self):
        """Reset the backend state.

        After the reset, the backend should be as if it was just constructed.
        Most importantly the quantum state is reset to its initial value.
        """
        self._samples = None

    def _collect_shotvector_results(self, circuit, counts_exist):
        """Obtain and process statistics when using a shot vector.
        This routine is part of the ``execute()`` method."""

        if self._ndim(self._samples) == 3:
            raise NotImplementedError(
                "Parameter broadcasting when using a shot vector is not supported yet."
            )
        results = []
        s1 = 0

        for shot_tuple in self._shot_vector:
            s2 = s1 + np.prod(shot_tuple)
            r = self.statistics(circuit, shot_range=[s1, s2], bin_size=shot_tuple.shots)

            if qml.math.get_interface(*r) == "jax":  # pylint: disable=protected-access
                r = r[0]
            elif not counts_exist:
                # Measurement types except for Counts
                r = qml.math.squeeze(r)

            if counts_exist:

                # This happens when at least one measurement type is Counts
                for result_group in r:
                    if isinstance(result_group, list):
                        # List that contains one or more dictionaries
                        results.extend(result_group)
                    else:
                        # Other measurement results
                        results.append(result_group.T)

            elif shot_tuple.copies > 1:
                results.extend(r.T)
            else:
                results.append(r.T)

            s1 = s2

        multiple_sampled_jobs = circuit.is_sampled and self._has_partitioned_shots()
        if not multiple_sampled_jobs and not counts_exist:
            # Can only stack single element outputs
            results = self._stack(results)

        return results

    def _execute_new(self, circuit, **kwargs):
        """New execute (update of return type) function, it executes a queue of quantum operations on the device and
        then measure the given observables. More case will be added in future PRs, for the moment it only supports
        measurements without shots.

        For plugin developers: instead of overwriting this, consider
        implementing a suitable subset of

        * :meth:`apply`

        * :meth:`~.generate_samples`

        * :meth:`~.probability`

        Additional keyword arguments may be passed to the this method
        that can be utilised by :meth:`apply`. An example would be passing
        the ``QNode`` hash that can be used later for parametric compilation.

        Args:
            circuit (~.tapes.QuantumTape): circuit to execute on the device

        Raises:
            QuantumFunctionError: if the value of :attr:`~.Observable.return_type` is not supported

        Returns:
            array[float]: measured value(s)
        """
        self.check_validity(circuit.operations, circuit.observables)

        # apply all circuit operations
        self.apply(circuit.operations, rotations=circuit.diagonalizing_gates, **kwargs)

        # generate computational basis samples
        if self.shots is not None:
            self._samples = self.generate_samples()

        # compute the required statistics
        if self._shot_vector is not None:

            results = self.shot_vec_statistics(circuit)

        else:
            results = self._statistics_new(circuit)
            single_measurement = len(circuit.measurements) == 1

            results = results[0] if single_measurement else tuple(results)
        # increment counter for number of executions of qubit device
        self._num_executions += 1

        if self.tracker.active:
            self.tracker.update(executions=1, shots=self._shots, results=results)
            self.tracker.record()

        return results

    def execute(self, circuit: QuantumScript, **kwargs):
        """Execute a queue of quantum operations on the device and then
        measure the given observables.

        For plugin developers: instead of overwriting this, consider
        implementing a suitable subset of

        * :meth:`apply`

        * :meth:`~.generate_samples`

        * :meth:`~.probability`

        Additional keyword arguments may be passed to the this method
        that can be utilised by :meth:`apply`. An example would be passing
        the ``QNode`` hash that can be used later for parametric compilation.

        Args:
            circuit (~.tapes.QuantumTape): circuit to execute on the device

        Raises:
            QuantumFunctionError: if the value of :attr:`~.Observable.return_type` is not supported

        Returns:
            array[float]: measured value(s)
        """
        if qml.active_return():
            return self._execute_new(circuit, **kwargs)

        self.check_validity(circuit.operations, circuit.observables)

        # apply all circuit operations
        self.apply(circuit.operations, rotations=circuit.diagonalizing_gates, **kwargs)

        # generate computational basis samples
        if self.shots is not None or circuit.is_sampled:
            self._samples = self.generate_samples()

        measurements = circuit.measurements
        counts_exist = any(isinstance(m, _Counts) for m in measurements)

        # compute the required statistics
        if not self.analytic and self._shot_vector is not None:
            results = self._collect_shotvector_results(circuit, counts_exist)
        else:
            results = self.statistics(circuit=circuit)

        if not circuit.is_sampled:

            if len(measurements) == 1:
                if isinstance(measurements[0], _State):
                    # State: assumed to only be allowed if it's the only measurement
                    results = self._asarray(results, dtype=self.C_DTYPE)
                else:
                    # Measurements with expval, var or probs
                    with contextlib.suppress(TypeError):
                        # Feature for returning custom objects: if the type cannot be cast to float then we can still allow it as an output
                        results = self._asarray(results, dtype=self.R_DTYPE)
            elif all(isinstance(m, (_Expectation, _Variance)) for m in measurements):
                # Measurements with expval or var
                results = self._asarray(results, dtype=self.R_DTYPE)
            elif not counts_exist:
                # all the other cases except any counts
                results = self._asarray(results)

        elif circuit.all_sampled and not self._has_partitioned_shots() and not counts_exist:
            results = self._asarray(results)
        else:
            results = tuple(
                r if isinstance(r, dict) else qml.math.squeeze(self._asarray(r)) for r in results
            )

        # increment counter for number of executions of qubit device
        self._num_executions += 1

        if self.tracker.active:
            self.tracker.update(executions=1, shots=self._shots, results=results)
            self.tracker.record()

        return results

    def shot_vec_statistics(self, circuit: QuantumScript):
        """Process measurement results from circuit execution using a device
        with a shot vector and return statistics.

        This is an auxiliary method of execute_new and uses statistics_new.

        When using shot vectors, measurement results for each item of the shot
        vector are contained in a tuple.

        Args:
            circuit (~.tapes.QuantumTape): circuit to execute on the device

        Raises:
            QuantumFunctionError: if the value of :attr:`~.Observable.return_type` is not supported

        Returns:
            tuple: stastics for each shot item from the shot vector
        """
        results = []
        s1 = 0

        measurements = circuit.measurements
        counts_exist = any(isinstance(m, _Counts) for m in measurements)
        single_measurement = len(measurements) == 1

        for shot_tuple in self._shot_vector:
            s2 = s1 + np.prod(shot_tuple)
            r = self._statistics_new(circuit, shot_range=[s1, s2], bin_size=shot_tuple.shots)

            # This will likely be required:
            # if qml.math.get_interface(*r) == "jax":  # pylint: disable=protected-access
            #     r = r[0]

            if single_measurement:
                r = r[0]
            elif shot_tuple.copies == 1:
                r = tuple(r_[0] if isinstance(r_, list) else r_.T for r_ in r)
            elif counts_exist:
                r = self._multi_meas_with_counts_shot_vec(circuit, shot_tuple, r)
            else:
                # r is a nested sequence, contains the results for
                # multiple measurements
                #
                # Each item of r has copies length, we need to extract
                # each measurement result from the arrays

                # 1. transpose: applied because measurements like probs
                # for multiple copies output results with shape (N,
                # copies) and we'd like to index straight to get rows
                # which requires a shape of (copies, N)
                # 2. asarray: done because indexing into a flat array produces a
                # scalar instead of a scalar shaped array
                r = [
                    tuple(self._asarray(r_.T[idx]) for r_ in r) for idx in range(shot_tuple.copies)
                ]

            if isinstance(r, qml.numpy.ndarray):
                if shot_tuple.copies > 1:
                    results.extend([self._asarray(r_) for r_ in qml.math.unstack(r.T)])
                else:
                    results.append(r.T)

            elif single_measurement and counts_exist:
                # Results are nested in a sequence
                results.extend(r)
            elif not single_measurement and shot_tuple.copies > 1:
                # Some samples may still be transposed, fix their shapes
                # Leave dictionaries intact
                r = [tuple(elem if isinstance(elem, dict) else elem.T for elem in r_) for r_ in r]

                results.extend(r)
            else:
                results.append(r)

            s1 = s2

        return tuple(results)

    def _multi_meas_with_counts_shot_vec(self, circuit: QuantumScript, shot_tuple, r):
        """Auxiliary function of the shot_vec_statistics and execute_new
        functions for post-processing the results of multiple measurements at
        least one of which was a counts measurement.

        The measurements were executed on a device that defines a shot vector.
        """
        # First: iterate over each group of measurement
        # results that contain copies many outcomes for a
        # single measurement
        new_r = []

        # Each item of r has copies length
        for idx in range(shot_tuple.copies):
            result_group = []

            for idx2, r_ in enumerate(r):
                measurement_proc = circuit.measurements[idx2]
                if isinstance(measurement_proc, _Probability) or (
                    isinstance(measurement_proc, _Sample) and measurement_proc.obs
                ):
                    # Here, the result has a shape of (num_basis_states, shot_tuple.copies)
                    # Extract a single row -> shape (num_basis_states,)
                    result = r_[:, idx]
                else:
                    result = r_[idx]

                if not isinstance(measurement_proc, _Counts):
                    result = self._asarray(result.T)

                result_group.append(result)

            new_r.append(tuple(result_group))

        return new_r

    def _batch_execute_new(self, circuits):
        """Temporary batch execute function, waiting for QNode execution of the new return types. Execute a batch of
        quantum circuits on the device.

        The circuits are represented by tapes, and they are executed one-by-one using the
        device's ``execute`` method. The results are collected in a list.

        For plugin developers: This function should be overwritten if the device can efficiently run multiple
        circuits on a backend, for example using parallel and/or asynchronous executions.

        Args:
            circuits (list[.tapes.QuantumTape]): circuits to execute on the device

        Returns:
            list[array[float]]: list of measured value(s)
        """
        # TODO: This method and the tests can be globally implemented by Device
        # once it has the same signature in the execute() method

        results = []
        for circuit in circuits:
            # we need to reset the device here, else it will
            # not start the next computation in the zero state
            self.reset()

            res = self._execute_new(circuit)
            results.append(res)

        if self.tracker.active:
            self.tracker.update(batches=1, batch_len=len(circuits))
            self.tracker.record()

        return results

    def batch_execute(self, circuits):
        """Execute a batch of quantum circuits on the device.

        The circuits are represented by tapes, and they are executed one-by-one using the
        device's ``execute`` method. The results are collected in a list.

        For plugin developers: This function should be overwritten if the device can efficiently run multiple
        circuits on a backend, for example using parallel and/or asynchronous executions.

        Args:
            circuits (list[.tapes.QuantumTape]): circuits to execute on the device

        Returns:
            list[array[float]]: list of measured value(s)
        """
        # TODO: This method and the tests can be globally implemented by Device
        # once it has the same signature in the execute() method
        if qml.active_return():
            return self._batch_execute_new(circuits=circuits)

        results = []
        for circuit in circuits:
            # we need to reset the device here, else it will
            # not start the next computation in the zero state
            self.reset()

            # TODO: Insert control on value here
            res = self.execute(circuit)
            results.append(res)

        if self.tracker.active:
            self.tracker.update(batches=1, batch_len=len(circuits))
            self.tracker.record()

        return results

    @abc.abstractmethod
    def apply(self, operations, **kwargs):
        """Apply quantum operations, rotate the circuit into the measurement
        basis, and compile and execute the quantum circuit.

        This method receives a list of quantum operations queued by the QNode,
        and should be responsible for:

        * Constructing the quantum program
        * (Optional) Rotating the quantum circuit using the rotation
          operations provided. This diagonalizes the circuit so that arbitrary
          observables can be measured in the computational basis.
        * Compile the circuit
        * Execute the quantum circuit

        Both arguments are provided as lists of PennyLane :class:`~.Operation`
        instances. Useful properties include :attr:`~.Operation.name`,
        :attr:`~.Operation.wires`, and :attr:`~.Operation.parameters`,
        and :attr:`~.Operation.inverse`:

        >>> op = qml.RX(0.2, wires=[0])
        >>> op.name # returns the operation name
        "RX"
        >>> op.wires # returns a Wires object representing the wires that the operation acts on
        <Wires = [0]>
        >>> op.parameters # returns a list of parameters
        [0.2]
        >>> op.inverse # check if the operation should be inverted
        False
        >>> op = qml.RX(0.2, wires=[0]).inv
        >>> op.inverse
        True

        Args:
            operations (list[~.Operation]): operations to apply to the device

        Keyword args:
            rotations (list[~.Operation]): operations that rotate the circuit
                pre-measurement into the eigenbasis of the observables.
            hash (int): the hash value of the circuit constructed by `CircuitGraph.hash`
        """

    @staticmethod
    def active_wires(operators):
        """Returns the wires acted on by a set of operators.

        Args:
            operators (list[~.Operation]): operators for which
                we are gathering the active wires

        Returns:
            Wires: wires activated by the specified operators
        """
        list_of_wires = [op.wires for op in operators]

        return Wires.all_wires(list_of_wires)

    # pylint: disable=too-many-statements
    def statistics(
        self, observables=None, shot_range=None, bin_size=None, circuit: QuantumScript = None
    ):
        """Process measurement results from circuit execution and return statistics.

        This includes returning expectation values, variance, samples, probabilities, states, and
        density matrices.

        Args:
            circuit (~.tape.QuantumScript): the quantum script currently being executed
            shot_range (tuple[int]): 2-tuple of integers specifying the range of samples
                to use. If not specified, all samples are used.
            bin_size (int): Divides the shot range into bins of size ``bin_size``, and
                returns the measurement statistic separately over each bin. If not
                provided, the entire shot range is treated as a single bin.

        Raises:
            QuantumFunctionError: if the value of :attr:`~.Observable.return_type` is not supported

        Returns:
            Union[float, List[float]]: the corresponding statistics

        .. details::
            :title: Usage Details

            The ``shot_range`` and ``bin_size`` arguments allow for the statistics
            to be performed on only a subset of device samples. This finer level
            of control is accessible from the main UI by instantiating a device
            with a batch of shots.

            For example, consider the following device:

            >>> dev = qml.device("my_device", shots=[5, (10, 3), 100])

            This device will execute QNodes using 135 shots, however
            measurement statistics will be **coarse grained** across these 135
            shots:

            * All measurement statistics will first be computed using the
              first 5 shots --- that is, ``shots_range=[0, 5]``, ``bin_size=5``.

            * Next, the tuple ``(10, 3)`` indicates 10 shots, repeated 3 times. We will want to use
              ``shot_range=[5, 35]``, performing the expectation value in bins of size 10
              (``bin_size=10``).

            * Finally, we repeat the measurement statistics for the final 100 shots,
              ``shot_range=[35, 135]``, ``bin_size=100``.
        """
        if observables is not None:
            if isinstance(observables, QuantumScript):
                measurements = observables.measurements
            else:
                warnings.warn(
                    message="Using a list of observables in ``QubitDevice.statistics`` is "
                    "deprecated. Please use a ``QuantumScript`` instead.",
                    category=UserWarning,
                )
                measurements = observables
        elif circuit is not None:
            measurements = circuit.measurements
        else:
            raise ValueError("Please provide a circuit into the statistics method.")

        results = []

        for m in measurements:
            # TODO: Remove this when all overriden measurements support the `MeasurementProcess` class
            if isinstance(m, MeasurementProcess) and m.obs is not None:
                obs = m.obs
                obs.return_type = m.return_type
            else:
                obs = m
<<<<<<< HEAD
            # TODO: Remove return_type when `observables` argument is removed from this method
=======
>>>>>>> 168392b8
            # Pass instances directly
            if obs.return_type is Expectation:
                # Appends a result of shape (num_bins,) if bin_size is not None, else a scalar
                results.append(self.expval(obs, shot_range=shot_range, bin_size=bin_size))

            elif obs.return_type is Variance:
                # Appends a result of shape (num_bins,) if bin_size is not None, else a scalar
                results.append(self.var(obs, shot_range=shot_range, bin_size=bin_size))

            elif obs.return_type is Sample:
                # Appends a result of shape (shots, num_bins,) if bin_size is not None else (shots,)
                results.append(
                    self.sample(obs, shot_range=shot_range, bin_size=bin_size, counts=False)
                )

            elif obs.return_type in (Counts, AllCounts):
                results.append(
                    self.sample(obs, shot_range=shot_range, bin_size=bin_size, counts=True)
                )

            elif obs.return_type is Probability:
                # Appends a result of shape (2**len(obs.wires), num_bins,)
                # if bin_size is not None else (2**len(obs.wires),)
                results.append(
                    self.probability(wires=obs.wires, shot_range=shot_range, bin_size=bin_size)
                )

            elif obs.return_type is State:
                if len(measurements) > 1:
                    raise qml.QuantumFunctionError(
                        "The state or density matrix cannot be returned in combination"
                        " with other return types"
                    )

                if self.shots is not None:
                    warnings.warn(
                        "Requested state or density matrix with finite shots; the returned "
                        "state information is analytic and is unaffected by sampling. To silence "
                        "this warning, set shots=None on the device.",
                        UserWarning,
                    )

                # Check if the state is accessible and decide to return the state or the density
                # matrix.
                results.append(self.access_state(wires=obs.wires))

            elif obs.return_type is VnEntropy:
                if self.wires.labels != tuple(range(self.num_wires)):
                    raise qml.QuantumFunctionError(
                        "Returning the Von Neumann entropy is not supported when using custom wire labels"
                    )

                if self._shot_vector is not None:
                    raise NotImplementedError(
                        "Returning the Von Neumann entropy is not supported with shot vectors."
                    )

                if self.shots is not None:
                    warnings.warn(
                        "Requested Von Neumann entropy with finite shots; the returned "
                        "result is analytic and is unaffected by sampling. To silence "
                        "this warning, set shots=None on the device.",
                        UserWarning,
                    )

                results.append(self.vn_entropy(wires=obs.wires, log_base=obs.log_base))

            elif obs.return_type is MutualInfo:
                if self.wires.labels != tuple(range(self.num_wires)):
                    raise qml.QuantumFunctionError(
                        "Returning the mutual information is not supported when using custom wire labels"
                    )

                if self._shot_vector is not None:
                    raise NotImplementedError(
                        "Returning the mutual information is not supported with shot vectors."
                    )

                if self.shots is not None:
                    warnings.warn(
                        "Requested mutual information with finite shots; the returned "
                        "state information is analytic and is unaffected by sampling. To silence "
                        "this warning, set shots=None on the device.",
                        UserWarning,
                    )

                wires0, wires1 = obs.raw_wires
                results.append(
                    self.mutual_info(wires0=wires0, wires1=wires1, log_base=obs.log_base)
                )

            elif obs.return_type is Shadow:
                if len(measurements) > 1:
                    raise qml.QuantumFunctionError(
                        "Classical shadows cannot be returned in combination"
                        " with other return types"
                    )
                results.append(self.classical_shadow(obs, circuit))

            elif obs.return_type is ShadowExpval:
                if len(measurements) > 1:
                    raise qml.QuantumFunctionError(
                        "Classical shadows cannot be returned in combination"
                        " with other return types"
                    )
                results.append(self.shadow_expval(obs, circuit=circuit))

            elif isinstance(m, MeasurementTransform):
                if method := getattr(self, m.method_name, False):
                    results.append(method(qscript=circuit))
                else:
                    results.append(m.process(qscript=circuit, device=self))

            elif isinstance(m, (SampleMeasurement, StateMeasurement)):
<<<<<<< HEAD
                if method := getattr(self, m.method_name, False):
                    results.append(method(obs, shot_range=shot_range, bin_size=bin_size))
                else:
                    results.append(self._measure(m, shot_range=shot_range, bin_size=bin_size))
=======
                results.append(self._measure(m, shot_range=shot_range, bin_size=bin_size))
>>>>>>> 168392b8

            elif obs.return_type is not None:
                raise qml.QuantumFunctionError(
                    f"Unsupported return type specified for observable {obs.name}"
                )

        return results

    def _measure(
        self,
        measurement: Union[SampleMeasurement, StateMeasurement],
        shot_range=None,
        bin_size=None,
    ):
        """Compute the corresponding measurement process depending on ``shots`` and the measurement
        type.

        Args:
            measurement (Union[SampleMeasurement, StateMeasurement]): measurement process
            shot_range (tuple[int]): 2-tuple of integers specifying the range of samples
                to use. If not specified, all samples are used.
            bin_size (int): Divides the shot range into bins of size ``bin_size``, and
                returns the measurement statistic separately over each bin. If not
                provided, the entire shot range is treated as a single bin.

        Raises:
            ValueError: if the measurement cannot be computed

        Returns:
            Union[float, dict, list[float]]: result of the measurement
        """
<<<<<<< HEAD
=======
        if method := getattr(self, measurement.method_name, False):
            return method(measurement, shot_range=shot_range, bin_size=bin_size)
>>>>>>> 168392b8
        if self.shots is None:
            if isinstance(measurement, StateMeasurement):
                return measurement.process_state(state=self.state, wire_order=self.wires)

            raise ValueError(
                "Shots must be specified in the device to compute the measurement "
                f"{measurement.__class__.__name__}"
            )
        if isinstance(measurement, StateMeasurement):
            warnings.warn(
                f"Requested measurement {measurement.__class__.__name__} with finite shots; the "
                "returned state information is analytic and is unaffected by sampling. "
                "To silence this warning, set shots=None on the device.",
                UserWarning,
            )
            return measurement.process_state(state=self.state, wire_order=self.wires)
        return measurement.process_samples(
            samples=self._samples, wire_order=self.wires, shot_range=shot_range, bin_size=bin_size
        )

    def _statistics_new(self, circuit: QuantumScript, shot_range=None, bin_size=None):
        """Process measurement results from circuit execution and return statistics.

        This includes returning expectation values, variance, samples, probabilities, states, and
        density matrices.

        Args:
            circuit (~.tape.QuantumScript): the quantum script currently being executed
            shot_range (tuple[int]): 2-tuple of integers specifying the range of samples
                to use. If not specified, all samples are used.
            bin_size (int): Divides the shot range into bins of size ``bin_size``, and
                returns the measurement statistic separately over each bin. If not
                provided, the entire shot range is treated as a single bin.

        Raises:
            QuantumFunctionError: if the value of :attr:`~.Observable.return_type` is not supported

        Returns:
            Union[float, List[float]]: the corresponding statistics

        .. details::
            :title: Usage Details

            The ``shot_range`` and ``bin_size`` arguments allow for the statistics
            to be performed on only a subset of device samples. This finer level
            of control is accessible from the main UI by instantiating a device
            with a batch of shots.

            For example, consider the following device:

            >>> dev = qml.device("my_device", shots=[5, (10, 3), 100])

            This device will execute QNodes using 135 shots, however
            measurement statistics will be **course grained** across these 135
            shots:

            * All measurement statistics will first be computed using the
              first 5 shots --- that is, ``shots_range=[0, 5]``, ``bin_size=5``.

            * Next, the tuple ``(10, 3)`` indicates 10 shots, repeated 3 times. We will want to use
              ``shot_range=[5, 35]``, performing the expectation value in bins of size 10
              (``bin_size=10``).

            * Finally, we repeat the measurement statistics for the final 100 shots,
              ``shot_range=[35, 135]``, ``bin_size=100``.
        """
        measurements = circuit.measurements
        results = []

        for m in measurements:
            # TODO: Remove this when all overriden measurements support the `MeasurementProcess` class
            if m.obs is not None:
                obs = m.obs
                obs.return_type = m.return_type
            else:
                obs = m
<<<<<<< HEAD
            # 1. Based on the measurement type, compute statistics
=======
            # 1. Based on the return_type, compute statistics
>>>>>>> 168392b8
            # Pass instances directly
            if isinstance(m, _Expectation):
                result = self.expval(obs, shot_range=shot_range, bin_size=bin_size)

            elif isinstance(m, _Variance):
                result = self.var(obs, shot_range=shot_range, bin_size=bin_size)

            elif isinstance(m, _Sample):
                samples = self.sample(obs, shot_range=shot_range, bin_size=bin_size, counts=False)
                result = self._asarray(qml.math.squeeze(samples))

            elif isinstance(m, _Counts):
                result = self.sample(obs, shot_range=shot_range, bin_size=bin_size, counts=True)

            elif isinstance(m, _Probability):
                result = self.probability(wires=obs.wires, shot_range=shot_range, bin_size=bin_size)

<<<<<<< HEAD
            elif isinstance(m, _State):
=======
            elif obs.return_type is State:
>>>>>>> 168392b8
                if len(measurements) > 1:
                    raise qml.QuantumFunctionError(
                        "The state or density matrix cannot be returned in combination"
                        " with other return types"
                    )

                if self.shots is not None:
                    warnings.warn(
                        "Requested state or density matrix with finite shots; the returned "
                        "state information is analytic and is unaffected by sampling. To silence "
                        "this warning, set shots=None on the device.",
                        UserWarning,
                    )

                # Check if the state is accessible and decide to return the state or the density
                # matrix.
                state = self.access_state(wires=obs.wires)
                result = self._asarray(state, dtype=self.C_DTYPE)

            elif isinstance(m, _VnEntropy):
                if self.wires.labels != tuple(range(self.num_wires)):
                    raise qml.QuantumFunctionError(
                        "Returning the Von Neumann entropy is not supported when using custom wire labels"
                    )

                # TODO: qml.execute shot vec support required with new return types
                # if self._shot_vector is not None:
                #     raise NotImplementedError(
                #         "Returning the Von Neumann entropy is not supported with shot vectors."
                #     )

                if self.shots is not None:
                    warnings.warn(
                        "Requested Von Neumann entropy with finite shots; the returned "
                        "result is analytic and is unaffected by sampling. To silence "
                        "this warning, set shots=None on the device.",
                        UserWarning,
                    )
                result = self.vn_entropy(wires=obs.wires, log_base=obs.log_base)

            elif isinstance(m, _MutualInfo):
                if self.wires.labels != tuple(range(self.num_wires)):
                    raise qml.QuantumFunctionError(
                        "Returning the mutual information is not supported when using custom wire labels"
                    )

                # TODO: qml.execute shot vec support required with new return types
                # if self._shot_vector is not None:
                #     raise NotImplementedError(
                #         "Returning the mutual information is not supported with shot vectors."
                #     )

                if self.shots is not None:
                    warnings.warn(
                        "Requested mutual information with finite shots; the returned "
                        "state information is analytic and is unaffected by sampling. To silence "
                        "this warning, set shots=None on the device.",
                        UserWarning,
                    )
                wires0, wires1 = obs.raw_wires
                result = self.mutual_info(wires0=wires0, wires1=wires1, log_base=obs.log_base)

<<<<<<< HEAD
            elif isinstance(m, ClassicalShadow):
=======
            elif obs.return_type is Shadow:
>>>>>>> 168392b8
                if len(measurements) > 1:
                    raise qml.QuantumFunctionError(
                        "Classical shadows cannot be returned in combination"
                        " with other return types"
                    )
                result = self.classical_shadow(obs, circuit)

<<<<<<< HEAD
            elif isinstance(m, _ShadowExpval):
=======
                result = self.classical_shadow(obs, circuit=circuit)

            elif obs.return_type is ShadowExpval:
>>>>>>> 168392b8
                if len(measurements) > 1:
                    raise qml.QuantumFunctionError(
                        "Classical shadows cannot be returned in combination"
                        " with other return types"
                    )
                result = self.shadow_expval(obs, circuit=circuit)

            elif isinstance(m, MeasurementTransform):
                if method := getattr(self, m.method_name, False):
                    result = method(qscript=circuit)
                else:
                    result = m.process(qscript=circuit, device=self)

            elif isinstance(m, (SampleMeasurement, StateMeasurement)):
                if method := getattr(self, m.method_name, False):
                    result = method(obs, shot_range=shot_range, bin_size=bin_size)
                else:
                    result = self._measure(m, shot_range=shot_range, bin_size=bin_size)
<<<<<<< HEAD

=======
>>>>>>> 168392b8
            elif obs.return_type is not None:
                raise qml.QuantumFunctionError(
                    f"Unsupported return type specified for observable {obs.name}"
                )

            # 2. Post-process statistics results (if need be)
            if isinstance(
                m, (_Expectation, _Variance, _Probability, _VnEntropy, _MutualInfo, _ShadowExpval)
            ):
                # Result is a float
                result = self._asarray(result, dtype=self.R_DTYPE)

            if self._shot_vector is not None and isinstance(result, np.ndarray):
                # In the shot vector case, measurement results may be of shape (N, 1) instead of (N,)
                # Squeeze the result to transform the results
                #
                # E.g.,
                # before:
                # [[0.489]
                #  [0.511]
                #  [0.   ]
                #  [0.   ]]
                #
                # after: [0.489 0.511 0.    0.   ]
                result = qml.math.squeeze(result)

            # 3. Append to final list
            results.append(result)

        return results

    def access_state(self, wires=None):
        """Check that the device has access to an internal state and return it if available.

        Args:
            wires (Wires): wires of the reduced system

        Raises:
            QuantumFunctionError: if the device is not capable of returning the state

        Returns:
            array or tensor: the state or the density matrix of the device
        """
        if not self.capabilities().get("returns_state"):
            raise qml.QuantumFunctionError(
                "The current device is not capable of returning the state"
            )

        state = getattr(self, "state", None)

        if state is None:
            raise qml.QuantumFunctionError("The state is not available in the current device")

        if wires:
            density_matrix = self.density_matrix(wires)
            return density_matrix

        return state

    def generate_samples(self):
        r"""Returns the computational basis samples generated for all wires.

        Note that PennyLane uses the convention :math:`|q_0,q_1,\dots,q_{N-1}\rangle` where
        :math:`q_0` is the most significant bit.

        .. warning::

            This method should be overwritten on devices that
            generate their own computational basis samples, with the resulting
            computational basis samples stored as ``self._samples``.

        Returns:
             array[complex]: array of samples in the shape ``(dev.shots, dev.num_wires)``
        """
        number_of_states = 2**self.num_wires

        rotated_prob = self.analytic_probability()

        samples = self.sample_basis_states(number_of_states, rotated_prob)
        return self.states_to_binary(samples, self.num_wires)

    def sample_basis_states(self, number_of_states, state_probability):
        """Sample from the computational basis states based on the state
        probability.

        This is an auxiliary method to the generate_samples method.

        Args:
            number_of_states (int): the number of basis states to sample from
            state_probability (array[float]): the computational basis probability vector

        Returns:
            array[int]: the sampled basis states
        """
        if self.shots is None:
            raise qml.QuantumFunctionError(
                "The number of shots has to be explicitly set on the device "
                "when using sample-based measurements."
            )

        shots = self.shots

        basis_states = np.arange(number_of_states)
        if self._ndim(state_probability) == 2:
            # np.random.choice does not support broadcasting as needed here.
            return np.array(
                [np.random.choice(basis_states, shots, p=prob) for prob in state_probability]
            )

        return np.random.choice(basis_states, shots, p=state_probability)

    @staticmethod
    def generate_basis_states(num_wires, dtype=np.uint32):
        """
        Generates basis states in binary representation according to the number
        of wires specified.

        The states_to_binary method creates basis states faster (for larger
        systems at times over x25 times faster) than the approach using
        ``itertools.product``, at the expense of using slightly more memory.

        Due to the large size of the integer arrays for more than 32 bits,
        memory allocation errors may arise in the states_to_binary method.
        Hence we constraint the dtype of the array to represent unsigned
        integers on 32 bits. Due to this constraint, an overflow occurs for 32
        or more wires, therefore this approach is used only for fewer wires.

        For smaller number of wires speed is comparable to the next approach
        (using ``itertools.product``), hence we resort to that one for testing
        purposes.

        Args:
            num_wires (int): the number wires
            dtype=np.uint32 (type): the data type of the arrays to use

        Returns:
            array[int]: the sampled basis states
        """
        if 2 < num_wires < 32:
            states_base_ten = np.arange(2**num_wires, dtype=dtype)
            return QubitDevice.states_to_binary(states_base_ten, num_wires, dtype=dtype)

        # A slower, but less memory intensive method
        basis_states_generator = itertools.product((0, 1), repeat=num_wires)
        return np.fromiter(itertools.chain(*basis_states_generator), dtype=int).reshape(
            -1, num_wires
        )

    @staticmethod
    def states_to_binary(samples, num_wires, dtype=np.int64):
        """Convert basis states from base 10 to binary representation.

        This is an auxiliary method to the generate_samples method.

        Args:
            samples (array[int]): samples of basis states in base 10 representation
            num_wires (int): the number of qubits
            dtype (type): Type of the internal integer array to be used. Can be
                important to specify for large systems for memory allocation
                purposes.

        Returns:
            array[int]: basis states in binary representation
        """
        powers_of_two = 1 << np.arange(num_wires, dtype=dtype)
        # `samples` typically is one-dimensional, but can be two-dimensional with broadcasting.
        # In any case we want to append a new axis at the *end* of the shape.
        states_sampled_base_ten = samples[..., None] & powers_of_two
        # `states_sampled_base_ten` can be two- or three-dimensional. We revert the *last* axis.
        return (states_sampled_base_ten > 0).astype(dtype)[..., ::-1]

    @property
    def circuit_hash(self):
        """The hash of the circuit upon the last execution.

        This can be used by devices in :meth:`~.apply` for parametric compilation.
        """
        raise NotImplementedError

    @property
    def state(self):
        """Returns the state vector of the circuit prior to measurement.

        .. note::

            Only state vector simulators support this property. Please see the
            plugin documentation for more details.
        """
        raise NotImplementedError

    def density_matrix(self, wires):
        """Returns the reduced density matrix over the given wires.

        Args:
            wires (Wires): wires of the reduced system

        Returns:
            array[complex]: complex array of shape ``(2 ** len(wires), 2 ** len(wires))``
            representing the reduced density matrix of the state prior to measurement.
        """
        state = getattr(self, "state", None)
        wires = self.map_wires(wires)
        return qml.math.reduced_dm(state, indices=wires, c_dtype=self.C_DTYPE)

    def vn_entropy(self, wires, log_base):
        r"""Returns the Von Neumann entropy prior to measurement.

        .. math::
            S( \rho ) = -\text{Tr}( \rho \log ( \rho ))

        Args:
            wires (Wires): Wires of the considered subsystem.
            log_base (float): Base for the logarithm, default is None the natural logarithm is used in this case.

        Returns:
            float: returns the Von Neumann entropy
        """
        try:
            state = self.access_state()
        except qml.QuantumFunctionError as e:  # pragma: no cover
            raise NotImplementedError(
                f"Cannot compute the Von Neumman entropy with device {self.name} that is not capable of returning the "
                f"state. "
            ) from e
        wires = wires.tolist()
        return qml.math.vn_entropy(state, indices=wires, c_dtype=self.C_DTYPE, base=log_base)

    def mutual_info(self, wires0, wires1, log_base):
        r"""Returns the mutual information prior to measurement:

        .. math::

            I(A, B) = S(\rho^A) + S(\rho^B) - S(\rho^{AB})

        where :math:`S` is the von Neumann entropy.

        Args:
            wires0 (Wires): wires of the first subsystem
            wires1 (Wires): wires of the second subsystem
            log_base (float): base to use in the logarithm

        Returns:
            float: the mutual information
        """
        try:
            state = self.access_state()
        except qml.QuantumFunctionError as e:  # pragma: no cover
            raise NotImplementedError(
                f"Cannot compute the mutual information with device {self.name} that is not capable of returning the "
                f"state. "
            ) from e

        wires0 = wires0.tolist()
        wires1 = wires1.tolist()

        return qml.math.mutual_info(
            state, indices0=wires0, indices1=wires1, c_dtype=self.C_DTYPE, base=log_base
        )

    def classical_shadow(self, obs, circuit):
        """
        Returns the measured bits and recipes in the classical shadow protocol.

        The protocol is described in detail in the `classical shadows paper <https://arxiv.org/abs/2002.08953>`_.
        This measurement process returns the randomized Pauli measurements (the ``recipes``)
        that are performed for each qubit and snapshot as an integer:

        - 0 for Pauli X,
        - 1 for Pauli Y, and
        - 2 for Pauli Z.

        It also returns the measurement results (the ``bits``); 0 if the 1 eigenvalue
        is sampled, and 1 if the -1 eigenvalue is sampled.

        The device shots are used to specify the number of snapshots. If ``T`` is the number
        of shots and ``n`` is the number of qubits, then both the measured bits and the
        Pauli measurements have shape ``(T, n)``.

        This implementation is device-agnostic and works by executing single-shot
        tapes containing randomized Pauli observables. Devices should override this
        if they can offer cleaner or faster implementations.

        .. seealso:: :func:`~.classical_shadow`

        Args:
            obs (~.pennylane.measurements.ClassicalShadow): The classical shadow measurement process
            circuit (~.tapes.QuantumTape): The quantum tape that is being executed

        Returns:
            tensor_like[int]: A tensor with shape ``(2, T, n)``, where the first row represents
            the measured bits and the second represents the recipes used.
        """
        if circuit is None:  # pragma: no cover
            raise ValueError("Circuit must be provided when measuring classical shadows")

        wires = obs.wires
        n_snapshots = self.shots
        seed = obs.seed

        with set_shots(self, shots=1):
            # slow implementation but works for all devices
            n_qubits = len(wires)
            mapped_wires = np.array(self.map_wires(wires))

            # seed the random measurement generation so that recipes
            # are the same for different executions with the same seed
            rng = np.random.RandomState(seed)
            recipes = rng.randint(0, 3, size=(n_snapshots, n_qubits))
            obs_list = [qml.PauliX, qml.PauliY, qml.PauliZ]

            outcomes = np.zeros((n_snapshots, n_qubits))

            for t in range(n_snapshots):
                # compute rotations for the Pauli measurements
                rotations = [
                    rot
                    for wire_idx, wire in enumerate(wires)
                    for rot in obs_list[recipes[t][wire_idx]].compute_diagonalizing_gates(
                        wires=wire
                    )
                ]

                self.reset()
                self.apply(circuit.operations, rotations=circuit.diagonalizing_gates + rotations)

                outcomes[t] = self.generate_samples()[0][mapped_wires]

        return self._cast(self._stack([outcomes, recipes]), dtype=np.int8)

    def shadow_expval(self, obs, circuit):
        r"""Compute expectation values using classical shadows in a differentiable manner.

        Please refer to :func:`~.pennylane.shadow_expval` for detailed documentation.

        Args:
            obs (~.pennylane.measurements.ClassicalShadow): The classical shadow expectation
                value measurement process
            circuit (~.tapes.QuantumTape): The quantum tape that is being executed

        Returns:
            float: expectation value estimate.
        """
        bits, recipes = self.classical_shadow(obs, circuit)
        shadow = qml.shadows.ClassicalShadow(bits, recipes, wire_map=obs.wires.tolist())
        return shadow.expval(obs.H, obs.k)

    def analytic_probability(self, wires=None):
        r"""Return the (marginal) probability of each computational basis
        state from the last run of the device.

        PennyLane uses the convention
        :math:`|q_0,q_1,\dots,q_{N-1}\rangle` where :math:`q_0` is the most
        significant bit.

        If no wires are specified, then all the basis states representable by
        the device are considered and no marginalization takes place.


        .. note::

            :meth:`marginal_prob` may be used as a utility method
            to calculate the marginal probability distribution.

        Args:
            wires (Iterable[Number, str], Number, str, Wires): wires to return
                marginal probabilities for. Wires not provided are traced out of the system.

        Returns:
            array[float]: list of the probabilities
        """
        raise NotImplementedError

    def estimate_probability(self, wires=None, shot_range=None, bin_size=None):
        """Return the estimated probability of each computational basis state
        using the generated samples.

        Args:
            wires (Iterable[Number, str], Number, str, Wires): wires to calculate
                marginal probabilities for. Wires not provided are traced out of the system.
            shot_range (tuple[int]): 2-tuple of integers specifying the range of samples
                to use. If not specified, all samples are used.
            bin_size (int): Divides the shot range into bins of size ``bin_size``, and
                returns the measurement statistic separately over each bin. If not
                provided, the entire shot range is treated as a single bin.

        Returns:
            array[float]: list of the probabilities
        """

        wires = wires or self.wires
        # convert to a Wires object
        wires = Wires(wires)
        # translate to wire labels used by device
        device_wires = self.map_wires(wires)
        num_wires = len(device_wires)

        if shot_range is None:
            # The Ellipsis (...) corresponds to broadcasting and shots dimensions or only shots
            samples = self._samples[..., device_wires]
        else:
            # The Ellipsis (...) corresponds to the broadcasting dimension or no axis at all
            samples = self._samples[..., slice(*shot_range), device_wires]

        # convert samples from a list of 0, 1 integers, to base 10 representation
        powers_of_two = 2 ** np.arange(num_wires)[::-1]
        indices = samples @ powers_of_two

        # `self._samples` typically has two axes ((shots, wires)) but can also have three with
        # broadcasting ((batch_size, shots, wires)) so that we simply read out the batch_size.
        batch_size = self._samples.shape[0] if np.ndim(self._samples) == 3 else None
        dim = 2**num_wires
        # count the basis state occurrences, and construct the probability vector
        if bin_size is not None:
            num_bins = samples.shape[-2] // bin_size
            prob = self._count_binned_samples(indices, batch_size, dim, bin_size, num_bins)
        else:
            prob = self._count_unbinned_samples(indices, batch_size, dim)

        return self._asarray(prob, dtype=self.R_DTYPE)

    @staticmethod
    def _count_unbinned_samples(indices, batch_size, dim):
        """Count the occurences of sampled indices and convert them to relative
        counts in order to estimate their occurence probability."""
        if batch_size is None:
            prob = np.zeros(dim, dtype=np.float64)
            basis_states, counts = np.unique(indices, return_counts=True)
            prob[basis_states] = counts / len(indices)

            return prob

        prob = np.zeros((batch_size, dim), dtype=np.float64)

        for i, idx in enumerate(indices):  # iterate over the broadcasting dimension
            basis_states, counts = np.unique(idx, return_counts=True)
            prob[i, basis_states] = counts / len(idx)

        return prob

    @staticmethod
    def _count_binned_samples(indices, batch_size, dim, bin_size, num_bins):
        """Count the occurences of bins of sampled indices and convert them to relative
        counts in order to estimate their occurence probability per bin."""

        if batch_size is None:
            prob = np.zeros((dim, num_bins), dtype=np.float64)
            indices = indices.reshape((num_bins, bin_size))
            # count the basis state occurrences, and construct the probability vector for each bin
            for b, idx in enumerate(indices):
                basis_states, counts = np.unique(idx, return_counts=True)
                prob[basis_states, b] = counts / bin_size

            return prob

        prob = np.zeros((batch_size, dim, num_bins), dtype=np.float64)
        indices = indices.reshape((batch_size, num_bins, bin_size))

        # count the basis state occurrences, and construct the probability vector
        # for each bin and broadcasting index
        for i, _indices in enumerate(indices):  # First iterate over broadcasting dimension
            for b, idx in enumerate(_indices):  # Then iterate over bins dimension
                basis_states, counts = np.unique(idx, return_counts=True)
                prob[i, basis_states, b] = counts / bin_size

        return prob

    def probability(self, wires=None, shot_range=None, bin_size=None):
        """Return either the analytic probability or estimated probability of
        each computational basis state.

        Devices that require a finite number of shots always return the
        estimated probability.

        Args:
            wires (Iterable[Number, str], Number, str, Wires): wires to return
                marginal probabilities for. Wires not provided are traced out of the system.

        Returns:
            array[float]: list of the probabilities
        """
        wires = wires or self.wires
        if self.shots is None:
            return self.analytic_probability(wires=wires)

        return self.estimate_probability(wires=wires, shot_range=shot_range, bin_size=bin_size)

    @staticmethod
    def _get_batch_size(tensor, expected_shape, expected_size):
        """Determine whether a tensor has an additional batch dimension for broadcasting,
        compared to an expected_shape. As QubitDevice does not natively support broadcasting,
        it always reports no batch size, that is ``batch_size=None``"""
        # pylint: disable=unused-argument
        return None

    def marginal_prob(self, prob, wires=None):
        r"""Return the marginal probability of the computational basis
        states by summing the probabiliites on the non-specified wires.

        If no wires are specified, then all the basis states representable by
        the device are considered and no marginalization takes place.

        .. note::

            If the provided wires are not in the order as they appear on the device,
            the returned marginal probabilities take this permutation into account.

            For example, if the addressable wires on this device are ``Wires([0, 1, 2])`` and
            this function gets passed ``wires=[2, 0]``, then the returned marginal
            probability vector will take this 'reversal' of the two wires
            into account:

            .. math::

                \mathbb{P}^{(2, 0)}
                            = \left[
                               |00\rangle, |10\rangle, |01\rangle, |11\rangle
                              \right]

        Args:
            prob: The probabilities to return the marginal probabilities
                for
            wires (Iterable[Number, str], Number, str, Wires): wires to return
                marginal probabilities for. Wires not provided
                are traced out of the system.

        Returns:
            array[float]: array of the resulting marginal probabilities.
        """
        dim = 2**self.num_wires
        batch_size = self._get_batch_size(prob, (dim,), dim)  # pylint: disable=assignment-from-none

        if wires is None:
            # no need to marginalize
            return prob

        wires = Wires(wires)
        # determine which subsystems are to be summed over
        inactive_wires = Wires.unique_wires([self.wires, wires])

        # translate to wire labels used by device
        device_wires = self.map_wires(wires)
        inactive_device_wires = self.map_wires(inactive_wires)

        # reshape the probability so that each axis corresponds to a wire
        shape = [2] * self.num_wires
        if batch_size is not None:
            shape.insert(0, batch_size)
        # prob now is reshaped to have self.num_wires+1 axes in the case of broadcasting
        prob = self._reshape(prob, shape)

        # sum over all inactive wires
        # hotfix to catch when default.qubit uses this method
        # since then device_wires is a list
        if isinstance(inactive_device_wires, Wires):
            inactive_device_wires = inactive_device_wires.labels

        if batch_size is not None:
            inactive_device_wires = [idx + 1 for idx in inactive_device_wires]
        flat_shape = (-1,) if batch_size is None else (batch_size, -1)
        prob = self._reshape(self._reduce_sum(prob, inactive_device_wires), flat_shape)

        # The wires provided might not be in consecutive order (i.e., wires might be [2, 0]).
        # If this is the case, we must permute the marginalized probability so that
        # it corresponds to the orders of the wires passed.
        num_wires = len(device_wires)
        basis_states = self.generate_basis_states(num_wires)
        basis_states = basis_states[:, np.argsort(np.argsort(device_wires))]

        powers_of_two = 2 ** np.arange(len(device_wires))[::-1]
        perm = basis_states @ powers_of_two
        # The permutation happens on the last axis both with and without broadcasting
        return self._gather(prob, perm, axis=1 if batch_size is not None else 0)

    def expval(self, observable, shot_range=None, bin_size=None):

        if observable.name == "Projector":
            # branch specifically to handle the projector observable
            idx = int("".join(str(i) for i in observable.parameters[0]), 2)
            probs = self.probability(
                wires=observable.wires, shot_range=shot_range, bin_size=bin_size
            )
            return probs[idx]

        # exact expectation value
        if self.shots is None:
            try:
                eigvals = self._asarray(observable.eigvals(), dtype=self.R_DTYPE)
            except qml.operation.EigvalsUndefinedError as e:
                raise qml.operation.EigvalsUndefinedError(
                    f"Cannot compute analytic expectations of {observable.name}."
                ) from e

            # the probability vector must be permuted to account for the permuted
            # wire order of the observable
            permuted_wires = self._permute_wires(observable)

            prob = self.probability(wires=permuted_wires)
            # In case of broadcasting, `prob` has two axes and this is a matrix-vector product
            return self._dot(prob, eigvals)

        # estimate the ev
        samples = self.sample(observable, shot_range=shot_range, bin_size=bin_size)
        # With broadcasting, we want to take the mean over axis 1, which is the -1st/-2nd with/
        # without bin_size. Without broadcasting, axis 0 is the -1st/-2nd with/without bin_size
        axis = -1 if bin_size is None else -2
        # TODO: do we need to squeeze here? Maybe remove with new return types
        return np.squeeze(np.mean(samples, axis=axis))

    def var(self, observable, shot_range=None, bin_size=None):

        if observable.name == "Projector":
            # branch specifically to handle the projector observable
            idx = int("".join(str(i) for i in observable.parameters[0]), 2)
            probs = self.probability(
                wires=observable.wires, shot_range=shot_range, bin_size=bin_size
            )
            return probs[idx] - probs[idx] ** 2

        # exact variance value
        if self.shots is None:
            try:
                eigvals = self._asarray(observable.eigvals(), dtype=self.R_DTYPE)
            except qml.operation.EigvalsUndefinedError as e:
                # if observable has no info on eigenvalues, we cannot return this measurement
                raise qml.operation.EigvalsUndefinedError(
                    f"Cannot compute analytic variance of {observable.name}."
                ) from e

            # the probability vector must be permuted to account for the permuted wire order of the observable
            permuted_wires = self._permute_wires(observable)

            prob = self.probability(wires=permuted_wires)
            # In case of broadcasting, `prob` has two axes and these are a matrix-vector products
            return self._dot(prob, (eigvals**2)) - self._dot(prob, eigvals) ** 2

        # estimate the variance
        samples = self.sample(observable, shot_range=shot_range, bin_size=bin_size)
        # With broadcasting, we want to take the variance over axis 1, which is the -1st/-2nd with/
        # without bin_size. Without broadcasting, axis 0 is the -1st/-2nd with/without bin_size
        axis = -1 if bin_size is None else -2
        # TODO: do we need to squeeze here? Maybe remove with new return types
        return np.squeeze(np.var(samples, axis=axis))

    def _samples_to_counts(self, samples, obs, num_wires):
        """Groups the samples into a dictionary showing number of occurences for
        each possible outcome.

        The format of the dictionary depends on obs.return_type, which is set when
        calling measurements.counts by setting the kwarg all_outcomes (bool). By default,
        the dictionary will only contain the observed outcomes. Optionally (all_outcomes=True)
        the dictionary will instead contain all possible outcomes, with a count of 0
        for those not observed. See example.


        Args:
            samples: samples in an array of dimension ``(shots,len(wires))``
            obs (Observable): the observable sampled
            num_wires (int): number of wires the sampled observable was performed on

        Returns:
            dict: dictionary with format ``{'outcome': num_occurences}``, including all
                outcomes for the sampled observable

        **Example**

            >>> samples
            tensor([[0, 0],
                    [0, 0],
                    [1, 0]], requires_grad=True)

            By default, this will return:
            >>> self._samples_to_counts(samples, obs, num_wires)
            {'00': 2, '10': 1}

            However, if obs.return_type is AllCounts, this will return:
            >>> self._samples_to_counts(samples, obs, num_wires)
            {'00': 2, '01': 0, '10': 1, '11': 0}

            The variable all_outcomes can be set when running measurements.counts, i.e.:

             .. code-block:: python3

                dev = qml.device("default.qubit", wires=2, shots=4)

                @qml.qnode(dev)
                def circuit(x):
                    qml.RX(x, wires=0)
                    return qml.counts(all_outcomes=True)

        """

        outcomes = []

        if isinstance(obs, MeasurementProcess):
            # convert samples and outcomes (if using) from arrays to str for dict keys
            samples = ["".join([str(s.item()) for s in sample]) for sample in samples]

            if obs.return_type is AllCounts:
                outcomes = self.generate_basis_states(num_wires)
                outcomes = ["".join([str(o.item()) for o in outcome]) for outcome in outcomes]
        elif obs.return_type is AllCounts:
            outcomes = qml.eigvals(obs)

        # generate empty outcome dict, populate values with state counts
        outcome_dict = {k: np.int64(0) for k in outcomes}
        states, counts = np.unique(samples, return_counts=True)
        for s, c in zip(states, counts):
            outcome_dict[s] = c

        return outcome_dict

    def sample(self, observable, shot_range=None, bin_size=None, counts=False):
        """Return samples of an observable.

        Args:
            observable (Observable): the observable to sample
            shot_range (tuple[int]): 2-tuple of integers specifying the range of samples
                to use. If not specified, all samples are used.
            bin_size (int): Divides the shot range into bins of size ``bin_size``, and
                returns the measurement statistic separately over each bin. If not
                provided, the entire shot range is treated as a single bin.
            counts (bool): whether counts (``True``) or raw samples (``False``)
                should be returned

        Raises:
            EigvalsUndefinedError: if no information is available about the
                eigenvalues of the observable

        Returns:
            Union[array[float], dict, list[dict]]: samples in an array of
            dimension ``(shots,)`` or counts
        """

        # translate to wire labels used by device
        device_wires = self.map_wires(observable.wires)
        name = observable.name
        # Select the samples from self._samples that correspond to ``shot_range`` if provided
        if shot_range is None:
            sub_samples = self._samples
        else:
            # Indexing corresponds to: (potential broadcasting, shots, wires). Note that the last
            # colon (:) is required because shots is the second-to-last axis and the
            # Ellipsis (...) otherwise would take up broadcasting and shots axes.
            sub_samples = self._samples[..., slice(*shot_range), :]

        no_observable_provided = isinstance(observable, MeasurementProcess)

        if isinstance(name, str) and name in {"PauliX", "PauliY", "PauliZ", "Hadamard"}:
            # Process samples for observables with eigenvalues {1, -1}
            samples = 1 - 2 * sub_samples[..., device_wires[0]]

        elif no_observable_provided:
            # if no observable was provided then return the raw samples
            if len(observable.wires) != 0:
                # if wires are provided, then we only return samples from those wires
                samples = sub_samples[..., np.array(device_wires)]
            else:
                samples = sub_samples

        else:

            # Replace the basis state in the computational basis with the correct eigenvalue.
            # Extract only the columns of the basis samples required based on ``wires``.
            samples = sub_samples[..., np.array(device_wires)]  # Add np.array here for Jax support.
            powers_of_two = 2 ** np.arange(samples.shape[-1])[::-1]
            indices = samples @ powers_of_two
            indices = np.array(indices)  # Add np.array here for Jax support.
            try:
                samples = observable.eigvals()[indices]
            except qml.operation.EigvalsUndefinedError as e:
                # if observable has no info on eigenvalues, we cannot return this measurement
                raise qml.operation.EigvalsUndefinedError(
                    f"Cannot compute samples of {observable.name}."
                ) from e

        num_wires = len(device_wires) if len(device_wires) > 0 else self.num_wires
        if bin_size is None:
            if counts:
                return self._samples_to_counts(samples, observable, num_wires)
            return samples

        if counts:
            shape = (-1, bin_size, num_wires) if no_observable_provided else (-1, bin_size)
            return [
                self._samples_to_counts(bin_sample, observable, num_wires)
                for bin_sample in samples.reshape(shape)
            ]

        return (
            samples.T.reshape((num_wires, bin_size, -1))
            if no_observable_provided
            else samples.reshape((bin_size, -1))
        )

    def adjoint_jacobian(
        self, tape: QuantumScript, starting_state=None, use_device_state=False
    ):  # pylint: disable=too-many-statements
        """Implements the adjoint method outlined in
        `Jones and Gacon <https://arxiv.org/abs/2009.02823>`__ to differentiate an input tape.

        After a forward pass, the circuit is reversed by iteratively applying inverse (adjoint)
        gates to scan backwards through the circuit.

        .. note::
            The adjoint differentiation method has the following restrictions:

            * As it requires knowledge of the statevector, only statevector simulator devices can be
              used.

            * Only expectation values are supported as measurements.

            * Does not work for parametrized observables like
              :class:`~.Hamiltonian` or :class:`~.Hermitian`.

        Args:
            tape (.QuantumScript): circuit that the function takes the gradient of

        Keyword Args:
            starting_state (tensor_like): post-forward pass state to start execution with. It should be
                complex-valued. Takes precedence over ``use_device_state``.
            use_device_state (bool): use current device state to initialize. A forward pass of the same
                circuit should be the last thing the device has executed. If a ``starting_state`` is
                provided, that takes precedence.

        Returns:
            array or tuple[array]: the derivative of the tape with respect to trainable parameters.
            Dimensions are ``(len(observables), len(trainable_params))``.

        Raises:
            QuantumFunctionError: if the input tape has measurements that are not expectation values
                or contains a multi-parameter operation aside from :class:`~.Rot`
        """
        # broadcasted inner product not summing over first dimension of b
        sum_axes = tuple(range(1, self.num_wires + 1))
        # pylint: disable=unnecessary-lambda-assignment
        dot_product_real = lambda b, k: self._real(qmlsum(self._conj(b) * k, axis=sum_axes))

        for m in tape.measurements:
            if not isinstance(m, _Expectation):
                raise qml.QuantumFunctionError(
                    "Adjoint differentiation method does not support"
                    f" measurement {m.__class__.__name__}"
                )

            if m.obs.name == "Hamiltonian":
                raise qml.QuantumFunctionError(
                    "Adjoint differentiation method does not support Hamiltonian observables."
                )

            if not hasattr(m.obs, "base_name"):
                m.obs.base_name = None  # This is needed for when the observable is a tensor product

        if self.shot_vector is not None:
            raise qml.QuantumFunctionError("Adjoint does not support shot vectors.")

        if self.shots is not None:
            warnings.warn(
                "Requested adjoint differentiation to be computed with finite shots."
                " The derivative is always exact when using the adjoint differentiation method.",
                UserWarning,
            )

        # Initialization of state
        if starting_state is not None:
            ket = self._reshape(starting_state, [2] * self.num_wires)
        else:
            if not use_device_state:
                self.reset()
                self.execute(tape)
            ket = self._pre_rotated_state

        n_obs = len(tape.observables)
        bras = np.empty([n_obs] + [2] * self.num_wires, dtype=np.complex128)
        for kk in range(n_obs):
            bras[kk, ...] = self._apply_operation(ket, tape.observables[kk])

        expanded_ops = []
        for op in reversed(tape.operations):
            if op.num_params > 1:
                if not isinstance(op, qml.Rot) or op.inverse:
                    raise qml.QuantumFunctionError(
                        f"The {op.name} operation is not supported using "
                        'the "adjoint" differentiation method'
                    )
                ops = op.decomposition()
                expanded_ops.extend(reversed(ops))
            elif op.name not in ("QubitStateVector", "BasisState", "Snapshot"):
                expanded_ops.append(op)

        trainable_params = []
        for k in tape.trainable_params:
            # pylint: disable=protected-access
            if hasattr(tape._par_info[k]["op"], "return_type"):
                warnings.warn(
                    "Differentiating with respect to the input parameters of "
                    f"{tape._par_info[k]['op'].name} is not supported with the "
                    "adjoint differentiation method. Gradients are computed "
                    "only with regards to the trainable parameters of the circuit.\n\n Mark "
                    "the parameters of the measured observables as non-trainable "
                    "to silence this warning.",
                    UserWarning,
                )
            else:
                trainable_params.append(k)

        jac = np.zeros((len(tape.observables), len(trainable_params)))

        param_number = len(tape.get_parameters(trainable_only=False, operations_only=True)) - 1
        trainable_param_number = len(trainable_params) - 1
        for op in expanded_ops:

            adj_op = qml.adjoint(op)
            ket = self._apply_operation(ket, adj_op)

            if op.grad_method is not None:
                if param_number in trainable_params:
                    d_op_matrix = operation_derivative(op)
                    ket_temp = self._apply_unitary(ket, d_op_matrix, op.wires)

                    jac[:, trainable_param_number] = 2 * dot_product_real(bras, ket_temp)

                    trainable_param_number -= 1
                param_number -= 1

            for kk in range(n_obs):
                bras[kk, ...] = self._apply_operation(bras[kk, ...], adj_op)

        return self._adjoint_jacobian_processing(jac) if qml.active_return() else jac

    @staticmethod
    def _adjoint_jacobian_processing(jac):
        """
        Post-process the Jacobian matrix returned by ``adjoint_jacobian`` for
        the new return type system.
        """
        jac = np.squeeze(jac)

        if jac.ndim == 0:
            return np.array(jac)

        if jac.ndim == 1:
            return tuple(np.array(j) for j in jac)

        # must be 2-dimensional
        return tuple(tuple(np.array(j_) for j_ in j) for j in jac)<|MERGE_RESOLUTION|>--- conflicted
+++ resolved
@@ -748,10 +748,7 @@
                 obs.return_type = m.return_type
             else:
                 obs = m
-<<<<<<< HEAD
             # TODO: Remove return_type when `observables` argument is removed from this method
-=======
->>>>>>> 168392b8
             # Pass instances directly
             if obs.return_type is Expectation:
                 # Appends a result of shape (num_bins,) if bin_size is not None, else a scalar
@@ -866,14 +863,7 @@
                     results.append(m.process(qscript=circuit, device=self))
 
             elif isinstance(m, (SampleMeasurement, StateMeasurement)):
-<<<<<<< HEAD
-                if method := getattr(self, m.method_name, False):
-                    results.append(method(obs, shot_range=shot_range, bin_size=bin_size))
-                else:
-                    results.append(self._measure(m, shot_range=shot_range, bin_size=bin_size))
-=======
                 results.append(self._measure(m, shot_range=shot_range, bin_size=bin_size))
->>>>>>> 168392b8
 
             elif obs.return_type is not None:
                 raise qml.QuantumFunctionError(
@@ -905,11 +895,8 @@
         Returns:
             Union[float, dict, list[float]]: result of the measurement
         """
-<<<<<<< HEAD
-=======
         if method := getattr(self, measurement.method_name, False):
             return method(measurement, shot_range=shot_range, bin_size=bin_size)
->>>>>>> 168392b8
         if self.shots is None:
             if isinstance(measurement, StateMeasurement):
                 return measurement.process_state(state=self.state, wire_order=self.wires)
@@ -986,11 +973,7 @@
                 obs.return_type = m.return_type
             else:
                 obs = m
-<<<<<<< HEAD
             # 1. Based on the measurement type, compute statistics
-=======
-            # 1. Based on the return_type, compute statistics
->>>>>>> 168392b8
             # Pass instances directly
             if isinstance(m, _Expectation):
                 result = self.expval(obs, shot_range=shot_range, bin_size=bin_size)
@@ -1008,11 +991,7 @@
             elif isinstance(m, _Probability):
                 result = self.probability(wires=obs.wires, shot_range=shot_range, bin_size=bin_size)
 
-<<<<<<< HEAD
             elif isinstance(m, _State):
-=======
-            elif obs.return_type is State:
->>>>>>> 168392b8
                 if len(measurements) > 1:
                     raise qml.QuantumFunctionError(
                         "The state or density matrix cannot be returned in combination"
@@ -1075,11 +1054,7 @@
                 wires0, wires1 = obs.raw_wires
                 result = self.mutual_info(wires0=wires0, wires1=wires1, log_base=obs.log_base)
 
-<<<<<<< HEAD
             elif isinstance(m, ClassicalShadow):
-=======
-            elif obs.return_type is Shadow:
->>>>>>> 168392b8
                 if len(measurements) > 1:
                     raise qml.QuantumFunctionError(
                         "Classical shadows cannot be returned in combination"
@@ -1087,13 +1062,7 @@
                     )
                 result = self.classical_shadow(obs, circuit)
 
-<<<<<<< HEAD
             elif isinstance(m, _ShadowExpval):
-=======
-                result = self.classical_shadow(obs, circuit=circuit)
-
-            elif obs.return_type is ShadowExpval:
->>>>>>> 168392b8
                 if len(measurements) > 1:
                     raise qml.QuantumFunctionError(
                         "Classical shadows cannot be returned in combination"
@@ -1112,10 +1081,7 @@
                     result = method(obs, shot_range=shot_range, bin_size=bin_size)
                 else:
                     result = self._measure(m, shot_range=shot_range, bin_size=bin_size)
-<<<<<<< HEAD
-
-=======
->>>>>>> 168392b8
+
             elif obs.return_type is not None:
                 raise qml.QuantumFunctionError(
                     f"Unsupported return type specified for observable {obs.name}"
