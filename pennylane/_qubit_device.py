--- conflicted
+++ resolved
@@ -872,10 +872,7 @@
             )
 
         shots = self.shots
-<<<<<<< HEAD
-=======
-        state_probs = qml.math.unwrap(state_probability)
->>>>>>> e4fb82c6
+
         basis_states = np.arange(number_of_states)
         # pylint:disable = import-outside-toplevel
         if qml.math.is_abstract(state_probability):
