# Copyright 2018-2021 Xanadu Quantum Technologies Inc.

# Licensed under the Apache License, Version 2.0 (the "License");
# you may not use this file except in compliance with the License.
# You may obtain a copy of the License at

#     http://www.apache.org/licenses/LICENSE-2.0

# Unless required by applicable law or agreed to in writing, software
# distributed under the License is distributed on an "AS IS" BASIS,
# WITHOUT WARRANTIES OR CONDITIONS OF ANY KIND, either express or implied.
# See the License for the specific language governing permissions and
# limitations under the License.
"""
This module contains the :class:`QubitDevice` abstract base class.
"""


# For now, arguments may be different from the signatures provided in Device
# e.g. instead of expval(self, observable, wires, par) have expval(self, observable)
# pylint: disable=arguments-differ, abstract-method, no-value-for-parameter,too-many-instance-attributes,too-many-branches, no-member, bad-option-value, arguments-renamed
import abc
import itertools
import warnings
from collections import defaultdict
from typing import Union, List
import inspect
import logging

import numpy as np

import pennylane as qml
from pennylane import Device, DeviceError
from pennylane.interfaces import set_shots
from pennylane.math import multiply as qmlmul
from pennylane.math import sum as qmlsum
from pennylane.measurements import (
    AllCounts,
    ClassicalShadowMP,
    CountsMP,
<<<<<<< HEAD
    DensityMatrixMP,
    Expectation,
=======
>>>>>>> 288bf1ea
    ExpectationMP,
    MeasurementProcess,
    MeasurementTransform,
    MutualInfoMP,
    ProbabilityMP,
    SampleMeasurement,
    SampleMP,
    ShadowExpvalMP,
    StateMeasurement,
    StateMP,
    VarianceMP,
    VnEntropyMP,
    Shots,
)
from pennylane.ops.qubit.observables import BasisStateProjector
from pennylane.resource import Resources
from pennylane.operation import operation_derivative, Operation
from pennylane.tape import QuantumTape
from pennylane.wires import Wires

logger = logging.getLogger(__name__)
logger.addHandler(logging.NullHandler())


def _sample_to_str(sample):
    """Converts a bit-array to a string. For example, ``[0, 1]`` would become '01'."""
    return "".join(map(str, sample))


class QubitDevice(Device):
    """Abstract base class for PennyLane qubit devices.

    The following abstract method **must** be defined:

    * :meth:`~.apply`: append circuit operations, compile the circuit (if applicable),
      and perform the quantum computation.

    Devices that generate their own samples (such as hardware) may optionally
    overwrite :meth:`~.probability`. This method otherwise automatically
    computes the probabilities from the generated samples, and **must**
    overwrite the following method:

    * :meth:`~.generate_samples`: Generate samples from the device from the
      exact or approximate probability distribution.

    Analytic devices **must** overwrite the following method:

    * :meth:`~.analytic_probability`: returns the probability or marginal probability from the
      device after circuit execution. :meth:`~.marginal_prob` may be used here.

    This device contains common utility methods for qubit-based devices. These
    do not need to be overwritten. Utility methods include:

    * :meth:`~.expval`, :meth:`~.var`, :meth:`~.sample`: return expectation values,
      variances, and samples of observables after the circuit has been rotated
      into the observable eigenbasis.

    Args:
        wires (int, Iterable[Number, str]]): Number of subsystems represented by the device,
            or iterable that contains unique labels for the subsystems as numbers (i.e., ``[-1, 0, 2]``)
            or strings (``['ancilla', 'q1', 'q2']``). Default 1 if not specified.
        shots (None, int, list[int]): Number of circuit evaluations/random samples used to estimate
            expectation values of observables. If ``None``, the device calculates probability, expectation values,
            and variances analytically. If an integer, it specifies the number of samples to estimate these quantities.
            If a list of integers is passed, the circuit evaluations are batched over the list of shots.
        r_dtype: Real floating point precision type.
        c_dtype: Complex floating point precision type.
    """

    # pylint: disable=too-many-public-methods

    _asarray = staticmethod(np.asarray)
    _dot = staticmethod(np.dot)
    _abs = staticmethod(np.abs)
    _reduce_sum = staticmethod(lambda array, axes: np.sum(array, axis=tuple(axes)))
    _reshape = staticmethod(np.reshape)
    _flatten = staticmethod(lambda array: array.flatten())
    _gather = staticmethod(
        lambda array, indices, axis=0: array[:, indices] if axis == 1 else array[indices]
    )  # Make sure to only use _gather with axis=0 or axis=1
    _einsum = staticmethod(np.einsum)
    _cast = staticmethod(np.asarray)
    _transpose = staticmethod(np.transpose)
    _tensordot = staticmethod(np.tensordot)
    _conj = staticmethod(np.conj)
    _imag = staticmethod(np.imag)
    _roll = staticmethod(np.roll)
    _stack = staticmethod(np.stack)
    _outer = staticmethod(np.outer)
    _diag = staticmethod(np.diag)
    _real = staticmethod(np.real)
    _size = staticmethod(np.size)
    _ndim = staticmethod(np.ndim)

    @staticmethod
    def _scatter(indices, array, new_dimensions):
        new_array = np.zeros(new_dimensions, dtype=array.dtype.type)
        new_array[indices] = array
        return new_array

    @staticmethod
    def _const_mul(constant, array):
        """Data type preserving multiply operation"""
        return qmlmul(constant, array, dtype=array.dtype)

    observables = {
        "PauliX",
        "PauliY",
        "PauliZ",
        "Hadamard",
        "Hermitian",
        "Identity",
        "Projector",
        "Sum",
        "Sprod",
        "Prod",
    }

    measurement_map = defaultdict(lambda: "")  # e.g. {SampleMP: "sample"}
    """Mapping used to override the logic of measurement processes. The dictionary maps a
    measurement class to a string containing the name of a device's method that overrides the
    measurement process. The method defined by the device should have the following arguments:

    * measurement (MeasurementProcess): measurement to override
    * shot_range (tuple[int]): 2-tuple of integers specifying the range of samples
        to use. If not specified, all samples are used.
    * bin_size (int): Divides the shot range into bins of size ``bin_size``, and
        returns the measurement statistic separately over each bin. If not
        provided, the entire shot range is treated as a single bin.

    .. note::

        When overriding the logic of a :class:`~pennylane.measurements.MeasurementTransform`, the
        method defined by the device should only have a single argument:

        * tape: quantum tape to transform

    **Example:**

    Let's create device that inherits from :class:`~pennylane.devices.DefaultQubit` and overrides the
    logic of the `qml.sample` measurement. To do so we will need to update the ``measurement_map``
    dictionary:

    .. code-block:: python

        class NewDevice(DefaultQubit):
            def __init__(self, wires, shots):
                super().__init__(wires=wires, shots=shots)
                self.measurement_map[SampleMP] = "sample_measurement"

            def sample_measurement(self, measurement, shot_range=None, bin_size=None):
                return 2

    >>> dev = NewDevice(wires=2, shots=1000)
    >>> @qml.qnode(dev)
    ... def circuit():
    ...     return qml.sample()
    >>> circuit()
    tensor(2, requires_grad=True)
    """

    def __init__(
        self, wires=1, shots=None, *, r_dtype=np.float64, c_dtype=np.complex128, analytic=None
    ):
        super().__init__(wires=wires, shots=shots, analytic=analytic)

        if "float" not in str(r_dtype):
            raise DeviceError("Real datatype must be a floating point type.")
        if "complex" not in str(c_dtype):
            raise DeviceError("Complex datatype must be a complex floating point type.")

        self.C_DTYPE = c_dtype
        self.R_DTYPE = r_dtype

        self._samples = None
        """None or array[int]: stores the samples generated by the device
        *after* rotation to diagonalize the observables."""

    @classmethod
    def capabilities(cls):
        capabilities = super().capabilities().copy()
        capabilities.update(
            model="qubit",
            supports_broadcasting=False,
            supports_finite_shots=True,
            supports_tensor_observables=True,
            returns_probs=True,
        )
        return capabilities

    def reset(self):
        """Reset the backend state.

        After the reset, the backend should be as if it was just constructed.
        Most importantly the quantum state is reset to its initial value.
        """
        self._samples = None

    def execute(self, circuit, **kwargs):
        """It executes a queue of quantum operations on the device and then measure the given observables.

        For plugin developers: instead of overwriting this, consider
        implementing a suitable subset of

        * :meth:`apply`

        * :meth:`~.generate_samples`

        * :meth:`~.probability`

        Additional keyword arguments may be passed to this method
        that can be utilised by :meth:`apply`. An example would be passing
        the ``QNode`` hash that can be used later for parametric compilation.

        Args:
            circuit (~.tape.QuantumTape): circuit to execute on the device

        Raises:
            QuantumFunctionError: if the value of :attr:`~.Observable.return_type` is not supported

        Returns:
            array[float]: measured value(s)
        """

        if logger.isEnabledFor(logging.DEBUG):
            logger.debug(
                "Entry with args=(circuit=%s, kwargs=%s) called by=%s",
                circuit,
                kwargs,
                "::L".join(
                    str(i) for i in inspect.getouterframes(inspect.currentframe(), 2)[1][1:3]
                ),
            )

        self.check_validity(circuit.operations, circuit.observables)

        # apply all circuit operations
        self.apply(circuit.operations, rotations=self._get_diagonalizing_gates(circuit), **kwargs)

        # generate computational basis samples
        if self.shots is not None or circuit.is_sampled:
            self._samples = self.generate_samples()

        # compute the required statistics
        if self._shot_vector is not None:
            results = self.shot_vec_statistics(circuit)

        else:
            results = self.statistics(circuit)
            single_measurement = len(circuit.measurements) == 1

            results = results[0] if single_measurement else tuple(results)
        # increment counter for number of executions of qubit device
        self._num_executions += 1

        if self.tracker.active:
            shots_from_dev = self._shots if not self.shot_vector else self._raw_shot_sequence
            tape_resources = circuit.specs["resources"]

            resources = Resources(  # temporary until shots get updated on tape !
                tape_resources.num_wires,
                tape_resources.num_gates,
                tape_resources.gate_types,
                tape_resources.gate_sizes,
                tape_resources.depth,
                Shots(shots_from_dev),
            )
            self.tracker.update(
                executions=1, shots=self._shots, results=results, resources=resources
            )
            self.tracker.record()

        return results

<<<<<<< HEAD
    def _execute_legacy(self, circuit: QuantumTape, **kwargs):
        """Execute a queue of quantum operations on the device and then
        measure the given observables.

        For plugin developers: instead of overwriting this, consider
        implementing a suitable subset of

        * :meth:`apply`

        * :meth:`~.generate_samples`

        * :meth:`~.probability`

        Additional keyword arguments may be passed to the this method
        that can be utilised by :meth:`apply`. An example would be passing
        the ``QNode`` hash that can be used later for parametric compilation.

        Args:
            circuit (~.tape.QuantumTape): circuit to execute on the device

        Raises:
            QuantumFunctionError: if the value of :attr:`~.Observable.return_type` is not supported

        Returns:
            array[float]: measured value(s)
        """

        self.check_validity(circuit.operations, circuit.observables)

        # apply all circuit operations
        self.apply(circuit.operations, rotations=self._get_diagonalizing_gates(circuit), **kwargs)

        # generate computational basis samples
        if self.shots is not None or circuit.is_sampled:
            self._samples = self.generate_samples()

        measurements = circuit.measurements
        counts_exist = any(isinstance(m, CountsMP) for m in measurements)

        # compute the required statistics
        if not self.analytic and self._shot_vector is not None:
            results = self._collect_shotvector_results(circuit, counts_exist)
        else:
            results = self._statistics_legacy(circuit=circuit)

        if not circuit.is_sampled:
            if len(measurements) == 1:
                if isinstance(measurements[0], (StateMP, DensityMatrixMP)):
                    # State: assumed to only be allowed if it's the only measurement
                    results = self._asarray(results, dtype=self.C_DTYPE)
                else:
                    # Measurements with expval, var or probs
                    with contextlib.suppress(TypeError):
                        # Feature for returning custom objects: if the type cannot be cast to float then we can still allow it as an output
                        results = self._asarray(results, dtype=self.R_DTYPE)
            elif all(isinstance(m, (ExpectationMP, VarianceMP)) for m in measurements):
                # Measurements with expval or var
                results = self._asarray(results, dtype=self.R_DTYPE)
            elif not counts_exist:
                # all the other cases except any counts
                results = self._asarray(results)

        elif circuit.all_sampled and not self._has_partitioned_shots() and not counts_exist:
            results = self._asarray(results)
        else:
            results = tuple(
                r if isinstance(r, dict) else qml.math.squeeze(self._asarray(r)) for r in results
            )

        # increment counter for number of executions of qubit device
        self._num_executions += 1

        if self.tracker.active:
            self.tracker.update(executions=1, shots=self._shots, results=results)
            self.tracker.record()

        return results

=======
>>>>>>> 288bf1ea
    def shot_vec_statistics(self, circuit: QuantumTape):
        """Process measurement results from circuit execution using a device
        with a shot vector and return statistics.

        This is an auxiliary method of execute and uses statistics.

        When using shot vectors, measurement results for each item of the shot
        vector are contained in a tuple.

        Args:
            circuit (~.tape.QuantumTape): circuit to execute on the device

        Raises:
            QuantumFunctionError: if the value of :attr:`~.Observable.return_type` is not supported

        Returns:
            tuple: stastics for each shot item from the shot vector
        """
        results = []
        s1 = 0

        measurements = circuit.measurements
        counts_exist = any(isinstance(m, CountsMP) for m in measurements)
        single_measurement = len(measurements) == 1

        for shot_tuple in self._shot_vector:
            s2 = s1 + np.prod(shot_tuple)
            r = self.statistics(circuit, shot_range=[s1, s2], bin_size=shot_tuple.shots)

            # This will likely be required:
            # if qml.math.get_interface(*r) == "jax":  # pylint: disable=protected-access
            #     r = r[0]

            if single_measurement:
                r = r[0]
            elif shot_tuple.copies == 1:
                r = tuple(r_[0] if isinstance(r_, list) else r_.T for r_ in r)
            elif counts_exist:
                r = self._multi_meas_with_counts_shot_vec(circuit, shot_tuple, r)
            else:
                # r is a nested sequence, contains the results for
                # multiple measurements
                #
                # Each item of r has copies length, we need to extract
                # each measurement result from the arrays

                # 1. transpose: applied because measurements like probs
                # for multiple copies output results with shape (N,
                # copies) and we'd like to index straight to get rows
                # which requires a shape of (copies, N)
                # 2. asarray: done because indexing into a flat array produces a
                # scalar instead of a scalar shaped array
                r = [
                    tuple(self._asarray(r_.T[idx]) for r_ in r) for idx in range(shot_tuple.copies)
                ]

            if isinstance(r, qml.numpy.ndarray):
                if shot_tuple.copies > 1:
                    results.extend([self._asarray(r_) for r_ in qml.math.unstack(r.T)])
                else:
                    results.append(r.T)

            elif single_measurement and counts_exist:
                # Results are nested in a sequence
                results.extend(r)
            elif not single_measurement and shot_tuple.copies > 1:
                # Some samples may still be transposed, fix their shapes
                # Leave dictionaries intact
                r = [tuple(elem if isinstance(elem, dict) else elem.T for elem in r_) for r_ in r]

                results.extend(r)
            else:
                results.append(r)

            s1 = s2

        return tuple(results)

    def _multi_meas_with_counts_shot_vec(self, circuit: QuantumTape, shot_tuple, r):
        """Auxiliary function of the shot_vec_statistics and execute
        functions for post-processing the results of multiple measurements at
        least one of which was a counts measurement.

        The measurements were executed on a device that defines a shot vector.
        """
        # First: iterate over each group of measurement
        # results that contain copies many outcomes for a
        # single measurement
        new_r = []

        # Each item of r has copies length
        for idx in range(shot_tuple.copies):
            result_group = []

            for idx2, r_ in enumerate(r):
                measurement_proc = circuit.measurements[idx2]
                if isinstance(measurement_proc, ProbabilityMP) or (
                    isinstance(measurement_proc, SampleMP) and measurement_proc.obs
                ):
                    # Here, the result has a shape of (num_basis_states, shot_tuple.copies)
                    # Extract a single row -> shape (num_basis_states,)
                    result = r_[:, idx]
                else:
                    result = r_[idx]

                if not isinstance(measurement_proc, CountsMP):
                    result = self._asarray(result.T)

                result_group.append(result)

            new_r.append(tuple(result_group))

        return new_r

    def batch_execute(self, circuits):
        """Execute a batch of quantum circuits on the device.

        The circuits are represented by tapes, and they are executed one-by-one using the
        device's ``execute`` method. The results are collected in a list.

        For plugin developers: This function should be overwritten if the device can efficiently run multiple
        circuits on a backend, for example using parallel and/or asynchronous executions.

        Args:
            circuits (list[~.tape.QuantumTape]): circuits to execute on the device

        Returns:
            list[array[float]]: list of measured value(s)
        """
        if logger.isEnabledFor(logging.DEBUG):
            logger.debug(
                """Entry with args=(circuits=%s) called by=%s""",
                circuits,
                "::L".join(
                    str(i) for i in inspect.getouterframes(inspect.currentframe(), 2)[1][1:3]
                ),
            )

        results = []
        for circuit in circuits:
            # we need to reset the device here, else it will
            # not start the next computation in the zero state
            self.reset()

            res = self.execute(circuit)
            results.append(res)

        if self.tracker.active:
            self.tracker.update(batches=1, batch_len=len(circuits))
            self.tracker.record()

        return results

    @abc.abstractmethod
    def apply(self, operations, **kwargs):
        """Apply quantum operations, rotate the circuit into the measurement
        basis, and compile and execute the quantum circuit.

        This method receives a list of quantum operations queued by the QNode,
        and should be responsible for:

        * Constructing the quantum program
        * (Optional) Rotating the quantum circuit using the rotation
          operations provided. This diagonalizes the circuit so that arbitrary
          observables can be measured in the computational basis.
        * Compile the circuit
        * Execute the quantum circuit

        Both arguments are provided as lists of PennyLane :class:`~.Operation`
        instances. Useful properties include :attr:`~.Operation.name`,
        :attr:`~.Operation.wires`, and :attr:`~.Operation.parameters`:

        >>> op = qml.RX(0.2, wires=[0])
        >>> op.name # returns the operation name
        "RX"
        >>> op.wires # returns a Wires object representing the wires that the operation acts on
        <Wires = [0]>
        >>> op.parameters # returns a list of parameters
        [0.2]

        Args:
            operations (list[~.Operation]): operations to apply to the device

        Keyword args:
            rotations (list[~.Operation]): operations that rotate the circuit
                pre-measurement into the eigenbasis of the observables.
            hash (int): the hash value of the circuit constructed by `CircuitGraph.hash`
        """

    @staticmethod
    def active_wires(operators):
        """Returns the wires acted on by a set of operators.

        Args:
            operators (list[~.Operation]): operators for which
                we are gathering the active wires

        Returns:
            Wires: wires activated by the specified operators
        """
        list_of_wires = [op.wires for op in operators]

        return Wires.all_wires(list_of_wires)

    def _measure(
        self,
        measurement: Union[SampleMeasurement, StateMeasurement],
        shot_range=None,
        bin_size=None,
    ):
        """Compute the corresponding measurement process depending on ``shots`` and the measurement
        type.

        Args:
            measurement (Union[SampleMeasurement, StateMeasurement]): measurement process
            shot_range (tuple[int]): 2-tuple of integers specifying the range of samples
                to use. If not specified, all samples are used.
            bin_size (int): Divides the shot range into bins of size ``bin_size``, and
                returns the measurement statistic separately over each bin. If not
                provided, the entire shot range is treated as a single bin.

        Raises:
            ValueError: if the measurement cannot be computed

        Returns:
            Union[float, dict, list[float]]: result of the measurement
        """
        if self.shots is None:
            if isinstance(measurement, StateMeasurement):
                return measurement.process_state(state=self.state, wire_order=self.wires)

            raise ValueError(
                "Shots must be specified in the device to compute the measurement "
                f"{measurement.__class__.__name__}"
            )
        if isinstance(measurement, StateMeasurement):
            warnings.warn(
                f"Requested measurement {measurement.__class__.__name__} with finite shots; the "
                "returned state information is analytic and is unaffected by sampling. "
                "To silence this warning, set shots=None on the device.",
                UserWarning,
            )
            return measurement.process_state(state=self.state, wire_order=self.wires)
        return measurement.process_samples(
            samples=self._samples, wire_order=self.wires, shot_range=shot_range, bin_size=bin_size
        )

    def statistics(
        self, circuit: QuantumTape, shot_range=None, bin_size=None
    ):  # pylint: disable=too-many-statements
        """Process measurement results from circuit execution and return statistics.

        This includes returning expectation values, variance, samples, probabilities, states, and
        density matrices.

        Args:
            circuit (~.tape.QuantumTape): the quantum tape currently being executed
            shot_range (tuple[int]): 2-tuple of integers specifying the range of samples
                to use. If not specified, all samples are used.
            bin_size (int): Divides the shot range into bins of size ``bin_size``, and
                returns the measurement statistic separately over each bin. If not
                provided, the entire shot range is treated as a single bin.

        Raises:
            QuantumFunctionError: if the value of :attr:`~.Observable.return_type` is not supported

        Returns:
            Union[float, List[float]]: the corresponding statistics

        .. details::
            :title: Usage Details

            The ``shot_range`` and ``bin_size`` arguments allow for the statistics
            to be performed on only a subset of device samples. This finer level
            of control is accessible from the main UI by instantiating a device
            with a batch of shots.

            For example, consider the following device:

            >>> dev = qml.device("my_device", shots=[5, (10, 3), 100])

            This device will execute QNodes using 135 shots, however
            measurement statistics will be **course grained** across these 135
            shots:

            * All measurement statistics will first be computed using the
              first 5 shots --- that is, ``shots_range=[0, 5]``, ``bin_size=5``.

            * Next, the tuple ``(10, 3)`` indicates 10 shots, repeated 3 times. We will want to use
              ``shot_range=[5, 35]``, performing the expectation value in bins of size 10
              (``bin_size=10``).

            * Finally, we repeat the measurement statistics for the final 100 shots,
              ``shot_range=[35, 135]``, ``bin_size=100``.
        """
        measurements = circuit.measurements
        results = []

        for m in measurements:
            # TODO: Remove this when all overriden measurements support the `MeasurementProcess` class
            if m.obs is not None:
                obs = m.obs
                obs.return_type = m.return_type
            else:
                obs = m
            # Check if there is an overriden version of the measurement process
            if method := getattr(self, self.measurement_map[type(m)], False):
                if isinstance(m, MeasurementTransform):
                    result = method(tape=circuit)
                else:
                    result = method(m, shot_range=shot_range, bin_size=bin_size)
            # 1. Based on the measurement type, compute statistics
            # Pass instances directly
            elif isinstance(m, ExpectationMP):
                result = self.expval(obs, shot_range=shot_range, bin_size=bin_size)

            elif isinstance(m, VarianceMP):
                result = self.var(obs, shot_range=shot_range, bin_size=bin_size)

            elif isinstance(m, SampleMP):
                samples = self.sample(obs, shot_range=shot_range, bin_size=bin_size, counts=False)
                result = self._asarray(qml.math.squeeze(samples))

            elif isinstance(m, CountsMP):
                result = self.sample(obs, shot_range=shot_range, bin_size=bin_size, counts=True)

            elif isinstance(m, ProbabilityMP):
                result = self.probability(wires=obs.wires, shot_range=shot_range, bin_size=bin_size)

            elif isinstance(m, (StateMP, DensityMatrixMP)):
                if len(measurements) > 1:
                    raise qml.QuantumFunctionError(
                        "The state or density matrix cannot be returned in combination "
                        "with other return types"
                    )

                if self.shots is not None:
                    warnings.warn(
                        "Requested state or density matrix with finite shots; the returned "
                        "state information is analytic and is unaffected by sampling. To silence "
                        "this warning, set shots=None on the device.",
                        UserWarning,
                    )

                # Check if the state is accessible and decide to return the state or the density
                # matrix.
                state = self.access_state(wires=obs.wires)
                result = self._asarray(state, dtype=self.C_DTYPE)

            elif isinstance(m, VnEntropyMP):
                if self.wires.labels != tuple(range(self.num_wires)):
                    raise qml.QuantumFunctionError(
                        "Returning the Von Neumann entropy is not supported when using custom wire labels"
                    )

                if self._shot_vector is not None:
                    raise NotImplementedError(
                        "Returning the Von Neumann entropy is not supported with shot vectors."
                    )

                if self.shots is not None:
                    warnings.warn(
                        "Requested Von Neumann entropy with finite shots; the returned "
                        "result is analytic and is unaffected by sampling. To silence "
                        "this warning, set shots=None on the device.",
                        UserWarning,
                    )
                result = self.vn_entropy(wires=obs.wires, log_base=obs.log_base)

            elif isinstance(m, MutualInfoMP):
                if self.wires.labels != tuple(range(self.num_wires)):
                    raise qml.QuantumFunctionError(
                        "Returning the mutual information is not supported when using custom wire labels"
                    )

                if self._shot_vector is not None:
                    raise NotImplementedError(
                        "Returning the mutual information is not supported with shot vectors."
                    )

                if self.shots is not None:
                    warnings.warn(
                        "Requested mutual information with finite shots; the returned "
                        "state information is analytic and is unaffected by sampling. To silence "
                        "this warning, set shots=None on the device.",
                        UserWarning,
                    )
                wires0, wires1 = obs.raw_wires
                result = self.mutual_info(wires0=wires0, wires1=wires1, log_base=obs.log_base)

            elif isinstance(m, ClassicalShadowMP):
                if len(measurements) > 1:
                    raise qml.QuantumFunctionError(
                        "Classical shadows cannot be returned in combination "
                        "with other return types"
                    )
                result = self.classical_shadow(obs, circuit)

            elif isinstance(m, ShadowExpvalMP):
                if len(measurements) > 1:
                    raise qml.QuantumFunctionError(
                        "Classical shadows cannot be returned in combination "
                        "with other return types"
                    )
                result = self.shadow_expval(obs, circuit=circuit)

            elif isinstance(m, MeasurementTransform):
                result = m.process(tape=circuit, device=self)

            elif isinstance(m, (SampleMeasurement, StateMeasurement)):
                result = self._measure(m, shot_range=shot_range, bin_size=bin_size)

            elif obs.return_type is not None:
                raise qml.QuantumFunctionError(
                    f"Unsupported return type specified for observable {obs.name}"
                )
            else:
                result = None

            # 2. Post-process statistics results (if need be)
            if isinstance(
                m,
                (
                    ExpectationMP,
                    VarianceMP,
                    ProbabilityMP,
                    VnEntropyMP,
                    MutualInfoMP,
                    ShadowExpvalMP,
                ),
            ):
                # Result is a float
                result = self._asarray(result, dtype=self.R_DTYPE)

            if self._shot_vector is not None and isinstance(result, np.ndarray):
                # In the shot vector case, measurement results may be of shape (N, 1) instead of (N,)
                # Squeeze the result to transform the results
                #
                # E.g.,
                # before:
                # [[0.489]
                #  [0.511]
                #  [0.   ]
                #  [0.   ]]
                #
                # after: [0.489 0.511 0.    0.   ]
                result = qml.math.squeeze(result)

            # 3. Append to final list
            if result is not None:
                results.append(result)

        return results

    def access_state(self, wires=None):
        """Check that the device has access to an internal state and return it if available.

        Args:
            wires (Wires): wires of the reduced system

        Raises:
            QuantumFunctionError: if the device is not capable of returning the state

        Returns:
            array or tensor: the state or the density matrix of the device
        """
        if not self.capabilities().get("returns_state"):
            raise qml.QuantumFunctionError(
                "The current device is not capable of returning the state"
            )

        state = getattr(self, "state", None)

        if state is None:
            raise qml.QuantumFunctionError("The state is not available in the current device")

        if wires:
            density_matrix = self.density_matrix(wires)
            return density_matrix

        return state

    def generate_samples(self):
        r"""Returns the computational basis samples generated for all wires.

        Note that PennyLane uses the convention :math:`|q_0,q_1,\dots,q_{N-1}\rangle` where
        :math:`q_0` is the most significant bit.

        .. warning::

            This method should be overwritten on devices that
            generate their own computational basis samples, with the resulting
            computational basis samples stored as ``self._samples``.

        Returns:
             array[complex]: array of samples in the shape ``(dev.shots, dev.num_wires)``
        """
        number_of_states = 2**self.num_wires

        rotated_prob = self.analytic_probability()

        samples = self.sample_basis_states(number_of_states, rotated_prob)
        return self.states_to_binary(samples, self.num_wires)

    def sample_basis_states(self, number_of_states, state_probability):
        """Sample from the computational basis states based on the state
        probability.

        This is an auxiliary method to the generate_samples method.

        Args:
            number_of_states (int): the number of basis states to sample from
            state_probability (array[float]): the computational basis probability vector

        Returns:
            array[int]: the sampled basis states
        """
        if self.shots is None:
            raise qml.QuantumFunctionError(
                "The number of shots has to be explicitly set on the device "
                "when using sample-based measurements."
            )

        shots = self.shots

        basis_states = np.arange(number_of_states)
        if self._ndim(state_probability) == 2:
            # np.random.choice does not support broadcasting as needed here.
            return np.array(
                [np.random.choice(basis_states, shots, p=prob) for prob in state_probability]
            )

        return np.random.choice(basis_states, shots, p=state_probability)

    @staticmethod
    def generate_basis_states(num_wires, dtype=np.uint32):
        """
        Generates basis states in binary representation according to the number
        of wires specified.

        The states_to_binary method creates basis states faster (for larger
        systems at times over x25 times faster) than the approach using
        ``itertools.product``, at the expense of using slightly more memory.

        Due to the large size of the integer arrays for more than 32 bits,
        memory allocation errors may arise in the states_to_binary method.
        Hence we constraint the dtype of the array to represent unsigned
        integers on 32 bits. Due to this constraint, an overflow occurs for 32
        or more wires, therefore this approach is used only for fewer wires.

        For smaller number of wires speed is comparable to the next approach
        (using ``itertools.product``), hence we resort to that one for testing
        purposes.

        Args:
            num_wires (int): the number wires
            dtype=np.uint32 (type): the data type of the arrays to use

        Returns:
            array[int]: the sampled basis states
        """
        if 2 < num_wires < 32:
            states_base_ten = np.arange(2**num_wires, dtype=dtype)
            return QubitDevice.states_to_binary(states_base_ten, num_wires, dtype=dtype)

        # A slower, but less memory intensive method
        basis_states_generator = itertools.product((0, 1), repeat=num_wires)
        return np.fromiter(itertools.chain(*basis_states_generator), dtype=int).reshape(
            -1, num_wires
        )

    @staticmethod
    def states_to_binary(samples, num_wires, dtype=np.int64):
        """Convert basis states from base 10 to binary representation.

        This is an auxiliary method to the generate_samples method.

        Args:
            samples (array[int]): samples of basis states in base 10 representation
            num_wires (int): the number of qubits
            dtype (type): Type of the internal integer array to be used. Can be
                important to specify for large systems for memory allocation
                purposes.

        Returns:
            array[int]: basis states in binary representation
        """
        powers_of_two = 1 << np.arange(num_wires, dtype=dtype)
        # `samples` typically is one-dimensional, but can be two-dimensional with broadcasting.
        # In any case we want to append a new axis at the *end* of the shape.
        states_sampled_base_ten = samples[..., None] & powers_of_two
        # `states_sampled_base_ten` can be two- or three-dimensional. We revert the *last* axis.
        return (states_sampled_base_ten > 0).astype(dtype)[..., ::-1]

    @property
    def circuit_hash(self):
        """The hash of the circuit upon the last execution.

        This can be used by devices in :meth:`~.apply` for parametric compilation.
        """
        raise NotImplementedError

    @property
    def state(self):
        """Returns the state vector of the circuit prior to measurement.

        .. note::

            Only state vector simulators support this property. Please see the
            plugin documentation for more details.
        """
        raise NotImplementedError

    def density_matrix(self, wires):
        """Returns the reduced density matrix over the given wires.

        Args:
            wires (Wires): wires of the reduced system

        Returns:
            array[complex]: complex array of shape ``(2 ** len(wires), 2 ** len(wires))``
            representing the reduced density matrix of the state prior to measurement.
        """
        state = getattr(self, "state", None)
        wires = self.map_wires(wires)
        return qml.math.reduce_statevector(state, indices=wires, c_dtype=self.C_DTYPE)

    def vn_entropy(self, wires, log_base):
        r"""Returns the Von Neumann entropy prior to measurement.

        .. math::
            S( \rho ) = -\text{Tr}( \rho \log ( \rho ))

        Args:
            wires (Wires): Wires of the considered subsystem.
            log_base (float): Base for the logarithm, default is None the natural logarithm is used in this case.

        Returns:
            float: returns the Von Neumann entropy
        """
        try:
            state = self.density_matrix(wires=self.wires)
        except qml.QuantumFunctionError as e:  # pragma: no cover
            raise NotImplementedError(
                f"Cannot compute the Von Neumman entropy with device {self.name} that is not capable of returning the "
                f"state. "
            ) from e
        wires = wires.tolist()
        return qml.math.vn_entropy(state, indices=wires, c_dtype=self.C_DTYPE, base=log_base)

    def mutual_info(self, wires0, wires1, log_base):
        r"""Returns the mutual information prior to measurement:

        .. math::

            I(A, B) = S(\rho^A) + S(\rho^B) - S(\rho^{AB})

        where :math:`S` is the von Neumann entropy.

        Args:
            wires0 (Wires): wires of the first subsystem
            wires1 (Wires): wires of the second subsystem
            log_base (float): base to use in the logarithm

        Returns:
            float: the mutual information
        """
        try:
            state = self.density_matrix(wires=self.wires)
        except qml.QuantumFunctionError as e:  # pragma: no cover
            raise NotImplementedError(
                f"Cannot compute the mutual information with device {self.name} that is not capable of returning the "
                f"state. "
            ) from e

        wires0 = wires0.tolist()
        wires1 = wires1.tolist()

        return qml.math.mutual_info(
            state, indices0=wires0, indices1=wires1, c_dtype=self.C_DTYPE, base=log_base
        )

    def classical_shadow(self, obs, circuit):
        """
        Returns the measured bits and recipes in the classical shadow protocol.

        The protocol is described in detail in the `classical shadows paper <https://arxiv.org/abs/2002.08953>`_.
        This measurement process returns the randomized Pauli measurements (the ``recipes``)
        that are performed for each qubit and snapshot as an integer:

        - 0 for Pauli X,
        - 1 for Pauli Y, and
        - 2 for Pauli Z.

        It also returns the measurement results (the ``bits``); 0 if the 1 eigenvalue
        is sampled, and 1 if the -1 eigenvalue is sampled.

        The device shots are used to specify the number of snapshots. If ``T`` is the number
        of shots and ``n`` is the number of qubits, then both the measured bits and the
        Pauli measurements have shape ``(T, n)``.

        This implementation is device-agnostic and works by executing single-shot
        tapes containing randomized Pauli observables. Devices should override this
        if they can offer cleaner or faster implementations.

        .. seealso:: :func:`~.pennylane.classical_shadow`

        Args:
            obs (~.pennylane.measurements.ClassicalShadowMP): The classical shadow measurement process
            circuit (~.tape.QuantumTape): The quantum tape that is being executed

        Returns:
            tensor_like[int]: A tensor with shape ``(2, T, n)``, where the first row represents
            the measured bits and the second represents the recipes used.
        """
        if circuit is None:  # pragma: no cover
            raise ValueError("Circuit must be provided when measuring classical shadows")

        wires = obs.wires
        n_snapshots = self.shots
        seed = obs.seed

        with set_shots(self, shots=1):
            # slow implementation but works for all devices
            n_qubits = len(wires)
            mapped_wires = np.array(self.map_wires(wires))

            # seed the random measurement generation so that recipes
            # are the same for different executions with the same seed
            rng = np.random.RandomState(seed)
            recipes = rng.randint(0, 3, size=(n_snapshots, n_qubits))
            obs_list = [qml.PauliX, qml.PauliY, qml.PauliZ]

            outcomes = np.zeros((n_snapshots, n_qubits))

            for t in range(n_snapshots):
                # compute rotations for the Pauli measurements
                rotations = [
                    rot
                    for wire_idx, wire in enumerate(wires)
                    for rot in obs_list[recipes[t][wire_idx]].compute_diagonalizing_gates(
                        wires=wire
                    )
                ]

                self.reset()
                self.apply(
                    circuit.operations, rotations=self._get_diagonalizing_gates(circuit) + rotations
                )

                outcomes[t] = self.generate_samples()[0][mapped_wires]

        return self._cast(self._stack([outcomes, recipes]), dtype=np.int8)

    def shadow_expval(self, obs, circuit):
        r"""Compute expectation values using classical shadows in a differentiable manner.

        Please refer to :func:`~.pennylane.shadow_expval` for detailed documentation.

        Args:
            obs (~.pennylane.measurements.ClassicalShadowMP): The classical shadow expectation
                value measurement process
            circuit (~.tape.QuantumTape): The quantum tape that is being executed

        Returns:
            float: expectation value estimate.
        """
        bits, recipes = self.classical_shadow(obs, circuit)
        shadow = qml.shadows.ClassicalShadow(bits, recipes, wire_map=obs.wires.tolist())
        return shadow.expval(obs.H, obs.k)

    def analytic_probability(self, wires=None):
        r"""Return the (marginal) probability of each computational basis
        state from the last run of the device.

        PennyLane uses the convention
        :math:`|q_0,q_1,\dots,q_{N-1}\rangle` where :math:`q_0` is the most
        significant bit.

        If no wires are specified, then all the basis states representable by
        the device are considered and no marginalization takes place.


        .. note::

            :meth:`~.marginal_prob` may be used as a utility method
            to calculate the marginal probability distribution.

        Args:
            wires (Iterable[Number, str], Number, str, Wires): wires to return
                marginal probabilities for. Wires not provided are traced out of the system.

        Returns:
            array[float]: list of the probabilities
        """
        raise NotImplementedError

    def estimate_probability(self, wires=None, shot_range=None, bin_size=None):
        """Return the estimated probability of each computational basis state
        using the generated samples.

        Args:
            wires (Iterable[Number, str], Number, str, Wires): wires to calculate
                marginal probabilities for. Wires not provided are traced out of the system.
            shot_range (tuple[int]): 2-tuple of integers specifying the range of samples
                to use. If not specified, all samples are used.
            bin_size (int): Divides the shot range into bins of size ``bin_size``, and
                returns the measurement statistic separately over each bin. If not
                provided, the entire shot range is treated as a single bin.

        Returns:
            array[float]: list of the probabilities
        """

        wires = wires or self.wires
        # convert to a Wires object
        wires = Wires(wires)
        # translate to wire labels used by device
        device_wires = self.map_wires(wires)
        num_wires = len(device_wires)

        if shot_range is None:
            # The Ellipsis (...) corresponds to broadcasting and shots dimensions or only shots
            samples = self._samples[..., device_wires]
        else:
            # The Ellipsis (...) corresponds to the broadcasting dimension or no axis at all
            samples = self._samples[..., slice(*shot_range), device_wires]

        # convert samples from a list of 0, 1 integers, to base 10 representation
        powers_of_two = 2 ** np.arange(num_wires)[::-1]
        indices = samples @ powers_of_two

        # `self._samples` typically has two axes ((shots, wires)) but can also have three with
        # broadcasting ((batch_size, shots, wires)) so that we simply read out the batch_size.
        batch_size = self._samples.shape[0] if np.ndim(self._samples) == 3 else None
        dim = 2**num_wires
        # count the basis state occurrences, and construct the probability vector
        if bin_size is not None:
            num_bins = samples.shape[-2] // bin_size
            prob = self._count_binned_samples(indices, batch_size, dim, bin_size, num_bins)
        else:
            prob = self._count_unbinned_samples(indices, batch_size, dim)

        return self._asarray(prob, dtype=self.R_DTYPE)

    @staticmethod
    def _count_unbinned_samples(indices, batch_size, dim):
        """Count the occurences of sampled indices and convert them to relative
        counts in order to estimate their occurence probability."""
        if batch_size is None:
            prob = np.zeros(dim, dtype=np.float64)
            basis_states, counts = np.unique(indices, return_counts=True)
            prob[basis_states] = counts / len(indices)

            return prob

        prob = np.zeros((batch_size, dim), dtype=np.float64)

        for i, idx in enumerate(indices):  # iterate over the broadcasting dimension
            basis_states, counts = np.unique(idx, return_counts=True)
            prob[i, basis_states] = counts / len(idx)

        return prob

    @staticmethod
    def _count_binned_samples(indices, batch_size, dim, bin_size, num_bins):
        """Count the occurences of bins of sampled indices and convert them to relative
        counts in order to estimate their occurence probability per bin."""

        if batch_size is None:
            prob = np.zeros((dim, num_bins), dtype=np.float64)
            indices = indices.reshape((num_bins, bin_size))
            # count the basis state occurrences, and construct the probability vector for each bin
            for b, idx in enumerate(indices):
                basis_states, counts = np.unique(idx, return_counts=True)
                prob[basis_states, b] = counts / bin_size

            return prob

        prob = np.zeros((batch_size, dim, num_bins), dtype=np.float64)
        indices = indices.reshape((batch_size, num_bins, bin_size))

        # count the basis state occurrences, and construct the probability vector
        # for each bin and broadcasting index
        for i, _indices in enumerate(indices):  # First iterate over broadcasting dimension
            for b, idx in enumerate(_indices):  # Then iterate over bins dimension
                basis_states, counts = np.unique(idx, return_counts=True)
                prob[i, basis_states, b] = counts / bin_size

        return prob

    def probability(self, wires=None, shot_range=None, bin_size=None):
        """Return either the analytic probability or estimated probability of
        each computational basis state.

        Devices that require a finite number of shots always return the
        estimated probability.

        Args:
            wires (Iterable[Number, str], Number, str, Wires): wires to return
                marginal probabilities for. Wires not provided are traced out of the system.

        Returns:
            array[float]: list of the probabilities
        """
        wires = wires or self.wires
        if self.shots is None:
            return self.analytic_probability(wires=wires)

        return self.estimate_probability(wires=wires, shot_range=shot_range, bin_size=bin_size)

    @staticmethod
    def _get_batch_size(tensor, expected_shape, expected_size):
        """Determine whether a tensor has an additional batch dimension for broadcasting,
        compared to an expected_shape. As QubitDevice does not natively support broadcasting,
        it always reports no batch size, that is ``batch_size=None``"""
        # pylint: disable=unused-argument
        return None

    def marginal_prob(self, prob, wires=None):
        r"""Return the marginal probability of the computational basis
        states by summing the probabiliites on the non-specified wires.

        If no wires are specified, then all the basis states representable by
        the device are considered and no marginalization takes place.

        .. note::

            If the provided wires are not in the order as they appear on the device,
            the returned marginal probabilities take this permutation into account.

            For example, if the addressable wires on this device are ``Wires([0, 1, 2])`` and
            this function gets passed ``wires=[2, 0]``, then the returned marginal
            probability vector will take this 'reversal' of the two wires
            into account:

            .. math::

                \mathbb{P}^{(2, 0)}
                            = \left[
                               |00\rangle, |10\rangle, |01\rangle, |11\rangle
                              \right]

        Args:
            prob: The probabilities to return the marginal probabilities
                for
            wires (Iterable[Number, str], Number, str, Wires): wires to return
                marginal probabilities for. Wires not provided
                are traced out of the system.

        Returns:
            array[float]: array of the resulting marginal probabilities.
        """
        dim = 2**self.num_wires
        batch_size = self._get_batch_size(prob, (dim,), dim)  # pylint: disable=assignment-from-none

        if wires is None:
            # no need to marginalize
            return prob

        wires = Wires(wires)
        # determine which subsystems are to be summed over
        inactive_wires = Wires.unique_wires([self.wires, wires])

        # translate to wire labels used by device
        device_wires = self.map_wires(wires)
        inactive_device_wires = self.map_wires(inactive_wires)

        # hotfix to catch when default.qubit uses this method
        # since then device_wires is a list
        if isinstance(inactive_device_wires, Wires):
            inactive_device_wires = inactive_device_wires.labels

        # reshape the probability so that each axis corresponds to a wire
        shape = [2] * self.num_wires
        desired_axes = np.argsort(np.argsort(device_wires))
        flat_shape = (-1,)
        if batch_size is not None:
            # prob now is reshaped to have self.num_wires+1 axes in the case of broadcasting
            shape.insert(0, batch_size)
            inactive_device_wires = [idx + 1 for idx in inactive_device_wires]
            desired_axes = np.insert(desired_axes + 1, 0, 0)
            flat_shape = (batch_size, -1)

        prob = self._reshape(prob, shape)
        # sum over all inactive wires
        prob = self._reduce_sum(prob, inactive_device_wires)
        # rearrange wires to desired order
        prob = self._transpose(prob, desired_axes)
        # flatten and return probabilities
        return self._reshape(prob, flat_shape)

    def expval(self, observable, shot_range=None, bin_size=None):
        if isinstance(observable, BasisStateProjector):
            # branch specifically to handle the basis state projector observable
            idx = int("".join(str(i) for i in observable.parameters[0]), 2)
            probs = self.probability(
                wires=observable.wires, shot_range=shot_range, bin_size=bin_size
            )
            return probs[idx]

        # exact expectation value
        if self.shots is None:
            try:
                eigvals = self._asarray(observable.eigvals(), dtype=self.R_DTYPE)
            except qml.operation.EigvalsUndefinedError as e:
                raise qml.operation.EigvalsUndefinedError(
                    f"Cannot compute analytic expectations of {observable.name}."
                ) from e

            prob = self.probability(wires=observable.wires)
            # In case of broadcasting, `prob` has two axes and this is a matrix-vector product
            return self._dot(prob, eigvals)

        # estimate the ev
        samples = self.sample(observable, shot_range=shot_range, bin_size=bin_size)
        # With broadcasting, we want to take the mean over axis 1, which is the -1st/-2nd with/
        # without bin_size. Without broadcasting, axis 0 is the -1st/-2nd with/without bin_size
        axis = -1 if bin_size is None else -2
        # TODO: do we need to squeeze here? Maybe remove with new return types
        return np.squeeze(np.mean(samples, axis=axis))

    def var(self, observable, shot_range=None, bin_size=None):
        if isinstance(observable, BasisStateProjector):
            # branch specifically to handle the basis state projector observable
            idx = int("".join(str(i) for i in observable.parameters[0]), 2)
            probs = self.probability(
                wires=observable.wires, shot_range=shot_range, bin_size=bin_size
            )
            return probs[idx] - probs[idx] ** 2

        # exact variance value
        if self.shots is None:
            try:
                eigvals = self._asarray(observable.eigvals(), dtype=self.R_DTYPE)
            except qml.operation.EigvalsUndefinedError as e:
                # if observable has no info on eigenvalues, we cannot return this measurement
                raise qml.operation.EigvalsUndefinedError(
                    f"Cannot compute analytic variance of {observable.name}."
                ) from e

            prob = self.probability(wires=observable.wires)
            # In case of broadcasting, `prob` has two axes and these are a matrix-vector products
            return self._dot(prob, (eigvals**2)) - self._dot(prob, eigvals) ** 2

        # estimate the variance
        samples = self.sample(observable, shot_range=shot_range, bin_size=bin_size)
        # With broadcasting, we want to take the variance over axis 1, which is the -1st/-2nd with/
        # without bin_size. Without broadcasting, axis 0 is the -1st/-2nd with/without bin_size
        axis = -1 if bin_size is None else -2
        # TODO: do we need to squeeze here? Maybe remove with new return types
        return np.squeeze(np.var(samples, axis=axis))

    def _samples_to_counts(self, samples, obs, num_wires):
        """Groups the samples into a dictionary showing number of occurences for
        each possible outcome.

        The format of the dictionary depends on obs.return_type, which is set when
        calling measurements.counts by setting the kwarg all_outcomes (bool). By default,
        the dictionary will only contain the observed outcomes. Optionally (all_outcomes=True)
        the dictionary will instead contain all possible outcomes, with a count of 0
        for those not observed. See example.


        Args:
            samples: An array of samples, with the shape being ``(shots,len(wires))`` if an observable
                is provided, with sample values being an array of 0s or 1s for each wire. Otherwise, it
                has shape ``(shots,)``, with sample values being scalar eigenvalues of the observable
            obs (Observable): the observable sampled
            num_wires (int): number of wires the sampled observable was performed on

        Returns:
            dict: dictionary with format ``{'outcome': num_occurences}``, including all
                outcomes for the sampled observable

        **Example**

            >>> samples
            tensor([[0, 0],
                    [0, 0],
                    [1, 0]], requires_grad=True)

            By default, this will return:
            >>> self._samples_to_counts(samples, obs, num_wires)
            {'00': 2, '10': 1}

            However, if obs.return_type is AllCounts, this will return:
            >>> self._samples_to_counts(samples, obs, num_wires)
            {'00': 2, '01': 0, '10': 1, '11': 0}

            The variable all_outcomes can be set when running measurements.counts, i.e.:

             .. code-block:: python3

                dev = qml.device("default.qubit", wires=2, shots=4)

                @qml.qnode(dev)
                def circuit(x):
                    qml.RX(x, wires=0)
                    return qml.counts(all_outcomes=True)

        """

        outcomes = []

        # if an observable was provided, batched samples will have shape (batch_size, shots)
        batched_ndims = 2
        shape = samples.shape

        if isinstance(obs, CountsMP):
            # convert samples and outcomes (if using) from arrays to str for dict keys
            samples = np.apply_along_axis(_sample_to_str, -1, samples)
            batched_ndims = 3  # no observable was provided, batched samples will have shape (batch_size, shots, len(wires))
            if obs.all_outcomes:
                outcomes = list(map(_sample_to_str, self.generate_basis_states(num_wires)))
        elif obs.return_type is AllCounts:
            outcomes = qml.eigvals(obs)

        batched = len(shape) == batched_ndims
        if not batched:
            samples = samples[None]

        # generate empty outcome dict, populate values with state counts
        base_dict = {k: np.int64(0) for k in outcomes}
        outcome_dicts = [base_dict.copy() for _ in range(shape[0])]
        results = [np.unique(batch, return_counts=True) for batch in samples]
        for result, outcome_dict in zip(results, outcome_dicts):
            states, counts = result
            for state, count in zip(states, counts):
                outcome_dict[state] = count

        return outcome_dicts if batched else outcome_dicts[0]

    def sample(self, observable, shot_range=None, bin_size=None, counts=False):
        """Return samples of an observable.

        Args:
            observable (Observable): the observable to sample
            shot_range (tuple[int]): 2-tuple of integers specifying the range of samples
                to use. If not specified, all samples are used.
            bin_size (int): Divides the shot range into bins of size ``bin_size``, and
                returns the measurement statistic separately over each bin. If not
                provided, the entire shot range is treated as a single bin.
            counts (bool): whether counts (``True``) or raw samples (``False``)
                should be returned

        Raises:
            EigvalsUndefinedError: if no information is available about the
                eigenvalues of the observable

        Returns:
            Union[array[float], dict, list[dict]]: samples in an array of
            dimension ``(shots,)`` or counts
        """

        # translate to wire labels used by device
        device_wires = self.map_wires(observable.wires)
        name = observable.name
        # Select the samples from self._samples that correspond to ``shot_range`` if provided
        if shot_range is None:
            sub_samples = self._samples
        else:
            # Indexing corresponds to: (potential broadcasting, shots, wires). Note that the last
            # colon (:) is required because shots is the second-to-last axis and the
            # Ellipsis (...) otherwise would take up broadcasting and shots axes.
            sub_samples = self._samples[..., slice(*shot_range), :]

        no_observable_provided = isinstance(observable, MeasurementProcess)

        if isinstance(name, str) and name in {"PauliX", "PauliY", "PauliZ", "Hadamard"}:
            # Process samples for observables with eigenvalues {1, -1}
            samples = 1 - 2 * sub_samples[..., device_wires[0]]

        elif no_observable_provided:
            # if no observable was provided then return the raw samples
            if len(observable.wires) != 0:
                # if wires are provided, then we only return samples from those wires
                samples = sub_samples[..., np.array(device_wires)]
            else:
                samples = sub_samples

        else:
            # Replace the basis state in the computational basis with the correct eigenvalue.
            # Extract only the columns of the basis samples required based on ``wires``.
            samples = sub_samples[..., np.array(device_wires)]  # Add np.array here for Jax support.
            powers_of_two = 2 ** np.arange(samples.shape[-1])[::-1]
            indices = samples @ powers_of_two
            indices = np.array(indices)  # Add np.array here for Jax support.
            try:
                samples = observable.eigvals()[indices]
            except qml.operation.EigvalsUndefinedError as e:
                # if observable has no info on eigenvalues, we cannot return this measurement
                raise qml.operation.EigvalsUndefinedError(
                    f"Cannot compute samples of {observable.name}."
                ) from e

        num_wires = len(device_wires) if len(device_wires) > 0 else self.num_wires
        if bin_size is None:
            if counts:
                return self._samples_to_counts(samples, observable, num_wires)
            return samples

        if counts:
            shape = (-1, bin_size, num_wires) if no_observable_provided else (-1, bin_size)
            return [
                self._samples_to_counts(bin_sample, observable, num_wires)
                for bin_sample in samples.reshape(shape)
            ]

        return (
            samples.T.reshape((num_wires, bin_size, -1))
            if no_observable_provided
            else samples.reshape((bin_size, -1))
        )

    def adjoint_jacobian(
        self, tape: QuantumTape, starting_state=None, use_device_state=False
    ):  # pylint: disable=too-many-statements
        """Implements the adjoint method outlined in
        `Jones and Gacon <https://arxiv.org/abs/2009.02823>`__ to differentiate an input tape.

        After a forward pass, the circuit is reversed by iteratively applying adjoint
        gates to scan backwards through the circuit.

        .. note::
            The adjoint differentiation method has the following restrictions:

            * As it requires knowledge of the statevector, only statevector simulator devices can be
              used.

            * Only expectation values are supported as measurements.

            * Does not work for parametrized observables like
              :class:`~.Hamiltonian` or :class:`~.Hermitian`.

        Args:
            tape (.QuantumTape): circuit that the function takes the gradient of

        Keyword Args:
            starting_state (tensor_like): post-forward pass state to start execution with. It should be
                complex-valued. Takes precedence over ``use_device_state``.
            use_device_state (bool): use current device state to initialize. A forward pass of the same
                circuit should be the last thing the device has executed. If a ``starting_state`` is
                provided, that takes precedence.

        Returns:
            array or tuple[array]: the derivative of the tape with respect to trainable parameters.
            Dimensions are ``(len(observables), len(trainable_params))``.

        Raises:
            QuantumFunctionError: if the input tape has measurements that are not expectation values
                or contains a multi-parameter operation aside from :class:`~.Rot`
        """
        if tape.batch_size is not None:
            raise qml.QuantumFunctionError(
                "Parameter broadcasting is not supported with adjoint differentiation"
            )

        # broadcasted inner product not summing over first dimension of b
        sum_axes = tuple(range(1, self.num_wires + 1))
        # pylint: disable=unnecessary-lambda-assignment
        dot_product_real = lambda b, k: self._real(qmlsum(self._conj(b) * k, axis=sum_axes))

        for m in tape.measurements:
            if not isinstance(m, ExpectationMP):
                raise qml.QuantumFunctionError(
                    "Adjoint differentiation method does not support"
                    f" measurement {m.__class__.__name__}"
                )

            if m.obs.name == "Hamiltonian":
                raise qml.QuantumFunctionError(
                    "Adjoint differentiation method does not support Hamiltonian observables."
                )

        if self.shot_vector is not None:
            raise qml.QuantumFunctionError("Adjoint does not support shot vectors.")

        if self.shots is not None:
            warnings.warn(
                "Requested adjoint differentiation to be computed with finite shots. "
                "The derivative is always exact when using the adjoint differentiation method.",
                UserWarning,
            )

        # Initialization of state
        if starting_state is not None:
            ket = self._reshape(starting_state, [2] * self.num_wires)
        else:
            if not use_device_state:
                self.reset()
                self.execute(tape)
            ket = self._pre_rotated_state

        n_obs = len(tape.observables)
        bras = np.empty([n_obs] + [2] * self.num_wires, dtype=np.complex128)
        for kk in range(n_obs):
            bras[kk, ...] = self._apply_operation(ket, tape.observables[kk])

        expanded_ops = []
        for op in reversed(tape.operations):
            if op.num_params > 1:
                if not isinstance(op, qml.Rot):
                    raise qml.QuantumFunctionError(
                        f"The {op.name} operation is not supported using "
                        'the "adjoint" differentiation method'
                    )
                ops = op.decomposition()
                expanded_ops.extend(reversed(ops))
            elif op.name not in ("StatePrep", "QubitStateVector", "BasisState", "Snapshot"):
                expanded_ops.append(op)

        trainable_params = []
        for k in tape.trainable_params:
            # pylint: disable=protected-access
            if hasattr(tape._par_info[k]["op"], "return_type"):
                warnings.warn(
                    "Differentiating with respect to the input parameters of "
                    f"{tape._par_info[k]['op'].name} is not supported with the "
                    "adjoint differentiation method. Gradients are computed "
                    "only with regards to the trainable parameters of the circuit.\n\n Mark "
                    "the parameters of the measured observables as non-trainable "
                    "to silence this warning.",
                    UserWarning,
                )
            else:
                trainable_params.append(k)

        jac = np.zeros((len(tape.observables), len(trainable_params)))

        param_number = len(tape.get_parameters(trainable_only=False, operations_only=True)) - 1
        trainable_param_number = len(trainable_params) - 1
        for op in expanded_ops:
            adj_op = qml.adjoint(op)
            ket = self._apply_operation(ket, adj_op)

            if op.grad_method is not None:
                if param_number in trainable_params:
                    d_op_matrix = operation_derivative(op)
                    ket_temp = self._apply_unitary(ket, d_op_matrix, op.wires)

                    jac[:, trainable_param_number] = 2 * dot_product_real(bras, ket_temp)

                    trainable_param_number -= 1
                param_number -= 1

            for kk in range(n_obs):
                bras[kk, ...] = self._apply_operation(bras[kk, ...], adj_op)

        return self._adjoint_jacobian_processing(jac)

    @staticmethod
    def _adjoint_jacobian_processing(jac):
        """
        Post-process the Jacobian matrix returned by ``adjoint_jacobian`` for
        the new return type system.
        """
        jac = np.squeeze(jac)

        if jac.ndim == 0:
            return np.array(jac)

        if jac.ndim == 1:
            return tuple(np.array(j) for j in jac)

        # must be 2-dimensional
        return tuple(tuple(np.array(j_) for j_ in j) for j in jac)

    def _get_diagonalizing_gates(self, circuit: QuantumTape) -> List[Operation]:
        """Returns the gates that diagonalize the measured wires such that they
        are in the eigenbasis of the circuit observables.

        Note that this exists as a method of the Device class to enable child classes to
        override the implementation if necessary (for example, to skip computing rotation
        gates for a measurement that doesn't need them).

        Args:
            circuit (~.tape.QuantumTape): The circuit containing observables that may need diagonalizing

        Returns:
            List[~.Operation]: the operations that diagonalize the observables
        """
        # pylint:disable=no-self-use
        return circuit.diagonalizing_gates<|MERGE_RESOLUTION|>--- conflicted
+++ resolved
@@ -38,11 +38,8 @@
     AllCounts,
     ClassicalShadowMP,
     CountsMP,
-<<<<<<< HEAD
     DensityMatrixMP,
     Expectation,
-=======
->>>>>>> 288bf1ea
     ExpectationMP,
     MeasurementProcess,
     MeasurementTransform,
@@ -317,87 +314,6 @@
 
         return results
 
-<<<<<<< HEAD
-    def _execute_legacy(self, circuit: QuantumTape, **kwargs):
-        """Execute a queue of quantum operations on the device and then
-        measure the given observables.
-
-        For plugin developers: instead of overwriting this, consider
-        implementing a suitable subset of
-
-        * :meth:`apply`
-
-        * :meth:`~.generate_samples`
-
-        * :meth:`~.probability`
-
-        Additional keyword arguments may be passed to the this method
-        that can be utilised by :meth:`apply`. An example would be passing
-        the ``QNode`` hash that can be used later for parametric compilation.
-
-        Args:
-            circuit (~.tape.QuantumTape): circuit to execute on the device
-
-        Raises:
-            QuantumFunctionError: if the value of :attr:`~.Observable.return_type` is not supported
-
-        Returns:
-            array[float]: measured value(s)
-        """
-
-        self.check_validity(circuit.operations, circuit.observables)
-
-        # apply all circuit operations
-        self.apply(circuit.operations, rotations=self._get_diagonalizing_gates(circuit), **kwargs)
-
-        # generate computational basis samples
-        if self.shots is not None or circuit.is_sampled:
-            self._samples = self.generate_samples()
-
-        measurements = circuit.measurements
-        counts_exist = any(isinstance(m, CountsMP) for m in measurements)
-
-        # compute the required statistics
-        if not self.analytic and self._shot_vector is not None:
-            results = self._collect_shotvector_results(circuit, counts_exist)
-        else:
-            results = self._statistics_legacy(circuit=circuit)
-
-        if not circuit.is_sampled:
-            if len(measurements) == 1:
-                if isinstance(measurements[0], (StateMP, DensityMatrixMP)):
-                    # State: assumed to only be allowed if it's the only measurement
-                    results = self._asarray(results, dtype=self.C_DTYPE)
-                else:
-                    # Measurements with expval, var or probs
-                    with contextlib.suppress(TypeError):
-                        # Feature for returning custom objects: if the type cannot be cast to float then we can still allow it as an output
-                        results = self._asarray(results, dtype=self.R_DTYPE)
-            elif all(isinstance(m, (ExpectationMP, VarianceMP)) for m in measurements):
-                # Measurements with expval or var
-                results = self._asarray(results, dtype=self.R_DTYPE)
-            elif not counts_exist:
-                # all the other cases except any counts
-                results = self._asarray(results)
-
-        elif circuit.all_sampled and not self._has_partitioned_shots() and not counts_exist:
-            results = self._asarray(results)
-        else:
-            results = tuple(
-                r if isinstance(r, dict) else qml.math.squeeze(self._asarray(r)) for r in results
-            )
-
-        # increment counter for number of executions of qubit device
-        self._num_executions += 1
-
-        if self.tracker.active:
-            self.tracker.update(executions=1, shots=self._shots, results=results)
-            self.tracker.record()
-
-        return results
-
-=======
->>>>>>> 288bf1ea
     def shot_vec_statistics(self, circuit: QuantumTape):
         """Process measurement results from circuit execution using a device
         with a shot vector and return statistics.
