--- conflicted
+++ resolved
@@ -517,211 +517,6 @@
 
         return Wires.all_wires(list_of_wires)
 
-<<<<<<< HEAD
-    # pylint: disable=too-many-statements
-    def _statistics_legacy(
-        self, observables=None, shot_range=None, bin_size=None, circuit: QuantumTape = None
-    ):  # pragma: no cover
-        """Process measurement results from circuit execution and return statistics.
-
-        This includes returning expectation values, variance, samples, probabilities, states, and
-        density matrices.
-
-        Args:
-            circuit (~.tape.QuantumTape): the quantum tape currently being executed
-            shot_range (tuple[int]): 2-tuple of integers specifying the range of samples
-                to use. If not specified, all samples are used.
-            bin_size (int): Divides the shot range into bins of size ``bin_size``, and
-                returns the measurement statistic separately over each bin. If not
-                provided, the entire shot range is treated as a single bin.
-
-        Raises:
-            QuantumFunctionError: if the value of :attr:`~.Observable.return_type` is not supported
-
-        Returns:
-            Union[float, List[float]]: the corresponding statistics
-
-        .. details::
-            :title: Usage Details
-
-            The ``shot_range`` and ``bin_size`` arguments allow for the statistics
-            to be performed on only a subset of device samples. This finer level
-            of control is accessible from the main UI by instantiating a device
-            with a batch of shots.
-
-            For example, consider the following device:
-
-            >>> dev = qml.device("my_device", shots=[5, (10, 3), 100])
-
-            This device will execute QNodes using 135 shots, however
-            measurement statistics will be **coarse grained** across these 135
-            shots:
-
-            * All measurement statistics will first be computed using the
-              first 5 shots --- that is, ``shots_range=[0, 5]``, ``bin_size=5``.
-
-            * Next, the tuple ``(10, 3)`` indicates 10 shots, repeated 3 times. We will want to use
-              ``shot_range=[5, 35]``, performing the expectation value in bins of size 10
-              (``bin_size=10``).
-
-            * Finally, we repeat the measurement statistics for the final 100 shots,
-              ``shot_range=[35, 135]``, ``bin_size=100``.
-        """
-        if observables is not None:
-            if isinstance(observables, QuantumScript):
-                circuit = observables
-                measurements = circuit.measurements
-            else:
-                warnings.warn(
-                    message="Using a list of observables in ``QubitDevice.statistics`` is deprecated. "
-                    "Please use a ``QuantumTape`` instead. This should be passed to ``circuit``, "
-                    "as the ``observables`` argument is also deprecated.",
-                    category=UserWarning,
-                )
-                measurements = observables
-        elif circuit is not None:
-            measurements = circuit.measurements
-        else:
-            raise ValueError("Please provide a circuit into the statistics method.")
-
-        results = []
-
-        for m in measurements:
-            # TODO: Remove this when all overridden measurements support the `MeasurementProcess` class
-            if isinstance(m, MeasurementProcess) and m.obs is not None:
-                obs = m.obs
-                obs.return_type = m.return_type
-            else:
-                obs = m
-            # Check if there is an overridden version of the measurement process
-            if method := getattr(self, self.measurement_map[type(m)], False):
-                if isinstance(m, MeasurementTransform):
-                    results.append(method(tape=circuit))
-                else:
-                    results.append(method(m, shot_range=shot_range, bin_size=bin_size))
-            # TODO: Remove return_type when `observables` argument is removed from this method
-            # Pass instances directly
-            elif obs.return_type is Expectation:
-                # Appends a result of shape (num_bins,) if bin_size is not None, else a scalar
-                results.append(self.expval(obs, shot_range=shot_range, bin_size=bin_size))
-
-            elif obs.return_type is Variance:
-                # Appends a result of shape (num_bins,) if bin_size is not None, else a scalar
-                results.append(self.var(obs, shot_range=shot_range, bin_size=bin_size))
-
-            elif obs.return_type is Sample:
-                # Appends a result of shape (shots, num_bins,) if bin_size is not None else (shots,)
-                results.append(
-                    self.sample(obs, shot_range=shot_range, bin_size=bin_size, counts=False)
-                )
-
-            elif obs.return_type in (Counts, AllCounts):
-                results.append(
-                    self.sample(obs, shot_range=shot_range, bin_size=bin_size, counts=True)
-                )
-
-            elif obs.return_type is Probability:
-                # Appends a result of shape (2**len(obs.wires), num_bins,)
-                # if bin_size is not None else (2**len(obs.wires),)
-                results.append(
-                    self.probability(wires=obs.wires, shot_range=shot_range, bin_size=bin_size)
-                )
-
-            elif obs.return_type is State:
-                if len(measurements) > 1:
-                    raise qml.QuantumFunctionError(
-                        "The state or density matrix cannot be returned in combination "
-                        "with other return types"
-                    )
-
-                if self.shots is not None:
-                    warnings.warn(
-                        "Requested state or density matrix with finite shots; the returned "
-                        "state information is analytic and is unaffected by sampling. To silence "
-                        "this warning, set shots=None on the device.",
-                        UserWarning,
-                    )
-
-                # Check if the state is accessible and decide to return the state or the density
-                # matrix.
-                results.append(self.access_state(wires=obs.wires))
-
-            elif obs.return_type is VnEntropy:
-                if self.wires.labels != tuple(range(self.num_wires)):
-                    raise qml.QuantumFunctionError(
-                        "Returning the Von Neumann entropy is not supported when using custom wire labels"
-                    )
-
-                if self._shot_vector is not None:
-                    raise NotImplementedError(
-                        "Returning the Von Neumann entropy is not supported with shot vectors."
-                    )
-
-                if self.shots is not None:
-                    warnings.warn(
-                        "Requested Von Neumann entropy with finite shots; the returned "
-                        "result is analytic and is unaffected by sampling. To silence "
-                        "this warning, set shots=None on the device.",
-                        UserWarning,
-                    )
-
-                results.append(self.vn_entropy(wires=obs.wires, log_base=obs.log_base))
-
-            elif obs.return_type is MutualInfo:
-                if self.wires.labels != tuple(range(self.num_wires)):
-                    raise qml.QuantumFunctionError(
-                        "Returning the mutual information is not supported when using custom wire labels"
-                    )
-
-                if self._shot_vector is not None:
-                    raise NotImplementedError(
-                        "Returning the mutual information is not supported with shot vectors."
-                    )
-
-                if self.shots is not None:
-                    warnings.warn(
-                        "Requested mutual information with finite shots; the returned "
-                        "state information is analytic and is unaffected by sampling. To silence "
-                        "this warning, set shots=None on the device.",
-                        UserWarning,
-                    )
-
-                wires0, wires1 = obs.raw_wires
-                results.append(
-                    self.mutual_info(wires0=wires0, wires1=wires1, log_base=obs.log_base)
-                )
-
-            elif obs.return_type is Shadow:
-                if len(measurements) > 1:
-                    raise qml.QuantumFunctionError(
-                        "Classical shadows cannot be returned in combination "
-                        "with other return types"
-                    )
-                results.append(self.classical_shadow(obs, circuit))
-
-            elif obs.return_type is ShadowExpval:
-                if len(measurements) > 1:
-                    raise qml.QuantumFunctionError(
-                        "Classical shadows cannot be returned in combination "
-                        "with other return types"
-                    )
-                results.append(self.shadow_expval(obs, circuit=circuit))
-
-            elif isinstance(m, MeasurementTransform):
-                results.append(m.process(tape=circuit, device=self))
-
-            elif isinstance(m, (SampleMeasurement, StateMeasurement)):
-                results.append(self._measure(m, shot_range=shot_range, bin_size=bin_size))
-
-            elif obs.return_type is not None:
-                raise qml.QuantumFunctionError(
-                    f"Unsupported return type specified for observable {obs.name}"
-                )
-
-        return results
-
-=======
->>>>>>> f854611a
     def _measure(
         self,
         measurement: Union[SampleMeasurement, StateMeasurement],
@@ -817,24 +612,14 @@
         results = []
 
         for m in measurements:
-<<<<<<< HEAD
             # TODO: Remove this when all overridden measurements support the `MeasurementProcess` class
-            if m.obs is not None:
-                obs = m.obs
-                obs.return_type = m.return_type
-            else:
-                obs = m
-            # Check if there is an overridden version of the measurement process
-=======
-            # TODO: Remove this when all overriden measurements support the `MeasurementProcess` class
             if isinstance(m.mv, list):
                 # MeasurementProcess stores information needed for processing if terminal measurement
                 # uses a list of mid-circuit measurement values
                 obs = m
             else:
                 obs = m.obs or m.mv or m
-            # Check if there is an overriden version of the measurement process
->>>>>>> f854611a
+            # Check if there is an overridden version of the measurement process
             if method := getattr(self, self.measurement_map[type(m)], False):
                 if isinstance(m, MeasurementTransform):
                     result = method(tape=circuit)
@@ -1578,13 +1363,8 @@
         # TODO: do we need to squeeze here? Maybe remove with new return types
         return np.squeeze(np.var(samples, axis=axis))
 
-<<<<<<< HEAD
-    def _samples_to_counts(self, samples, obs, num_wires):
+    def _samples_to_counts(self, samples, mp: CountsMP, num_wires):
         """Groups the samples into a dictionary showing number of occurrences for
-=======
-    def _samples_to_counts(self, samples, mp: CountsMP, num_wires):
-        """Groups the samples into a dictionary showing number of occurences for
->>>>>>> f854611a
         each possible outcome.
 
         The format of the dictionary depends on mp.return_type, which is set when
