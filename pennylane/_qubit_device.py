--- conflicted
+++ resolved
@@ -544,11 +544,7 @@
             array[int]: the sampled basis states
         """
         if 2 < num_wires < 32:
-<<<<<<< HEAD
             states_base_ten = qnp.arange(2 ** num_wires, dtype=dtype)
-=======
-            states_base_ten = np.arange(2**num_wires, dtype=dtype)
->>>>>>> 5a28983f
             return QubitDevice.states_to_binary(states_base_ten, num_wires, dtype=dtype)
 
         # A slower, but less memory intensive method
@@ -818,11 +814,7 @@
                 # if observable has no info on eigenvalues, we cannot return this measurement
                 raise ValueError(f"Cannot compute analytic variance of {observable.name}.") from e
             prob = self.probability(wires=observable.wires)
-<<<<<<< HEAD
             return qnp.dot((eigvals ** 2), prob) - qnp.dot(eigvals, prob) ** 2
-=======
-            return self._dot((eigvals**2), prob) - self._dot(eigvals, prob) ** 2
->>>>>>> 5a28983f
 
         # estimate the variance
         samples = self.sample(observable, shot_range=shot_range, bin_size=bin_size)
