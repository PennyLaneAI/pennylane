# Copyright 2018-2021 Xanadu Quantum Technologies Inc.

# Licensed under the Apache License, Version 2.0 (the "License");
# you may not use this file except in compliance with the License.
# You may obtain a copy of the License at

#     http://www.apache.org/licenses/LICENSE-2.0

# Unless required by applicable law or agreed to in writing, software
# distributed under the License is distributed on an "AS IS" BASIS,
# WITHOUT WARRANTIES OR CONDITIONS OF ANY KIND, either express or implied.
# See the License for the specific language governing permissions and
# limitations under the License.
"""
This module contains the :class:`QubitDevice` abstract base class.
"""

# For now, arguments may be different from the signatures provided in Device
# e.g. instead of expval(self, observable, wires, par) have expval(self, observable)
# pylint: disable=arguments-differ, abstract-method, no-value-for-parameter,too-many-instance-attributes,too-many-branches, no-member, bad-option-value, arguments-renamed
import abc
import itertools
import warnings

import numpy as np

import pennylane as qml
from pennylane import DeviceError
from pennylane.operation import operation_derivative
from pennylane.measurements import (
    Sample,
    Variance,
    Expectation,
    Probability,
    State,
    VnEntropy,
    MutualInfo,
)
from pennylane import Device
from pennylane.math import sum as qmlsum
from pennylane.math import multiply as qmlmul
from pennylane.wires import Wires

from pennylane.measurements import MeasurementProcess


class QubitDevice(Device):
    """Abstract base class for PennyLane qubit devices.

    The following abstract method **must** be defined:

    * :meth:`~.apply`: append circuit operations, compile the circuit (if applicable),
      and perform the quantum computation.

    Devices that generate their own samples (such as hardware) may optionally
    overwrite :meth:`~.probabilty`. This method otherwise automatically
    computes the probabilities from the generated samples, and **must**
    overwrite the following method:

    * :meth:`~.generate_samples`: Generate samples from the device from the
      exact or approximate probability distribution.

    Analytic devices **must** overwrite the following method:

    * :meth:`~.analytic_probability`: returns the probability or marginal probability from the
      device after circuit execution. :meth:`~.marginal_prob` may be used here.

    This device contains common utility methods for qubit-based devices. These
    do not need to be overwritten. Utility methods include:

    * :meth:`~.expval`, :meth:`~.var`, :meth:`~.sample`: return expectation values,
      variances, and samples of observables after the circuit has been rotated
      into the observable eigenbasis.

    Args:
        wires (int, Iterable[Number, str]]): Number of subsystems represented by the device,
            or iterable that contains unique labels for the subsystems as numbers (i.e., ``[-1, 0, 2]``)
            or strings (``['ancilla', 'q1', 'q2']``). Default 1 if not specified.
        shots (None, int, list[int]): Number of circuit evaluations/random samples used to estimate
            expectation values of observables. If ``None``, the device calculates probability, expectation values,
            and variances analytically. If an integer, it specifies the number of samples to estimate these quantities.
            If a list of integers is passed, the circuit evaluations are batched over the list of shots.
        r_dtype: Real floating point precision type.
        c_dtype: Complex floating point precision type.
    """

    # pylint: disable=too-many-public-methods

    _asarray = staticmethod(np.asarray)
    _dot = staticmethod(np.dot)
    _abs = staticmethod(np.abs)
    _reduce_sum = staticmethod(lambda array, axes: np.sum(array, axis=tuple(axes)))
    _reshape = staticmethod(np.reshape)
    _flatten = staticmethod(lambda array: array.flatten())
    _gather = staticmethod(lambda array, indices: array[indices])
    _einsum = staticmethod(np.einsum)
    _cast = staticmethod(np.asarray)
    _transpose = staticmethod(np.transpose)
    _tensordot = staticmethod(np.tensordot)
    _conj = staticmethod(np.conj)
    _imag = staticmethod(np.imag)
    _roll = staticmethod(np.roll)
    _stack = staticmethod(np.stack)
    _outer = staticmethod(np.outer)
    _diag = staticmethod(np.diag)
    _real = staticmethod(np.real)

    @staticmethod
    def _scatter(indices, array, new_dimensions):
        new_array = np.zeros(new_dimensions, dtype=array.dtype.type)
        new_array[indices] = array
        return new_array

    @staticmethod
    def _const_mul(constant, array):
        """Data type preserving multiply operation"""
        return qmlmul(constant, array, dtype=array.dtype)

    def _permute_wires(self, observable):
        r"""Given an observable which acts on multiple wires, permute the wires to
          be consistent with the device wire order.

          Suppose we are given an observable :math:`\hat{O} = \Identity \otimes \Identity \otimes \hat{Z}`.
          This observable can be represented in many ways:

        .. code-block:: python

              O_1 = qml.Identity(wires=0) @ qml.Identity(wires=1) @ qml.PauliZ(wires=2)
              O_2 = qml.PauliZ(wires=2) @ qml.Identity(wires=0) @ qml.Identity(wires=1)

          Notice that while the explicit tensor product matrix representation of :code:`O_1` and :code:`O_2` is
          different, the underlying operator is identical due to the wire labelling (assuming the labels in
          ascending order are {0,1,2}). If we wish to compute the expectation value of such an observable, we must
          ensure it is identical in both cases. To facilitate this, we permute the wires in our state vector such
          that they are consistent with this swapping of order in the tensor observable.

        .. code-block:: python

              >>> print(0_1.wires)
              <Wires = [0, 1, 2]>
              >>> print(O_2.wires)
              <Wires = [2, 0, 1]>

          We might naively think that we must permute our state vector to match the wire order of our tensor observable.
          We must be careful and realize that the wire order of the terms in the tensor observable DOES NOT match the
          permutation of the terms themselves. As an example we directly compare :code:`O_1` and :code:`O_2`:

          The first term in :code:`O_1` (:code:`qml.Identity(wires=0)`) became the second term in :code:`O_2`.
          By similar comparison we see that each term in the tensor product was shifted one position forward
          (i.e 0 --> 1, 1 --> 2, 2 --> 0). The wires in our permuted quantum state should follow their respective
          terms in the tensor product observable.

          Thus, the correct wire ordering should be :code:`permuted_wires = <Wires = [1, 2, 0]>`. But if we had
          taken the naive approach we would have permuted our state according to
          :code:`permuted_wires = <Wires = [2, 0, 1]>` which is NOT correct.

          This function uses the observable wires and the global device wire ordering in order to determine the
          permutation of the wires in the observable required such that if our quantum state vector is
          permuted accordingly then the amplitudes of the state will match the matrix representation of the observable.

          Args:
              observable (Observable): the observable whose wires are to be permuted.

          Returns:
              permuted_wires (Wires): permuted wires object
        """
        ordered_obs_wire_lst = self.order_wires(
            observable.wires
        ).tolist()  # order according to device wire order

        mapped_wires = self.map_wires(observable.wires)
        if isinstance(mapped_wires, Wires):
            # by default this should be a Wires obj, but it is overwritten to list object in default.qubit
            mapped_wires = mapped_wires.tolist()

        permutation = np.argsort(mapped_wires)  # extract permutation via argsort

        permuted_wires = Wires([ordered_obs_wire_lst[index] for index in permutation])
        return permuted_wires

    observables = {
        "PauliX",
        "PauliY",
        "PauliZ",
        "Hadamard",
        "Hermitian",
        "Identity",
        "Projector",
    }

    def __init__(
        self, wires=1, shots=None, *, r_dtype=np.float64, c_dtype=np.complex128, analytic=None
    ):
        super().__init__(wires=wires, shots=shots, analytic=analytic)

        if "float" not in str(r_dtype):
            raise DeviceError("Real datatype must be a floating point type.")
        if "complex" not in str(c_dtype):
            raise DeviceError("Complex datatype must be a complex floating point type.")

        self.C_DTYPE = c_dtype
        self.R_DTYPE = r_dtype

        self._samples = None
        """None or array[int]: stores the samples generated by the device
        *after* rotation to diagonalize the observables."""

    @classmethod
    def capabilities(cls):

        capabilities = super().capabilities().copy()
        capabilities.update(
            model="qubit",
            supports_finite_shots=True,
            supports_tensor_observables=True,
            returns_probs=True,
        )
        return capabilities

    def reset(self):
        """Reset the backend state.

        After the reset, the backend should be as if it was just constructed.
        Most importantly the quantum state is reset to its initial value.
        """
        self._samples = None

    def execute(self, circuit, **kwargs):
        """Execute a queue of quantum operations on the device and then
        measure the given observables.

        For plugin developers: instead of overwriting this, consider
        implementing a suitable subset of

        * :meth:`apply`

        * :meth:`~.generate_samples`

        * :meth:`~.probability`

        Additional keyword arguments may be passed to the this method
        that can be utilised by :meth:`apply`. An example would be passing
        the ``QNode`` hash that can be used later for parametric compilation.

        Args:
            circuit (~.CircuitGraph): circuit to execute on the device

        Raises:
            QuantumFunctionError: if the value of :attr:`~.Observable.return_type` is not supported

        Returns:
            array[float]: measured value(s)
        """
        self.check_validity(circuit.operations, circuit.observables)

        # apply all circuit operations
        self.apply(circuit.operations, rotations=circuit.diagonalizing_gates, **kwargs)

        # generate computational basis samples
        if self.shots is not None or circuit.is_sampled:
            self._samples = self.generate_samples()

        multiple_sampled_jobs = circuit.is_sampled and self._has_partitioned_shots()

        # compute the required statistics
        if not self.analytic and self._shot_vector is not None:

            results = []
            s1 = 0

            for shot_tuple in self._shot_vector:
                s2 = s1 + np.prod(shot_tuple)
                r = self.statistics(
                    circuit.observables, shot_range=[s1, s2], bin_size=shot_tuple.shots
                )

                if qml.math._multi_dispatch(r) == "jax":  # pylint: disable=protected-access
                    r = r[0]
                else:
                    r = qml.math.squeeze(r)

                if shot_tuple.copies > 1:
                    results.extend(r.T)
                else:
                    results.append(r.T)

                s1 = s2

            if not multiple_sampled_jobs:
                # Can only stack single element outputs
                results = qml.math.stack(results)

        else:
            results = self.statistics(circuit.observables)

        if not circuit.is_sampled:

            ret_types = [m.return_type for m in circuit.measurements]

            if len(circuit.measurements) == 1:
                if circuit.measurements[0].return_type is qml.measurements.State:
                    # State: assumed to only be allowed if it's the only measurement
                    results = self._asarray(results, dtype=self.C_DTYPE)
                else:
                    # Measurements with expval, var or probs
                    results = self._asarray(results, dtype=self.R_DTYPE)

            elif all(
                ret in (qml.measurements.Expectation, qml.measurements.Variance)
                for ret in ret_types
            ):
                # Measurements with expval or var
                results = self._asarray(results, dtype=self.R_DTYPE)
            else:
                results = self._asarray(results)

        elif circuit.all_sampled and not self._has_partitioned_shots():

            results = self._asarray(results)
        else:
            results = tuple(self._asarray(r) for r in results)

        # increment counter for number of executions of qubit device
        self._num_executions += 1

        if self.tracker.active:
            self.tracker.update(executions=1, shots=self._shots)
            self.tracker.record()
        return results

    def batch_execute(self, circuits):
        """Execute a batch of quantum circuits on the device.

        The circuits are represented by tapes, and they are executed one-by-one using the
        device's ``execute`` method. The results are collected in a list.

        For plugin developers: This function should be overwritten if the device can efficiently run multiple
        circuits on a backend, for example using parallel and/or asynchronous executions.

        Args:
            circuits (list[.tapes.QuantumTape]): circuits to execute on the device

        Returns:
            list[array[float]]: list of measured value(s)
        """
        # TODO: This method and the tests can be globally implemented by Device
        # once it has the same signature in the execute() method

        results = []
        for circuit in circuits:
            # we need to reset the device here, else it will
            # not start the next computation in the zero state
            self.reset()

            res = self.execute(circuit)
            results.append(res)

        if self.tracker.active:
            self.tracker.update(batches=1, batch_len=len(circuits))
            self.tracker.record()

        return results

    @abc.abstractmethod
    def apply(self, operations, **kwargs):
        """Apply quantum operations, rotate the circuit into the measurement
        basis, and compile and execute the quantum circuit.

        This method receives a list of quantum operations queued by the QNode,
        and should be responsible for:

        * Constructing the quantum program
        * (Optional) Rotating the quantum circuit using the rotation
          operations provided. This diagonalizes the circuit so that arbitrary
          observables can be measured in the computational basis.
        * Compile the circuit
        * Execute the quantum circuit

        Both arguments are provided as lists of PennyLane :class:`~.Operation`
        instances. Useful properties include :attr:`~.Operation.name`,
        :attr:`~.Operation.wires`, and :attr:`~.Operation.parameters`,
        and :attr:`~.Operation.inverse`:

        >>> op = qml.RX(0.2, wires=[0])
        >>> op.name # returns the operation name
        "RX"
        >>> op.wires # returns a Wires object representing the wires that the operation acts on
        <Wires = [0]>
        >>> op.parameters # returns a list of parameters
        [0.2]
        >>> op.inverse # check if the operation should be inverted
        False
        >>> op = qml.RX(0.2, wires=[0]).inv
        >>> op.inverse
        True

        Args:
            operations (list[~.Operation]): operations to apply to the device

        Keyword args:
            rotations (list[~.Operation]): operations that rotate the circuit
                pre-measurement into the eigenbasis of the observables.
            hash (int): the hash value of the circuit constructed by `CircuitGraph.hash`
        """

    @staticmethod
    def active_wires(operators):
        """Returns the wires acted on by a set of operators.

        Args:
            operators (list[~.Operation]): operators for which
                we are gathering the active wires

        Returns:
            Wires: wires activated by the specified operators
        """
        list_of_wires = [op.wires for op in operators]

        return Wires.all_wires(list_of_wires)

    def statistics(self, observables, shot_range=None, bin_size=None):
        """Process measurement results from circuit execution and return statistics.

        This includes returning expectation values, variance, samples, probabilities, states, and
        density matrices.

        Args:
            observables (List[.Observable]): the observables to be measured
            shot_range (tuple[int]): 2-tuple of integers specifying the range of samples
                to use. If not specified, all samples are used.
            bin_size (int): Divides the shot range into bins of size ``bin_size``, and
                returns the measurement statistic separately over each bin. If not
                provided, the entire shot range is treated as a single bin.

        Raises:
            QuantumFunctionError: if the value of :attr:`~.Observable.return_type` is not supported

        Returns:
            Union[float, List[float]]: the corresponding statistics

        .. details::
            :title: Usage Details

            The ``shot_range`` and ``bin_size`` arguments allow for the statistics
            to be performed on only a subset of device samples. This finer level
            of control is accessible from the main UI by instantiating a device
            with a batch of shots.

            For example, consider the following device:

            >>> dev = qml.device("my_device", shots=[5, (10, 3), 100])

            This device will execute QNodes using 135 shots, however
            measurement statistics will be **course grained** across these 135
            shots:

            * All measurement statistics will first be computed using the
              first 5 shots --- that is, ``shots_range=[0, 5]``, ``bin_size=5``.

            * Next, the tuple ``(10, 3)`` indicates 10 shots, repeated 3 times. We will want to use
              ``shot_range=[5, 35]``, performing the expectation value in bins of size 10
              (``bin_size=10``).

            * Finally, we repeat the measurement statistics for the final 100 shots,
              ``shot_range=[35, 135]``, ``bin_size=100``.
        """
        results = []

        for obs in observables:
            # Pass instances directly
            if obs.return_type is Expectation:
                results.append(self.expval(obs, shot_range=shot_range, bin_size=bin_size))

            elif obs.return_type is Variance:
                results.append(self.var(obs, shot_range=shot_range, bin_size=bin_size))

            elif obs.return_type is Sample:
                results.append(self.sample(obs, shot_range=shot_range, bin_size=bin_size))

            elif obs.return_type is Probability:
                results.append(
                    self.probability(wires=obs.wires, shot_range=shot_range, bin_size=bin_size)
                )

            elif obs.return_type is State:
                if len(observables) > 1:
                    raise qml.QuantumFunctionError(
                        "The state or density matrix cannot be returned in combination"
                        " with other return types"
                    )
                if self.wires.labels != tuple(range(self.num_wires)):
                    raise qml.QuantumFunctionError(
                        "Returning the state is not supported when using custom wire labels"
                    )
                # Check if the state is accessible and decide to return the state or the density
                # matrix.
                results.append(self.access_state(wires=obs.wires))

            elif obs.return_type is VnEntropy:
                if self.wires.labels != tuple(range(self.num_wires)):
                    raise qml.QuantumFunctionError(
                        "Returning the Von Neumann entropy is not supported when using custom wire labels"
                    )
                results.append(self.vn_entropy(wires=obs.wires, log_base=obs.log_base))

            elif obs.return_type is MutualInfo:
                if self.wires.labels != tuple(range(self.num_wires)):
                    raise qml.QuantumFunctionError(
                        "Returning the mutual information is not supported when using custom wire labels"
                    )
                wires0, wires1 = obs.raw_wires
                results.append(
                    self.mutual_info(wires0=wires0, wires1=wires1, log_base=obs.log_base)
                )

            elif obs.return_type is not None:
                raise qml.QuantumFunctionError(
                    f"Unsupported return type specified for observable {obs.name}"
                )

        return results

    def access_state(self, wires=None):
        """Check that the device has access to an internal state and return it if available.

        Args:
            wires (Wires): wires of the reduced system

        Raises:
            QuantumFunctionError: if the device is not capable of returning the state

        Returns:
            array or tensor: the state or the density matrix of the device
        """
        if not self.capabilities().get("returns_state"):
            raise qml.QuantumFunctionError(
                "The current device is not capable of returning the state"
            )

        state = getattr(self, "state", None)

        if state is None:
            raise qml.QuantumFunctionError("The state is not available in the current device")

        if wires:
            density_matrix = self.density_matrix(wires)
            return density_matrix

        return state

    def generate_samples(self):
        r"""Returns the computational basis samples generated for all wires.

        Note that PennyLane uses the convention :math:`|q_0,q_1,\dots,q_{N-1}\rangle` where
        :math:`q_0` is the most significant bit.

        .. warning::

            This method should be overwritten on devices that
            generate their own computational basis samples, with the resulting
            computational basis samples stored as ``self._samples``.

        Returns:
             array[complex]: array of samples in the shape ``(dev.shots, dev.num_wires)``
        """
        number_of_states = 2**self.num_wires

        rotated_prob = self.analytic_probability()

        samples = self.sample_basis_states(number_of_states, rotated_prob)
        return QubitDevice.states_to_binary(samples, self.num_wires)

    def sample_basis_states(self, number_of_states, state_probability):
        """Sample from the computational basis states based on the state
        probability.

        This is an auxiliary method to the generate_samples method.

        Args:
            number_of_states (int): the number of basis states to sample from
            state_probability (array[float]): the computational basis probability vector

        Returns:
            array[int]: the sampled basis states
        """
        if self.shots is None:
            raise qml.QuantumFunctionError(
                "The number of shots has to be explicitly set on the device "
                "when using sample-based measurements."
            )

        shots = self.shots

        basis_states = np.arange(number_of_states)
        return np.random.choice(basis_states, shots, p=state_probability)

    @staticmethod
    def generate_basis_states(num_wires, dtype=np.uint32):
        """
        Generates basis states in binary representation according to the number
        of wires specified.

        The states_to_binary method creates basis states faster (for larger
        systems at times over x25 times faster) than the approach using
        ``itertools.product``, at the expense of using slightly more memory.

        Due to the large size of the integer arrays for more than 32 bits,
        memory allocation errors may arise in the states_to_binary method.
        Hence we constraint the dtype of the array to represent unsigned
        integers on 32 bits. Due to this constraint, an overflow occurs for 32
        or more wires, therefore this approach is used only for fewer wires.

        For smaller number of wires speed is comparable to the next approach
        (using ``itertools.product``), hence we resort to that one for testing
        purposes.

        Args:
            num_wires (int): the number wires
            dtype=np.uint32 (type): the data type of the arrays to use

        Returns:
            array[int]: the sampled basis states
        """
        if 2 < num_wires < 32:
            states_base_ten = np.arange(2**num_wires, dtype=dtype)
            return QubitDevice.states_to_binary(states_base_ten, num_wires, dtype=dtype)

        # A slower, but less memory intensive method
        basis_states_generator = itertools.product((0, 1), repeat=num_wires)
        return np.fromiter(itertools.chain(*basis_states_generator), dtype=int).reshape(
            -1, num_wires
        )

    @staticmethod
    def states_to_binary(samples, num_wires, dtype=np.int64):
        """Convert basis states from base 10 to binary representation.

        This is an auxiliary method to the generate_samples method.

        Args:
            samples (array[int]): samples of basis states in base 10 representation
            num_wires (int): the number of qubits
            dtype (type): Type of the internal integer array to be used. Can be
                important to specify for large systems for memory allocation
                purposes.

        Returns:
            array[int]: basis states in binary representation
        """
        powers_of_two = 1 << np.arange(num_wires, dtype=dtype)
        states_sampled_base_ten = samples[:, None] & powers_of_two
        return (states_sampled_base_ten > 0).astype(dtype)[:, ::-1]

    @property
    def circuit_hash(self):
        """The hash of the circuit upon the last execution.

        This can be used by devices in :meth:`~.apply` for parametric compilation.
        """
        raise NotImplementedError

    @property
    def state(self):
        """Returns the state vector of the circuit prior to measurement.

        .. note::

            Only state vector simulators support this property. Please see the
            plugin documentation for more details.
        """
        raise NotImplementedError

    def density_matrix(self, wires):
        """Returns the reduced density matrix over the given wires.

        Args:
            wires (Wires): wires of the reduced system

        Returns:
            array[complex]: complex array of shape ``(2 ** len(wires), 2 ** len(wires))``
            representing the reduced density matrix of the state prior to measurement.
        """
        state = getattr(self, "state", None)
<<<<<<< HEAD
        return qml.math.to_density_matrix(state, indices=wires, c_dtype=self.C_DTYPE)
=======
        return qml.math.reduced_dm(state, indices=wires, c_dtype=self.C_DTYPE)
>>>>>>> 1b788a6b

    def vn_entropy(self, wires, log_base):
        r"""Returns the Von Neumann entropy prior to measurement.

        .. math::
            S( \rho ) = -\text{Tr}( \rho \log ( \rho ))

        Args:
            wires (Wires): Wires of the considered subsystem.
            log_base (float): Base for the logarithm, default is None the natural logarithm is used in this case.

        Returns:
            float: returns the Von Neumann entropy
        """
        try:
            state = self.access_state()
        except qml.QuantumFunctionError as e:  # pragma: no cover
            raise NotImplementedError(
                f"Cannot compute the Von Neumman entropy with device {self.name} that is not capable of returning the "
                f"state. "
            ) from e
        wires = wires.tolist()
<<<<<<< HEAD
        return qml.math.to_vn_entropy(state, indices=wires, c_dtype=self.C_DTYPE, base=log_base)
=======
        return qml.math.vn_entropy(state, indices=wires, c_dtype=self.C_DTYPE, base=log_base)
>>>>>>> 1b788a6b

    def mutual_info(self, wires0, wires1, log_base):
        r"""Returns the mutual information prior to measurement:

        .. math::

            I(A, B) = S(\rho^A) + S(\rho^B) - S(\rho^{AB})

        where :math:`S` is the von Neumann entropy.

        Args:
            wires0 (Wires): wires of the first subsystem
            wires1 (Wires): wires of the second subsystem
            log_base (float): base to use in the logarithm

        Returns:
            float: the mutual information
        """
        try:
            state = self.access_state()
        except qml.QuantumFunctionError as e:  # pragma: no cover
            raise NotImplementedError(
                f"Cannot compute the mutual information with device {self.name} that is not capable of returning the "
                f"state. "
            ) from e

        wires0 = wires0.tolist()
        wires1 = wires1.tolist()
<<<<<<< HEAD
        return qml.math.to_mutual_info(
=======
        return qml.math.mutual_info(
>>>>>>> 1b788a6b
            state, indices0=wires0, indices1=wires1, c_dtype=self.C_DTYPE, base=log_base
        )

    def analytic_probability(self, wires=None):
        r"""Return the (marginal) probability of each computational basis
        state from the last run of the device.

        PennyLane uses the convention
        :math:`|q_0,q_1,\dots,q_{N-1}\rangle` where :math:`q_0` is the most
        significant bit.

        If no wires are specified, then all the basis states representable by
        the device are considered and no marginalization takes place.

        .. note::

            :meth:`marginal_prob` may be used as a utility method
            to calculate the marginal probability distribution.

        Args:
            wires (Iterable[Number, str], Number, str, Wires): wires to return
                marginal probabilities for. Wires not provided are traced out of the system.

        Returns:
            array[float]: list of the probabilities
        """
        raise NotImplementedError

    def estimate_probability(self, wires=None, shot_range=None, bin_size=None):
        """Return the estimated probability of each computational basis state
        using the generated samples.

        Args:
            wires (Iterable[Number, str], Number, str, Wires): wires to calculate
                marginal probabilities for. Wires not provided are traced out of the system.
            shot_range (tuple[int]): 2-tuple of integers specifying the range of samples
                to use. If not specified, all samples are used.
            bin_size (int): Divides the shot range into bins of size ``bin_size``, and
                returns the measurement statistic separately over each bin. If not
                provided, the entire shot range is treated as a single bin.

        Returns:
            array[float]: list of the probabilities
        """

        wires = wires or self.wires
        # convert to a wires object
        wires = Wires(wires)
        # translate to wire labels used by device
        device_wires = self.map_wires(wires)

        sample_slice = Ellipsis if shot_range is None else slice(*shot_range)
        samples = self._samples[sample_slice, device_wires]

        # convert samples from a list of 0, 1 integers, to base 10 representation
        powers_of_two = 2 ** np.arange(len(device_wires))[::-1]
        indices = samples @ powers_of_two

        # count the basis state occurrences, and construct the probability vector
        if bin_size is not None:
            bins = len(samples) // bin_size

            indices = indices.reshape((bins, -1))
            prob = np.zeros([2 ** len(device_wires), bins], dtype=np.float64)

            # count the basis state occurrences, and construct the probability vector
            for b, idx in enumerate(indices):
                basis_states, counts = np.unique(idx, return_counts=True)
                prob[basis_states, b] = counts / bin_size

        else:
            basis_states, counts = np.unique(indices, return_counts=True)
            prob = np.zeros([2 ** len(device_wires)], dtype=np.float64)
            prob[basis_states] = counts / len(samples)

        return self._asarray(prob, dtype=self.R_DTYPE)

    def probability(self, wires=None, shot_range=None, bin_size=None):
        """Return either the analytic probability or estimated probability of
        each computational basis state.

        Devices that require a finite number of shots always return the
        estimated probability.

        Args:
            wires (Iterable[Number, str], Number, str, Wires): wires to return
                marginal probabilities for. Wires not provided are traced out of the system.

        Returns:
            array[float]: list of the probabilities
        """

        if self.shots is None:
            return self.analytic_probability(wires=wires)

        return self.estimate_probability(wires=wires, shot_range=shot_range, bin_size=bin_size)

    def marginal_prob(self, prob, wires=None):
        r"""Return the marginal probability of the computational basis
        states by summing the probabiliites on the non-specified wires.

        If no wires are specified, then all the basis states representable by
        the device are considered and no marginalization takes place.

        .. note::

            If the provided wires are not in the order as they appear on the device,
            the returned marginal probabilities take this permutation into account.

            For example, if the addressable wires on this device are ``Wires([0, 1, 2])`` and
            this function gets passed ``wires=[2, 0]``, then the returned marginal
            probability vector will take this 'reversal' of the two wires
            into account:

            .. math::

                \mathbb{P}^{(2, 0)}
                            = \left[
                               |00\rangle, |10\rangle, |01\rangle, |11\rangle
                              \right]

        Args:
            prob: The probabilities to return the marginal probabilities
                for
            wires (Iterable[Number, str], Number, str, Wires): wires to return
                marginal probabilities for. Wires not provided
                are traced out of the system.

        Returns:
            array[float]: array of the resulting marginal probabilities.
        """

        if wires is None:
            # no need to marginalize
            return prob

        wires = Wires(wires)
        # determine which subsystems are to be summed over
        inactive_wires = Wires.unique_wires([self.wires, wires])

        # translate to wire labels used by device
        device_wires = self.map_wires(wires)
        inactive_device_wires = self.map_wires(inactive_wires)

        # reshape the probability so that each axis corresponds to a wire
        prob = self._reshape(prob, [2] * self.num_wires)

        # sum over all inactive wires
        # hotfix to catch when default.qubit uses this method
        # since then device_wires is a list
        if isinstance(inactive_device_wires, Wires):
            prob = self._flatten(self._reduce_sum(prob, inactive_device_wires.labels))
        else:
            prob = self._flatten(self._reduce_sum(prob, inactive_device_wires))

        # The wires provided might not be in consecutive order (i.e., wires might be [2, 0]).
        # If this is the case, we must permute the marginalized probability so that
        # it corresponds to the orders of the wires passed.
        num_wires = len(device_wires)
        basis_states = self.generate_basis_states(num_wires)
        basis_states = basis_states[:, np.argsort(np.argsort(device_wires))]

        powers_of_two = 2 ** np.arange(len(device_wires))[::-1]
        perm = basis_states @ powers_of_two
        return self._gather(prob, perm)

    def expval(self, observable, shot_range=None, bin_size=None):

        if observable.name == "Projector":
            # branch specifically to handle the projector observable
            idx = int("".join(str(i) for i in observable.parameters[0]), 2)
            probs = self.probability(
                wires=observable.wires, shot_range=shot_range, bin_size=bin_size
            )
            return probs[idx]

        # exact expectation value
        if self.shots is None:
            try:
                eigvals = self._asarray(observable.eigvals(), dtype=self.R_DTYPE)
            except qml.operation.EigvalsUndefinedError as e:
                raise qml.operation.EigvalsUndefinedError(
                    f"Cannot compute analytic expectations of {observable.name}."
                ) from e

            # the probability vector must be permuted to account for the permuted wire order of the observable
            permuted_wires = self._permute_wires(observable)

            prob = self.probability(wires=permuted_wires)
            return self._dot(eigvals, prob)

        # estimate the ev
        samples = self.sample(observable, shot_range=shot_range, bin_size=bin_size)
        return np.squeeze(np.mean(samples, axis=0))

    def var(self, observable, shot_range=None, bin_size=None):

        if observable.name == "Projector":
            # branch specifically to handle the projector observable
            idx = int("".join(str(i) for i in observable.parameters[0]), 2)
            probs = self.probability(
                wires=observable.wires, shot_range=shot_range, bin_size=bin_size
            )
            return probs[idx] - probs[idx] ** 2

        # exact variance value
        if self.shots is None:
            try:
                eigvals = self._asarray(observable.eigvals(), dtype=self.R_DTYPE)
            except qml.operation.EigvalsUndefinedError as e:
                # if observable has no info on eigenvalues, we cannot return this measurement
                raise qml.operation.EigvalsUndefinedError(
                    f"Cannot compute analytic variance of {observable.name}."
                ) from e

            # the probability vector must be permuted to account for the permuted wire order of the observable
            permuted_wires = self._permute_wires(observable)

            prob = self.probability(wires=permuted_wires)
            return self._dot((eigvals**2), prob) - self._dot(eigvals, prob) ** 2

        # estimate the variance
        samples = self.sample(observable, shot_range=shot_range, bin_size=bin_size)
        return np.squeeze(np.var(samples, axis=0))

    def sample(self, observable, shot_range=None, bin_size=None):

        # translate to wire labels used by device
        device_wires = self.map_wires(observable.wires)
        name = observable.name
        sample_slice = Ellipsis if shot_range is None else slice(*shot_range)

        if isinstance(name, str) and name in {"PauliX", "PauliY", "PauliZ", "Hadamard"}:
            # Process samples for observables with eigenvalues {1, -1}
            samples = 1 - 2 * self._samples[sample_slice, device_wires[0]]

        elif isinstance(
            observable, MeasurementProcess
        ):  # if no observable was provided then return the raw samples
            if (
                len(observable.wires) != 0
            ):  # if wires are provided, then we only return samples from those wires
                samples = self._samples[sample_slice, np.array(device_wires)]
            else:
                samples = self._samples[sample_slice]

        else:

            # Replace the basis state in the computational basis with the correct eigenvalue.
            # Extract only the columns of the basis samples required based on ``wires``.
            samples = self._samples[
                sample_slice, np.array(device_wires)
            ]  # Add np.array here for Jax support.
            powers_of_two = 2 ** np.arange(samples.shape[-1])[::-1]
            indices = samples @ powers_of_two
            indices = np.array(indices)  # Add np.array here for Jax support.
            try:
                samples = observable.eigvals()[indices]
            except qml.operation.EigvalsUndefinedError as e:
                # if observable has no info on eigenvalues, we cannot return this measurement
                raise qml.operation.EigvalsUndefinedError(
                    f"Cannot compute samples of {observable.name}."
                ) from e

        if bin_size is None:
            return samples

        return samples.reshape((bin_size, -1))

    def adjoint_jacobian(self, tape, starting_state=None, use_device_state=False):
        """Implements the adjoint method outlined in
        `Jones and Gacon <https://arxiv.org/abs/2009.02823>`__ to differentiate an input tape.

        After a forward pass, the circuit is reversed by iteratively applying inverse (adjoint)
        gates to scan backwards through the circuit.

        .. note::
            The adjoint differentiation method has the following restrictions:

            * As it requires knowledge of the statevector, only statevector simulator devices can be
              used.

            * Only expectation values are supported as measurements.

            * Does not work for parametrized observables like
              :class:`~.Hamiltonian` or :class:`~.Hermitian`.

        Args:
            tape (.QuantumTape): circuit that the function takes the gradient of

        Keyword Args:
            starting_state (tensor_like): post-forward pass state to start execution with. It should be
                complex-valued. Takes precedence over ``use_device_state``.
            use_device_state (bool): use current device state to initialize. A forward pass of the same
                circuit should be the last thing the device has executed. If a ``starting_state`` is
                provided, that takes precedence.

        Returns:
            array: the derivative of the tape with respect to trainable parameters.
            Dimensions are ``(len(observables), len(trainable_params))``.

        Raises:
            QuantumFunctionError: if the input tape has measurements that are not expectation values
                or contains a multi-parameter operation aside from :class:`~.Rot`
        """
        # broadcasted inner product not summing over first dimension of b
        sum_axes = tuple(range(1, self.num_wires + 1))
        # pylint: disable=unnecessary-lambda-assignment)
        dot_product_real = lambda b, k: self._real(qmlsum(self._conj(b) * k, axis=sum_axes))

        for m in tape.measurements:
            if m.return_type is not Expectation:
                raise qml.QuantumFunctionError(
                    "Adjoint differentiation method does not support"
                    f" measurement {m.return_type.value}"
                )

            if m.obs.name == "Hamiltonian":
                raise qml.QuantumFunctionError(
                    "Adjoint differentiation method does not support Hamiltonian observables."
                )

            if not hasattr(m.obs, "base_name"):
                m.obs.base_name = None  # This is needed for when the observable is a tensor product

        if self.shots is not None:
            warnings.warn(
                "Requested adjoint differentiation to be computed with finite shots."
                " The derivative is always exact when using the adjoint differentiation method.",
                UserWarning,
            )

        # Initialization of state
        if starting_state is not None:
            ket = self._reshape(starting_state, [2] * self.num_wires)
        else:
            if not use_device_state:
                self.reset()
                self.execute(tape)
            ket = self._pre_rotated_state

        n_obs = len(tape.observables)
        bras = np.empty([n_obs] + [2] * self.num_wires, dtype=np.complex128)
        for kk in range(n_obs):
            bras[kk, ...] = self._apply_operation(ket, tape.observables[kk])

        expanded_ops = []
        for op in reversed(tape.operations):
            if op.num_params > 1:
                if isinstance(op, qml.Rot) and not op.inverse:
                    ops = op.decomposition()
                    expanded_ops.extend(reversed(ops))
                else:
                    raise qml.QuantumFunctionError(
                        f"The {op.name} operation is not supported using "
                        'the "adjoint" differentiation method'
                    )
            else:
                if op.name not in ("QubitStateVector", "BasisState", "Snapshot"):
                    expanded_ops.append(op)

        trainable_params = []
        for k in tape.trainable_params:
            # pylint: disable=protected-access
            if hasattr(tape._par_info[k]["op"], "return_type"):
                warnings.warn(
                    "Differentiating with respect to the input parameters of "
                    f"{tape._par_info[k]['op'].name} is not supported with the "
                    "adjoint differentiation method. Gradients are computed "
                    "only with regards to the trainable parameters of the circuit.\n\n Mark "
                    "the parameters of the measured observables as non-trainable "
                    "to silence this warning.",
                    UserWarning,
                )
            else:
                trainable_params.append(k)

        jac = np.zeros((len(tape.observables), len(trainable_params)))

        param_number = len(tape.get_parameters(trainable_only=False, operations_only=True)) - 1
        trainable_param_number = len(trainable_params) - 1
        for op in expanded_ops:

            if (op.grad_method is not None) and (param_number in trainable_params):
                d_op_matrix = operation_derivative(op)

            op.inv()
            # Ideally use use op.adjoint() here
            # then we don't have to re-invert the operation at the end
            ket = self._apply_operation(ket, op)

            if op.grad_method is not None:
                if param_number in trainable_params:
                    ket_temp = self._apply_unitary(ket, d_op_matrix, op.wires)

                    jac[:, trainable_param_number] = 2 * dot_product_real(bras, ket_temp)

                    trainable_param_number -= 1
                param_number -= 1

            for kk in range(n_obs):
                bras[kk, ...] = self._apply_operation(bras[kk, ...], op)
            op.inv()

        return jac<|MERGE_RESOLUTION|>--- conflicted
+++ resolved
@@ -681,11 +681,7 @@
             representing the reduced density matrix of the state prior to measurement.
         """
         state = getattr(self, "state", None)
-<<<<<<< HEAD
-        return qml.math.to_density_matrix(state, indices=wires, c_dtype=self.C_DTYPE)
-=======
         return qml.math.reduced_dm(state, indices=wires, c_dtype=self.C_DTYPE)
->>>>>>> 1b788a6b
 
     def vn_entropy(self, wires, log_base):
         r"""Returns the Von Neumann entropy prior to measurement.
@@ -708,11 +704,7 @@
                 f"state. "
             ) from e
         wires = wires.tolist()
-<<<<<<< HEAD
-        return qml.math.to_vn_entropy(state, indices=wires, c_dtype=self.C_DTYPE, base=log_base)
-=======
         return qml.math.vn_entropy(state, indices=wires, c_dtype=self.C_DTYPE, base=log_base)
->>>>>>> 1b788a6b
 
     def mutual_info(self, wires0, wires1, log_base):
         r"""Returns the mutual information prior to measurement:
@@ -741,11 +733,8 @@
 
         wires0 = wires0.tolist()
         wires1 = wires1.tolist()
-<<<<<<< HEAD
-        return qml.math.to_mutual_info(
-=======
+
         return qml.math.mutual_info(
->>>>>>> 1b788a6b
             state, indices0=wires0, indices1=wires1, c_dtype=self.C_DTYPE, base=log_base
         )
 
