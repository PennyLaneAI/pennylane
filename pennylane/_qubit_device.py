# Copyright 2018-2021 Xanadu Quantum Technologies Inc.

# Licensed under the Apache License, Version 2.0 (the "License");
# you may not use this file except in compliance with the License.
# You may obtain a copy of the License at

#     http://www.apache.org/licenses/LICENSE-2.0

# Unless required by applicable law or agreed to in writing, software
# distributed under the License is distributed on an "AS IS" BASIS,
# WITHOUT WARRANTIES OR CONDITIONS OF ANY KIND, either express or implied.
# See the License for the specific language governing permissions and
# limitations under the License.
"""
This module contains the :class:`QubitDevice` abstract base class.
"""

# For now, arguments may be different from the signatures provided in Device
# e.g. instead of expval(self, observable, wires, par) have expval(self, observable)
# pylint: disable=arguments-differ, abstract-method, no-value-for-parameter,too-many-instance-attributes,too-many-branches, no-member, bad-option-value, arguments-renamed
import abc
import itertools
import warnings

import numpy as np

import pennylane as qml
from pennylane import DeviceError
from pennylane.operation import operation_derivative
from pennylane.measurements import (
    Sample,
    Counts,
    Variance,
    Expectation,
    Probability,
    State,
    VnEntropy,
    MutualInfo,
)

from pennylane import Device
from pennylane.math import sum as qmlsum
from pennylane.math import multiply as qmlmul
from pennylane.wires import Wires

from pennylane.measurements import MeasurementProcess


class QubitDevice(Device):
    """Abstract base class for PennyLane qubit devices.

    The following abstract method **must** be defined:

    * :meth:`~.apply`: append circuit operations, compile the circuit (if applicable),
      and perform the quantum computation.

    Devices that generate their own samples (such as hardware) may optionally
    overwrite :meth:`~.probabilty`. This method otherwise automatically
    computes the probabilities from the generated samples, and **must**
    overwrite the following method:

    * :meth:`~.generate_samples`: Generate samples from the device from the
      exact or approximate probability distribution.

    Analytic devices **must** overwrite the following method:

    * :meth:`~.analytic_probability`: returns the probability or marginal probability from the
      device after circuit execution. :meth:`~.marginal_prob` may be used here.

    This device contains common utility methods for qubit-based devices. These
    do not need to be overwritten. Utility methods include:

    * :meth:`~.expval`, :meth:`~.var`, :meth:`~.sample`: return expectation values,
      variances, and samples of observables after the circuit has been rotated
      into the observable eigenbasis.

    Args:
        wires (int, Iterable[Number, str]]): Number of subsystems represented by the device,
            or iterable that contains unique labels for the subsystems as numbers (i.e., ``[-1, 0, 2]``)
            or strings (``['ancilla', 'q1', 'q2']``). Default 1 if not specified.
        shots (None, int, list[int]): Number of circuit evaluations/random samples used to estimate
            expectation values of observables. If ``None``, the device calculates probability, expectation values,
            and variances analytically. If an integer, it specifies the number of samples to estimate these quantities.
            If a list of integers is passed, the circuit evaluations are batched over the list of shots.
        r_dtype: Real floating point precision type.
        c_dtype: Complex floating point precision type.
    """

    # pylint: disable=too-many-public-methods

    _asarray = staticmethod(np.asarray)
    _dot = staticmethod(np.dot)
    _abs = staticmethod(np.abs)
    _reduce_sum = staticmethod(lambda array, axes: np.sum(array, axis=tuple(axes)))
    _reshape = staticmethod(np.reshape)
    _flatten = staticmethod(lambda array: array.flatten())
    _gather = staticmethod(
        lambda array, indices, axis=0: array[:, indices] if axis == 1 else array[indices]
    )  # Make sure to only use _gather with axis=0 or axis=1
    _einsum = staticmethod(np.einsum)
    _cast = staticmethod(np.asarray)
    _transpose = staticmethod(np.transpose)
    _tensordot = staticmethod(np.tensordot)
    _conj = staticmethod(np.conj)
    _imag = staticmethod(np.imag)
    _roll = staticmethod(np.roll)
    _stack = staticmethod(np.stack)
    _outer = staticmethod(np.outer)
    _diag = staticmethod(np.diag)
    _real = staticmethod(np.real)
    _size = staticmethod(np.size)
    _ndim = staticmethod(np.ndim)

    @staticmethod
    def _scatter(indices, array, new_dimensions):
        new_array = np.zeros(new_dimensions, dtype=array.dtype.type)
        new_array[indices] = array
        return new_array

    @staticmethod
    def _const_mul(constant, array):
        """Data type preserving multiply operation"""
        return qmlmul(constant, array, dtype=array.dtype)

    def _permute_wires(self, observable):
        r"""Given an observable which acts on multiple wires, permute the wires to
          be consistent with the device wire order.

          Suppose we are given an observable :math:`\hat{O} = \Identity \otimes \Identity \otimes \hat{Z}`.
          This observable can be represented in many ways:

        .. code-block:: python

              O_1 = qml.Identity(wires=0) @ qml.Identity(wires=1) @ qml.PauliZ(wires=2)
              O_2 = qml.PauliZ(wires=2) @ qml.Identity(wires=0) @ qml.Identity(wires=1)

          Notice that while the explicit tensor product matrix representation of :code:`O_1` and :code:`O_2` is
          different, the underlying operator is identical due to the wire labelling (assuming the labels in
          ascending order are {0,1,2}). If we wish to compute the expectation value of such an observable, we must
          ensure it is identical in both cases. To facilitate this, we permute the wires in our state vector such
          that they are consistent with this swapping of order in the tensor observable.

        .. code-block:: python

              >>> print(0_1.wires)
              <Wires = [0, 1, 2]>
              >>> print(O_2.wires)
              <Wires = [2, 0, 1]>

          We might naively think that we must permute our state vector to match the wire order of our tensor observable.
          We must be careful and realize that the wire order of the terms in the tensor observable DOES NOT match the
          permutation of the terms themselves. As an example we directly compare :code:`O_1` and :code:`O_2`:

          The first term in :code:`O_1` (:code:`qml.Identity(wires=0)`) became the second term in :code:`O_2`.
          By similar comparison we see that each term in the tensor product was shifted one position forward
          (i.e 0 --> 1, 1 --> 2, 2 --> 0). The wires in our permuted quantum state should follow their respective
          terms in the tensor product observable.

          Thus, the correct wire ordering should be :code:`permuted_wires = <Wires = [1, 2, 0]>`. But if we had
          taken the naive approach we would have permuted our state according to
          :code:`permuted_wires = <Wires = [2, 0, 1]>` which is NOT correct.

          This function uses the observable wires and the global device wire ordering in order to determine the
          permutation of the wires in the observable required such that if our quantum state vector is
          permuted accordingly then the amplitudes of the state will match the matrix representation of the observable.

          Args:
              observable (Observable): the observable whose wires are to be permuted.

          Returns:
              permuted_wires (Wires): permuted wires object
        """
        ordered_obs_wire_lst = self.order_wires(
            observable.wires
        ).tolist()  # order according to device wire order

        mapped_wires = self.map_wires(observable.wires)
        if isinstance(mapped_wires, Wires):
            # by default this should be a Wires obj, but it is overwritten to list object in default.qubit
            mapped_wires = mapped_wires.tolist()

        permutation = np.argsort(mapped_wires)  # extract permutation via argsort

        permuted_wires = Wires([ordered_obs_wire_lst[index] for index in permutation])
        return permuted_wires

    observables = {
        "PauliX",
        "PauliY",
        "PauliZ",
        "Hadamard",
        "Hermitian",
        "Identity",
        "Projector",
        "Sum",
        "Sprod",
    }

    def __init__(
        self, wires=1, shots=None, *, r_dtype=np.float64, c_dtype=np.complex128, analytic=None
    ):
        super().__init__(wires=wires, shots=shots, analytic=analytic)

        if "float" not in str(r_dtype):
            raise DeviceError("Real datatype must be a floating point type.")
        if "complex" not in str(c_dtype):
            raise DeviceError("Complex datatype must be a complex floating point type.")

        self.C_DTYPE = c_dtype
        self.R_DTYPE = r_dtype

        self._samples = None
        """None or array[int]: stores the samples generated by the device
        *after* rotation to diagonalize the observables."""

    @classmethod
    def capabilities(cls):

        capabilities = super().capabilities().copy()
        capabilities.update(
            model="qubit",
            supports_broadcasting=False,
            supports_finite_shots=True,
            supports_tensor_observables=True,
            returns_probs=True,
        )
        return capabilities

    def reset(self):
        """Reset the backend state.

        After the reset, the backend should be as if it was just constructed.
        Most importantly the quantum state is reset to its initial value.
        """
        self._samples = None

    def _collect_shotvector_results(self, circuit, counts_exist):
        """Obtain and process statistics when using a shot vector.
        This routine is part of the ``execute()`` method."""

        if self._ndim(self._samples) == 3:
            raise NotImplementedError(
                "Parameter broadcasting when using a shot vector is not supported yet."
            )
        results = []
        s1 = 0

        for shot_tuple in self._shot_vector:
            s2 = s1 + np.prod(shot_tuple)
            r = self.statistics(circuit.observables, shot_range=[s1, s2], bin_size=shot_tuple.shots)

            if qml.math._multi_dispatch(r) == "jax":  # pylint: disable=protected-access
                r = r[0]
            elif not counts_exist:
                # Measurement types except for Counts
                r = qml.math.squeeze(r)

            if counts_exist:

                # This happens when at least one measurement type is Counts
                for result_group in r:
                    if isinstance(result_group, list):
                        # List that contains one or more dictionaries
                        results.extend(result_group)
                    else:
                        # Other measurement results
                        results.append(result_group.T)

            elif shot_tuple.copies > 1:
                results.extend(r.T)
            else:
                results.append(r.T)

            s1 = s2

        multiple_sampled_jobs = circuit.is_sampled and self._has_partitioned_shots()
        if not multiple_sampled_jobs and not counts_exist:
            # Can only stack single element outputs
            results = self._stack(results)

        return results

    def execute(self, circuit, **kwargs):
        """Execute a queue of quantum operations on the device and then
        measure the given observables.

        For plugin developers: instead of overwriting this, consider
        implementing a suitable subset of

        * :meth:`apply`

        * :meth:`~.generate_samples`

        * :meth:`~.probability`

        Additional keyword arguments may be passed to the this method
        that can be utilised by :meth:`apply`. An example would be passing
        the ``QNode`` hash that can be used later for parametric compilation.

        Args:
            circuit (~.CircuitGraph): circuit to execute on the device

        Raises:
            QuantumFunctionError: if the value of :attr:`~.Observable.return_type` is not supported

        Returns:
            array[float]: measured value(s)
        """
        self.check_validity(circuit.operations, circuit.observables)

        # apply all circuit operations
        self.apply(circuit.operations, rotations=circuit.diagonalizing_gates, **kwargs)

        # generate computational basis samples
        if self.shots is not None or circuit.is_sampled:
            self._samples = self.generate_samples()

        ret_types = [m.return_type for m in circuit.measurements]
        counts_exist = any(ret is qml.measurements.Counts for ret in ret_types)

        # compute the required statistics
        if not self.analytic and self._shot_vector is not None:
<<<<<<< HEAD

            if self._ndim(self._samples) == 3:
                raise NotImplementedError(
                    "Parameter broadcasting when using a shot vector is not supported yet."
                )
            results = []
            s1 = 0

            for shot_tuple in self._shot_vector:
                s2 = s1 + np.prod(shot_tuple)
                r = self.statistics(
                    circuit.observables, shot_range=[s1, s2], bin_size=shot_tuple.shots
                )

                if qml.math._multi_dispatch(r) == "jax":  # pylint: disable=protected-access
                    r = r[0]
                elif not counts_exist:
                    # Measurement types except for Counts
                    r = qml.math.squeeze(r)

                if counts_exist:

                    # This happens when at least one measurement type is Counts
                    for result_group in r:
                        if isinstance(result_group, list):
                            # List that contains one or more dictionaries
                            results.extend(result_group)
                        else:
                            # Other measurement results
                            results.append(result_group.T)

                elif shot_tuple.copies > 1:
                    results.extend(r.T)
                else:
                    results.append(r.T)

                s1 = s2

            if not multiple_sampled_jobs and not counts_exist:
                # Can only stack single element outputs
                results = self._stack(results)

=======
            results = self._collect_shotvector_results(circuit, counts_exist)
>>>>>>> c8bf6a25
        else:
            results = self.statistics(circuit.observables)

        if not circuit.is_sampled:

            if len(circuit.measurements) == 1:
                if ret_types[0] is qml.measurements.State:
                    # State: assumed to only be allowed if it's the only measurement
                    results = self._asarray(results, dtype=self.C_DTYPE)
                elif circuit.measurements[0].return_type is not qml.measurements.Counts:
                    # Measurements with expval, var or probs
                    results = self._asarray(results, dtype=self.R_DTYPE)

            elif all(
                ret in (qml.measurements.Expectation, qml.measurements.Variance)
                for ret in ret_types
            ):
                # Measurements with expval or var
                results = self._asarray(results, dtype=self.R_DTYPE)
            elif not counts_exist:
                # all the other cases except any counts
                results = self._asarray(results)

        elif circuit.all_sampled and not self._has_partitioned_shots():
            results = self._asarray(results)
        else:
            results = tuple(
                qml.math.squeeze(self._asarray(r)) if not isinstance(r, dict) else r
                for r in results
            )

        # increment counter for number of executions of qubit device
        self._num_executions += 1

        if self.tracker.active:
            self.tracker.update(executions=1, shots=self._shots)
            self.tracker.record()
        return results

    def batch_execute(self, circuits):
        """Execute a batch of quantum circuits on the device.

        The circuits are represented by tapes, and they are executed one-by-one using the
        device's ``execute`` method. The results are collected in a list.

        For plugin developers: This function should be overwritten if the device can efficiently run multiple
        circuits on a backend, for example using parallel and/or asynchronous executions.

        Args:
            circuits (list[.tapes.QuantumTape]): circuits to execute on the device

        Returns:
            list[array[float]]: list of measured value(s)
        """
        # TODO: This method and the tests can be globally implemented by Device
        # once it has the same signature in the execute() method

        results = []
        for circuit in circuits:
            # we need to reset the device here, else it will
            # not start the next computation in the zero state
            self.reset()

            res = self.execute(circuit)
            results.append(res)

        if self.tracker.active:
            self.tracker.update(batches=1, batch_len=len(circuits))
            self.tracker.record()

        return results

    @abc.abstractmethod
    def apply(self, operations, **kwargs):
        """Apply quantum operations, rotate the circuit into the measurement
        basis, and compile and execute the quantum circuit.

        This method receives a list of quantum operations queued by the QNode,
        and should be responsible for:

        * Constructing the quantum program
        * (Optional) Rotating the quantum circuit using the rotation
          operations provided. This diagonalizes the circuit so that arbitrary
          observables can be measured in the computational basis.
        * Compile the circuit
        * Execute the quantum circuit

        Both arguments are provided as lists of PennyLane :class:`~.Operation`
        instances. Useful properties include :attr:`~.Operation.name`,
        :attr:`~.Operation.wires`, and :attr:`~.Operation.parameters`,
        and :attr:`~.Operation.inverse`:

        >>> op = qml.RX(0.2, wires=[0])
        >>> op.name # returns the operation name
        "RX"
        >>> op.wires # returns a Wires object representing the wires that the operation acts on
        <Wires = [0]>
        >>> op.parameters # returns a list of parameters
        [0.2]
        >>> op.inverse # check if the operation should be inverted
        False
        >>> op = qml.RX(0.2, wires=[0]).inv
        >>> op.inverse
        True

        Args:
            operations (list[~.Operation]): operations to apply to the device

        Keyword args:
            rotations (list[~.Operation]): operations that rotate the circuit
                pre-measurement into the eigenbasis of the observables.
            hash (int): the hash value of the circuit constructed by `CircuitGraph.hash`
        """

    @staticmethod
    def active_wires(operators):
        """Returns the wires acted on by a set of operators.

        Args:
            operators (list[~.Operation]): operators for which
                we are gathering the active wires

        Returns:
            Wires: wires activated by the specified operators
        """
        list_of_wires = [op.wires for op in operators]

        return Wires.all_wires(list_of_wires)

    def statistics(self, observables, shot_range=None, bin_size=None):
        """Process measurement results from circuit execution and return statistics.

        This includes returning expectation values, variance, samples, probabilities, states, and
        density matrices.

        Args:
            observables (List[.Observable]): the observables to be measured
            shot_range (tuple[int]): 2-tuple of integers specifying the range of samples
                to use. If not specified, all samples are used.
            bin_size (int): Divides the shot range into bins of size ``bin_size``, and
                returns the measurement statistic separately over each bin. If not
                provided, the entire shot range is treated as a single bin.

        Raises:
            QuantumFunctionError: if the value of :attr:`~.Observable.return_type` is not supported

        Returns:
            Union[float, List[float]]: the corresponding statistics

        .. details::
            :title: Usage Details

            The ``shot_range`` and ``bin_size`` arguments allow for the statistics
            to be performed on only a subset of device samples. This finer level
            of control is accessible from the main UI by instantiating a device
            with a batch of shots.

            For example, consider the following device:

            >>> dev = qml.device("my_device", shots=[5, (10, 3), 100])

            This device will execute QNodes using 135 shots, however
            measurement statistics will be **coarse grained** across these 135
            shots:

            * All measurement statistics will first be computed using the
              first 5 shots --- that is, ``shots_range=[0, 5]``, ``bin_size=5``.

            * Next, the tuple ``(10, 3)`` indicates 10 shots, repeated 3 times. We will want to use
              ``shot_range=[5, 35]``, performing the expectation value in bins of size 10
              (``bin_size=10``).

            * Finally, we repeat the measurement statistics for the final 100 shots,
              ``shot_range=[35, 135]``, ``bin_size=100``.
        """
        results = []

        for obs in observables:
            # Pass instances directly
            if obs.return_type is Expectation:
                # Appends a result of shape (num_bins,) if bin_size is not None, else a scalar
                results.append(self.expval(obs, shot_range=shot_range, bin_size=bin_size))

            elif obs.return_type is Variance:
                # Appends a result of shape (num_bins,) if bin_size is not None, else a scalar
                results.append(self.var(obs, shot_range=shot_range, bin_size=bin_size))

            elif obs.return_type is Sample:
                # Appends a result of shape (shots, num_bins,) if bin_size is not None else (shots,)
                results.append(
                    self.sample(obs, shot_range=shot_range, bin_size=bin_size, counts=False)
                )

            elif obs.return_type is Counts:
                results.append(
                    self.sample(obs, shot_range=shot_range, bin_size=bin_size, counts=True)
                )

            elif obs.return_type is Probability:
                # Appends a result of shape (2**len(obs.wires), num_bins,)
                # if bin_size is not None else (2**len(obs.wires),)
                results.append(
                    self.probability(wires=obs.wires, shot_range=shot_range, bin_size=bin_size)
                )

            elif obs.return_type is State:
                if len(observables) > 1:
                    raise qml.QuantumFunctionError(
                        "The state or density matrix cannot be returned in combination"
                        " with other return types"
                    )

                # Check if the state is accessible and decide to return the state or the density
                # matrix.
                results.append(self.access_state(wires=obs.wires))

            elif obs.return_type is VnEntropy:
                if self.wires.labels != tuple(range(self.num_wires)):
                    raise qml.QuantumFunctionError(
                        "Returning the Von Neumann entropy is not supported when using custom wire labels"
                    )
                results.append(self.vn_entropy(wires=obs.wires, log_base=obs.log_base))

            elif obs.return_type is MutualInfo:
                if self.wires.labels != tuple(range(self.num_wires)):
                    raise qml.QuantumFunctionError(
                        "Returning the mutual information is not supported when using custom wire labels"
                    )
                wires0, wires1 = obs.raw_wires
                results.append(
                    self.mutual_info(wires0=wires0, wires1=wires1, log_base=obs.log_base)
                )

            elif obs.return_type is not None:
                raise qml.QuantumFunctionError(
                    f"Unsupported return type specified for observable {obs.name}"
                )

        return results

    def access_state(self, wires=None):
        """Check that the device has access to an internal state and return it if available.

        Args:
            wires (Wires): wires of the reduced system

        Raises:
            QuantumFunctionError: if the device is not capable of returning the state

        Returns:
            array or tensor: the state or the density matrix of the device
        """
        if not self.capabilities().get("returns_state"):
            raise qml.QuantumFunctionError(
                "The current device is not capable of returning the state"
            )

        state = getattr(self, "state", None)

        if state is None:
            raise qml.QuantumFunctionError("The state is not available in the current device")

        if wires:
            density_matrix = self.density_matrix(wires)
            return density_matrix

        return state

    def generate_samples(self):
        r"""Returns the computational basis samples generated for all wires.

        Note that PennyLane uses the convention :math:`|q_0,q_1,\dots,q_{N-1}\rangle` where
        :math:`q_0` is the most significant bit.

        .. warning::

            This method should be overwritten on devices that
            generate their own computational basis samples, with the resulting
            computational basis samples stored as ``self._samples``.

        Returns:
             array[complex]: array of samples in the shape ``(dev.shots, dev.num_wires)``
        """
        number_of_states = 2**self.num_wires

        rotated_prob = self.analytic_probability()

        samples = self.sample_basis_states(number_of_states, rotated_prob)
        return self.states_to_binary(samples, self.num_wires)

    def sample_basis_states(self, number_of_states, state_probability):
        """Sample from the computational basis states based on the state
        probability.

        This is an auxiliary method to the generate_samples method.

        Args:
            number_of_states (int): the number of basis states to sample from
            state_probability (array[float]): the computational basis probability vector

        Returns:
            array[int]: the sampled basis states
        """
        if self.shots is None:
            raise qml.QuantumFunctionError(
                "The number of shots has to be explicitly set on the device "
                "when using sample-based measurements."
            )

        shots = self.shots

        basis_states = np.arange(number_of_states)
        if self._ndim(state_probability) == 2:
            # np.random.choice does not support broadcasting as needed here.
            return np.array(
                [np.random.choice(basis_states, shots, p=prob) for prob in state_probability]
            )
        return np.random.choice(basis_states, shots, p=state_probability)

    def generate_basis_states(self, num_wires, dtype=np.uint32):
        """
        Generates basis states in binary representation according to the number
        of wires specified.

        The states_to_binary method creates basis states faster (for larger
        systems at times over x25 times faster) than the approach using
        ``itertools.product``, at the expense of using slightly more memory.

        Due to the large size of the integer arrays for more than 32 bits,
        memory allocation errors may arise in the states_to_binary method.
        Hence we constraint the dtype of the array to represent unsigned
        integers on 32 bits. Due to this constraint, an overflow occurs for 32
        or more wires, therefore this approach is used only for fewer wires.

        For smaller number of wires speed is comparable to the next approach
        (using ``itertools.product``), hence we resort to that one for testing
        purposes.

        Args:
            num_wires (int): the number wires
            dtype=np.uint32 (type): the data type of the arrays to use

        Returns:
            array[int]: the sampled basis states
        """
        if 2 < num_wires < 32:
            states_base_ten = np.arange(2**num_wires, dtype=dtype)
            return self.states_to_binary(states_base_ten, num_wires, dtype=dtype)

        # A slower, but less memory intensive method
        basis_states_generator = itertools.product((0, 1), repeat=num_wires)
        return np.fromiter(itertools.chain(*basis_states_generator), dtype=int).reshape(
            -1, num_wires
        )

    @staticmethod
    def states_to_binary(samples, num_wires, dtype=np.int64):
        """Convert basis states from base 10 to binary representation.

        This is an auxiliary method to the generate_samples method.

        Args:
            samples (array[int]): samples of basis states in base 10 representation
            num_wires (int): the number of qubits
            dtype (type): Type of the internal integer array to be used. Can be
                important to specify for large systems for memory allocation
                purposes.

        Returns:
            array[int]: basis states in binary representation
        """
        powers_of_two = 1 << np.arange(num_wires, dtype=dtype)
        # `samples` typically is one-dimensional, but can be two-dimensional with broadcasting.
        # In any case we want to append a new axis at the *end* of the shape.
        states_sampled_base_ten = samples[..., None] & powers_of_two
        # `states_sampled_base_ten` can be two- or three-dimensional. We revert the *last* axis.
        return (states_sampled_base_ten > 0).astype(dtype)[..., ::-1]

    @property
    def circuit_hash(self):
        """The hash of the circuit upon the last execution.

        This can be used by devices in :meth:`~.apply` for parametric compilation.
        """
        raise NotImplementedError

    @property
    def state(self):
        """Returns the state vector of the circuit prior to measurement.

        .. note::

            Only state vector simulators support this property. Please see the
            plugin documentation for more details.
        """
        raise NotImplementedError

    def density_matrix(self, wires):
        """Returns the reduced density matrix over the given wires.

        Args:
            wires (Wires): wires of the reduced system

        Returns:
            array[complex]: complex array of shape ``(2 ** len(wires), 2 ** len(wires))``
            representing the reduced density matrix of the state prior to measurement.
        """
        state = getattr(self, "state", None)
        wires = self.map_wires(wires)
        return qml.math.reduced_dm(state, indices=wires, c_dtype=self.C_DTYPE)

    def vn_entropy(self, wires, log_base):
        r"""Returns the Von Neumann entropy prior to measurement.

        .. math::
            S( \rho ) = -\text{Tr}( \rho \log ( \rho ))

        Args:
            wires (Wires): Wires of the considered subsystem.
            log_base (float): Base for the logarithm, default is None the natural logarithm is used in this case.

        Returns:
            float: returns the Von Neumann entropy
        """
        try:
            state = self.access_state()
        except qml.QuantumFunctionError as e:  # pragma: no cover
            raise NotImplementedError(
                f"Cannot compute the Von Neumman entropy with device {self.name} that is not capable of returning the "
                f"state. "
            ) from e
        wires = wires.tolist()
        return qml.math.vn_entropy(state, indices=wires, c_dtype=self.C_DTYPE, base=log_base)

    def mutual_info(self, wires0, wires1, log_base):
        r"""Returns the mutual information prior to measurement:

        .. math::

            I(A, B) = S(\rho^A) + S(\rho^B) - S(\rho^{AB})

        where :math:`S` is the von Neumann entropy.

        Args:
            wires0 (Wires): wires of the first subsystem
            wires1 (Wires): wires of the second subsystem
            log_base (float): base to use in the logarithm

        Returns:
            float: the mutual information
        """
        try:
            state = self.access_state()
        except qml.QuantumFunctionError as e:  # pragma: no cover
            raise NotImplementedError(
                f"Cannot compute the mutual information with device {self.name} that is not capable of returning the "
                f"state. "
            ) from e

        wires0 = wires0.tolist()
        wires1 = wires1.tolist()

        return qml.math.mutual_info(
            state, indices0=wires0, indices1=wires1, c_dtype=self.C_DTYPE, base=log_base
        )

    def analytic_probability(self, wires=None):
        r"""Return the (marginal) probability of each computational basis
        state from the last run of the device.

        PennyLane uses the convention
        :math:`|q_0,q_1,\dots,q_{N-1}\rangle` where :math:`q_0` is the most
        significant bit.

        If no wires are specified, then all the basis states representable by
        the device are considered and no marginalization takes place.

        .. note::

            :meth:`marginal_prob` may be used as a utility method
            to calculate the marginal probability distribution.

        Args:
            wires (Iterable[Number, str], Number, str, Wires): wires to return
                marginal probabilities for. Wires not provided are traced out of the system.

        Returns:
            array[float]: list of the probabilities
        """
        raise NotImplementedError

    def estimate_probability(self, wires=None, shot_range=None, bin_size=None):
        """Return the estimated probability of each computational basis state
        using the generated samples.

        Args:
            wires (Iterable[Number, str], Number, str, Wires): wires to calculate
                marginal probabilities for. Wires not provided are traced out of the system.
            shot_range (tuple[int]): 2-tuple of integers specifying the range of samples
                to use. If not specified, all samples are used.
            bin_size (int): Divides the shot range into bins of size ``bin_size``, and
                returns the measurement statistic separately over each bin. If not
                provided, the entire shot range is treated as a single bin.

        Returns:
            array[float]: list of the probabilities
        """

        wires = wires or self.wires
        # convert to a Wires object
        wires = Wires(wires)
        # translate to wire labels used by device
        device_wires = self.map_wires(wires)
        num_wires = len(device_wires)

        if shot_range is None:
            # The Ellipsis (...) corresponds to broadcasting and shots dimensions or only shots
            samples = self._samples[..., device_wires]
        else:
            # The Ellipsis (...) corresponds to the broadcasting dimension or no axis at all
            samples = self._samples[..., slice(*shot_range), device_wires]

        # convert samples from a list of 0, 1 integers, to base 10 representation
        powers_of_two = 2 ** np.arange(num_wires)[::-1]
        indices = samples @ powers_of_two

        # `self._samples` typically has two axes ((shots, wires)) but can also have three with
        # broadcasting ((batch_size, shots, wires)) so that we simply read out the batch_size.
        batch_size = self._samples.shape[0] if np.ndim(self._samples) == 3 else None
        dim = 2**num_wires
        # count the basis state occurrences, and construct the probability vector
        if bin_size is not None:
            num_bins = samples.shape[-2] // bin_size
            prob = self._count_binned_samples(indices, batch_size, dim, bin_size, num_bins)
        else:
            prob = self._count_unbinned_samples(indices, batch_size, dim)
<<<<<<< HEAD

        return self._asarray(prob, dtype=self.R_DTYPE)

    @staticmethod
    def _count_unbinned_samples(indices, batch_size, dim):
        """Count the occurences of sampled indices and convert them to relative
        counts in order to estimate their occurence probability."""
        if batch_size is None:
            prob = np.zeros(dim, dtype=np.float64)
            basis_states, counts = np.unique(indices, return_counts=True)
            prob[basis_states] = counts / len(indices)

            return prob

        prob = np.zeros((batch_size, dim), dtype=np.float64)

        for i, idx in enumerate(indices):  # iterate over the broadcasting dimension
            basis_states, counts = np.unique(idx, return_counts=True)
            prob[i, basis_states] = counts / len(idx)

=======

        return self._asarray(prob, dtype=self.R_DTYPE)

    @staticmethod
    def _count_unbinned_samples(indices, batch_size, dim):
        """Count the occurences of sampled indices and convert them to relative
        counts in order to estimate their occurence probability."""
        if batch_size is None:
            prob = np.zeros(dim, dtype=np.float64)
            basis_states, counts = np.unique(indices, return_counts=True)
            prob[basis_states] = counts / len(indices)

            return prob

        prob = np.zeros((batch_size, dim), dtype=np.float64)

        for i, idx in enumerate(indices):  # iterate over the broadcasting dimension
            basis_states, counts = np.unique(idx, return_counts=True)
            prob[i, basis_states] = counts / len(idx)

>>>>>>> c8bf6a25
        return prob

    @staticmethod
    def _count_binned_samples(indices, batch_size, dim, bin_size, num_bins):
        """Count the occurences of bins of sampled indices and convert them to relative
        counts in order to estimate their occurence probability per bin."""

        if batch_size is None:
            prob = np.zeros((dim, num_bins), dtype=np.float64)
            indices = indices.reshape((num_bins, bin_size))
            # count the basis state occurrences, and construct the probability vector for each bin
            for b, idx in enumerate(indices):
                basis_states, counts = np.unique(idx, return_counts=True)
                prob[basis_states, b] = counts / bin_size

            return prob

        prob = np.zeros((batch_size, dim, num_bins), dtype=np.float64)
        indices = indices.reshape((batch_size, num_bins, bin_size))

        # count the basis state occurrences, and construct the probability vector
        # for each bin and broadcasting index
        for i, _indices in enumerate(indices):  # First iterate over broadcasting dimension
            for b, idx in enumerate(_indices):  # Then iterate over bins dimension
                basis_states, counts = np.unique(idx, return_counts=True)
                prob[i, basis_states, b] = counts / bin_size

        return prob

    def probability(self, wires=None, shot_range=None, bin_size=None):
        """Return either the analytic probability or estimated probability of
        each computational basis state.

        Devices that require a finite number of shots always return the
        estimated probability.

        Args:
            wires (Iterable[Number, str], Number, str, Wires): wires to return
                marginal probabilities for. Wires not provided are traced out of the system.

        Returns:
            array[float]: list of the probabilities
        """

        if self.shots is None:
            return self.analytic_probability(wires=wires)

        return self.estimate_probability(wires=wires, shot_range=shot_range, bin_size=bin_size)

    @staticmethod
    def _get_batch_size(tensor, expected_shape, expected_size):
        """Determine whether a tensor has an additional batch dimension for broadcasting,
        compared to an expected_shape. As QubitDevice does not natively support broadcasting,
        it always reports no batch size, that is ``batch_size=None``"""
        # pylint: disable=unused-argument
        return None

    def marginal_prob(self, prob, wires=None):
        r"""Return the marginal probability of the computational basis
        states by summing the probabiliites on the non-specified wires.

        If no wires are specified, then all the basis states representable by
        the device are considered and no marginalization takes place.

        .. note::

            If the provided wires are not in the order as they appear on the device,
            the returned marginal probabilities take this permutation into account.

            For example, if the addressable wires on this device are ``Wires([0, 1, 2])`` and
            this function gets passed ``wires=[2, 0]``, then the returned marginal
            probability vector will take this 'reversal' of the two wires
            into account:

            .. math::

                \mathbb{P}^{(2, 0)}
                            = \left[
                               |00\rangle, |10\rangle, |01\rangle, |11\rangle
                              \right]

        Args:
            prob: The probabilities to return the marginal probabilities
                for
            wires (Iterable[Number, str], Number, str, Wires): wires to return
                marginal probabilities for. Wires not provided
                are traced out of the system.

        Returns:
            array[float]: array of the resulting marginal probabilities.
        """
        dim = 2**self.num_wires
        batch_size = self._get_batch_size(prob, (dim,), dim)  # pylint: disable=assignment-from-none

        if wires is None:
            # no need to marginalize
            return prob

        wires = Wires(wires)
        # determine which subsystems are to be summed over
        inactive_wires = Wires.unique_wires([self.wires, wires])

        # translate to wire labels used by device
        device_wires = self.map_wires(wires)
        inactive_device_wires = self.map_wires(inactive_wires)

        # reshape the probability so that each axis corresponds to a wire
        shape = [2] * self.num_wires
        if batch_size is not None:
            shape.insert(0, batch_size)
        # prob now is reshaped to have self.num_wires+1 axes in the case of broadcasting
        prob = self._reshape(prob, shape)

        # sum over all inactive wires
        # hotfix to catch when default.qubit uses this method
        # since then device_wires is a list
        if isinstance(inactive_device_wires, Wires):
            inactive_device_wires = inactive_device_wires.labels

        if batch_size is not None:
            inactive_device_wires = [idx + 1 for idx in inactive_device_wires]
        flat_shape = (-1,) if batch_size is None else (batch_size, -1)
        prob = self._reshape(self._reduce_sum(prob, inactive_device_wires), flat_shape)

        # The wires provided might not be in consecutive order (i.e., wires might be [2, 0]).
        # If this is the case, we must permute the marginalized probability so that
        # it corresponds to the orders of the wires passed.
        num_wires = len(device_wires)
        basis_states = self.generate_basis_states(num_wires)
        basis_states = basis_states[:, np.argsort(np.argsort(device_wires))]

        powers_of_two = 2 ** np.arange(len(device_wires))[::-1]
        perm = basis_states @ powers_of_two
        # The permutation happens on the last axis both with and without broadcasting
        out = self._gather(prob, perm, axis=1 if batch_size is not None else 0)

        return out

    def expval(self, observable, shot_range=None, bin_size=None):

        if observable.name == "Projector":
            # branch specifically to handle the projector observable
            idx = int("".join(str(i) for i in observable.parameters[0]), 2)
            probs = self.probability(
                wires=observable.wires, shot_range=shot_range, bin_size=bin_size
            )
            return probs[idx]

        # exact expectation value
        if self.shots is None:
            try:
                eigvals = self._asarray(observable.eigvals(), dtype=self.R_DTYPE)
            except qml.operation.EigvalsUndefinedError as e:
                raise qml.operation.EigvalsUndefinedError(
                    f"Cannot compute analytic expectations of {observable.name}."
                ) from e

            # the probability vector must be permuted to account for the permuted
            # wire order of the observable
            permuted_wires = self._permute_wires(observable)

            prob = self.probability(wires=permuted_wires)
            # In case of broadcasting, `prob` has two axes and this is a matrix-vector product
            return self._dot(prob, eigvals)

        # estimate the ev
        samples = self.sample(observable, shot_range=shot_range, bin_size=bin_size)
        # With broadcasting, we want to take the mean over axis 1, which is the -1st/-2nd with/
        # without bin_size. Without broadcasting, axis 0 is the -1st/-2nd with/without bin_size
        axis = -1 if bin_size is None else -2
        return np.squeeze(np.mean(samples, axis=axis))

    def var(self, observable, shot_range=None, bin_size=None):

        if observable.name == "Projector":
            # branch specifically to handle the projector observable
            idx = int("".join(str(i) for i in observable.parameters[0]), 2)
            probs = self.probability(
                wires=observable.wires, shot_range=shot_range, bin_size=bin_size
            )
            return probs[idx] - probs[idx] ** 2

        # exact variance value
        if self.shots is None:
            try:
                eigvals = self._asarray(observable.eigvals(), dtype=self.R_DTYPE)
            except qml.operation.EigvalsUndefinedError as e:
                # if observable has no info on eigenvalues, we cannot return this measurement
                raise qml.operation.EigvalsUndefinedError(
                    f"Cannot compute analytic variance of {observable.name}."
                ) from e

            # the probability vector must be permuted to account for the permuted wire order of the observable
            permuted_wires = self._permute_wires(observable)

            prob = self.probability(wires=permuted_wires)
            # In case of broadcasting, `prob` has two axes and these are a matrix-vector products
            return self._dot(prob, (eigvals**2)) - self._dot(prob, eigvals) ** 2

        # estimate the variance
        samples = self.sample(observable, shot_range=shot_range, bin_size=bin_size)
        # With broadcasting, we want to take the variance over axis 1, which is the -1st/-2nd with/
        # without bin_size. Without broadcasting, axis 0 is the -1st/-2nd with/without bin_size
        axis = -1 if bin_size is None else -2
        return np.squeeze(np.var(samples, axis=axis))

    def sample(self, observable, shot_range=None, bin_size=None, counts=False):
        """Return samples of an observable.

        Args:
            observable (Observable): the observable to sample
            shot_range (tuple[int]): 2-tuple of integers specifying the range of samples
                to use. If not specified, all samples are used.
            bin_size (int): Divides the shot range into bins of size ``bin_size``, and
                returns the measurement statistic separately over each bin. If not
                provided, the entire shot range is treated as a single bin.
            counts (bool): whether counts (``True``) or raw samples (``False``)
                should be returned

        Raises:
            EigvalsUndefinedError: if no information is available about the
                eigenvalues of the observable

        Returns:
            Union[array[float], dict, list[dict]]: samples in an array of
            dimension ``(shots,)`` or counts
        """

        def _samples_to_counts(samples, no_observable_provided):
            """Group the obtained samples into a dictionary.

            **Example**

                >>> samples
                tensor([[0, 0, 1],
                        [0, 0, 1],
                        [1, 1, 1]], requires_grad=True)
                >>> self._samples_to_counts(samples)
                {'111':1, '001':2}
            """
            if no_observable_provided:
                # If we describe a state vector, we need to convert its list representation
                # into string (it's hashable and good-looking).
                # Before converting to str, we need to extract elements from arrays
                # to satisfy the case of jax interface, as jax arrays do not support str.
                samples = ["".join([str(s.item()) for s in sample]) for sample in samples]

            states, counts = np.unique(samples, return_counts=True)
            return dict(zip(states, counts))

        # translate to wire labels used by device
        device_wires = self.map_wires(observable.wires)
        name = observable.name
        # Select the samples from self._samples that correspond to ``shot_range`` if provided
        if shot_range is None:
            sub_samples = self._samples
        else:
            # Indexing corresponds to: (potential broadcasting, shots, wires). Note that the last
            # colon (:) is required because shots is the second-to-last axis and the
            # Ellipsis (...) otherwise would take up broadcasting and shots axes.
            sub_samples = self._samples[..., slice(*shot_range), :]

        no_observable_provided = isinstance(observable, MeasurementProcess)

        if isinstance(name, str) and name in {"PauliX", "PauliY", "PauliZ", "Hadamard"}:
            # Process samples for observables with eigenvalues {1, -1}
            samples = 1 - 2 * sub_samples[..., device_wires[0]]

        elif no_observable_provided:
            # if no observable was provided then return the raw samples
            if len(observable.wires) != 0:
                # if wires are provided, then we only return samples from those wires
                samples = sub_samples[..., np.array(device_wires)]
            else:
                samples = sub_samples

        else:

            # Replace the basis state in the computational basis with the correct eigenvalue.
            # Extract only the columns of the basis samples required based on ``wires``.
            samples = sub_samples[..., np.array(device_wires)]  # Add np.array here for Jax support.
            powers_of_two = 2 ** np.arange(samples.shape[-1])[::-1]
            indices = samples @ powers_of_two
            indices = np.array(indices)  # Add np.array here for Jax support.
            try:
                samples = observable.eigvals()[indices]
            except qml.operation.EigvalsUndefinedError as e:
                # if observable has no info on eigenvalues, we cannot return this measurement
                raise qml.operation.EigvalsUndefinedError(
                    f"Cannot compute samples of {observable.name}."
                ) from e

        if bin_size is None:
            if counts:
                return _samples_to_counts(samples, no_observable_provided)
            return samples

        num_wires = len(device_wires) if len(device_wires) > 0 else self.num_wires
        if counts:
            shape = (-1, bin_size, num_wires) if no_observable_provided else (-1, bin_size)
            return [
                _samples_to_counts(bin_sample, no_observable_provided)
                for bin_sample in samples.reshape(shape)
            ]

        return (
            samples.reshape((num_wires, bin_size, -1))
            if no_observable_provided
            else samples.reshape((bin_size, -1))
        )

    def adjoint_jacobian(self, tape, starting_state=None, use_device_state=False):
        """Implements the adjoint method outlined in
        `Jones and Gacon <https://arxiv.org/abs/2009.02823>`__ to differentiate an input tape.

        After a forward pass, the circuit is reversed by iteratively applying inverse (adjoint)
        gates to scan backwards through the circuit.

        .. note::
            The adjoint differentiation method has the following restrictions:

            * As it requires knowledge of the statevector, only statevector simulator devices can be
              used.

            * Only expectation values are supported as measurements.

            * Does not work for parametrized observables like
              :class:`~.Hamiltonian` or :class:`~.Hermitian`.

        Args:
            tape (.QuantumTape): circuit that the function takes the gradient of

        Keyword Args:
            starting_state (tensor_like): post-forward pass state to start execution with. It should be
                complex-valued. Takes precedence over ``use_device_state``.
            use_device_state (bool): use current device state to initialize. A forward pass of the same
                circuit should be the last thing the device has executed. If a ``starting_state`` is
                provided, that takes precedence.

        Returns:
            array: the derivative of the tape with respect to trainable parameters.
            Dimensions are ``(len(observables), len(trainable_params))``.

        Raises:
            QuantumFunctionError: if the input tape has measurements that are not expectation values
                or contains a multi-parameter operation aside from :class:`~.Rot`
        """
        # broadcasted inner product not summing over first dimension of b
        sum_axes = tuple(range(1, self.num_wires + 1))
        # pylint: disable=unnecessary-lambda-assignment)
        dot_product_real = lambda b, k: self._real(qmlsum(self._conj(b) * k, axis=sum_axes))

        for m in tape.measurements:
            if m.return_type is not Expectation:
                raise qml.QuantumFunctionError(
                    "Adjoint differentiation method does not support"
                    f" measurement {m.return_type.value}"
                )

            if m.obs.name == "Hamiltonian":
                raise qml.QuantumFunctionError(
                    "Adjoint differentiation method does not support Hamiltonian observables."
                )

            if not hasattr(m.obs, "base_name"):
                m.obs.base_name = None  # This is needed for when the observable is a tensor product

        if self.shots is not None:
            warnings.warn(
                "Requested adjoint differentiation to be computed with finite shots."
                " The derivative is always exact when using the adjoint differentiation method.",
                UserWarning,
            )

        # Initialization of state
        if starting_state is not None:
            ket = self._reshape(starting_state, [2] * self.num_wires)
        else:
            if not use_device_state:
                self.reset()
                self.execute(tape)
            ket = self._pre_rotated_state

        n_obs = len(tape.observables)
        bras = np.empty([n_obs] + [2] * self.num_wires, dtype=np.complex128)
        for kk in range(n_obs):
            bras[kk, ...] = self._apply_operation(ket, tape.observables[kk])

        expanded_ops = []
        for op in reversed(tape.operations):
            if op.num_params > 1:
                if isinstance(op, qml.Rot) and not op.inverse:
                    ops = op.decomposition()
                    expanded_ops.extend(reversed(ops))
                else:
                    raise qml.QuantumFunctionError(
                        f"The {op.name} operation is not supported using "
                        'the "adjoint" differentiation method'
                    )
            else:
                if op.name not in ("QubitStateVector", "BasisState", "Snapshot"):
                    expanded_ops.append(op)

        trainable_params = []
        for k in tape.trainable_params:
            # pylint: disable=protected-access
            if hasattr(tape._par_info[k]["op"], "return_type"):
                warnings.warn(
                    "Differentiating with respect to the input parameters of "
                    f"{tape._par_info[k]['op'].name} is not supported with the "
                    "adjoint differentiation method. Gradients are computed "
                    "only with regards to the trainable parameters of the circuit.\n\n Mark "
                    "the parameters of the measured observables as non-trainable "
                    "to silence this warning.",
                    UserWarning,
                )
            else:
                trainable_params.append(k)

        jac = np.zeros((len(tape.observables), len(trainable_params)))

        param_number = len(tape.get_parameters(trainable_only=False, operations_only=True)) - 1
        trainable_param_number = len(trainable_params) - 1
        for op in expanded_ops:

            adj_op = qml.adjoint(op)
            ket = self._apply_operation(ket, adj_op)

            if op.grad_method is not None:
                if param_number in trainable_params:
                    d_op_matrix = operation_derivative(op)
                    ket_temp = self._apply_unitary(ket, d_op_matrix, op.wires)

                    jac[:, trainable_param_number] = 2 * dot_product_real(bras, ket_temp)

                    trainable_param_number -= 1
                param_number -= 1

            for kk in range(n_obs):
                bras[kk, ...] = self._apply_operation(bras[kk, ...], adj_op)

        return jac<|MERGE_RESOLUTION|>--- conflicted
+++ resolved
@@ -320,52 +320,7 @@
 
         # compute the required statistics
         if not self.analytic and self._shot_vector is not None:
-<<<<<<< HEAD
-
-            if self._ndim(self._samples) == 3:
-                raise NotImplementedError(
-                    "Parameter broadcasting when using a shot vector is not supported yet."
-                )
-            results = []
-            s1 = 0
-
-            for shot_tuple in self._shot_vector:
-                s2 = s1 + np.prod(shot_tuple)
-                r = self.statistics(
-                    circuit.observables, shot_range=[s1, s2], bin_size=shot_tuple.shots
-                )
-
-                if qml.math._multi_dispatch(r) == "jax":  # pylint: disable=protected-access
-                    r = r[0]
-                elif not counts_exist:
-                    # Measurement types except for Counts
-                    r = qml.math.squeeze(r)
-
-                if counts_exist:
-
-                    # This happens when at least one measurement type is Counts
-                    for result_group in r:
-                        if isinstance(result_group, list):
-                            # List that contains one or more dictionaries
-                            results.extend(result_group)
-                        else:
-                            # Other measurement results
-                            results.append(result_group.T)
-
-                elif shot_tuple.copies > 1:
-                    results.extend(r.T)
-                else:
-                    results.append(r.T)
-
-                s1 = s2
-
-            if not multiple_sampled_jobs and not counts_exist:
-                # Can only stack single element outputs
-                results = self._stack(results)
-
-=======
             results = self._collect_shotvector_results(circuit, counts_exist)
->>>>>>> c8bf6a25
         else:
             results = self.statistics(circuit.observables)
 
@@ -902,7 +857,6 @@
             prob = self._count_binned_samples(indices, batch_size, dim, bin_size, num_bins)
         else:
             prob = self._count_unbinned_samples(indices, batch_size, dim)
-<<<<<<< HEAD
 
         return self._asarray(prob, dtype=self.R_DTYPE)
 
@@ -923,28 +877,6 @@
             basis_states, counts = np.unique(idx, return_counts=True)
             prob[i, basis_states] = counts / len(idx)
 
-=======
-
-        return self._asarray(prob, dtype=self.R_DTYPE)
-
-    @staticmethod
-    def _count_unbinned_samples(indices, batch_size, dim):
-        """Count the occurences of sampled indices and convert them to relative
-        counts in order to estimate their occurence probability."""
-        if batch_size is None:
-            prob = np.zeros(dim, dtype=np.float64)
-            basis_states, counts = np.unique(indices, return_counts=True)
-            prob[basis_states] = counts / len(indices)
-
-            return prob
-
-        prob = np.zeros((batch_size, dim), dtype=np.float64)
-
-        for i, idx in enumerate(indices):  # iterate over the broadcasting dimension
-            basis_states, counts = np.unique(idx, return_counts=True)
-            prob[i, basis_states] = counts / len(idx)
-
->>>>>>> c8bf6a25
         return prob
 
     @staticmethod
