--- conflicted
+++ resolved
@@ -26,6 +26,7 @@
 
 import pennylane as qml
 from pennylane import Device, DeviceError
+from pennylane.interfaces import set_shots
 from pennylane.math import multiply as qmlmul
 from pennylane.math import sum as qmlsum
 from pennylane.measurements import (
@@ -38,19 +39,8 @@
     State,
     Variance,
     VnEntropy,
-<<<<<<< HEAD
-    MutualInfo,
-    Shadow,
-)
-from pennylane.interfaces import set_shots
-
-from pennylane import Device
-from pennylane.math import sum as qmlsum
-from pennylane.math import multiply as qmlmul
-=======
 )
 from pennylane.operation import operation_derivative
->>>>>>> b904c966
 from pennylane.wires import Wires
 
 
