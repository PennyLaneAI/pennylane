--- conflicted
+++ resolved
@@ -632,11 +632,7 @@
             array[int]: the sampled basis states
         """
         if 2 < num_wires < 32:
-<<<<<<< HEAD
-            states_base_ten = np.arange(2 ** num_wires, dtype=dtype)
-=======
             states_base_ten = np.arange(2**num_wires, dtype=dtype)
->>>>>>> 4dc5e0e1
             return self.states_to_binary(states_base_ten, num_wires, dtype=dtype)
 
         # A slower, but less memory intensive method
