# Copyright 2018-2021 Xanadu Quantum Technologies Inc.

# Licensed under the Apache License, Version 2.0 (the "License");
# you may not use this file except in compliance with the License.
# You may obtain a copy of the License at

#     http://www.apache.org/licenses/LICENSE-2.0

# Unless required by applicable law or agreed to in writing, software
# distributed under the License is distributed on an "AS IS" BASIS,
# WITHOUT WARRANTIES OR CONDITIONS OF ANY KIND, either express or implied.
# See the License for the specific language governing permissions and
# limitations under the License.
"""
This module contains the :class:`QubitDevice` abstract base class.
"""

# For now, arguments may be different from the signatures provided in Device
# e.g. instead of expval(self, observable, wires, par) have expval(self, observable)
# pylint: disable=arguments-differ, abstract-method, no-value-for-parameter,too-many-instance-attributes,too-many-branches, arguments-renamed
import abc
from collections import OrderedDict
import itertools
import warnings

import pennylane.numpy as np
import pennylane.math as qnp

import pennylane as qml
from pennylane.operation import (
    Sample,
    Variance,
    Expectation,
    Probability,
    State,
    operation_derivative,
)
from pennylane import Device
from pennylane.math import sum as qmlsum
from pennylane.wires import Wires

from pennylane.measurements import MeasurementProcess


class QubitDevice(Device):
    """Abstract base class for PennyLane qubit devices.

    The following abstract method **must** be defined:

    * :meth:`~.apply`: append circuit operations, compile the circuit (if applicable),
      and perform the quantum computation.

    Devices that generate their own samples (such as hardware) may optionally
    overwrite :meth:`~.probabilty`. This method otherwise automatically
    computes the probabilities from the generated samples, and **must**
    overwrite the following method:

    * :meth:`~.generate_samples`: Generate samples from the device from the
      exact or approximate probability distribution.

    Analytic devices **must** overwrite the following method:

    * :meth:`~.analytic_probability`: returns the probability or marginal probability from the
      device after circuit execution. :meth:`~.marginal_prob` may be used here.

    This device contains common utility methods for qubit-based devices. These
    do not need to be overwritten. Utility methods include:

    * :meth:`~.expval`, :meth:`~.var`, :meth:`~.sample`: return expectation values,
      variances, and samples of observables after the circuit has been rotated
      into the observable eigenbasis.

    Args:
        wires (int, Iterable[Number, str]]): Number of subsystems represented by the device,
            or iterable that contains unique labels for the subsystems as numbers (i.e., ``[-1, 0, 2]``)
            or strings (``['ancilla', 'q1', 'q2']``). Default 1 if not specified.
        shots (None, int, list[int]): Number of circuit evaluations/random samples used to estimate
            expectation values of observables. If ``None``, the device calculates probability, expectation values,
            and variances analytically. If an integer, it specifies the number of samples to estimate these quantities.
            If a list of integers is passed, the circuit evaluations are batched over the list of shots.
        cache (int): Number of device executions to store in a cache to speed up subsequent
            executions. A value of ``0`` indicates that no caching will take place. Once filled,
            older elements of the cache are removed and replaced with the most recent device
            executions to keep the cache up to date.
    """

    # pylint: disable=too-many-public-methods
    C_DTYPE = np.complex128
    R_DTYPE = np.float64
    _asarray = staticmethod(qnp.asarray)
    _dot = staticmethod(qnp.dot)
    _abs = staticmethod(qnp.abs)
    _reduce_sum = staticmethod(qnp.sum)
    _reshape = staticmethod(qnp.reshape)
    _flatten = staticmethod(qnp.flatten)
    _gather = staticmethod(qnp.gather)
    _einsum = staticmethod(qnp.einsum)
    _cast = staticmethod(qnp.asarray)
    _transpose = staticmethod(qnp.transpose)
    _tensordot = staticmethod(qnp.tensordot)
    _conj = staticmethod(qnp.conj)
    _imag = staticmethod(qnp.imag)
    _roll = staticmethod(qnp.roll)
    _stack = staticmethod(qnp.stack)
    _outer = staticmethod(qnp.outer)
    _diag = staticmethod(qnp.tensor_diag_part)
    _real = staticmethod(qnp.real)

    @staticmethod
    def _scatter(indices, array, new_dimensions):
        new_array = qnp.zeros(new_dimensions, dtype=array.dtype.type, like=array)
        new_array[indices] = array
        return new_array

    observables = {
        "PauliX",
        "PauliY",
        "PauliZ",
        "Hadamard",
        "Hermitian",
        "Identity",
        "Projector",
    }

    def __init__(self, wires=1, shots=None, cache=0, analytic=None):
        super().__init__(wires=wires, shots=shots, analytic=analytic)

        self._samples = None
        """None or array[int]: stores the samples generated by the device
        *after* rotation to diagonalize the observables."""

        if cache > 0:
            warnings.warn(
                "The caching ability of QubitDevice is being deprecated, passing a "
                "dictionary as the cache argument to the QNode is preferred.",
                UserWarning,
            )

        self._cache = cache
        """int: Number of device executions to store in a cache to speed up subsequent
        executions. If set to zero, no caching occurs."""

        self._cache_execute = OrderedDict()
        """OrderedDict[int: Any]: Mapping from hashes of the circuit to results of executing the
        device."""

    @classmethod
    def capabilities(cls):

        capabilities = super().capabilities().copy()
        capabilities.update(
            model="qubit",
            supports_finite_shots=True,
            supports_tensor_observables=True,
            returns_probs=True,
        )
        return capabilities

    def reset(self):
        """Reset the backend state.

        After the reset, the backend should be as if it was just constructed.
        Most importantly the quantum state is reset to its initial value.
        """
        self._samples = None

    def execute(self, circuit, **kwargs):
        """Execute a queue of quantum operations on the device and then
        measure the given observables.

        For plugin developers: instead of overwriting this, consider
        implementing a suitable subset of

        * :meth:`apply`

        * :meth:`~.generate_samples`

        * :meth:`~.probability`

        Additional keyword arguments may be passed to the this method
        that can be utilised by :meth:`apply`. An example would be passing
        the ``QNode`` hash that can be used later for parametric compilation.

        Args:
            circuit (~.CircuitGraph): circuit to execute on the device

        Raises:
            QuantumFunctionError: if the value of :attr:`~.Observable.return_type` is not supported

        Returns:
            array[float]: measured value(s)
        """

        if self._cache:
            circuit_hash = circuit.graph.hash
            if circuit_hash in self._cache_execute:
                return self._cache_execute[circuit_hash]

        self.check_validity(circuit.operations, circuit.observables)

        # apply all circuit operations
        self.apply(circuit.operations, rotations=circuit.diagonalizing_gates, **kwargs)

        # generate computational basis samples
        if self.shots is not None or circuit.is_sampled:
            self._samples = self.generate_samples()

        multiple_sampled_jobs = circuit.is_sampled and self._has_partitioned_shots()

        # compute the required statistics
        if not self.analytic and self._shot_vector is not None:

            results = []
            s1 = 0

            for shot_tuple in self._shot_vector:
                s2 = s1 + qnp.prod(shot_tuple)
                r = self.statistics(
                    circuit.observables, shot_range=[s1, s2], bin_size=shot_tuple.shots
                )

                if qml.math._multi_dispatch(r) == "jax":  # pylint: disable=protected-access
                    r = r[0]
                else:
                    r = qml.math.squeeze(r)

                if shot_tuple.copies > 1:
                    results.extend(r.T)
                else:
                    results.append(r.T)

                s1 = s2

            if not multiple_sampled_jobs:
                # Can only stack single element outputs
                results = qml.math.stack(results)

        else:
            results = self.statistics(circuit.observables)

        def _is_blank_or_scalar(results):
            return (isinstance(results, list) and len(results) == 0) or (
                    not isinstance(results, list) and qnp.shape(results) in [(), (0,)])

        if (circuit.all_sampled or not circuit.is_sampled) and not multiple_sampled_jobs:
            # We want to infer its real type enclosed in the list, but if it is a scalar or a blank list, no real type are there.
            # If it is not list but blank tensor or a scalar, return as is.
            if _is_blank_or_scalar(results):
                results = qnp.asarray(results)
            else:
                results = qnp.stack(results)
        else:
            results = tuple(
                qnp.asarray(r) if _is_blank_or_scalar(r) else qnp.stack(r)
                for r in results
            )

        if self._cache and circuit_hash not in self._cache_execute:
            self._cache_execute[circuit_hash] = results
            if len(self._cache_execute) > self._cache:
                self._cache_execute.popitem(last=False)

        # increment counter for number of executions of qubit device
        self._num_executions += 1

        if self.tracker.active:
            self.tracker.update(executions=1, shots=self._shots)
            self.tracker.record()

        return results

    @property
    def cache(self):
        """int: Number of device executions to store in a cache to speed up subsequent
        executions. If set to zero, no caching occurs."""
        return self._cache

    def batch_execute(self, circuits):
        """Execute a batch of quantum circuits on the device.

        The circuits are represented by tapes, and they are executed one-by-one using the
        device's ``execute`` method. The results are collected in a list.

        For plugin developers: This function should be overwritten if the device can efficiently run multiple
        circuits on a backend, for example using parallel and/or asynchronous executions.

        Args:
            circuits (list[.tapes.QuantumTape]): circuits to execute on the device

        Returns:
            list[array[float]]: list of measured value(s)
        """
        # TODO: This method and the tests can be globally implemented by Device
        # once it has the same signature in the execute() method

        results = []
        for circuit in circuits:
            # we need to reset the device here, else it will
            # not start the next computation in the zero state
            self.reset()

            res = self.execute(circuit)
            results.append(res)

        if self.tracker.active:
            self.tracker.update(batches=1, batch_len=len(circuits))
            self.tracker.record()

        return results

    @abc.abstractmethod
    def apply(self, operations, **kwargs):
        """Apply quantum operations, rotate the circuit into the measurement
        basis, and compile and execute the quantum circuit.

        This method receives a list of quantum operations queued by the QNode,
        and should be responsible for:

        * Constructing the quantum program
        * (Optional) Rotating the quantum circuit using the rotation
          operations provided. This diagonalizes the circuit so that arbitrary
          observables can be measured in the computational basis.
        * Compile the circuit
        * Execute the quantum circuit

        Both arguments are provided as lists of PennyLane :class:`~.Operation`
        instances. Useful properties include :attr:`~.Operation.name`,
        :attr:`~.Operation.wires`, and :attr:`~.Operation.parameters`,
        and :attr:`~.Operation.inverse`:

        >>> op = qml.RX(0.2, wires=[0])
        >>> op.name # returns the operation name
        "RX"
        >>> op.wires # returns a Wires object representing the wires that the operation acts on
        <Wires = [0]>
        >>> op.parameters # returns a list of parameters
        [0.2]
        >>> op.inverse # check if the operation should be inverted
        False
        >>> op = qml.RX(0.2, wires=[0]).inv
        >>> op.inverse
        True

        Args:
            operations (list[~.Operation]): operations to apply to the device

        Keyword args:
            rotations (list[~.Operation]): operations that rotate the circuit
                pre-measurement into the eigenbasis of the observables.
            hash (int): the hash value of the circuit constructed by `CircuitGraph.hash`
        """

    @staticmethod
    def active_wires(operators):
        """Returns the wires acted on by a set of operators.

        Args:
            operators (list[~.Operation]): operators for which
                we are gathering the active wires

        Returns:
            Wires: wires activated by the specified operators
        """
        list_of_wires = [op.wires for op in operators]

        return Wires.all_wires(list_of_wires)

    def statistics(self, observables, shot_range=None, bin_size=None):
        """Process measurement results from circuit execution and return statistics.

        This includes returning expectation values, variance, samples, probabilities, states, and
        density matrices.

        Args:
            observables (List[.Observable]): the observables to be measured
            shot_range (tuple[int]): 2-tuple of integers specifying the range of samples
                to use. If not specified, all samples are used.
            bin_size (int): Divides the shot range into bins of size ``bin_size``, and
                returns the measurement statistic separately over each bin. If not
                provided, the entire shot range is treated as a single bin.

        Raises:
            QuantumFunctionError: if the value of :attr:`~.Observable.return_type` is not supported

        Returns:
            Union[float, List[float]]: the corresponding statistics

        .. UsageDetails::

            The ``shot_range`` and ``bin_size`` arguments allow for the statistics
            to be performed on only a subset of device samples. This finer level
            of control is accessible from the main UI by instantiating a device
            with a batch of shots.

            For example, consider the following device:

            >>> dev = qml.device("my_device", shots=[5, (10, 3), 100])

            This device will execute QNodes using 135 shots, however
            measurement statistics will be **course grained** across these 135
            shots:

            * All measurement statistics will first be computed using the
              first 5 shots --- that is, ``shots_range=[0, 5]``, ``bin_size=5``.

            * Next, the tuple ``(10, 3)`` indicates 10 shots, repeated 3 times. We will want to use
              ``shot_range=[5, 35]``, performing the expectation value in bins of size 10
              (``bin_size=10``).

            * Finally, we repeat the measurement statistics for the final 100 shots,
              ``shot_range=[35, 135]``, ``bin_size=100``.
        """
        results = []

        for obs in observables:
            # Pass instances directly
            if obs.return_type is Expectation:
                results.append(self.expval(obs, shot_range=shot_range, bin_size=bin_size))

            elif obs.return_type is Variance:
                results.append(self.var(obs, shot_range=shot_range, bin_size=bin_size))

            elif obs.return_type is Sample:
                results.append(self.sample(obs, shot_range=shot_range, bin_size=bin_size))

            elif obs.return_type is Probability:
                results.append(
                    self.probability(wires=obs.wires, shot_range=shot_range, bin_size=bin_size)
                )

            elif obs.return_type is State:
                if len(observables) > 1:
                    raise qml.QuantumFunctionError(
                        "The state or density matrix cannot be returned in combination"
                        " with other return types"
                    )
                if self.wires.labels != tuple(range(self.num_wires)):
                    raise qml.QuantumFunctionError(
                        "Returning the state is not supported when using custom wire labels"
                    )
                # Check if the state is accessible and decide to return the state or the density
                # matrix.
                results.append(self.access_state(wires=obs.wires))

            elif obs.return_type is not None:
                raise qml.QuantumFunctionError(
                    f"Unsupported return type specified for observable {obs.name}"
                )

        return results

    def access_state(self, wires=None):
        """Check that the device has access to an internal state and return it if available.

        Args:
            wires (Wires): wires of the reduced system

        Raises:
            QuantumFunctionError: if the device is not capable of returning the state

        Returns:
            array or tensor: the state or the density matrix of the device
        """
        if not self.capabilities().get("returns_state"):
            raise qml.QuantumFunctionError(
                "The current device is not capable of returning the state"
            )

        state = getattr(self, "state", None)

        if state is None:
            raise qml.QuantumFunctionError("The state is not available in the current device")

        if wires:
            density_matrix = self.density_matrix(wires)
            return density_matrix

        return state

    def generate_samples(self):
        r"""Returns the computational basis samples generated for all wires.

        Note that PennyLane uses the convention :math:`|q_0,q_1,\dots,q_{N-1}\rangle` where
        :math:`q_0` is the most significant bit.

        .. warning::

            This method should be overwritten on devices that
            generate their own computational basis samples, with the resulting
            computational basis samples stored as ``self._samples``.

        Returns:
             array[complex]: array of samples in the shape ``(dev.shots, dev.num_wires)``
        """
        number_of_states = 2**self.num_wires

        rotated_prob = self.analytic_probability()

        samples = self.sample_basis_states(number_of_states, rotated_prob)
        return QubitDevice.states_to_binary(samples, self.num_wires)

    def sample_basis_states(self, number_of_states, state_probability):
        """Sample from the computational basis states based on the state
        probability.

        This is an auxiliary method to the generate_samples method.

        Args:
            number_of_states (int): the number of basis states to sample from
            state_probability (array[float]): the computational basis probability vector

        Returns:
            array[int]: the sampled basis states
        """
        if self.shots is None:
            raise qml.QuantumFunctionError(
                "The number of shots has to be explicitly set on the device "
                "when using sample-based measurements."
            )

        shots = self.shots

        basis_states = qnp.arange(number_of_states)
        return np.random.choice(basis_states, shots, p=state_probability)

    @staticmethod
    def generate_basis_states(num_wires, dtype=np.uint32):
        """
        Generates basis states in binary representation according to the number
        of wires specified.

        The states_to_binary method creates basis states faster (for larger
        systems at times over x25 times faster) than the approach using
        ``itertools.product``, at the expense of using slightly more memory.

        Due to the large size of the integer arrays for more than 32 bits,
        memory allocation errors may arise in the states_to_binary method.
        Hence we constraint the dtype of the array to represent unsigned
        integers on 32 bits. Due to this constraint, an overflow occurs for 32
        or more wires, therefore this approach is used only for fewer wires.

        For smaller number of wires speed is comparable to the next approach
        (using ``itertools.product``), hence we resort to that one for testing
        purposes.

        Args:
            num_wires (int): the number wires
            dtype=np.uint32 (type): the data type of the arrays to use

        Returns:
            array[int]: the sampled basis states
        """
        if 2 < num_wires < 32:
            states_base_ten = qnp.arange(2 ** num_wires, dtype=dtype)
            return QubitDevice.states_to_binary(states_base_ten, num_wires, dtype=dtype)

        # A slower, but less memory intensive method
        basis_states_generator = itertools.product((0, 1), repeat=num_wires)
        return np.fromiter(itertools.chain(*basis_states_generator), dtype=int).reshape(
            -1, num_wires
        )

    @staticmethod
    def states_to_binary(samples, num_wires, dtype=np.int64):
        """Convert basis states from base 10 to binary representation.

        This is an auxiliary method to the generate_samples method.

        Args:
            samples (array[int]): samples of basis states in base 10 representation
            num_wires (int): the number of qubits
            dtype (type): Type of the internal integer array to be used. Can be
                important to specify for large systems for memory allocation
                purposes.

        Returns:
            array[int]: basis states in binary representation
        """
        powers_of_two = 1 << qnp.arange(num_wires, dtype=dtype)
        states_sampled_base_ten = samples[:, None] & powers_of_two
        return (states_sampled_base_ten > 0).astype(dtype)[:, ::-1]

    @property
    def circuit_hash(self):
        """The hash of the circuit upon the last execution.

        This can be used by devices in :meth:`~.apply` for parametric compilation.
        """
        raise NotImplementedError

    @property
    def state(self):
        """Returns the state vector of the circuit prior to measurement.

        .. note::

            Only state vector simulators support this property. Please see the
            plugin documentation for more details.
        """
        raise NotImplementedError

    def density_matrix(self, wires):
        """Returns the reduced density matrix prior to measurement.

        .. note::

            Only state vector simulators support this property. Please see the
            plugin documentation for more details.
        """
        raise NotImplementedError

    def analytic_probability(self, wires=None):
        r"""Return the (marginal) probability of each computational basis
        state from the last run of the device.

        PennyLane uses the convention
        :math:`|q_0,q_1,\dots,q_{N-1}\rangle` where :math:`q_0` is the most
        significant bit.

        If no wires are specified, then all the basis states representable by
        the device are considered and no marginalization takes place.

        .. note::

            :meth:`marginal_prob` may be used as a utility method
            to calculate the marginal probability distribution.

        Args:
            wires (Iterable[Number, str], Number, str, Wires): wires to return
                marginal probabilities for. Wires not provided are traced out of the system.

        Returns:
            array[float]: list of the probabilities
        """
        raise NotImplementedError

    def estimate_probability(self, wires=None, shot_range=None, bin_size=None):
        """Return the estimated probability of each computational basis state
        using the generated samples.

        Args:
            wires (Iterable[Number, str], Number, str, Wires): wires to calculate
                marginal probabilities for. Wires not provided are traced out of the system.
            shot_range (tuple[int]): 2-tuple of integers specifying the range of samples
                to use. If not specified, all samples are used.
            bin_size (int): Divides the shot range into bins of size ``bin_size``, and
                returns the measurement statistic separately over each bin. If not
                provided, the entire shot range is treated as a single bin.

        Returns:
            array[float]: list of the probabilities
        """

        wires = wires or self.wires
        # convert to a wires object
        wires = Wires(wires)
        # translate to wire labels used by device
        device_wires = self.map_wires(wires)

        sample_slice = Ellipsis if shot_range is None else slice(*shot_range)
        samples = self._samples[sample_slice, device_wires]

        # convert samples from a list of 0, 1 integers, to base 10 representation
        powers_of_two = 2 ** qnp.arange(len(device_wires))[::-1]
        indices = samples @ powers_of_two

        # count the basis state occurrences, and construct the probability vector
        if bin_size is not None:
            bins = len(samples) // bin_size

            indices = indices.reshape((bins, -1))
            prob = qnp.zeros([2 ** len(device_wires), bins], dtype=np.float64)

            # count the basis state occurrences, and construct the probability vector
            for b, idx in enumerate(indices):
                basis_states, counts = qnp.unique(idx, return_counts=True)
                prob[basis_states, b] = counts / bin_size

        else:
            basis_states, counts = qnp.unique(indices, return_counts=True)
            prob = qnp.zeros([2 ** len(device_wires)], dtype=np.float64)
            prob[basis_states] = counts / len(samples)

        return qnp.asarray(prob, dtype=self.R_DTYPE)

    def probability(self, wires=None, shot_range=None, bin_size=None):
        """Return either the analytic probability or estimated probability of
        each computational basis state.

        Devices that require a finite number of shots always return the
        estimated probability.

        Args:
            wires (Iterable[Number, str], Number, str, Wires): wires to return
                marginal probabilities for. Wires not provided are traced out of the system.

        Returns:
            array[float]: list of the probabilities
        """

        if self.shots is None:
            return self.analytic_probability(wires=wires)

        return self.estimate_probability(wires=wires, shot_range=shot_range, bin_size=bin_size)

    def marginal_prob(self, prob, wires=None):
        r"""Return the marginal probability of the computational basis
        states by summing the probabiliites on the non-specified wires.

        If no wires are specified, then all the basis states representable by
        the device are considered and no marginalization takes place.

        .. note::

            If the provided wires are not in the order as they appear on the device,
            the returned marginal probabilities take this permutation into account.

            For example, if the addressable wires on this device are ``Wires([0, 1, 2])`` and
            this function gets passed ``wires=[2, 0]``, then the returned marginal
            probability vector will take this 'reversal' of the two wires
            into account:

            .. math::

                \mathbb{P}^{(2, 0)}
                            = \left[
                               |00\rangle, |10\rangle, |01\rangle, |11\rangle
                              \right]

        Args:
            prob: The probabilities to return the marginal probabilities
                for
            wires (Iterable[Number, str], Number, str, Wires): wires to return
                marginal probabilities for. Wires not provided
                are traced out of the system.

        Returns:
            array[float]: array of the resulting marginal probabilities.
        """

        if wires is None:
            # no need to marginalize
            return prob

        wires = Wires(wires)
        # determine which subsystems are to be summed over
        inactive_wires = Wires.unique_wires([self.wires, wires])

        # translate to wire labels used by device
        device_wires = self.map_wires(wires)
        inactive_device_wires = self.map_wires(inactive_wires)

        # reshape the probability so that each axis corresponds to a wire
        prob = qnp.reshape(prob, [2] * self.num_wires)

        # sum over all inactive wires
        # hotfix to catch when default.qubit uses this method
        # since then device_wires is a list
        summing_axis = tuple(inactive_device_wires)
        if isinstance(inactive_device_wires, Wires):
            summing_axis = tuple(inactive_device_wires.labels)
        if len(summing_axis) > 0:
            prob = qnp.flatten(qnp.sum(prob, summing_axis))
        else:
            #Avoid torch to sum up all if axis is blank
            prob = qnp.flatten(prob)

        # The wires provided might not be in consecutive order (i.e., wires might be [2, 0]).
        # If this is the case, we must permute the marginalized probability so that
        # it corresponds to the orders of the wires passed.
        num_wires = len(device_wires)
        basis_states = self.generate_basis_states(num_wires)
        basis_states = basis_states[:, qnp.argsort(qnp.argsort(device_wires))]

        powers_of_two = 2 ** qnp.arange(len(device_wires))[::-1]
        perm = qnp.asarray(basis_states @ powers_of_two, like=prob)
        return qnp.gather(prob, perm)

    def expval(self, observable, shot_range=None, bin_size=None):

        if observable.name == "Projector":
            # branch specifically to handle the projector observable
            idx = int("".join(str(i) for i in observable.parameters[0]), 2)
            probs = self.probability(
                wires=observable.wires, shot_range=shot_range, bin_size=bin_size
            )
            return probs[idx]

        # exact expectation value
        if self.shots is None:

            prob = self.probability(wires=observable.wires)
            try:
<<<<<<< HEAD
                eigvals = qnp.asarray(observable.eigvals, dtype=self.R_DTYPE, like=prob)
            except NotImplementedError as e:
                raise ValueError(
=======
                eigvals = self._asarray(observable.get_eigvals(), dtype=self.R_DTYPE)
            except qml.operation.EigvalsUndefinedError as e:
                raise qml.operation.EigvalsUndefinedError(
>>>>>>> b494a2bf
                    f"Cannot compute analytic expectations of {observable.name}."
                ) from e

            return qnp.dot(eigvals, prob)

        # estimate the ev
        samples = self.sample(observable, shot_range=shot_range, bin_size=bin_size)
        return qnp.squeeze(qnp.mean(samples, axis=0))

    def var(self, observable, shot_range=None, bin_size=None):

        if observable.name == "Projector":
            # branch specifically to handle the projector observable
            idx = int("".join(str(i) for i in observable.parameters[0]), 2)
            probs = self.probability(
                wires=observable.wires, shot_range=shot_range, bin_size=bin_size
            )
            return probs[idx] - probs[idx] ** 2

        # exact variance value
        if self.shots is None:
            try:
<<<<<<< HEAD
                eigvals = qnp.asarray(observable.eigvals, dtype=self.R_DTYPE)
            except NotImplementedError as e:
=======
                eigvals = self._asarray(observable.get_eigvals(), dtype=self.R_DTYPE)
            except qml.operation.EigvalsUndefinedError as e:
>>>>>>> b494a2bf
                # if observable has no info on eigenvalues, we cannot return this measurement
                raise qml.operation.EigvalsUndefinedError(
                    f"Cannot compute analytic variance of {observable.name}."
                ) from e
            prob = self.probability(wires=observable.wires)
            return qnp.dot((eigvals ** 2), prob) - qnp.dot(eigvals, prob) ** 2

        # estimate the variance
        samples = self.sample(observable, shot_range=shot_range, bin_size=bin_size)
        return qnp.squeeze(qnp.var(samples, axis=0))

    def sample(self, observable, shot_range=None, bin_size=None):

        # translate to wire labels used by device
        device_wires = self.map_wires(observable.wires)
        name = observable.name
        sample_slice = Ellipsis if shot_range is None else slice(*shot_range)

        if isinstance(name, str) and name in {"PauliX", "PauliY", "PauliZ", "Hadamard"}:
            # Process samples for observables with eigenvalues {1, -1}
            samples = 1 - 2 * self._samples[sample_slice, device_wires[0]]

        elif isinstance(
                observable, MeasurementProcess
        ):  # if no observable was provided then return the raw samples
            if (
                    len(observable.wires) != 0
            ):  # if wires are provided, then we only return samples from those wires
                samples = self._samples[sample_slice, qnp.array(device_wires)]
            else:
                samples = self._samples[sample_slice]

        else:

            # Replace the basis state in the computational basis with the correct eigenvalue.
            # Extract only the columns of the basis samples required based on ``wires``.
            samples = self._samples[
                sample_slice, qnp.array(device_wires)
            ]  # Add np.array here for Jax support.
            powers_of_two = 2 ** qnp.arange(samples.shape[-1])[::-1]
            indices = samples @ powers_of_two
            try:
                samples = observable.get_eigvals()[indices]
            except qml.operation.EigvalsUndefinedError as e:
                # if observable has no info on eigenvalues, we cannot return this measurement
                raise qml.operation.EigvalsUndefinedError(
                    f"Cannot compute samples of {observable.name}."
                ) from e

        if bin_size is None:
            return samples

        return samples.reshape((bin_size, -1))

    def adjoint_jacobian(self, tape, starting_state=None, use_device_state=False):
        """Implements the adjoint method outlined in
        `Jones and Gacon <https://arxiv.org/abs/2009.02823>`__ to differentiate an input tape.

        After a forward pass, the circuit is reversed by iteratively applying inverse (adjoint)
        gates to scan backwards through the circuit.

        .. note::
            The adjoint differentiation method has the following restrictions:

            * As it requires knowledge of the statevector, only statevector simulator devices can be
              used.

            * Only expectation values are supported as measurements.

            * Does not work for Hamiltonian observables.

        Args:
            tape (.QuantumTape): circuit that the function takes the gradient of

        Keyword Args:
            starting_state (tensor_like): post-forward pass state to start execution with. It should be
                complex-valued. Takes precedence over ``use_device_state``.
            use_device_state (bool): use current device state to initialize. A forward pass of the same
                circuit should be the last thing the device has executed. If a ``starting_state`` is
                provided, that takes precedence.

        Returns:
            array: the derivative of the tape with respect to trainable parameters.
            Dimensions are ``(len(observables), len(trainable_params))``.

        Raises:
            QuantumFunctionError: if the input tape has measurements that are not expectation values
                or contains a multi-parameter operation aside from :class:`~.Rot`
        """
        # broadcasted inner product not summing over first dimension of b
        sum_axes = tuple(range(1, self.num_wires + 1))
        dot_product_real = lambda b, k: qnp.real(qmlsum(qnp.conj(b) * k, axis=sum_axes))

        for m in tape.measurements:
            if m.return_type is not qml.operation.Expectation:
                raise qml.QuantumFunctionError(
                    "Adjoint differentiation method does not support"
                    f" measurement {m.return_type.value}"
                )

            if m.obs.name == "Hamiltonian":
                raise qml.QuantumFunctionError(
                    "Adjoint differentiation method does not support Hamiltonian observables."
                )

            if not hasattr(m.obs, "base_name"):
                m.obs.base_name = None  # This is needed for when the observable is a tensor product

        if self.shots is not None:
            warnings.warn(
                "Requested adjoint differentiation to be computed with finite shots."
                " The derivative is always exact when using the adjoint differentiation method.",
                UserWarning,
            )

        # Initialization of state
        if starting_state is not None:
            ket = qnp.reshape(starting_state, [2] * self.num_wires)
        else:
            if not use_device_state:
                self.reset()
                self.execute(tape)
            ket = self._pre_rotated_state

        n_obs = len(tape.observables)
        bras = qnp.empty([n_obs] + [2] * self.num_wires, dtype=np.complex128)
        for kk in range(n_obs):
            bras[kk, ...] = self._apply_operation(ket, tape.observables[kk])

        expanded_ops = []
        for op in reversed(tape.operations):
            if op.num_params > 1:
                if isinstance(op, qml.Rot) and not op.inverse:
                    ops = op.decomposition()
                    expanded_ops.extend(reversed(ops))
                else:
                    raise qml.QuantumFunctionError(
                        f"The {op.name} operation is not supported using "
                        'the "adjoint" differentiation method'
                    )
            else:
                if op.name not in ("QubitStateVector", "BasisState"):
                    expanded_ops.append(op)

        jac = qnp.zeros((len(tape.observables), len(tape.trainable_params)))

        param_number = len(tape._par_info) - 1  # pylint: disable=protected-access
        trainable_param_number = len(tape.trainable_params) - 1
        for op in expanded_ops:

            if (op.grad_method is not None) and (param_number in tape.trainable_params):
                d_op_matrix = operation_derivative(op)

            op.inv()
            # Ideally use use op.adjoint() here
            # then we don't have to re-invert the operation at the end
            ket = self._apply_operation(ket, op)

            if op.grad_method is not None:
                if param_number in tape.trainable_params:
                    ket_temp = self._apply_unitary(ket, d_op_matrix, op.wires)

                    jac[:, trainable_param_number] = 2 * dot_product_real(bras, ket_temp)

                    trainable_param_number -= 1
                param_number -= 1

            for kk in range(n_obs):
                bras[kk, ...] = self._apply_operation(bras[kk, ...], op)
            op.inv()

        return jac<|MERGE_RESOLUTION|>--- conflicted
+++ resolved
@@ -791,15 +791,9 @@
 
             prob = self.probability(wires=observable.wires)
             try:
-<<<<<<< HEAD
                 eigvals = qnp.asarray(observable.eigvals, dtype=self.R_DTYPE, like=prob)
-            except NotImplementedError as e:
-                raise ValueError(
-=======
-                eigvals = self._asarray(observable.get_eigvals(), dtype=self.R_DTYPE)
             except qml.operation.EigvalsUndefinedError as e:
                 raise qml.operation.EigvalsUndefinedError(
->>>>>>> b494a2bf
                     f"Cannot compute analytic expectations of {observable.name}."
                 ) from e
 
@@ -822,13 +816,8 @@
         # exact variance value
         if self.shots is None:
             try:
-<<<<<<< HEAD
                 eigvals = qnp.asarray(observable.eigvals, dtype=self.R_DTYPE)
-            except NotImplementedError as e:
-=======
-                eigvals = self._asarray(observable.get_eigvals(), dtype=self.R_DTYPE)
             except qml.operation.EigvalsUndefinedError as e:
->>>>>>> b494a2bf
                 # if observable has no info on eigenvalues, we cannot return this measurement
                 raise qml.operation.EigvalsUndefinedError(
                     f"Cannot compute analytic variance of {observable.name}."
