# Copyright 2018-2021 Xanadu Quantum Technologies Inc.

# Licensed under the Apache License, Version 2.0 (the "License");
# you may not use this file except in compliance with the License.
# You may obtain a copy of the License at

#     http://www.apache.org/licenses/LICENSE-2.0

# Unless required by applicable law or agreed to in writing, software
# distributed under the License is distributed on an "AS IS" BASIS,
# WITHOUT WARRANTIES OR CONDITIONS OF ANY KIND, either express or implied.
# See the License for the specific language governing permissions and
# limitations under the License.
"""
This module contains the :class:`QubitDevice` abstract base class.
"""

# For now, arguments may be different from the signatures provided in Device
# e.g. instead of expval(self, observable, wires, par) have expval(self, observable)
# pylint: disable=arguments-differ, abstract-method, no-value-for-parameter,too-many-instance-attributes,too-many-branches, no-member, bad-option-value, arguments-renamed
import abc
import itertools
import warnings

import numpy as np

import pennylane as qml
from pennylane import DeviceError
from pennylane.operation import operation_derivative
from pennylane.measurements import (
    Sample,
    Counts,
    Variance,
    Expectation,
    Probability,
    State,
    VnEntropy,
    MutualInfo,
)

from pennylane import Device
from pennylane.math import sum as qmlsum
from pennylane.math import multiply as qmlmul
from pennylane.wires import Wires

from pennylane.measurements import MeasurementProcess


class QubitDevice(Device):
    """Abstract base class for PennyLane qubit devices.

    The following abstract method **must** be defined:

    * :meth:`~.apply`: append circuit operations, compile the circuit (if applicable),
      and perform the quantum computation.

    Devices that generate their own samples (such as hardware) may optionally
    overwrite :meth:`~.probabilty`. This method otherwise automatically
    computes the probabilities from the generated samples, and **must**
    overwrite the following method:

    * :meth:`~.generate_samples`: Generate samples from the device from the
      exact or approximate probability distribution.

    Analytic devices **must** overwrite the following method:

    * :meth:`~.analytic_probability`: returns the probability or marginal probability from the
      device after circuit execution. :meth:`~.marginal_prob` may be used here.

    This device contains common utility methods for qubit-based devices. These
    do not need to be overwritten. Utility methods include:

    * :meth:`~.expval`, :meth:`~.var`, :meth:`~.sample`: return expectation values,
      variances, and samples of observables after the circuit has been rotated
      into the observable eigenbasis.

    Args:
        wires (int, Iterable[Number, str]]): Number of subsystems represented by the device,
            or iterable that contains unique labels for the subsystems as numbers (i.e., ``[-1, 0, 2]``)
            or strings (``['ancilla', 'q1', 'q2']``). Default 1 if not specified.
        shots (None, int, list[int]): Number of circuit evaluations/random samples used to estimate
            expectation values of observables. If ``None``, the device calculates probability, expectation values,
            and variances analytically. If an integer, it specifies the number of samples to estimate these quantities.
            If a list of integers is passed, the circuit evaluations are batched over the list of shots.
        r_dtype: Real floating point precision type.
        c_dtype: Complex floating point precision type.
    """

    # pylint: disable=too-many-public-methods

    _asarray = staticmethod(np.asarray)
    _dot = staticmethod(np.dot)
    _abs = staticmethod(np.abs)
    _reduce_sum = staticmethod(lambda array, axes: np.sum(array, axis=tuple(axes)))
    _reshape = staticmethod(np.reshape)
    _flatten = staticmethod(lambda array: array.flatten())
    _gather = staticmethod(
        lambda array, indices, axis=0: array[:, indices] if axis == 1 else array[indices]
    )  # Make sure to only use _gather with axis=0 or axis=1
    _einsum = staticmethod(np.einsum)
    _cast = staticmethod(np.asarray)
    _transpose = staticmethod(np.transpose)
    _tensordot = staticmethod(np.tensordot)
    _conj = staticmethod(np.conj)
    _imag = staticmethod(np.imag)
    _roll = staticmethod(np.roll)
    _stack = staticmethod(np.stack)
    _outer = staticmethod(np.outer)
    _diag = staticmethod(np.diag)
    _real = staticmethod(np.real)
    _size = staticmethod(np.size)
    _ndim = staticmethod(np.ndim)

    @staticmethod
    def _scatter(indices, array, new_dimensions):
        new_array = np.zeros(new_dimensions, dtype=array.dtype.type)
        new_array[indices] = array
        return new_array

    @staticmethod
    def _const_mul(constant, array):
        """Data type preserving multiply operation"""
        return qmlmul(constant, array, dtype=array.dtype)

    def _permute_wires(self, observable):
        r"""Given an observable which acts on multiple wires, permute the wires to
          be consistent with the device wire order.

          Suppose we are given an observable :math:`\hat{O} = \Identity \otimes \Identity \otimes \hat{Z}`.
          This observable can be represented in many ways:

        .. code-block:: python

              O_1 = qml.Identity(wires=0) @ qml.Identity(wires=1) @ qml.PauliZ(wires=2)
              O_2 = qml.PauliZ(wires=2) @ qml.Identity(wires=0) @ qml.Identity(wires=1)

          Notice that while the explicit tensor product matrix representation of :code:`O_1` and :code:`O_2` is
          different, the underlying operator is identical due to the wire labelling (assuming the labels in
          ascending order are {0,1,2}). If we wish to compute the expectation value of such an observable, we must
          ensure it is identical in both cases. To facilitate this, we permute the wires in our state vector such
          that they are consistent with this swapping of order in the tensor observable.

        .. code-block:: python

              >>> print(0_1.wires)
              <Wires = [0, 1, 2]>
              >>> print(O_2.wires)
              <Wires = [2, 0, 1]>

          We might naively think that we must permute our state vector to match the wire order of our tensor observable.
          We must be careful and realize that the wire order of the terms in the tensor observable DOES NOT match the
          permutation of the terms themselves. As an example we directly compare :code:`O_1` and :code:`O_2`:

          The first term in :code:`O_1` (:code:`qml.Identity(wires=0)`) became the second term in :code:`O_2`.
          By similar comparison we see that each term in the tensor product was shifted one position forward
          (i.e 0 --> 1, 1 --> 2, 2 --> 0). The wires in our permuted quantum state should follow their respective
          terms in the tensor product observable.

          Thus, the correct wire ordering should be :code:`permuted_wires = <Wires = [1, 2, 0]>`. But if we had
          taken the naive approach we would have permuted our state according to
          :code:`permuted_wires = <Wires = [2, 0, 1]>` which is NOT correct.

          This function uses the observable wires and the global device wire ordering in order to determine the
          permutation of the wires in the observable required such that if our quantum state vector is
          permuted accordingly then the amplitudes of the state will match the matrix representation of the observable.

          Args:
              observable (Observable): the observable whose wires are to be permuted.

          Returns:
              permuted_wires (Wires): permuted wires object
        """
        ordered_obs_wire_lst = self.order_wires(
            observable.wires
        ).tolist()  # order according to device wire order

        mapped_wires = self.map_wires(observable.wires)
        if isinstance(mapped_wires, Wires):
            # by default this should be a Wires obj, but it is overwritten to list object in default.qubit
            mapped_wires = mapped_wires.tolist()

        permutation = np.argsort(mapped_wires)  # extract permutation via argsort

        permuted_wires = Wires([ordered_obs_wire_lst[index] for index in permutation])
        return permuted_wires

    observables = {
        "PauliX",
        "PauliY",
        "PauliZ",
        "Hadamard",
        "Hermitian",
        "Identity",
        "Projector",
        "Sum",
        "Sprod",
    }

    def __init__(
        self, wires=1, shots=None, *, r_dtype=np.float64, c_dtype=np.complex128, analytic=None
    ):
        super().__init__(wires=wires, shots=shots, analytic=analytic)

        if "float" not in str(r_dtype):
            raise DeviceError("Real datatype must be a floating point type.")
        if "complex" not in str(c_dtype):
            raise DeviceError("Complex datatype must be a complex floating point type.")

        self.C_DTYPE = c_dtype
        self.R_DTYPE = r_dtype

        self._samples = None
        """None or array[int]: stores the samples generated by the device
        *after* rotation to diagonalize the observables."""

    @classmethod
    def capabilities(cls):

        capabilities = super().capabilities().copy()
        capabilities.update(
            model="qubit",
            supports_broadcasting=False,
            supports_finite_shots=True,
            supports_tensor_observables=True,
            returns_probs=True,
        )
        return capabilities

    def reset(self):
        """Reset the backend state.

        After the reset, the backend should be as if it was just constructed.
        Most importantly the quantum state is reset to its initial value.
        """
        self._samples = None

    def _collect_shotvector_results(self, circuit, counts_exist):
        """Obtain and process statistics when using a shot vector.
        This routine is part of the ``execute()`` method."""

        if self._ndim(self._samples) == 3:
            raise NotImplementedError(
                "Parameter broadcasting when using a shot vector is not supported yet."
            )
        results = []
        s1 = 0

        for shot_tuple in self._shot_vector:
            s2 = s1 + np.prod(shot_tuple)
            r = self.statistics(circuit.observables, shot_range=[s1, s2], bin_size=shot_tuple.shots)

            if qml.math._multi_dispatch(r) == "jax":  # pylint: disable=protected-access
                r = r[0]
            elif not counts_exist:
                # Measurement types except for Counts
                r = qml.math.squeeze(r)

            if counts_exist:

                # This happens when at least one measurement type is Counts
                for result_group in r:
                    if isinstance(result_group, list):
                        # List that contains one or more dictionaries
                        results.extend(result_group)
                    else:
                        # Other measurement results
                        results.append(result_group.T)

            elif shot_tuple.copies > 1:
                results.extend(r.T)
            else:
                results.append(r.T)

            s1 = s2

        multiple_sampled_jobs = circuit.is_sampled and self._has_partitioned_shots()
        if not multiple_sampled_jobs and not counts_exist:
            # Can only stack single element outputs
            results = self._stack(results)

        return results

    def execute(self, circuit, **kwargs):
        """Execute a queue of quantum operations on the device and then
        measure the given observables.

        For plugin developers: instead of overwriting this, consider
        implementing a suitable subset of

        * :meth:`apply`

        * :meth:`~.generate_samples`

        * :meth:`~.probability`

        Additional keyword arguments may be passed to the this method
        that can be utilised by :meth:`apply`. An example would be passing
        the ``QNode`` hash that can be used later for parametric compilation.

        Args:
            circuit (~.tapes.QuantumTape): circuit to execute on the device

        Raises:
            QuantumFunctionError: if the value of :attr:`~.Observable.return_type` is not supported

        Returns:
            array[float]: measured value(s)
        """
        self.check_validity(circuit.operations, circuit.observables)

        # apply all circuit operations
        self.apply(circuit.operations, rotations=circuit.diagonalizing_gates, **kwargs)

        # generate computational basis samples
        if self.shots is not None or circuit.is_sampled:
            self._samples = self.generate_samples()

        ret_types = [m.return_type for m in circuit.measurements]
        counts_exist = any(ret is qml.measurements.Counts for ret in ret_types)

        # compute the required statistics
        if not self.analytic and self._shot_vector is not None:
            results = self._collect_shotvector_results(circuit, counts_exist)
        else:
            results = self.statistics(circuit.observables)

        if not circuit.is_sampled:

            if len(circuit.measurements) == 1:
                if ret_types[0] is qml.measurements.State:
                    # State: assumed to only be allowed if it's the only measurement
                    results = self._asarray(results, dtype=self.C_DTYPE)
                elif circuit.measurements[0].return_type is not qml.measurements.Counts:
                    # Measurements with expval, var or probs
                    results = self._asarray(results, dtype=self.R_DTYPE)

            elif all(
                ret in (qml.measurements.Expectation, qml.measurements.Variance)
                for ret in ret_types
            ):
                # Measurements with expval or var
                results = self._asarray(results, dtype=self.R_DTYPE)
            elif not counts_exist:
                # all the other cases except any counts
                results = self._asarray(results)

        elif circuit.all_sampled and not self._has_partitioned_shots():
            results = self._asarray(results)
        else:
            results = tuple(
                qml.math.squeeze(self._asarray(r)) if not isinstance(r, dict) else r
                for r in results
            )

        # increment counter for number of executions of qubit device
        self._num_executions += 1

        if self.tracker.active:
            self.tracker.update(executions=1, shots=self._shots)
            self.tracker.record()
        return results

    def execute_new(self, circuit, **kwargs):
        """New execute (update of return type) function, it executes a queue of quantum operations on the device and
        then measure the given observables. More case will be added in future PRs, for the moment it only supports
        measurements without shots.

        For plugin developers: instead of overwriting this, consider
        implementing a suitable subset of

        * :meth:`apply`

        * :meth:`~.generate_samples`

        * :meth:`~.probability`

        Additional keyword arguments may be passed to the this method
        that can be utilised by :meth:`apply`. An example would be passing
        the ``QNode`` hash that can be used later for parametric compilation.

        Args:
            circuit (~.tapes.QuantumTape): circuit to execute on the device

        Raises:
            QuantumFunctionError: if the value of :attr:`~.Observable.return_type` is not supported

        Returns:
            array[float]: measured value(s)
        """
        self.check_validity(circuit.operations, circuit.observables)

        # apply all circuit operations
        self.apply(circuit.operations, rotations=circuit.diagonalizing_gates, **kwargs)

        # generate computational basis samples
        if self.shots is not None:
            self._samples = self.generate_samples()

        # compute the required statistics
        if self._shot_vector is not None:

            results = self.shot_vec_statistics(circuit)

        else:
            results = self.statistics_new(circuit.observables)
            single_measurement = len(circuit.measurements) == 1

            if single_measurement:
                results = results[0]
            else:
                results = tuple(results)

        # increment counter for number of executions of qubit device
        # self._num_executions += 1

        # if self.tracker.active:
        #     self.tracker.update(executions=1, shots=self._shots)
        #     self.tracker.record()
        return results

    def shot_vec_statistics(self, circuit):
        """Process measurement results from circuit execution using a device
        with a shot vector and return statistics.

        This is an auxiliary method of execute_new and uses statistics_new.

        When using shot vectors, measurement results for each item of the shot
        vector are contained in a tuple.

        Args:
            circuit (~.tapes.QuantumTape): circuit to execute on the device

        Raises:
            QuantumFunctionError: if the value of :attr:`~.Observable.return_type` is not supported

        Returns:
            tuple: stastics for each shot item from the shot vector
        """
        results = []
        s1 = 0

        ret_types = [m.return_type for m in circuit.measurements]
        counts_exist = any(ret is qml.measurements.Counts for ret in ret_types)
        single_measurement = len(circuit.measurements) == 1

        for shot_tuple in self._shot_vector:
            s2 = s1 + np.prod(shot_tuple)
            r = self.statistics_new(
                circuit.observables, shot_range=[s1, s2], bin_size=shot_tuple.shots
            )

            # This will likely be required:
            # if qml.math._multi_dispatch(r) == "jax":  # pylint: disable=protected-access
            #     r = r[0]

            if single_measurement:
                r = r[0]  # if counts_exist else qml.math.squeeze(r)
            else:
                if shot_tuple.copies == 1:
                    r = tuple(
                        r_[0] if isinstance(r_, list) else r_.T  # need to unwrap the single element
                        for idx, r_ in enumerate(r)
                    )
                else:

                    if counts_exist:
                        r = self._multi_meas_with_counts_shot_vec(circuit, shot_tuple, r)
                    else:
                        # r is a nested sequence, contains the results for
                        # multiple measurements
                        #
                        # Each item of r has copies length, we need to extract
                        # each measurement result from the arrays

                        # 1. transpose: applied because measurements like probs
                        # for multiple copies output results with shape (N,
                        # copies) and we'd like to index straight to get rows
                        # which requires a shape of (copies, N)
                        # 2. asarray: done because indexing into a flat array produces a
                        # scalar instead of a scalar shaped array
                        r = [
                            tuple(self._asarray(r_.T[idx]) for r_ in r)
                            for idx in range(shot_tuple.copies)
                        ]

            if isinstance(r, qml.numpy.ndarray):
                if shot_tuple.copies > 1:
                    results.extend(r.T)
                else:
                    results.append(r.T)

            else:
                if single_measurement and counts_exist:
                    # Results are nested in a sequence
                    results.extend(r)
                elif not single_measurement and shot_tuple.copies > 1:
                    # Some samples may still be transposed, fix their shapes
                    # Leave dictionaries intact
                    r = [
                        tuple(elem.T if not isinstance(elem, dict) else elem for elem in r_)
                        for r_ in r
                    ]
                    results.extend(r)
                else:
                    results.append(r)

            s1 = s2

        results = tuple(results)
        return results

    def _multi_meas_with_counts_shot_vec(self, circuit, shot_tuple, r):
        """Auxiliary function of the shot_vec_statistics and execute_new
        functions for post-processing the results of multiple measurements at
        least one of which was a counts measurement.

        The measurements were executed on a device that defines a shot vector.
        """
        # First: iterate over each group of measurement
        # results that contain copies many outcomes for a
        # single measurement
        new_r = []

        # Each item of r has copies length
        for idx in range(shot_tuple.copies):
            result_group = []

            for idx2, r_ in enumerate(r):
                measurement_proc = circuit.measurements[idx2]
                if measurement_proc.return_type is Probability or (
                    measurement_proc.return_type is Sample and measurement_proc.obs
                ):

                    # Here, the result has a shape of (num_basis_states, shot_tuple.copies)
                    # Extract a single row -> shape (num_basis_states,)
                    result = r_[:, idx]
                else:
                    result = r_[idx]

                if not circuit.observables[idx2].return_type is Counts:
                    result = self._asarray(result.T)

                result_group.append(result)

            new_r.append(tuple(result_group))

        return new_r

    def batch_execute(self, circuits):
        """Execute a batch of quantum circuits on the device.

        The circuits are represented by tapes, and they are executed one-by-one using the
        device's ``execute`` method. The results are collected in a list.

        For plugin developers: This function should be overwritten if the device can efficiently run multiple
        circuits on a backend, for example using parallel and/or asynchronous executions.

        Args:
            circuits (list[.tapes.QuantumTape]): circuits to execute on the device

        Returns:
            list[array[float]]: list of measured value(s)
        """
        # TODO: This method and the tests can be globally implemented by Device
        # once it has the same signature in the execute() method

        results = []
        for circuit in circuits:
            # we need to reset the device here, else it will
            # not start the next computation in the zero state
            self.reset()

            # TODO: Insert control on value here
            res = self.execute(circuit)
            results.append(res)

        if self.tracker.active:
            self.tracker.update(batches=1, batch_len=len(circuits))
            self.tracker.record()

        return results

    def batch_execute_new(self, circuits):
        """Temporary batch execute function, waiting for QNode execution of the new return types. Execute a batch of
        quantum circuits on the device.

        The circuits are represented by tapes, and they are executed one-by-one using the
        device's ``execute`` method. The results are collected in a list.

        For plugin developers: This function should be overwritten if the device can efficiently run multiple
        circuits on a backend, for example using parallel and/or asynchronous executions.

        Args:
            circuits (list[.tapes.QuantumTape]): circuits to execute on the device

        Returns:
            list[array[float]]: list of measured value(s)
        """
        # TODO: This method and the tests can be globally implemented by Device
        # once it has the same signature in the execute() method

        results = []
        for circuit in circuits:
            # we need to reset the device here, else it will
            # not start the next computation in the zero state
            self.reset()

            # Insert control on value here
            res = self.execute_new(circuit)
            results.append(res)

        # if self.tracker.active:
        #     self.tracker.update(batches=1, batch_len=len(circuits))
        #     self.tracker.record()

        return results

    @abc.abstractmethod
    def apply(self, operations, **kwargs):
        """Apply quantum operations, rotate the circuit into the measurement
        basis, and compile and execute the quantum circuit.

        This method receives a list of quantum operations queued by the QNode,
        and should be responsible for:

        * Constructing the quantum program
        * (Optional) Rotating the quantum circuit using the rotation
          operations provided. This diagonalizes the circuit so that arbitrary
          observables can be measured in the computational basis.
        * Compile the circuit
        * Execute the quantum circuit

        Both arguments are provided as lists of PennyLane :class:`~.Operation`
        instances. Useful properties include :attr:`~.Operation.name`,
        :attr:`~.Operation.wires`, and :attr:`~.Operation.parameters`,
        and :attr:`~.Operation.inverse`:

        >>> op = qml.RX(0.2, wires=[0])
        >>> op.name # returns the operation name
        "RX"
        >>> op.wires # returns a Wires object representing the wires that the operation acts on
        <Wires = [0]>
        >>> op.parameters # returns a list of parameters
        [0.2]
        >>> op.inverse # check if the operation should be inverted
        False
        >>> op = qml.RX(0.2, wires=[0]).inv
        >>> op.inverse
        True

        Args:
            operations (list[~.Operation]): operations to apply to the device

        Keyword args:
            rotations (list[~.Operation]): operations that rotate the circuit
                pre-measurement into the eigenbasis of the observables.
            hash (int): the hash value of the circuit constructed by `CircuitGraph.hash`
        """

    @staticmethod
    def active_wires(operators):
        """Returns the wires acted on by a set of operators.

        Args:
            operators (list[~.Operation]): operators for which
                we are gathering the active wires

        Returns:
            Wires: wires activated by the specified operators
        """
        list_of_wires = [op.wires for op in operators]

        return Wires.all_wires(list_of_wires)

    def statistics(self, observables, shot_range=None, bin_size=None):
        """Process measurement results from circuit execution and return statistics.

        This includes returning expectation values, variance, samples, probabilities, states, and
        density matrices.

        Args:
            observables (List[.Observable]): the observables to be measured
            shot_range (tuple[int]): 2-tuple of integers specifying the range of samples
                to use. If not specified, all samples are used.
            bin_size (int): Divides the shot range into bins of size ``bin_size``, and
                returns the measurement statistic separately over each bin. If not
                provided, the entire shot range is treated as a single bin.

        Raises:
            QuantumFunctionError: if the value of :attr:`~.Observable.return_type` is not supported

        Returns:
            Union[float, List[float]]: the corresponding statistics

        .. details::
            :title: Usage Details

            The ``shot_range`` and ``bin_size`` arguments allow for the statistics
            to be performed on only a subset of device samples. This finer level
            of control is accessible from the main UI by instantiating a device
            with a batch of shots.

            For example, consider the following device:

            >>> dev = qml.device("my_device", shots=[5, (10, 3), 100])

            This device will execute QNodes using 135 shots, however
            measurement statistics will be **coarse grained** across these 135
            shots:

            * All measurement statistics will first be computed using the
              first 5 shots --- that is, ``shots_range=[0, 5]``, ``bin_size=5``.

            * Next, the tuple ``(10, 3)`` indicates 10 shots, repeated 3 times. We will want to use
              ``shot_range=[5, 35]``, performing the expectation value in bins of size 10
              (``bin_size=10``).

            * Finally, we repeat the measurement statistics for the final 100 shots,
              ``shot_range=[35, 135]``, ``bin_size=100``.
        """
        results = []

        for obs in observables:
            # Pass instances directly
            if obs.return_type is Expectation:
                # Appends a result of shape (num_bins,) if bin_size is not None, else a scalar
                results.append(self.expval(obs, shot_range=shot_range, bin_size=bin_size))

            elif obs.return_type is Variance:
                # Appends a result of shape (num_bins,) if bin_size is not None, else a scalar
                results.append(self.var(obs, shot_range=shot_range, bin_size=bin_size))

            elif obs.return_type is Sample:
                # Appends a result of shape (shots, num_bins,) if bin_size is not None else (shots,)
                results.append(
                    self.sample(obs, shot_range=shot_range, bin_size=bin_size, counts=False)
                )

            elif obs.return_type is Counts:
                results.append(
                    self.sample(obs, shot_range=shot_range, bin_size=bin_size, counts=True)
                )

            elif obs.return_type is Probability:
                # Appends a result of shape (2**len(obs.wires), num_bins,)
                # if bin_size is not None else (2**len(obs.wires),)
                results.append(
                    self.probability(wires=obs.wires, shot_range=shot_range, bin_size=bin_size)
                )

            elif obs.return_type is State:
                if len(observables) > 1:
                    raise qml.QuantumFunctionError(
                        "The state or density matrix cannot be returned in combination"
                        " with other return types"
                    )

                # Check if the state is accessible and decide to return the state or the density
                # matrix.
                results.append(self.access_state(wires=obs.wires))

            elif obs.return_type is VnEntropy:
                if self.wires.labels != tuple(range(self.num_wires)):
                    raise qml.QuantumFunctionError(
                        "Returning the Von Neumann entropy is not supported when using custom wire labels"
                    )
                results.append(self.vn_entropy(wires=obs.wires, log_base=obs.log_base))

            elif obs.return_type is MutualInfo:
                if self.wires.labels != tuple(range(self.num_wires)):
                    raise qml.QuantumFunctionError(
                        "Returning the mutual information is not supported when using custom wire labels"
                    )
                wires0, wires1 = obs.raw_wires
                results.append(
                    self.mutual_info(wires0=wires0, wires1=wires1, log_base=obs.log_base)
                )

            elif obs.return_type is not None:
                raise qml.QuantumFunctionError(
                    f"Unsupported return type specified for observable {obs.name}"
                )

        return results

    def statistics_new(self, observables, shot_range=None, bin_size=None):
        """Process measurement results from circuit execution and return statistics.

        This includes returning expectation values, variance, samples, probabilities, states, and
        density matrices.

        Args:
            observables (List[.Observable]): the observables to be measured
            shot_range (tuple[int]): 2-tuple of integers specifying the range of samples
                to use. If not specified, all samples are used.
            bin_size (int): Divides the shot range into bins of size ``bin_size``, and
                returns the measurement statistic separately over each bin. If not
                provided, the entire shot range is treated as a single bin.

        Raises:
            QuantumFunctionError: if the value of :attr:`~.Observable.return_type` is not supported

        Returns:
            Union[float, List[float]]: the corresponding statistics

        .. details::
            :title: Usage Details

            The ``shot_range`` and ``bin_size`` arguments allow for the statistics
            to be performed on only a subset of device samples. This finer level
            of control is accessible from the main UI by instantiating a device
            with a batch of shots.

            For example, consider the following device:

            >>> dev = qml.device("my_device", shots=[5, (10, 3), 100])

            This device will execute QNodes using 135 shots, however
            measurement statistics will be **course grained** across these 135
            shots:

            * All measurement statistics will first be computed using the
              first 5 shots --- that is, ``shots_range=[0, 5]``, ``bin_size=5``.

            * Next, the tuple ``(10, 3)`` indicates 10 shots, repeated 3 times. We will want to use
              ``shot_range=[5, 35]``, performing the expectation value in bins of size 10
              (``bin_size=10``).

            * Finally, we repeat the measurement statistics for the final 100 shots,
              ``shot_range=[35, 135]``, ``bin_size=100``.
        """
        results = []

        for obs in observables:
            # Pass instances directly
            if obs.return_type is Expectation:
                result = self.expval(obs, shot_range=shot_range, bin_size=bin_size)

            elif obs.return_type is Variance:
                result = self.var(obs, shot_range=shot_range, bin_size=bin_size)

            elif obs.return_type is Sample:
                samples = self.sample(obs, shot_range=shot_range, bin_size=bin_size, counts=False)
                result = qml.math.squeeze(samples)

            elif obs.return_type is Counts:
                result = self.sample(obs, shot_range=shot_range, bin_size=bin_size, counts=True)

            elif obs.return_type is Probability:
                result = self.probability(wires=obs.wires, shot_range=shot_range, bin_size=bin_size)

            elif obs.return_type is State:
                if len(observables) > 1:
                    raise qml.QuantumFunctionError(
                        "The state or density matrix cannot be returned in combination"
                        " with other return types"
                    )

                # Check if the state is accessible and decide to return the state or the density
                # matrix.
                state = self.access_state(wires=obs.wires)
                result = self._asarray(state, dtype=self.C_DTYPE)

            elif obs.return_type is VnEntropy:
                if self.wires.labels != tuple(range(self.num_wires)):
                    raise qml.QuantumFunctionError(
                        "Returning the Von Neumann entropy is not supported when using custom wire labels"
                    )
                result = self.vn_entropy(wires=obs.wires, log_base=obs.log_base)

            elif obs.return_type is MutualInfo:
                if self.wires.labels != tuple(range(self.num_wires)):
                    raise qml.QuantumFunctionError(
                        "Returning the mutual information is not supported when using custom wire labels"
                    )
                wires0, wires1 = obs.raw_wires
                result = self.mutual_info(wires0=wires0, wires1=wires1, log_base=obs.log_base)

            elif obs.return_type is not None:
                raise qml.QuantumFunctionError(
                    f"Unsupported return type specified for observable {obs.name}"
                )

            float_return_types = {Expectation, Variance, Probability, VnEntropy, MutualInfo}

            if obs.return_type in float_return_types:
                result = self._asarray(result, dtype=self.R_DTYPE)

            if self._shot_vector is not None and isinstance(result, np.ndarray):
                # In the shot vector case, measurement results may be of shape (N, 1) instead of (N,)
                # Squeeze the result to transform the results
                #
                # E.g.,
                # before:
                # [[0.489]
                #  [0.511]
                #  [0.   ]
                #  [0.   ]]
                #
                # after: [0.489 0.511 0.    0.   ]
                result = qml.math.squeeze(result)

            results.append(result)

        return results

    def access_state(self, wires=None):
        """Check that the device has access to an internal state and return it if available.

        Args:
            wires (Wires): wires of the reduced system

        Raises:
            QuantumFunctionError: if the device is not capable of returning the state

        Returns:
            array or tensor: the state or the density matrix of the device
        """
        if not self.capabilities().get("returns_state"):
            raise qml.QuantumFunctionError(
                "The current device is not capable of returning the state"
            )

        state = getattr(self, "state", None)

        if state is None:
            raise qml.QuantumFunctionError("The state is not available in the current device")

        if wires:
            density_matrix = self.density_matrix(wires)
            return density_matrix

        return state

    def generate_samples(self):
        r"""Returns the computational basis samples generated for all wires.

        Note that PennyLane uses the convention :math:`|q_0,q_1,\dots,q_{N-1}\rangle` where
        :math:`q_0` is the most significant bit.

        .. warning::

            This method should be overwritten on devices that
            generate their own computational basis samples, with the resulting
            computational basis samples stored as ``self._samples``.

        Returns:
             array[complex]: array of samples in the shape ``(dev.shots, dev.num_wires)``
        """
        number_of_states = 2**self.num_wires

        rotated_prob = self.analytic_probability()

        samples = self.sample_basis_states(number_of_states, rotated_prob)
        return self.states_to_binary(samples, self.num_wires)

    def sample_basis_states(self, number_of_states, state_probability):
        """Sample from the computational basis states based on the state
        probability.

        This is an auxiliary method to the generate_samples method.

        Args:
            number_of_states (int): the number of basis states to sample from
            state_probability (array[float]): the computational basis probability vector

        Returns:
            array[int]: the sampled basis states
        """
        if self.shots is None:
            raise qml.QuantumFunctionError(
                "The number of shots has to be explicitly set on the device "
                "when using sample-based measurements."
            )

        shots = self.shots

        basis_states = np.arange(number_of_states)
        if self._ndim(state_probability) == 2:
            # np.random.choice does not support broadcasting as needed here.
            return np.array(
                [np.random.choice(basis_states, shots, p=prob) for prob in state_probability]
            )
        return np.random.choice(basis_states, shots, p=state_probability)

    def generate_basis_states(self, num_wires, dtype=np.uint32):
        """
        Generates basis states in binary representation according to the number
        of wires specified.

        The states_to_binary method creates basis states faster (for larger
        systems at times over x25 times faster) than the approach using
        ``itertools.product``, at the expense of using slightly more memory.

        Due to the large size of the integer arrays for more than 32 bits,
        memory allocation errors may arise in the states_to_binary method.
        Hence we constraint the dtype of the array to represent unsigned
        integers on 32 bits. Due to this constraint, an overflow occurs for 32
        or more wires, therefore this approach is used only for fewer wires.

        For smaller number of wires speed is comparable to the next approach
        (using ``itertools.product``), hence we resort to that one for testing
        purposes.

        Args:
            num_wires (int): the number wires
            dtype=np.uint32 (type): the data type of the arrays to use

        Returns:
            array[int]: the sampled basis states
        """
        if 2 < num_wires < 32:
            states_base_ten = np.arange(2**num_wires, dtype=dtype)
            return self.states_to_binary(states_base_ten, num_wires, dtype=dtype)

        # A slower, but less memory intensive method
        basis_states_generator = itertools.product((0, 1), repeat=num_wires)
        return np.fromiter(itertools.chain(*basis_states_generator), dtype=int).reshape(
            -1, num_wires
        )

    @staticmethod
    def states_to_binary(samples, num_wires, dtype=np.int64):
        """Convert basis states from base 10 to binary representation.

        This is an auxiliary method to the generate_samples method.

        Args:
            samples (array[int]): samples of basis states in base 10 representation
            num_wires (int): the number of qubits
            dtype (type): Type of the internal integer array to be used. Can be
                important to specify for large systems for memory allocation
                purposes.

        Returns:
            array[int]: basis states in binary representation
        """
        powers_of_two = 1 << np.arange(num_wires, dtype=dtype)
        # `samples` typically is one-dimensional, but can be two-dimensional with broadcasting.
        # In any case we want to append a new axis at the *end* of the shape.
        states_sampled_base_ten = samples[..., None] & powers_of_two
        # `states_sampled_base_ten` can be two- or three-dimensional. We revert the *last* axis.
        return (states_sampled_base_ten > 0).astype(dtype)[..., ::-1]

    @property
    def circuit_hash(self):
        """The hash of the circuit upon the last execution.

        This can be used by devices in :meth:`~.apply` for parametric compilation.
        """
        raise NotImplementedError

    @property
    def state(self):
        """Returns the state vector of the circuit prior to measurement.

        .. note::

            Only state vector simulators support this property. Please see the
            plugin documentation for more details.
        """
        raise NotImplementedError

    def density_matrix(self, wires):
        """Returns the reduced density matrix over the given wires.

        Args:
            wires (Wires): wires of the reduced system

        Returns:
            array[complex]: complex array of shape ``(2 ** len(wires), 2 ** len(wires))``
            representing the reduced density matrix of the state prior to measurement.
        """
        state = getattr(self, "state", None)
        wires = self.map_wires(wires)
        return qml.math.reduced_dm(state, indices=wires, c_dtype=self.C_DTYPE)

    def vn_entropy(self, wires, log_base):
        r"""Returns the Von Neumann entropy prior to measurement.

        .. math::
            S( \rho ) = -\text{Tr}( \rho \log ( \rho ))

        Args:
            wires (Wires): Wires of the considered subsystem.
            log_base (float): Base for the logarithm, default is None the natural logarithm is used in this case.

        Returns:
            float: returns the Von Neumann entropy
        """
        try:
            state = self.access_state()
        except qml.QuantumFunctionError as e:  # pragma: no cover
            raise NotImplementedError(
                f"Cannot compute the Von Neumman entropy with device {self.name} that is not capable of returning the "
                f"state. "
            ) from e
        wires = wires.tolist()
        return qml.math.vn_entropy(state, indices=wires, c_dtype=self.C_DTYPE, base=log_base)

    def mutual_info(self, wires0, wires1, log_base):
        r"""Returns the mutual information prior to measurement:

        .. math::

            I(A, B) = S(\rho^A) + S(\rho^B) - S(\rho^{AB})

        where :math:`S` is the von Neumann entropy.

        Args:
            wires0 (Wires): wires of the first subsystem
            wires1 (Wires): wires of the second subsystem
            log_base (float): base to use in the logarithm

        Returns:
            float: the mutual information
        """
        try:
            state = self.access_state()
        except qml.QuantumFunctionError as e:  # pragma: no cover
            raise NotImplementedError(
                f"Cannot compute the mutual information with device {self.name} that is not capable of returning the "
                f"state. "
            ) from e

        wires0 = wires0.tolist()
        wires1 = wires1.tolist()

        return qml.math.mutual_info(
            state, indices0=wires0, indices1=wires1, c_dtype=self.C_DTYPE, base=log_base
        )

    def analytic_probability(self, wires=None):
        r"""Return the (marginal) probability of each computational basis
        state from the last run of the device.

        PennyLane uses the convention
        :math:`|q_0,q_1,\dots,q_{N-1}\rangle` where :math:`q_0` is the most
        significant bit.

        If no wires are specified, then all the basis states representable by
        the device are considered and no marginalization takes place.

        .. note::

            :meth:`marginal_prob` may be used as a utility method
            to calculate the marginal probability distribution.

        Args:
            wires (Iterable[Number, str], Number, str, Wires): wires to return
                marginal probabilities for. Wires not provided are traced out of the system.

        Returns:
            array[float]: list of the probabilities
        """
        raise NotImplementedError

    def estimate_probability(self, wires=None, shot_range=None, bin_size=None):
        """Return the estimated probability of each computational basis state
        using the generated samples.

        Args:
            wires (Iterable[Number, str], Number, str, Wires): wires to calculate
                marginal probabilities for. Wires not provided are traced out of the system.
            shot_range (tuple[int]): 2-tuple of integers specifying the range of samples
                to use. If not specified, all samples are used.
            bin_size (int): Divides the shot range into bins of size ``bin_size``, and
                returns the measurement statistic separately over each bin. If not
                provided, the entire shot range is treated as a single bin.

        Returns:
            array[float]: list of the probabilities
        """

        wires = wires or self.wires
        # convert to a Wires object
        wires = Wires(wires)
        # translate to wire labels used by device
        device_wires = self.map_wires(wires)
        num_wires = len(device_wires)

        if shot_range is None:
            # The Ellipsis (...) corresponds to broadcasting and shots dimensions or only shots
            samples = self._samples[..., device_wires]
        else:
            # The Ellipsis (...) corresponds to the broadcasting dimension or no axis at all
            samples = self._samples[..., slice(*shot_range), device_wires]

        # convert samples from a list of 0, 1 integers, to base 10 representation
        powers_of_two = 2 ** np.arange(num_wires)[::-1]
        indices = samples @ powers_of_two

        # `self._samples` typically has two axes ((shots, wires)) but can also have three with
        # broadcasting ((batch_size, shots, wires)) so that we simply read out the batch_size.
        batch_size = self._samples.shape[0] if np.ndim(self._samples) == 3 else None
        dim = 2**num_wires
        # count the basis state occurrences, and construct the probability vector
        if bin_size is not None:
            num_bins = samples.shape[-2] // bin_size
            prob = self._count_binned_samples(indices, batch_size, dim, bin_size, num_bins)
        else:
            prob = self._count_unbinned_samples(indices, batch_size, dim)

        return self._asarray(prob, dtype=self.R_DTYPE)

    @staticmethod
    def _count_unbinned_samples(indices, batch_size, dim):
        """Count the occurences of sampled indices and convert them to relative
        counts in order to estimate their occurence probability."""
        if batch_size is None:
            prob = np.zeros(dim, dtype=np.float64)
            basis_states, counts = np.unique(indices, return_counts=True)
            prob[basis_states] = counts / len(indices)

            return prob

        prob = np.zeros((batch_size, dim), dtype=np.float64)

        for i, idx in enumerate(indices):  # iterate over the broadcasting dimension
            basis_states, counts = np.unique(idx, return_counts=True)
            prob[i, basis_states] = counts / len(idx)

        return prob

    @staticmethod
    def _count_binned_samples(indices, batch_size, dim, bin_size, num_bins):
        """Count the occurences of bins of sampled indices and convert them to relative
        counts in order to estimate their occurence probability per bin."""

        if batch_size is None:
            prob = np.zeros((dim, num_bins), dtype=np.float64)
            indices = indices.reshape((num_bins, bin_size))
            # count the basis state occurrences, and construct the probability vector for each bin
            for b, idx in enumerate(indices):
                basis_states, counts = np.unique(idx, return_counts=True)
                prob[basis_states, b] = counts / bin_size

            return prob

        prob = np.zeros((batch_size, dim, num_bins), dtype=np.float64)
        indices = indices.reshape((batch_size, num_bins, bin_size))

        # count the basis state occurrences, and construct the probability vector
        # for each bin and broadcasting index
        for i, _indices in enumerate(indices):  # First iterate over broadcasting dimension
            for b, idx in enumerate(_indices):  # Then iterate over bins dimension
                basis_states, counts = np.unique(idx, return_counts=True)
                prob[i, basis_states, b] = counts / bin_size

        return prob

    def probability(self, wires=None, shot_range=None, bin_size=None):
        """Return either the analytic probability or estimated probability of
        each computational basis state.

        Devices that require a finite number of shots always return the
        estimated probability.

        Args:
            wires (Iterable[Number, str], Number, str, Wires): wires to return
                marginal probabilities for. Wires not provided are traced out of the system.

        Returns:
            array[float]: list of the probabilities
        """

        if self.shots is None:
            return self.analytic_probability(wires=wires)

        return self.estimate_probability(wires=wires, shot_range=shot_range, bin_size=bin_size)

    @staticmethod
    def _get_batch_size(tensor, expected_shape, expected_size):
        """Determine whether a tensor has an additional batch dimension for broadcasting,
        compared to an expected_shape. As QubitDevice does not natively support broadcasting,
        it always reports no batch size, that is ``batch_size=None``"""
        # pylint: disable=unused-argument
        return None

    def marginal_prob(self, prob, wires=None):
        r"""Return the marginal probability of the computational basis
        states by summing the probabiliites on the non-specified wires.

        If no wires are specified, then all the basis states representable by
        the device are considered and no marginalization takes place.

        .. note::

            If the provided wires are not in the order as they appear on the device,
            the returned marginal probabilities take this permutation into account.

            For example, if the addressable wires on this device are ``Wires([0, 1, 2])`` and
            this function gets passed ``wires=[2, 0]``, then the returned marginal
            probability vector will take this 'reversal' of the two wires
            into account:

            .. math::

                \mathbb{P}^{(2, 0)}
                            = \left[
                               |00\rangle, |10\rangle, |01\rangle, |11\rangle
                              \right]

        Args:
            prob: The probabilities to return the marginal probabilities
                for
            wires (Iterable[Number, str], Number, str, Wires): wires to return
                marginal probabilities for. Wires not provided
                are traced out of the system.

        Returns:
            array[float]: array of the resulting marginal probabilities.
        """
        dim = 2**self.num_wires
        batch_size = self._get_batch_size(prob, (dim,), dim)  # pylint: disable=assignment-from-none

        if wires is None:
            # no need to marginalize
            return prob

        wires = Wires(wires)
        # determine which subsystems are to be summed over
        inactive_wires = Wires.unique_wires([self.wires, wires])

        # translate to wire labels used by device
        device_wires = self.map_wires(wires)
        inactive_device_wires = self.map_wires(inactive_wires)

        # reshape the probability so that each axis corresponds to a wire
        shape = [2] * self.num_wires
        if batch_size is not None:
            shape.insert(0, batch_size)
        # prob now is reshaped to have self.num_wires+1 axes in the case of broadcasting
        prob = self._reshape(prob, shape)

        # sum over all inactive wires
        # hotfix to catch when default.qubit uses this method
        # since then device_wires is a list
        if isinstance(inactive_device_wires, Wires):
            inactive_device_wires = inactive_device_wires.labels

        if batch_size is not None:
            inactive_device_wires = [idx + 1 for idx in inactive_device_wires]
        flat_shape = (-1,) if batch_size is None else (batch_size, -1)
        prob = self._reshape(self._reduce_sum(prob, inactive_device_wires), flat_shape)

        # The wires provided might not be in consecutive order (i.e., wires might be [2, 0]).
        # If this is the case, we must permute the marginalized probability so that
        # it corresponds to the orders of the wires passed.
        num_wires = len(device_wires)
        basis_states = self.generate_basis_states(num_wires)
        basis_states = basis_states[:, np.argsort(np.argsort(device_wires))]

        powers_of_two = 2 ** np.arange(len(device_wires))[::-1]
        perm = basis_states @ powers_of_two
        # The permutation happens on the last axis both with and without broadcasting
        out = self._gather(prob, perm, axis=1 if batch_size is not None else 0)

        return out

    def expval(self, observable, shot_range=None, bin_size=None):

        if observable.name == "Projector":
            # branch specifically to handle the projector observable
            idx = int("".join(str(i) for i in observable.parameters[0]), 2)
            probs = self.probability(
                wires=observable.wires, shot_range=shot_range, bin_size=bin_size
            )
            return probs[idx]

        # exact expectation value
        if self.shots is None:
            try:
                eigvals = self._asarray(observable.eigvals(), dtype=self.R_DTYPE)
            except qml.operation.EigvalsUndefinedError as e:
                raise qml.operation.EigvalsUndefinedError(
                    f"Cannot compute analytic expectations of {observable.name}."
                ) from e

            # the probability vector must be permuted to account for the permuted
            # wire order of the observable
            permuted_wires = self._permute_wires(observable)

            prob = self.probability(wires=permuted_wires)
            # In case of broadcasting, `prob` has two axes and this is a matrix-vector product
            return self._dot(prob, eigvals)

        # estimate the ev
        samples = self.sample(observable, shot_range=shot_range, bin_size=bin_size)
<<<<<<< HEAD

        # TODO: do we need to squeeze here? Maybe remove with new return types
        return np.squeeze(np.mean(samples, axis=0))
=======
        # With broadcasting, we want to take the mean over axis 1, which is the -1st/-2nd with/
        # without bin_size. Without broadcasting, axis 0 is the -1st/-2nd with/without bin_size
        axis = -1 if bin_size is None else -2
        return np.squeeze(np.mean(samples, axis=axis))
>>>>>>> 73e5e3cd

    def var(self, observable, shot_range=None, bin_size=None):

        if observable.name == "Projector":
            # branch specifically to handle the projector observable
            idx = int("".join(str(i) for i in observable.parameters[0]), 2)
            probs = self.probability(
                wires=observable.wires, shot_range=shot_range, bin_size=bin_size
            )
            return probs[idx] - probs[idx] ** 2

        # exact variance value
        if self.shots is None:
            try:
                eigvals = self._asarray(observable.eigvals(), dtype=self.R_DTYPE)
            except qml.operation.EigvalsUndefinedError as e:
                # if observable has no info on eigenvalues, we cannot return this measurement
                raise qml.operation.EigvalsUndefinedError(
                    f"Cannot compute analytic variance of {observable.name}."
                ) from e

            # the probability vector must be permuted to account for the permuted wire order of the observable
            permuted_wires = self._permute_wires(observable)

            prob = self.probability(wires=permuted_wires)
            # In case of broadcasting, `prob` has two axes and these are a matrix-vector products
            return self._dot(prob, (eigvals**2)) - self._dot(prob, eigvals) ** 2

        # estimate the variance
        samples = self.sample(observable, shot_range=shot_range, bin_size=bin_size)
<<<<<<< HEAD

        # TODO: do we need to squeeze here? Maybe remove with new return types
        return np.squeeze(np.var(samples, axis=0))
=======
        # With broadcasting, we want to take the variance over axis 1, which is the -1st/-2nd with/
        # without bin_size. Without broadcasting, axis 0 is the -1st/-2nd with/without bin_size
        axis = -1 if bin_size is None else -2
        return np.squeeze(np.var(samples, axis=axis))
>>>>>>> 73e5e3cd

    def sample(self, observable, shot_range=None, bin_size=None, counts=False):
        """Return samples of an observable.

        Args:
            observable (Observable): the observable to sample
            shot_range (tuple[int]): 2-tuple of integers specifying the range of samples
                to use. If not specified, all samples are used.
            bin_size (int): Divides the shot range into bins of size ``bin_size``, and
                returns the measurement statistic separately over each bin. If not
                provided, the entire shot range is treated as a single bin.
            counts (bool): whether counts (``True``) or raw samples (``False``)
                should be returned

        Raises:
            EigvalsUndefinedError: if no information is available about the
                eigenvalues of the observable

        Returns:
            Union[array[float], dict, list[dict]]: samples in an array of
            dimension ``(shots,)`` or counts
        """

        def _samples_to_counts(samples, no_observable_provided):
            """Group the obtained samples into a dictionary.

            **Example**

                >>> samples
                tensor([[0, 0, 1],
                        [0, 0, 1],
                        [1, 1, 1]], requires_grad=True)
                >>> self._samples_to_counts(samples)
                {'111':1, '001':2}
            """
            if no_observable_provided:
                # If we describe a state vector, we need to convert its list representation
                # into string (it's hashable and good-looking).
                # Before converting to str, we need to extract elements from arrays
                # to satisfy the case of jax interface, as jax arrays do not support str.
                samples = ["".join([str(s.item()) for s in sample]) for sample in samples]

            states, counts = np.unique(samples, return_counts=True)
            return dict(zip(states, counts))

        # translate to wire labels used by device
        device_wires = self.map_wires(observable.wires)
        name = observable.name
        # Select the samples from self._samples that correspond to ``shot_range`` if provided
        if shot_range is None:
            sub_samples = self._samples
        else:
            # Indexing corresponds to: (potential broadcasting, shots, wires). Note that the last
            # colon (:) is required because shots is the second-to-last axis and the
            # Ellipsis (...) otherwise would take up broadcasting and shots axes.
            sub_samples = self._samples[..., slice(*shot_range), :]

        no_observable_provided = isinstance(observable, MeasurementProcess)

        if isinstance(name, str) and name in {"PauliX", "PauliY", "PauliZ", "Hadamard"}:
            # Process samples for observables with eigenvalues {1, -1}
            samples = 1 - 2 * sub_samples[..., device_wires[0]]

        elif no_observable_provided:
            # if no observable was provided then return the raw samples
            if len(observable.wires) != 0:
                # if wires are provided, then we only return samples from those wires
                samples = sub_samples[..., np.array(device_wires)]
            else:
                samples = sub_samples

        else:

            # Replace the basis state in the computational basis with the correct eigenvalue.
            # Extract only the columns of the basis samples required based on ``wires``.
            samples = sub_samples[..., np.array(device_wires)]  # Add np.array here for Jax support.
            powers_of_two = 2 ** np.arange(samples.shape[-1])[::-1]
            indices = samples @ powers_of_two
            indices = np.array(indices)  # Add np.array here for Jax support.
            try:
                samples = observable.eigvals()[indices]
            except qml.operation.EigvalsUndefinedError as e:
                # if observable has no info on eigenvalues, we cannot return this measurement
                raise qml.operation.EigvalsUndefinedError(
                    f"Cannot compute samples of {observable.name}."
                ) from e

        if bin_size is None:
            if counts:
                return _samples_to_counts(samples, no_observable_provided)
            return samples

        num_wires = len(device_wires) if len(device_wires) > 0 else self.num_wires
        if counts:
            shape = (-1, bin_size, num_wires) if no_observable_provided else (-1, bin_size)
            return [
                _samples_to_counts(bin_sample, no_observable_provided)
                for bin_sample in samples.reshape(shape)
            ]

        res = (
            samples.reshape((num_wires, bin_size, -1))
            if no_observable_provided
            else samples.reshape((bin_size, -1))
        )
        return res

    def adjoint_jacobian(self, tape, starting_state=None, use_device_state=False):
        """Implements the adjoint method outlined in
        `Jones and Gacon <https://arxiv.org/abs/2009.02823>`__ to differentiate an input tape.

        After a forward pass, the circuit is reversed by iteratively applying inverse (adjoint)
        gates to scan backwards through the circuit.

        .. note::
            The adjoint differentiation method has the following restrictions:

            * As it requires knowledge of the statevector, only statevector simulator devices can be
              used.

            * Only expectation values are supported as measurements.

            * Does not work for parametrized observables like
              :class:`~.Hamiltonian` or :class:`~.Hermitian`.

        Args:
            tape (.QuantumTape): circuit that the function takes the gradient of

        Keyword Args:
            starting_state (tensor_like): post-forward pass state to start execution with. It should be
                complex-valued. Takes precedence over ``use_device_state``.
            use_device_state (bool): use current device state to initialize. A forward pass of the same
                circuit should be the last thing the device has executed. If a ``starting_state`` is
                provided, that takes precedence.

        Returns:
            array: the derivative of the tape with respect to trainable parameters.
            Dimensions are ``(len(observables), len(trainable_params))``.

        Raises:
            QuantumFunctionError: if the input tape has measurements that are not expectation values
                or contains a multi-parameter operation aside from :class:`~.Rot`
        """
        # broadcasted inner product not summing over first dimension of b
        sum_axes = tuple(range(1, self.num_wires + 1))
        # pylint: disable=unnecessary-lambda-assignment)
        dot_product_real = lambda b, k: self._real(qmlsum(self._conj(b) * k, axis=sum_axes))

        for m in tape.measurements:
            if m.return_type is not Expectation:
                raise qml.QuantumFunctionError(
                    "Adjoint differentiation method does not support"
                    f" measurement {m.return_type.value}"
                )

            if m.obs.name == "Hamiltonian":
                raise qml.QuantumFunctionError(
                    "Adjoint differentiation method does not support Hamiltonian observables."
                )

            if not hasattr(m.obs, "base_name"):
                m.obs.base_name = None  # This is needed for when the observable is a tensor product

        if self.shots is not None:
            warnings.warn(
                "Requested adjoint differentiation to be computed with finite shots."
                " The derivative is always exact when using the adjoint differentiation method.",
                UserWarning,
            )

        # Initialization of state
        if starting_state is not None:
            ket = self._reshape(starting_state, [2] * self.num_wires)
        else:
            if not use_device_state:
                self.reset()
                self.execute(tape)
            ket = self._pre_rotated_state

        n_obs = len(tape.observables)
        bras = np.empty([n_obs] + [2] * self.num_wires, dtype=np.complex128)
        for kk in range(n_obs):
            bras[kk, ...] = self._apply_operation(ket, tape.observables[kk])

        expanded_ops = []
        for op in reversed(tape.operations):
            if op.num_params > 1:
                if isinstance(op, qml.Rot) and not op.inverse:
                    ops = op.decomposition()
                    expanded_ops.extend(reversed(ops))
                else:
                    raise qml.QuantumFunctionError(
                        f"The {op.name} operation is not supported using "
                        'the "adjoint" differentiation method'
                    )
            else:
                if op.name not in ("QubitStateVector", "BasisState", "Snapshot"):
                    expanded_ops.append(op)

        trainable_params = []
        for k in tape.trainable_params:
            # pylint: disable=protected-access
            if hasattr(tape._par_info[k]["op"], "return_type"):
                warnings.warn(
                    "Differentiating with respect to the input parameters of "
                    f"{tape._par_info[k]['op'].name} is not supported with the "
                    "adjoint differentiation method. Gradients are computed "
                    "only with regards to the trainable parameters of the circuit.\n\n Mark "
                    "the parameters of the measured observables as non-trainable "
                    "to silence this warning.",
                    UserWarning,
                )
            else:
                trainable_params.append(k)

        jac = np.zeros((len(tape.observables), len(trainable_params)))

        param_number = len(tape.get_parameters(trainable_only=False, operations_only=True)) - 1
        trainable_param_number = len(trainable_params) - 1
        for op in expanded_ops:

            adj_op = qml.adjoint(op)
            ket = self._apply_operation(ket, adj_op)

            if op.grad_method is not None:
                if param_number in trainable_params:
                    d_op_matrix = operation_derivative(op)
                    ket_temp = self._apply_unitary(ket, d_op_matrix, op.wires)

                    jac[:, trainable_param_number] = 2 * dot_product_real(bras, ket_temp)

                    trainable_param_number -= 1
                param_number -= 1

            for kk in range(n_obs):
                bras[kk, ...] = self._apply_operation(bras[kk, ...], adj_op)

        return jac<|MERGE_RESOLUTION|>--- conflicted
+++ resolved
@@ -1387,16 +1387,11 @@
 
         # estimate the ev
         samples = self.sample(observable, shot_range=shot_range, bin_size=bin_size)
-<<<<<<< HEAD
-
-        # TODO: do we need to squeeze here? Maybe remove with new return types
-        return np.squeeze(np.mean(samples, axis=0))
-=======
         # With broadcasting, we want to take the mean over axis 1, which is the -1st/-2nd with/
         # without bin_size. Without broadcasting, axis 0 is the -1st/-2nd with/without bin_size
         axis = -1 if bin_size is None else -2
+        # TODO: do we need to squeeze here? Maybe remove with new return types
         return np.squeeze(np.mean(samples, axis=axis))
->>>>>>> 73e5e3cd
 
     def var(self, observable, shot_range=None, bin_size=None):
 
@@ -1427,16 +1422,11 @@
 
         # estimate the variance
         samples = self.sample(observable, shot_range=shot_range, bin_size=bin_size)
-<<<<<<< HEAD
-
-        # TODO: do we need to squeeze here? Maybe remove with new return types
-        return np.squeeze(np.var(samples, axis=0))
-=======
         # With broadcasting, we want to take the variance over axis 1, which is the -1st/-2nd with/
         # without bin_size. Without broadcasting, axis 0 is the -1st/-2nd with/without bin_size
         axis = -1 if bin_size is None else -2
+        # TODO: do we need to squeeze here? Maybe remove with new return types
         return np.squeeze(np.var(samples, axis=axis))
->>>>>>> 73e5e3cd
 
     def sample(self, observable, shot_range=None, bin_size=None, counts=False):
         """Return samples of an observable.
