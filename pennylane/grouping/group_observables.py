# Copyright 2018-2020 Xanadu Quantum Technologies Inc.

# Licensed under the Apache License, Version 2.0 (the "License");
# you may not use this file except in compliance with the License.
# You may obtain a copy of the License at

#     http://www.apache.org/licenses/LICENSE-2.0

# Unless required by applicable law or agreed to in writing, software
# distributed under the License is distributed on an "AS IS" BASIS,
# WITHOUT WARRANTIES OR CONDITIONS OF ANY KIND, either express or implied.
# See the License for the specific language governing permissions and
# limitations under the License.
"""
This module contains the high-level Pauli word partitioning functionality used in measurement optimization.
"""

from pennylane.wires import Wires
from pennylane.grouping.utils import (
    observables_to_binary_matrix,
    binary_to_pauli,
    are_identical_pauli_words,
    qwc_complement_adj_matrix,
)
from pennylane.grouping.graph_colouring import largest_first, recursive_largest_first
import numpy as np

GROUPING_TYPES = frozenset(["qwc", "commuting", "anticommuting"])
GRAPH_COLOURING_METHODS = {"lf": largest_first, "rlf": recursive_largest_first}


class PauliGroupingStrategy:  # pylint: disable=too-many-instance-attributes
    """
    Class for partitioning a list of Pauli words according to some binary symmetric relation.

    Partitions are defined by the binary symmetric relation of interest, e.g., all Pauli words in a
    partition being mutually commuting. The partitioning is accomplished by formulating the list of
    Pauli words as a graph where nodes represent Pauli words and edges between nodes denotes that
    the two corresponding Pauli words satisfy the symmetric binary relation.

    Obtaining the fewest number of partitions such that all Pauli terms within a partition mutually
    satisfy the binary relation can then be accomplished by finding a partition of the graph nodes
    such that each partition is a fully connected subgraph (a "clique"). The problem of finding the
    optimal partitioning, i.e., the fewest number of cliques, is the minimum clique cover (MCC)
    problem. The solution of MCC may be found by graph colouring on the complementary graph. Both
    MCC and graph colouring are NP-Hard, so heuristic graph colouring algorithms are employed to
    find approximate solutions in polynomial time.

    Args:
        observables (list[Observable]): a list of Pauli words to be partitioned according to a
            grouping strategy
<<<<<<< HEAD
        grouping_type (str): the binary relation used to define partitions of the Pauli words
        graph_colourer (str): the heuristic algorithm to employ for graph colouring

    Raises:
        ValueError: if arguments specified for ``grouping_type`` or
            ``graph_colourer`` are not recognized as elements of ``GROUPING_TYPES`` or
            ``GRAPH_COLOURING_METHODS`` respectively
=======

    Keyword Args:
        grouping_type (str): the binary relation used to define partitions of
            the Pauli words, can be ``'qwc'``(qubit-wise commuting), ``'commuting'``, or
            ``'anticommuting'``.
        graph_colourer (str): the heuristic algorithm to employ for graph
            colouring, can be ``'lf'`` (Largest First) or ``'rlf'`` (Recursive
            Largest First)

    Raises:
        ValueError: if arguments specified for `grouping_type` or
            `graph_colourer` are not recognized

>>>>>>> cb635292
    """

    def __init__(self, observables, grouping_type="qwc", graph_colourer="rlf"):

        if grouping_type.lower() not in GROUPING_TYPES:
            raise ValueError(
                "Grouping type must be one of: {}, instead got {}.".format(
                    GROUPING_TYPES, grouping_type
                )
            )

        self.grouping_type = grouping_type.lower()

        if graph_colourer.lower() not in GRAPH_COLOURING_METHODS.keys():
            raise ValueError(
                "Graph colouring method must be one of: {}, instead got {}.".format(
                    list(GRAPH_COLOURING_METHODS.keys()), graph_colourer
                )
            )

        self.graph_colourer = GRAPH_COLOURING_METHODS[graph_colourer.lower()]
        self.observables = observables
        self._wire_map = None
        self._n_qubits = None
        self.binary_observables = None
        self.adj_matrix = None
        self.grouped_paulis = None

    def binary_repr(self, n_qubits=None, wire_map=None):
        """Converts the list of Pauli words to a binary matrix.

        Args:
            n_qubits (int): number of qubits to specify dimension of binary vector representation
            wire_map (dict): dictionary containing all wire labels used in the Pauli word as keys,
                and unique integer labels as their values

        Returns:
            array[int]: a column matrix of the Pauli words in binary vector representation
        """

        if wire_map is None:
            self._wire_map = {
                wire: c
                for c, wire in enumerate(
                    Wires.all_wires([obs.wires for obs in self.observables]).tolist()
                )
            }

        else:
            self._wire_map = wire_map

        self._n_qubits = n_qubits

        return observables_to_binary_matrix(self.observables, n_qubits, self._wire_map)

    def complement_adj_matrix_for_operator(self):
        """Constructs the adjacency matrix for the complement of the Pauli graph.

        The adjacency matrix for an undirected graph of N vertices is an N by N symmetric binary
        matrix, where matrix elements of 1 denote an edge, and matrix elements of 0 denote no edge.

        Returns:
            array[int]: the square and symmetric adjacency matrix
        """

        if self.binary_observables is None:
            self.binary_observables = self.binary_repr()

        n_qubits = int(np.shape(self.binary_observables)[1] / 2)

        if self.grouping_type == "qwc":
            adj = qwc_complement_adj_matrix(self.binary_observables)

        elif self.grouping_type in frozenset(["commuting", "anticommuting"]):
            symplectic_form = np.block(
                [
                    [np.zeros((n_qubits, n_qubits)), np.eye(n_qubits)],
                    [np.eye(n_qubits), np.zeros((n_qubits, n_qubits))],
                ]
            )
            mat_prod = (
                self.binary_observables @ symplectic_form @ np.transpose(self.binary_observables)
            )

            if self.grouping_type == "commuting":

                adj = mat_prod % 2

            elif self.grouping_type == "anticommuting":

                adj = (mat_prod + 1) % 2
                np.fill_diagonal(adj, 0)

        return adj

    def colour_pauli_graph(self):
        """
        Runs the graph colouring heuristic algorithm to obtain the partitioned Pauli words.

        Returns:
            list[list[Observable]]: a list of the obtained groupings. Each grouping is itself a
            list of Pauli word ``Observable`` instances
        """

        if self.adj_matrix is None:
            self.adj_matrix = self.complement_adj_matrix_for_operator()

        coloured_binary_paulis = self.graph_colourer(self.binary_observables, self.adj_matrix)

        self.grouped_paulis = [
            [binary_to_pauli(pauli_word, wire_map=self._wire_map) for pauli_word in grouping]
            for grouping in coloured_binary_paulis.values()
        ]

        return self.grouped_paulis


def group_observables(observables, coefficients=None, grouping_type="qwc", method="rlf"):
    """Partitions a list of observables (Pauli operations and tensor products thereof) into
    groupings according to a binary relation (qubit-wise commuting, fully-commuting, or
    anticommuting).

    Partitions are found by 1) mapping the list of observables to a graph where vertices represent
    observables and edges encode the binary relation, then 2) solving minimum clique cover for the
    graph using graph-colouring heuristic algorithms.

    Args:
<<<<<<< HEAD
        observables (list[Observable]): a list of Pauli word ``Observable`` instances (Pauli
            operation instances and :class:`~.Tensor` instances thereof)
        coefficients (list[float]): A list of float coefficients. If not specified,
            output ``partitioned_coeffs`` is not returned.
        grouping_type (str): The type of binary relation between Pauli words.
            Can be ``'qwc'``, ``'commuting'``, or ``'anticommuting'``.
        method (str): the graph coloring heuristic to use in solving minimum clique cover, which
            can be ``'lf'`` (Largest First) or ``'rlf'`` (Recursive Largest First)
=======
        observables (list[Observable]): a list of Pauli word `Observable` instances (Pauli
            operation instances and Tensor instances thereof)

    Keyword args:
        coefficients (list[scalar]): A list of scalar coefficients. If not specified,
            output `partitioned_coeffs` is not returned.
        grouping_type (str): The type of binary relation between Pauli words. Can be 'qwc',
            'commuting', or 'anticommuting'.
        method (str): the graph colouring heuristic to use in solving minimum clique cover, which
            can be 'lf' (Largest First) or 'rlf' (Recursive Largest First)
>>>>>>> cb635292

    Returns:
       tuple:

           * list[list[Observable]]: A list of the obtained groupings. Each grouping
             is itself a list of Pauli word ``Observable`` instances.
           * list[list[float]]: A list of coefficient groupings. Each coefficient
             grouping is itself a list of the grouping's corresponding coefficients. This is only
             output if coefficients are specified.

    Raises:
        IndexError: if the input list of coefficients is not of the same length as the input list
            of Pauli words

    **Example**

    >>> obs = [qml.PauliY(0), qml.PauliX(0) @ qml.PauliX(1), qml.PauliZ(1)]
    >>> coeffs = [1.43, 4.21, 0.97]
    >>> obs_groupings, coeffs_groupings = group_observables(obs, coeffs, 'anticommuting', 'lf')
    >>> obs_groupings
    [[Tensor(PauliZ(wires=[1])),
      Tensor(PauliX(wires=[0]), PauliX(wires=[1]))],
     [Tensor(PauliY(wires=[0]))]]
    >>> coeffs_groupings
    [[0.97, 4.21], [1.43]]
    """

    if coefficients is not None:
        if len(coefficients) != len(observables):
            raise IndexError(
                "The coefficients list must be the same length as the observables list."
            )

    pauli_grouping = PauliGroupingStrategy(
        observables, grouping_type=grouping_type, graph_colourer=method
    )
    partitioned_paulis = pauli_grouping.colour_pauli_graph()

    if coefficients is None:
        return partitioned_paulis

    partitioned_coeffs = [[0] * len(g) for g in partitioned_paulis]

    for i, partition in enumerate(partitioned_paulis):
        for j, pauli_word in enumerate(partition):
            for observable in observables:
                if are_identical_pauli_words(pauli_word, observable):
                    partitioned_coeffs[i][j] = coefficients[observables.index(observable)]
                    break

    return partitioned_paulis, partitioned_coeffs<|MERGE_RESOLUTION|>--- conflicted
+++ resolved
@@ -49,17 +49,6 @@
     Args:
         observables (list[Observable]): a list of Pauli words to be partitioned according to a
             grouping strategy
-<<<<<<< HEAD
-        grouping_type (str): the binary relation used to define partitions of the Pauli words
-        graph_colourer (str): the heuristic algorithm to employ for graph colouring
-
-    Raises:
-        ValueError: if arguments specified for ``grouping_type`` or
-            ``graph_colourer`` are not recognized as elements of ``GROUPING_TYPES`` or
-            ``GRAPH_COLOURING_METHODS`` respectively
-=======
-
-    Keyword Args:
         grouping_type (str): the binary relation used to define partitions of
             the Pauli words, can be ``'qwc'``(qubit-wise commuting), ``'commuting'``, or
             ``'anticommuting'``.
@@ -70,8 +59,6 @@
     Raises:
         ValueError: if arguments specified for `grouping_type` or
             `graph_colourer` are not recognized
-
->>>>>>> cb635292
     """
 
     def __init__(self, observables, grouping_type="qwc", graph_colourer="rlf"):
@@ -199,7 +186,6 @@
     graph using graph-colouring heuristic algorithms.
 
     Args:
-<<<<<<< HEAD
         observables (list[Observable]): a list of Pauli word ``Observable`` instances (Pauli
             operation instances and :class:`~.Tensor` instances thereof)
         coefficients (list[float]): A list of float coefficients. If not specified,
@@ -208,18 +194,6 @@
             Can be ``'qwc'``, ``'commuting'``, or ``'anticommuting'``.
         method (str): the graph coloring heuristic to use in solving minimum clique cover, which
             can be ``'lf'`` (Largest First) or ``'rlf'`` (Recursive Largest First)
-=======
-        observables (list[Observable]): a list of Pauli word `Observable` instances (Pauli
-            operation instances and Tensor instances thereof)
-
-    Keyword args:
-        coefficients (list[scalar]): A list of scalar coefficients. If not specified,
-            output `partitioned_coeffs` is not returned.
-        grouping_type (str): The type of binary relation between Pauli words. Can be 'qwc',
-            'commuting', or 'anticommuting'.
-        method (str): the graph colouring heuristic to use in solving minimum clique cover, which
-            can be 'lf' (Largest First) or 'rlf' (Recursive Largest First)
->>>>>>> cb635292
 
     Returns:
        tuple:
