# Copyright 2018-2021 Xanadu Quantum Technologies Inc.

# Licensed under the Apache License, Version 2.0 (the "License");
# you may not use this file except in compliance with the License.
# You may obtain a copy of the License at

#     http://www.apache.org/licenses/LICENSE-2.0

# Unless required by applicable law or agreed to in writing, software
# distributed under the License is distributed on an "AS IS" BASIS,
# WITHOUT WARRANTIES OR CONDITIONS OF ANY KIND, either express or implied.
# See the License for the specific language governing permissions and
# limitations under the License.
"""
Functions for constructing the :math:`n`-qubit Pauli group, and performing the
group operation (multiplication).
"""
import itertools
from functools import lru_cache
from typing import List

import numpy as np

from pennylane import Identity
from pennylane.grouping.utils import (
    _wire_map_from_pauli_pair,
    are_identical_pauli_words,
    binary_to_pauli,
    pauli_to_binary,
    pauli_word_to_string,
)


def _pauli_group_generator(n_qubits, wire_map=None):
    """Generator function for the Pauli group.

    This function is called by ``pauli_group`` in order to actually generate the
    group elements. They are split so that the outer function can handle input
    validation, while this generator is responsible for performing the actual
    operations.

    Args:
        n_qubits (int): The number of qubits for which to create the group.
        wire_map (dict[Union[str, int], int]): dictionary containing all wire labels
            used in the Pauli word as keys, and unique integer labels as their values.
            If no wire map is provided, wires will be labeled by consecutive integers between :math:`0` and ``n_qubits``.

    Returns:
        .Operation: The next Pauli word in the group.
    """

    element_idx = 0

    if not wire_map:
        wire_map = {wire_idx: wire_idx for wire_idx in range(n_qubits)}

    while element_idx < 4**n_qubits:
        binary_string = format(element_idx, f"#0{2*n_qubits+2}b")[2:]
        binary_vector = [float(b) for b in binary_string]
        yield binary_to_pauli(binary_vector, wire_map=wire_map)
        element_idx += 1


def pauli_group(n_qubits, wire_map=None):
    """Generate the :math:`n`-qubit Pauli group.

    This function enables the construction of the :math:`n`-qubit Pauli group with no
    storage involved.  The :math:`n`-qubit Pauli group has size :math:`4^n`,
    thus it may not be desirable to construct it in full and store.

    The order of iteration is based on the binary symplectic representation of
    the Pauli group as :math:`2n`-bit strings. Ordering is done by converting
    the integers :math:`0` to :math:`2^{2n}` to binary strings, and converting those
    strings to Pauli operators using the :func:`~.binary_to_pauli` method.

    Args:
        n_qubits (int): The number of qubits for which to create the group.
        wire_map (dict[Union[str, int], int]): dictionary containing all wire labels
            used in the Pauli word as keys, and unique integer labels as their values.
            If no wire map is provided, wires will be labeled by integers between 0 and ``n_qubits``.

    Returns:
        .Operation: The next Pauli word in the group.

    **Example**

    The ``pauli_group`` generator can be used to loop over the Pauli group as follows.
    (Note: in the example below, we display only the first 5 elements for brevity.)

    >>> from pennylane.grouping import pauli_group
    >>> n_qubits = 3
    >>> for p in pauli_group(n_qubits):
    ...     print(p)
    ...
    Identity(wires=[0])
    PauliZ(wires=[2])
    PauliZ(wires=[1])
    PauliZ(wires=[1]) @ PauliZ(wires=[2])
    PauliZ(wires=[0])

    The full Pauli group can then be obtained like so:

    >>> full_pg = list(pauli_group(n_qubits))

    The group can also be created using a custom wire map; if no map is
    specified, a default map of label :math:`i` to wire ``i`` as in the example
    above will be created. (Note: in the example below, we display only the first
    5 elements for brevity.)

    >>> wire_map = {'a' : 0, 'b' : 1, 'c' : 2}
    >>> for p in pauli_group(n_qubits, wire_map=wire_map):
    ...     print(p)
    ...
    Identity(wires=['a'])
    PauliZ(wires=['c'])
    PauliZ(wires=['b'])
    PauliZ(wires=['b']) @ PauliZ(wires=['c'])
    PauliZ(wires=['a'])

    """
    # Cover the case where n_qubits may be passed as a float
    if isinstance(n_qubits, float):
        if n_qubits.is_integer():
            n_qubits = int(n_qubits)

    # If not an int, or a float representing a int, raise an error
    if not isinstance(n_qubits, int):
        raise TypeError("Must specify an integer number of qubits to construct the Pauli group.")

    if n_qubits <= 0:
        raise ValueError("Number of qubits must be at least 1 to construct Pauli group.")

    return _pauli_group_generator(n_qubits, wire_map=wire_map)


def pauli_mult(pauli_1, pauli_2, wire_map=None):
    """Multiply two Pauli words together and return the product as a Pauli word.

    Two Pauli operations can be multiplied together by taking the additive
    OR of their binary symplectic representations.

    Args:
        pauli_1 (.Operation): A Pauli word.
        pauli_2 (.Operation): A Pauli word to multiply with the first one.
        wire_map (dict[Union[str, int], int]): dictionary containing all wire labels used in the Pauli
            word as keys, and unique integer labels as their values. If no wire map is
            provided, the map will be constructed from the set of wires acted on
            by the input Pauli words.

    Returns:
        .Operation: The product of pauli_1 and pauli_2 as a Pauli word
        (ignoring the global phase).

    **Example**

    This function enables multiplication of Pauli group elements at the level of
    Pauli words, rather than matrices. For example,

    >>> from pennylane.grouping import pauli_mult
    >>> pauli_1 = qml.PauliX(0) @ qml.PauliZ(1)
    >>> pauli_2 = qml.PauliY(0) @ qml.PauliZ(1)
    >>> product = pauli_mult(pauli_1, pauli_2)
    >>> print(product)
    PauliZ(wires=[0])
    """

    if wire_map is None:
        wire_map = _wire_map_from_pauli_pair(pauli_1, pauli_2)

    # Check if pauli_1 and pauli_2 are the same; if so, the result is the Identity
    if are_identical_pauli_words(pauli_1, pauli_2):
        first_wire = list(pauli_1.wires)[0]
        return Identity(first_wire)

    # Compute binary symplectic representations
    pauli_1_binary = pauli_to_binary(pauli_1, wire_map=wire_map)
    pauli_2_binary = pauli_to_binary(pauli_2, wire_map=wire_map)

    bin_symp_1 = np.array([int(x) for x in pauli_1_binary])
    bin_symp_2 = np.array([int(x) for x in pauli_2_binary])

    # Shorthand for bitwise XOR of numpy arrays
    pauli_product = bin_symp_1 ^ bin_symp_2

    return binary_to_pauli(pauli_product, wire_map=wire_map)


def pauli_mult_with_phase(pauli_1, pauli_2, wire_map=None):
    r"""Multiply two Pauli words together, and return both their product as a Pauli word
    and the global phase.

    Two Pauli operations can be multiplied together by taking the additive
    OR of their binary symplectic representations. The phase is computed by
    looking at the number of times we have the products  :math:`XY, YZ`, or :math:`ZX` (adds a
    phase of :math:`i`), or :math:`YX, ZY, XZ` (adds a phase of :math:`-i`).

    Args:
        pauli_1 (.Operation): A Pauli word.
        pauli_2 (.Operation): A Pauli word to multiply with the first one.
        wire_map  (dict[Union[str, int], int]): dictionary containing all wire labels used in the Pauli
            word as keys, and unique integer labels as their values. If no wire map is
            provided, the map will be constructed from the set of wires acted on
            by the input Pauli words.

    Returns:
        tuple[.Operation, complex]: The product of ``pauli_1`` and ``pauli_2``, and the
        global phase.

    **Example**

    This function works the same as :func:`~.pauli_mult` but also returns the global
    phase accumulated as a result of the ordering of Paulis in the product (e.g., :math:`XY = iZ`,
    and :math:`YX = -iZ`).

    >>> from pennylane.grouping import pauli_mult_with_phase
    >>> pauli_1 = qml.PauliX(0) @ qml.PauliZ(1)
    >>> pauli_2 = qml.PauliY(0) @ qml.PauliZ(1)
    >>> product, phase = pauli_mult_with_phase(pauli_1, pauli_2)
    >>> product
    PauliZ(wires=[0])
    >>> phase
    1j
    """

    if wire_map is None:
        wire_map = _wire_map_from_pauli_pair(pauli_1, pauli_2)

    # Get the product; use our earlier function
    pauli_product = pauli_mult(pauli_1, pauli_2, wire_map)

    # Get the names of the operations; in cases where only one single-qubit Pauli
    # is present, the operation name is stored as a string rather than a list, so convert it
    pauli_1_string = pauli_word_to_string(pauli_1, wire_map=wire_map)
    pauli_2_string = pauli_word_to_string(pauli_2, wire_map=wire_map)

    pos_phases = (("X", "Y"), ("Y", "Z"), ("Z", "X"))

    phase = 1

    for qubit_1_char, qubit_2_char in zip(pauli_1_string, pauli_2_string):
        # If we have identities anywhere we don't pick up a phase
        if qubit_1_char == "I" or qubit_2_char == "I":
            continue

        # Likewise, no additional phase if the Paulis are the same
        if qubit_1_char == qubit_2_char:
            continue

        # Use Pauli commutation rules to determine the phase
        if (qubit_1_char, qubit_2_char) in pos_phases:
            phase *= 1j
        else:
            phase *= -1j

    return pauli_product, phase


@lru_cache()
def partition_pauli_group(n_qubits: int) -> List[List[str]]:
    """Partitions the :math:`n`-qubit Pauli group into qubit-wise commuting terms.

    The :math:`n`-qubit Pauli group is composed of :math:`4^{n}` terms that can be partitioned into
    :math:`3^{n}` qubit-wise commuting groups.

    Args:
        n_qubits (int): number of qubits

    Returns:
        List[List[str]]: A collection of qubit-wise commuting groups containing Pauli words as
<<<<<<< HEAD
        simple strings
=======
        strings
>>>>>>> 4b6155a4

    **Example**

    >>> qml.grouping.partition_pauli_group(3)
    [['III', 'IIZ', 'IZI', 'IZZ', 'ZII', 'ZIZ', 'ZZI', 'ZZZ'],
     ['IIX', 'IZX', 'ZIX', 'ZZX'],
     ['IIY', 'IZY', 'ZIY', 'ZZY'],
     ['IXI', 'IXZ', 'ZXI', 'ZXZ'],
     ['IXX', 'ZXX'],
     ['IXY', 'ZXY'],
     ['IYI', 'IYZ', 'ZYI', 'ZYZ'],
     ['IYX', 'ZYX'],
     ['IYY', 'ZYY'],
     ['XII', 'XIZ', 'XZI', 'XZZ'],
     ['XIX', 'XZX'],
     ['XIY', 'XZY'],
     ['XXI', 'XXZ'],
     ['XXX'],
     ['XXY'],
     ['XYI', 'XYZ'],
     ['XYX'],
     ['XYY'],
     ['YII', 'YIZ', 'YZI', 'YZZ'],
     ['YIX', 'YZX'],
     ['YIY', 'YZY'],
     ['YXI', 'YXZ'],
     ['YXX'],
     ['YXY'],
     ['YYI', 'YYZ'],
     ['YYX'],
     ['YYY']]
    """
    # Cover the case where n_qubits may be passed as a float
    if isinstance(n_qubits, float):
        if n_qubits.is_integer():
            n_qubits = int(n_qubits)

    # If not an int, or a float representing a int, raise an error
    if not isinstance(n_qubits, int):
        raise TypeError("Must specify an integer number of qubits.")

    if n_qubits <= 0:
        raise ValueError("Number of qubits must be at least 1.")

    strings = set()  # tracks all the strings that have already been grouped
    groups = []

    # We know that I and Z always commute on a given qubit. The following generates all product
    # sequences of len(n_qubits) over "FXYZ", with F indicating a free slot that can be swapped for
    # the product over I and Z, and all other terms fixed to the given X/Y/Z. For example, if
    # ``n_qubits = 3`` our first value for ``string`` will be ``('F', 'F', 'F')``. We then expand
    # the product of I and Z over the three free slots, giving
    # ``['III', 'IIZ', 'IZI', 'IZZ', 'ZII', 'ZIZ', 'ZZI', 'ZZZ']``, which is our first group. The
    # next element of ``string`` will be ``('F', 'F', 'X')`` which we use to generate our second
    # group ``['IIX', 'IZX', 'ZIX', 'ZZX']``.
    for string in itertools.product("FXYZ", repeat=n_qubits):
        if string not in strings:
            num_free_slots = string.count("F")

            group = []
            commuting = itertools.product("IZ", repeat=num_free_slots)

            for commuting_string in commuting:
                commuting_string = list(commuting_string)
                new_string = tuple(commuting_string.pop(0) if s == "F" else s for s in string)

                if new_string not in strings:  # only add if string has not already been grouped
                    group.append("".join(new_string))
                    strings |= {new_string}

            if len(group) > 0:
                groups.append(group)

    return groups<|MERGE_RESOLUTION|>--- conflicted
+++ resolved
@@ -267,11 +267,7 @@
 
     Returns:
         List[List[str]]: A collection of qubit-wise commuting groups containing Pauli words as
-<<<<<<< HEAD
-        simple strings
-=======
         strings
->>>>>>> 4b6155a4
 
     **Example**
 
