--- conflicted
+++ resolved
@@ -14,9 +14,7 @@
 """A module containing utility functions and reduced representation classes for working with
 Fermionic operators. """
 
-<<<<<<< HEAD
+
 from .conversion import jordan_wigner
 from .fermionic import FermiWord, FermiSentence
-=======
-from .fermionic import FermiWord, FermiC, FermiA, FermiSentence
->>>>>>> 1c3581ef
+from .fermionic import FermiWord, FermiC, FermiA, FermiSentence