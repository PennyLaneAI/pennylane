# Copyright 2018-2023 Xanadu Quantum Technologies Inc.

# Licensed under the Apache License, Version 2.0 (the "License");
# you may not use this file except in compliance with the License.
# You may obtain a copy of the License at

#     http://www.apache.org/licenses/LICENSE-2.0

# Unless required by applicable law or agreed to in writing, software
# distributed under the License is distributed on an "AS IS" BASIS,
# WITHOUT WARRANTIES OR CONDITIONS OF ANY KIND, either express or implied.
# See the License for the specific language governing permissions and
# limitations under the License.
"""A module containing utility functions and reduced representation classes for working with
Fermionic operators. """

<<<<<<< HEAD

from .fermionic import FermiWord, FermiC, FermiA
=======
from .fermionic import FermiWord, FermiSentence
>>>>>>> eac03b73
<|MERGE_RESOLUTION|>--- conflicted
+++ resolved
@@ -14,9 +14,4 @@
 """A module containing utility functions and reduced representation classes for working with
 Fermionic operators. """
 
-<<<<<<< HEAD
-
-from .fermionic import FermiWord, FermiC, FermiA
-=======
-from .fermionic import FermiWord, FermiSentence
->>>>>>> eac03b73
+from .fermionic import FermiWord, FermiC, FermiA, FermiSentence