# Copyright 2018-2023 Xanadu Quantum Technologies Inc.

# Licensed under the Apache License, Version 2.0 (the "License");
# you may not use this file except in compliance with the License.
# You may obtain a copy of the License at

#     http://www.apache.org/licenses/LICENSE-2.0

# Unless required by applicable law or agreed to in writing, software
# distributed under the License is distributed on an "AS IS" BASIS,
# WITHOUT WARRANTIES OR CONDITIONS OF ANY KIND, either express or implied.
# See the License for the specific language governing permissions and
# limitations under the License.
"""Functions to convert a fermionic operator to the qubit basis."""

from functools import singledispatch
from typing import Union

import numpy as np
import pennylane as qml
from pennylane.operation import Operator
from pennylane.pauli import PauliSentence, PauliWord

from .fermionic import FermiSentence, FermiWord


# pylint: disable=unexpected-keyword-arg
def jordan_wigner(
    fermi_operator: Union[FermiWord, FermiSentence],
    ps: bool = False,
    wire_map: dict = None,
    tol: float = None,
) -> Union[Operator, PauliSentence]:
    r"""Convert a fermionic operator to a qubit operator using the Jordan-Wigner mapping.

    The fermionic creation and annihilation operators are mapped to the Pauli operators as

    .. math::

        a^{\dagger}_0 =  \left (\frac{X_0 - iY_0}{2}  \right ), \:\: \text{...,} \:\:
        a^{\dagger}_n = Z_0 \otimes Z_1 \otimes ... \otimes Z_{n-1} \otimes \left (\frac{X_n - iY_n}{2} \right ),

    and

    .. math::

        a_0 =  \left (\frac{X_0 + iY_0}{2}  \right ), \:\: \text{...,} \:\:
        a_n = Z_0 \otimes Z_1 \otimes ... \otimes Z_{n-1} \otimes \left (\frac{X_n + iY_n}{2}  \right ),

    where :math:`X`, :math:`Y`, and :math:`Z` are the Pauli operators.

    Args:
        fermi_operator(FermiWord, FermiSentence): the fermionic operator
        ps (bool): whether to return the result as a PauliSentence instead of an
            Operator. Defaults to False.
        wire_map (dict): a dictionary defining how to map the orbitals of
            the Fermi operator to qubit wires. If None, the integers used to
            order the orbitals will be used as wire labels. Defaults to None.
        tol (float): tolerance for discarding the imaginary part of the coefficients

    Returns:
        Union[PauliSentence, Operator]: a linear combination of qubit operators

    **Example**

    >>> w = qml.fermi.from_string('0+ 1-')
    >>> jordan_wigner(w)
    (
        -0.25j * (Y(0) @ X(1))
      + (0.25+0j) * (Y(0) @ Y(1))
      + (0.25+0j) * (X(0) @ X(1))
      + 0.25j * (X(0) @ Y(1))
    )

    >>> jordan_wigner(w, ps=True)
    -0.25j * Y(0) @ X(1)
    + (0.25+0j) * Y(0) @ Y(1)
    + (0.25+0j) * X(0) @ X(1)
    + 0.25j * X(0) @ Y(1)

    >>> jordan_wigner(w, ps=True, wire_map={0: 2, 1: 3})
    -0.25j * Y(2) @ X(3)
    + (0.25+0j) * Y(2) @ Y(3)
    + (0.25+0j) * X(2) @ X(3)
    + 0.25j * X(2) @ Y(3)
    """
    return _jordan_wigner_dispatch(fermi_operator, ps, wire_map, tol)


@singledispatch
def _jordan_wigner_dispatch(fermi_operator, ps, wire_map, tol):
    """Dispatches to appropriate function if fermi_operator is a FermiWord or FermiSentence."""
    raise ValueError(f"fermi_operator must be a FermiWord or FermiSentence, got: {fermi_operator}")


@_jordan_wigner_dispatch.register
def _(fermi_operator: FermiWord, ps=False, wire_map=None, tol=None):
    wires = list(fermi_operator.wires) or [0]
    identity_wire = wires[0]

    if len(fermi_operator) == 0:
        qubit_operator = PauliSentence({PauliWord({}): 1.0})

    else:
        coeffs = {"+": -0.5j, "-": 0.5j}
        qubit_operator = PauliSentence({PauliWord({}): 1.0})  # Identity PS to multiply PSs with

        for item in fermi_operator.items():
            (_, wire), sign = item

            z_string = dict(zip(range(wire), ["Z"] * wire))
            qubit_operator @= PauliSentence(
                {
                    PauliWord({**z_string, **{wire: "X"}}): 0.5,
                    PauliWord({**z_string, **{wire: "Y"}}): coeffs[sign],
                }
            )

    for pw in qubit_operator:
        if tol is not None and abs(qml.math.imag(qubit_operator[pw])) <= tol:
            qubit_operator[pw] = qml.math.real(qubit_operator[pw])

    if not ps:
        # wire_order specifies wires to use for Identity (PauliWord({}))
        qubit_operator = qubit_operator.operation(wire_order=[identity_wire])

    if wire_map:
        return qubit_operator.map_wires(wire_map)

    return qubit_operator


@_jordan_wigner_dispatch.register
def _(fermi_operator: FermiSentence, ps=False, wire_map=None, tol=None):
    wires = list(fermi_operator.wires) or [0]
    identity_wire = wires[0]

    qubit_operator = PauliSentence()  # Empty PS as 0 operator to add Pws to

    for fw, coeff in fermi_operator.items():
        fermi_word_as_ps = jordan_wigner(fw, ps=True)

        for pw in fermi_word_as_ps:
            qubit_operator[pw] = qubit_operator[pw] + fermi_word_as_ps[pw] * coeff

            if tol is not None and abs(qml.math.imag(qubit_operator[pw])) <= tol:
                qubit_operator[pw] = qml.math.real(qubit_operator[pw])

    qubit_operator.simplify(tol=1e-16)

    if not ps:
        qubit_operator = qubit_operator.operation(wire_order=[identity_wire])

    if wire_map:
        return qubit_operator.map_wires(wire_map)

    return qubit_operator


def parity_transform(
    fermi_operator: Union[FermiWord, FermiSentence],
    n: int,
    ps: bool = False,
    wire_map: dict = None,
    tol: float = None,
) -> Union[Operator, PauliSentence]:
    r"""Convert a fermionic operator to a qubit operator using the parity mapping.

    .. note::

        Hamiltonians created with this mapping should be used with operators and states that are
        compatible with the parity basis.

    In parity mapping, qubit :math:`j` stores the parity of all :math:`j-1` qubits before it.
    In comparison, :func:`~.jordan_wigner` simply uses qubit :math:`j` to store the occupation number.
    In parity mapping, the fermionic creation and annihilation operators are mapped to the Pauli operators as

    .. math::
        \begin{align*}
           a^{\dagger}_0 &= \left (\frac{X_0 - iY_0}{2}  \right )\otimes X_1 \otimes X_2 \otimes ... X_n, \\\\
           a^{\dagger}_n &= \left (\frac{Z_{n-1} \otimes X_n - iY_n}{2} \right ) \otimes X_{n+1} \otimes X_{n+2} \otimes ... \otimes X_n
        \end{align*}

    and

    .. math::
        \begin{align*}
           a_0 &= \left (\frac{X_0 + iY_0}{2}  \right )\otimes X_1 \otimes X_2 \otimes ... X_n,\\\\
           a_n &= \left (\frac{Z_{n-1} \otimes X_n + iY_n}{2} \right ) \otimes X_{n+1} \otimes X_{n+2} \otimes ... \otimes X_n
        \end{align*}

    where :math:`X`, :math:`Y`, and :math:`Z` are the Pauli operators and :math:`n` is the number of qubits, i.e., spin orbitals.

    Args:
        fermi_operator(FermiWord, FermiSentence): the fermionic operator
        n (int): number of qubits, i.e., spin orbitals in the system
        ps (bool): whether to return the result as a :class:`~.PauliSentence` instead of an
            :class:`~.Operator`. Defaults to ``False``.
        wire_map (dict): a dictionary defining how to map the orbitals of
            the Fermi operator to qubit wires. If ``None``, the integers used to
            order the orbitals will be used as wire labels. Defaults to ``None``.
        tol (float): tolerance for discarding the imaginary part of the coefficients

    Returns:
        Union[PauliSentence, Operator]: a linear combination of qubit operators

    **Example**

    >>> w = qml.fermi.from_string('0+ 1-')
    >>> parity_transform(w, n=6)
    (
        -0.25j * Y(0)
    + (-0.25+0j) * (X(0) @ Z(1))
    + (0.25+0j) * X(0)
    + 0.25j * (Y(0) @ Z(1))
    )

    >>> parity_transform(w, n=6, ps=True)
    -0.25j * Y(0)
    + (-0.25+0j) * X(0) @ Z(1)
    + (0.25+0j) * X(0)
    + 0.25j * Y(0) @ Z(1)

    >>> parity_transform(w, n=6, ps=True, wire_map={0: 2, 1: 3})
    -0.25j * Y(2)
    + (-0.25+0j) * X(2) @ Z(3)
    + (0.25+0j) * X(2)
    + 0.25j * Y(2) @ Z(3)
    """

    return _parity_transform_dispatch(fermi_operator, n, ps, wire_map, tol)


@singledispatch
def _parity_transform_dispatch(fermi_operator, n, ps, wire_map, tol):
    """Dispatches to appropriate function if fermi_operator is a FermiWord or FermiSentence."""
    raise ValueError(f"fermi_operator must be a FermiWord or FermiSentence, got: {fermi_operator}")


@_parity_transform_dispatch.register
def _(fermi_operator: FermiWord, n, ps=False, wire_map=None, tol=None):
    wires = list(fermi_operator.wires) or [0]
    identity_wire = wires[0]

    coeffs = {"+": -0.5j, "-": 0.5j}
    qubit_operator = PauliSentence({PauliWord({}): 1.0})  # Identity PS to multiply PSs with

    for item in fermi_operator.items():
        (_, wire), sign = item
        if wire >= n:
            raise ValueError(
                f"Can't create or annihilate a particle on qubit number {wire} for a system with only {n} qubits"
            )

        x_string = dict(zip(range(wire + 1, n), ["X"] * (n - wire)))

        pw1 = (
            PauliWord({**{wire: "X"}, **x_string})
            if wire == 0
            else PauliWord({**{wire - 1: "Z"}, **{wire: "X"}, **x_string})
        )
        pw2 = PauliWord({**{wire: "Y"}, **x_string})

        qubit_operator @= PauliSentence({pw1: 0.5, pw2: coeffs[sign]})

    for pw in qubit_operator:
        if tol is not None and abs(qml.math.imag(qubit_operator[pw])) <= tol:
            qubit_operator[pw] = qml.math.real(qubit_operator[pw])

    if not ps:
        # wire_order specifies wires to use for Identity (PauliWord({}))
        qubit_operator = qubit_operator.operation(wire_order=[identity_wire])

    if wire_map:
        return qubit_operator.map_wires(wire_map)

    return qubit_operator


@_parity_transform_dispatch.register
def _(fermi_operator: FermiSentence, n, ps=False, wire_map=None, tol=None):
    wires = list(fermi_operator.wires) or [0]
    identity_wire = wires[0]

    qubit_operator = PauliSentence()  # Empty PS as 0 operator to add Pws to

    for fw, coeff in fermi_operator.items():
        fermi_word_as_ps = parity_transform(fw, n, ps=True)

        for pw in fermi_word_as_ps:
            qubit_operator[pw] = qubit_operator[pw] + fermi_word_as_ps[pw] * coeff

            if tol is not None and abs(qml.math.imag(qubit_operator[pw])) <= tol:
                qubit_operator[pw] = qml.math.real(qubit_operator[pw])

    qubit_operator.simplify(tol=1e-16)

    if not ps:
        qubit_operator = qubit_operator.operation(wire_order=[identity_wire])

    if wire_map:
        return qubit_operator.map_wires(wire_map)

    return qubit_operator


def bravyi_kitaev(
    fermi_operator: Union[FermiWord, FermiSentence],
    n: int,
    ps: bool = False,
    wire_map: dict = None,
    tol: float = None,
) -> Union[Operator, PauliSentence]:
    r"""Convert a fermionic operator to a qubit operator using the Bravyi-Kitaev mapping.

    .. note::

        Hamiltonians created with this mapping should be used with operators and states that are
        compatible with the Bravyi-Kitaev basis.

    In the Bravyi-Kitaev mapping, both occupation number and parity of the orbitals are stored non-locally.
    In comparison, :func:`~.jordan_wigner` stores the occupation number locally while storing the parity
    non-locally and vice-versa for :func:`~.parity_transform`. In the Bravyi-Kitaev mapping, the
    fermionic creation and annihilation operators for even-labelled orbitals are mapped to the Pauli operators as

    .. math::

        \begin{align*}
           a^{\dagger}_0 &= \frac{1}{2} \left ( X_0  -iY_{0} \right ), \\\\
           a^{\dagger}_n &= \frac{1}{2} \left ( X_{U(n)} \otimes X_n \otimes Z_{P(n)} -iX_{U(n)} \otimes Y_{n} \otimes Z_{P(n)}\right ), \\\\
        \end{align*}

    and

    .. math::
        \begin{align*}
           a_0 &= \frac{1}{2} \left ( X_0  + iY_{0} \right ), \\\\
           a_n &= \frac{1}{2} \left ( X_{U(n)} \otimes X_n \otimes Z_{P(n)} +iX_{U(n)} \otimes Y_{n} \otimes Z_{P(n)}\right ). \\\\
        \end{align*}

    Similarly, the fermionic creation and annihilation operators for odd-labelled orbitals are mapped to the Pauli operators as

    .. math::
        \begin{align*}
           a^{\dagger}_n &= \frac{1}{2} \left ( X_{U(n)} \otimes X_n \otimes Z_{P(n)} -iX_{U(n)} \otimes Y_{n} \otimes Z_{R(n)}\right ), \\\\
        \end{align*}

    and

    .. math::
        \begin{align*}
           a_n &= \frac{1}{2} \left ( X_{U(n)} \otimes X_n \otimes Z_{P(n)} +iX_{U(n)} \otimes Y_{n} \otimes Z_{R(n)}\right ), \\\\
        \end{align*}

    where :math:`X`, :math:`Y`, and :math:`Z` are the Pauli operators, and :math:`U(n)`, :math:`P(n)` and :math:`R(n)`
    represent the update, parity and remainder sets, respectively [`arXiv:1812.02233 <https://arxiv.org/abs/1812.02233>`_].

    Args:
        fermi_operator(FermiWord, FermiSentence): the fermionic operator
        n (int): number of qubits, i.e., spin orbitals in the system
        ps (bool): whether to return the result as a PauliSentence instead of an
            Operator. Defaults to False.
        wire_map (dict): a dictionary defining how to map the orbitals of
            the Fermi operator to qubit wires. If None, the integers used to
            order the orbitals will be used as wire labels. Defaults to None.
        tol (float): tolerance for discarding the imaginary part of the coefficients

    Returns:
        Union[PauliSentence, Operator]: a linear combination of qubit operators

    **Example**

<<<<<<< HEAD
    >>> w = FermiWord({(0, 0) : '+', (1, 1) : '-'})
=======
    >>> w = qml.fermi.from_string('0+ 1-')
>>>>>>> 803139d0
    >>> bravyi_kitaev(w, n=6)
    (
    -0.25j * Y(0)
    + (-0.25+0j) * (X(0) @ Z(1))
    + (0.25+0j) * X(0)
    + 0.25j * (Y(0) @ Z(1))
    )

    >>> bravyi_kitaev(w, n=6, ps=True)
    -0.25j * Y(0)
    + (-0.25+0j) * X(0) @ Z(1)
    + (0.25+0j) * X(0)
    + 0.25j * Y(0) @ Z(1)

    >>> bravyi_kitaev(w, n=6, ps=True, wire_map={0: 2, 1: 3})
    -0.25j * Y(2)
    + (-0.25+0j) * X(2) @ Z(3)
    + (0.25+0j) * X(2)
    + 0.25j * Y(2) @ Z(3)

    """
    return _bravyi_kitaev_dispatch(fermi_operator, n, ps, wire_map, tol)


def _update_set(j, bin_range, n):
    """
    Computes the update set of the j-th orbital in n qubits.

    Args:
        j (int) : the orbital index
        bin_range (int) : smallest power of 2 equal to or greater than
                          given number of qubits, e.g., 8 for 5 qubits
        n (int) : number of qubits

    Returns:
        numpy.ndarray: Array containing the update set
    """

    indices = np.array([], dtype=int)
    midpoint = int(bin_range / 2)
    if bin_range % 2 != 0:
        return indices

    if j < midpoint:
        indices = np.append(indices, np.append(bin_range - 1, _update_set(j, midpoint, n)))
    else:
        indices = np.append(indices, _update_set(j - midpoint, midpoint, n) + midpoint)

    indices = np.array([u for u in indices if u < n])
    return indices


def _parity_set(j, bin_range):
    """
    Computes the parity set of the j-th orbital in n qubits.

    Args:
        j (int) : the orbital index
        bin_range (int) : smallest power of 2 equal to or greater than
                          given number of qubits, e.g., 8 for 5 qubits

    Returns:
        numpy.ndarray: Array of qubits which determine the parity of qubit j
    """

    indices = np.array([], dtype=int)
    midpoint = int(bin_range / 2)
    if bin_range % 2 != 0:
        return indices

    if j < midpoint:
        indices = np.append(indices, _parity_set(j, midpoint))
    else:
        indices = np.append(
            indices,
            np.append(
                _parity_set(j - midpoint, midpoint) + midpoint,
                midpoint - 1,
            ),
        )

    return indices


def _flip_set(j, bin_range):
    """
    Computes the flip set of the j-th orbital in n qubits.

    Args:
        j (int) : the orbital index
        bin_range (int) : smallest power of 2 equal to or greater than
                          given number of qubits, e.g., 8 for 5 qubits

    Returns:
        numpy.ndarray: Array containing information if the phase of orbital j is same as qubit j.
    """

    indices = np.array([])
    midpoint = int(bin_range / 2)
    if bin_range % 2 != 0:
        return indices

    if j < midpoint:
        indices = np.append(indices, _flip_set(j, midpoint))
    elif midpoint <= j < bin_range - 1:
        indices = np.append(indices, _flip_set(j - midpoint, midpoint) + midpoint)
    else:
        indices = np.append(
            np.append(indices, _flip_set(j - midpoint, midpoint) + midpoint),
            midpoint - 1,
        )
    return indices


@singledispatch
def _bravyi_kitaev_dispatch(fermi_operator, n, ps, wire_map, tol):
    """Dispatches to appropriate function if fermi_operator is a FermiWord or FermiSentence."""
    raise ValueError(f"fermi_operator must be a FermiWord or FermiSentence, got: {fermi_operator}")


@_bravyi_kitaev_dispatch.register
def _(fermi_operator: FermiWord, n, ps=False, wire_map=None, tol=None):
    wires = list(fermi_operator.wires) or [0]
    identity_wire = wires[0]

    coeffs = {"+": -0.5j, "-": 0.5j}
    qubit_operator = PauliSentence({PauliWord({}): 1.0})  # Identity PS to multiply PSs with

    bin_range = int(2 ** np.ceil(np.log2(n)))

    for (_, wire), sign in fermi_operator.items():
        if wire >= n:
            raise ValueError(
                f"Can't create or annihilate a particle on qubit index {wire} for a system with only {n} qubits."
            )

        u_set = _update_set(wire, bin_range, n)
        update_string = dict(zip(u_set, ["X"] * len(u_set)))

        p_set = _parity_set(wire, bin_range)
        parity_string = dict(zip(p_set, ["Z"] * len(p_set)))

        if wire % 2 == 0:
            qubit_operator @= PauliSentence(
                {
                    PauliWord({**parity_string, **{wire: "X"}, **update_string}): 0.5,
                    PauliWord({**parity_string, **{wire: "Y"}, **update_string}): coeffs[sign],
                }
            )
        else:
            f_set = _flip_set(wire, bin_range)

            r_set = np.setdiff1d(p_set, f_set)
            remainder_string = dict(zip(r_set, ["Z"] * len(r_set)))

            qubit_operator @= PauliSentence(
                {
                    PauliWord({**parity_string, **{wire: "X"}, **update_string}): 0.5,
                    PauliWord({**remainder_string, **{wire: "Y"}, **update_string}): coeffs[sign],
                }
            )

    for pw in qubit_operator:
        if tol is not None and abs(qml.math.imag(qubit_operator[pw])) <= tol:
            qubit_operator[pw] = qml.math.real(qubit_operator[pw])

    if not ps:
        # wire_order specifies wires to use for Identity (PauliWord({}))
        qubit_operator = qubit_operator.operation(wire_order=[identity_wire])

    if wire_map:
        return qubit_operator.map_wires(wire_map)

    return qubit_operator


@_bravyi_kitaev_dispatch.register
def _(fermi_operator: FermiSentence, n, ps=False, wire_map=None, tol=None):
    wires = list(fermi_operator.wires) or [0]
    identity_wire = wires[0]

    qubit_operator = PauliSentence()  # Empty PS as 0 operator to add Pws to

    for fw, coeff in fermi_operator.items():
        fermi_word_as_ps = parity_transform(fw, n, ps=True)

        for pw in fermi_word_as_ps:
            qubit_operator[pw] = qubit_operator[pw] + fermi_word_as_ps[pw] * coeff

            if tol is not None and abs(qml.math.imag(qubit_operator[pw])) <= tol:
                qubit_operator[pw] = qml.math.real(qubit_operator[pw])

    qubit_operator.simplify(tol=1e-16)

    if not ps:
        qubit_operator = qubit_operator.operation(wire_order=[identity_wire])

    if wire_map:
        return qubit_operator.map_wires(wire_map)

    return qubit_operator<|MERGE_RESOLUTION|>--- conflicted
+++ resolved
@@ -370,11 +370,7 @@
 
     **Example**
 
-<<<<<<< HEAD
-    >>> w = FermiWord({(0, 0) : '+', (1, 1) : '-'})
-=======
     >>> w = qml.fermi.from_string('0+ 1-')
->>>>>>> 803139d0
     >>> bravyi_kitaev(w, n=6)
     (
     -0.25j * Y(0)
