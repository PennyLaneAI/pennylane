--- conflicted
+++ resolved
@@ -245,7 +245,6 @@
                 del self[fw]
 
 
-<<<<<<< HEAD
 def string_to_fermi_word(fermi_string):
     r"""Return a fermionic operator object from its string representation.
 
@@ -290,7 +289,8 @@
     operators = [i + "-" if i[-1] not in "+-" else i for i in re.split(r"\s", fermi_string)]
 
     return FermiWord({(i, int(s[:-1])): s[-1] for i, s in enumerate(operators)})
-=======
+
+
 # pylint: disable=too-few-public-methods
 class FermiC(FermiWord):
     r"""FermiC(orbital)
@@ -363,5 +363,4 @@
                 f"FermiA: expected a single, positive integer value for orbital, but received {orbital}"
             )
         operator = {(0, orbital): "-"}
-        super().__init__(operator)
->>>>>>> 1c3581ef
+        super().__init__(operator)