--- conflicted
+++ resolved
@@ -144,7 +144,7 @@
 
 
 # TODO: create __add__ method when PauliSentence is merged.
-<<<<<<< HEAD
+# TODO: support multiply by number in __mul__ when PauliSentence is merged.
 # TODO: create mapping method when the ne jordan_wigner function is added.
 
 
@@ -222,8 +222,4 @@
         items = list(self.items())
         for fw, coeff in items:
             if abs(coeff) <= tol:
-                del self[fw]
-=======
-# TODO: support multiply by number in __mul__ when PauliSentence is merged.
-# TODO: create mapping method when the ne jordan_wigner function is added.
->>>>>>> c5d5eea0
+                del self[fw]