--- conflicted
+++ resolved
@@ -161,18 +161,16 @@
 
         return operator
 
-<<<<<<< HEAD
     def to_qubit(self):
         """Map the FermiWord to the qubit basis to get a linear combination
         of Pauli operators"""
         return qml.fermi.jw_mapping(self)
 
-=======
+
     # TODO: create __add__ and __iadd__ method when FermiSentence is merged.
     # TODO: create __sub__ and __isub__ method when FermiSentence is merged.
     # TODO: create __imul__ method.
     # TODO: support multiply by number in __mul__ when FermiSentence is merged.
-    # TODO: create mapping method when the jordan_wigner function is added.
     # TODO: allow multiplication of a FermiWord with a FermiSentence and vice versa
 
 
@@ -244,7 +242,7 @@
             operator *= self
 
         return operator
->>>>>>> eac03b73
+
 
     def simplify(self, tol=1e-8):
         r"""Remove any FermiWords in the FermiSentence with coefficients less than the threshold
