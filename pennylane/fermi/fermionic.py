# Copyright 2018-2023 Xanadu Quantum Technologies Inc.

# Licensed under the Apache License, Version 2.0 (the "License");
# you may not use this file except in compliance with the License.
# You may obtain a copy of the License at

#     http://www.apache.org/licenses/LICENSE-2.0

# Unless required by applicable law or agreed to in writing, software
# distributed under the License is distributed on an "AS IS" BASIS,
# WITHOUT WARRANTIES OR CONDITIONS OF ANY KIND, either express or implied.
# See the License for the specific language governing permissions and
# limitations under the License.
"""The Fermionic representation classes."""
from copy import copy


class FermiWord(dict):
    r"""Immutable dictionary used to represent a Fermi word, a product of fermionic creation and
    annihilation operators, associating wires with their respective operators. Can be constructed
    from a standard dictionary.

    To construct the operator :math:`a\dagger_0 a_1`, for example:

    >>> w = FermiWord({(0, 0) : '+', (1, 1) : '-'})
    >>> w
    <FermiWord = '0+ 1-'>
    """

    def __init__(self, operator):
        self.sorted_dic = dict(sorted(operator.items()))

        indices = [i[0] for i in self.sorted_dic.keys()]

        if indices:
            if list(range(max(indices) + 1)) != indices:
                raise ValueError(
                    "The operator indices must belong to the set {0, ..., len(operator)-1}."
                )

        super().__init__(operator)

    @property
    def wires(self):
        r"""Return wires in a FermiWord."""
        return set(i[1] for i in self.sorted_dic.keys())

    def __missing__(self, key):
        r"""Return empty string for a missing key in FermiWord."""
        return ""

    def update(self, item):
        r"""Restrict updating FermiWord after instantiation."""
        raise TypeError("FermiWord object does not support assignment")

    def __setitem__(self, key, item):
        r"""Restrict setting items after instantiation."""
        raise TypeError("FermiWord object does not support assignment")

    def __reduce__(self):
        r"""Defines how to pickle and unpickle a FermiWord. Otherwise, un-pickling
        would cause __setitem__ to be called, which is forbidden on PauliWord.
        For more information, see: https://docs.python.org/3/library/pickle.html#object.__reduce__
        """
        return FermiWord, (dict(self),)

    def __copy__(self):
        r"""Copy the FermiWord instance."""
        return FermiWord(dict(self.items()))

    def __deepcopy__(self, memo):
        r"""Deep copy the FermiWord instance."""
        res = self.__copy__()
        memo[id(self)] = res
        return res

    def __hash__(self):
        r"""Hash value of a FermiWord."""
        return hash(frozenset(self.items()))

    def to_string(self):
        r"""Return a compact string representation of a FermiWord. Each operator in the word is
        represented by the number of the wire it operates on, and a `+` or `-` to indicate either
        a creation or annihilation operator.

        >>> w = FermiWord({(0, 0) : '+', (1, 1) : '-'})
        >>> w.to_string()
        '0+ 1-'
        """
        if len(self) == 0:
            return "I"

        string = " ".join(
            [
                i + j
                for i, j in zip(
                    [str(i[1]) for i in self.sorted_dic.keys()], self.sorted_dic.values()
                )
            ]
        )
        return string

    def __str__(self):
        r"""String representation of a FermiWord."""
        return f"<FermiWord = '{self.to_string()}'>"

    def __repr__(self):
        r"""Terminal representation of a FermiWord"""
        return str(self)

    def __mul__(self, other):
        r"""Multiply two Fermi words together.

        >>> w = FermiWord({(0, 0) : '+', (1, 1) : '-'})
        >>> w * w
        <FermiWord = '0+ 1- 0+ 1-'>
        """

        if isinstance(other, FermiWord):
            if len(self) == 0:
                return copy(other)

            if len(other) == 0:
                return copy(self)

            order_final = [i[0] + len(self) for i in other.sorted_dic.keys()]
            other_wires = [i[1] for i in other.sorted_dic.keys()]

            dict_other = dict(
                zip(
                    [(order_idx, other_wires[i]) for i, order_idx in enumerate(order_final)],
                    other.values(),
                )
            )
            dict_self = dict(zip(self.keys(), self.values()))

            dict_self.update(dict_other)

            return FermiWord(dict_self)

        raise TypeError(f"Cannot multiply FermiWord by {type(other)}.")

    def __pow__(self, value):
        r"""Exponentiate a Fermi word to an integer power.

        >>> w = FermiWord({(0, 0) : '+', (1, 1) : '-'})
        >>> w**3
        <FermiWord = '0+ 1- 0+ 1- 0+ 1-'>
        """

        if value < 0 or not isinstance(value, int):
            raise ValueError("The exponent must be a positive integer.")

        operator = FermiWord({})

        for _ in range(value):
            operator *= self

        return operator

    # TODO: create __add__ and __iadd__ method when FermiSentence is merged.
    # TODO: create __sub__ and __isub__ method when FermiSentence is merged.
    # TODO: create __imul__ method.
    # TODO: support multiply by number in __mul__ when FermiSentence is merged.
    # TODO: create mapping method when the jordan_wigner function is added.
    # TODO: allow multiplication of a FermiWord with a FermiSentence and vice versa


class FermiSentence(dict):
    r"""Immutable dictionary used to represent a Fermi sentence, a linear combination of Fermi words, with the keys
    as FermiWord instances and the values correspond to coefficients.

    >>> w1 = FermiWord({(0, 0) : '+', (1, 1) : '-'})
    >>> w2 = FermiWord({(0, 1) : '+', (1, 2) : '-'})
    >>> s = FermiSentence({w1 : 1.2, w2: 3.1})
    >>> s
    1.2 * '0+ 1-'
    + 3.1 * '1+ 2-'
    """

    @property
    def wires(self):
        r"""Return wires of the FermiSentence."""
        return set().union(*(fw.wires for fw in self.keys()))

    def __str__(self):
        r"""String representation of a FermiSentence."""
        if len(self) == 0:
            return "0 * 'I'"
        return "\n+ ".join(f"{coeff} * '{fw.to_string()}'" for fw, coeff in self.items())

    def __repr__(self):
        r"""Terminal representation for FermiSentence."""
        return str(self)

    def __missing__(self, key):
        r"""If the FermiSentence does not contain a FermiWord then the associated value will be 0."""
        return 0.0

    def __add__(self, other):
        r"""Add two Fermi sentence together by iterating over the smaller one and adding its terms
        to the larger one."""
        smaller_fs, larger_fs = (
            (self, copy(other)) if len(self) < len(other) else (other, copy(self))
        )
        for key in smaller_fs:
            larger_fs[key] += smaller_fs[key]

        return larger_fs

    def __mul__(self, other):
        r"""Multiply two Fermi sentences by iterating over each sentence and multiplying the Fermi
        words pair-wise"""
        # an empty FermiSentence represents the Null operator
        if (len(self) == 0) or (len(other) == 0):
            return FermiSentence({FermiWord({}): 0})

        product = FermiSentence({})

        for fw1, coeff1 in self.items():
            for fw2, coeff2 in other.items():
                product[fw1 * fw2] += coeff1 * coeff2

        return product

    def __pow__(self, value):
        r"""Exponentiate a Fermi sentence to an integer power."""
        if value < 0 or not isinstance(value, int):
            raise ValueError("The exponent must be a positive integer.")

        operator = FermiSentence({FermiWord({}): 1})  # 1 times Identity

        for _ in range(value):
            operator *= self

        return operator

<<<<<<< HEAD
# pylint: disable=too-few-public-methods
class FermiC(FermiWord):
    r"""FermiC(wire)
    The fermionic creation operator :math:`a^\dagger`

    **Details:**

    * Number of wires: 1
    * Number of parameters: 0

    Args:
        wire(int): the non-negative integer indicating the state the operator acts on.

    The first state is designated 0, and subsequent states are numbered chronologically. For
    instance, ``qml.FermiC(3)`` (:math:`a^\dagger_3`) operates on the 3rd state in :math:`\ket{0000}`.

    .. note:: While the ``FermiC`` class represents a mathematical operator, it is not a PennyLane ``Operator``

    .. seealso:: :class:`~pennylane.FermiA`

    **Example**

    To construct the operator :math:`a^\dagger_0`:

    >>> FermiC(0)
    <FermiWord = '0+'>

    This can be combined with the annihilation operator :class:`~pennylane.FermiA`. For example,
    :math:`a^\dagger_0 a_1 a^\dagger_2, a_3` can be constructed as:

    >>> qml.FermiC(0) * qml.FermiA(1) * qml.FermiC(2) * qml.FermiA(3)
    <FermiWord = '0+ 1- 2+ 3-'>
    """

    def __init__(self, wire):
        if not isinstance(wire, int) or wire < 0:
            raise ValueError(
                f"FermiC: expected a single, positive integer value for wire, but received {wire}"
            )
        operator = {(0, wire): "+"}
        self.sorted_dic = dict(sorted(operator.items()))
        super().__init__(operator)

    # TODO: create mapping method when the tne jordan_wigner function is added.
    # def to_qubit(self):
    #     return mapping(self)


class FermiA(FermiWord):
    r"""FermiA(wire)
    The fermionic annihilation operator :math:`a`

    **Details:**

    * Number of wires: 1
    * Number of parameters: 0

    Args:
        wire(int): the non-negative integer indicating the state the operator acts on.

    The first state is designated 0, and subsequent states are numbered chronologically. For
    instance, ``qml.FermiA(3)`` (:math:`a_3`) operates on the 3rd state in :math:`\ket{1111}`.

    .. note:: While the ``FermiA`` class represents a mathematical operator, it is not a PennyLane ``Operator``

    .. seealso:: :class:`~pennylane.FermiC`

    **Example**

    To construct the operator :math:`a_0`:

    >>> FermiA(0)
    <FermiWord = '0-'>

    This can be combined with the creation operator :class:`~pennylane.FermiC`. For example,
    :math:`a^\dagger_0 a_1 a^\dagger_2, a_3` can be constructed as:

    >>> qml.FermiC(0) * qml.FermiA(1) * qml.FermiC(2) * qml.FermiA(3)
    <FermiWord = '0+ 1- 2+ 3-'>
    """

    def __init__(self, wire):
        if not isinstance(wire, int) or wire < 0:
            raise ValueError(
                f"FermiA: expected a single, positive integer value for wire, but received {wire}"
            )
        operator = {(0, wire): "-"}
        self.sorted_dic = dict(sorted(operator.items()))
        super().__init__(operator)

    # TODO: create mapping method when the tne jordan_wigner function is added.
    # def to_qubit(self):
    #     return mapping(self)


# TODO: create __add__ and __iadd__ method when FermiSentence is merged.
# TODO: create __sub__ and __isub__ method when FermiSentence is merged.
# TODO: create __imul__ method.
# TODO: support multiply by number in __mul__ when FermiiSentence is merged.
# TODO: create mapping method when the jordan_wigner function is added.
=======
    def simplify(self, tol=1e-8):
        r"""Remove any FermiWords in the FermiSentence with coefficients less than the threshold
        tolerance."""
        items = list(self.items())
        for fw, coeff in items:
            if abs(coeff) <= tol:
                del self[fw]
>>>>>>> eac03b73
<|MERGE_RESOLUTION|>--- conflicted
+++ resolved
@@ -157,6 +157,10 @@
             operator *= self
 
         return operator
+      
+    # TODO: create mapping method when the tne jordan_wigner function is added.
+    # def to_qubit(self):
+    #     return mapping(self)
 
     # TODO: create __add__ and __iadd__ method when FermiSentence is merged.
     # TODO: create __sub__ and __isub__ method when FermiSentence is merged.
@@ -164,7 +168,7 @@
     # TODO: support multiply by number in __mul__ when FermiSentence is merged.
     # TODO: create mapping method when the jordan_wigner function is added.
     # TODO: allow multiplication of a FermiWord with a FermiSentence and vice versa
-
+    
 
 class FermiSentence(dict):
     r"""Immutable dictionary used to represent a Fermi sentence, a linear combination of Fermi words, with the keys
@@ -234,8 +238,16 @@
             operator *= self
 
         return operator
-
-<<<<<<< HEAD
+      
+     def simplify(self, tol=1e-8):
+        r"""Remove any FermiWords in the FermiSentence with coefficients less than the threshold
+        tolerance."""
+        items = list(self.items())
+        for fw, coeff in items:
+            if abs(coeff) <= tol:
+                del self[fw]
+
+
 # pylint: disable=too-few-public-methods
 class FermiC(FermiWord):
     r"""FermiC(wire)
@@ -325,23 +337,3 @@
         operator = {(0, wire): "-"}
         self.sorted_dic = dict(sorted(operator.items()))
         super().__init__(operator)
-
-    # TODO: create mapping method when the tne jordan_wigner function is added.
-    # def to_qubit(self):
-    #     return mapping(self)
-
-
-# TODO: create __add__ and __iadd__ method when FermiSentence is merged.
-# TODO: create __sub__ and __isub__ method when FermiSentence is merged.
-# TODO: create __imul__ method.
-# TODO: support multiply by number in __mul__ when FermiiSentence is merged.
-# TODO: create mapping method when the jordan_wigner function is added.
-=======
-    def simplify(self, tol=1e-8):
-        r"""Remove any FermiWords in the FermiSentence with coefficients less than the threshold
-        tolerance."""
-        items = list(self.items())
-        for fw, coeff in items:
-            if abs(coeff) <= tol:
-                del self[fw]
->>>>>>> eac03b73
