--- conflicted
+++ resolved
@@ -16,8 +16,4 @@
 Version number (major.minor.patch[-label])
 """
 
-<<<<<<< HEAD
-__version__ = "0.40.0-dev8"
-=======
-__version__ = "0.40.0-dev9"
->>>>>>> 38a1d9eb
+__version__ = "0.40.0-dev9"