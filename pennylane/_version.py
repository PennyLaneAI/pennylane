# Copyright 2018-2021 Xanadu Quantum Technologies Inc.

# Licensed under the Apache License, Version 2.0 (the "License");
# you may not use this file except in compliance with the License.
# You may obtain a copy of the License at

#     http://www.apache.org/licenses/LICENSE-2.0

# Unless required by applicable law or agreed to in writing, software
# distributed under the License is distributed on an "AS IS" BASIS,
# WITHOUT WARRANTIES OR CONDITIONS OF ANY KIND, either express or implied.
# See the License for the specific language governing permissions and
# limitations under the License.

"""
Version number (major.minor.patch[-label])
"""

<<<<<<< HEAD
__version__ = "0.42.0-dev3"
=======
__version__ = "0.41.0"
>>>>>>> 12c4f781
<|MERGE_RESOLUTION|>--- conflicted
+++ resolved
@@ -16,8 +16,5 @@
 Version number (major.minor.patch[-label])
 """
 
-<<<<<<< HEAD
-__version__ = "0.42.0-dev3"
-=======
-__version__ = "0.41.0"
->>>>>>> 12c4f781
+
+__version__ = "0.41.0"