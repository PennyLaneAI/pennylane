# Copyright 2018-2021 Xanadu Quantum Technologies Inc.

# Licensed under the Apache License, Version 2.0 (the "License");
# you may not use this file except in compliance with the License.
# You may obtain a copy of the License at

#     http://www.apache.org/licenses/LICENSE-2.0

# Unless required by applicable law or agreed to in writing, software
# distributed under the License is distributed on an "AS IS" BASIS,
# WITHOUT WARRANTIES OR CONDITIONS OF ANY KIND, either express or implied.
# See the License for the specific language governing permissions and
# limitations under the License.

"""
Version number (major.minor.patch[-label])
"""

<<<<<<< HEAD
__version__ = "0.31.1"
=======
__version__ = "0.32.0-dev"
>>>>>>> c6865ea9
<|MERGE_RESOLUTION|>--- conflicted
+++ resolved
@@ -16,8 +16,4 @@
 Version number (major.minor.patch[-label])
 """
 
-<<<<<<< HEAD
-__version__ = "0.31.1"
-=======
-__version__ = "0.32.0-dev"
->>>>>>> c6865ea9
+__version__ = "0.32.0-dev"