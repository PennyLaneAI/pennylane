--- conflicted
+++ resolved
@@ -16,8 +16,4 @@
 Version number (major.minor.patch[-label])
 """
 
-<<<<<<< HEAD
-__version__ = "0.44.0-dev45"
-=======
-__version__ = "0.44.0-dev47"
->>>>>>> 4b740f06
+__version__ = "0.44.0-dev47"