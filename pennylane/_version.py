# Copyright 2018-2021 Xanadu Quantum Technologies Inc.

# Licensed under the Apache License, Version 2.0 (the "License");
# you may not use this file except in compliance with the License.
# You may obtain a copy of the License at

#     http://www.apache.org/licenses/LICENSE-2.0

# Unless required by applicable law or agreed to in writing, software
# distributed under the License is distributed on an "AS IS" BASIS,
# WITHOUT WARRANTIES OR CONDITIONS OF ANY KIND, either express or implied.
# See the License for the specific language governing permissions and
# limitations under the License.

"""
Version number (major.minor.patch[-label])
"""

<<<<<<< HEAD
__version__ = "0.44.0-dev0"
=======
__version__ = "0.44.0-dev1"
>>>>>>> 628034bd
<|MERGE_RESOLUTION|>--- conflicted
+++ resolved
@@ -16,8 +16,4 @@
 Version number (major.minor.patch[-label])
 """
 
-<<<<<<< HEAD
-__version__ = "0.44.0-dev0"
-=======
-__version__ = "0.44.0-dev1"
->>>>>>> 628034bd
+__version__ = "0.44.0-dev1"