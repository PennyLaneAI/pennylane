# Copyright 2018-2021 Xanadu Quantum Technologies Inc.

# Licensed under the Apache License, Version 2.0 (the "License");
# you may not use this file except in compliance with the License.
# You may obtain a copy of the License at

#     http://www.apache.org/licenses/LICENSE-2.0

# Unless required by applicable law or agreed to in writing, software
# distributed under the License is distributed on an "AS IS" BASIS,
# WITHOUT WARRANTIES OR CONDITIONS OF ANY KIND, either express or implied.
# See the License for the specific language governing permissions and
# limitations under the License.

"""
Version number (major.minor.patch[-label])
"""

<<<<<<< HEAD
__version__ = "0.42.0-dev5"
=======
__version__ = "0.42.0-dev6"
>>>>>>> ffed7a9f
<|MERGE_RESOLUTION|>--- conflicted
+++ resolved
@@ -16,8 +16,5 @@
 Version number (major.minor.patch[-label])
 """
 
-<<<<<<< HEAD
-__version__ = "0.42.0-dev5"
-=======
-__version__ = "0.42.0-dev6"
->>>>>>> ffed7a9f
+
+__version__ = "0.42.0-dev6"