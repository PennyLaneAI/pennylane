--- conflicted
+++ resolved
@@ -1,50 +1,42 @@
-# Copyright 2018-2019 Xanadu Quantum Technologies Inc.
-
-# Licensed under the Apache License, Version 2.0 (the "License");
-# you may not use this file except in compliance with the License.
-# You may obtain a copy of the License at
-
-#     http://www.apache.org/licenses/LICENSE-2.0
-
-# Unless required by applicable law or agreed to in writing, software
-# distributed under the License is distributed on an "AS IS" BASIS,
-# WITHOUT WARRANTIES OR CONDITIONS OF ANY KIND, either express or implied.
-# See the License for the specific language governing permissions and
-# limitations under the License.
-"""
-This module contains experimental, contributed, and beta code.
-"""
-<<<<<<< HEAD
-from pennylane.operation import All, Observable, Operation, Probability
-from pennylane.ops import Identity
-from pennylane.qnode import QNode
-
-import pennylane.beta.interfaces
-import pennylane.beta.qnodes
-import pennylane.beta.vqe
-
-
-def prob(wires):
-    r"""Probability of each computational basis state.
-
-    This measurement function accepts no observables, and instead
-    instructs the QNode to return a flat array containing the
-    probabilities of each quantum state.
-
-    Args:
-        wires (Sequence[int] or int): the wire the operation acts on
-    """
-    # pylint: disable=protected-access
-    op = Identity(wires=wires, do_queue=False)
-    op.return_type = Probability
-
-    if QNode._current_context is not None:
-        # add observable to QNode observable queue
-        QNode._current_context._append_op(op)
-
-    return op
-
-=======
-import pennylane.beta.vqe
-
->>>>>>> 767a0673
+# Copyright 2018-2019 Xanadu Quantum Technologies Inc.
+
+# Licensed under the Apache License, Version 2.0 (the "License");
+# you may not use this file except in compliance with the License.
+# You may obtain a copy of the License at
+
+#     http://www.apache.org/licenses/LICENSE-2.0
+
+# Unless required by applicable law or agreed to in writing, software
+# distributed under the License is distributed on an "AS IS" BASIS,
+# WITHOUT WARRANTIES OR CONDITIONS OF ANY KIND, either express or implied.
+# See the License for the specific language governing permissions and
+# limitations under the License.
+"""
+This module contains experimental, contributed, and beta code.
+"""
+import pennylane as qml
+from pennylane.operation import All, Observable, Operation, Probability
+from pennylane.ops import Identity
+
+import pennylane.beta.vqe
+
+
+def prob(wires):
+    r"""Probability of each computational basis state.
+
+    This measurement function accepts no observables, and instead
+    instructs the QNode to return a flat array containing the
+    probabilities of each quantum state.
+
+    Args:
+        wires (Sequence[int] or int): the wire the operation acts on
+    """
+    # pylint: disable=protected-access
+    op = Identity(wires=wires, do_queue=False)
+    op.return_type = Probability
+
+    if qml._current_context is not None:
+        # add observable to QNode observable queue
+        qml._current_context._append_op(op)
+
+    return op