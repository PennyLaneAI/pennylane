--- conflicted
+++ resolved
@@ -25,7 +25,8 @@
 from pennylane.beta.queuing import mock_operations
 
 from .circuit_graph import NewCircuitGraph
-
+from itertools import product
+from copy import deepcopy
 
 STATE_PREP_OPS = (
     qml.BasisState,
@@ -41,6 +42,153 @@
 )
 
 
+def _paths_through_batch_tape(batch_tape, path={}):
+    """ Generator that adds all paths through a batch tape to an existing path.
+        Paths are represented by dictionaries of the form
+
+        .. code-block::
+
+            {batch1.name (str): element (int),  batch2.name (str): element (int), ...},
+
+        where ``element`` is an integer in ``range(batch.n_batches)`` and serves as an index to the objects in the
+        tape queue.
+
+    **Example:**
+
+    .. code-block:: python
+
+        with BatchTape(name="b1") as b1:
+            qml.RX(0.2, wires='a')
+            qml.RX(0.5, wires='a')
+
+        for p in _paths_through_batch_tape(b1):
+            print(p)
+            # {"b1": 0}
+            # {"b1": 1}
+
+    Batch Tapes could be nested structures of other batch tapes or normal quantum tapes
+
+    .. code-block:: python
+
+        with BatchTape(name="b1") as b1:
+            qml.RX(0.2, wires='a')
+            qml.RX(0.5, wires='a')
+
+        for p in _paths_through_batch_tape(b1):
+            print(p)
+            # {"b1": 0}
+            # {"b1": 1}
+
+    Arg:
+        batch_tape (BatchTape): the batch tape to consider
+        path (dict): a path that this function adds to
+    """
+    counter = 0
+    add_batch = True
+
+    if batch_tape.name in path:
+        # we use the information from the
+        # batch already in the path
+        add_batch = False
+
+    for obj_ in batch_tape.iterator():
+
+        new_path = deepcopy(path)
+
+        if add_batch:
+            new_path.update({batch_tape.name: counter})
+
+        counter += 1
+
+        if isinstance(obj_, BatchTape):
+            yield from _paths_through_batch_tape(obj_, path=new_path)
+
+        else:
+            if isinstance(obj_, QuantumTape):
+                yield from _paths_through_quantum_tape(obj_, path=new_path)
+
+            else:
+                # is an operation
+                yield new_path
+
+
+def _paths_through_quantum_tape(q_tape, path={}):
+    new_paths = []
+    for obj in q_tape.iterator():
+
+        # todo: is there a way to not collect the items from the generator here,
+        # to save memory?
+
+        if isinstance(obj, BatchTape):
+            new_paths.append(list(_paths_through_batch_tape(obj, path=path)))
+
+        else:
+            if isinstance(obj, QuantumTape):
+                new_paths.append(list(_paths_through_quantum_tape(obj, path=path)))
+
+    # todo: support same batch names to continue a batch
+    # For this we need to avoid that the tensor product produces the same paths
+    kron_dicts = product(*new_paths)
+
+    for path in kron_dicts:
+        new_path = {}
+        for d in path:
+            new_path.update(d)
+        yield new_path
+
+
+def _paths_through_tape(tape):
+    """Returns a generator that yields all paths through the batches of this tape.
+
+    Args:
+        tape (QuantumTape):
+
+    """
+
+    if type(tape) == BatchTape:
+        yield from _paths_through_batch_tape(tape)
+
+    # need to be more general here to catch classes inheriting
+    if type(tape) == QuantumTape:
+        yield from _paths_through_quantum_tape(tape)
+
+
+def _separate_batches(tape):
+    """Returns a generator that yields all paths through the batches of this tape.
+
+    Args:
+        tape (QuantumTape):
+
+    """
+
+    paths = _paths_through_tape(tape)
+
+    for path in paths:
+
+        new_tape = tape.__class__()
+
+        for obj in tape.iterator():
+
+            if isinstance(obj, BatchTape):
+
+                # select the object from the batch determined by the path
+                select = path[obj.name]
+                batch = list(obj.iterator())  # todo: rather yield "select" times and grab the last
+                batched_obj = batch[select]
+
+                with new_tape:
+                    batched_obj
+
+            # recursion
+
+            else:
+                # else just append the object, interpreting it as serial
+                with new_tape:
+                    obj
+
+        yield new_tape
+
+
 def expand_tape(tape, depth=1, stop_at=None, expand_measurements=False):
     """Expand all objects in a tape to a specific depth.
 
@@ -132,74 +280,6 @@
     return new_tape
 
 
-def separate_tape(tape):
-    """Separate a tape into several tapes, each using an alternative pathway through the batched sections.
-
-    This creates a list of tapes, each sharing all objects except from the ones recorded with ``BatchTape``.
-
-    Args:
-        tape (QuantumTape): tape to unfold
-
-    **Example:**
-
-    Calling ``separate_tape`` will return a list of tapes that only differ in the items queued with ``BatchTape``:
-
-    .. code-block:: python
-
-        with QuantumTape() as tape:
-            qml.BasisState(np.array([1, 1]), wires=[0, 'a'])
-
-            with BatchTape() as tape_b1:
-                qml.RY(0.2, wires='a')
-                qml.RX(0.2, wires='a')
-
-            qml.CNOT(wires=[0, 'a'])
-
-            with BatchTape() as tape_b1:
-                qml.RZ(0.1, wires=0)
-                qml.RZ(0.2, wires=0)
-
-            probs(wires=0), probs(wires='a')
-
-    The nested structure contains both ``BatchTape`` objects:
-
-    >>> tape.operations
-    [BasisState(array([1, 1]), wires=[0, 'a']),
-     <QuantumTape: wires=[0], params=3>,
-     CNOT(wires=[0, 'a']),
-     <BatchTape: wires=[0], params=1>]
-
-    Calling ``separate_tape`` will return a list of tapes that only differ in the items queued with ``BatchTape``:
-
-    >>> tapes = separate_tape(tape)
-    >>> tapes[0].operations
-     [PauliX(wires=[0]),
-     PauliX(wires=['a']),
-     <QuantumTape: wires=[0], params=3>,
-     RY(0.2, wires=['a'])
-     CNOT(wires=[0, 'a']),
-     RZ(0.1, wires=[0])]
-
-    >>> tapes[1].operations
-     [PauliX(wires=[0]),
-     PauliX(wires=['a']),
-     <QuantumTape: wires=[0], params=3>,
-     RX(0.2, wires=['a'])
-     CNOT(wires=[0, 'a']),
-     RZ(0.2, wires=[0])]
-
-    """
-
-    separated_tapes = []
-    for element in tape:
-        if isinstance(element, BatchTape):
-            separate_tape(element)
-        else:
-            separated_tapes.append(element)
-
-    return separated_tapes
-
-
 class QuantumTape(AnnotatedQueue):
     """A quantum tape recorder, that records, validates, executes,
     and differentiates variational quantum programs.
@@ -494,57 +574,19 @@
         new_tape._update()
         return new_tape
 
-    def separate(self, depth=1, stop_at=None):
-        """Expand all operations in the processed queue to a specific depth.
-
-        Args:
-            depth (int): the depth the tape should be expanded
-            stop_at (Callable): A function which accepts a queue object,
-                and returns ``True`` if this object should *not* be expanded.
-                If not provided, all objects that support expansion will be expanded.
-            expand_measurements (bool): If ``True``, measurements will be expanded
-                to basis rotations and computational basis measurements.
-
-        **Example**
-
-        Consider the following nested tape:
-
-        .. code-block:: python
-
-            with QuantumTape() as tape:
-                qml.BasisState(np.array([1, 1]), wires=[0, 'a'])
-
-                with QuantumTape() as tape2:
-                    qml.Rot(0.543, 0.1, 0.4, wires=0)
-
-                qml.CNOT(wires=[0, 'a'])
-                qml.RY(0.2, wires='a')
-                probs(wires=0), probs(wires='a')
-
-        The nested structure is preserved:
-
-        >>> tape.operations
-        [BasisState(array([1, 1]), wires=[0, 'a']),
-         <QuantumTape: wires=[0], params=3>,
-         CNOT(wires=[0, 'a']),
-         RY(0.2, wires=['a'])]
-
-        Calling ``.expand`` will return a tape with all nested tapes
-        expanded, resulting in a single tape of quantum operations:
-
-        >>> new_tape = tape.expand()
-        >>> new_tape.operations
-        [PauliX(wires=[0]),
-         PauliX(wires=['a']),
-         Rot(0.543, 0.1, 0.4, wires=[0]),
-         CNOT(wires=[0, 'a']),
-         RY(0.2, wires=['a'])]
-        """
-        new_tape = separate_tape(
-            self, depth=depth, stop_at=stop_at
-        )
-        new_tape._update()
-        return new_tape
+    def separate_batches(self):
+        """Create a generator that yields all quantum tapes constructed from
+        separating the batched elements.
+
+        #Todo: give options for what has to be separated.
+        # An elegant solution would be to give an iterator of a tape (measurement iterator, pre-iterator...)
+
+        **Example:**
+
+
+        """
+
+        return _separate_batches(self)
 
     def inv(self):
         """Inverts the processed operations.
@@ -1069,15 +1111,6 @@
         * ``None``: the parameter does not support differentiation.
 
         * ``"0"``: the variational circuit output does not depend on this
-<<<<<<< HEAD
-            parameter (the partial derivative is zero).
-
-        * ``"F"``: the parameter has a non-zero derivative that should be computed
-            using finite-differences.
-
-        * ``"A"``: the parameter has a non-zero derivative that should be computed
-            using an analytic method.
-=======
           parameter (the partial derivative is zero).
 
         * ``"F"``: the parameter has a non-zero derivative that should be computed
@@ -1085,7 +1118,6 @@
 
         * ``"A"``: the parameter has a non-zero derivative that should be computed
           using an analytic method.
->>>>>>> 1b527eb6
 
         .. note::
 
@@ -1179,23 +1211,12 @@
 
         numeric_params = {idx for idx, g in allowed_param_methods.items() if g == "F"}
 
-<<<<<<< HEAD
-        if method == "analytic":
-            # If explicitly using analytic mode, ensure that all parameters
-            # support analytic differentiation.
-
-            if numeric_params:
-                raise ValueError(
-                    f"The analytic gradient method cannot be used with the argument(s) {numeric_params}."
-                )
-=======
         # If explicitly using analytic mode, ensure that all parameters
         # support analytic differentiation.
         if method == "analytic" and numeric_params:
             raise ValueError(
                 f"The analytic gradient method cannot be used with the argument(s) {numeric_params}."
             )
->>>>>>> 1b527eb6
 
         return tuple(allowed_param_methods.values())
 
@@ -1205,11 +1226,7 @@
 
         Args:
             idx (int): trainable parameter index to differentiate with respect to
-<<<<<<< HEAD
             device (~.Device, ~.QubitDevice): a PennyLane device
-=======
-            device (.Device, .QubitDevice): a PennyLane device
->>>>>>> 1b527eb6
                 that can execute quantum operations and return measurement statistics
             params (list[Any]): The quantum tape operation parameters. If not provided,
                 the current tape parameter values are used (via :meth:`~.get_parameters`).
@@ -1221,11 +1238,8 @@
 
         Returns:
             array[float]: 1-dimensional array of length determined by the tape output
-<<<<<<< HEAD
                 measurement statistics
-=======
-            measurement statistics
->>>>>>> 1b527eb6
+
         """
         if params is None:
             params = np.array(self.get_parameters())
@@ -1245,11 +1259,8 @@
             if y0 is None:
                 y0 = np.asarray(self.execute_device(params, device))
 
-<<<<<<< HEAD
             y = np.array(self.execute_device(params + shift, device))
-=======
-            y = np.asarray(self.execute_device(params + shift, device))
->>>>>>> 1b527eb6
+
             return (y - y0) / h
 
         if order == 2:
@@ -1262,17 +1273,10 @@
 
     def device_pd(self, device, params=None, **options):
         """Evaluate the gradient of the tape with respect to
-<<<<<<< HEAD
         a single trainable tape parameter by querying the provided device.
 
         Args:
             device (~.Device, ~.QubitDevice): a PennyLane device
-=======
-        all trainable tape parameters by querying the provided device.
-
-        Args:
-            device (.Device, .QubitDevice): a PennyLane device
->>>>>>> 1b527eb6
                 that can execute quantum operations and return measurement statistics
             params (list[Any]): The quantum tape operation parameters. If not provided,
                 the current tape parameter values are used (via :meth:`~.get_parameters`).
@@ -1300,11 +1304,7 @@
 
         Args:
             idx (int): trainable parameter index to differentiate with respect to
-<<<<<<< HEAD
             device (~.Device, ~.QubitDevice): a PennyLane device
-=======
-            device (.Device, .QubitDevice): a PennyLane device
->>>>>>> 1b527eb6
                 that can execute quantum operations and return measurement statistics
             params (list[Any]): The quantum tape operation parameters. If not provided,
                 the current tape parameter values are used (via :meth:`~.get_parameters`).
@@ -1351,11 +1351,7 @@
             devices.
 
         Args:
-<<<<<<< HEAD
             device (~.Device, ~.QubitDevice): a PennyLane device
-=======
-            device (.Device, .QubitDevice): a PennyLane device
->>>>>>> 1b527eb6
                 that can execute quantum operations and return measurement statistics
             params (list[Any]): The quantum tape operation parameters. If not provided,
                 the current tape parameter values are used (via :meth:`~.get_parameters`).
@@ -1442,11 +1438,7 @@
         allowed_param_methods = self._grad_method_validation(method)
 
         if not params.size or all(g == "0" for g in allowed_param_methods):
-<<<<<<< HEAD
             # Either all parameters had grad method 0, or there are no trainable
-=======
-            # Either all parameters have grad method 0, or there are no trainable
->>>>>>> 1b527eb6
             # parameters. Simply return an empty Jacobian.
             return np.zeros((self.output_dim, len(params)), dtype=float)
 
@@ -1460,11 +1452,7 @@
                 options["y0"] = np.asarray(self.execute_device(params, device))
 
         jac = None
-<<<<<<< HEAD
         p_ind = list(np.ndindex(*params.shape))
-=======
-        p_ind = range(len(params))
->>>>>>> 1b527eb6
 
         # loop through each parameter and compute the gradient
         for idx, (l, param_method) in enumerate(zip(p_ind, allowed_param_methods)):
@@ -1493,8 +1481,12 @@
 
             jac[:, idx] = g.flatten()
 
-<<<<<<< HEAD
         return jac
+
+    def iterator(self):
+        queue = self.operations + self.observables
+        for o in queue:
+            yield o
 
 
 class BatchTape(QuantumTape):
@@ -1560,8 +1552,4 @@
         return len(self.operations) + len(self.observables)
 
     def analytic_pd(self, idx, device, params=None, **options):
-        raise NotImplementedError
-
-=======
-        return jac
->>>>>>> 1b527eb6
+        raise NotImplementedError