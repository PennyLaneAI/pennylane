# Copyright 2018-2020 Xanadu Quantum Technologies Inc.

# Licensed under the Apache License, Version 2.0 (the "License");
# you may not use this file except in compliance with the License.
# You may obtain a copy of the License at

#     http://www.apache.org/licenses/LICENSE-2.0

# Unless required by applicable law or agreed to in writing, software
# distributed under the License is distributed on an "AS IS" BASIS,
# WITHOUT WARRANTIES OR CONDITIONS OF ANY KIND, either express or implied.
# See the License for the specific language governing permissions and
# limitations under the License.
"""
This module contains the base quantum tape.
"""
# pylint: disable=too-many-instance-attributes,protected-access,too-many-branches
import contextlib

import numpy as np

import pennylane as qml

from pennylane.beta.queuing import AnnotatedQueue, QueuingContext
from pennylane.beta.queuing import mock_operations

from .circuit_graph import NewCircuitGraph


STATE_PREP_OPS = (
    qml.BasisState,
    qml.QubitStateVector,
    qml.CatState,
    qml.CoherentState,
    qml.FockDensityMatrix,
    qml.DisplacedSqueezedState,
    qml.FockState,
    qml.FockStateVector,
    qml.ThermalState,
    qml.GaussianState,
)


def expand_tape(tape, depth=1, stop_at=None, expand_measurements=False):
    """Expand all objects in a tape to a specific depth.

    Args:
        depth (int): the depth the tape should be expanded
        stop_at (Callable): A function which accepts a queue object,
            and returns ``True`` if this object should *not* be expanded.
            If not provided, all objects that support expansion will be expanded.
        expand_measurements (bool): If ``True``, measurements will be expanded
            to basis rotations and computational basis measurements.

    **Example**

    Consider the following nested tape:

    .. code-block:: python

        with QuantumTape() as tape:
            qml.BasisState(np.array([1, 1]), wires=[0, 'a'])

            with QuantumTape() as tape2:
                qml.Rot(0.543, 0.1, 0.4, wires=0)

            qml.CNOT(wires=[0, 'a'])
            qml.RY(0.2, wires='a')
            probs(wires=0), probs(wires='a')

    The nested structure is preserved:

    >>> tape.operations
    [BasisState(array([1, 1]), wires=[0, 'a']),
     <QuantumTape: wires=[0], params=3>,
     CNOT(wires=[0, 'a']),
     RY(0.2, wires=['a'])]

    Calling ``expand_tape`` will return a tape with all nested tapes
    expanded, resulting in a single tape of quantum operations:

    >>> new_tape = expand_tape(tape)
    >>> new_tape.operations
    [PauliX(wires=[0]),
     PauliX(wires=['a']),
     Rot(0.543, 0.1, 0.4, wires=[0]),
     CNOT(wires=[0, 'a']),
     RY(0.2, wires=['a'])]
    """
    if depth == 0:
        return tape

    if stop_at is None:
        # by default expand all objects
        stop_at = lambda obj: False

    new_tape = tape.__class__()

    for queue in ("_prep", "_ops", "_measurements"):
        for obj in getattr(tape, queue):

            stop = stop_at(obj)

            if not expand_measurements:
                # Measurements should not be expanded; treat measurements
                # as a stopping condition
                stop = stop or isinstance(obj, qml.beta.queuing.MeasurementProcess)

            if stop:
                # do not expand out the object; append it to the
                # new tape, and continue to the next object in the queue
                getattr(new_tape, queue).append(obj)
                continue

            if isinstance(obj, (qml.operation.Operation, qml.beta.queuing.MeasurementProcess)):
                # Object is an operation; query it for its expansion
                try:
                    obj = obj.expand()
                except NotImplementedError:
                    # Object does not define an expansion; treat this as
                    # a stopping condition.
                    getattr(new_tape, queue).append(obj)
                    continue

            # recursively expand out the newly created tape
            expanded_tape = expand_tape(obj, stop_at=stop_at, depth=depth - 1)

            new_tape._prep += expanded_tape._prep
            new_tape._ops += expanded_tape._ops
            new_tape._measurements += expanded_tape._measurements

    return new_tape


class QuantumTape(AnnotatedQueue):
    """A quantum tape recorder, that records, validates, executes,
    and differentiates variational quantum programs.

    .. note::

        As the quantum tape is a *beta* feature, the standard PennyLane
        measurement functions cannot be used. You will need to instead
        import modified measurement functions within the quantum tape:

        >>> from pennylane.beta.queuing import expval, var, sample, probs

    **Example**

    .. code-block:: python

        from pennylane.beta.tapes import QuantumTape
        from pennylane.beta.queuing import expval, var, sample, probs

        with QuantumTape() as tape:
            qml.RX(0.432, wires=0)
            qml.RY(0.543, wires=0)
            qml.CNOT(wires=[0, 'a'])
            qml.RX(0.133, wires='a')
            expval(qml.PauliZ(wires=[0]))

    Once constructed, information about the quantum circuit can be queried:

    >>> tape.operations
    [RX(0.432, wires=[0]), RY(0.543, wires=[0]), CNOT(wires=[0, 'a']), RX(0.133, wires=['a'])]
    >>> tape.observables
    [expval(PauliZ(wires=[0]))]
    >>> tape.get_parameters()
    [0.432, 0.543, 0.133]
    >>> tape.wires
    <Wires = [0, 'a']>
    >>> tape.num_params
    3

    The :class:`~.beta.tapes.NewCircuitGraph` can also be accessed:

    >>> tape.graph
    <pennylane.beta.tapes.circuit_graph.NewCircuitGraph object at 0x7fcc0433a690>

    Once constructed, the quantum tape can be executed directly on a supported
    device:

    >>> dev = qml.device("default.qubit", wires=[0, 'a'])

    Execution can take place either using the in-place constructed parameters,

    >>> tape.execute(dev)
    [0.77750694]

    or by providing parameters at run time:

    >>> tape.execute(dev, params=[0.1, 0.1, 0.1])
    [0.99003329]

    The Jacobian can also be computed using finite difference:

    >>> tape.jacobian(dev)
    [[-0.35846484 -0.46923704  0.        ]]
    >>> tape.jacobian(dev, params=[0.1, 0.1, 0.1])
    [[-0.09933471 -0.09933471  0.        ]]

    Finally, the trainable parameters can be explicitly set, and the values of
    the parameters modified in-place:

    >>> tape.trainable_params = {0} # set only the first parameter as free
    >>> tape.set_parameters(0.56)
    >>> tape.get_parameters()
    [0.56]
    >>> tape.get_parameters(trainable_only=False)
    [0.56, 0.543, 0.133]

    Trainable parameters are taken into account when calculating the Jacobian,
    avoiding unnecessary calculations:

    >>> tape.jacobian(dev)
    [[-0.45478169]]
    """

    def __init__(self, name=None):
        super().__init__()
        self.name = name

        self._prep = []
        """list[.Operation]: Tape state preparations."""

        self._ops = []
        """list[.Operation]: quantum operations recorded by the tape."""

        self._measurements = []
        """list[.MeasurementProcess]: measurement processes recorded by the tape."""

        self._par_info = {}
        """dict[int, dict[str, Operation or int]]: Parameter information. Keys are
        parameter indices (in the order they appear on the tape), and values are a
        dictionary containing the corresponding operation and operation parameter index."""

        self._trainable_params = set()
        self._graph = None
        self._output_dim = 0

        self.wires = qml.wires.Wires([])
        self.num_wires = 0

        self.jacobian_options = {}

        self.hash = 0
        self.is_sampled = False

        self._stack = None

    def __repr__(self):
        return f"<{self.__class__.__name__}: wires={self.wires.tolist()}, params={self.num_params}>"

    def __enter__(self):
        if not QueuingContext.recording():
            # if the tape is the first active queuing context
            # monkeypatch the operations to support the new queuing context
            with contextlib.ExitStack() as stack:
                for mock in mock_operations():
                    stack.enter_context(mock)
                self._stack = stack.pop_all()

        QueuingContext.append(self)
        return super().__enter__()

    def __exit__(self, exception_type, exception_value, traceback):
        super().__exit__(exception_type, exception_value, traceback)

        if not QueuingContext.recording():
            # remove the monkeypatching
            self._stack.__exit__(exception_type, exception_value, traceback)

        self._process_queue()

    @property
    def interface(self):
        """str, None: automatic differentiation interface used by the quantum tape (if any)"""
        return None

    # ========================================================
    # construction methods
    # ========================================================

    def _process_queue(self):
        """Process the annotated queue, creating a list of quantum
        operations and measurement processes.

        This method sets the following attributes:

        * ``_ops``
        * ``_measurements``
        * ``_par_info``
        * ``_output_dim``
        * ``_trainable_params``
        * ``is_sampled``
        """
        self._prep = []
        self._ops = []
        self._measurements = []
        self._output_dim = 0

        for obj, info in self._queue.items():

            if isinstance(obj, QuantumTape):
                self._ops.append(obj)

            elif isinstance(obj, qml.operation.Operation) and not info.get("owner", False):
                # operation objects with no owners

                if self._measurements:
                    raise ValueError(
                        f"Quantum operation {obj} must occur prior to any measurements."
                    )

                # invert the operation if required
                obj.inverse = info.get("inverse", False)

                if isinstance(obj, STATE_PREP_OPS):
                    if self._ops:
                        raise ValueError(
                            f"State preparation operation {obj} must occur prior to any quantum operations."
                        )

                    self._prep.append(obj)
                else:
                    self._ops.append(obj)

            elif isinstance(obj, qml.beta.queuing.MeasurementProcess):
                # measurement process
                self._measurements.append(obj)

                # attempt to infer the output dimension
                if obj.return_type is qml.operation.Probability:
                    self._output_dim += 2 ** len(obj.wires)
                else:
                    self._output_dim += 1

                # check if any sampling is occuring
                if obj.return_type is qml.operation.Sample:
                    self.is_sampled = True

            elif isinstance(obj, qml.operation.Observable) and "owner" not in info:
                raise ValueError(f"Observable {obj} does not have a measurement type specified.")

        self._update()

    def _update_circuit_info(self):
        """Update circuit metadata"""
        self.wires = qml.wires.Wires.all_wires(
            [op.wires for op in self.operations + self.observables]
        )
        self.num_wires = len(self.wires)

    def _update_par_info(self):
        """Update the parameter information dictionary"""
        param_count = 0

        for obj in self.operations + self.observables:

            for p in range(len(obj.data)):
                info = self._par_info.get(param_count, {})
                info.update({"op": obj, "p_idx": p})

                self._par_info[param_count] = info
                param_count += 1

    def _update_trainable_params(self):
        """Set the trainable parameters"""
        self._trainable_params = set(self._par_info)

    def _update(self):
        """Update all internal tape metadata regarding processed operations and observables"""
        self._graph = None
        self._update_circuit_info()
        self._update_par_info()
        self._update_trainable_params()

    def expand(self, depth=1, stop_at=None, expand_measurements=False):
        """Expand all operations in the processed queue to a specific depth.

        Args:
            depth (int): the depth the tape should be expanded
            stop_at (Callable): A function which accepts a queue object,
                and returns ``True`` if this object should *not* be expanded.
                If not provided, all objects that support expansion will be expanded.
            expand_measurements (bool): If ``True``, measurements will be expanded
                to basis rotations and computational basis measurements.

        **Example**

        Consider the following nested tape:

        .. code-block:: python

            with QuantumTape() as tape:
                qml.BasisState(np.array([1, 1]), wires=[0, 'a'])

                with QuantumTape() as tape2:
                    qml.Rot(0.543, 0.1, 0.4, wires=0)

                qml.CNOT(wires=[0, 'a'])
                qml.RY(0.2, wires='a')
                probs(wires=0), probs(wires='a')

        The nested structure is preserved:

        >>> tape.operations
        [BasisState(array([1, 1]), wires=[0, 'a']),
         <QuantumTape: wires=[0], params=3>,
         CNOT(wires=[0, 'a']),
         RY(0.2, wires=['a'])]

        Calling ``.expand`` will return a tape with all nested tapes
        expanded, resulting in a single tape of quantum operations:

        >>> new_tape = tape.expand()
        >>> new_tape.operations
        [PauliX(wires=[0]),
         PauliX(wires=['a']),
         Rot(0.543, 0.1, 0.4, wires=[0]),
         CNOT(wires=[0, 'a']),
         RY(0.2, wires=['a'])]
        """
        new_tape = expand_tape(
            self, depth=depth, stop_at=stop_at, expand_measurements=expand_measurements
        )
        new_tape._update()
        return new_tape

    def inv(self):
        """Inverts the processed operations.

        Inversion is performed in-place.

        .. note::

            This method only inverts the quantum operations/unitary recorded
            by the quantum tape; state preparations and measurements are left unchanged.

        **Example**

        .. code-block:: python

            with QuantumTape() as tape:
                qml.BasisState(np.array([1, 1]), wires=[0, 'a'])
                qml.RX(0.432, wires=0)
                qml.Rot(0.543, 0.1, 0.4, wires=0).inv()
                qml.CNOT(wires=[0, 'a'])
                probs(wires=0), probs(wires='a')

        This tape has the following properties:

        >>> tape.operations
        [BasisState(array([1, 1]), wires=[0, 'a']),
         RX(0.432, wires=[0]),
         Rot.inv(0.543, 0.1, 0.4, wires=[0]),
         CNOT(wires=[0, 'a'])]
        >>> tape.get_parameters()
        [array([1, 1]), 0.432, 0.543, 0.1, 0.4]

        Here, let's set some trainable parameters:

        >>> tape.trainable_params = {1, 2}
        >>> tape.get_parameters()
        [0.432, 0.543]

        Inverting the tape:

        >>> tape.inv()
        >>> tape.operations
        [BasisState(array([1, 1]), wires=[0, 'a']),
         CNOT.inv(wires=[0, 'a']),
         Rot(0.543, 0.1, 0.4, wires=[0]),
         RX.inv(0.432, wires=[0])]

        Tape inversion also modifies the order of tape parameters:

        >>> tape.get_parameters(trainable_only=False)
        [array([1, 1]), 0.543, 0.1, 0.4, 0.432]
        >>> tape.get_parameters(trainable_only=True)
        [0.543, 0.432]
        >>> tape.trainable_params
        {1, 4}
        """
        # we must remap the old parameter
        # indices to the new ones after the operation order is reversed.
        parameter_indices = []
        param_count = 0

        for queue in [self._prep, self._ops, self.observables]:
            # iterate through all queues

            obj_params = []

            for obj in queue:
                # index the number of parameters on each operation
                num_obj_params = len(obj.data)
                obj_params.append(list(range(param_count, param_count + num_obj_params)))

                # keep track of the total number of parameters encountered so far
                param_count += num_obj_params

            if queue == self._ops:
                # reverse the list representing operator parameters
                obj_params = obj_params[::-1]

            parameter_indices.extend(obj_params)

        # flatten the list of parameter indices after the reversal
        parameter_indices = [item for sublist in parameter_indices for item in sublist]
        parameter_mapping = dict(zip(parameter_indices, range(len(parameter_indices))))

        # map the params
        self.trainable_params = {parameter_mapping[i] for i in self.trainable_params}
        self._par_info = {parameter_mapping[k]: v for k, v in self._par_info.items()}

        for op in self._ops:
            op.inverse = not op.inverse

        self._ops = list(reversed(self._ops))

    # ========================================================
    # Parameter handling
    # ========================================================

    @property
    def trainable_params(self):
        """Store or return a set containing the indices of parameters that support
        differentiability. The indices provided match the order of appearence in the
        quantum circuit.

        Setting this property can help reduce the number of quantum evaluations needed
        to compute the Jacobian; parameters not marked as trainable will be
        automatically excluded from the Jacobian computation.

        The number of trainable parameters determines the number of parameters passed to
        :meth:`~.set_parameters`, :meth:`~.execute`, and :meth:`~.QuantumTape.jacobian`,
        and changes the default output size of methods :meth:`~.QuantumTape.jacobian` and
        :meth:`~.get_parameters()`.

        **Example**

        .. code-block:: python

            from pennylane.beta.tapes import QuantumTape
            from pennylane.beta.queuing import expval, var, sample, probs

            with QuantumTape() as tape:
                qml.RX(0.432, wires=0)
                qml.RY(0.543, wires=0)
                qml.CNOT(wires=[0, 'a'])
                qml.RX(0.133, wires='a')
                expval(qml.PauliZ(wires=[0]))

        >>> tape.trainable_params
        {0, 1, 2}
        >>> tape.trainable_params = {0} # set only the first parameter as free
        >>> tape.get_parameters()
        [0.432]

        Args:
            param_indices (set[int]): parameter indices
        """
        return self._trainable_params

    @trainable_params.setter
    def trainable_params(self, param_indices):
        """Store the indices of parameters that support differentiability.

        Args:
            param_indices (set[int]): parameter indices
        """
        if any(not isinstance(i, int) or i < 0 for i in param_indices):
            raise ValueError("Argument indices must be positive integers.")

        if any(i > len(self._par_info) for i in param_indices):
            raise ValueError(f"Tape has at most {self.num_params} parameters.")

        self._trainable_params = param_indices

    def get_parameters(self, trainable_only=True):
        """Return the parameters incident on the tape operations.

        The returned parameters are provided in order of appearance
        on the tape.

        Args:
            trainable_only (bool): if True, returns only trainable parameters

        **Example**

        .. code-block:: python

            from pennylane.beta.tapes import QuantumTape
            from pennylane.beta.queuing import expval, var, sample, probs

            with QuantumTape() as tape:
                qml.RX(0.432, wires=0)
                qml.RY(0.543, wires=0)
                qml.CNOT(wires=[0, 'a'])
                qml.RX(0.133, wires='a')
                expval(qml.PauliZ(wires=[0]))

        By default, all parameters are trainable and will be returned:

        >>> tape.get_parameters()
        [0.432, 0.543, 0.133]

        Setting the trainable parameter indices will result in only the specified
        parameters being returned:

        >>> tape.trainable_params = {1} # set the second parameter as free
        >>> tape.get_parameters()
        [0.543]

        The ``trainable_only`` argument can be set to ``False`` to instead return
        all parameters:

        >>> tape.get_parameters(trainable_only=False)
        [0.432, 0.543, 0.133]
        """
        params = []
        iterator = self.trainable_params if trainable_only else self._par_info

        for p_idx in iterator:
            op = self._par_info[p_idx]["op"]
            op_idx = self._par_info[p_idx]["p_idx"]
            params.append(op.data[op_idx])

        return params

    def set_parameters(self, params, trainable_only=True):
        """Set the parameters incident on the tape operations.

        Args:
            params (list[float]): A list of real numbers representing the
                parameters of the quantum operations. The parameters should be
                provided in order of appearance in the quantum tape.
            trainable_only (bool): if True, set only trainable parameters

        **Example**

        .. code-block:: python

            from pennylane.beta.tapes import QuantumTape
            from pennylane.beta.queuing import expval, var, sample, probs

            with QuantumTape() as tape:
                qml.RX(0.432, wires=0)
                qml.RY(0.543, wires=0)
                qml.CNOT(wires=[0, 'a'])
                qml.RX(0.133, wires='a')
                expval(qml.PauliZ(wires=[0]))

        By default, all parameters are trainable and can be modified:

        >>> tape.set_parameters([0.1, 0.2, 0.3])
        >>> tape.get_parameters()
        [0.1, 0.2, 0.3]

        Setting the trainable parameter indices will result in only the specified
        parameters being modifiable. Note that this only modifies the number of
        parameters that must be passed.

        >>> tape.trainable_params = {0, 2} # set the first and third parameter as free
        >>> tape.set_parameters([-0.1, 0.5])
        >>> tape.get_parameters(trainable_only=False)
        [-0.1, 0.2, 0.5]

        The ``trainable_only`` argument can be set to ``False`` to instead set
        all parameters:

        >>> tape.set_parameters([4, 1, 6], trainable_only=False)
        >>> tape.get_parameters(trainable_only=False)
        [4, 1, 6]
        """
        if trainable_only:
            iterator = zip(self.trainable_params, params)
            required_length = self.num_params
        else:
            iterator = enumerate(params)
            required_length = len(self._par_info)

        if len(params) != required_length:
            raise ValueError("Number of provided parameters does not match.")

        for idx, p in iterator:
            op = self._par_info[idx]["op"]
            op.data[self._par_info[idx]["p_idx"]] = p

    # ========================================================
    # Tape properties
    # ========================================================

    @property
    def operations(self):
        """Returns the operations on the quantum tape.

        Returns:
            list[.Operation]: recorded quantum operations

        **Example**

        .. code-block:: python

            from pennylane.beta.tapes import QuantumTape
            from pennylane.beta.queuing import expval, var, sample, probs

            with QuantumTape() as tape:
                qml.RX(0.432, wires=0)
                qml.RY(0.543, wires=0)
                qml.CNOT(wires=[0, 'a'])
                qml.RX(0.133, wires='a')
                expval(qml.PauliZ(wires=[0]))

        >>> tape.operations
        [RX(0.432, wires=[0]), RY(0.543, wires=[0]), CNOT(wires=[0, 'a']), RX(0.133, wires=['a'])]
        """
        return self._prep + self._ops

    @property
    def observables(self):
        """Returns the observables on the quantum tape.

        Returns:
            list[.Observable]: list of recorded quantum operations

        **Example**

        .. code-block:: python

            from pennylane.beta.tapes import QuantumTape
            from pennylane.beta.queuing import expval, var, sample, probs

            with QuantumTape() as tape:
                qml.RX(0.432, wires=0)
                qml.RY(0.543, wires=0)
                qml.CNOT(wires=[0, 'a'])
                qml.RX(0.133, wires='a')
                expval(qml.PauliZ(wires=[0]))

        >>> tape.observables
        [expval(PauliZ(wires=[0]))]
        """
        # TODO: modify this property once devices
        # have been refactored to accept and understand recieving
        # measurement processes rather than specific observables.
        obs = []

        for m in self._measurements:
            if m.obs is not None:
                m.obs.return_type = m.return_type
                obs.append(m.obs)
            else:
                obs.append(m)

        return obs

    @property
    def measurements(self):
        """Returns the measurements on the quantum tape.

        Returns:
            list[.MeasurementProcess]: list of recorded measurement processess

        **Example**

        .. code-block:: python

            from pennylane.beta.tapes import QuantumTape
            from pennylane.beta.queuing import expval, var, sample, probs

            with QuantumTape() as tape:
                qml.RX(0.432, wires=0)
                qml.RY(0.543, wires=0)
                qml.CNOT(wires=[0, 'a'])
                qml.RX(0.133, wires='a')
                expval(qml.PauliZ(wires=[0]))

        >>> tape.measurements
        [<pennylane.beta.queuing.measure.MeasurementProcess object at 0x7f10b2150c10>]
        """
        return self._measurements

    @property
    def num_params(self):
        """Returns the number of trainable parameters on the quantum tape."""
        return len(self.trainable_params)

    @property
    def output_dim(self):
        """The (inferred) output dimension of the quantum tape."""
        return self._output_dim

    @property
    def diagonalizing_gates(self):
        """Returns the gates that diagonalize the measured wires such that they
        are in the eigenbasis of the circuit observables.

        Returns:
            List[~.Operation]: the operations that diagonalize the observables
        """
        rotation_gates = []

        for observable in self.observables:
            rotation_gates.extend(observable.diagonalizing_gates())

        return rotation_gates

    @property
    def graph(self):
        """Returns a directed acyclic graph representation of the recorded
        quantum circuit:

        >>> tape.graph
        <pennylane.beta.tapes.circuit_graph.NewCircuitGraph object at 0x7fcc0433a690>

        Note that the circuit graph is only constructed once, on first call to this property,
        and cached for future use.

        Returns:
            .beta.tapes.NewCircuitGraph: the circuit graph object
        """
        if self._graph is None:
            self._graph = NewCircuitGraph(self.operations, self.observables, self.wires)

        return self._graph

    @property
    def data(self):
        """Alias to :meth:`~.get_parameters` and :meth:`~.set_parameters`
        for backwards compatibilities with operations."""
        return self.get_parameters(trainable_only=False)

    @data.setter
    def data(self, params):
        self.set_parameters(params, trainable_only=False)

    # ========================================================
    # execution methods
    # ========================================================

    def execute(self, device, params=None):
        """Execute the tape on a quantum device.

        Args:
            device (.Device): a PennyLane device
                that can execute quantum operations and return measurement statistics
            params (list[Any]): The quantum tape operation parameters. If not provided,
                the current tape parameters are used (via :meth:`~.get_parameters`).

        **Example**

        .. code-block:: python

            from pennylane.beta.tapes import QuantumTape
            from pennylane.beta.queuing import expval, var, sample, probs

            with QuantumTape() as tape:
                qml.RX(0.432, wires=0)
                qml.RY(0.543, wires=0)
                qml.CNOT(wires=[0, 'a'])
                qml.RX(0.133, wires='a')
                probs(wires=[0, 'a'])

        If parameters are not provided, the existing tape parameters are used:

        >>> dev = qml.device("default.qubit", wires=[0, 'a'])
        >>> tape.execute(dev)
        array([[8.84828969e-01, 3.92449987e-03, 4.91235209e-04, 1.10755296e-01]])

        Parameters can be optionally passed during execution:

        >>> tape.execute(dev, params=[1.0, 0.0, 1.0])
        array([[0.5931328 , 0.17701835, 0.05283049, 0.17701835]])

        Parameters provided for execution are temporary, and do not affect
        the tapes' parameters in-place:

        >>> tape.get_parameters()
        [0.432, 0.543, 0.133]
        """
        if params is None:
            params = self.get_parameters()

        return self._execute(params, device=device)

    def execute_device(self, params, device):
        """Execute the tape on a quantum device.

        This is a low-level method, intended to be called by an interface,
        and does not support autodifferentiation.

        For more details on differentiable tape execution, see :meth:`~.execute`.

        Args:
            device (~.Device): a PennyLane device
                that can execute quantum operations and return measurement statistics
            params (list[Any]): The quantum tape operation parameters. If not provided,
                the current tape parameter values are used (via :meth:`~.get_parameters`).
        """
        device.reset()

        # backup the current parameters
        saved_parameters = self.get_parameters()

        # temporarily mutate the in-place parameters
        self.set_parameters(params)

        if isinstance(device, qml.QubitDevice):
            res = device.execute(self)
        else:
            res = device.execute(self.operations, self.observables, {})

        # Update output dim if incorrect.
        # Note that we cannot assume the type of `res`, so
        # we use duck typing to catch any 'array like' object.
        try:
            if isinstance(res, np.ndarray) and res.dtype is np.dtype("object"):
                output_dim = sum([len(i) for i in res])
            else:
                output_dim = np.prod(res.shape)

            if self.output_dim != output_dim:
                # update the inferred output dimension with the correct value
                self._output_dim = output_dim

        except (AttributeError, TypeError):
            # unable to determine the output dimension
            pass

        # restore original parameters
        self.set_parameters(saved_parameters)
        return res

    # interfaces can optionally override the _execute method
    # if they need to perform any logic in between the user's
    # call to tape.execute and the internal call to tape.execute_device.
    _execute = execute_device

    # ========================================================
    # gradient methods
    # ========================================================

    def _grad_method(self, idx, use_graph=True, default_method="F"):
        """Determine the correct partial derivative computation method for each gate parameter.

        Parameter gradient methods include:

        * ``None``: the parameter does not support differentiation.

        * ``"0"``: the variational circuit output does not depend on this
<<<<<<< HEAD
            parameter (the partial derivative is zero).

        * ``"F"``: the parameter has a non-zero derivative that should be computed
            using finite-differences.

        * ``"A"``: the parameter has a non-zero derivative that should be computed
            using an analytic method.
=======
          parameter (the partial derivative is zero).

        * ``"F"``: the parameter has a non-zero derivative that should be computed
          using finite-differences.

        * ``"A"``: the parameter has a non-zero derivative that should be computed
          using an analytic method.
>>>>>>> 47cb3914

        .. note::

            The base ``QuantumTape`` class only supports numerical differentiation, so
            this method will always return either ``"F"`` or ``None``. If an inheriting
            tape supports analytic differentiation for certain operations, make sure
            that this method is overwritten appropriately to return ``"A"`` where
            required.

        Args:
            idx (int): parameter index
            use_graph: whether to use a directed-acyclic graph to determine
                if the parameter has a gradient of 0
            default_method (str): the default differentiation value to return
                for parameters that where the grad method is not ``"0"`` or ``None``

        Returns:
            str: partial derivative method to be used
        """
        op = self._par_info[idx]["op"]

        if op.grad_method is None:
            return None

        if (self._graph is not None) or use_graph:
            # an empty list to store the 'best' partial derivative method
            # for each observable
            best = []

            # loop over all observables
            for ob in self.observables:
                # check if op is an ancestor of ob
                has_path = self.graph.has_path(op, ob)

                # Use finite differences if there is a path, else the gradient is zero
                best.append(default_method if has_path else "0")

            if all(k == "0" for k in best):
                return "0"

        return default_method

    def _update_gradient_info(self):
        """Update the parameter information dictionary with gradient information
        of each parameter"""

        for i, info in self._par_info.items():

            if i not in self.trainable_params:
                info["grad_method"] = None
            else:
                info["grad_method"] = self._grad_method(i, use_graph=True)

    def _grad_method_validation(self, method):
<<<<<<< HEAD
        """Validates if the Jacobian method requested is supported by the trainable
=======
        """Validates if the gradient method requested is supported by the trainable
>>>>>>> 47cb3914
        parameters, and returns the allowed parameter gradient methods.

        This method will generate parameter gradient information if it has not already
        been generated, and then proceed to validate the gradient method. In particular:

        * An exception will be raised if there exist non-differentiable trainable
          parameters on the tape.

        * An exception will be raised if the Jacobian method is ``"analytic"`` but there
          exist some trainable parameters on the tape that only support numeric differentiation.

        If all validations pass, this method will return a tuple containing the allowed parameter
        gradient methods for each trainable parameter.

        Args:
            method (str): the overall Jacobian differentiation method

        Returns:
            tuple[str, None]: the allowed parameter gradient methods for each trainable parameter
        """

        if "grad_method" not in self._par_info[0]:
            self._update_gradient_info()

        allowed_param_methods = {
            idx: info["grad_method"]
            for idx, info in self._par_info.items()
            if idx in self.trainable_params
        }

        # check and raise an error if any parameters are non-differentiable
        nondiff_params = {idx for idx, g in allowed_param_methods.items() if g is None}

        if nondiff_params:
            raise ValueError(f"Cannot differentiate with respect to parameter(s) {nondiff_params}")

        numeric_params = {idx for idx, g in allowed_param_methods.items() if g == "F"}

<<<<<<< HEAD
        if method == "analytic":
            # If explicitly using analytic mode, ensure that all parameters
            # support analytic differentiation.

            if numeric_params:
                raise ValueError(
                    f"The analytic gradient method cannot be used with the argument(s) {numeric_params}."
                )
=======
        # If explicitly using analytic mode, ensure that all parameters
        # support analytic differentiation.
        if method == "analytic" and numeric_params:
            raise ValueError(
                f"The analytic gradient method cannot be used with the argument(s) {numeric_params}."
            )
>>>>>>> 47cb3914

        return tuple(allowed_param_methods.values())

    def numeric_pd(self, idx, device, params=None, **options):
        """Evaluate the gradient of the tape with respect to
        a single trainable tape parameter using numerical finite-differences.

        Args:
            idx (int): trainable parameter index to differentiate with respect to
<<<<<<< HEAD
            device (~.Device, ~.QubitDevice): a PennyLane device
=======
            device (.Device, .QubitDevice): a PennyLane device
>>>>>>> 47cb3914
                that can execute quantum operations and return measurement statistics
            params (list[Any]): The quantum tape operation parameters. If not provided,
                the current tape parameter values are used (via :meth:`~.get_parameters`).

        Keyword Args:
            h=1e-7 (float): finite difference method step size
            order=1 (int): The order of the finite difference method to use. ``1`` corresponds
                to forward finite differences, ``2`` to centered finite differences.

        Returns:
            array[float]: 1-dimensional array of length determined by the tape output
<<<<<<< HEAD
                measurement statistics
=======
            measurement statistics
>>>>>>> 47cb3914
        """
        if params is None:
            params = np.array(self.get_parameters())

        order = options.get("order", 1)
        h = options.get("h", 1e-7)

        shift = np.zeros_like(params)
        shift[idx] = h

        if order == 1:
            # Forward finite-difference.
            # Check if the device has already be pre-computed with
            # unshifted parameter values, to avoid redundant evaluations.
            y0 = options.get("y0", None)

            if y0 is None:
                y0 = np.asarray(self.execute_device(params, device))

<<<<<<< HEAD
            y = np.array(self.execute_device(params + shift, device))
=======
            y = np.asarray(self.execute_device(params + shift, device))
>>>>>>> 47cb3914
            return (y - y0) / h

        if order == 2:
            # central finite difference
            shift_forward = np.array(self.execute_device(params + shift / 2, device))
            shift_backward = np.array(self.execute_device(params - shift / 2, device))
            return (shift_forward - shift_backward) / h

        raise ValueError("Order must be 1 or 2.")

    def device_pd(self, device, params=None, **options):
        """Evaluate the gradient of the tape with respect to
<<<<<<< HEAD
        a single trainable tape parameter by querying the provided device.

        Args:
            device (~.Device, ~.QubitDevice): a PennyLane device
=======
        all trainable tape parameters by querying the provided device.

        Args:
            device (.Device, .QubitDevice): a PennyLane device
>>>>>>> 47cb3914
                that can execute quantum operations and return measurement statistics
            params (list[Any]): The quantum tape operation parameters. If not provided,
                the current tape parameter values are used (via :meth:`~.get_parameters`).
        """
        # pylint:disable=unused-argument
        if params is None:
            params = np.array(self.get_parameters())

        saved_parameters = self.get_parameters()

        # temporarily mutate the in-place parameters
        self.set_parameters(params)

        # TODO: modify devices that have device Jacobian methods to
        # accept the quantum tape as an argument
        jac = device.jacobian(self)

        # restore original parameters
        self.set_parameters(saved_parameters)
        return jac

    def analytic_pd(self, idx, device, params=None, **options):
        """Evaluate the gradient of the tape with respect to
        a single trainable tape parameter using an analytic method.

        Args:
            idx (int): trainable parameter index to differentiate with respect to
<<<<<<< HEAD
            device (~.Device, ~.QubitDevice): a PennyLane device
=======
            device (.Device, .QubitDevice): a PennyLane device
>>>>>>> 47cb3914
                that can execute quantum operations and return measurement statistics
            params (list[Any]): The quantum tape operation parameters. If not provided,
                the current tape parameter values are used (via :meth:`~.get_parameters`).

        Returns:
            array[float]: 1-dimensional array of length determined by the tape output
                measurement statistics
        """
        raise NotImplementedError

    def jacobian(self, device, params=None, **options):
        r"""Compute the Jacobian of the parametrized quantum circuit recorded by the quantum tape.

        The quantum tape can be interpreted as a simple :math:`\mathbb{R}^m \to \mathbb{R}^n` function,
        mapping :math:`m` (trainable) gate parameters to :math:`n` measurement statistics,
        such as expectation values or probabilities.

        By default, the Jacobian will be computed with respect to all parameters on the quantum tape.
        This can be modified by setting the :attr:`~.trainable_params` attribute of the tape.

        The Jacobian can be computed using several methods:

        * Finite differences (``'numeric'``). The first-order method evaluates the circuit at
          :math:`n+1` points of the parameter space, the second-order method at :math:`2n` points,
          where ``n = tape.num_params``.

        * Analytic method (``'analytic'``). Analytic, if implemented by the inheriting quantum tape.

        * Best known method for each parameter (``'best'``): uses the analytic method if
          possible, otherwise finite difference.

        * Device method (``'device'``): Delegates the computation of the Jacobian to the
          device executing the circuit. Only supported by devices that provide their
          own method for computing derivatives; support can be checked by
          querying the device capabilities: ``dev.capabilities()['provides_jacobian']`` must
          return ``True``. Examples of supported devices include the experimental
          :class:`"default.tensor.tf" <~.DefaultTensorTF>` device.

        .. note::

            The finite difference method is sensitive to statistical noise in the circuit output,
            since it compares the output at two points infinitesimally close to each other. Hence
            the ``'F'`` method works best with exact expectation values when using simulator
            devices.

        Args:
<<<<<<< HEAD
            device (~.Device, ~.QubitDevice): a PennyLane device
=======
            device (.Device, .QubitDevice): a PennyLane device
>>>>>>> 47cb3914
                that can execute quantum operations and return measurement statistics
            params (list[Any]): The quantum tape operation parameters. If not provided,
                the current tape parameter values are used (via :meth:`~.get_parameters`).

        Keyword Args:
            method="best" (str): The differentiation method. Must be one of ``"numeric"``,
                ``"analytic"``, ``"best"``, or ``"device"``.
            h=1e-7 (float): finite difference method step size
            order=1 (int): The order of the finite difference method to use. ``1`` corresponds
                to forward finite differences, ``2`` to centered finite differences.

        Returns:
            array[float]: 2-dimensional array of shape ``(tape.num_params, tape.output_dim)``

        **Example**

        .. code-block:: python

            from pennylane.beta.tapes import QuantumTape
            from pennylane.beta.queuing import expval, var, sample, probs

            with QuantumTape() as tape:
                qml.RX(0.432, wires=0)
                qml.RY(0.543, wires=0)
                qml.CNOT(wires=[0, 'a'])
                qml.RX(0.133, wires='a')
                probs(wires=[0, 'a'])

        If parameters are not provided, the existing tape parameters are used:

        >>> dev = qml.device("default.qubit", wires=[0, 'a'])
        >>> tape.jacobian(dev)
        array([[-0.178441  , -0.23358253, -0.05892804],
               [-0.00079144, -0.00103601,  0.05892804],
               [ 0.00079144,  0.00103601,  0.00737611],
               [ 0.178441  ,  0.23358253, -0.00737611]])

        Parameters can be optionally passed during execution:

        >>> tape.jacobian(dev, params=[1.0, 0.0, 1.0])
        array([[-3.24029934e-01, -9.99200722e-09, -3.24029934e-01],
               [-9.67055711e-02, -2.77555756e-09,  3.24029935e-01],
               [ 9.67055709e-02,  3.05311332e-09,  9.67055709e-02],
               [ 3.24029935e-01,  1.08246745e-08, -9.67055711e-02]])

        Parameters provided for execution are temporary, and do not affect
        the tapes' parameters in-place:

        >>> tape.get_parameters()
        [0.432, 0.543, 0.133]

        Explicitly setting the trainable parameters can significantly reduce
        computational resources, as non-trainable parameters are ignored
        during the computation:

        >>> tape.trainable_params = {0} # set only the first parameter as trainable
        >>> tape.jacobian(dev)
        array([[-0.178441  ],
               [-0.00079144],
               [ 0.00079144],
               [ 0.178441  ]])

        If a tape has no trainable parameters, the Jacobian will be empty:

        >>> tape.trainable_params = {}
        >>> tape.jacobian(dev)
        array([], shape=(4, 0), dtype=float64)
        """
        method = options.get("method", "best")

        if method not in ("best", "numeric", "analytic", "device"):
            raise ValueError(f"Unknown gradient method '{method}'")

        if params is None:
            params = self.get_parameters()

        params = np.array(params)

        if method == "device":
            # Using device mode; simply query the device for the Jacobian
            return self.device_pd(device, params=params, **options)

        # perform gradient method validation
        allowed_param_methods = self._grad_method_validation(method)

        if not params.size or all(g == "0" for g in allowed_param_methods):
<<<<<<< HEAD
            # Either all parameters had grad method 0, or there are no trainable
=======
            # Either all parameters have grad method 0, or there are no trainable
>>>>>>> 47cb3914
            # parameters. Simply return an empty Jacobian.
            return np.zeros((self.output_dim, len(params)), dtype=float)

        if method == "numeric" or "F" in allowed_param_methods:
            # there exist parameters that will be differentiated numerically

            if options.get("order", 1) == 1:
                # First order (forward) finite-difference will be performed.
                # Compute the value of the tape at the current parameters here. This ensures
                # this computation is only performed once, for all parameters.
                options["y0"] = np.asarray(self.execute_device(params, device))

        jac = None
<<<<<<< HEAD
        p_ind = list(np.ndindex(*params.shape))
=======
        p_ind = range(len(params))
>>>>>>> 47cb3914

        # loop through each parameter and compute the gradient
        for idx, (l, param_method) in enumerate(zip(p_ind, allowed_param_methods)):

            if param_method == "0":
                # Independent parameter. Skip, as this parameter has a gradient of 0.
                continue

            if (method == "best" and param_method == "F") or (method == "numeric"):
                # finite difference method
                g = self.numeric_pd(l, device, params=params, **options)

            elif (method == "best" and param_method == "A") or (method == "analytic"):
                # analytic method
                g = self.analytic_pd(l, device, params=params, **options)

            if g.dtype is np.dtype("object"):
                # object arrays cannot be flattened; must hstack them
                g = np.hstack(g)

            if jac is None:
                # The Jacobian matrix has not yet been created, as we needed at least
                # one device execution to occur so that we could ensure that the output
                # dimension is known.
                jac = np.zeros((self.output_dim, len(params)), dtype=float)

            jac[:, idx] = g.flatten()

        return jac<|MERGE_RESOLUTION|>--- conflicted
+++ resolved
@@ -949,15 +949,6 @@
         * ``None``: the parameter does not support differentiation.
 
         * ``"0"``: the variational circuit output does not depend on this
-<<<<<<< HEAD
-            parameter (the partial derivative is zero).
-
-        * ``"F"``: the parameter has a non-zero derivative that should be computed
-            using finite-differences.
-
-        * ``"A"``: the parameter has a non-zero derivative that should be computed
-            using an analytic method.
-=======
           parameter (the partial derivative is zero).
 
         * ``"F"``: the parameter has a non-zero derivative that should be computed
@@ -965,7 +956,6 @@
 
         * ``"A"``: the parameter has a non-zero derivative that should be computed
           using an analytic method.
->>>>>>> 47cb3914
 
         .. note::
 
@@ -1020,11 +1010,7 @@
                 info["grad_method"] = self._grad_method(i, use_graph=True)
 
     def _grad_method_validation(self, method):
-<<<<<<< HEAD
-        """Validates if the Jacobian method requested is supported by the trainable
-=======
         """Validates if the gradient method requested is supported by the trainable
->>>>>>> 47cb3914
         parameters, and returns the allowed parameter gradient methods.
 
         This method will generate parameter gradient information if it has not already
@@ -1063,23 +1049,12 @@
 
         numeric_params = {idx for idx, g in allowed_param_methods.items() if g == "F"}
 
-<<<<<<< HEAD
-        if method == "analytic":
-            # If explicitly using analytic mode, ensure that all parameters
-            # support analytic differentiation.
-
-            if numeric_params:
-                raise ValueError(
-                    f"The analytic gradient method cannot be used with the argument(s) {numeric_params}."
-                )
-=======
         # If explicitly using analytic mode, ensure that all parameters
         # support analytic differentiation.
         if method == "analytic" and numeric_params:
             raise ValueError(
                 f"The analytic gradient method cannot be used with the argument(s) {numeric_params}."
             )
->>>>>>> 47cb3914
 
         return tuple(allowed_param_methods.values())
 
@@ -1089,11 +1064,7 @@
 
         Args:
             idx (int): trainable parameter index to differentiate with respect to
-<<<<<<< HEAD
-            device (~.Device, ~.QubitDevice): a PennyLane device
-=======
             device (.Device, .QubitDevice): a PennyLane device
->>>>>>> 47cb3914
                 that can execute quantum operations and return measurement statistics
             params (list[Any]): The quantum tape operation parameters. If not provided,
                 the current tape parameter values are used (via :meth:`~.get_parameters`).
@@ -1105,11 +1076,7 @@
 
         Returns:
             array[float]: 1-dimensional array of length determined by the tape output
-<<<<<<< HEAD
-                measurement statistics
-=======
             measurement statistics
->>>>>>> 47cb3914
         """
         if params is None:
             params = np.array(self.get_parameters())
@@ -1129,11 +1096,7 @@
             if y0 is None:
                 y0 = np.asarray(self.execute_device(params, device))
 
-<<<<<<< HEAD
-            y = np.array(self.execute_device(params + shift, device))
-=======
             y = np.asarray(self.execute_device(params + shift, device))
->>>>>>> 47cb3914
             return (y - y0) / h
 
         if order == 2:
@@ -1146,17 +1109,10 @@
 
     def device_pd(self, device, params=None, **options):
         """Evaluate the gradient of the tape with respect to
-<<<<<<< HEAD
-        a single trainable tape parameter by querying the provided device.
-
-        Args:
-            device (~.Device, ~.QubitDevice): a PennyLane device
-=======
         all trainable tape parameters by querying the provided device.
 
         Args:
             device (.Device, .QubitDevice): a PennyLane device
->>>>>>> 47cb3914
                 that can execute quantum operations and return measurement statistics
             params (list[Any]): The quantum tape operation parameters. If not provided,
                 the current tape parameter values are used (via :meth:`~.get_parameters`).
@@ -1184,11 +1140,7 @@
 
         Args:
             idx (int): trainable parameter index to differentiate with respect to
-<<<<<<< HEAD
-            device (~.Device, ~.QubitDevice): a PennyLane device
-=======
             device (.Device, .QubitDevice): a PennyLane device
->>>>>>> 47cb3914
                 that can execute quantum operations and return measurement statistics
             params (list[Any]): The quantum tape operation parameters. If not provided,
                 the current tape parameter values are used (via :meth:`~.get_parameters`).
@@ -1235,11 +1187,7 @@
             devices.
 
         Args:
-<<<<<<< HEAD
-            device (~.Device, ~.QubitDevice): a PennyLane device
-=======
             device (.Device, .QubitDevice): a PennyLane device
->>>>>>> 47cb3914
                 that can execute quantum operations and return measurement statistics
             params (list[Any]): The quantum tape operation parameters. If not provided,
                 the current tape parameter values are used (via :meth:`~.get_parameters`).
@@ -1326,11 +1274,7 @@
         allowed_param_methods = self._grad_method_validation(method)
 
         if not params.size or all(g == "0" for g in allowed_param_methods):
-<<<<<<< HEAD
-            # Either all parameters had grad method 0, or there are no trainable
-=======
             # Either all parameters have grad method 0, or there are no trainable
->>>>>>> 47cb3914
             # parameters. Simply return an empty Jacobian.
             return np.zeros((self.output_dim, len(params)), dtype=float)
 
@@ -1344,11 +1288,7 @@
                 options["y0"] = np.asarray(self.execute_device(params, device))
 
         jac = None
-<<<<<<< HEAD
-        p_ind = list(np.ndindex(*params.shape))
-=======
         p_ind = range(len(params))
->>>>>>> 47cb3914
 
         # loop through each parameter and compute the gradient
         for idx, (l, param_method) in enumerate(zip(p_ind, allowed_param_methods)):
