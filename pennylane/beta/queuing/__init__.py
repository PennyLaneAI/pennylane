<<<<<<< HEAD
# Copyright 2018-2020 Xanadu Quantum Technologies Inc.

# Licensed under the Apache License, Version 2.0 (the "License");
# you may not use this file except in compliance with the License.
# You may obtain a copy of the License at

#     http://www.apache.org/licenses/LICENSE-2.0

# Unless required by applicable law or agreed to in writing, software
# distributed under the License is distributed on an "AS IS" BASIS,
# WITHOUT WARRANTIES OR CONDITIONS OF ANY KIND, either express or implied.
# See the License for the specific language governing permissions and
# limitations under the License.
"""
This subpackage contains queuing contexts and abstract classes.
"""
from .queuing import AnnotatedQueue, Queue, QueuingContext
from .measure import expval, var, sample, state, probs, MeasurementProcess
from .operation import mock_operations
=======
# Copyright 2018-2020 Xanadu Quantum Technologies Inc.

# Licensed under the Apache License, Version 2.0 (the "License");
# you may not use this file except in compliance with the License.
# You may obtain a copy of the License at

#     http://www.apache.org/licenses/LICENSE-2.0

# Unless required by applicable law or agreed to in writing, software
# distributed under the License is distributed on an "AS IS" BASIS,
# WITHOUT WARRANTIES OR CONDITIONS OF ANY KIND, either express or implied.
# See the License for the specific language governing permissions and
# limitations under the License.
"""
This subpackage contains queuing contexts and abstract classes.
"""
from .queuing import AnnotatedQueue, Queue, QueuingContext
from .measure import expval, var, sample, probs, MeasurementProcess
from .operation import mock_operations
>>>>>>> 1f461719
<|MERGE_RESOLUTION|>--- conflicted
+++ resolved
@@ -1,4 +1,3 @@
-<<<<<<< HEAD
 # Copyright 2018-2020 Xanadu Quantum Technologies Inc.
 
 # Licensed under the Apache License, Version 2.0 (the "License");
@@ -17,25 +16,4 @@
 """
 from .queuing import AnnotatedQueue, Queue, QueuingContext
 from .measure import expval, var, sample, state, probs, MeasurementProcess
-from .operation import mock_operations
-=======
-# Copyright 2018-2020 Xanadu Quantum Technologies Inc.
-
-# Licensed under the Apache License, Version 2.0 (the "License");
-# you may not use this file except in compliance with the License.
-# You may obtain a copy of the License at
-
-#     http://www.apache.org/licenses/LICENSE-2.0
-
-# Unless required by applicable law or agreed to in writing, software
-# distributed under the License is distributed on an "AS IS" BASIS,
-# WITHOUT WARRANTIES OR CONDITIONS OF ANY KIND, either express or implied.
-# See the License for the specific language governing permissions and
-# limitations under the License.
-"""
-This subpackage contains queuing contexts and abstract classes.
-"""
-from .queuing import AnnotatedQueue, Queue, QueuingContext
-from .measure import expval, var, sample, probs, MeasurementProcess
-from .operation import mock_operations
->>>>>>> 1f461719
+from .operation import mock_operations