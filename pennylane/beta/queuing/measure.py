--- conflicted
+++ resolved
@@ -310,10 +310,8 @@
     Args:
         wires (Sequence[int] or int): the wire the operation acts on
     """
-<<<<<<< HEAD
-    meas_op = MeasurementProcess(Probability, wires=qml.wires.Wires(wires))
-    QueuingContext.append(meas_op)
-    return meas_op
+    # pylint: disable=protected-access
+    return MeasurementProcess(Probability, wires=qml.wires.Wires(wires))
 
 
 def state(wires):
@@ -351,10 +349,5 @@
     Args:
         wires (Sequence[int]): all the wires used in the device
     """
-    meas_op = MeasurementProcess(State, wires=qml.wires.Wires(wires))
-    QueuingContext.append(meas_op)
-    return meas_op
-=======
     # pylint: disable=protected-access
-    return MeasurementProcess(Probability, wires=qml.wires.Wires(wires))
->>>>>>> 09ceb34c
+    return MeasurementProcess(State, wires=qml.wires.Wires(wires))