--- conflicted
+++ resolved
@@ -312,12 +312,8 @@
         )
 
     # The parameter-shift Hessian implementation currently doesn't support variance measurements.
-<<<<<<< HEAD
     # TODO: Support variances similar to how param_shift does it
-    if any(m.return_type is qml.operation.Variance for m in tape.measurements):
-=======
     if any(m.return_type is qml.measurements.Variance for m in tape.measurements):
->>>>>>> d2914258
         raise ValueError(
             "Computing the Hessian of circuits that return variances is currently not supported."
         )
