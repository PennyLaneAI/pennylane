--- conflicted
+++ resolved
@@ -16,13 +16,10 @@
 of a qubit-based quantum tape.
 """
 import warnings
-<<<<<<< HEAD
 import itertools as it
-=======
 from collections.abc import Sequence
 
 import numpy as np
->>>>>>> 30eff2fb
 
 import pennylane as qml
 from pennylane import numpy as np
