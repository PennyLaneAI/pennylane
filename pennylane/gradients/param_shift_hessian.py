--- conflicted
+++ resolved
@@ -30,14 +30,8 @@
 from .hessian_transform import hessian_transform
 from .parameter_shift import _get_operation_recipe
 from .general_shift_rules import (
-<<<<<<< HEAD
     _combine_shift_rules,
     generate_shifted_tapes,
-=======
-    _combine_shift_rules_with_multipliers,
-    generate_shifted_tapes,
-    generate_multishifted_tapes,
->>>>>>> c5c8ed7d
 )
 
 
@@ -73,7 +67,6 @@
     if recipe_j[0] is None:
         return [], None, None
 
-<<<<<<< HEAD
     # The columns of combined_rules contain the coefficients (1), the multipliers (2) and the
     # shifts (2) in that order, with the number in brackets indicating the number of columns
     combined_rules = _combine_shift_rules([recipe_i, recipe_j])
@@ -90,26 +83,6 @@
     return h_tapes, combined_rules[:, 0], unshifted_coeff
 
 
-=======
-    # The rows of combined_rulesT contain the coefficients (1), the multipliers (2) and the
-    # shifts (2) in that order, with the number in brackets indicating the number of columns
-    combined_rulesT = _combine_shift_rules_with_multipliers(
-        [qml.math.stack(recipe_i).T, qml.math.stack(recipe_j).T]
-    )
-    # If there are unmultiplied, unshifted tapes, the coefficient is memorized and the term
-    # removed from the list of tapes to create
-    if np.allclose(combined_rulesT[1:3, 0], 1.0) and np.allclose(combined_rulesT[3:5, 0], 0.0):
-        unshifted_coeff = combined_rulesT[0, 0]
-        combined_rulesT = combined_rulesT[:, 1:]
-    else:
-        unshifted_coeff = None
-
-    h_tapes = generate_multishifted_tapes(tape, idx, combined_rulesT[3:5].T, combined_rulesT[1:3].T)
-
-    return h_tapes, combined_rulesT[0], unshifted_coeff
-
-
->>>>>>> c5c8ed7d
 def expval_hessian_param_shift(
     tape, argnum, diff_methods, diagonal_shifts, off_diagonal_shifts, f0
 ):
@@ -168,11 +141,7 @@
             continue
 
         # Obtain the recipe for the diagonal.
-<<<<<<< HEAD
         dc_i, dm_i, ds_i = diag_recipes[i].T
-=======
-        dc_i, dm_i, ds_i = diag_recipes[i]
->>>>>>> c5c8ed7d
         # Add the unshifted tape if it is required for this diagonal, it has not been
         # added yet, and it is required because f0 was not provided.
         if ds_i[0] == 0 and dm_i[0] == 1.0:
@@ -274,11 +243,7 @@
         argnum (int or list[int] or None): Parameter indices to differentiate
             with respect to. If not provided, the Hessian with respect to all
             trainable indices is returned. Note that the indices refer to tape
-<<<<<<< HEAD
-            parameters if ``tape`` is a tape, and to QNode arguments if it is a QNode.
-=======
             parameters both if ``tape`` is a tape, and if it is a QNode.
->>>>>>> c5c8ed7d
         diagonal_shifts (list[tuple[int or float]]): List containing tuples of shift values
             for the Hessian diagonal. The shifts are understood as first-order derivative
             shifts and are iterated to obtain the second-order derivative.
