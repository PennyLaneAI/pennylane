# Copyright 2018-2021 Xanadu Quantum Technologies Inc.

# Licensed under the Apache License, Version 2.0 (the "License");
# you may not use this file except in compliance with the License.
# You may obtain a copy of the License at

#     http://www.apache.org/licenses/LICENSE-2.0

# Unless required by applicable law or agreed to in writing, software
# distributed under the License is distributed on an "AS IS" BASIS,
# WITHOUT WARRANTIES OR CONDITIONS OF ANY KIND, either express or implied.
# See the License for the specific language governing permissions and
# limitations under the License.
"""
This module contains functions for computing the parameter-shift hessian
of a qubit-based quantum tape.
"""
import warnings
import itertools as it
import numpy as np

import pennylane as qml

from .parameter_shift import _gradient_analysis
from .gradient_transform import grad_method_validation, choose_grad_methods
from .hessian_transform import hessian_transform


def _process_hessian_recipe(hessian_recipe, tol=1e-10):
    """Utility function to process Hessian recipes."""

    hessian_recipe = np.array(hessian_recipe).T
    # set all small coefficients, shifts, and multipliers to 0
    hessian_recipe[np.abs(hessian_recipe) < tol] = 0
    # remove columns where the coefficients are 0
    hessian_recipe = hessian_recipe[:, :, ~(hessian_recipe[0, 0] == 0)]
    # sort columns according to abs(shift2) then abs(shift1)
    hessian_recipe = hessian_recipe[:, :, np.lexsort(np.abs(hessian_recipe)[:, -1])]

    return hessian_recipe[0, 0], hessian_recipe[0, 1], hessian_recipe[:, 2].T


def generate_multishifted_tapes(tape, idx, shifts):
    r"""Generate a list of tapes where the corresponding trainable parameter
    indices have been shifted by the values given.

    Args:
        tape (.QuantumTape): input quantum tape
        idx (list[int]): trainable parameter indices to shift the parameters of
        shifts (list[list[float or int]]): nested list of shift values, each
            list containing a value for each index

    Returns:
        list[QuantumTape]: List of quantum tapes. Each tape has multiple parameters
            (indicated by ``idx``) shifted by the values of ``shifts``. The length
            of the returned list of tapes will match the length of ``shifts``.
    """
    params = list(tape.get_parameters())
    tapes = []

    for shift in shifts:
        new_params = params.copy()
        shifted_tape = tape.copy(copy_operations=True)

        for id_, s in zip(idx, shift):
            dtype = new_params[id_].dtype
            new_params[id_] = new_params[id_] + qml.math.convert_like(s, new_params[id_])
            new_params[id_] = qml.math.cast(new_params[id_], dtype)

        shifted_tape.set_parameters(new_params)
        tapes.append(shifted_tape)

    return tapes


def expval_hessian_param_shift(tape, argnum, diff_methods, diagonal_shifts, off_diagonal_shifts, f0):
    r"""Generate the Hessian tapes that are used in the computation of the second derivative of a
    quantum tape, using analytical parameter-shift rules to do so exactly. Also define a
    post-processing function to combine the results of evaluating the Hessian tapes.

    Args:
        tape (.QuantumTape): input quantum tape
        diff_methods (list[string]): The differentiation method to use for each trainable parameter.
            Can be "A" or "0", where "A" is the analytical parameter shift rule and "0" indicates
            a 0 derivative (that is the parameter does not affect the tape's output).
        f0 (tensor_like[float] or None): Output of the evaluated input tape. If provided,
            and the Hessian tapes include the original input tape, the 'f0' value is used
            instead of evaluating the input tape, reducing the number of device invocations.

    Returns:
        tuple[list[QuantumTape], function]: A tuple containing a list of generated tapes, in
            addition to a post-processing function to be applied to the results of the evaluated
            tapes.
    """
    argnum = tape.trainable_params if argnum is None else argnum

    hessian_tapes = []
    hessian_coeffs = []
    unshifted_coeffs = {}
    shapes = []

    # The Hessian for a 2-term parameter-shift rule can be expressed via the following recipes.
    # Off-diagonal elements of the Hessian require shifts to two different parameter indices.
    # A recipe can thus be expressed via the tape patterns:
    #       [[coeff, dummy], [mult, dummy], [shift1, shift2]]    (dummy values for ndarray creation)
    # Each corresponding to one term in the parameter-shift formula:
    #       didj f(x) = coeff * f(mult*x + shift1*ei + shift2*ej) + ...

    hess_recipes = {}
    for i in argnum:


    for i in range(h_dim):
        # optimization: skip partial derivatives that are zero
        if diff_methods[i] == "0":
            # We may fill in coefficients and shapes for the entire row.
            hessian_coeffs.extend([[]] * h_dim)
            shapes.extend(((i, j), 0) for j in range(h_dim))
            continue

        # Prefill Hessian in the lower triangular part for optimization below
        hessian_coeffs.extend([[]] * i)
        shapes.extend(((i, j), 0) for j in range(i))

        # optimization: only generate tapes for upper triangular matrix (j >= i)
        for j in range(i, h_dim):
            # optimization: skip partial derivatives that are zero
            if diff_methods[j] == "0":
                hessian_coeffs.append([])
                shapes.append(((i, j), 0))
                continue

            recipe = diag_recipe if i == j else off_diag_recipe
            coeffs, _, shifts = _process_hessian_recipe(recipe)

            # optimization: only compute the unshifted tape once
            if all(np.array(shifts[0]) == 0):
                if not unshifted_coeffs and f0 is None:
                    hessian_tapes.insert(0, tape)

                unshifted_coeffs[(i, j)] = coeffs[0]
                coeffs, shifts = coeffs[1:], shifts[1:]

            # generate the Hessian tapes
            hessian_coeffs.append(coeffs)
            h_tapes = generate_multishifted_tapes(tape, (i, j), shifts)

            hessian_tapes.extend(h_tapes)
            shapes.append(((i, j), len(h_tapes)))

    def processing_fn(results):
        # The first results dimension is the number of terms/tapes in the parameter-shift
        # rule, the remaining ones are the QNode output dimensions.
        out_dim = qml.math.shape(qml.math.stack(results))[1:]
        # The desired shape of the Hessian is:
        #       (QNode output dimensions, # trainable gate args, # trainable gate args),
        # but first we accumulate all elements into a list, since no array assingment is possible.
        hessian = []
        # Keep track of tape results already consumed.
        start = 1 if unshifted_coeffs and f0 is None else 0
        # Results of the unshifted tape.
        r0 = results[0] if start == 1 else f0

        for k, ((i, j), s) in enumerate(shapes):
            res = results[start : start + s]
            start = start + s

            # Compute the elements of the Hessian as the linear combination of
            # results and coefficients, barring optimization cases.
            if j < i:
                hess = hessian[j * h_dim + i]
            elif s == 0:
                hess = qml.math.zeros(out_dim)
            else:
                res = qml.math.stack(res)
                coeffs = qml.math.cast(qml.math.convert_like(hessian_coeffs[k], res), res.dtype)
                hess = qml.math.tensordot(res, coeffs, [[0], [0]])
                if (i, j) in unshifted_coeffs:
                    hess = hess + unshifted_coeffs[(i, j)] * r0

            hessian.append(hess)

        # Reshape the Hessian to have the dimensions of the QNode output on the outside, that is:
        #     (h_dim*h_dim, out_dim) -> (h_dim, h_dim, out_dim) -> (out_dim, h_dim, h_dim)
        hessian = qml.math.reshape(qml.math.stack(hessian), (h_dim, h_dim) + out_dim)
        reordered_axes = list(range(2, len(out_dim) + 2)) + [0, 1]
        hessian = qml.math.transpose(hessian, axes=reordered_axes)

        return qml.math.squeeze(hessian)

    return hessian_tapes, processing_fn


@hessian_transform
def param_shift_hessian(tape, argnum=None, diagonal_shifts=None, off_diagonal_shifts=None, f0=None):
    r"""Transform a QNode to compute the parameter-shift Hessian with respect to its trainable
    parameters.

    Use this transform to explicitly generate and explore parameter-shift circuits for computing
    the Hessian of QNodes directly, without computing first derivatives.

    For second-order derivatives of more complicated cost functions, please consider using your
    chosen autodifferentiation framework directly, by chaining gradient computations:

    >>> qml.jacobian(qml.grad(cost))(weights)

    Args:
        tape (pennylane.QNode or .QuantumTape): quantum tape or QNode to differentiate
        argnum (int or list[int] or None): Trainable parameter indices to differentiate
            with respect to. If not provided, the derivative with respect to all
            trainable indices are returned.
        diagonal_shifts (list[tuple[int or float]]): List containing tuples of shift values
            for the Hessian diagonal.
            If provided, one tuple of shifts should be given per trainable parameter
            and the tuple should match the number of frequencies for that parameter.
            If unspecified, equidistant shifts are assumed.
        off_diagonal_shifts (list[tuple[int or float]]): List containing tuples of shift
            values for the off-diagonal entries of the Hessian.
            If provided, one tuple of shifts should be given per trainable parameter
            and the tuple should match the number of frequencies for that parameter.
            The combination of shifts into bivariate shifts is performed automatically.
            If unspecified, equidistant shifts are assumed.
        f0 (tensor_like[float] or None): Output of the evaluated input tape. If provided,
            and the Hessian tapes include the original input tape, the 'f0' value is used
            instead of evaluating the input tape, reducing the number of device invocations.

    Returns:
        tensor_like or tuple[tensor_like] or tuple[list[QuantumTape], function]:

        - If the input is a QNode with a single trainable argument, a tensor representing the
          Hessian of size ``(*QNode output dimensions, *QNode input dimensions, *QNode input dimensions)``
          is returned.

        - If the input is a QNode with multiple trainable arguments, a tuple of Hessian tensors is
          returned, one for each argument.

        - If the input is a tape, a tuple containing the list of parameter-shifted tapes, and a
          post-processing function to be applied to the evaluated tapes, is returned.

        Note: By default a QNode with the keyword ``hybrid=True`` computes derivates with respect to
        QNode arguments, which can include classical computations on those arguments before they are
        passed to quantum operations. The "purely quantum" Hessian can instead be obtained with
        ``hybrid=False``, which is then computed with respect to the gate arguments and produces a
        result of shape ``(*QNode output dimensions, # gate arguments, # gate arguments)``.

    **Example**

    Applying the Hessian transform to a QNode computes its Hessian tensor:

    >>> dev = qml.device("default.qubit", wires=2)
    >>> @qml.qnode(dev)
    ... def circuit(x):
    ...     qml.RX(x[0], wires=0)
    ...     qml.RY(x[1], wires=0)
    ...     return qml.expval(qml.PauliZ(0))
    >>> x = np.array([0.1, 0.2], requires_grad=True)
    >>> qml.gradients.param_shift_hessian(circuit)(x)
    tensor([[-0.97517033,  0.01983384],
            [ 0.01983384, -0.97517033]], requires_grad=True)

    .. UsageDetails::

        The Hessian transform can also be applied to a quantum tape, instead producing the
        parameter-shifted Hessian tapes and a post-processing function to combine execution
        results:

        >>> circuit(x)  # generate the QuantumTape inside the QNode
        >>> tape = circuit.qtape
        >>> hessian_tapes, postproc_fn = qml.gradients.param_shift_hessian(tape)
        >>> hessian_tapes
        [<JacobianTape: wires=[0], params=2>,
            <JacobianTape: wires=[0], params=2>,
            <JacobianTape: wires=[0], params=2>,
            <JacobianTape: wires=[0], params=2>,
            <JacobianTape: wires=[0], params=2>,
            <JacobianTape: wires=[0], params=2>,
            <JacobianTape: wires=[0], params=2>]
        >>> postproc_fn(qml.execute(hessian_tapes, dev, None))
        array([[-0.97517033,  0.01983384],
                [ 0.01983384, -0.97517033]])

        The Hessian tapes can be inspected via their draw function, which reveals the different
        gate arguments generated from parameter-shift rules:

        >>> for h_tape in hessian_tapes:
        ...     print(qml.drawer.tape_text(h_tape, decimals=1))
        0: ──RX(0.1)──RY(0.2)─┤  <Z>
        0: ──RX(3.2)──RY(0.2)─┤  <Z>
        0: ──RX(1.7)──RY(1.8)─┤  <Z>
        0: ──RX(-1.5)──RY(1.8)─┤  <Z>
        0: ──RX(1.7)──RY(-1.4)─┤  <Z>
        0: ──RX(-1.5)──RY(-1.4)─┤  <Z>
        0: ──RX(0.1)──RY(3.3)─┤  <Z>

    """

    # Perform input validation before generating tapes.
    if any(m.return_type is qml.operation.State for m in tape.measurements):
        raise ValueError(
            "Computing the Hessian of circuits that return the state is not supported."
        )

    # The parameter-shift Hessian implementation currently doesn't support variance measurements.
    # TODO: Support variances similar to how param_shift does it
    if any(m.return_type is qml.operation.Variance for m in tape.measurements):
        raise ValueError(
            "Computing the Hessian of circuits that return variances is currently not supported."
        )

    if argnum is None and not tape.trainable_params:
        warnings.warn(
            "Attempted to compute the hessian of a tape with no trainable parameters. "
            "If this is unintended, please mark trainable parameters in accordance with the "
            "chosen auto differentiation framework, or via the 'tape.trainable_params' property."
        )
        return [], lambda _: qml.math.zeros((tape.output_dim, 0, 0))

    _gradient_analysis(tape)
    # If argnum is given, the grad_method_validation may allow parameters with
    # finite-difference as method. If they are among the requested argnum, we catch this
    # further below (as no fallback function analogue to `parameter_shift` is used currently).
    method = "analytic" if argnum is None else "best"
    diff_methods = grad_method_validation(method, tape)

    if all(g == "0" for g in diff_methods):
        par_dim = len(tape.trainable_params)
        return [], lambda _: qml.math.zeros([tape.output_dim, par_dim, par_dim])

    method_map = choose_grad_methods(diff_methods, argnum)

    unsupported_params = {idx for idx, g in method_map.items() if g == "F"}
    if unsupported_params:
        raise ValueError(
            "The parameter-shift Hessian currently does not support the operations "
            f"for parameter(s) {unsupported_params}."
        )

    argnum = list(method_map.key())

<<<<<<< HEAD
    return expval_hessian_param_shift(tape, argnum, diff_methods, diagonal_shifts, off_diagonal_shifts, f0)
=======
    if all(g == "0" for g in diff_methods):
        return [], lambda _: np.zeros(
            [tape.output_dim, len(tape.trainable_params), len(tape.trainable_params)]
        )

    return compute_hessian_tapes(tape, diff_methods, f0)
>>>>>>> e1ea7e7f
<|MERGE_RESOLUTION|>--- conflicted
+++ resolved
@@ -337,13 +337,4 @@
 
     argnum = list(method_map.key())
 
-<<<<<<< HEAD
-    return expval_hessian_param_shift(tape, argnum, diff_methods, diagonal_shifts, off_diagonal_shifts, f0)
-=======
-    if all(g == "0" for g in diff_methods):
-        return [], lambda _: np.zeros(
-            [tape.output_dim, len(tape.trainable_params), len(tape.trainable_params)]
-        )
-
-    return compute_hessian_tapes(tape, diff_methods, f0)
->>>>>>> e1ea7e7f
+    return expval_hessian_param_shift(tape, argnum, diff_methods, diagonal_shifts, off_diagonal_shifts, f0)