--- conflicted
+++ resolved
@@ -1,1190 +1,1186 @@
-# Copyright 2018-2021 Xanadu Quantum Technologies Inc.
-
-# Licensed under the Apache License, Version 2.0 (the "License");
-# you may not use this file except in compliance with the License.
-# You may obtain a copy of the License at
-
-#     http://www.apache.org/licenses/LICENSE-2.0
-
-# Unless required by applicable law or agreed to in writing, software
-# distributed under the License is distributed on an "AS IS" BASIS,
-# WITHOUT WARRANTIES OR CONDITIONS OF ANY KIND, either express or implied.
-# See the License for the specific language governing permissions and
-# limitations under the License.
-"""
-This module contains functions for computing the parameter-shift gradient
-of a qubit-based quantum tape.
-"""
-from functools import partial
-
-# pylint: disable=protected-access,too-many-arguments,too-many-statements,unused-argument
-from typing import Callable, Sequence
-
-import numpy as np
-
-import pennylane as qml
-from pennylane import transform
-from pennylane.measurements import VarianceMP
-
-from .finite_difference import finite_diff
-from .general_shift_rules import (
-    _iterate_shift_rule,
-    frequencies_to_period,
-    generate_shifted_tapes,
-    process_shifts,
-)
-from .gradient_transform import (
-    _all_zero_grad,
-    _contract_qjac_with_cjac,
-<<<<<<< HEAD
-    _swap_first_two_axes,
-    _move_first_axis_to_third_pos,
-    _no_trainable_grad,
-=======
-    _move_first_axis_to_third_pos,
-    _no_trainable_grad,
-    _swap_first_two_axes,
-    assert_multimeasure_not_broadcasted,
->>>>>>> 58668d7d
-    assert_no_state_returns,
-    assert_no_trainable_tape_batching,
-    choose_trainable_params,
-    find_and_validate_gradient_methods,
-    reorder_grads,
-)
-
-NONINVOLUTORY_OBS = {
-    "Hermitian": lambda obs: obs.__class__(obs.matrix() @ obs.matrix(), wires=obs.wires),
-    "SparseHamiltonian": lambda obs: obs.__class__(obs.matrix() @ obs.matrix(), wires=obs.wires),
-    "Projector": lambda obs: obs,
-}
-"""Dict[str, callable]: mapping from a non-involutory observable name
-to a callable that accepts an observable object, and returns the square
-of that observable.
-"""
-
-
-def _square_observable(obs):
-    """Returns the square of an observable."""
-
-    if isinstance(obs, qml.operation.Tensor):
-        # Observable is a tensor, we must consider its
-        # component observables independently. Note that
-        # we assume all component observables are on distinct wires.
-        components_squared = [
-            NONINVOLUTORY_OBS[o.name](o) for o in obs.obs if o.name in NONINVOLUTORY_OBS
-        ]
-        return qml.operation.Tensor(*components_squared)
-
-    if isinstance(obs, qml.ops.Prod):
-        components_squared = [
-            NONINVOLUTORY_OBS[o.name](o) for o in obs if o.name in NONINVOLUTORY_OBS
-        ]
-        return qml.prod(*components_squared)
-
-    return NONINVOLUTORY_OBS[obs.name](obs)
-
-
-def _process_op_recipe(op, p_idx, order):
-    """Process an existing recipe of an operation."""
-    recipe = op.grad_recipe[p_idx]
-    if recipe is None:
-        return None
-
-    recipe = qml.math.array(recipe)
-    if order == 1:
-        return process_shifts(recipe, batch_duplicates=False)
-
-    # Try to obtain the period of the operator frequencies for iteration of custom recipe
-    try:
-        period = frequencies_to_period(op.parameter_frequencies[p_idx])
-    except qml.operation.ParameterFrequenciesUndefinedError:
-        period = None
-
-    # Iterate the custom recipe to obtain the second-order recipe
-    if qml.math.allclose(recipe[:, 1], qml.math.ones_like(recipe[:, 1])):
-        # If the multipliers are ones, we do not include them in the iteration
-        # but keep track of them manually
-        iter_c, iter_s = process_shifts(_iterate_shift_rule(recipe[:, ::2], order, period)).T
-        return qml.math.stack([iter_c, qml.math.ones_like(iter_c), iter_s]).T
-
-    return process_shifts(_iterate_shift_rule(recipe, order, period))
-
-
-def _choose_recipe(argnum, idx, gradient_recipes, shifts, tape):
-    """Obtain the gradient recipe for an indicated parameter from provided
-    ``gradient_recipes``. If none is provided, use the recipe of the operation instead."""
-    arg_idx = argnum.index(idx)
-    recipe = gradient_recipes[arg_idx]
-    if recipe is not None:
-        recipe = process_shifts(np.array(recipe))
-    else:
-        op_shifts = None if shifts is None else shifts[arg_idx]
-        recipe = _get_operation_recipe(tape, idx, shifts=op_shifts)
-    return recipe
-
-
-def _extract_unshifted(recipe, at_least_one_unshifted, f0, gradient_tapes, tape):
-    """Exctract the unshifted term from a gradient recipe, if it is present.
-
-    Returns:
-        array_like[float]: The reduced recipe without the unshifted term.
-        bool: The updated flag whether an unshifted term was found for any of the recipes.
-        float or None: The coefficient of the unshifted term. None if no such term was present.
-
-    This assumes that there will be at most one unshifted term in the recipe (others simply are
-    not extracted) and that it comes first if there is one.
-    """
-    first_c, first_m, first_s = recipe[0]
-    # Extract zero-shift term if present (if so, it will always be the first)
-    if first_s == 0 and first_m == 1:
-        # Gradient recipe includes a term with zero shift.
-        if not at_least_one_unshifted and f0 is None:
-            # Append the unshifted tape to the gradient tapes, if not already present
-            gradient_tapes.insert(0, tape)
-
-        # Store the unshifted coefficient. It is always the first coefficient due to processing
-        unshifted_coeff = first_c
-        at_least_one_unshifted = True
-        recipe = recipe[1:]
-    else:
-        unshifted_coeff = None
-
-    return recipe, at_least_one_unshifted, unshifted_coeff
-
-
-def _single_meas_grad(result, coeffs, unshifted_coeff, r0):
-    """Compute the gradient for a single measurement by taking the linear combination of
-    the coefficients and the measurement result.
-
-    If an unshifted term exists, its contribution is added to the gradient.
-    """
-    if isinstance(result, tuple) and result == ():
-        if unshifted_coeff is None:
-            raise ValueError(
-                "This gradient component neither has a shifted nor an unshifted component. "
-                "It should have been identified to have a vanishing gradient earlier on."
-            )  # pragma: no cover
-        # return the unshifted term, which is the only contribution
-        return qml.math.array(unshifted_coeff * r0)
-    result = qml.math.stack(result)
-    coeffs = qml.math.convert_like(coeffs, result)
-    g = qml.math.tensordot(result, coeffs, [[0], [0]])
-    if unshifted_coeff is not None:
-        # add the unshifted term
-        g = g + unshifted_coeff * r0
-        g = qml.math.array(g)
-    return g
-
-
-def _multi_meas_grad(res, coeffs, r0, unshifted_coeff, num_measurements):
-    """Compute the gradient for multiple measurements by taking the linear combination of
-    the coefficients and each measurement result."""
-    if r0 is None:
-        r0 = [None] * num_measurements
-    if res == ():
-        res = tuple(() for _ in range(num_measurements))
-    return tuple(_single_meas_grad(r, coeffs, unshifted_coeff, r0_) for r, r0_ in zip(res, r0))
-
-
-def _evaluate_gradient(tape_specs, res, data, r0, batch_size):
-    """Use shifted tape evaluations and parameter-shift rule coefficients to evaluate
-    a gradient result. If res is an empty list, ``r0`` and ``data[3]``, which is the
-    coefficient for the unshifted term, must be given and not None.
-    """
-
-    _, coeffs, fn, unshifted_coeff, _ = data
-
-    # individual post-processing of e.g. Hamiltonian grad tapes
-    if fn is not None:
-        res = fn(res)
-
-    *_, num_measurements, shots = tape_specs
-    scalar_shots, len_shot_vec = not shots.has_partitioned_shots, shots.num_copies
-
-    if r0 is None and not scalar_shots:
-        r0 = [None] * int(len_shot_vec)
-
-    if num_measurements == 1:
-        if scalar_shots:
-            # Res has axes (parameters,)
-            return _single_meas_grad(res, coeffs, unshifted_coeff, r0)
-        # Res has axes (parameters, shots) or with broadcasting (shots, parameters)
-        if batch_size is None:
-            # Move shots to first position
-            res = _swap_first_two_axes(res, len(res), len_shot_vec, squeeze=False)
-        # _single_meas_grad expects axis (parameters,), iterate over shot vector
-        return tuple(_single_meas_grad(r, coeffs, unshifted_coeff, r0_) for r, r0_ in zip(res, r0))
-
-    if scalar_shots:
-        # Res has axes (parameters, measurements) or with broadcasting (measurements, parameters)
-        if batch_size is None and len(res) > 0:
-            # Move measurements to first position
-            res = _swap_first_two_axes(res, len(res), num_measurements, squeeze=False)
-        # _multi_meas_grad expects axes (measurements, parameters)
-        return _multi_meas_grad(res, coeffs, r0, unshifted_coeff, num_measurements)
-
-    # Res has axes (parameters, shots, measurements)
-    # or with broadcasting (shots, measurements, parameters)
-    if batch_size is None:
-        if len(res) > 0:
-            # Move first axis (parameters) to last position
-            res = _move_first_axis_to_third_pos(
-                res, len(res), len_shot_vec, num_measurements, squeeze=False
-            )
-        else:
-            res = (() for _ in range(len_shot_vec))
-    # _multi_meas_grad expects (measurements, parameters), so we iterate over shot vector
-    return tuple(
-        _multi_meas_grad(r, coeffs, r0_, unshifted_coeff, num_measurements)
-        for r, r0_ in zip(res, r0)
-    )
-
-
-def _get_operation_recipe(tape, t_idx, shifts, order=1):
-    """Utility function to return the parameter-shift rule
-    of the operation corresponding to trainable parameter
-    t_idx on tape.
-
-    Args:
-        tape (.QuantumTape): Tape containing the operation to differentiate
-        t_idx (int): Parameter index of the operation to differentiate within the tape
-        shifts (Sequence[float or int]): Shift values to use if no static ``grad_recipe`` is
-            provided by the operation to differentiate
-        order (int): Order of the differentiation
-
-    This function performs multiple attempts to obtain the recipe:
-
-    - If the operation has a custom :attr:`~.grad_recipe` defined, it is used.
-
-    - If :attr:`.parameter_frequencies` yields a result, the frequencies are
-      used to construct the general parameter-shift rule via
-      :func:`.generate_shift_rule`.
-      Note that by default, the generator is used to compute the parameter frequencies
-      if they are not provided by a custom implementation.
-
-    That is, the order of precedence is :meth:`~.grad_recipe`, custom
-    :attr:`~.parameter_frequencies`, and finally :meth:`.generator` via the default
-    implementation of the frequencies.
-
-    If order is set to 2, the rule for the second-order derivative is obtained instead.
-    """
-    if order not in {1, 2}:
-        raise NotImplementedError("_get_operation_recipe only is implemented for orders 1 and 2.")
-
-    op, _, p_idx = tape.get_operation(t_idx)
-
-    # Try to use the stored grad_recipe of the operation
-    op_recipe = _process_op_recipe(op, p_idx, order)
-    if op_recipe is not None:
-        return op_recipe
-
-    # Try to obtain frequencies, either via custom implementation or from generator eigvals
-    try:
-        frequencies = op.parameter_frequencies[p_idx]
-    except qml.operation.ParameterFrequenciesUndefinedError as e:
-        raise qml.operation.OperatorPropertyUndefined(
-            f"The operation {op.name} does not have a grad_recipe, parameter_frequencies or "
-            "a generator defined. No parameter shift rule can be applied."
-        ) from e
-
-    # Create shift rule from frequencies with given shifts
-    coeffs, shifts = qml.gradients.generate_shift_rule(frequencies, shifts=shifts, order=order).T
-    # The generated shift rules do not include a rescaling of the parameter, only shifts.
-    mults = np.ones_like(coeffs)
-
-    return qml.math.stack([coeffs, mults, shifts]).T
-
-
-def _make_zero_rep(g, single_measure, has_partitioned_shots, par_shapes=None):
-    """Create a zero-valued gradient entry adapted to the measurements and shot_vector
-    of a gradient computation, where g is a previously computed non-zero gradient entry.
-
-    Args:
-        g (tensor_like): Gradient entry that was computed for a different parameter, from which
-            we inherit the shape and data type of the zero-valued entry to create
-        single_measure (bool): Whether the differentiated function returned a single measurement.
-        has_partitioned_shots (bool): Whether the differentiated function used a shot vector.
-        par_shapes (tuple(tuple)): Shapes of the parameter for which ``g`` is the gradient entry,
-            and of the parameter for which to create a zero-valued gradient entry, in this order.
-
-    Returns:
-        tensor_like or tuple(tensor_like) or tuple(tuple(tensor_like)): Zero-valued gradient entry
-        similar to the non-zero gradient entry ``g``, potentially adapted to differences between
-        parameter shapes if ``par_shapes`` were provided.
-
-    """
-    cut_dims, par_shape = (len(par_shapes[0]), par_shapes[1]) if par_shapes else (0, ())
-
-    if par_shapes is None:
-        zero_entry = qml.math.zeros_like
-    else:
-
-        def zero_entry(grad_entry):
-            """Create a gradient entry that is zero and has the correctly modified shape."""
-            new_shape = par_shape + qml.math.shape(grad_entry)[cut_dims:]
-            return qml.math.zeros(new_shape, like=grad_entry)
-
-    if single_measure and not has_partitioned_shots:
-        return zero_entry(g)
-    if single_measure or not has_partitioned_shots:
-        return tuple(map(zero_entry, g))
-    return tuple(tuple(map(zero_entry, shot_comp_g)) for shot_comp_g in g)
-
-
-def expval_param_shift(
-    tape, argnum=None, shifts=None, gradient_recipes=None, f0=None, broadcast=False
-):
-    r"""Generate the parameter-shift tapes and postprocessing methods required
-        to compute the gradient of a gate parameter with respect to an
-        expectation value.
-
-        The returned post-processing function will output tuples instead of
-    stacking resaults.
-
-        Args:
-            tape (.QuantumTape): quantum tape to differentiate
-            argnum (int or list[int] or None): Trainable parameter indices to differentiate
-                with respect to. If not provided, the derivatives with respect to all
-                trainable indices are returned. Note that the indices are with respect to
-            the list of trainable parameters.
-            shifts (list[tuple[int or float]]): List containing tuples of shift values.
-                If provided, one tuple of shifts should be given per trainable parameter
-                and the tuple should match the number of frequencies for that parameter.
-                If unspecified, equidistant shifts are assumed.
-            gradient_recipes (tuple(list[list[float]] or None)): List of gradient recipes
-                for the parameter-shift method. One gradient recipe must be provided
-                per trainable parameter.
-            f0 (tensor_like[float] or None): Output of the evaluated input tape. If provided,
-                and the gradient recipe contains an unshifted term, this value is used,
-                saving a quantum evaluation.
-            broadcast (bool): Whether or not to use parameter broadcasting to create the
-                a single broadcasted tape per operation instead of one tape per shift angle.
-
-        Returns:
-            tuple[list[QuantumTape], function]: A tuple containing a
-            list of generated tapes, together with a post-processing
-            function to be applied to the results of the evaluated tapes
-            in order to obtain the Jacobian matrix.
-    """
-
-    argnum = argnum or tape.trainable_params
-
-    gradient_tapes = []
-    # Each entry for gradient_data will be a tuple with entries
-    # (num_tapes, coeffs, fn, unshifted_coeff, batch_size)
-    gradient_data = []
-    # Keep track of whether there is at least one unshifted term in all the parameter-shift rules
-    at_least_one_unshifted = False
-
-    for idx, _ in enumerate(tape.trainable_params):
-        if idx not in argnum:
-            # parameter has zero gradient
-            gradient_data.append((0, [], None, None, 0))
-            continue
-
-        op, op_idx, _ = tape.get_operation(idx)
-
-        if op.name in ["Hamiltonian", "LinearCombination"]:
-            # operation is a Hamiltonian
-            if tape[op_idx].return_type is not qml.measurements.Expectation:
-                raise ValueError(
-                    "Can only differentiate Hamiltonian "
-                    f"coefficients for expectations, not {tape[op_idx].return_type.value}"
-                )
-
-            g_tapes, h_fn = qml.gradients.hamiltonian_grad(tape, idx)
-            gradient_tapes.extend(g_tapes)
-            # hamiltonian_grad always returns a list with a single tape!
-            gradient_data.append((1, np.array([1.0]), h_fn, None, g_tapes[0].batch_size))
-            continue
-
-        recipe = _choose_recipe(argnum, idx, gradient_recipes, shifts, tape)
-        recipe, at_least_one_unshifted, unshifted_coeff = _extract_unshifted(
-            recipe, at_least_one_unshifted, f0, gradient_tapes, tape
-        )
-        coeffs, multipliers, op_shifts = recipe.T
-
-        g_tapes = generate_shifted_tapes(tape, idx, op_shifts, multipliers, broadcast)
-        gradient_tapes.extend(g_tapes)
-        # If broadcast=True, g_tapes only contains one tape. If broadcast=False, all returned
-        # tapes will have the same batch_size=None. Thus we only use g_tapes[0].batch_size here.
-        # If no gradient tapes are returned (e.g. only unshifted term in recipe), batch_size=None
-        batch_size = g_tapes[0].batch_size if broadcast and g_tapes else None
-        gradient_data.append((len(g_tapes), coeffs, None, unshifted_coeff, batch_size))
-
-    num_measurements = len(tape.measurements)
-    single_measure = num_measurements == 1
-    num_params = len(tape.trainable_params)
-    tape_specs = (single_measure, num_params, num_measurements, tape.shots)
-
-    def processing_fn(results):
-        start, r0 = (1, results[0]) if at_least_one_unshifted and f0 is None else (0, f0)
-        grads = []
-        for data in gradient_data:
-            num_tapes, *_, unshifted_coeff, batch_size = data
-            if num_tapes == 0:
-                if unshifted_coeff is None:
-                    # parameter has zero gradient. We don't know the output shape yet, so just
-                    # memorize that this gradient will be set to zero, via grad = None
-                    grads.append(None)
-                    continue
-                # The gradient for this parameter is computed from r0 alone.
-                g = _evaluate_gradient(tape_specs, (), data, r0, batch_size)
-                grads.append(g)
-                continue
-
-            res = results[start : start + num_tapes] if batch_size is None else results[start]
-            start = start + num_tapes
-
-            g = _evaluate_gradient(tape_specs, res, data, r0, batch_size)
-            grads.append(g)
-
-        # g will have been defined at least once (because otherwise all gradients would have
-        # been zero), providing a representative for a zero gradient to emulate its type/shape.
-        zero_rep = _make_zero_rep(g, single_measure, tape.shots.has_partitioned_shots)
-
-        # Fill in zero-valued gradients
-        grads = [zero_rep if g is None else g for g in grads]
-
-        return reorder_grads(grads, tape_specs)
-
-    processing_fn.first_result_unshifted = at_least_one_unshifted
-
-    return gradient_tapes, processing_fn
-
-
-def _get_var_with_second_order(pdA2, f0, pdA):
-    """Auxiliary function to compute d(var(A))/dp = d<A^2>/dp -2 * <A> *
-    d<A>/dp for the variances.
-
-    The result is converted to an array-like object as some terms (specifically f0) may not be array-like in every case.
-
-    Args:
-        pdA (tensor_like[float]): The analytic derivative of <A>.
-        pdA2 (tensor_like[float]): The analytic derivatives of the <A^2> observables.
-        f0 (tensor_like[float]): Output of the evaluated input tape. If provided,
-            and the gradient recipe contains an unshifted term, this value is used,
-            saving a quantum evaluation.
-    """
-    # Only necessary for numpy array with shape () not to be float
-    if any(isinstance(term, np.ndarray) for term in [pdA2, f0, pdA]):
-        # It breaks differentiability for Torch
-        return qml.math.array(pdA2 - 2 * f0 * pdA)
-    return pdA2 - 2 * f0 * pdA
-
-
-def _put_zeros_in_pdA2_involutory(tape, pdA2, involutory_indices):
-    """Auxiliary function for replacing parts of the partial derivative of <A^2>
-    with the zero gradient of involutory observables.
-
-    Involutory observables in the partial derivative of <A^2> have zero gradients.
-    For the pdA2_tapes, we have replaced non-involutory observables with their
-    square (A -> A^2). However, involutory observables have been left as-is
-    (A), and have not been replaced by their square (A^2 = I). As a result,
-    components of the gradient vector will not be correct. We need to replace
-    the gradient value with 0 (the known, correct gradient for involutory
-    variables).
-    """
-    new_pdA2 = []
-    for i in range(len(tape.measurements)):
-        if i in involutory_indices:
-            num_params = len(tape.trainable_params)
-            item = (
-                qml.math.array(0)
-                if num_params == 1
-                else tuple(qml.math.array(0) for _ in range(num_params))
-            )
-        else:
-            item = pdA2[i]
-        new_pdA2.append(item)
-
-    return tuple(new_pdA2)
-
-
-def _get_pdA2(results, tape, pdA2_fn, non_involutory_indices, var_indices):
-    """The main auxiliary function to get the partial derivative of <A^2>."""
-    pdA2 = 0
-
-    if non_involutory_indices:
-        # compute the second derivative of non-involutory observables
-        pdA2 = pdA2_fn(results)
-
-        # For involutory observables (A^2 = I) we have d<A^2>/dp = 0.
-        if involutory := set(var_indices) - set(non_involutory_indices):
-            if tape.shots.has_partitioned_shots:
-                pdA2 = tuple(
-                    _put_zeros_in_pdA2_involutory(tape, pdA2_shot_comp, involutory)
-                    for pdA2_shot_comp in pdA2
-                )
-            else:
-                pdA2 = _put_zeros_in_pdA2_involutory(tape, pdA2, involutory)
-    return pdA2
-
-
-def _single_variance_gradient(tape, var_mask, pdA2, f0, pdA):
-    """Auxiliary function to return the derivative of variances.
-
-    return d(var(A))/dp = d<A^2>/dp -2 * <A> * d<A>/dp for the variances (var_mask==True)
-    d<A>/dp for plain expectations (var_mask==False)
-
-    Note: if isinstance(pdA2, int) and pdA2 != 0, then len(pdA2) == len(pdA)
-
-    """
-    num_params = len(tape.trainable_params)
-    num_measurements = len(tape.measurements)
-    if num_measurements > 1:
-        if num_params == 1:
-            var_grad = []
-
-            for m_idx in range(num_measurements):
-                m_res = pdA[m_idx]
-                if var_mask[m_idx]:
-                    pdA2_comp = pdA2[m_idx] if pdA2 != 0 else pdA2
-                    f0_comp = f0[m_idx]
-                    m_res = _get_var_with_second_order(pdA2_comp, f0_comp, m_res)
-
-                var_grad.append(m_res)
-            return tuple(var_grad)
-
-        var_grad = []
-        for m_idx in range(num_measurements):
-            m_res = []
-            if var_mask[m_idx]:
-                for p_idx in range(num_params):
-                    pdA2_comp = pdA2[m_idx][p_idx] if pdA2 != 0 else pdA2
-                    f0_comp = f0[m_idx]
-                    pdA_comp = pdA[m_idx][p_idx]
-                    r = _get_var_with_second_order(pdA2_comp, f0_comp, pdA_comp)
-                    m_res.append(r)
-                m_res = tuple(m_res)
-            else:
-                m_res = tuple(pdA[m_idx][p_idx] for p_idx in range(num_params))
-            var_grad.append(m_res)
-        return tuple(var_grad)
-
-    # Single measurement case, meas has to be variance
-    if num_params == 1:
-        return _get_var_with_second_order(pdA2, f0, pdA)
-
-    var_grad = []
-
-    for p_idx in range(num_params):
-        pdA2_comp = pdA2[p_idx] if pdA2 != 0 else pdA2
-        r = _get_var_with_second_order(pdA2_comp, f0, pdA[p_idx])
-        var_grad.append(r)
-
-    return tuple(var_grad)
-
-
-def _create_variance_proc_fn(
-    tape, var_mask, var_indices, pdA_fn, pdA2_fn, tape_boundary, non_involutory_indices
-):
-    """Auxiliary function to define the processing function for computing the
-    derivative of variances using the parameter-shift rule.
-
-    Args:
-        var_mask (list): The mask of variance measurements in the measurement queue.
-        var_indices (list): The indices of variance measurements in the measurement queue.
-        pdA_fn (callable): The function required to evaluate the analytic derivative of <A>.
-        pdA2_fn (callable): If not None, non-involutory observables are
-            present; the partial derivative of <A^2> may be non-zero. Here, we
-            calculate the analytic derivatives of the <A^2> observables.
-        tape_boundary (callable): the number of first derivative tapes used to
-            determine the number of results to post-process later
-        non_involutory_indices (list): the indices in the measurement queue of all non-involutory
-            observables
-    """
-
-    def processing_fn(results):
-        f0 = results[0]
-
-        # analytic derivative of <A>
-        pdA = pdA_fn(results[int(not pdA_fn.first_result_unshifted) : tape_boundary])
-
-        # analytic derivative of <A^2>
-        pdA2 = _get_pdA2(
-            results[tape_boundary:],
-            tape,
-            pdA2_fn,
-            non_involutory_indices,
-            var_indices,
-        )
-
-        # The logic follows:
-        # variances (var_mask==True): return d(var(A))/dp = d<A^2>/dp -2 * <A> * d<A>/dp
-        # plain expectations (var_mask==False): return d<A>/dp
-        # Note: if pdA2 != 0, then len(pdA2) == len(pdA)
-        if tape.shots.has_partitioned_shots:
-            final_res = []
-            for idx_shot_comp in range(tape.shots.num_copies):
-                f0_comp = f0[idx_shot_comp]
-
-                pdA_comp = pdA[idx_shot_comp]
-
-                pdA2_comp = pdA2 if isinstance(pdA2, int) else pdA2[idx_shot_comp]
-                r = _single_variance_gradient(tape, var_mask, pdA2_comp, f0_comp, pdA_comp)
-                final_res.append(r)
-
-            return tuple(final_res)
-
-        return _single_variance_gradient(tape, var_mask, pdA2, f0, pdA)
-
-    return processing_fn
-
-
-def _get_non_involuntory_indices(tape, var_indices):
-    non_involutory_indices = []
-
-    for i in var_indices:
-        obs = tape.measurements[i].obs
-
-        if isinstance(obs, qml.operation.Tensor):
-            # Observable is a tensor product, we must investigate all constituent observables.
-            if any(o.name in NONINVOLUTORY_OBS for o in tape.measurements[i].obs.obs):
-                non_involutory_indices.append(i)
-
-        elif isinstance(tape.measurements[i].obs, qml.ops.Prod):
-            if any(o.name in NONINVOLUTORY_OBS for o in tape.measurements[i].obs):
-                non_involutory_indices.append(i)
-
-        elif obs.name in NONINVOLUTORY_OBS:
-            non_involutory_indices.append(i)
-
-    return non_involutory_indices
-
-
-def var_param_shift(tape, argnum, shifts=None, gradient_recipes=None, f0=None, broadcast=False):
-    r"""Generate the parameter-shift tapes and postprocessing methods required
-    to compute the gradient of a gate parameter with respect to a
-    variance value.
-
-    The post-processing function returns a tuple instead of stacking results.
-
-    Args:
-        tape (.QuantumTape): quantum tape to differentiate
-        argnum (int or list[int] or None): Trainable parameter indices to differentiate
-            with respect to. If not provided, the derivative with respect to all
-            trainable indices are returned.
-        shifts (list[tuple[int or float]]): List containing tuples of shift values.
-            If provided, one tuple of shifts should be given per trainable parameter
-            and the tuple should match the number of frequencies for that parameter.
-            If unspecified, equidistant shifts are assumed.
-        gradient_recipes (tuple(list[list[float]] or None)): List of gradient recipes
-            for the parameter-shift method. One gradient recipe must be provided
-            per trainable parameter.
-        f0 (tensor_like[float] or None): Output of the evaluated input tape. If provided,
-            and the gradient recipe contains an unshifted term, this value is used,
-            saving a quantum evaluation.
-        broadcast (bool): Whether or not to use parameter broadcasting to create the
-            a single broadcasted tape per operation instead of one tape per shift angle.
-
-    Returns:
-        tuple[list[QuantumTape], function]: A tuple containing a
-        list of generated tapes, together with a post-processing
-        function to be applied to the results of the evaluated tapes
-        in order to obtain the Jacobian matrix.
-    """
-
-    argnum = argnum or tape.trainable_params
-
-    # Determine the locations of any variance measurements in the measurement queue.
-    var_mask = [isinstance(m, VarianceMP) for m in tape.measurements]
-    var_indices = np.where(var_mask)[0]
-
-    # Get <A>, the expectation value of the tape with unshifted parameters.
-
-    new_measurements = list(tape.measurements)
-    # Convert all variance measurements on the tape into expectation values
-
-    for i in var_indices:
-        obs = new_measurements[i].obs
-        new_measurements[i] = qml.expval(op=obs)
-        if obs.name in ["Hamiltonian", "LinearCombination", "Sum"]:
-            first_obs_idx = len(tape.operations)
-            for t_idx in reversed(range(len(tape.trainable_params))):
-                op, op_idx, _ = tape.get_operation(t_idx)
-                if op_idx < first_obs_idx:
-                    break  # already seen all observables
-                if op is obs:
-                    raise ValueError(
-                        "Can only differentiate Hamiltonian coefficients for expectations, not variances"
-                    )
-
-    expval_tape = qml.tape.QuantumScript(
-        tape.operations, new_measurements, shots=tape.shots, trainable_params=tape.trainable_params
-    )
-
-    # evaluate the analytic derivative of <A>
-    pdA_tapes, pdA_fn = expval_param_shift(
-        expval_tape, argnum, shifts, gradient_recipes, f0, broadcast
-    )
-    gradient_tapes = [] if pdA_fn.first_result_unshifted else [expval_tape]
-    gradient_tapes.extend(pdA_tapes)
-
-    # Store the number of first derivative tapes, so that we know
-    # the number of results to post-process later.
-    tape_boundary = len(gradient_tapes)
-
-    # If there are non-involutory observables A present, we must compute d<A^2>/dp.
-    # Get the indices in the measurement queue of all non-involutory
-    # observables.
-
-    non_involutory_indices = _get_non_involuntory_indices(tape, var_indices)
-
-    pdA2_fn = None
-    if non_involutory_indices:
-        new_measurements = list(tape.measurements)
-        for i in non_involutory_indices:
-            # We need to calculate d<A^2>/dp; to do so, we replace the
-            # involutory observables A in the queue with A^2.
-            obs = _square_observable(tape.measurements[i].obs)
-            new_measurements[i] = qml.expval(obs)
-
-        tape_with_obs_squared_expval = qml.tape.QuantumScript(
-            tape.operations,
-            new_measurements,
-            shots=tape.shots,
-            trainable_params=tape.trainable_params,
-        )
-        # Non-involutory observables are present; the partial derivative of <A^2>
-        # may be non-zero. Here, we calculate the analytic derivatives of the <A^2>
-        # observables.
-        pdA2_tapes, pdA2_fn = expval_param_shift(
-            tape_with_obs_squared_expval, argnum, shifts, gradient_recipes, f0, broadcast
-        )
-        gradient_tapes.extend(pdA2_tapes)
-
-    processing_fn = _create_variance_proc_fn(
-        tape, var_mask, var_indices, pdA_fn, pdA2_fn, tape_boundary, non_involutory_indices
-    )
-    return gradient_tapes, processing_fn
-
-
-def _param_shift_stopping_condition(op) -> bool:
-    if not op.has_decomposition:
-        # let things without decompositions through without error
-        # error will happen when calculating parameter shift tapes
-        return True
-    if isinstance(op, qml.operation.Operator) and any(qml.math.requires_grad(p) for p in op.data):
-        return op.grad_method is not None
-    return True
-
-
-def _expand_transform_param_shift(
-    tape: qml.tape.QuantumTape,
-    argnum=None,
-    shifts=None,
-    gradient_recipes=None,
-    fallback_fn=finite_diff,
-    f0=None,
-    broadcast=False,
-) -> (Sequence[qml.tape.QuantumTape], Callable):
-    """Expand function to be applied before parameter shift."""
-    [new_tape], postprocessing = qml.devices.preprocess.decompose(
-        tape,
-        stopping_condition=_param_shift_stopping_condition,
-        skip_initial_state_prep=False,
-        name="param_shift",
-        error=qml.operation.DecompositionUndefinedError,
-    )
-    if new_tape is tape:
-        return [tape], postprocessing
-    params = new_tape.get_parameters(trainable_only=False)
-    new_tape.trainable_params = qml.math.get_trainable_indices(params)
-    return [new_tape], postprocessing
-
-
-@partial(
-    transform,
-    expand_transform=_expand_transform_param_shift,
-    classical_cotransform=_contract_qjac_with_cjac,
-    final_transform=True,
-)
-def param_shift(
-    tape: qml.tape.QuantumTape,
-    argnum=None,
-    shifts=None,
-    gradient_recipes=None,
-    fallback_fn=finite_diff,
-    f0=None,
-    broadcast=False,
-) -> (Sequence[qml.tape.QuantumTape], Callable):
-    r"""Transform a circuit to compute the parameter-shift gradient of all gate
-    parameters with respect to its inputs.
-
-    Args:
-        tape (QNode or QuantumTape): quantum circuit to differentiate
-        argnum (int or list[int] or None): Trainable parameter indices to differentiate
-            with respect to. If not provided, the derivative with respect to all
-            trainable indices are returned.
-        shifts (list[tuple[int or float]]): List containing tuples of shift values.
-            If provided, one tuple of shifts should be given per trainable parameter
-            and the tuple should match the number of frequencies for that parameter.
-            If unspecified, equidistant shifts are assumed.
-        gradient_recipes (tuple(list[list[float]] or None)): List of gradient recipes
-            for the parameter-shift method. One gradient recipe must be provided
-            per trainable parameter.
-
-            This is a tuple with one nested list per parameter. For
-            parameter :math:`\phi_k`, the nested list contains elements of the form
-            :math:`[c_i, a_i, s_i]` where :math:`i` is the index of the
-            term, resulting in a gradient recipe of
-
-            .. math:: \frac{\partial}{\partial\phi_k}f = \sum_{i} c_i f(a_i \phi_k + s_i).
-
-            If ``None``, the default gradient recipe containing the two terms
-            :math:`[c_0, a_0, s_0]=[1/2, 1, \pi/2]` and :math:`[c_1, a_1,
-            s_1]=[-1/2, 1, -\pi/2]` is assumed for every parameter.
-        fallback_fn (None or Callable): a fallback gradient function to use for
-            any parameters that do not support the parameter-shift rule.
-        f0 (tensor_like[float] or None): Output of the evaluated input tape. If provided,
-            and the gradient recipe contains an unshifted term, this value is used,
-            saving a quantum evaluation.
-        broadcast (bool): Whether or not to use parameter broadcasting to create the
-            a single broadcasted tape per operation instead of one tape per shift angle.
-
-    Returns:
-        qnode (QNode) or tuple[List[QuantumTape], function]:
-
-        The transformed circuit as described in :func:`qml.transform <pennylane.transform>`. Executing this circuit
-        will provide the Jacobian in the form of a tensor, a tuple, or a nested tuple depending upon the nesting
-        structure of measurements in the original circuit.
-
-    For a variational evolution :math:`U(\mathbf{p}) \vert 0\rangle` with
-    :math:`N` parameters :math:`\mathbf{p}`,
-    consider the expectation value of an observable :math:`O`:
-
-    .. math::
-
-        f(\mathbf{p})  = \langle \hat{O} \rangle(\mathbf{p}) = \langle 0 \vert
-        U(\mathbf{p})^\dagger \hat{O} U(\mathbf{p}) \vert 0\rangle.
-
-
-    The gradient of this expectation value can be calculated via the parameter-shift rule:
-
-    .. math::
-
-        \frac{\partial f}{\partial \mathbf{p}} = \sum_{\mu=1}^{2R}
-        f\left(\mathbf{p}+\frac{2\mu-1}{2R}\pi\right)
-        \frac{(-1)^{\mu-1}}{4R\sin^2\left(\frac{2\mu-1}{4R}\pi\right)}
-
-    Here, :math:`R` is the number of frequencies with which the parameter :math:`\mathbf{p}`
-    enters the function :math:`f` via the operation :math:`U`, and we assumed that these
-    frequencies are equidistant.
-    For more general shift rules, both regarding the shifts and the frequencies, and
-    for more technical details, see
-    `Vidal and Theis (2018) <https://arxiv.org/abs/1812.06323>`_ and
-    `Wierichs et al. (2022) <https://doi.org/10.22331/q-2022-03-30-677>`_.
-
-    **Gradients of variances**
-
-    For a variational evolution :math:`U(\mathbf{p}) \vert 0\rangle` with
-    :math:`N` parameters :math:`\mathbf{p}`,
-    consider the variance of an observable :math:`O`:
-
-    .. math::
-
-        g(\mathbf{p})=\langle \hat{O}^2 \rangle (\mathbf{p}) - [\langle \hat{O}
-        \rangle(\mathbf{p})]^2.
-
-    We can relate this directly to the parameter-shift rule by noting that
-
-    .. math::
-
-        \frac{\partial g}{\partial \mathbf{p}}= \frac{\partial}{\partial
-        \mathbf{p}} \langle \hat{O}^2 \rangle (\mathbf{p})
-        - 2 f(\mathbf{p}) \frac{\partial f}{\partial \mathbf{p}}.
-
-    The derivatives in the expression on the right hand side can be computed via
-    the shift rule as above, allowing for the computation of the variance derivative.
-
-    In the case where :math:`O` is involutory (:math:`\hat{O}^2 = I`), the first
-    term in the above expression vanishes, and we are simply left with
-
-    .. math::
-
-      \frac{\partial g}{\partial \mathbf{p}} = - 2 f(\mathbf{p})
-      \frac{\partial f}{\partial \mathbf{p}}.
-
-    **Example**
-
-    This transform can be registered directly as the quantum gradient transform
-    to use during autodifferentiation:
-
-    >>> dev = qml.device("default.qubit")
-    >>> @qml.qnode(dev, interface="autograd", diff_method="parameter-shift")
-    ... def circuit(params):
-    ...     qml.RX(params[0], wires=0)
-    ...     qml.RY(params[1], wires=0)
-    ...     qml.RX(params[2], wires=0)
-    ...     return qml.expval(qml.Z(0))
-    >>> params = np.array([0.1, 0.2, 0.3], requires_grad=True)
-    >>> qml.jacobian(circuit)(params)
-    array([-0.3875172 , -0.18884787, -0.38355704])
-
-    When differentiating QNodes with multiple measurements using Autograd or TensorFlow, the outputs of the QNode first
-    need to be stacked. The reason is that those two frameworks only allow differentiating functions with array or
-    tensor outputs, instead of functions that output sequences. In contrast, Jax and Torch require no additional
-    post-processing.
-
-    >>> import jax
-    >>> dev = qml.device("default.qubit")
-    >>> @qml.qnode(dev, interface="jax", diff_method="parameter-shift")
-    ... def circuit(params):
-    ...     qml.RX(params[0], wires=0)
-    ...     qml.RY(params[1], wires=0)
-    ...     qml.RX(params[2], wires=0)
-    ...     return qml.expval(qml.Z(0)), qml.var(qml.Z(0))
-    >>> params = jax.numpy.array([0.1, 0.2, 0.3])
-    >>> jax.jacobian(circuit)(params)
-    (Array([-0.3875172 , -0.18884787, -0.38355704], dtype=float64),
-     Array([0.69916862, 0.34072424, 0.69202359], dtype=float64))
-
-    .. note::
-
-        ``param_shift`` performs multiple attempts to obtain the gradient recipes for
-        each operation:
-
-        - If an operation has a custom :attr:`~.operation.Operation.grad_recipe` defined,
-          it is used.
-
-        - If :attr:`~.operation.Operation.parameter_frequencies` yields a result, the frequencies
-          are used to construct the general parameter-shift rule via
-          :func:`.generate_shift_rule`.
-          Note that by default, the generator is used to compute the parameter frequencies
-          if they are not provided via a custom implementation.
-
-        That is, the order of precedence is :attr:`~.operation.Operation.grad_recipe`, custom
-        :attr:`~.operation.Operation.parameter_frequencies`, and finally
-        :meth:`~.operation.Operation.generator` via the default implementation of the frequencies.
-
-    .. warning::
-
-        Note that using parameter broadcasting via ``broadcast=True`` is not supported for tapes
-        with multiple return values or for evaluations with shot vectors.
-        As the option ``broadcast=True`` adds a broadcasting dimension, it is not compatible
-        with circuits that already are broadcasted.
-        Finally, operations with trainable parameters are required to support broadcasting.
-        One way of checking this is the `Attribute` `supports_broadcasting`:
-
-        >>> qml.RX in qml.ops.qubit.attributes.supports_broadcasting
-        True
-
-    .. details::
-        :title: Usage Details
-
-        This gradient transform can be applied directly to :class:`QNode <pennylane.QNode>` objects.
-        However, for performance reasons, we recommend providing the gradient transform as the ``diff_method`` argument
-        of the QNode decorator, and differentiating with your preferred machine learning framework.
-
-        >>> @qml.qnode(dev)
-        ... def circuit(params):
-        ...     qml.RX(params[0], wires=0)
-        ...     qml.RY(params[1], wires=0)
-        ...     qml.RX(params[2], wires=0)
-        ...     return qml.expval(qml.Z(0)), qml.var(qml.Z(0))
-        >>> qml.gradients.param_shift(circuit)(params)
-        (Array([-0.3875172 , -0.18884787, -0.38355704], dtype=float64),
-         Array([0.69916862, 0.34072424, 0.69202359], dtype=float64))
-
-        This quantum gradient transform can also be applied to low-level
-        :class:`~.QuantumTape` objects. This will result in no implicit quantum
-        device evaluation. Instead, the processed tapes, and post-processing
-        function, which together define the gradient are directly returned:
-
-        >>> ops = [qml.RX(params[0], 0), qml.RY(params[1], 0), qml.RX(params[2], 0)]
-        >>> measurements = [qml.expval(qml.Z(0)), qml.var(qml.Z(0))]
-        >>> tape = qml.tape.QuantumTape(ops, measurements)
-        >>> gradient_tapes, fn = qml.gradients.param_shift(tape)
-        >>> gradient_tapes
-        [<QuantumScript: wires=[0], params=3>,
-         <QuantumScript: wires=[0], params=3>,
-         <QuantumScript: wires=[0], params=3>,
-         <QuantumScript: wires=[0], params=3>,
-         <QuantumScript: wires=[0], params=3>,
-         <QuantumScript: wires=[0], params=3>,
-         <QuantumScript: wires=[0], params=3>]
-
-        This can be useful if the underlying circuits representing the gradient
-        computation need to be analyzed.
-
-        Note that ``argnum`` refers to the index of a parameter within the list of trainable
-        parameters. For example, if we have:
-
-        >>> tape = qml.tape.QuantumScript(
-        ...     [qml.RX(1.2, wires=0), qml.RY(2.3, wires=0), qml.RZ(3.4, wires=0)],
-        ...     [qml.expval(qml.Z(0))],
-        ...     trainable_params = [1, 2]
-        ... )
-        >>> qml.gradients.param_shift(tape, argnum=1)
-
-        The code above will differentiate the third parameter rather than the second.
-
-        The output tapes can then be evaluated and post-processed to retrieve
-        the gradient:
-
-        >>> dev = qml.device("default.qubit")
-        >>> fn(qml.execute(gradient_tapes, dev, None))
-        ((Array(-0.3875172, dtype=float64),
-          Array(-0.18884787, dtype=float64),
-          Array(-0.38355704, dtype=float64)),
-         (Array(0.69916862, dtype=float64),
-          Array(0.34072424, dtype=float64),
-          Array(0.69202359, dtype=float64)))
-
-        This gradient transform is compatible with devices that use shot vectors for execution.
-
-        >>> shots = (10, 100, 1000)
-        >>> dev = qml.device("default.qubit", shots=shots)
-        >>> @qml.qnode(dev)
-        ... def circuit(params):
-        ...     qml.RX(params[0], wires=0)
-        ...     qml.RY(params[1], wires=0)
-        ...     qml.RX(params[2], wires=0)
-        ...     return qml.expval(qml.Z(0)), qml.var(qml.Z(0))
-        >>> params = np.array([0.1, 0.2, 0.3], requires_grad=True)
-        >>> qml.gradients.param_shift(circuit)(params)
-        ((array([-0.2, -0.1, -0.4]), array([0.4, 0.2, 0.8])),
-         (array([-0.4 , -0.24, -0.43]), array([0.672 , 0.4032, 0.7224])),
-         (array([-0.399, -0.179, -0.387]), array([0.722988, 0.324348, 0.701244])))
-
-        The outermost tuple contains results corresponding to each element of the shot vector.
-
-        When setting the keyword argument ``broadcast`` to ``True``, the shifted
-        circuit evaluations for each operation are batched together, resulting in
-        broadcasted tapes:
-
-        >>> params = np.array([0.1, 0.2, 0.3], requires_grad=True)
-        >>> ops = [qml.RX(params[0], 0), qml.RY(params[1], 0), qml.RX(params[2], 0)]
-        >>> measurements = [qml.expval(qml.Z(0))]
-        >>> tape = qml.tape.QuantumTape(ops, measurements)
-        >>> gradient_tapes, fn = qml.gradients.param_shift(tape, broadcast=True)
-        >>> len(gradient_tapes)
-        3
-        >>> [t.batch_size for t in gradient_tapes]
-        [2, 2, 2]
-
-        The postprocessing function will know that broadcasting is used and handle the results accordingly:
-
-        >>> fn(qml.execute(gradient_tapes, dev, None))
-        (tensor(-0.3875172, requires_grad=True),
-         tensor(-0.18884787, requires_grad=True),
-         tensor(-0.38355704, requires_grad=True))
-
-        An advantage of using ``broadcast=True`` is a speedup:
-
-        >>> import timeit
-        >>> @qml.qnode(qml.device("default.qubit"))
-        ... def circuit(params):
-        ...     qml.RX(params[0], wires=0)
-        ...     qml.RY(params[1], wires=0)
-        ...     qml.RX(params[2], wires=0)
-        ...     return qml.expval(qml.Z(0))
-        >>> number = 100
-        >>> serial_call = "qml.gradients.param_shift(circuit, broadcast=False)(params)"
-        >>> timeit.timeit(serial_call, globals=globals(), number=number) / number
-        0.020183045039993887
-        >>> broadcasted_call = "qml.gradients.param_shift(circuit, broadcast=True)(params)"
-        >>> timeit.timeit(broadcasted_call, globals=globals(), number=number) / number
-        0.01244492811998498
-
-        This speedup grows with the number of shifts and qubits until all preprocessing and
-        postprocessing overhead becomes negligible. While it will depend strongly on the details
-        of the circuit, at least a small improvement can be expected in most cases.
-        Note that ``broadcast=True`` requires additional memory by a factor of the largest
-        batch_size of the created tapes.
-    """
-
-    transform_name = "parameter-shift rule"
-    assert_no_state_returns(tape.measurements, transform_name)
-    assert_no_trainable_tape_batching(tape, transform_name)
-
-    if argnum is None and not tape.trainable_params:
-        return _no_trainable_grad(tape)
-
-    method = "analytic" if fallback_fn is None else "best"
-
-    trainable_params = choose_trainable_params(tape, argnum)
-    diff_methods = find_and_validate_gradient_methods(tape, method, trainable_params)
-
-    if all(g == "0" for g in diff_methods.values()):
-        return _all_zero_grad(tape)
-
-    # If there are unsupported operations, call the fallback gradient function
-    unsupported_params = {idx for idx, g in diff_methods.items() if g == "F"}
-    argnum = [i for i, dm in diff_methods.items() if dm == "A"]
-    gradient_tapes = []
-
-    if unsupported_params:
-        if not argnum:
-            return fallback_fn(tape)
-
-        g_tapes, fallback_proc_fn = fallback_fn(tape, argnum=unsupported_params)
-        gradient_tapes.extend(g_tapes)
-        fallback_len = len(g_tapes)
-
-    # Generate parameter-shift gradient tapes
-    if gradient_recipes is None:
-        gradient_recipes = [None] * len(argnum)
-
-    if any(isinstance(m, VarianceMP) for m in tape.measurements):
-        g_tapes, fn = var_param_shift(tape, argnum, shifts, gradient_recipes, f0, broadcast)
-    else:
-        g_tapes, fn = expval_param_shift(tape, argnum, shifts, gradient_recipes, f0, broadcast)
-
-    gradient_tapes.extend(g_tapes)
-
-    if unsupported_params:
-
-        def _single_shot_batch_grad(unsupported_grads, supported_grads):
-            """Auxiliary function for post-processing one batch of supported and unsupported gradients corresponding to
-            finite shot execution.
-
-            If the device used a shot vector, gradients corresponding to a single component of the shot vector should be
-            passed to this aux function.
-            """
-            multi_measure = len(tape.measurements) > 1
-            if not multi_measure:
-                res = []
-                for i, j in zip(unsupported_grads, supported_grads):
-                    component = qml.math.array(i + j)
-                    res.append(component)
-                return tuple(res)
-
-            combined_grad = []
-            for meas_res1, meas_res2 in zip(unsupported_grads, supported_grads):
-                meas_grad = []
-                for param_res1, param_res2 in zip(meas_res1, meas_res2):
-                    component = qml.math.array(param_res1 + param_res2)
-                    meas_grad.append(component)
-
-                meas_grad = tuple(meas_grad)
-                combined_grad.append(meas_grad)
-            return tuple(combined_grad)
-
-        # If there are unsupported parameters, we must process
-        # the quantum results separately, once for the fallback
-        # function and once for the parameter-shift rule, and recombine.
-        def processing_fn(results):
-            unsupported_res = results[:fallback_len]
-            supported_res = results[fallback_len:]
-
-            if not tape.shots.has_partitioned_shots:
-                unsupported_grads = fallback_proc_fn(unsupported_res)
-                supported_grads = fn(supported_res)
-                return _single_shot_batch_grad(unsupported_grads, supported_grads)
-
-            supported_grads = fn(supported_res)
-            unsupported_grads = fallback_proc_fn(unsupported_res)
-
-            final_grad = []
-            for idx in range(tape.shots.num_copies):
-                u_grads = unsupported_grads[idx]
-                sup = supported_grads[idx]
-                final_grad.append(_single_shot_batch_grad(u_grads, sup))
-            return tuple(final_grad)
-
-        return gradient_tapes, processing_fn
-
-    return gradient_tapes, fn
+# Copyright 2018-2021 Xanadu Quantum Technologies Inc.
+
+# Licensed under the Apache License, Version 2.0 (the "License");
+# you may not use this file except in compliance with the License.
+# You may obtain a copy of the License at
+
+#     http://www.apache.org/licenses/LICENSE-2.0
+
+# Unless required by applicable law or agreed to in writing, software
+# distributed under the License is distributed on an "AS IS" BASIS,
+# WITHOUT WARRANTIES OR CONDITIONS OF ANY KIND, either express or implied.
+# See the License for the specific language governing permissions and
+# limitations under the License.
+"""
+This module contains functions for computing the parameter-shift gradient
+of a qubit-based quantum tape.
+"""
+from functools import partial
+
+# pylint: disable=protected-access,too-many-arguments,too-many-statements,unused-argument
+from typing import Callable, Sequence
+
+import numpy as np
+
+import pennylane as qml
+from pennylane import transform
+from pennylane.measurements import VarianceMP
+
+from .finite_difference import finite_diff
+from .general_shift_rules import (
+    _iterate_shift_rule,
+    frequencies_to_period,
+    generate_shifted_tapes,
+    process_shifts,
+)
+from .gradient_transform import (
+    _all_zero_grad,
+    _contract_qjac_with_cjac,
+    _swap_first_two_axes,
+    _move_first_axis_to_third_pos,
+    _no_trainable_grad,
+    _move_first_axis_to_third_pos,
+    _no_trainable_grad,
+    _swap_first_two_axes,
+    assert_no_state_returns,
+    assert_no_trainable_tape_batching,
+    choose_trainable_params,
+    find_and_validate_gradient_methods,
+    reorder_grads,
+)
+
+NONINVOLUTORY_OBS = {
+    "Hermitian": lambda obs: obs.__class__(obs.matrix() @ obs.matrix(), wires=obs.wires),
+    "SparseHamiltonian": lambda obs: obs.__class__(obs.matrix() @ obs.matrix(), wires=obs.wires),
+    "Projector": lambda obs: obs,
+}
+"""Dict[str, callable]: mapping from a non-involutory observable name
+to a callable that accepts an observable object, and returns the square
+of that observable.
+"""
+
+
+def _square_observable(obs):
+    """Returns the square of an observable."""
+
+    if isinstance(obs, qml.operation.Tensor):
+        # Observable is a tensor, we must consider its
+        # component observables independently. Note that
+        # we assume all component observables are on distinct wires.
+        components_squared = [
+            NONINVOLUTORY_OBS[o.name](o) for o in obs.obs if o.name in NONINVOLUTORY_OBS
+        ]
+        return qml.operation.Tensor(*components_squared)
+
+    if isinstance(obs, qml.ops.Prod):
+        components_squared = [
+            NONINVOLUTORY_OBS[o.name](o) for o in obs if o.name in NONINVOLUTORY_OBS
+        ]
+        return qml.prod(*components_squared)
+
+    return NONINVOLUTORY_OBS[obs.name](obs)
+
+
+def _process_op_recipe(op, p_idx, order):
+    """Process an existing recipe of an operation."""
+    recipe = op.grad_recipe[p_idx]
+    if recipe is None:
+        return None
+
+    recipe = qml.math.array(recipe)
+    if order == 1:
+        return process_shifts(recipe, batch_duplicates=False)
+
+    # Try to obtain the period of the operator frequencies for iteration of custom recipe
+    try:
+        period = frequencies_to_period(op.parameter_frequencies[p_idx])
+    except qml.operation.ParameterFrequenciesUndefinedError:
+        period = None
+
+    # Iterate the custom recipe to obtain the second-order recipe
+    if qml.math.allclose(recipe[:, 1], qml.math.ones_like(recipe[:, 1])):
+        # If the multipliers are ones, we do not include them in the iteration
+        # but keep track of them manually
+        iter_c, iter_s = process_shifts(_iterate_shift_rule(recipe[:, ::2], order, period)).T
+        return qml.math.stack([iter_c, qml.math.ones_like(iter_c), iter_s]).T
+
+    return process_shifts(_iterate_shift_rule(recipe, order, period))
+
+
+def _choose_recipe(argnum, idx, gradient_recipes, shifts, tape):
+    """Obtain the gradient recipe for an indicated parameter from provided
+    ``gradient_recipes``. If none is provided, use the recipe of the operation instead."""
+    arg_idx = argnum.index(idx)
+    recipe = gradient_recipes[arg_idx]
+    if recipe is not None:
+        recipe = process_shifts(np.array(recipe))
+    else:
+        op_shifts = None if shifts is None else shifts[arg_idx]
+        recipe = _get_operation_recipe(tape, idx, shifts=op_shifts)
+    return recipe
+
+
+def _extract_unshifted(recipe, at_least_one_unshifted, f0, gradient_tapes, tape):
+    """Exctract the unshifted term from a gradient recipe, if it is present.
+
+    Returns:
+        array_like[float]: The reduced recipe without the unshifted term.
+        bool: The updated flag whether an unshifted term was found for any of the recipes.
+        float or None: The coefficient of the unshifted term. None if no such term was present.
+
+    This assumes that there will be at most one unshifted term in the recipe (others simply are
+    not extracted) and that it comes first if there is one.
+    """
+    first_c, first_m, first_s = recipe[0]
+    # Extract zero-shift term if present (if so, it will always be the first)
+    if first_s == 0 and first_m == 1:
+        # Gradient recipe includes a term with zero shift.
+        if not at_least_one_unshifted and f0 is None:
+            # Append the unshifted tape to the gradient tapes, if not already present
+            gradient_tapes.insert(0, tape)
+
+        # Store the unshifted coefficient. It is always the first coefficient due to processing
+        unshifted_coeff = first_c
+        at_least_one_unshifted = True
+        recipe = recipe[1:]
+    else:
+        unshifted_coeff = None
+
+    return recipe, at_least_one_unshifted, unshifted_coeff
+
+
+def _single_meas_grad(result, coeffs, unshifted_coeff, r0):
+    """Compute the gradient for a single measurement by taking the linear combination of
+    the coefficients and the measurement result.
+
+    If an unshifted term exists, its contribution is added to the gradient.
+    """
+    if isinstance(result, tuple) and result == ():
+        if unshifted_coeff is None:
+            raise ValueError(
+                "This gradient component neither has a shifted nor an unshifted component. "
+                "It should have been identified to have a vanishing gradient earlier on."
+            )  # pragma: no cover
+        # return the unshifted term, which is the only contribution
+        return qml.math.array(unshifted_coeff * r0)
+    result = qml.math.stack(result)
+    coeffs = qml.math.convert_like(coeffs, result)
+    g = qml.math.tensordot(result, coeffs, [[0], [0]])
+    if unshifted_coeff is not None:
+        # add the unshifted term
+        g = g + unshifted_coeff * r0
+        g = qml.math.array(g)
+    return g
+
+
+def _multi_meas_grad(res, coeffs, r0, unshifted_coeff, num_measurements):
+    """Compute the gradient for multiple measurements by taking the linear combination of
+    the coefficients and each measurement result."""
+    if r0 is None:
+        r0 = [None] * num_measurements
+    if res == ():
+        res = tuple(() for _ in range(num_measurements))
+    return tuple(_single_meas_grad(r, coeffs, unshifted_coeff, r0_) for r, r0_ in zip(res, r0))
+
+
+def _evaluate_gradient(tape_specs, res, data, r0, batch_size):
+    """Use shifted tape evaluations and parameter-shift rule coefficients to evaluate
+    a gradient result. If res is an empty list, ``r0`` and ``data[3]``, which is the
+    coefficient for the unshifted term, must be given and not None.
+    """
+
+    _, coeffs, fn, unshifted_coeff, _ = data
+
+    # individual post-processing of e.g. Hamiltonian grad tapes
+    if fn is not None:
+        res = fn(res)
+
+    *_, num_measurements, shots = tape_specs
+    scalar_shots, len_shot_vec = not shots.has_partitioned_shots, shots.num_copies
+
+    if r0 is None and not scalar_shots:
+        r0 = [None] * int(len_shot_vec)
+
+    if num_measurements == 1:
+        if scalar_shots:
+            # Res has axes (parameters,)
+            return _single_meas_grad(res, coeffs, unshifted_coeff, r0)
+        # Res has axes (parameters, shots) or with broadcasting (shots, parameters)
+        if batch_size is None:
+            # Move shots to first position
+            res = _swap_first_two_axes(res, len(res), len_shot_vec, squeeze=False)
+        # _single_meas_grad expects axis (parameters,), iterate over shot vector
+        return tuple(_single_meas_grad(r, coeffs, unshifted_coeff, r0_) for r, r0_ in zip(res, r0))
+
+    if scalar_shots:
+        # Res has axes (parameters, measurements) or with broadcasting (measurements, parameters)
+        if batch_size is None and len(res) > 0:
+            # Move measurements to first position
+            res = _swap_first_two_axes(res, len(res), num_measurements, squeeze=False)
+        # _multi_meas_grad expects axes (measurements, parameters)
+        return _multi_meas_grad(res, coeffs, r0, unshifted_coeff, num_measurements)
+
+    # Res has axes (parameters, shots, measurements)
+    # or with broadcasting (shots, measurements, parameters)
+    if batch_size is None:
+        if len(res) > 0:
+            # Move first axis (parameters) to last position
+            res = _move_first_axis_to_third_pos(
+                res, len(res), len_shot_vec, num_measurements, squeeze=False
+            )
+        else:
+            res = (() for _ in range(len_shot_vec))
+    # _multi_meas_grad expects (measurements, parameters), so we iterate over shot vector
+    return tuple(
+        _multi_meas_grad(r, coeffs, r0_, unshifted_coeff, num_measurements)
+        for r, r0_ in zip(res, r0)
+    )
+
+
+def _get_operation_recipe(tape, t_idx, shifts, order=1):
+    """Utility function to return the parameter-shift rule
+    of the operation corresponding to trainable parameter
+    t_idx on tape.
+
+    Args:
+        tape (.QuantumTape): Tape containing the operation to differentiate
+        t_idx (int): Parameter index of the operation to differentiate within the tape
+        shifts (Sequence[float or int]): Shift values to use if no static ``grad_recipe`` is
+            provided by the operation to differentiate
+        order (int): Order of the differentiation
+
+    This function performs multiple attempts to obtain the recipe:
+
+    - If the operation has a custom :attr:`~.grad_recipe` defined, it is used.
+
+    - If :attr:`.parameter_frequencies` yields a result, the frequencies are
+      used to construct the general parameter-shift rule via
+      :func:`.generate_shift_rule`.
+      Note that by default, the generator is used to compute the parameter frequencies
+      if they are not provided by a custom implementation.
+
+    That is, the order of precedence is :meth:`~.grad_recipe`, custom
+    :attr:`~.parameter_frequencies`, and finally :meth:`.generator` via the default
+    implementation of the frequencies.
+
+    If order is set to 2, the rule for the second-order derivative is obtained instead.
+    """
+    if order not in {1, 2}:
+        raise NotImplementedError("_get_operation_recipe only is implemented for orders 1 and 2.")
+
+    op, _, p_idx = tape.get_operation(t_idx)
+
+    # Try to use the stored grad_recipe of the operation
+    op_recipe = _process_op_recipe(op, p_idx, order)
+    if op_recipe is not None:
+        return op_recipe
+
+    # Try to obtain frequencies, either via custom implementation or from generator eigvals
+    try:
+        frequencies = op.parameter_frequencies[p_idx]
+    except qml.operation.ParameterFrequenciesUndefinedError as e:
+        raise qml.operation.OperatorPropertyUndefined(
+            f"The operation {op.name} does not have a grad_recipe, parameter_frequencies or "
+            "a generator defined. No parameter shift rule can be applied."
+        ) from e
+
+    # Create shift rule from frequencies with given shifts
+    coeffs, shifts = qml.gradients.generate_shift_rule(frequencies, shifts=shifts, order=order).T
+    # The generated shift rules do not include a rescaling of the parameter, only shifts.
+    mults = np.ones_like(coeffs)
+
+    return qml.math.stack([coeffs, mults, shifts]).T
+
+
+def _make_zero_rep(g, single_measure, has_partitioned_shots, par_shapes=None):
+    """Create a zero-valued gradient entry adapted to the measurements and shot_vector
+    of a gradient computation, where g is a previously computed non-zero gradient entry.
+
+    Args:
+        g (tensor_like): Gradient entry that was computed for a different parameter, from which
+            we inherit the shape and data type of the zero-valued entry to create
+        single_measure (bool): Whether the differentiated function returned a single measurement.
+        has_partitioned_shots (bool): Whether the differentiated function used a shot vector.
+        par_shapes (tuple(tuple)): Shapes of the parameter for which ``g`` is the gradient entry,
+            and of the parameter for which to create a zero-valued gradient entry, in this order.
+
+    Returns:
+        tensor_like or tuple(tensor_like) or tuple(tuple(tensor_like)): Zero-valued gradient entry
+        similar to the non-zero gradient entry ``g``, potentially adapted to differences between
+        parameter shapes if ``par_shapes`` were provided.
+
+    """
+    cut_dims, par_shape = (len(par_shapes[0]), par_shapes[1]) if par_shapes else (0, ())
+
+    if par_shapes is None:
+        zero_entry = qml.math.zeros_like
+    else:
+
+        def zero_entry(grad_entry):
+            """Create a gradient entry that is zero and has the correctly modified shape."""
+            new_shape = par_shape + qml.math.shape(grad_entry)[cut_dims:]
+            return qml.math.zeros(new_shape, like=grad_entry)
+
+    if single_measure and not has_partitioned_shots:
+        return zero_entry(g)
+    if single_measure or not has_partitioned_shots:
+        return tuple(map(zero_entry, g))
+    return tuple(tuple(map(zero_entry, shot_comp_g)) for shot_comp_g in g)
+
+
+def expval_param_shift(
+    tape, argnum=None, shifts=None, gradient_recipes=None, f0=None, broadcast=False
+):
+    r"""Generate the parameter-shift tapes and postprocessing methods required
+        to compute the gradient of a gate parameter with respect to an
+        expectation value.
+
+        The returned post-processing function will output tuples instead of
+    stacking resaults.
+
+        Args:
+            tape (.QuantumTape): quantum tape to differentiate
+            argnum (int or list[int] or None): Trainable parameter indices to differentiate
+                with respect to. If not provided, the derivatives with respect to all
+                trainable indices are returned. Note that the indices are with respect to
+            the list of trainable parameters.
+            shifts (list[tuple[int or float]]): List containing tuples of shift values.
+                If provided, one tuple of shifts should be given per trainable parameter
+                and the tuple should match the number of frequencies for that parameter.
+                If unspecified, equidistant shifts are assumed.
+            gradient_recipes (tuple(list[list[float]] or None)): List of gradient recipes
+                for the parameter-shift method. One gradient recipe must be provided
+                per trainable parameter.
+            f0 (tensor_like[float] or None): Output of the evaluated input tape. If provided,
+                and the gradient recipe contains an unshifted term, this value is used,
+                saving a quantum evaluation.
+            broadcast (bool): Whether or not to use parameter broadcasting to create the
+                a single broadcasted tape per operation instead of one tape per shift angle.
+
+        Returns:
+            tuple[list[QuantumTape], function]: A tuple containing a
+            list of generated tapes, together with a post-processing
+            function to be applied to the results of the evaluated tapes
+            in order to obtain the Jacobian matrix.
+    """
+
+    argnum = argnum or tape.trainable_params
+
+    gradient_tapes = []
+    # Each entry for gradient_data will be a tuple with entries
+    # (num_tapes, coeffs, fn, unshifted_coeff, batch_size)
+    gradient_data = []
+    # Keep track of whether there is at least one unshifted term in all the parameter-shift rules
+    at_least_one_unshifted = False
+
+    for idx, _ in enumerate(tape.trainable_params):
+        if idx not in argnum:
+            # parameter has zero gradient
+            gradient_data.append((0, [], None, None, 0))
+            continue
+
+        op, op_idx, _ = tape.get_operation(idx)
+
+        if op.name in ["Hamiltonian", "LinearCombination"]:
+            # operation is a Hamiltonian
+            if tape[op_idx].return_type is not qml.measurements.Expectation:
+                raise ValueError(
+                    "Can only differentiate Hamiltonian "
+                    f"coefficients for expectations, not {tape[op_idx].return_type.value}"
+                )
+
+            g_tapes, h_fn = qml.gradients.hamiltonian_grad(tape, idx)
+            gradient_tapes.extend(g_tapes)
+            # hamiltonian_grad always returns a list with a single tape!
+            gradient_data.append((1, np.array([1.0]), h_fn, None, g_tapes[0].batch_size))
+            continue
+
+        recipe = _choose_recipe(argnum, idx, gradient_recipes, shifts, tape)
+        recipe, at_least_one_unshifted, unshifted_coeff = _extract_unshifted(
+            recipe, at_least_one_unshifted, f0, gradient_tapes, tape
+        )
+        coeffs, multipliers, op_shifts = recipe.T
+
+        g_tapes = generate_shifted_tapes(tape, idx, op_shifts, multipliers, broadcast)
+        gradient_tapes.extend(g_tapes)
+        # If broadcast=True, g_tapes only contains one tape. If broadcast=False, all returned
+        # tapes will have the same batch_size=None. Thus we only use g_tapes[0].batch_size here.
+        # If no gradient tapes are returned (e.g. only unshifted term in recipe), batch_size=None
+        batch_size = g_tapes[0].batch_size if broadcast and g_tapes else None
+        gradient_data.append((len(g_tapes), coeffs, None, unshifted_coeff, batch_size))
+
+    num_measurements = len(tape.measurements)
+    single_measure = num_measurements == 1
+    num_params = len(tape.trainable_params)
+    tape_specs = (single_measure, num_params, num_measurements, tape.shots)
+
+    def processing_fn(results):
+        start, r0 = (1, results[0]) if at_least_one_unshifted and f0 is None else (0, f0)
+        grads = []
+        for data in gradient_data:
+            num_tapes, *_, unshifted_coeff, batch_size = data
+            if num_tapes == 0:
+                if unshifted_coeff is None:
+                    # parameter has zero gradient. We don't know the output shape yet, so just
+                    # memorize that this gradient will be set to zero, via grad = None
+                    grads.append(None)
+                    continue
+                # The gradient for this parameter is computed from r0 alone.
+                g = _evaluate_gradient(tape_specs, (), data, r0, batch_size)
+                grads.append(g)
+                continue
+
+            res = results[start : start + num_tapes] if batch_size is None else results[start]
+            start = start + num_tapes
+
+            g = _evaluate_gradient(tape_specs, res, data, r0, batch_size)
+            grads.append(g)
+
+        # g will have been defined at least once (because otherwise all gradients would have
+        # been zero), providing a representative for a zero gradient to emulate its type/shape.
+        zero_rep = _make_zero_rep(g, single_measure, tape.shots.has_partitioned_shots)
+
+        # Fill in zero-valued gradients
+        grads = [zero_rep if g is None else g for g in grads]
+
+        return reorder_grads(grads, tape_specs)
+
+    processing_fn.first_result_unshifted = at_least_one_unshifted
+
+    return gradient_tapes, processing_fn
+
+
+def _get_var_with_second_order(pdA2, f0, pdA):
+    """Auxiliary function to compute d(var(A))/dp = d<A^2>/dp -2 * <A> *
+    d<A>/dp for the variances.
+
+    The result is converted to an array-like object as some terms (specifically f0) may not be array-like in every case.
+
+    Args:
+        pdA (tensor_like[float]): The analytic derivative of <A>.
+        pdA2 (tensor_like[float]): The analytic derivatives of the <A^2> observables.
+        f0 (tensor_like[float]): Output of the evaluated input tape. If provided,
+            and the gradient recipe contains an unshifted term, this value is used,
+            saving a quantum evaluation.
+    """
+    # Only necessary for numpy array with shape () not to be float
+    if any(isinstance(term, np.ndarray) for term in [pdA2, f0, pdA]):
+        # It breaks differentiability for Torch
+        return qml.math.array(pdA2 - 2 * f0 * pdA)
+    return pdA2 - 2 * f0 * pdA
+
+
+def _put_zeros_in_pdA2_involutory(tape, pdA2, involutory_indices):
+    """Auxiliary function for replacing parts of the partial derivative of <A^2>
+    with the zero gradient of involutory observables.
+
+    Involutory observables in the partial derivative of <A^2> have zero gradients.
+    For the pdA2_tapes, we have replaced non-involutory observables with their
+    square (A -> A^2). However, involutory observables have been left as-is
+    (A), and have not been replaced by their square (A^2 = I). As a result,
+    components of the gradient vector will not be correct. We need to replace
+    the gradient value with 0 (the known, correct gradient for involutory
+    variables).
+    """
+    new_pdA2 = []
+    for i in range(len(tape.measurements)):
+        if i in involutory_indices:
+            num_params = len(tape.trainable_params)
+            item = (
+                qml.math.array(0)
+                if num_params == 1
+                else tuple(qml.math.array(0) for _ in range(num_params))
+            )
+        else:
+            item = pdA2[i]
+        new_pdA2.append(item)
+
+    return tuple(new_pdA2)
+
+
+def _get_pdA2(results, tape, pdA2_fn, non_involutory_indices, var_indices):
+    """The main auxiliary function to get the partial derivative of <A^2>."""
+    pdA2 = 0
+
+    if non_involutory_indices:
+        # compute the second derivative of non-involutory observables
+        pdA2 = pdA2_fn(results)
+
+        # For involutory observables (A^2 = I) we have d<A^2>/dp = 0.
+        if involutory := set(var_indices) - set(non_involutory_indices):
+            if tape.shots.has_partitioned_shots:
+                pdA2 = tuple(
+                    _put_zeros_in_pdA2_involutory(tape, pdA2_shot_comp, involutory)
+                    for pdA2_shot_comp in pdA2
+                )
+            else:
+                pdA2 = _put_zeros_in_pdA2_involutory(tape, pdA2, involutory)
+    return pdA2
+
+
+def _single_variance_gradient(tape, var_mask, pdA2, f0, pdA):
+    """Auxiliary function to return the derivative of variances.
+
+    return d(var(A))/dp = d<A^2>/dp -2 * <A> * d<A>/dp for the variances (var_mask==True)
+    d<A>/dp for plain expectations (var_mask==False)
+
+    Note: if isinstance(pdA2, int) and pdA2 != 0, then len(pdA2) == len(pdA)
+
+    """
+    num_params = len(tape.trainable_params)
+    num_measurements = len(tape.measurements)
+    if num_measurements > 1:
+        if num_params == 1:
+            var_grad = []
+
+            for m_idx in range(num_measurements):
+                m_res = pdA[m_idx]
+                if var_mask[m_idx]:
+                    pdA2_comp = pdA2[m_idx] if pdA2 != 0 else pdA2
+                    f0_comp = f0[m_idx]
+                    m_res = _get_var_with_second_order(pdA2_comp, f0_comp, m_res)
+
+                var_grad.append(m_res)
+            return tuple(var_grad)
+
+        var_grad = []
+        for m_idx in range(num_measurements):
+            m_res = []
+            if var_mask[m_idx]:
+                for p_idx in range(num_params):
+                    pdA2_comp = pdA2[m_idx][p_idx] if pdA2 != 0 else pdA2
+                    f0_comp = f0[m_idx]
+                    pdA_comp = pdA[m_idx][p_idx]
+                    r = _get_var_with_second_order(pdA2_comp, f0_comp, pdA_comp)
+                    m_res.append(r)
+                m_res = tuple(m_res)
+            else:
+                m_res = tuple(pdA[m_idx][p_idx] for p_idx in range(num_params))
+            var_grad.append(m_res)
+        return tuple(var_grad)
+
+    # Single measurement case, meas has to be variance
+    if num_params == 1:
+        return _get_var_with_second_order(pdA2, f0, pdA)
+
+    var_grad = []
+
+    for p_idx in range(num_params):
+        pdA2_comp = pdA2[p_idx] if pdA2 != 0 else pdA2
+        r = _get_var_with_second_order(pdA2_comp, f0, pdA[p_idx])
+        var_grad.append(r)
+
+    return tuple(var_grad)
+
+
+def _create_variance_proc_fn(
+    tape, var_mask, var_indices, pdA_fn, pdA2_fn, tape_boundary, non_involutory_indices
+):
+    """Auxiliary function to define the processing function for computing the
+    derivative of variances using the parameter-shift rule.
+
+    Args:
+        var_mask (list): The mask of variance measurements in the measurement queue.
+        var_indices (list): The indices of variance measurements in the measurement queue.
+        pdA_fn (callable): The function required to evaluate the analytic derivative of <A>.
+        pdA2_fn (callable): If not None, non-involutory observables are
+            present; the partial derivative of <A^2> may be non-zero. Here, we
+            calculate the analytic derivatives of the <A^2> observables.
+        tape_boundary (callable): the number of first derivative tapes used to
+            determine the number of results to post-process later
+        non_involutory_indices (list): the indices in the measurement queue of all non-involutory
+            observables
+    """
+
+    def processing_fn(results):
+        f0 = results[0]
+
+        # analytic derivative of <A>
+        pdA = pdA_fn(results[int(not pdA_fn.first_result_unshifted) : tape_boundary])
+
+        # analytic derivative of <A^2>
+        pdA2 = _get_pdA2(
+            results[tape_boundary:],
+            tape,
+            pdA2_fn,
+            non_involutory_indices,
+            var_indices,
+        )
+
+        # The logic follows:
+        # variances (var_mask==True): return d(var(A))/dp = d<A^2>/dp -2 * <A> * d<A>/dp
+        # plain expectations (var_mask==False): return d<A>/dp
+        # Note: if pdA2 != 0, then len(pdA2) == len(pdA)
+        if tape.shots.has_partitioned_shots:
+            final_res = []
+            for idx_shot_comp in range(tape.shots.num_copies):
+                f0_comp = f0[idx_shot_comp]
+
+                pdA_comp = pdA[idx_shot_comp]
+
+                pdA2_comp = pdA2 if isinstance(pdA2, int) else pdA2[idx_shot_comp]
+                r = _single_variance_gradient(tape, var_mask, pdA2_comp, f0_comp, pdA_comp)
+                final_res.append(r)
+
+            return tuple(final_res)
+
+        return _single_variance_gradient(tape, var_mask, pdA2, f0, pdA)
+
+    return processing_fn
+
+
+def _get_non_involuntory_indices(tape, var_indices):
+    non_involutory_indices = []
+
+    for i in var_indices:
+        obs = tape.measurements[i].obs
+
+        if isinstance(obs, qml.operation.Tensor):
+            # Observable is a tensor product, we must investigate all constituent observables.
+            if any(o.name in NONINVOLUTORY_OBS for o in tape.measurements[i].obs.obs):
+                non_involutory_indices.append(i)
+
+        elif isinstance(tape.measurements[i].obs, qml.ops.Prod):
+            if any(o.name in NONINVOLUTORY_OBS for o in tape.measurements[i].obs):
+                non_involutory_indices.append(i)
+
+        elif obs.name in NONINVOLUTORY_OBS:
+            non_involutory_indices.append(i)
+
+    return non_involutory_indices
+
+
+def var_param_shift(tape, argnum, shifts=None, gradient_recipes=None, f0=None, broadcast=False):
+    r"""Generate the parameter-shift tapes and postprocessing methods required
+    to compute the gradient of a gate parameter with respect to a
+    variance value.
+
+    The post-processing function returns a tuple instead of stacking results.
+
+    Args:
+        tape (.QuantumTape): quantum tape to differentiate
+        argnum (int or list[int] or None): Trainable parameter indices to differentiate
+            with respect to. If not provided, the derivative with respect to all
+            trainable indices are returned.
+        shifts (list[tuple[int or float]]): List containing tuples of shift values.
+            If provided, one tuple of shifts should be given per trainable parameter
+            and the tuple should match the number of frequencies for that parameter.
+            If unspecified, equidistant shifts are assumed.
+        gradient_recipes (tuple(list[list[float]] or None)): List of gradient recipes
+            for the parameter-shift method. One gradient recipe must be provided
+            per trainable parameter.
+        f0 (tensor_like[float] or None): Output of the evaluated input tape. If provided,
+            and the gradient recipe contains an unshifted term, this value is used,
+            saving a quantum evaluation.
+        broadcast (bool): Whether or not to use parameter broadcasting to create the
+            a single broadcasted tape per operation instead of one tape per shift angle.
+
+    Returns:
+        tuple[list[QuantumTape], function]: A tuple containing a
+        list of generated tapes, together with a post-processing
+        function to be applied to the results of the evaluated tapes
+        in order to obtain the Jacobian matrix.
+    """
+
+    argnum = argnum or tape.trainable_params
+
+    # Determine the locations of any variance measurements in the measurement queue.
+    var_mask = [isinstance(m, VarianceMP) for m in tape.measurements]
+    var_indices = np.where(var_mask)[0]
+
+    # Get <A>, the expectation value of the tape with unshifted parameters.
+
+    new_measurements = list(tape.measurements)
+    # Convert all variance measurements on the tape into expectation values
+
+    for i in var_indices:
+        obs = new_measurements[i].obs
+        new_measurements[i] = qml.expval(op=obs)
+        if obs.name in ["Hamiltonian", "LinearCombination", "Sum"]:
+            first_obs_idx = len(tape.operations)
+            for t_idx in reversed(range(len(tape.trainable_params))):
+                op, op_idx, _ = tape.get_operation(t_idx)
+                if op_idx < first_obs_idx:
+                    break  # already seen all observables
+                if op is obs:
+                    raise ValueError(
+                        "Can only differentiate Hamiltonian coefficients for expectations, not variances"
+                    )
+
+    expval_tape = qml.tape.QuantumScript(
+        tape.operations, new_measurements, shots=tape.shots, trainable_params=tape.trainable_params
+    )
+
+    # evaluate the analytic derivative of <A>
+    pdA_tapes, pdA_fn = expval_param_shift(
+        expval_tape, argnum, shifts, gradient_recipes, f0, broadcast
+    )
+    gradient_tapes = [] if pdA_fn.first_result_unshifted else [expval_tape]
+    gradient_tapes.extend(pdA_tapes)
+
+    # Store the number of first derivative tapes, so that we know
+    # the number of results to post-process later.
+    tape_boundary = len(gradient_tapes)
+
+    # If there are non-involutory observables A present, we must compute d<A^2>/dp.
+    # Get the indices in the measurement queue of all non-involutory
+    # observables.
+
+    non_involutory_indices = _get_non_involuntory_indices(tape, var_indices)
+
+    pdA2_fn = None
+    if non_involutory_indices:
+        new_measurements = list(tape.measurements)
+        for i in non_involutory_indices:
+            # We need to calculate d<A^2>/dp; to do so, we replace the
+            # involutory observables A in the queue with A^2.
+            obs = _square_observable(tape.measurements[i].obs)
+            new_measurements[i] = qml.expval(obs)
+
+        tape_with_obs_squared_expval = qml.tape.QuantumScript(
+            tape.operations,
+            new_measurements,
+            shots=tape.shots,
+            trainable_params=tape.trainable_params,
+        )
+        # Non-involutory observables are present; the partial derivative of <A^2>
+        # may be non-zero. Here, we calculate the analytic derivatives of the <A^2>
+        # observables.
+        pdA2_tapes, pdA2_fn = expval_param_shift(
+            tape_with_obs_squared_expval, argnum, shifts, gradient_recipes, f0, broadcast
+        )
+        gradient_tapes.extend(pdA2_tapes)
+
+    processing_fn = _create_variance_proc_fn(
+        tape, var_mask, var_indices, pdA_fn, pdA2_fn, tape_boundary, non_involutory_indices
+    )
+    return gradient_tapes, processing_fn
+
+
+def _param_shift_stopping_condition(op) -> bool:
+    if not op.has_decomposition:
+        # let things without decompositions through without error
+        # error will happen when calculating parameter shift tapes
+        return True
+    if isinstance(op, qml.operation.Operator) and any(qml.math.requires_grad(p) for p in op.data):
+        return op.grad_method is not None
+    return True
+
+
+def _expand_transform_param_shift(
+    tape: qml.tape.QuantumTape,
+    argnum=None,
+    shifts=None,
+    gradient_recipes=None,
+    fallback_fn=finite_diff,
+    f0=None,
+    broadcast=False,
+) -> (Sequence[qml.tape.QuantumTape], Callable):
+    """Expand function to be applied before parameter shift."""
+    [new_tape], postprocessing = qml.devices.preprocess.decompose(
+        tape,
+        stopping_condition=_param_shift_stopping_condition,
+        skip_initial_state_prep=False,
+        name="param_shift",
+        error=qml.operation.DecompositionUndefinedError,
+    )
+    if new_tape is tape:
+        return [tape], postprocessing
+    params = new_tape.get_parameters(trainable_only=False)
+    new_tape.trainable_params = qml.math.get_trainable_indices(params)
+    return [new_tape], postprocessing
+
+
+@partial(
+    transform,
+    expand_transform=_expand_transform_param_shift,
+    classical_cotransform=_contract_qjac_with_cjac,
+    final_transform=True,
+)
+def param_shift(
+    tape: qml.tape.QuantumTape,
+    argnum=None,
+    shifts=None,
+    gradient_recipes=None,
+    fallback_fn=finite_diff,
+    f0=None,
+    broadcast=False,
+) -> (Sequence[qml.tape.QuantumTape], Callable):
+    r"""Transform a circuit to compute the parameter-shift gradient of all gate
+    parameters with respect to its inputs.
+
+    Args:
+        tape (QNode or QuantumTape): quantum circuit to differentiate
+        argnum (int or list[int] or None): Trainable parameter indices to differentiate
+            with respect to. If not provided, the derivative with respect to all
+            trainable indices are returned.
+        shifts (list[tuple[int or float]]): List containing tuples of shift values.
+            If provided, one tuple of shifts should be given per trainable parameter
+            and the tuple should match the number of frequencies for that parameter.
+            If unspecified, equidistant shifts are assumed.
+        gradient_recipes (tuple(list[list[float]] or None)): List of gradient recipes
+            for the parameter-shift method. One gradient recipe must be provided
+            per trainable parameter.
+
+            This is a tuple with one nested list per parameter. For
+            parameter :math:`\phi_k`, the nested list contains elements of the form
+            :math:`[c_i, a_i, s_i]` where :math:`i` is the index of the
+            term, resulting in a gradient recipe of
+
+            .. math:: \frac{\partial}{\partial\phi_k}f = \sum_{i} c_i f(a_i \phi_k + s_i).
+
+            If ``None``, the default gradient recipe containing the two terms
+            :math:`[c_0, a_0, s_0]=[1/2, 1, \pi/2]` and :math:`[c_1, a_1,
+            s_1]=[-1/2, 1, -\pi/2]` is assumed for every parameter.
+        fallback_fn (None or Callable): a fallback gradient function to use for
+            any parameters that do not support the parameter-shift rule.
+        f0 (tensor_like[float] or None): Output of the evaluated input tape. If provided,
+            and the gradient recipe contains an unshifted term, this value is used,
+            saving a quantum evaluation.
+        broadcast (bool): Whether or not to use parameter broadcasting to create the
+            a single broadcasted tape per operation instead of one tape per shift angle.
+
+    Returns:
+        qnode (QNode) or tuple[List[QuantumTape], function]:
+
+        The transformed circuit as described in :func:`qml.transform <pennylane.transform>`. Executing this circuit
+        will provide the Jacobian in the form of a tensor, a tuple, or a nested tuple depending upon the nesting
+        structure of measurements in the original circuit.
+
+    For a variational evolution :math:`U(\mathbf{p}) \vert 0\rangle` with
+    :math:`N` parameters :math:`\mathbf{p}`,
+    consider the expectation value of an observable :math:`O`:
+
+    .. math::
+
+        f(\mathbf{p})  = \langle \hat{O} \rangle(\mathbf{p}) = \langle 0 \vert
+        U(\mathbf{p})^\dagger \hat{O} U(\mathbf{p}) \vert 0\rangle.
+
+
+    The gradient of this expectation value can be calculated via the parameter-shift rule:
+
+    .. math::
+
+        \frac{\partial f}{\partial \mathbf{p}} = \sum_{\mu=1}^{2R}
+        f\left(\mathbf{p}+\frac{2\mu-1}{2R}\pi\right)
+        \frac{(-1)^{\mu-1}}{4R\sin^2\left(\frac{2\mu-1}{4R}\pi\right)}
+
+    Here, :math:`R` is the number of frequencies with which the parameter :math:`\mathbf{p}`
+    enters the function :math:`f` via the operation :math:`U`, and we assumed that these
+    frequencies are equidistant.
+    For more general shift rules, both regarding the shifts and the frequencies, and
+    for more technical details, see
+    `Vidal and Theis (2018) <https://arxiv.org/abs/1812.06323>`_ and
+    `Wierichs et al. (2022) <https://doi.org/10.22331/q-2022-03-30-677>`_.
+
+    **Gradients of variances**
+
+    For a variational evolution :math:`U(\mathbf{p}) \vert 0\rangle` with
+    :math:`N` parameters :math:`\mathbf{p}`,
+    consider the variance of an observable :math:`O`:
+
+    .. math::
+
+        g(\mathbf{p})=\langle \hat{O}^2 \rangle (\mathbf{p}) - [\langle \hat{O}
+        \rangle(\mathbf{p})]^2.
+
+    We can relate this directly to the parameter-shift rule by noting that
+
+    .. math::
+
+        \frac{\partial g}{\partial \mathbf{p}}= \frac{\partial}{\partial
+        \mathbf{p}} \langle \hat{O}^2 \rangle (\mathbf{p})
+        - 2 f(\mathbf{p}) \frac{\partial f}{\partial \mathbf{p}}.
+
+    The derivatives in the expression on the right hand side can be computed via
+    the shift rule as above, allowing for the computation of the variance derivative.
+
+    In the case where :math:`O` is involutory (:math:`\hat{O}^2 = I`), the first
+    term in the above expression vanishes, and we are simply left with
+
+    .. math::
+
+      \frac{\partial g}{\partial \mathbf{p}} = - 2 f(\mathbf{p})
+      \frac{\partial f}{\partial \mathbf{p}}.
+
+    **Example**
+
+    This transform can be registered directly as the quantum gradient transform
+    to use during autodifferentiation:
+
+    >>> dev = qml.device("default.qubit")
+    >>> @qml.qnode(dev, interface="autograd", diff_method="parameter-shift")
+    ... def circuit(params):
+    ...     qml.RX(params[0], wires=0)
+    ...     qml.RY(params[1], wires=0)
+    ...     qml.RX(params[2], wires=0)
+    ...     return qml.expval(qml.Z(0))
+    >>> params = np.array([0.1, 0.2, 0.3], requires_grad=True)
+    >>> qml.jacobian(circuit)(params)
+    array([-0.3875172 , -0.18884787, -0.38355704])
+
+    When differentiating QNodes with multiple measurements using Autograd or TensorFlow, the outputs of the QNode first
+    need to be stacked. The reason is that those two frameworks only allow differentiating functions with array or
+    tensor outputs, instead of functions that output sequences. In contrast, Jax and Torch require no additional
+    post-processing.
+
+    >>> import jax
+    >>> dev = qml.device("default.qubit")
+    >>> @qml.qnode(dev, interface="jax", diff_method="parameter-shift")
+    ... def circuit(params):
+    ...     qml.RX(params[0], wires=0)
+    ...     qml.RY(params[1], wires=0)
+    ...     qml.RX(params[2], wires=0)
+    ...     return qml.expval(qml.Z(0)), qml.var(qml.Z(0))
+    >>> params = jax.numpy.array([0.1, 0.2, 0.3])
+    >>> jax.jacobian(circuit)(params)
+    (Array([-0.3875172 , -0.18884787, -0.38355704], dtype=float64),
+     Array([0.69916862, 0.34072424, 0.69202359], dtype=float64))
+
+    .. note::
+
+        ``param_shift`` performs multiple attempts to obtain the gradient recipes for
+        each operation:
+
+        - If an operation has a custom :attr:`~.operation.Operation.grad_recipe` defined,
+          it is used.
+
+        - If :attr:`~.operation.Operation.parameter_frequencies` yields a result, the frequencies
+          are used to construct the general parameter-shift rule via
+          :func:`.generate_shift_rule`.
+          Note that by default, the generator is used to compute the parameter frequencies
+          if they are not provided via a custom implementation.
+
+        That is, the order of precedence is :attr:`~.operation.Operation.grad_recipe`, custom
+        :attr:`~.operation.Operation.parameter_frequencies`, and finally
+        :meth:`~.operation.Operation.generator` via the default implementation of the frequencies.
+
+    .. warning::
+
+        Note that using parameter broadcasting via ``broadcast=True`` is not supported for tapes
+        with multiple return values or for evaluations with shot vectors.
+        As the option ``broadcast=True`` adds a broadcasting dimension, it is not compatible
+        with circuits that already are broadcasted.
+        Finally, operations with trainable parameters are required to support broadcasting.
+        One way of checking this is the `Attribute` `supports_broadcasting`:
+
+        >>> qml.RX in qml.ops.qubit.attributes.supports_broadcasting
+        True
+
+    .. details::
+        :title: Usage Details
+
+        This gradient transform can be applied directly to :class:`QNode <pennylane.QNode>` objects.
+        However, for performance reasons, we recommend providing the gradient transform as the ``diff_method`` argument
+        of the QNode decorator, and differentiating with your preferred machine learning framework.
+
+        >>> @qml.qnode(dev)
+        ... def circuit(params):
+        ...     qml.RX(params[0], wires=0)
+        ...     qml.RY(params[1], wires=0)
+        ...     qml.RX(params[2], wires=0)
+        ...     return qml.expval(qml.Z(0)), qml.var(qml.Z(0))
+        >>> qml.gradients.param_shift(circuit)(params)
+        (Array([-0.3875172 , -0.18884787, -0.38355704], dtype=float64),
+         Array([0.69916862, 0.34072424, 0.69202359], dtype=float64))
+
+        This quantum gradient transform can also be applied to low-level
+        :class:`~.QuantumTape` objects. This will result in no implicit quantum
+        device evaluation. Instead, the processed tapes, and post-processing
+        function, which together define the gradient are directly returned:
+
+        >>> ops = [qml.RX(params[0], 0), qml.RY(params[1], 0), qml.RX(params[2], 0)]
+        >>> measurements = [qml.expval(qml.Z(0)), qml.var(qml.Z(0))]
+        >>> tape = qml.tape.QuantumTape(ops, measurements)
+        >>> gradient_tapes, fn = qml.gradients.param_shift(tape)
+        >>> gradient_tapes
+        [<QuantumScript: wires=[0], params=3>,
+         <QuantumScript: wires=[0], params=3>,
+         <QuantumScript: wires=[0], params=3>,
+         <QuantumScript: wires=[0], params=3>,
+         <QuantumScript: wires=[0], params=3>,
+         <QuantumScript: wires=[0], params=3>,
+         <QuantumScript: wires=[0], params=3>]
+
+        This can be useful if the underlying circuits representing the gradient
+        computation need to be analyzed.
+
+        Note that ``argnum`` refers to the index of a parameter within the list of trainable
+        parameters. For example, if we have:
+
+        >>> tape = qml.tape.QuantumScript(
+        ...     [qml.RX(1.2, wires=0), qml.RY(2.3, wires=0), qml.RZ(3.4, wires=0)],
+        ...     [qml.expval(qml.Z(0))],
+        ...     trainable_params = [1, 2]
+        ... )
+        >>> qml.gradients.param_shift(tape, argnum=1)
+
+        The code above will differentiate the third parameter rather than the second.
+
+        The output tapes can then be evaluated and post-processed to retrieve
+        the gradient:
+
+        >>> dev = qml.device("default.qubit")
+        >>> fn(qml.execute(gradient_tapes, dev, None))
+        ((Array(-0.3875172, dtype=float64),
+          Array(-0.18884787, dtype=float64),
+          Array(-0.38355704, dtype=float64)),
+         (Array(0.69916862, dtype=float64),
+          Array(0.34072424, dtype=float64),
+          Array(0.69202359, dtype=float64)))
+
+        This gradient transform is compatible with devices that use shot vectors for execution.
+
+        >>> shots = (10, 100, 1000)
+        >>> dev = qml.device("default.qubit", shots=shots)
+        >>> @qml.qnode(dev)
+        ... def circuit(params):
+        ...     qml.RX(params[0], wires=0)
+        ...     qml.RY(params[1], wires=0)
+        ...     qml.RX(params[2], wires=0)
+        ...     return qml.expval(qml.Z(0)), qml.var(qml.Z(0))
+        >>> params = np.array([0.1, 0.2, 0.3], requires_grad=True)
+        >>> qml.gradients.param_shift(circuit)(params)
+        ((array([-0.2, -0.1, -0.4]), array([0.4, 0.2, 0.8])),
+         (array([-0.4 , -0.24, -0.43]), array([0.672 , 0.4032, 0.7224])),
+         (array([-0.399, -0.179, -0.387]), array([0.722988, 0.324348, 0.701244])))
+
+        The outermost tuple contains results corresponding to each element of the shot vector.
+
+        When setting the keyword argument ``broadcast`` to ``True``, the shifted
+        circuit evaluations for each operation are batched together, resulting in
+        broadcasted tapes:
+
+        >>> params = np.array([0.1, 0.2, 0.3], requires_grad=True)
+        >>> ops = [qml.RX(params[0], 0), qml.RY(params[1], 0), qml.RX(params[2], 0)]
+        >>> measurements = [qml.expval(qml.Z(0))]
+        >>> tape = qml.tape.QuantumTape(ops, measurements)
+        >>> gradient_tapes, fn = qml.gradients.param_shift(tape, broadcast=True)
+        >>> len(gradient_tapes)
+        3
+        >>> [t.batch_size for t in gradient_tapes]
+        [2, 2, 2]
+
+        The postprocessing function will know that broadcasting is used and handle the results accordingly:
+
+        >>> fn(qml.execute(gradient_tapes, dev, None))
+        (tensor(-0.3875172, requires_grad=True),
+         tensor(-0.18884787, requires_grad=True),
+         tensor(-0.38355704, requires_grad=True))
+
+        An advantage of using ``broadcast=True`` is a speedup:
+
+        >>> import timeit
+        >>> @qml.qnode(qml.device("default.qubit"))
+        ... def circuit(params):
+        ...     qml.RX(params[0], wires=0)
+        ...     qml.RY(params[1], wires=0)
+        ...     qml.RX(params[2], wires=0)
+        ...     return qml.expval(qml.Z(0))
+        >>> number = 100
+        >>> serial_call = "qml.gradients.param_shift(circuit, broadcast=False)(params)"
+        >>> timeit.timeit(serial_call, globals=globals(), number=number) / number
+        0.020183045039993887
+        >>> broadcasted_call = "qml.gradients.param_shift(circuit, broadcast=True)(params)"
+        >>> timeit.timeit(broadcasted_call, globals=globals(), number=number) / number
+        0.01244492811998498
+
+        This speedup grows with the number of shifts and qubits until all preprocessing and
+        postprocessing overhead becomes negligible. While it will depend strongly on the details
+        of the circuit, at least a small improvement can be expected in most cases.
+        Note that ``broadcast=True`` requires additional memory by a factor of the largest
+        batch_size of the created tapes.
+    """
+
+    transform_name = "parameter-shift rule"
+    assert_no_state_returns(tape.measurements, transform_name)
+    assert_no_trainable_tape_batching(tape, transform_name)
+
+    if argnum is None and not tape.trainable_params:
+        return _no_trainable_grad(tape)
+
+    method = "analytic" if fallback_fn is None else "best"
+
+    trainable_params = choose_trainable_params(tape, argnum)
+    diff_methods = find_and_validate_gradient_methods(tape, method, trainable_params)
+
+    if all(g == "0" for g in diff_methods.values()):
+        return _all_zero_grad(tape)
+
+    # If there are unsupported operations, call the fallback gradient function
+    unsupported_params = {idx for idx, g in diff_methods.items() if g == "F"}
+    argnum = [i for i, dm in diff_methods.items() if dm == "A"]
+    gradient_tapes = []
+
+    if unsupported_params:
+        if not argnum:
+            return fallback_fn(tape)
+
+        g_tapes, fallback_proc_fn = fallback_fn(tape, argnum=unsupported_params)
+        gradient_tapes.extend(g_tapes)
+        fallback_len = len(g_tapes)
+
+    # Generate parameter-shift gradient tapes
+    if gradient_recipes is None:
+        gradient_recipes = [None] * len(argnum)
+
+    if any(isinstance(m, VarianceMP) for m in tape.measurements):
+        g_tapes, fn = var_param_shift(tape, argnum, shifts, gradient_recipes, f0, broadcast)
+    else:
+        g_tapes, fn = expval_param_shift(tape, argnum, shifts, gradient_recipes, f0, broadcast)
+
+    gradient_tapes.extend(g_tapes)
+
+    if unsupported_params:
+
+        def _single_shot_batch_grad(unsupported_grads, supported_grads):
+            """Auxiliary function for post-processing one batch of supported and unsupported gradients corresponding to
+            finite shot execution.
+
+            If the device used a shot vector, gradients corresponding to a single component of the shot vector should be
+            passed to this aux function.
+            """
+            multi_measure = len(tape.measurements) > 1
+            if not multi_measure:
+                res = []
+                for i, j in zip(unsupported_grads, supported_grads):
+                    component = qml.math.array(i + j)
+                    res.append(component)
+                return tuple(res)
+
+            combined_grad = []
+            for meas_res1, meas_res2 in zip(unsupported_grads, supported_grads):
+                meas_grad = []
+                for param_res1, param_res2 in zip(meas_res1, meas_res2):
+                    component = qml.math.array(param_res1 + param_res2)
+                    meas_grad.append(component)
+
+                meas_grad = tuple(meas_grad)
+                combined_grad.append(meas_grad)
+            return tuple(combined_grad)
+
+        # If there are unsupported parameters, we must process
+        # the quantum results separately, once for the fallback
+        # function and once for the parameter-shift rule, and recombine.
+        def processing_fn(results):
+            unsupported_res = results[:fallback_len]
+            supported_res = results[fallback_len:]
+
+            if not tape.shots.has_partitioned_shots:
+                unsupported_grads = fallback_proc_fn(unsupported_res)
+                supported_grads = fn(supported_res)
+                return _single_shot_batch_grad(unsupported_grads, supported_grads)
+
+            supported_grads = fn(supported_res)
+            unsupported_grads = fallback_proc_fn(unsupported_res)
+
+            final_grad = []
+            for idx in range(tape.shots.num_copies):
+                u_grads = unsupported_grads[idx]
+                sup = supported_grads[idx]
+                final_grad.append(_single_shot_batch_grad(u_grads, sup))
+            return tuple(final_grad)
+
+        return gradient_tapes, processing_fn
+
+    return gradient_tapes, fn