--- conflicted
+++ resolved
@@ -1,591 +1,583 @@
-# Copyright 2018-2021 Xanadu Quantum Technologies Inc.
-
-# Licensed under the Apache License, Version 2.0 (the "License");
-# you may not use this file except in compliance with the License.
-# You may obtain a copy of the License at
-
-#     http://www.apache.org/licenses/LICENSE-2.0
-
-# Unless required by applicable law or agreed to in writing, software
-# distributed under the License is distributed on an "AS IS" BASIS,
-# WITHOUT WARRANTIES OR CONDITIONS OF ANY KIND, either express or implied.
-# See the License for the specific language governing permissions and
-# limitations under the License.
-"""
-This module contains functions for computing the parameter-shift gradient
-of a qubit-based quantum tape.
-"""
-# pylint: disable=protected-access,too-many-arguments
-import numpy as np
-
-import pennylane as qml
-
-from .gradient_transform import gradient_transform
-from .finite_difference import finite_diff, generate_shifted_tapes
-
-
-NONINVOLUTORY_OBS = {
-    "Hermitian": lambda obs: obs.__class__(obs.matrix @ obs.matrix, wires=obs.wires),
-    "SparseHamiltonian": lambda obs: obs.__class__(obs.matrix @ obs.matrix, wires=obs.wires),
-    "Projector": lambda obs: obs,
-}
-"""Dict[str, callable]: mapping from a non-involutory observable name
-to a callable that accepts an observable object, and returns the square
-of that observable.
-"""
-
-
-def _square_observable(obs):
-    """Returns the square of an observable."""
-
-    if isinstance(obs, qml.operation.Tensor):
-        # Observable is a tensor, we must consider its
-        # component observables independently. Note that
-        # we assume all component observables are on distinct wires.
-
-        components_squared = []
-
-        for comp in obs.obs:
-
-            try:
-                components_squared.append(NONINVOLUTORY_OBS[comp.name](comp))
-            except KeyError:
-                # component is involutory
-                pass
-
-        return qml.operation.Tensor(*components_squared)
-
-    return NONINVOLUTORY_OBS[obs.name](obs)
-
-
-def _get_operation_recipe(tape, t_idx, shift=np.pi / 2):
-    """Utility function to return the parameter-shift rule
-    of the operation corresponding to trainable parameter
-    t_idx on tape.
-
-    If the corresponding operation has grad_recipe=None, then
-    the default two-term parameter-shift rule is assumed.
-    """
-    op, p_idx = tape.get_operation(t_idx)
-    return op.get_parameter_shift(p_idx, shift=shift)
-
-
-def _process_gradient_recipe(gradient_recipe, tol=1e-10):
-    """Utility function to process gradient recipes."""
-    gradient_recipe = np.array(gradient_recipe).T
-    # remove all small coefficients, shifts, and multipliers
-    gradient_recipe[np.abs(gradient_recipe) < tol] = 0
-    # remove columns where the coefficients are 0
-    gradient_recipe = gradient_recipe[:, ~(gradient_recipe[0] == 0)]
-    # sort columns according to abs(shift)
-    return gradient_recipe[:, np.argsort(np.abs(gradient_recipe)[-1])]
-
-
-def _gradient_analysis(tape, use_graph=True):
-    """Update the parameter information dictionary of the tape with
-    gradient information of each parameter."""
-
-    if getattr(tape, "_gradient_fn", None) is param_shift:
-        # gradient analysis has already been performed on this tape
-        return
-
-    tape._gradient_fn = param_shift
-
-    for idx, info in tape._par_info.items():
-
-        if idx not in tape.trainable_params:
-            info["grad_method"] = None
-        else:
-            op = tape._par_info[idx]["op"]
-
-            if op.grad_method == "F":
-                info["grad_method"] = "F"
-            else:
-                info["grad_method"] = tape._grad_method(
-                    idx, use_graph=use_graph, default_method="A"
-                )
-
-
-def expval_param_shift(tape, argnum=None, shift=np.pi / 2, gradient_recipes=None, f0=None):
-    r"""Generate the parameter-shift tapes and postprocessing methods required
-    to compute the gradient of a gate parameter with respect to an
-    expectation value.
-
-    Args:
-        tape (.QuantumTape): quantum tape to differentiate
-        argnum (int or list[int] or None): Trainable parameter indices to differentiate
-            with respect to. If not provided, the derivatives with respect to all
-            trainable indices are returned.
-        shift (float): The shift value to use for the two-term parameter-shift formula.
-            Only valid if the operation in question supports the two-term parameter-shift
-            rule (that is, it has two distinct eigenvalues) and ``gradient_recipes``
-            is ``None``.
-        gradient_recipes (tuple(list[list[float]] or None)): List of gradient recipes
-            for the parameter-shift method. One gradient recipe must be provided
-            per trainable parameter.
-        f0 (tensor_like[float] or None): Output of the evaluated input tape. If provided,
-            and the gradient recipe contains an unshifted term, this value is used,
-            saving a quantum evaluation.
-
-    Returns:
-        tuple[list[QuantumTape], function]: A tuple containing a
-        list of generated tapes, in addition to a post-processing
-        function to be applied to the results of the evaluated tapes.
-    """
-    argnum = argnum or tape.trainable_params
-
-    gradient_tapes = []
-    gradient_coeffs = []
-    shapes = []
-    unshifted_coeffs = []
-
-    fns = []
-
-    for idx, _ in enumerate(tape.trainable_params):
-
-        if idx not in argnum:
-            # parameter has zero gradient
-            shapes.append(0)
-            gradient_coeffs.append([])
-            fns.append(None)
-            continue
-
-        op, p_idx = tape.get_operation(idx)
-
-        if op.name == "Hamiltonian":
-            # operation is a Hamiltonian
-            if op.return_type is not qml.operation.Expectation:
-                raise ValueError(
-                    "Can only differentiate Hamiltonian "
-                    f"coefficients for expectations, not {op.return_type.value}"
-                )
-
-            g_tapes, h_fn = qml.gradients.hamiltonian_grad(tape, idx)
-            gradient_tapes.extend(g_tapes)
-            shapes.append(1)
-            gradient_coeffs.append(np.array([1.0]))
-            fns.append(h_fn)
-            continue
-
-        # get the gradient recipe for the trainable parameter
-        recipe = gradient_recipes[argnum.index(idx)]
-        recipe = recipe or _get_operation_recipe(tape, idx, shift=shift)
-        recipe = _process_gradient_recipe(recipe)
-        coeffs, multipliers, shifts = recipe
-        fns.append(None)
-
-        if shifts[0] == 0 and multipliers[0] == 1:
-            # Gradient recipe includes a term with zero shift.
-
-            if not unshifted_coeffs and f0 is None:
-                # Ensure that the unshifted tape is appended
-                # to the gradient tapes, if not already.
-                gradient_tapes.append(tape)
-
-            # Store the unshifted coefficient. We know that
-            # it will always be the first coefficient due to processing.
-            unshifted_coeffs.append(coeffs[0])
-            coeffs, multipliers, shifts = recipe[:, 1:]
-
-        # generate the gradient tapes
-        gradient_coeffs.append(coeffs)
-        g_tapes = generate_shifted_tapes(tape, idx, shifts, multipliers)
-
-        gradient_tapes.extend(g_tapes)
-        shapes.append(len(g_tapes))
-
-    def processing_fn(results):
-        grads = []
-        start = 1 if unshifted_coeffs and f0 is None else 0
-        r0 = f0 or results[0]
-
-        for i, (s, f) in enumerate(zip(shapes, fns)):
-
-            if s == 0:
-                # parameter has zero gradient
-                g = qml.math.zeros_like(results[0])
-                grads.append(g)
-                continue
-
-            res = results[start : start + s]
-            start = start + s
-
-            if f is not None:
-                res = f(res)
-
-            # compute the linear combination of results and coefficients
-            res = qml.math.stack(res)
-            g = qml.math.tensordot(res, qml.math.convert_like(gradient_coeffs[i], res), [[0], [0]])
-
-            if unshifted_coeffs:
-                # add on the unshifted term
-                g = g + unshifted_coeffs[i] * r0
-
-            grads.append(g)
-
-        # The following is for backwards compatibility; currently,
-        # the device stacks multiple measurement arrays, even if not the same
-        # size, resulting in a ragged array.
-        # In the future, we might want to change this so that only tuples
-        # of arrays are returned.
-        for i, g in enumerate(grads):
-            g = qml.math.convert_like(g, res[0])
-            if hasattr(g, "dtype") and g.dtype is np.dtype("object"):
-                grads[i] = qml.math.hstack(g)
-
-        return qml.math.T(qml.math.stack(grads))
-
-    return gradient_tapes, processing_fn
-
-
-def var_param_shift(tape, argnum, shift=np.pi / 2, gradient_recipes=None, f0=None):
-    r"""Generate the parameter-shift tapes and postprocessing methods required
-    to compute the gradient of a gate parameter with respect to a
-    variance value.
-
-    Args:
-        tape (.QuantumTape): quantum tape to differentiate
-        argnum (int or list[int] or None): Trainable parameter indices to differentiate
-            with respect to. If not provided, the derivative with respect to all
-            trainable indices are returned.
-        shift (float): The shift value to use for the two-term parameter-shift formula.
-            Only valid if the operation in question supports the two-term parameter-shift
-            rule (that is, it has two distinct eigenvalues) and ``gradient_recipes``
-            is ``None``.
-        gradient_recipes (tuple(list[list[float]] or None)): List of gradient recipes
-            for the parameter-shift method. One gradient recipe must be provided
-            per trainable parameter.
-        f0 (tensor_like[float] or None): Output of the evaluated input tape. If provided,
-            and the gradient recipe contains an unshifted term, this value is used,
-            saving a quantum evaluation.
-
-    Returns:
-        tuple[list[QuantumTape], function]: A tuple containing a
-        list of generated tapes, in addition to a post-processing
-        function to be applied to the results of the evaluated tapes.
-    """
-    argnum = argnum or tape.trainable_params
-
-    # Determine the locations of any variance measurements in the measurement queue.
-    var_mask = [m.return_type is qml.operation.Variance for m in tape.measurements]
-    var_idx = np.where(var_mask)[0]
-
-    # Get <A>, the expectation value of the tape with unshifted parameters.
-    expval_tape = tape.copy(copy_operations=True)
-
-    # Convert all variance measurements on the tape into expectation values
-    for i in var_idx:
-        obs = expval_tape._measurements[i].obs
-        expval_tape._measurements[i] = qml.measure.MeasurementProcess(
-            qml.operation.Expectation, obs=obs
-        )
-
-    gradient_tapes = [expval_tape]
-
-    # evaluate the analytic derivative of <A>
-    pdA_tapes, pdA_fn = expval_param_shift(expval_tape, argnum, shift, gradient_recipes, f0)
-    gradient_tapes.extend(pdA_tapes)
-
-    # Store the number of first derivative tapes, so that we know
-    # the number of results to post-process later.
-    tape_boundary = len(pdA_tapes) + 1
-
-    # If there are non-involutory observables A present, we must compute d<A^2>/dp.
-    # Get the indices in the measurement queue of all non-involutory
-    # observables.
-    non_involutory = []
-
-    for i in var_idx:
-        obs_name = tape.observables[i].name
-
-        if isinstance(obs_name, list):
-            # Observable is a tensor product, we must investigate all constituent observables.
-            if any(name in NONINVOLUTORY_OBS for name in obs_name):
-                non_involutory.append(i)
-
-        elif obs_name in NONINVOLUTORY_OBS:
-            non_involutory.append(i)
-
-    # For involutory observables (A^2 = I) we have d<A^2>/dp = 0.
-    involutory = set(var_idx) - set(non_involutory)
-
-    if non_involutory:
-        expval_sq_tape = tape.copy(copy_operations=True)
-
-        for i in non_involutory:
-            # We need to calculate d<A^2>/dp; to do so, we replace the
-            # involutory observables A in the queue with A^2.
-            obs = _square_observable(expval_sq_tape._measurements[i].obs)
-            expval_sq_tape._measurements[i] = qml.measure.MeasurementProcess(
-                qml.operation.Expectation, obs=obs
-            )
-
-        # Non-involutory observables are present; the partial derivative of <A^2>
-        # may be non-zero. Here, we calculate the analytic derivatives of the <A^2>
-        # observables.
-        pdA2_tapes, pdA2_fn = expval_param_shift(
-            expval_sq_tape, argnum, shift, gradient_recipes, f0
-        )
-        gradient_tapes.extend(pdA2_tapes)
-
-    def processing_fn(results):
-        # We need to expand the dimensions of the variance mask,
-        # and convert it to be the same type as the results.
-        mask = qml.math.convert_like(qml.math.reshape(var_mask, [-1, 1]), results[0])
-        f0 = qml.math.expand_dims(results[0], -1)
-
-        pdA = pdA_fn(results[1:tape_boundary])
-        pdA2 = 0
-
-        if non_involutory:
-            # compute the second derivative of non-involutory observables
-            pdA2 = pdA2_fn(results[tape_boundary:])
-
-            if involutory:
-                # if involutory observables are present, ensure they have zero gradient.
-                #
-                # For the pdA2_tapes, we have replaced non-involutory
-                # observables with their square (A -> A^2). However,
-                # involutory observables have been left as-is (A), and have
-                # not been replaced by their square (A^2 = I). As a result,
-                # components of the gradient vector will not be correct. We
-                # need to replace the gradient value with 0 (the known,
-                # correct gradient for involutory variables).
-
-                m = [tape.observables[i].name not in NONINVOLUTORY_OBS for i in var_idx]
-                m = qml.math.convert_like(m, pdA2)
-                pdA2 = qml.math.where(qml.math.reshape(m, [-1, 1]), 0, pdA2)
-
-        # return d(var(A))/dp = d<A^2>/dp -2 * <A> * d<A>/dp for the variances (mask==True)
-        # d<A>/dp for plain expectations (mask==False)
-        return qml.math.where(mask, pdA2 - 2 * f0 * pdA, pdA)
-
-    return gradient_tapes, processing_fn
-
-
-@gradient_transform
-def param_shift(
-    tape, argnum=None, shift=np.pi / 2, gradient_recipes=None, fallback_fn=finite_diff, f0=None
-):
-    r"""Transform a QNode to compute the parameter-shift gradient of all gate
-<<<<<<< HEAD
-    parameters with respect to its outputs.
-=======
-    parameters with respect to its inputs.
->>>>>>> 9b46b551
-
-    Args:
-        qnode (.QNode or .QuantumTape): quantum tape or QNode to differentiate
-        argnum (int or list[int] or None): Trainable parameter indices to differentiate
-            with respect to. If not provided, the derivative with respect to all
-            trainable indices are returned.
-        shift (float): The shift value to use for the two-term parameter-shift formula.
-            Only valid if the operation in question supports the two-term parameter-shift
-            rule (that is, it has two distinct eigenvalues) and ``gradient_recipes``
-            is ``None``.
-        gradient_recipes (tuple(list[list[float]] or None)): List of gradient recipes
-            for the parameter-shift method. One gradient recipe must be provided
-            per trainable parameter.
-
-            This is a tuple with one nested list per parameter. For
-            parameter :math:`\phi_k`, the nested list contains elements of the form
-            :math:`[c_i, a_i, s_i]` where :math:`i` is the index of the
-            term, resulting in a gradient recipe of
-
-            .. math:: \frac{\partial}{\partial\phi_k}f = \sum_{i} c_i f(a_i \phi_k + s_i).
-
-            If ``None``, the default gradient recipe containing the two terms
-            :math:`[c_0, a_0, s_0]=[1/2, 1, \pi/2]` and :math:`[c_1, a_1,
-            s_1]=[-1/2, 1, -\pi/2]` is assumed for every parameter.
-        fallback_fn (None or Callable): a fallback gradient function to use for
-            any parameters that do not support the parameter-shift rule.
-        f0 (tensor_like[float] or None): Output of the evaluated input tape. If provided,
-            and the gradient recipe contains an unshifted term, this value is used,
-            saving a quantum evaluation.
-
-    Returns:
-        tensor_like or tuple[list[QuantumTape], function]:
-
-        - If the input is a QNode, a tensor
-          representing the output Jacobian matrix of size ``(number_outputs, number_gate_parameters)``
-          is returned.
-
-        - If the input is a tape, a tuple containing a list of generated tapes,
-          in addition to a post-processing function to be applied to the
-          evaluated tapes.
-
-    For a variational evolution :math:`U(\mathbf{p}) \vert 0\rangle` with
-    :math:`N` parameters :math:`\mathbf{p}`,
-    consider the expectation value of an observable :math:`O`:
-
-    .. math::
-
-        f(\mathbf{p})  = \langle \hat{O} \rangle(\mathbf{p}) = \langle 0 \vert
-        U(\mathbf{p})^\dagger \hat{O} U(\mathbf{p}) \vert 0\rangle.
-
-
-    The gradient of this expectation value can be calculated using :math:`2N` expectation
-    values using the parameter-shift rule:
-
-    .. math::
-
-        \frac{\partial f}{\partial \mathbf{p}} = \frac{1}{2\sin s} \left[ f(\mathbf{p} + s) -
-        f(\mathbf{p} -s) \right].
-
-    **Gradients of variances**
-
-    For a variational evolution :math:`U(\mathbf{p}) \vert 0\rangle` with
-    :math:`N` parameters :math:`\mathbf{p}`,
-    consider the variance of an observable :math:`O`:
-
-    .. math::
-
-        g(\mathbf{p})=\langle \hat{O}^2 \rangle (\mathbf{p}) - [\langle \hat{O}
-        \rangle(\mathbf{p})]^2.
-
-    We can relate this directly to the parameter-shift rule by noting that
-
-    .. math::
-
-        \frac{\partial g}{\partial \mathbf{p}}= \frac{\partial}{\partial
-        \mathbf{p}} \langle \hat{O}^2 \rangle (\mathbf{p})
-        - 2 f(\mathbf{p}) \frac{\partial f}{\partial \mathbf{p}}.
-
-    This results in :math:`4N + 1` evaluations.
-
-    In the case where :math:`O` is involutory (:math:`\hat{O}^2 = I`), the first term in the above
-    expression vanishes, and we are simply left with
-
-    .. math::
-
-      \frac{\partial g}{\partial \mathbf{p}} = - 2 f(\mathbf{p})
-      \frac{\partial f}{\partial \mathbf{p}},
-
-    allowing us to compute the gradient using :math:`2N + 1` evaluations.
-
-    **Example**
-
-    This transform can be registered directly as the quantum gradient transform
-    to use during autodifferentiation:
-
-    >>> dev = qml.device("default.qubit", wires=2)
-    >>> @qml.qnode(dev, gradient_fn=qml.gradients.param_shift)
-    ... def circuit(params):
-    ...     qml.RX(params[0], wires=0)
-    ...     qml.RY(params[1], wires=0)
-    ...     qml.RX(params[2], wires=0)
-    ...     return qml.expval(qml.PauliZ(0)), qml.var(qml.PauliZ(0))
-    >>> params = np.array([0.1, 0.2, 0.3], requires_grad=True)
-    >>> qml.jacobian(circuit)(params)
-    tensor([[-0.38751725, -0.18884792, -0.38355708],
-            [ 0.69916868,  0.34072432,  0.69202365]], requires_grad=True)
-
-    .. UsageDetails::
-
-<<<<<<< HEAD
-        This gradient transform can also be applied directly to :class:`~.QNode` objects:
-=======
-        This gradient transform can be applied directly to :class:`~.QNode` objects:
->>>>>>> 9b46b551
-
-        >>> @qml.qnode(dev)
-        ... def circuit(params):
-        ...     qml.RX(params[0], wires=0)
-        ...     qml.RY(params[1], wires=0)
-        ...     qml.RX(params[2], wires=0)
-        ...     return qml.expval(qml.PauliZ(0)), qml.var(qml.PauliZ(0))
-        >>> qml.gradients.param_shift(circuit)(params)
-        tensor([[-0.38751725, -0.18884792, -0.38355708],
-                [ 0.69916868,  0.34072432,  0.69202365]], requires_grad=True)
-
-        This quantum gradient transform can also be applied to low-level
-        :class:`~.QuantumTape` objects. This will result in no implicit quantum
-        device evaluation. Instead, the processed tapes, and post-processing
-        function, which together define the gradient are directly returned:
-
-        >>> with qml.tape.JacobianTape() as tape:
-        ...     qml.RX(params[0], wires=0)
-        ...     qml.RY(params[1], wires=0)
-        ...     qml.RX(params[2], wires=0)
-        ...     qml.expval(qml.PauliZ(0))
-        ...     qml.var(qml.PauliZ(0))
-        >>> gradient_tapes, fn = qml.gradients.param_shift.grad(tape)
-        >>> gradient_tapes
-        [<JacobianTape: wires=[0, 1], params=3>,
-         <JacobianTape: wires=[0, 1], params=3>,
-         <JacobianTape: wires=[0, 1], params=3>,
-         <JacobianTape: wires=[0, 1], params=3>,
-         <JacobianTape: wires=[0, 1], params=3>,
-         <JacobianTape: wires=[0, 1], params=3>]
-
-        This can be useful if the underlying circuits representing the gradient
-        computation need to be analyzed.
-
-        The output tapes can then be evaluated and post-processed to retrieve
-        the gradient:
-
-        >>> dev = qml.device("default.qubit", wires=2)
-        >>> from pennylane.interfaces.batch import execute
-        >>> fn(execute(gradient_tapes, dev, None))
-        [[-0.38751721 -0.18884787 -0.38355704]
-         [ 0.69916862  0.34072424  0.69202359]]
-    """
-
-    # perform gradient method validation
-    if any(m.return_type is qml.operation.State for m in tape.measurements):
-        raise ValueError(
-            "Computing the gradient of circuits that return the state is not supported."
-        )
-
-    _gradient_analysis(tape)
-    gradient_tapes = []
-
-    # TODO: replace the JacobianTape._grad_method_validation
-    # functionality before deprecation.
-    method = "analytic" if fallback_fn is None else "best"
-    diff_methods = tape._grad_method_validation(method)
-    all_params_grad_method_zero = all(g == "0" for g in diff_methods)
-    if not tape.trainable_params or all_params_grad_method_zero:
-        return gradient_tapes, lambda _: np.zeros([tape.output_dim, len(tape.trainable_params)])
-
-    # TODO: replace the JacobianTape._choose_params_with_methods
-    # functionality before deprecation.
-    method_map = dict(tape._choose_params_with_methods(diff_methods, argnum))
-
-    # If there are unsupported operations, call the callback gradient function
-    unsupported_params = {idx for idx, g in method_map.items() if g == "F"}
-
-    if unsupported_params:
-        g_tapes, fallback_proc_fn = fallback_fn(tape, argnum=unsupported_params)
-        gradient_tapes.extend(g_tapes)
-        fallback_len = len(g_tapes)
-
-        # remove finite difference parameters from the method map
-        method_map = {t_idx: dm for t_idx, dm in method_map.items() if dm != "F"}
-
-    # Generate parameter-shift gradient tapes
-    argnum = [i for i, dm in method_map.items() if dm == "A"]
-
-    if gradient_recipes is None:
-        gradient_recipes = [None] * len(argnum)
-
-    if any(m.return_type is qml.operation.Variance for m in tape.measurements):
-        g_tapes, fn = var_param_shift(tape, argnum, shift, gradient_recipes, f0)
-    else:
-        g_tapes, fn = expval_param_shift(tape, argnum, shift, gradient_recipes, f0)
-
-    gradient_tapes.extend(g_tapes)
-
-    if unsupported_params:
-        # If there are unsupported parameters, we must process
-        # the quantum results separately, once for the fallback
-        # function and once for the parameter-shift rule, and recombine.
-
-        def processing_fn(results):
-            unsupported_grads = fallback_proc_fn(results[:fallback_len])
-            supported_grads = fn(results[fallback_len:])
-            return unsupported_grads + supported_grads
-
-        return gradient_tapes, processing_fn
-
-    return gradient_tapes, fn
+# Copyright 2018-2021 Xanadu Quantum Technologies Inc.
+
+# Licensed under the Apache License, Version 2.0 (the "License");
+# you may not use this file except in compliance with the License.
+# You may obtain a copy of the License at
+
+#     http://www.apache.org/licenses/LICENSE-2.0
+
+# Unless required by applicable law or agreed to in writing, software
+# distributed under the License is distributed on an "AS IS" BASIS,
+# WITHOUT WARRANTIES OR CONDITIONS OF ANY KIND, either express or implied.
+# See the License for the specific language governing permissions and
+# limitations under the License.
+"""
+This module contains functions for computing the parameter-shift gradient
+of a qubit-based quantum tape.
+"""
+# pylint: disable=protected-access,too-many-arguments
+import numpy as np
+
+import pennylane as qml
+
+from .gradient_transform import gradient_transform
+from .finite_difference import finite_diff, generate_shifted_tapes
+
+
+NONINVOLUTORY_OBS = {
+    "Hermitian": lambda obs: obs.__class__(obs.matrix @ obs.matrix, wires=obs.wires),
+    "SparseHamiltonian": lambda obs: obs.__class__(obs.matrix @ obs.matrix, wires=obs.wires),
+    "Projector": lambda obs: obs,
+}
+"""Dict[str, callable]: mapping from a non-involutory observable name
+to a callable that accepts an observable object, and returns the square
+of that observable.
+"""
+
+
+def _square_observable(obs):
+    """Returns the square of an observable."""
+
+    if isinstance(obs, qml.operation.Tensor):
+        # Observable is a tensor, we must consider its
+        # component observables independently. Note that
+        # we assume all component observables are on distinct wires.
+
+        components_squared = []
+
+        for comp in obs.obs:
+
+            try:
+                components_squared.append(NONINVOLUTORY_OBS[comp.name](comp))
+            except KeyError:
+                # component is involutory
+                pass
+
+        return qml.operation.Tensor(*components_squared)
+
+    return NONINVOLUTORY_OBS[obs.name](obs)
+
+
+def _get_operation_recipe(tape, t_idx, shift=np.pi / 2):
+    """Utility function to return the parameter-shift rule
+    of the operation corresponding to trainable parameter
+    t_idx on tape.
+
+    If the corresponding operation has grad_recipe=None, then
+    the default two-term parameter-shift rule is assumed.
+    """
+    op, p_idx = tape.get_operation(t_idx)
+    return op.get_parameter_shift(p_idx, shift=shift)
+
+
+def _process_gradient_recipe(gradient_recipe, tol=1e-10):
+    """Utility function to process gradient recipes."""
+    gradient_recipe = np.array(gradient_recipe).T
+    # remove all small coefficients, shifts, and multipliers
+    gradient_recipe[np.abs(gradient_recipe) < tol] = 0
+    # remove columns where the coefficients are 0
+    gradient_recipe = gradient_recipe[:, ~(gradient_recipe[0] == 0)]
+    # sort columns according to abs(shift)
+    return gradient_recipe[:, np.argsort(np.abs(gradient_recipe)[-1])]
+
+
+def _gradient_analysis(tape, use_graph=True):
+    """Update the parameter information dictionary of the tape with
+    gradient information of each parameter."""
+
+    if getattr(tape, "_gradient_fn", None) is param_shift:
+        # gradient analysis has already been performed on this tape
+        return
+
+    tape._gradient_fn = param_shift
+
+    for idx, info in tape._par_info.items():
+
+        if idx not in tape.trainable_params:
+            info["grad_method"] = None
+        else:
+            op = tape._par_info[idx]["op"]
+
+            if op.grad_method == "F":
+                info["grad_method"] = "F"
+            else:
+                info["grad_method"] = tape._grad_method(
+                    idx, use_graph=use_graph, default_method="A"
+                )
+
+
+def expval_param_shift(tape, argnum=None, shift=np.pi / 2, gradient_recipes=None, f0=None):
+    r"""Generate the parameter-shift tapes and postprocessing methods required
+    to compute the gradient of a gate parameter with respect to an
+    expectation value.
+
+    Args:
+        tape (.QuantumTape): quantum tape to differentiate
+        argnum (int or list[int] or None): Trainable parameter indices to differentiate
+            with respect to. If not provided, the derivatives with respect to all
+            trainable indices are returned.
+        shift (float): The shift value to use for the two-term parameter-shift formula.
+            Only valid if the operation in question supports the two-term parameter-shift
+            rule (that is, it has two distinct eigenvalues) and ``gradient_recipes``
+            is ``None``.
+        gradient_recipes (tuple(list[list[float]] or None)): List of gradient recipes
+            for the parameter-shift method. One gradient recipe must be provided
+            per trainable parameter.
+        f0 (tensor_like[float] or None): Output of the evaluated input tape. If provided,
+            and the gradient recipe contains an unshifted term, this value is used,
+            saving a quantum evaluation.
+
+    Returns:
+        tuple[list[QuantumTape], function]: A tuple containing a
+        list of generated tapes, in addition to a post-processing
+        function to be applied to the results of the evaluated tapes.
+    """
+    argnum = argnum or tape.trainable_params
+
+    gradient_tapes = []
+    gradient_coeffs = []
+    shapes = []
+    unshifted_coeffs = []
+
+    fns = []
+
+    for idx, _ in enumerate(tape.trainable_params):
+
+        if idx not in argnum:
+            # parameter has zero gradient
+            shapes.append(0)
+            gradient_coeffs.append([])
+            fns.append(None)
+            continue
+
+        op, p_idx = tape.get_operation(idx)
+
+        if op.name == "Hamiltonian":
+            # operation is a Hamiltonian
+            if op.return_type is not qml.operation.Expectation:
+                raise ValueError(
+                    "Can only differentiate Hamiltonian "
+                    f"coefficients for expectations, not {op.return_type.value}"
+                )
+
+            g_tapes, h_fn = qml.gradients.hamiltonian_grad(tape, idx)
+            gradient_tapes.extend(g_tapes)
+            shapes.append(1)
+            gradient_coeffs.append(np.array([1.0]))
+            fns.append(h_fn)
+            continue
+
+        # get the gradient recipe for the trainable parameter
+        recipe = gradient_recipes[argnum.index(idx)]
+        recipe = recipe or _get_operation_recipe(tape, idx, shift=shift)
+        recipe = _process_gradient_recipe(recipe)
+        coeffs, multipliers, shifts = recipe
+        fns.append(None)
+
+        if shifts[0] == 0 and multipliers[0] == 1:
+            # Gradient recipe includes a term with zero shift.
+
+            if not unshifted_coeffs and f0 is None:
+                # Ensure that the unshifted tape is appended
+                # to the gradient tapes, if not already.
+                gradient_tapes.append(tape)
+
+            # Store the unshifted coefficient. We know that
+            # it will always be the first coefficient due to processing.
+            unshifted_coeffs.append(coeffs[0])
+            coeffs, multipliers, shifts = recipe[:, 1:]
+
+        # generate the gradient tapes
+        gradient_coeffs.append(coeffs)
+        g_tapes = generate_shifted_tapes(tape, idx, shifts, multipliers)
+
+        gradient_tapes.extend(g_tapes)
+        shapes.append(len(g_tapes))
+
+    def processing_fn(results):
+        grads = []
+        start = 1 if unshifted_coeffs and f0 is None else 0
+        r0 = f0 or results[0]
+
+        for i, (s, f) in enumerate(zip(shapes, fns)):
+
+            if s == 0:
+                # parameter has zero gradient
+                g = qml.math.zeros_like(results[0])
+                grads.append(g)
+                continue
+
+            res = results[start : start + s]
+            start = start + s
+
+            if f is not None:
+                res = f(res)
+
+            # compute the linear combination of results and coefficients
+            res = qml.math.stack(res)
+            g = qml.math.tensordot(res, qml.math.convert_like(gradient_coeffs[i], res), [[0], [0]])
+
+            if unshifted_coeffs:
+                # add on the unshifted term
+                g = g + unshifted_coeffs[i] * r0
+
+            grads.append(g)
+
+        # The following is for backwards compatibility; currently,
+        # the device stacks multiple measurement arrays, even if not the same
+        # size, resulting in a ragged array.
+        # In the future, we might want to change this so that only tuples
+        # of arrays are returned.
+        for i, g in enumerate(grads):
+            g = qml.math.convert_like(g, res[0])
+            if hasattr(g, "dtype") and g.dtype is np.dtype("object"):
+                grads[i] = qml.math.hstack(g)
+
+        return qml.math.T(qml.math.stack(grads))
+
+    return gradient_tapes, processing_fn
+
+
+def var_param_shift(tape, argnum, shift=np.pi / 2, gradient_recipes=None, f0=None):
+    r"""Generate the parameter-shift tapes and postprocessing methods required
+    to compute the gradient of a gate parameter with respect to a
+    variance value.
+
+    Args:
+        tape (.QuantumTape): quantum tape to differentiate
+        argnum (int or list[int] or None): Trainable parameter indices to differentiate
+            with respect to. If not provided, the derivative with respect to all
+            trainable indices are returned.
+        shift (float): The shift value to use for the two-term parameter-shift formula.
+            Only valid if the operation in question supports the two-term parameter-shift
+            rule (that is, it has two distinct eigenvalues) and ``gradient_recipes``
+            is ``None``.
+        gradient_recipes (tuple(list[list[float]] or None)): List of gradient recipes
+            for the parameter-shift method. One gradient recipe must be provided
+            per trainable parameter.
+        f0 (tensor_like[float] or None): Output of the evaluated input tape. If provided,
+            and the gradient recipe contains an unshifted term, this value is used,
+            saving a quantum evaluation.
+
+    Returns:
+        tuple[list[QuantumTape], function]: A tuple containing a
+        list of generated tapes, in addition to a post-processing
+        function to be applied to the results of the evaluated tapes.
+    """
+    argnum = argnum or tape.trainable_params
+
+    # Determine the locations of any variance measurements in the measurement queue.
+    var_mask = [m.return_type is qml.operation.Variance for m in tape.measurements]
+    var_idx = np.where(var_mask)[0]
+
+    # Get <A>, the expectation value of the tape with unshifted parameters.
+    expval_tape = tape.copy(copy_operations=True)
+
+    # Convert all variance measurements on the tape into expectation values
+    for i in var_idx:
+        obs = expval_tape._measurements[i].obs
+        expval_tape._measurements[i] = qml.measure.MeasurementProcess(
+            qml.operation.Expectation, obs=obs
+        )
+
+    gradient_tapes = [expval_tape]
+
+    # evaluate the analytic derivative of <A>
+    pdA_tapes, pdA_fn = expval_param_shift(expval_tape, argnum, shift, gradient_recipes, f0)
+    gradient_tapes.extend(pdA_tapes)
+
+    # Store the number of first derivative tapes, so that we know
+    # the number of results to post-process later.
+    tape_boundary = len(pdA_tapes) + 1
+
+    # If there are non-involutory observables A present, we must compute d<A^2>/dp.
+    # Get the indices in the measurement queue of all non-involutory
+    # observables.
+    non_involutory = []
+
+    for i in var_idx:
+        obs_name = tape.observables[i].name
+
+        if isinstance(obs_name, list):
+            # Observable is a tensor product, we must investigate all constituent observables.
+            if any(name in NONINVOLUTORY_OBS for name in obs_name):
+                non_involutory.append(i)
+
+        elif obs_name in NONINVOLUTORY_OBS:
+            non_involutory.append(i)
+
+    # For involutory observables (A^2 = I) we have d<A^2>/dp = 0.
+    involutory = set(var_idx) - set(non_involutory)
+
+    if non_involutory:
+        expval_sq_tape = tape.copy(copy_operations=True)
+
+        for i in non_involutory:
+            # We need to calculate d<A^2>/dp; to do so, we replace the
+            # involutory observables A in the queue with A^2.
+            obs = _square_observable(expval_sq_tape._measurements[i].obs)
+            expval_sq_tape._measurements[i] = qml.measure.MeasurementProcess(
+                qml.operation.Expectation, obs=obs
+            )
+
+        # Non-involutory observables are present; the partial derivative of <A^2>
+        # may be non-zero. Here, we calculate the analytic derivatives of the <A^2>
+        # observables.
+        pdA2_tapes, pdA2_fn = expval_param_shift(
+            expval_sq_tape, argnum, shift, gradient_recipes, f0
+        )
+        gradient_tapes.extend(pdA2_tapes)
+
+    def processing_fn(results):
+        # We need to expand the dimensions of the variance mask,
+        # and convert it to be the same type as the results.
+        mask = qml.math.convert_like(qml.math.reshape(var_mask, [-1, 1]), results[0])
+        f0 = qml.math.expand_dims(results[0], -1)
+
+        pdA = pdA_fn(results[1:tape_boundary])
+        pdA2 = 0
+
+        if non_involutory:
+            # compute the second derivative of non-involutory observables
+            pdA2 = pdA2_fn(results[tape_boundary:])
+
+            if involutory:
+                # if involutory observables are present, ensure they have zero gradient.
+                #
+                # For the pdA2_tapes, we have replaced non-involutory
+                # observables with their square (A -> A^2). However,
+                # involutory observables have been left as-is (A), and have
+                # not been replaced by their square (A^2 = I). As a result,
+                # components of the gradient vector will not be correct. We
+                # need to replace the gradient value with 0 (the known,
+                # correct gradient for involutory variables).
+
+                m = [tape.observables[i].name not in NONINVOLUTORY_OBS for i in var_idx]
+                m = qml.math.convert_like(m, pdA2)
+                pdA2 = qml.math.where(qml.math.reshape(m, [-1, 1]), 0, pdA2)
+
+        # return d(var(A))/dp = d<A^2>/dp -2 * <A> * d<A>/dp for the variances (mask==True)
+        # d<A>/dp for plain expectations (mask==False)
+        return qml.math.where(mask, pdA2 - 2 * f0 * pdA, pdA)
+
+    return gradient_tapes, processing_fn
+
+
+@gradient_transform
+def param_shift(
+    tape, argnum=None, shift=np.pi / 2, gradient_recipes=None, fallback_fn=finite_diff, f0=None
+):
+    r"""Transform a QNode to compute the parameter-shift gradient of all gate
+    parameters with respect to its inputs.
+
+    Args:
+        qnode (.QNode or .QuantumTape): quantum tape or QNode to differentiate
+        argnum (int or list[int] or None): Trainable parameter indices to differentiate
+            with respect to. If not provided, the derivative with respect to all
+            trainable indices are returned.
+        shift (float): The shift value to use for the two-term parameter-shift formula.
+            Only valid if the operation in question supports the two-term parameter-shift
+            rule (that is, it has two distinct eigenvalues) and ``gradient_recipes``
+            is ``None``.
+        gradient_recipes (tuple(list[list[float]] or None)): List of gradient recipes
+            for the parameter-shift method. One gradient recipe must be provided
+            per trainable parameter.
+
+            This is a tuple with one nested list per parameter. For
+            parameter :math:`\phi_k`, the nested list contains elements of the form
+            :math:`[c_i, a_i, s_i]` where :math:`i` is the index of the
+            term, resulting in a gradient recipe of
+
+            .. math:: \frac{\partial}{\partial\phi_k}f = \sum_{i} c_i f(a_i \phi_k + s_i).
+
+            If ``None``, the default gradient recipe containing the two terms
+            :math:`[c_0, a_0, s_0]=[1/2, 1, \pi/2]` and :math:`[c_1, a_1,
+            s_1]=[-1/2, 1, -\pi/2]` is assumed for every parameter.
+        fallback_fn (None or Callable): a fallback gradient function to use for
+            any parameters that do not support the parameter-shift rule.
+        f0 (tensor_like[float] or None): Output of the evaluated input tape. If provided,
+            and the gradient recipe contains an unshifted term, this value is used,
+            saving a quantum evaluation.
+
+    Returns:
+        tensor_like or tuple[list[QuantumTape], function]:
+
+        - If the input is a QNode, a tensor
+          representing the output Jacobian matrix of size ``(number_outputs, number_gate_parameters)``
+          is returned.
+
+        - If the input is a tape, a tuple containing a list of generated tapes,
+          in addition to a post-processing function to be applied to the
+          evaluated tapes.
+
+    For a variational evolution :math:`U(\mathbf{p}) \vert 0\rangle` with
+    :math:`N` parameters :math:`\mathbf{p}`,
+    consider the expectation value of an observable :math:`O`:
+
+    .. math::
+
+        f(\mathbf{p})  = \langle \hat{O} \rangle(\mathbf{p}) = \langle 0 \vert
+        U(\mathbf{p})^\dagger \hat{O} U(\mathbf{p}) \vert 0\rangle.
+
+
+    The gradient of this expectation value can be calculated using :math:`2N` expectation
+    values using the parameter-shift rule:
+
+    .. math::
+
+        \frac{\partial f}{\partial \mathbf{p}} = \frac{1}{2\sin s} \left[ f(\mathbf{p} + s) -
+        f(\mathbf{p} -s) \right].
+
+    **Gradients of variances**
+
+    For a variational evolution :math:`U(\mathbf{p}) \vert 0\rangle` with
+    :math:`N` parameters :math:`\mathbf{p}`,
+    consider the variance of an observable :math:`O`:
+
+    .. math::
+
+        g(\mathbf{p})=\langle \hat{O}^2 \rangle (\mathbf{p}) - [\langle \hat{O}
+        \rangle(\mathbf{p})]^2.
+
+    We can relate this directly to the parameter-shift rule by noting that
+
+    .. math::
+
+        \frac{\partial g}{\partial \mathbf{p}}= \frac{\partial}{\partial
+        \mathbf{p}} \langle \hat{O}^2 \rangle (\mathbf{p})
+        - 2 f(\mathbf{p}) \frac{\partial f}{\partial \mathbf{p}}.
+
+    This results in :math:`4N + 1` evaluations.
+
+    In the case where :math:`O` is involutory (:math:`\hat{O}^2 = I`), the first term in the above
+    expression vanishes, and we are simply left with
+
+    .. math::
+
+      \frac{\partial g}{\partial \mathbf{p}} = - 2 f(\mathbf{p})
+      \frac{\partial f}{\partial \mathbf{p}},
+
+    allowing us to compute the gradient using :math:`2N + 1` evaluations.
+
+    **Example**
+
+    This transform can be registered directly as the quantum gradient transform
+    to use during autodifferentiation:
+
+    >>> dev = qml.device("default.qubit", wires=2)
+    >>> @qml.qnode(dev, gradient_fn=qml.gradients.param_shift)
+    ... def circuit(params):
+    ...     qml.RX(params[0], wires=0)
+    ...     qml.RY(params[1], wires=0)
+    ...     qml.RX(params[2], wires=0)
+    ...     return qml.expval(qml.PauliZ(0)), qml.var(qml.PauliZ(0))
+    >>> params = np.array([0.1, 0.2, 0.3], requires_grad=True)
+    >>> qml.jacobian(circuit)(params)
+    tensor([[-0.38751725, -0.18884792, -0.38355708],
+            [ 0.69916868,  0.34072432,  0.69202365]], requires_grad=True)
+
+    .. UsageDetails::
+
+        This gradient transform can be applied directly to :class:`~.QNode` objects:
+
+        >>> @qml.qnode(dev)
+        ... def circuit(params):
+        ...     qml.RX(params[0], wires=0)
+        ...     qml.RY(params[1], wires=0)
+        ...     qml.RX(params[2], wires=0)
+        ...     return qml.expval(qml.PauliZ(0)), qml.var(qml.PauliZ(0))
+        >>> qml.gradients.param_shift(circuit)(params)
+        tensor([[-0.38751725, -0.18884792, -0.38355708],
+                [ 0.69916868,  0.34072432,  0.69202365]], requires_grad=True)
+
+        This quantum gradient transform can also be applied to low-level
+        :class:`~.QuantumTape` objects. This will result in no implicit quantum
+        device evaluation. Instead, the processed tapes, and post-processing
+        function, which together define the gradient are directly returned:
+
+        >>> with qml.tape.JacobianTape() as tape:
+        ...     qml.RX(params[0], wires=0)
+        ...     qml.RY(params[1], wires=0)
+        ...     qml.RX(params[2], wires=0)
+        ...     qml.expval(qml.PauliZ(0))
+        ...     qml.var(qml.PauliZ(0))
+        >>> gradient_tapes, fn = qml.gradients.param_shift.grad(tape)
+        >>> gradient_tapes
+        [<JacobianTape: wires=[0, 1], params=3>,
+         <JacobianTape: wires=[0, 1], params=3>,
+         <JacobianTape: wires=[0, 1], params=3>,
+         <JacobianTape: wires=[0, 1], params=3>,
+         <JacobianTape: wires=[0, 1], params=3>,
+         <JacobianTape: wires=[0, 1], params=3>]
+
+        This can be useful if the underlying circuits representing the gradient
+        computation need to be analyzed.
+
+        The output tapes can then be evaluated and post-processed to retrieve
+        the gradient:
+
+        >>> dev = qml.device("default.qubit", wires=2)
+        >>> from pennylane.interfaces.batch import execute
+        >>> fn(execute(gradient_tapes, dev, None))
+        [[-0.38751721 -0.18884787 -0.38355704]
+         [ 0.69916862  0.34072424  0.69202359]]
+    """
+
+    # perform gradient method validation
+    if any(m.return_type is qml.operation.State for m in tape.measurements):
+        raise ValueError(
+            "Computing the gradient of circuits that return the state is not supported."
+        )
+
+    _gradient_analysis(tape)
+    gradient_tapes = []
+
+    # TODO: replace the JacobianTape._grad_method_validation
+    # functionality before deprecation.
+    method = "analytic" if fallback_fn is None else "best"
+    diff_methods = tape._grad_method_validation(method)
+    all_params_grad_method_zero = all(g == "0" for g in diff_methods)
+    if not tape.trainable_params or all_params_grad_method_zero:
+        return gradient_tapes, lambda _: np.zeros([tape.output_dim, len(tape.trainable_params)])
+
+    # TODO: replace the JacobianTape._choose_params_with_methods
+    # functionality before deprecation.
+    method_map = dict(tape._choose_params_with_methods(diff_methods, argnum))
+
+    # If there are unsupported operations, call the callback gradient function
+    unsupported_params = {idx for idx, g in method_map.items() if g == "F"}
+
+    if unsupported_params:
+        g_tapes, fallback_proc_fn = fallback_fn(tape, argnum=unsupported_params)
+        gradient_tapes.extend(g_tapes)
+        fallback_len = len(g_tapes)
+
+        # remove finite difference parameters from the method map
+        method_map = {t_idx: dm for t_idx, dm in method_map.items() if dm != "F"}
+
+    # Generate parameter-shift gradient tapes
+    argnum = [i for i, dm in method_map.items() if dm == "A"]
+
+    if gradient_recipes is None:
+        gradient_recipes = [None] * len(argnum)
+
+    if any(m.return_type is qml.operation.Variance for m in tape.measurements):
+        g_tapes, fn = var_param_shift(tape, argnum, shift, gradient_recipes, f0)
+    else:
+        g_tapes, fn = expval_param_shift(tape, argnum, shift, gradient_recipes, f0)
+
+    gradient_tapes.extend(g_tapes)
+
+    if unsupported_params:
+        # If there are unsupported parameters, we must process
+        # the quantum results separately, once for the fallback
+        # function and once for the parameter-shift rule, and recombine.
+
+        def processing_fn(results):
+            unsupported_grads = fallback_proc_fn(results[:fallback_len])
+            supported_grads = fn(results[fallback_len:])
+            return unsupported_grads + supported_grads
+
+        return gradient_tapes, processing_fn
+
+    return gradient_tapes, fn