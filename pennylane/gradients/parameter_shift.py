# Copyright 2018-2021 Xanadu Quantum Technologies Inc.

# Licensed under the Apache License, Version 2.0 (the "License");
# you may not use this file except in compliance with the License.
# You may obtain a copy of the License at

#     http://www.apache.org/licenses/LICENSE-2.0

# Unless required by applicable law or agreed to in writing, software
# distributed under the License is distributed on an "AS IS" BASIS,
# WITHOUT WARRANTIES OR CONDITIONS OF ANY KIND, either express or implied.
# See the License for the specific language governing permissions and
# limitations under the License.
"""
This module contains functions for computing the parameter-shift gradient
of a qubit-based quantum tape.
"""
# pylint: disable=protected-access,too-many-arguments,too-many-statements
import warnings
from collections.abc import Sequence

import numpy as np

import pennylane as qml
from pennylane.measurements import MutualInfo, State, VnEntropy

from .finite_difference import finite_diff, _all_zero_grad_new, _no_trainable_grad_new
from .general_shift_rules import (
    _iterate_shift_rule,
    frequencies_to_period,
    generate_shifted_tapes,
    process_shifts,
)
from .gradient_transform import (
    choose_grad_methods,
    grad_method_validation,
    gradient_analysis,
    gradient_transform,
)

NONINVOLUTORY_OBS = {
    "Hermitian": lambda obs: obs.__class__(obs.matrix() @ obs.matrix(), wires=obs.wires),
    "SparseHamiltonian": lambda obs: obs.__class__(obs.matrix() @ obs.matrix(), wires=obs.wires),
    "Projector": lambda obs: obs,
}
"""Dict[str, callable]: mapping from a non-involutory observable name
to a callable that accepts an observable object, and returns the square
of that observable.
"""


def _square_observable(obs):
    """Returns the square of an observable."""

    if isinstance(obs, qml.operation.Tensor):
        # Observable is a tensor, we must consider its
        # component observables independently. Note that
        # we assume all component observables are on distinct wires.

        components_squared = []

        for comp in obs.obs:

            try:
                components_squared.append(NONINVOLUTORY_OBS[comp.name](comp))
            except KeyError:
                # component is involutory
                pass

        return qml.operation.Tensor(*components_squared)

    return NONINVOLUTORY_OBS[obs.name](obs)


def _process_op_recipe(op, p_idx, order):
    """Process an existing recipe of an operation."""
    recipe = op.grad_recipe[p_idx]
    if recipe is None:
        return None

    recipe = qml.math.array(recipe)
    if order == 1:
        return process_shifts(recipe, batch_duplicates=False)

    # Try to obtain the period of the operator frequencies for iteration of custom recipe
    try:
        period = frequencies_to_period(op.parameter_frequencies[p_idx])
    except qml.operation.ParameterFrequenciesUndefinedError:
        period = None

    # Iterate the custom recipe to obtain the second-order recipe
    if qml.math.allclose(recipe[:, 1], qml.math.ones_like(recipe[:, 1])):
        # If the multipliers are ones, we do not include them in the iteration
        # but keep track of them manually
        iter_c, iter_s = process_shifts(_iterate_shift_rule(recipe[:, ::2], order, period)).T
        return qml.math.stack([iter_c, qml.math.ones_like(iter_c), iter_s]).T

    return process_shifts(_iterate_shift_rule(recipe, order, period))


def _choose_recipe(argnum, idx, gradient_recipes, shifts, tape):
    """Obtain the gradient recipe for an indicated parameter from provided
    ``gradient_recipes``. If none is provided, use the recipe of the operation instead."""
    arg_idx = argnum.index(idx)
    recipe = gradient_recipes[arg_idx]
    if recipe is not None:
        recipe = process_shifts(np.array(recipe))
    else:
        op_shifts = None if shifts is None else shifts[arg_idx]
        recipe = _get_operation_recipe(tape, idx, shifts=op_shifts)
    return recipe


def _extract_unshifted(recipe, at_least_one_unshifted, f0, gradient_tapes, tape):
    """Exctract the unshifted term from a gradient recipe, if it is present.

    Returns:
        array_like[float]: The reduced recipe without the unshifted term.
        bool: The updated flag whether an unshifted term was found for any of the recipes.
        float or None: The coefficient of the unshifted term. None if no such term was present.

    This assumes that there will be at most one unshifted term in the recipe (others simply are
    not extracted) and that it comes first if there is one.
    """
    first_c, first_m, first_s = recipe[0]
    # Extract zero-shift term if present (if so, it will always be the first)
    if first_s == 0 and first_m == 1:
        # Gradient recipe includes a term with zero shift.
        if not at_least_one_unshifted and f0 is None:
            # Append the unshifted tape to the gradient tapes, if not already present
            gradient_tapes.insert(0, tape)

        # Store the unshifted coefficient. It is always the first coefficient due to processing
        unshifted_coeff = first_c
        at_least_one_unshifted = True
        recipe = recipe[1:]
    else:
        unshifted_coeff = None

    return recipe, at_least_one_unshifted, unshifted_coeff


def _single_meas_grad(result, coeffs, unshifted_coeff, r0):
    """Compute the gradient for a single measurement by taking the linear combination of the coefficients and the
    measurement result.

    If an unshifted term exists, its contribution is added to the gradient.
    """
    coeffs = qml.math.convert_like(coeffs, result)
    g = qml.math.tensordot(result, coeffs, [[0], [0]])
    if unshifted_coeff is not None:
        # add the unshifted term
        g = g + unshifted_coeff * r0
        g = qml.math.array(g)
    return g


def _multi_meas_grad(res, coeffs, r0, unshifted_coeff, num_measurements):
    """Compute the gradient for multiple measurements by taking the linear combination of the coefficients and each
    measurement result."""
    g = []
    for meas_idx in range(num_measurements):

        # Gather the measurement results
        meas_result = [param_result[meas_idx] for param_result in res]
        g_component = _single_meas_grad(meas_result, coeffs, unshifted_coeff, r0)
        g.append(g_component)

    return tuple(g)


def _evaluate_gradient_new(tape, res, data, r0, shots):
    """Use shifted tape evaluations and parameter-shift rule coefficients
    to evaluate a gradient result.

    This is a helper function for the new return type system.
    """

    _, coeffs, fn, unshifted_coeff, _ = data

    shot_vector = isinstance(shots, Sequence)

    # individual post-processing of e.g. Hamiltonian grad tapes
    if fn is not None:
        res = fn(res)

    num_measurements = len(tape.measurements)
    if num_measurements == 1:

        if not shot_vector:
            return _single_meas_grad(res, coeffs, unshifted_coeff, r0)

        num_shot_components = len(shots)
        g = []

<<<<<<< HEAD
        # Multiple measurements case, so we can extract the first result
        num_measurements = len(res[0])
        for meas_idx in range(num_measurements):
            # Gather the measurement results
            single_result = qml.math.stack([param_result[meas_idx] for param_result in res])
            coeffs = qml.math.convert_like(coeffs, single_result)
            g_component = qml.math.tensordot(single_result, coeffs, [[0], [0]])
            g.append(g_component)
        g = _unshifted_coeff(g, unshifted_coeff, r0)
        g = tuple(g)

    return g
=======
        # Res has order of axes:
        # 1. Number of parameters
        # 2. Shot vector
        for i in range(num_shot_components):
            shot_comp_res = [r[i] for r in res]
            shot_comp_res = _single_meas_grad(shot_comp_res, coeffs, unshifted_coeff, r0[i])
            g.append(shot_comp_res)
        return tuple(g)

    g = []
    if not shot_vector:
        return _multi_meas_grad(res, coeffs, r0, unshifted_coeff, num_measurements)

    num_shot_components = len(shots)

    # Res has order of axes:
    # 1. Number of parameters
    # 2. Shot vector
    # 3. Number of measurements
    for idx_shot_comp in range(num_shot_components):
        single_shot_component_result = [
            result_for_each_param[idx_shot_comp] for result_for_each_param in res
        ]
        multi_meas_grad = _multi_meas_grad(
            single_shot_component_result, coeffs, r0, unshifted_coeff, num_measurements
        )
        g.append(multi_meas_grad)

    return tuple(g)
>>>>>>> 43cb8bf7


def _evaluate_gradient(res, data, broadcast, r0, scalar_qfunc_output):
    """Use shifted tape evaluations and parameter-shift rule coefficients
    to evaluate a gradient result."""

    _, coeffs, fn, unshifted_coeff, batch_size = data

    # individual post-processing of e.g. Hamiltonian grad tapes
    if fn is not None:
        res = fn(res)

    # compute the linear combination of results and coefficients
    axis = 0
    if not broadcast:
        res = qml.math.stack(res)
    elif (
        qml.math.get_interface(res[0]) != "torch"
        and batch_size is not None
        and not scalar_qfunc_output
    ):
        # If the original output is not scalar and broadcasting is used, the second axis
        # (index 1) needs to be contracted. For Torch, this is not true because the
        # output of the broadcasted tape is flat due to the behaviour of the Torch device.
        axis = 1
    g = qml.math.tensordot(res, qml.math.convert_like(coeffs, res), [[axis], [0]])

    if unshifted_coeff is not None:
        # add the unshifted term
        g = g + unshifted_coeff * r0

    return g


def _get_operation_recipe(tape, t_idx, shifts, order=1):
    """Utility function to return the parameter-shift rule
    of the operation corresponding to trainable parameter
    t_idx on tape.

    Args:
        tape (.QuantumTape): Tape containing the operation to differentiate
        t_idx (int): Parameter index of the operation to differentiate within the tape
        shifts (Sequence[float or int]): Shift values to use if no static ``grad_recipe`` is
            provided by the operation to differentiate
        order (int): Order of the differentiation

    This function performs multiple attempts to obtain the recipe:

    - If the operation has a custom :attr:`~.grad_recipe` defined, it is used.

    - If :attr:`.parameter_frequencies` yields a result, the frequencies are
      used to construct the general parameter-shift rule via
      :func:`.generate_shift_rule`.
      Note that by default, the generator is used to compute the parameter frequencies
      if they are not provided by a custom implementation.

    That is, the order of precedence is :meth:`~.grad_recipe`, custom
    :attr:`~.parameter_frequencies`, and finally :meth:`.generator` via the default
    implementation of the frequencies.

    If order is set to 2, the rule for the second-order derivative is obtained instead.
    """
    if order not in {1, 2}:
        raise NotImplementedError("_get_operation_recipe only is implemented for orders 1 and 2.")

    op, p_idx = tape.get_operation(t_idx)

    # Try to use the stored grad_recipe of the operation
    op_recipe = _process_op_recipe(op, p_idx, order)
    if op_recipe is not None:
        return op_recipe

    # Try to obtain frequencies, either via custom implementation or from generator eigvals
    try:
        frequencies = op.parameter_frequencies[p_idx]
    except qml.operation.ParameterFrequenciesUndefinedError as e:
        raise qml.operation.OperatorPropertyUndefined(
            f"The operation {op.name} does not have a grad_recipe, parameter_frequencies or "
            "a generator defined. No parameter shift rule can be applied."
        ) from e

    # Create shift rule from frequencies with given shifts
    coeffs, shifts = qml.gradients.generate_shift_rule(frequencies, shifts=shifts, order=order).T
    # The generated shift rules do not include a rescaling of the parameter, only shifts.
    mults = np.ones_like(coeffs)

    return qml.math.stack([coeffs, mults, shifts]).T


def _swap_two_axes(grads, first_axis_size, second_axis_size):
    if first_axis_size == 1:
        return tuple(grads[0][i] for i in range(second_axis_size))
    return tuple(
        tuple(grads[j][i] for j in range(first_axis_size)) for i in range(second_axis_size)
    )


def _reorder_grad_axes_single_measure_shot_vector(grads, num_params, num_shot_vec_components):
    """Reorder the axes for gradient results obtained for a tape with a single measurement from a device that defined a
    shot vector.

    The order of axes of the gradient output matches the structure outputted by jax.jacobian for a tuple-valued
    function. Internally, this may not be the case when computing the gradients, so the axes are reordered here.

    The first axis always corresponds to the number of trainable parameters because the parameter-shift transform
    defines multiple tapes each of which corresponds to a trainable parameter. Those tapes are then executed using a
    device, which at the moment outputs results with the first axis corresponding to each tape output.

    The final order of axes of gradient results should be:
    1. Shot vector
    2. Measurements
    3. Number of trainable parameters (Num params)
    4. Broadcasting dimension
    5. Measurement shape

    According to the order above, the following reordering is done:

    Shot vectors:

        Go from
        1. Num params
        2. Shot vector
        3. Measurement shape

        To
        1. Shot vector
        2. Num params
        3. Measurement shape
    """
    return _swap_two_axes(grads, num_params, num_shot_vec_components)


def _reorder_grad_axes_multi_measure(
    grads, num_params, num_measurements, num_shot_vec_components, shot_vector_multi_measure
):
    """Reorder the axes for gradient results obtained for a tape with multiple measurements.

    The order of axes of the gradient output matches the structure outputted by jax.jacobian for a tuple-valued
    function. Internally, this may not be the case when computing the gradients, so the axes are reordered here.

    The first axis always corresponds to the number of trainable parameters because the parameter-shift transform
    defines multiple tapes each of which corresponds to a trainable parameter. Those tapes are then executed using a
    device, which at the moment outputs results with the first axis corresponding to each tape output.

    The final order of axes of gradient results should be:
    1. Shot vector
    2. Measurements
    3. Number of trainable parameters (Num params)
    4. Broadcasting dimension
    5. Measurement shape

    Parameter broadcasting doesn't yet support multiple measurements, hence such cases are not dealt with at the moment
    by this function.

    According to the order above, the following reorderings are done:

    A) Analytic (``shots=None``) or finite shots:

        Go from
        1. Num params
        2. Measurements
        3. Measurement shape

        To
        1. Measurements
        2. Num params
        3. Measurement shape

    B) Shot vectors:

        Go from
        1. Num params
        2. Shot vector
        3. Measurements
        4. Measurement shape

        To
        1. Shot vector
        2. Measurements
        3. Num params
        4. Measurement shape
    """
    multi_param = num_params > 1
    if not shot_vector_multi_measure:
        new_grad = _swap_two_axes(grads, num_params, num_measurements)
    else:
        new_grad = []
        for i in range(num_shot_vec_components):
            shot_vec_grad = []
            for j in range(num_measurements):
                measurement_grad = []
                for k in range(num_params):
                    measurement_grad.append(grads[k][i][j])

                measurement_grad = tuple(measurement_grad) if multi_param else measurement_grad[0]
                shot_vec_grad.append(measurement_grad)
            new_grad.append(tuple(shot_vec_grad))

    return new_grad


def _expval_param_shift_tuple(
    tape, argnum=None, shifts=None, gradient_recipes=None, f0=None, broadcast=False, shots=None
):
    r"""Generate the parameter-shift tapes and postprocessing methods required
        to compute the gradient of a gate parameter with respect to an
        expectation value.

        The returned post-processing function will output tuples instead of
    stacking resaults.

        Args:
            tape (.QuantumTape): quantum tape to differentiate
            argnum (int or list[int] or None): Trainable parameter indices to differentiate
                with respect to. If not provided, the derivatives with respect to all
                trainable indices are returned.
            shifts (list[tuple[int or float]]): List containing tuples of shift values.
                If provided, one tuple of shifts should be given per trainable parameter
                and the tuple should match the number of frequencies for that parameter.
                If unspecified, equidistant shifts are assumed.
            gradient_recipes (tuple(list[list[float]] or None)): List of gradient recipes
                for the parameter-shift method. One gradient recipe must be provided
                per trainable parameter.
            f0 (tensor_like[float] or None): Output of the evaluated input tape. If provided,
                and the gradient recipe contains an unshifted term, this value is used,
                saving a quantum evaluation.
            broadcast (bool): Whether or not to use parameter broadcasting to create the
                a single broadcasted tape per operation instead of one tape per shift angle.
            shots (None, int, list[int]): The device shots that will be used to execute the tapes outputted by this
                transform. Note that this argument doesn't influence the shots used for tape execution, but provides
                information to the transform about the device shots and helps in determining if a shot sequence was used
                to define the device shots for the new return types output system.

        Returns:
            tuple[list[QuantumTape], function]: A tuple containing a
            list of generated tapes, in addition to a post-processing
            function to be applied to the results of the evaluated tapes.
    """
    argnum = argnum or tape.trainable_params

    gradient_tapes = []
    # Each entry for gradient_data will be a tuple with entries
    # (num_tapes, coeffs, fn, unshifted_coeff, batch_size)
    gradient_data = []
    # Keep track of whether there is at least one unshifted term in all the parameter-shift rules
    at_least_one_unshifted = False

    for idx, _ in enumerate(tape.trainable_params):

        if idx not in argnum:
            # parameter has zero gradient
            gradient_data.append((0, [], None, None, 0))
            continue

        op, _ = tape.get_operation(idx)

        if op.name == "Hamiltonian":
            # operation is a Hamiltonian
            if op.return_type is not qml.measurements.Expectation:
                raise ValueError(
                    "Can only differentiate Hamiltonian "
                    f"coefficients for expectations, not {op.return_type.value}"
                )

            g_tapes, h_fn = qml.gradients.hamiltonian_grad(tape, idx)
            # hamiltonian_grad always returns a list with a single tape
            gradient_tapes.extend(g_tapes)
            # hamiltonian_grad always returns a list with a single tape!
            gradient_data.append((1, np.array([1.0]), h_fn, None, g_tapes[0].batch_size))
            continue

        recipe = _choose_recipe(argnum, idx, gradient_recipes, shifts, tape)
        recipe, at_least_one_unshifted, unshifted_coeff = _extract_unshifted(
            recipe, at_least_one_unshifted, f0, gradient_tapes, tape
        )
        coeffs, multipliers, op_shifts = recipe.T

        g_tapes = generate_shifted_tapes(tape, idx, op_shifts, multipliers, broadcast)
        gradient_tapes.extend(g_tapes)
        # If broadcast=True, g_tapes only contains one tape. If broadcast=False, all returned
        # tapes will have the same batch_size=None. Thus we only use g_tapes[0].batch_size here.
        gradient_data.append((len(g_tapes), coeffs, None, unshifted_coeff, g_tapes[0].batch_size))

    def processing_fn(results):
        start = 1 if at_least_one_unshifted and f0 is None else 0
        r0 = f0 or results[0]

        single_measure = len(tape.measurements) == 1
        single_param = len(tape.trainable_params) == 1
        shot_vector = isinstance(shots, Sequence)

        grads = []
        for data in gradient_data:

            num_tapes, *_, batch_size = data
            if num_tapes == 0:
                # parameter has zero gradient. We don't know the output shape yet, so just memorize
                # that this gradient will be set to zero, via grad = None
                grads.append(None)
                continue

            res = results[start : start + num_tapes] if batch_size is None else results[start]
            start = start + num_tapes

            g = _evaluate_gradient_new(tape, res, data, r0, shots)
            grads.append(g)

        if single_measure and not shot_vector:
            zero_rep = qml.math.zeros_like(g)
        elif single_measure:
            zero_rep = tuple(qml.math.zeros_like(shot_comp_g) for shot_comp_g in g)
        elif not shot_vector:
            zero_rep = tuple(qml.math.zeros_like(meas_g) for meas_g in g)
        else:
            zero_rep = tuple(
                tuple(qml.math.zeros_like(grad_component) for grad_component in shot_comp_g)
                for shot_comp_g in g
            )

        # Fill in zero-valued gradients
        grads = [g if g is not None else zero_rep for i, g in enumerate(grads)]

        if single_measure and single_param:
            return grads[0]

        num_params = len(tape.trainable_params)
        num_shot_vec_components = len(shots) if shot_vector else None
        if single_measure and shot_vector:
            return _reorder_grad_axes_single_measure_shot_vector(
                grads, num_params, num_shot_vec_components
            )
        if not single_measure:
            shot_vector_multi_measure = not single_measure and shot_vector
            num_measurements = len(tape.measurements)
            grads = _reorder_grad_axes_multi_measure(
                grads,
                num_params,
                num_measurements,
                num_shot_vec_components,
                shot_vector_multi_measure,
            )

        return tuple(grads)

    return gradient_tapes, processing_fn


def expval_param_shift(
    tape, argnum=None, shifts=None, gradient_recipes=None, f0=None, broadcast=False, shots=None
):
    r"""Generate the parameter-shift tapes and postprocessing methods required
    to compute the gradient of a gate parameter with respect to an
    expectation value.

    Args:
        tape (.QuantumTape): quantum tape to differentiate
        argnum (int or list[int] or None): Trainable parameter indices to differentiate
            with respect to. If not provided, the derivatives with respect to all
            trainable indices are returned.
        shifts (list[tuple[int or float]]): List containing tuples of shift values.
            If provided, one tuple of shifts should be given per trainable parameter
            and the tuple should match the number of frequencies for that parameter.
            If unspecified, equidistant shifts are assumed.
        gradient_recipes (tuple(list[list[float]] or None)): List of gradient recipes
            for the parameter-shift method. One gradient recipe must be provided
            per trainable parameter.
        f0 (tensor_like[float] or None): Output of the evaluated input tape. If provided,
            and the gradient recipe contains an unshifted term, this value is used,
            saving a quantum evaluation.
        broadcast (bool): Whether or not to use parameter broadcasting to create the
            a single broadcasted tape per operation instead of one tape per shift angle.
        shots (None, int, list[int]): The device shots that will be used to execute the tapes outputted by this
            transform. Note that this argument doesn't influence the shots used for tape execution, but provides information
            to the transform about the device shots and helps in determining if a shot sequence was used to define the
            device shots for the new return types output system.

    Returns:
        tuple[list[QuantumTape], function]: A tuple containing a
        list of generated tapes, in addition to a post-processing
        function to be applied to the results of the evaluated tapes.
    """
    if qml.active_return():
        return _expval_param_shift_tuple(
            tape, argnum, shifts, gradient_recipes, f0, broadcast, shots
        )

    argnum = argnum or tape.trainable_params

    gradient_tapes = []
    # Each entry for gradient_data will be a tuple with entries
    # (num_tapes, coeffs, fn, unshifted_coeff, batch_size)
    gradient_data = []
    # Keep track of whether there is at least one unshifted term in all the parameter-shift rules
    at_least_one_unshifted = False

    for idx, _ in enumerate(tape.trainable_params):

        if idx not in argnum:
            # parameter has zero gradient
            gradient_data.append((0, [], None, None, 0))
            continue

        op, _ = tape.get_operation(idx)

        if op.name == "Hamiltonian":
            # operation is a Hamiltonian
            if op.return_type is not qml.measurements.Expectation:
                raise ValueError(
                    "Can only differentiate Hamiltonian "
                    f"coefficients for expectations, not {op.return_type.value}"
                )

            g_tapes, h_fn = qml.gradients.hamiltonian_grad(tape, idx)
            # hamiltonian_grad always returns a list with a single tape
            gradient_tapes.extend(g_tapes)
            # hamiltonian_grad always returns a list with a single tape!
            gradient_data.append((1, np.array([1.0]), h_fn, None, g_tapes[0].batch_size))
            continue

        recipe = _choose_recipe(argnum, idx, gradient_recipes, shifts, tape)
        recipe, at_least_one_unshifted, unshifted_coeff = _extract_unshifted(
            recipe, at_least_one_unshifted, f0, gradient_tapes, tape
        )

        coeffs, multipliers, op_shifts = recipe.T
        # TODO: Validate multipliers and/or op_shifts as they may be empty lists for custom gradient recipes ---
        # otherwise later g_tapes[0] raises an error
        #
        # E.g., for two params:
        #
        # gradient_recipes = tuple(
        #     [[-1e1, 1, 0], [1e1, 1, 0]] if i in ops_with_custom_recipe else None
        #     for i in range(2)
        # )
        #
        # Note: this is an issue both with the existing and the new return type system

        g_tapes = generate_shifted_tapes(tape, idx, op_shifts, multipliers, broadcast)
        gradient_tapes.extend(g_tapes)

        # If broadcast=True, g_tapes only contains one tape. If broadcast=False, all returned
        # tapes will have the same batch_size=None. Thus we only use g_tapes[0].batch_size here.
        gradient_data.append((len(g_tapes), coeffs, None, unshifted_coeff, g_tapes[0].batch_size))

    def processing_fn(results):
        # Apply the same squeezing as in qml.QNode to make the transform output consistent.
        # pylint: disable=protected-access
        scalar_qfunc_output = tape._qfunc_output is not None and not isinstance(
            tape._qfunc_output, Sequence
        )
        if scalar_qfunc_output:
            results = [qml.math.squeeze(res) for res in results]

        grads = []
        start = 1 if at_least_one_unshifted and f0 is None else 0
        r0 = f0 or results[0]

        for data in gradient_data:

            num_tapes, *_, batch_size = data
            if num_tapes == 0:
                # parameter has zero gradient. We don't know the output shape yet, so just memorize
                # that this gradient will be set to zero, via grad = None
                grads.append(None)
                continue

            res = results[start : start + num_tapes] if batch_size is None else results[start]
            start = start + num_tapes

            g = _evaluate_gradient(res, data, broadcast, r0, scalar_qfunc_output)

            grads.append(g)
            # This clause will be hit at least once (because otherwise all gradients would have
            # been zero), providing a representative for a zero gradient to emulate its type/shape.
            zero_rep = qml.math.zeros_like(g)

        for i, g in enumerate(grads):
            # Fill in zero-valued gradients
            if g is None:
                grads[i] = zero_rep
            # The following is for backwards compatibility; currently, the device stacks multiple
            # measurement arrays, even if not the same size, resulting in a ragged array.
            # In the future, we might want to change this so that only tuples of arrays are returned.
            if getattr(g, "dtype", None) is np.dtype("object") and qml.math.ndim(g) > 0:
                grads[i] = qml.math.hstack(g)

        return qml.math.T(qml.math.stack(grads))

    return gradient_tapes, processing_fn


def _get_var_with_second_order(pdA2, f0, pdA):
    """Auxiliary function to compute d(var(A))/dp = d<A^2>/dp -2 * <A> *
    d<A>/dp for the variances.

    The result is converted to an array-like object as some terms (specifically f0) may not be array-like in every case.

    Args:
        pdA (tensor_like[float]): The analytic derivative of <A>.
        pdA2 (tensor_like[float]): The analytic derivatives of the <A^2> observables.
        f0 (tensor_like[float]): Output of the evaluated input tape. If provided,
            and the gradient recipe contains an unshifted term, this value is used,
            saving a quantum evaluation.
    """
    return qml.math.array(pdA2 - 2 * f0 * pdA)


def _put_zeros_in_pdA2_involutory(tape, pdA2, involutory_indices):
    """Auxiliary function for replacing parts of the partial derivative of <A^2>
    with the zero gradient of involutory observables.

    Involutory observables in the partial derivative of <A^2> have zero gradients.
    For the pdA2_tapes, we have replaced non-involutory observables with their
    square (A -> A^2). However, involutory observables have been left as-is
    (A), and have not been replaced by their square (A^2 = I). As a result,
    components of the gradient vector will not be correct. We need to replace
    the gradient value with 0 (the known, correct gradient for involutory
    variables).
    """
    new_pdA2 = []
    for i in range(len(tape.measurements)):
        if i in involutory_indices:
            num_params = len(tape.trainable_params)
            item = (
                qml.math.array(0)
                if num_params == 1
                else tuple(qml.math.array(0) for _ in range(num_params))
            )
        else:
            item = pdA2[i]
        new_pdA2.append(item)

    return tuple(new_pdA2)


def _get_pdA2(results, tape, pdA2_fn, non_involutory_indices, var_indices, shot_vector):
    """The main auxiliary function to get the partial derivative of <A^2>."""
    pdA2 = 0

    if non_involutory_indices:
        # compute the second derivative of non-involutory observables
        pdA2 = pdA2_fn(results)

        # For involutory observables (A^2 = I) we have d<A^2>/dp = 0.
        involutory = set(var_indices) - set(non_involutory_indices)

        if involutory:
            if shot_vector:
                pdA2 = tuple(
                    _put_zeros_in_pdA2_involutory(tape, pdA2_shot_comp, involutory)
                    for pdA2_shot_comp in pdA2
                )
            else:
                pdA2 = _put_zeros_in_pdA2_involutory(tape, pdA2, involutory)
    return pdA2


def _single_variance_gradient(tape, var_mask, pdA2, f0, pdA):
    """Auxiliary function to return the derivative of variances.

    return d(var(A))/dp = d<A^2>/dp -2 * <A> * d<A>/dp for the variances (var_mask==True)
    d<A>/dp for plain expectations (var_mask==False)

    Note: if isinstance(pdA2, int) and pdA2 != 0, then len(pdA2) == len(pdA)

    """
    num_params = len(tape.trainable_params)
    num_measurements = len(tape.measurements)
    if num_measurements > 1:

        if num_params == 1:

            var_grad = []

            for m_idx in range(num_measurements):
                m_res = pdA[m_idx]
                if var_mask[m_idx]:
                    pdA2_comp = pdA2[m_idx] if pdA2 != 0 else pdA2
                    f0_comp = f0[m_idx]
                    m_res = _get_var_with_second_order(pdA2_comp, f0_comp, m_res)

                var_grad.append(m_res)
            return tuple(var_grad)

        var_grad = []
        for m_idx in range(num_measurements):
            m_res = []
            if var_mask[m_idx]:
                for p_idx in range(num_params):
                    pdA2_comp = pdA2[m_idx][p_idx] if pdA2 != 0 else pdA2
                    f0_comp = f0[m_idx]
                    pdA_comp = pdA[m_idx][p_idx]
                    r = _get_var_with_second_order(pdA2_comp, f0_comp, pdA_comp)
                    m_res.append(r)
                m_res = tuple(m_res)
            else:
                m_res = tuple(pdA[m_idx][p_idx] for p_idx in range(num_params))
            var_grad.append(m_res)
        return tuple(var_grad)

    # Single measurement case, meas has to be variance
    if num_params == 1:
        return _get_var_with_second_order(pdA2, f0, pdA)

    var_grad = []

    for p_idx in range(num_params):
        pdA2_comp = pdA2[p_idx] if pdA2 != 0 else pdA2
        r = _get_var_with_second_order(pdA2_comp, f0, pdA[p_idx])
        var_grad.append(r)

    return tuple(var_grad)


def _create_variance_proc_fn(
    tape, var_mask, var_indices, pdA_fn, pdA2_fn, tape_boundary, non_involutory_indices, shots
):
    """Auxiliary function to define the processing function for computing the
    derivative of variances using the parameter-shift rule.

    Args:
        var_mask (list): The mask of variance measurements in the measurement queue.
        var_indices (list): The indices of variance measurements in the measurement queue.
        pdA_fn (callable): The function required to evaluate the analytic derivative of <A>.
        pdA2_fn (callable): If not None, non-involutory observables are
            present; the partial derivative of <A^2> may be non-zero. Here, we
            calculate the analytic derivatives of the <A^2> observables.
        tape_boundary (callable): the number of first derivative tapes used to
            determine the number of results to post-process later
        non_involutory_indices (list): the indices in the measurement queue of all non-involutory
            observables
        shots (None, int, list[int]): The device shots that will be used to execute the tapes outputted by this
            the param-shift transform.
    """

    def processing_fn(results):
        f0 = results[0]

        shot_vector = isinstance(shots, Sequence)

        # analytic derivative of <A>
        pdA = pdA_fn(results[1:tape_boundary])

        # analytic derivative of <A^2>
        pdA2 = _get_pdA2(
            results[tape_boundary:], tape, pdA2_fn, non_involutory_indices, var_indices, shot_vector
        )

        # The logic follows:
        # variances (var_mask==True): return d(var(A))/dp = d<A^2>/dp -2 * <A> * d<A>/dp
        # plain expectations (var_mask==False): return d<A>/dp
        # Note: if pdA2 != 0, then len(pdA2) == len(pdA)
        if shot_vector:
            final_res = []
            num_shot_components = len(f0)
            for idx_shot_comp in range(num_shot_components):
                f0_comp = f0[idx_shot_comp]

                pdA_comp = pdA[idx_shot_comp]

                pdA2_comp = pdA2[idx_shot_comp] if not isinstance(pdA2, int) else pdA2
                r = _single_variance_gradient(tape, var_mask, pdA2_comp, f0_comp, pdA_comp)
                final_res.append(r)

            return tuple(final_res)

        return _single_variance_gradient(tape, var_mask, pdA2, f0, pdA)

    return processing_fn


def _var_param_shift_tuple(
    tape, argnum, shifts=None, gradient_recipes=None, f0=None, broadcast=False, shots=None
):
    r"""Generate the parameter-shift tapes and postprocessing methods required
    to compute the gradient of a gate parameter with respect to a
    variance value.

    The post-processing function returns a tuple instead of stacking results.

    Args:
        tape (.QuantumTape): quantum tape to differentiate
        argnum (int or list[int] or None): Trainable parameter indices to differentiate
            with respect to. If not provided, the derivative with respect to all
            trainable indices are returned.
        shifts (list[tuple[int or float]]): List containing tuples of shift values.
            If provided, one tuple of shifts should be given per trainable parameter
            and the tuple should match the number of frequencies for that parameter.
            If unspecified, equidistant shifts are assumed.
        gradient_recipes (tuple(list[list[float]] or None)): List of gradient recipes
            for the parameter-shift method. One gradient recipe must be provided
            per trainable parameter.
        f0 (tensor_like[float] or None): Output of the evaluated input tape. If provided,
            and the gradient recipe contains an unshifted term, this value is used,
            saving a quantum evaluation.
        broadcast (bool): Whether or not to use parameter broadcasting to create the
            a single broadcasted tape per operation instead of one tape per shift angle.
        shots (None, int, list[int]): The device shots that will be used to execute the tapes outputted by this
            transform. Note that this argument doesn't influence the shots used for tape execution, but provides information
            to the transform about the device shots and helps in determining if a shot sequence was used to define the
            device shots for the new return types output system.

    Returns:
        tuple[list[QuantumTape], function]: A tuple containing a
        list of generated tapes, in addition to a post-processing
        function to be applied to the results of the evaluated tapes.
    """
    argnum = argnum or tape.trainable_params

    # Determine the locations of any variance measurements in the measurement queue.
    var_mask = [m.return_type is qml.measurements.Variance for m in tape.measurements]
    var_indices = np.where(var_mask)[0]

    # Get <A>, the expectation value of the tape with unshifted parameters.
    expval_tape = tape.copy(copy_operations=True)

    gradient_tapes = [expval_tape]

    # Convert all variance measurements on the tape into expectation values
    for i in var_indices:
        obs = expval_tape._measurements[i].obs
        expval_tape._measurements[i] = qml.measurements.MeasurementProcess(
            qml.measurements.Expectation, obs=obs
        )

    # evaluate the analytic derivative of <A>
    pdA_tapes, pdA_fn = expval_param_shift(
        expval_tape, argnum, shifts, gradient_recipes, f0, broadcast, shots
    )
    gradient_tapes.extend(pdA_tapes)

    # Store the number of first derivative tapes, so that we know
    # the number of results to post-process later.
    tape_boundary = len(pdA_tapes) + 1

    # If there are non-involutory observables A present, we must compute d<A^2>/dp.
    # Get the indices in the measurement queue of all non-involutory
    # observables.
    non_involutory_indices = []

    for i in var_indices:
        obs_name = tape.observables[i].name

        if isinstance(obs_name, list):
            # Observable is a tensor product, we must investigate all constituent observables.
            if any(name in NONINVOLUTORY_OBS for name in obs_name):
                non_involutory_indices.append(i)

        elif obs_name in NONINVOLUTORY_OBS:
            non_involutory_indices.append(i)

    pdA2_fn = None
    if non_involutory_indices:
        tape_with_obs_squared_expval = tape.copy(copy_operations=True)

        for i in non_involutory_indices:
            # We need to calculate d<A^2>/dp; to do so, we replace the
            # involutory observables A in the queue with A^2.
            obs = _square_observable(tape_with_obs_squared_expval._measurements[i].obs)
            tape_with_obs_squared_expval._measurements[i] = qml.measurements.MeasurementProcess(
                qml.measurements.Expectation, obs=obs
            )

        # Non-involutory observables are present; the partial derivative of <A^2>
        # may be non-zero. Here, we calculate the analytic derivatives of the <A^2>
        # observables.
        pdA2_tapes, pdA2_fn = expval_param_shift(
            tape_with_obs_squared_expval, argnum, shifts, gradient_recipes, f0, broadcast, shots
        )
        gradient_tapes.extend(pdA2_tapes)

    # Store the number of first derivative tapes, so that we know
    # the number of results to post-process later.
    tape_boundary = len(pdA_tapes) + 1
    processing_fn = _create_variance_proc_fn(
        tape, var_mask, var_indices, pdA_fn, pdA2_fn, tape_boundary, non_involutory_indices, shots
    )
    return gradient_tapes, processing_fn


def var_param_shift(
    tape, argnum, shifts=None, gradient_recipes=None, f0=None, broadcast=False, shots=None
):
    r"""Generate the parameter-shift tapes and postprocessing methods required
    to compute the gradient of a gate parameter with respect to a
    variance value.

    Args:
        tape (.QuantumTape): quantum tape to differentiate
        argnum (int or list[int] or None): Trainable parameter indices to differentiate
            with respect to. If not provided, the derivative with respect to all
            trainable indices are returned.
        shifts (list[tuple[int or float]]): List containing tuples of shift values.
            If provided, one tuple of shifts should be given per trainable parameter
            and the tuple should match the number of frequencies for that parameter.
            If unspecified, equidistant shifts are assumed.
        gradient_recipes (tuple(list[list[float]] or None)): List of gradient recipes
            for the parameter-shift method. One gradient recipe must be provided
            per trainable parameter.
        f0 (tensor_like[float] or None): Output of the evaluated input tape. If provided,
            and the gradient recipe contains an unshifted term, this value is used,
            saving a quantum evaluation.
        broadcast (bool): Whether or not to use parameter broadcasting to create the
            a single broadcasted tape per operation instead of one tape per shift angle.
        shots (None, int, list[int]): The device shots that will be used to execute the tapes outputted by this
            transform. Note that this argument doesn't influence the shots used for tape execution, but provides information
            to the transform about the device shots and helps in determining if a shot sequence was used to define the
            device shots for the new return types output system.

    Returns:
        tuple[list[QuantumTape], function]: A tuple containing a
        list of generated tapes, in addition to a post-processing
        function to be applied to the results of the evaluated tapes.
    """
    if qml.active_return():
        return _var_param_shift_tuple(tape, argnum, shifts, gradient_recipes, f0, broadcast, shots)

    argnum = argnum or tape.trainable_params

    # Determine the locations of any variance measurements in the measurement queue.
    var_mask = [m.return_type is qml.measurements.Variance for m in tape.measurements]
    var_idx = np.where(var_mask)[0]

    # Get <A>, the expectation value of the tape with unshifted parameters.
    expval_tape = tape.copy(copy_operations=True)

    gradient_tapes = [expval_tape]

    # Convert all variance measurements on the tape into expectation values
    for i in var_idx:
        obs = expval_tape._measurements[i].obs
        expval_tape._measurements[i] = qml.measurements.MeasurementProcess(
            qml.measurements.Expectation, obs=obs
        )

    # evaluate the analytic derivative of <A>
    pdA_tapes, pdA_fn = expval_param_shift(
        expval_tape, argnum, shifts, gradient_recipes, f0, broadcast
    )
    gradient_tapes.extend(pdA_tapes)

    # Store the number of first derivative tapes, so that we know
    # the number of results to post-process later.
    tape_boundary = len(pdA_tapes) + 1

    # If there are non-involutory observables A present, we must compute d<A^2>/dp.
    # Get the indices in the measurement queue of all non-involutory
    # observables.
    non_involutory = []

    for i in var_idx:
        obs_name = tape.observables[i].name

        if isinstance(obs_name, list):
            # Observable is a tensor product, we must investigate all constituent observables.
            if any(name in NONINVOLUTORY_OBS for name in obs_name):
                non_involutory.append(i)

        elif obs_name in NONINVOLUTORY_OBS:
            non_involutory.append(i)

    # For involutory observables (A^2 = I) we have d<A^2>/dp = 0.
    involutory = set(var_idx) - set(non_involutory)

    if non_involutory:
        expval_sq_tape = tape.copy(copy_operations=True)

        for i in non_involutory:
            # We need to calculate d<A^2>/dp; to do so, we replace the
            # involutory observables A in the queue with A^2.
            obs = _square_observable(expval_sq_tape._measurements[i].obs)
            expval_sq_tape._measurements[i] = qml.measurements.MeasurementProcess(
                qml.measurements.Expectation, obs=obs
            )

        # Non-involutory observables are present; the partial derivative of <A^2>
        # may be non-zero. Here, we calculate the analytic derivatives of the <A^2>
        # observables.
        pdA2_tapes, pdA2_fn = expval_param_shift(
            expval_sq_tape, argnum, shifts, gradient_recipes, f0, broadcast
        )
        gradient_tapes.extend(pdA2_tapes)

    def processing_fn(results):
        # HOTFIX: Apply the same squeezing as in qml.QNode to make the transform output consistent.
        # pylint: disable=protected-access
        if tape._qfunc_output is not None and not isinstance(tape._qfunc_output, Sequence):
            results = [qml.math.squeeze(res) for res in results]

        # We need to expand the dimensions of the variance mask,
        # and convert it to be the same type as the results.
        res = results[0]
        ragged = getattr(results[0], "dtype", None) is np.dtype("object")

        mask = []
        for m, r in zip(var_mask, qml.math.atleast_1d(results[0])):
            array_func = np.ones if m else np.zeros
            shape = qml.math.shape(r)
            mask.append(array_func(shape, dtype=bool))

        if ragged and qml.math.ndim(res) > 0:
            res = qml.math.hstack(res)
            mask = qml.math.hstack(mask)

        f0 = qml.math.expand_dims(res, -1)
        mask = qml.math.convert_like(qml.math.reshape(mask, qml.math.shape(f0)), res)

        pdA = pdA_fn(results[1:tape_boundary])
        pdA2 = 0

        if non_involutory:
            # compute the second derivative of non-involutory observables
            pdA2 = pdA2_fn(results[tape_boundary:])

            if involutory:
                # if involutory observables are present, ensure they have zero gradient.
                #
                # For the pdA2_tapes, we have replaced non-involutory
                # observables with their square (A -> A^2). However,
                # involutory observables have been left as-is (A), and have
                # not been replaced by their square (A^2 = I). As a result,
                # components of the gradient vector will not be correct. We
                # need to replace the gradient value with 0 (the known,
                # correct gradient for involutory variables).

                m = [tape.observables[i].name not in NONINVOLUTORY_OBS for i in var_idx]
                m = qml.math.convert_like(m, pdA2)
                pdA2 = qml.math.where(qml.math.reshape(m, [-1, 1]), 0, pdA2)

        # return d(var(A))/dp = d<A^2>/dp -2 * <A> * d<A>/dp for the variances (mask==True)
        # d<A>/dp for plain expectations (mask==False)
        return qml.math.where(mask, pdA2 - 2 * f0 * pdA, pdA)

    return gradient_tapes, processing_fn


# TODO: docstrings & mention shots arg
@gradient_transform
def _param_shift_new(
    tape,
    argnum=None,
    shifts=None,
    gradient_recipes=None,
    fallback_fn=finite_diff,
    f0=None,
    broadcast=False,
    shots=None,
):
    r"""Transform a QNode to compute the parameter-shift gradient of all gate
    parameters with respect to its inputs.

    This function uses the new return types system.

    Args:
        qnode (pennylane.QNode or .QuantumTape): quantum tape or QNode to differentiate
        argnum (int or list[int] or None): Trainable parameter indices to differentiate
            with respect to. If not provided, the derivative with respect to all
            trainable indices are returned.
        shifts (list[tuple[int or float]]): List containing tuples of shift values.
            If provided, one tuple of shifts should be given per trainable parameter
            and the tuple should match the number of frequencies for that parameter.
            If unspecified, equidistant shifts are assumed.
        gradient_recipes (tuple(list[list[float]] or None)): List of gradient recipes
            for the parameter-shift method. One gradient recipe must be provided
            per trainable parameter.

            This is a tuple with one nested list per parameter. For
            parameter :math:`\phi_k`, the nested list contains elements of the form
            :math:`[c_i, a_i, s_i]` where :math:`i` is the index of the
            term, resulting in a gradient recipe of

            .. math:: \frac{\partial}{\partial\phi_k}f = \sum_{i} c_i f(a_i \phi_k + s_i).

            If ``None``, the default gradient recipe containing the two terms
            :math:`[c_0, a_0, s_0]=[1/2, 1, \pi/2]` and :math:`[c_1, a_1,
            s_1]=[-1/2, 1, -\pi/2]` is assumed for every parameter.
        fallback_fn (None or Callable): a fallback gradient function to use for
            any parameters that do not support the parameter-shift rule.
        f0 (tensor_like[float] or None): Output of the evaluated input tape. If provided,
            and the gradient recipe contains an unshifted term, this value is used,
            saving a quantum evaluation.
        broadcast (bool): Whether or not to use parameter broadcasting to create the
            a single broadcasted tape per operation instead of one tape per shift angle.
        shots (None, int, list[int]): The device shots that will be used to execute the tapes outputted by this
            transform. Note that this argument doesn't influence the shots used for tape execution, but provides information
            to the transform about the device shots and helps in determining if a shot sequence was used to define the
            device shots for the new return types output system.

    Returns:
        tensor_like or tuple[list[QuantumTape], function]:

        - If the input is a QNode, a tensor
          representing the output Jacobian matrix of size ``(number_outputs, number_gate_parameters)``
          is returned.

        - If the input is a tape, a tuple containing a list of generated tapes,
          in addition to a post-processing function to be applied to the
          evaluated tapes.

    For a variational evolution :math:`U(\mathbf{p}) \vert 0\rangle` with
    :math:`N` parameters :math:`\mathbf{p}`,
    consider the expectation value of an observable :math:`O`:

    .. math::

        f(\mathbf{p})  = \langle \hat{O} \rangle(\mathbf{p}) = \langle 0 \vert
        U(\mathbf{p})^\dagger \hat{O} U(\mathbf{p}) \vert 0\rangle.


    The gradient of this expectation value can be calculated via the parameter-shift rule:

    .. math::

        \frac{\partial f}{\partial \mathbf{p}} = \sum_{\mu=1}^{2R}
        f\left(\mathbf{p}+\frac{2\mu-1}{2R}\pi\right)
        \frac{(-1)^{\mu-1}}{4R\sin^2\left(\frac{2\mu-1}{4R}\pi\right)}

    Here, :math:`R` is the number of frequencies with which the parameter :math:`\mathbf{p}`
    enters the function :math:`f` via the operation :math:`U`, and we assumed that these
    frequencies are equidistant.
    For more general shift rules, both regarding the shifts and the frequencies, and
    for more technical details, see
    `Vidal and Theis (2018) <https://arxiv.org/abs/1812.06323>`_ and
    `Wierichs et al. (2022) <https://doi.org/10.22331/q-2022-03-30-677>`_.

    **Gradients of variances**

    For a variational evolution :math:`U(\mathbf{p}) \vert 0\rangle` with
    :math:`N` parameters :math:`\mathbf{p}`,
    consider the variance of an observable :math:`O`:

    .. math::

        g(\mathbf{p})=\langle \hat{O}^2 \rangle (\mathbf{p}) - [\langle \hat{O}
        \rangle(\mathbf{p})]^2.

    We can relate this directly to the parameter-shift rule by noting that

    .. math::

        \frac{\partial g}{\partial \mathbf{p}}= \frac{\partial}{\partial
        \mathbf{p}} \langle \hat{O}^2 \rangle (\mathbf{p})
        - 2 f(\mathbf{p}) \frac{\partial f}{\partial \mathbf{p}}.

    The derivatives in the expression on the right hand side can be computed via
    the shift rule as above, allowing for the computation of the variance derivative.

    In the case where :math:`O` is involutory (:math:`\hat{O}^2 = I`), the first
    term in the above expression vanishes, and we are simply left with

    .. math::

      \frac{\partial g}{\partial \mathbf{p}} = - 2 f(\mathbf{p})
      \frac{\partial f}{\partial \mathbf{p}}.

    **Example**

    This transform can be registered directly as the quantum gradient transform
    to use during autodifferentiation:

    >>> dev = qml.device("default.qubit", wires=2)
    >>> @qml.qnode(dev, gradient_fn=qml.gradients.param_shift)
    ... def circuit(params):
    ...     qml.RX(params[0], wires=0)
    ...     qml.RY(params[1], wires=0)
    ...     qml.RX(params[2], wires=0)
    ...     return qml.expval(qml.PauliZ(0)), qml.var(qml.PauliZ(0))
    >>> params = np.array([0.1, 0.2, 0.3], requires_grad=True)
    >>> qml.jacobian(circuit)(params)
    tensor([[-0.38751725, -0.18884792, -0.38355708],
            [ 0.69916868,  0.34072432,  0.69202365]], requires_grad=True)

    .. note::

        ``param_shift`` performs multiple attempts to obtain the gradient recipes for
        each operation:

        - If an operation has a custom :attr:`~.operation.Operation.grad_recipe` defined,
          it is used.

        - If :attr:`~.operation.Operation.parameter_frequencies` yields a result, the frequencies
          are used to construct the general parameter-shift rule via
          :func:`.generate_shift_rule`.
          Note that by default, the generator is used to compute the parameter frequencies
          if they are not provided via a custom implementation.

        That is, the order of precedence is :attr:`~.operation.Operation.grad_recipe`, custom
        :attr:`~.operation.Operation.parameter_frequencies`, and finally
        :meth:`~.operation.Operation.generator` via the default implementation of the frequencies.

    .. warning::

        Note that using parameter broadcasting via ``broadcast=True`` is not supported for tapes
        with multiple return values or for evaluations with shot vectors.
        As the option ``broadcast=True`` adds a broadcasting dimension, it is not compatible
        with circuits that already are broadcasted.
        Finally, operations with trainable parameters are required to support broadcasting.
        One way of checking this is the `Attribute` `supports_broadcasting`:

        >>> qml.RX in qml.ops.qubit.attributes.supports_broadcasting
        True

    .. details::
        :title: Usage Details

        This gradient transform can be applied directly to :class:`QNode <pennylane.QNode>` objects:

        >>> @qml.qnode(dev)
        ... def circuit(params):
        ...     qml.RX(params[0], wires=0)
        ...     qml.RY(params[1], wires=0)
        ...     qml.RX(params[2], wires=0)
        ...     return qml.expval(qml.PauliZ(0)), qml.var(qml.PauliZ(0))
        >>> qml.gradients.param_shift(circuit)(params)
        tensor([[-0.38751725, -0.18884792, -0.38355708],
                [ 0.69916868,  0.34072432,  0.69202365]], requires_grad=True)

        This quantum gradient transform can also be applied to low-level
        :class:`~.QuantumTape` objects. This will result in no implicit quantum
        device evaluation. Instead, the processed tapes, and post-processing
        function, which together define the gradient are directly returned:

        >>> with qml.tape.QuantumTape() as tape:
        ...     qml.RX(params[0], wires=0)
        ...     qml.RY(params[1], wires=0)
        ...     qml.RX(params[2], wires=0)
        ...     qml.expval(qml.PauliZ(0))
        ...     qml.var(qml.PauliZ(0))
        >>> gradient_tapes, fn = qml.gradients.param_shift(tape)
        >>> gradient_tapes
        [<QuantumTape: wires=[0, 1], params=3>,
         <QuantumTape: wires=[0, 1], params=3>,
         <QuantumTape: wires=[0, 1], params=3>,
         <QuantumTape: wires=[0, 1], params=3>,
         <QuantumTape: wires=[0, 1], params=3>,
         <QuantumTape: wires=[0, 1], params=3>]

        This can be useful if the underlying circuits representing the gradient
        computation need to be analyzed.

        The output tapes can then be evaluated and post-processed to retrieve
        the gradient:

        >>> dev = qml.device("default.qubit", wires=2)
        >>> fn(qml.execute(gradient_tapes, dev, None))
        [[-0.38751721 -0.18884787 -0.38355704]
         [ 0.69916862  0.34072424  0.69202359]]

        When setting the keyword argument ``broadcast`` to ``True``, the shifted
        circuit evaluations for each operation are batched together, resulting in
        broadcasted tapes:

        >>> params = np.array([0.1, 0.2, 0.3], requires_grad=True)
        >>> with qml.tape.QuantumTape() as tape:
        ...     qml.RX(params[0], wires=0)
        ...     qml.RY(params[1], wires=0)
        ...     qml.RX(params[2], wires=0)
        ...     qml.expval(qml.PauliZ(0))
        >>> gradient_tapes, fn = qml.gradients.param_shift(tape, broadcast=True)
        >>> len(gradient_tapes)
        3
        >>> [t.batch_size for t in gradient_tapes]
        [2, 2, 2]

        The postprocessing function will know that broadcasting is used and handle
        the results accordingly:
        >>> fn(qml.execute(gradient_tapes, dev, None))
        array([[-0.3875172 , -0.18884787, -0.38355704]])

        An advantage of using ``broadcast=True`` is a speedup:

        >>> number = 100
        >>> serial_call = "qml.gradients.param_shift(circuit, broadcast=False)(params)"
        >>> timeit.timeit(serial_call, globals=globals(), number=number) / number
        0.020183045039993887
        >>> broadcasted_call = "qml.gradients.param_shift(circuit, broadcast=True)(params)"
        >>> timeit.timeit(broadcasted_call, globals=globals(), number=number) / number
        0.01244492811998498

        This speedup grows with the number of shifts and qubits until all preprocessing and
        postprocessing overhead becomes negligible. While it will depend strongly on the details
        of the circuit, at least a small improvement can be expected in most cases.
        Note that ``broadcast=True`` requires additional memory by a factor of the largest
        batch_size of the created tapes.
    """

    if any(m.return_type in [State, VnEntropy, MutualInfo] for m in tape.measurements):
        raise ValueError(
            "Computing the gradient of circuits that return the state is not supported."
        )

    if broadcast and len(tape.measurements) > 1:
        raise NotImplementedError(
            "Broadcasting with multiple measurements is not supported yet. "
            f"Set broadcast to False instead. The tape measurements are {tape.measurements}."
        )

    if argnum is None and not tape.trainable_params:
        return _no_trainable_grad_new(tape, shots)

    gradient_analysis(tape, grad_fn=param_shift)
    method = "analytic" if fallback_fn is None else "best"
    diff_methods = grad_method_validation(method, tape)

    if all(g == "0" for g in diff_methods):
        return _all_zero_grad_new(tape, shots)

    method_map = choose_grad_methods(diff_methods, argnum)

    # If there are unsupported operations, call the fallback gradient function
    gradient_tapes = []
    unsupported_params = {idx for idx, g in method_map.items() if g == "F"}
    argnum = [i for i, dm in method_map.items() if dm == "A"]

    if unsupported_params:
        if not argnum:
            return fallback_fn(tape)

        g_tapes, fallback_proc_fn = fallback_fn(tape, argnum=unsupported_params)
        gradient_tapes.extend(g_tapes)
        fallback_len = len(g_tapes)

        # remove finite difference parameters from the method map
        method_map = {t_idx: dm for t_idx, dm in method_map.items() if dm != "F"}

    # Generate parameter-shift gradient tapes

    if gradient_recipes is None:
        gradient_recipes = [None] * len(argnum)

    if any(m.return_type is qml.measurements.Variance for m in tape.measurements):
        g_tapes, fn = var_param_shift(tape, argnum, shifts, gradient_recipes, f0, broadcast, shots)
    else:
        g_tapes, fn = expval_param_shift(
            tape, argnum, shifts, gradient_recipes, f0, broadcast, shots
        )

    gradient_tapes.extend(g_tapes)

    if unsupported_params:
        # If there are unsupported parameters, we must process
        # the quantum results separately, once for the fallback
        # function and once for the parameter-shift rule, and recombine.
        def processing_fn(results):
            unsupported_grads = fallback_proc_fn(results[:fallback_len])
            supported_grads = fn(results[fallback_len:])

            multi_measure = len(tape.measurements) > 1
            if not multi_measure:
                res = []
                for i, j in zip(unsupported_grads, supported_grads):
                    component = qml.math.array(i + j)
                    res.append(component)
                return tuple(res)

            combined_grad = []
            for meas_res1, meas_res2 in zip(unsupported_grads, supported_grads):
                meas_grad = []
                for param_res1, param_res2 in zip(meas_res1, meas_res2):
                    component = qml.math.array(param_res1 + param_res2)
                    meas_grad.append(component)

                meas_grad = tuple(meas_grad)
                combined_grad.append(meas_grad)
            return tuple(combined_grad)

        return gradient_tapes, processing_fn

    def proc_with_validation(results):
        """Assume if a ValueError is raised during the computation, then
        shot vectors are used and the shots argument was not set correctly."""
        try:
            res = fn(results)
        except (ValueError, TypeError) as e:
            raise e.__class__(
                "The processing function of the gradient transform ran into errors"
                " while the new return type system was turned on. Make sure to"
                " pass the device shots to the param_shift gradient transform"
                " using the shots argument or disable the new return type"
                " system by calling the qml.disable_return function."
            ) from e
        return res

    return gradient_tapes, proc_with_validation


@gradient_transform
def param_shift(
    tape,
    argnum=None,
    shifts=None,
    gradient_recipes=None,
    fallback_fn=finite_diff,
    f0=None,
    broadcast=False,
    shots=None,
):
    r"""Transform a QNode to compute the parameter-shift gradient of all gate
    parameters with respect to its inputs.

    Args:
        qnode (pennylane.QNode or .QuantumTape): quantum tape or QNode to differentiate
        argnum (int or list[int] or None): Trainable parameter indices to differentiate
            with respect to. If not provided, the derivative with respect to all
            trainable indices are returned.
        shifts (list[tuple[int or float]]): List containing tuples of shift values.
            If provided, one tuple of shifts should be given per trainable parameter
            and the tuple should match the number of frequencies for that parameter.
            If unspecified, equidistant shifts are assumed.
        gradient_recipes (tuple(list[list[float]] or None)): List of gradient recipes
            for the parameter-shift method. One gradient recipe must be provided
            per trainable parameter.

            This is a tuple with one nested list per parameter. For
            parameter :math:`\phi_k`, the nested list contains elements of the form
            :math:`[c_i, a_i, s_i]` where :math:`i` is the index of the
            term, resulting in a gradient recipe of

            .. math:: \frac{\partial}{\partial\phi_k}f = \sum_{i} c_i f(a_i \phi_k + s_i).

            If ``None``, the default gradient recipe containing the two terms
            :math:`[c_0, a_0, s_0]=[1/2, 1, \pi/2]` and :math:`[c_1, a_1,
            s_1]=[-1/2, 1, -\pi/2]` is assumed for every parameter.
        fallback_fn (None or Callable): a fallback gradient function to use for
            any parameters that do not support the parameter-shift rule.
        f0 (tensor_like[float] or None): Output of the evaluated input tape. If provided,
            and the gradient recipe contains an unshifted term, this value is used,
            saving a quantum evaluation.
        broadcast (bool): Whether or not to use parameter broadcasting to create the
            a single broadcasted tape per operation instead of one tape per shift angle.
        shots (None, int, list[int]): Argument used by the new return type system (see :func:`~.enable_return` for more
            information); it represents the device shots that will be used to execute the tapes outputted by this transform.
            Note that this argument doesn't influence the shots used for tape execution, but provides information to the
            transform about the device shots and helps in determining if a shot sequence was used.

    Returns:
        tensor_like or tuple[list[QuantumTape], function]:

        - If the input is a QNode, a tensor
          representing the output Jacobian matrix of size ``(number_outputs, number_gate_parameters)``
          is returned.

        - If the input is a tape, a tuple containing a list of generated tapes,
          in addition to a post-processing function to be applied to the
          evaluated tapes.

    For a variational evolution :math:`U(\mathbf{p}) \vert 0\rangle` with
    :math:`N` parameters :math:`\mathbf{p}`,
    consider the expectation value of an observable :math:`O`:

    .. math::

        f(\mathbf{p})  = \langle \hat{O} \rangle(\mathbf{p}) = \langle 0 \vert
        U(\mathbf{p})^\dagger \hat{O} U(\mathbf{p}) \vert 0\rangle.


    The gradient of this expectation value can be calculated via the parameter-shift rule:

    .. math::

        \frac{\partial f}{\partial \mathbf{p}} = \sum_{\mu=1}^{2R}
        f\left(\mathbf{p}+\frac{2\mu-1}{2R}\pi\right)
        \frac{(-1)^{\mu-1}}{4R\sin^2\left(\frac{2\mu-1}{4R}\pi\right)}

    Here, :math:`R` is the number of frequencies with which the parameter :math:`\mathbf{p}`
    enters the function :math:`f` via the operation :math:`U`, and we assumed that these
    frequencies are equidistant.
    For more general shift rules, both regarding the shifts and the frequencies, and
    for more technical details, see
    `Vidal and Theis (2018) <https://arxiv.org/abs/1812.06323>`_ and
    `Wierichs et al. (2022) <https://doi.org/10.22331/q-2022-03-30-677>`_.

    **Gradients of variances**

    For a variational evolution :math:`U(\mathbf{p}) \vert 0\rangle` with
    :math:`N` parameters :math:`\mathbf{p}`,
    consider the variance of an observable :math:`O`:

    .. math::

        g(\mathbf{p})=\langle \hat{O}^2 \rangle (\mathbf{p}) - [\langle \hat{O}
        \rangle(\mathbf{p})]^2.

    We can relate this directly to the parameter-shift rule by noting that

    .. math::

        \frac{\partial g}{\partial \mathbf{p}}= \frac{\partial}{\partial
        \mathbf{p}} \langle \hat{O}^2 \rangle (\mathbf{p})
        - 2 f(\mathbf{p}) \frac{\partial f}{\partial \mathbf{p}}.

    The derivatives in the expression on the right hand side can be computed via
    the shift rule as above, allowing for the computation of the variance derivative.

    In the case where :math:`O` is involutory (:math:`\hat{O}^2 = I`), the first
    term in the above expression vanishes, and we are simply left with

    .. math::

      \frac{\partial g}{\partial \mathbf{p}} = - 2 f(\mathbf{p})
      \frac{\partial f}{\partial \mathbf{p}}.

    **Example**

    This transform can be registered directly as the quantum gradient transform
    to use during autodifferentiation:

    >>> dev = qml.device("default.qubit", wires=2)
    >>> @qml.qnode(dev, gradient_fn=qml.gradients.param_shift)
    ... def circuit(params):
    ...     qml.RX(params[0], wires=0)
    ...     qml.RY(params[1], wires=0)
    ...     qml.RX(params[2], wires=0)
    ...     return qml.expval(qml.PauliZ(0)), qml.var(qml.PauliZ(0))
    >>> params = np.array([0.1, 0.2, 0.3], requires_grad=True)
    >>> qml.jacobian(circuit)(params)
    tensor([[-0.38751725, -0.18884792, -0.38355708],
            [ 0.69916868,  0.34072432,  0.69202365]], requires_grad=True)

    .. note::

        ``param_shift`` performs multiple attempts to obtain the gradient recipes for
        each operation:

        - If an operation has a custom :attr:`~.operation.Operation.grad_recipe` defined,
          it is used.

        - If :attr:`~.operation.Operation.parameter_frequencies` yields a result, the frequencies
          are used to construct the general parameter-shift rule via
          :func:`.generate_shift_rule`.
          Note that by default, the generator is used to compute the parameter frequencies
          if they are not provided via a custom implementation.

        That is, the order of precedence is :attr:`~.operation.Operation.grad_recipe`, custom
        :attr:`~.operation.Operation.parameter_frequencies`, and finally
        :meth:`~.operation.Operation.generator` via the default implementation of the frequencies.

    .. warning::

        Note that using parameter broadcasting via ``broadcast=True`` is not supported for tapes
        with multiple return values or for evaluations with shot vectors.
        As the option ``broadcast=True`` adds a broadcasting dimension, it is not compatible
        with circuits that already are broadcasted.
        Finally, operations with trainable parameters are required to support broadcasting.
        One way of checking this is the `Attribute` `supports_broadcasting`:

        >>> qml.RX in qml.ops.qubit.attributes.supports_broadcasting
        True

    .. details::
        :title: Usage Details

        This gradient transform can be applied directly to :class:`QNode <pennylane.QNode>` objects:

        >>> @qml.qnode(dev)
        ... def circuit(params):
        ...     qml.RX(params[0], wires=0)
        ...     qml.RY(params[1], wires=0)
        ...     qml.RX(params[2], wires=0)
        ...     return qml.expval(qml.PauliZ(0)), qml.var(qml.PauliZ(0))
        >>> qml.gradients.param_shift(circuit)(params)
        tensor([[-0.38751725, -0.18884792, -0.38355708],
                [ 0.69916868,  0.34072432,  0.69202365]], requires_grad=True)

        This quantum gradient transform can also be applied to low-level
        :class:`~.QuantumTape` objects. This will result in no implicit quantum
        device evaluation. Instead, the processed tapes, and post-processing
        function, which together define the gradient are directly returned:

        >>> with qml.tape.QuantumTape() as tape:
        ...     qml.RX(params[0], wires=0)
        ...     qml.RY(params[1], wires=0)
        ...     qml.RX(params[2], wires=0)
        ...     qml.expval(qml.PauliZ(0))
        ...     qml.var(qml.PauliZ(0))
        >>> gradient_tapes, fn = qml.gradients.param_shift(tape)
        >>> gradient_tapes
        [<QuantumTape: wires=[0, 1], params=3>,
         <QuantumTape: wires=[0, 1], params=3>,
         <QuantumTape: wires=[0, 1], params=3>,
         <QuantumTape: wires=[0, 1], params=3>,
         <QuantumTape: wires=[0, 1], params=3>,
         <QuantumTape: wires=[0, 1], params=3>]

        This can be useful if the underlying circuits representing the gradient
        computation need to be analyzed.

        The output tapes can then be evaluated and post-processed to retrieve
        the gradient:

        >>> dev = qml.device("default.qubit", wires=2)
        >>> fn(qml.execute(gradient_tapes, dev, None))
        [[-0.38751721 -0.18884787 -0.38355704]
         [ 0.69916862  0.34072424  0.69202359]]

        When setting the keyword argument ``broadcast`` to ``True``, the shifted
        circuit evaluations for each operation are batched together, resulting in
        broadcasted tapes:

        >>> params = np.array([0.1, 0.2, 0.3], requires_grad=True)
        >>> with qml.tape.QuantumTape() as tape:
        ...     qml.RX(params[0], wires=0)
        ...     qml.RY(params[1], wires=0)
        ...     qml.RX(params[2], wires=0)
        ...     qml.expval(qml.PauliZ(0))
        >>> gradient_tapes, fn = qml.gradients.param_shift(tape, broadcast=True)
        >>> len(gradient_tapes)
        3
        >>> [t.batch_size for t in gradient_tapes]
        [2, 2, 2]

        The postprocessing function will know that broadcasting is used and handle
        the results accordingly:
        >>> fn(qml.execute(gradient_tapes, dev, None))
        array([[-0.3875172 , -0.18884787, -0.38355704]])

        An advantage of using ``broadcast=True`` is a speedup:

        >>> number = 100
        >>> serial_call = "qml.gradients.param_shift(circuit, broadcast=False)(params)"
        >>> timeit.timeit(serial_call, globals=globals(), number=number) / number
        0.020183045039993887
        >>> broadcasted_call = "qml.gradients.param_shift(circuit, broadcast=True)(params)"
        >>> timeit.timeit(broadcasted_call, globals=globals(), number=number) / number
        0.01244492811998498

        This speedup grows with the number of shifts and qubits until all preprocessing and
        postprocessing overhead becomes negligible. While it will depend strongly on the details
        of the circuit, at least a small improvement can be expected in most cases.
        Note that ``broadcast=True`` requires additional memory by a factor of the largest
        batch_size of the created tapes.
    """
    if qml.active_return():
        return _param_shift_new(
            tape,
            argnum=argnum,
            shifts=shifts,
            gradient_recipes=gradient_recipes,
            fallback_fn=fallback_fn,
            f0=f0,
            broadcast=broadcast,
            shots=shots,
        )

    if any(m.return_type in [State, VnEntropy, MutualInfo] for m in tape.measurements):
        raise ValueError(
            "Computing the gradient of circuits that return the state is not supported."
        )

    if broadcast and len(tape.measurements) > 1:
        raise NotImplementedError(
            "Broadcasting with multiple measurements is not supported yet. "
            f"Set broadcast to False instead. The tape measurements are {tape.measurements}."
        )

    if argnum is None and not tape.trainable_params:
        warnings.warn(
            "Attempted to compute the gradient of a tape with no trainable parameters. "
            "If this is unintended, please mark trainable parameters in accordance with the "
            "chosen auto differentiation framework, or via the 'tape.trainable_params' property."
        )
        return [], lambda _: np.zeros((tape.output_dim, 0))

    gradient_analysis(tape, grad_fn=param_shift)
    method = "analytic" if fallback_fn is None else "best"
    diff_methods = grad_method_validation(method, tape)

    if all(g == "0" for g in diff_methods):
        return [], lambda _: np.zeros([tape.output_dim, len(tape.trainable_params)])

    method_map = choose_grad_methods(diff_methods, argnum)

    # If there are unsupported operations, call the fallback gradient function
    gradient_tapes = []
    unsupported_params = {idx for idx, g in method_map.items() if g == "F"}
    argnum = [i for i, dm in method_map.items() if dm == "A"]

    if unsupported_params:
        if not argnum:
            return fallback_fn(tape)

        g_tapes, fallback_proc_fn = fallback_fn(tape, argnum=unsupported_params)
        gradient_tapes.extend(g_tapes)
        fallback_len = len(g_tapes)

        # remove finite difference parameters from the method map
        method_map = {t_idx: dm for t_idx, dm in method_map.items() if dm != "F"}

    # Generate parameter-shift gradient tapes

    if gradient_recipes is None:
        gradient_recipes = [None] * len(argnum)

    if any(m.return_type is qml.measurements.Variance for m in tape.measurements):
        g_tapes, fn = var_param_shift(tape, argnum, shifts, gradient_recipes, f0, broadcast)
    else:
        g_tapes, fn = expval_param_shift(tape, argnum, shifts, gradient_recipes, f0, broadcast)

    gradient_tapes.extend(g_tapes)

    if unsupported_params:
        # If there are unsupported parameters, we must process
        # the quantum results separately, once for the fallback
        # function and once for the parameter-shift rule, and recombine.
        def processing_fn(results):
            unsupported_grads = fallback_proc_fn(results[:fallback_len])
            supported_grads = fn(results[fallback_len:])
            return unsupported_grads + supported_grads

        return gradient_tapes, processing_fn

    return gradient_tapes, fn
<|MERGE_RESOLUTION|>--- conflicted
+++ resolved
@@ -1,1851 +1,1836 @@
-# Copyright 2018-2021 Xanadu Quantum Technologies Inc.
-
-# Licensed under the Apache License, Version 2.0 (the "License");
-# you may not use this file except in compliance with the License.
-# You may obtain a copy of the License at
-
-#     http://www.apache.org/licenses/LICENSE-2.0
-
-# Unless required by applicable law or agreed to in writing, software
-# distributed under the License is distributed on an "AS IS" BASIS,
-# WITHOUT WARRANTIES OR CONDITIONS OF ANY KIND, either express or implied.
-# See the License for the specific language governing permissions and
-# limitations under the License.
-"""
-This module contains functions for computing the parameter-shift gradient
-of a qubit-based quantum tape.
-"""
-# pylint: disable=protected-access,too-many-arguments,too-many-statements
-import warnings
-from collections.abc import Sequence
-
-import numpy as np
-
-import pennylane as qml
-from pennylane.measurements import MutualInfo, State, VnEntropy
-
-from .finite_difference import finite_diff, _all_zero_grad_new, _no_trainable_grad_new
-from .general_shift_rules import (
-    _iterate_shift_rule,
-    frequencies_to_period,
-    generate_shifted_tapes,
-    process_shifts,
-)
-from .gradient_transform import (
-    choose_grad_methods,
-    grad_method_validation,
-    gradient_analysis,
-    gradient_transform,
-)
-
-NONINVOLUTORY_OBS = {
-    "Hermitian": lambda obs: obs.__class__(obs.matrix() @ obs.matrix(), wires=obs.wires),
-    "SparseHamiltonian": lambda obs: obs.__class__(obs.matrix() @ obs.matrix(), wires=obs.wires),
-    "Projector": lambda obs: obs,
-}
-"""Dict[str, callable]: mapping from a non-involutory observable name
-to a callable that accepts an observable object, and returns the square
-of that observable.
-"""
-
-
-def _square_observable(obs):
-    """Returns the square of an observable."""
-
-    if isinstance(obs, qml.operation.Tensor):
-        # Observable is a tensor, we must consider its
-        # component observables independently. Note that
-        # we assume all component observables are on distinct wires.
-
-        components_squared = []
-
-        for comp in obs.obs:
-
-            try:
-                components_squared.append(NONINVOLUTORY_OBS[comp.name](comp))
-            except KeyError:
-                # component is involutory
-                pass
-
-        return qml.operation.Tensor(*components_squared)
-
-    return NONINVOLUTORY_OBS[obs.name](obs)
-
-
-def _process_op_recipe(op, p_idx, order):
-    """Process an existing recipe of an operation."""
-    recipe = op.grad_recipe[p_idx]
-    if recipe is None:
-        return None
-
-    recipe = qml.math.array(recipe)
-    if order == 1:
-        return process_shifts(recipe, batch_duplicates=False)
-
-    # Try to obtain the period of the operator frequencies for iteration of custom recipe
-    try:
-        period = frequencies_to_period(op.parameter_frequencies[p_idx])
-    except qml.operation.ParameterFrequenciesUndefinedError:
-        period = None
-
-    # Iterate the custom recipe to obtain the second-order recipe
-    if qml.math.allclose(recipe[:, 1], qml.math.ones_like(recipe[:, 1])):
-        # If the multipliers are ones, we do not include them in the iteration
-        # but keep track of them manually
-        iter_c, iter_s = process_shifts(_iterate_shift_rule(recipe[:, ::2], order, period)).T
-        return qml.math.stack([iter_c, qml.math.ones_like(iter_c), iter_s]).T
-
-    return process_shifts(_iterate_shift_rule(recipe, order, period))
-
-
-def _choose_recipe(argnum, idx, gradient_recipes, shifts, tape):
-    """Obtain the gradient recipe for an indicated parameter from provided
-    ``gradient_recipes``. If none is provided, use the recipe of the operation instead."""
-    arg_idx = argnum.index(idx)
-    recipe = gradient_recipes[arg_idx]
-    if recipe is not None:
-        recipe = process_shifts(np.array(recipe))
-    else:
-        op_shifts = None if shifts is None else shifts[arg_idx]
-        recipe = _get_operation_recipe(tape, idx, shifts=op_shifts)
-    return recipe
-
-
-def _extract_unshifted(recipe, at_least_one_unshifted, f0, gradient_tapes, tape):
-    """Exctract the unshifted term from a gradient recipe, if it is present.
-
-    Returns:
-        array_like[float]: The reduced recipe without the unshifted term.
-        bool: The updated flag whether an unshifted term was found for any of the recipes.
-        float or None: The coefficient of the unshifted term. None if no such term was present.
-
-    This assumes that there will be at most one unshifted term in the recipe (others simply are
-    not extracted) and that it comes first if there is one.
-    """
-    first_c, first_m, first_s = recipe[0]
-    # Extract zero-shift term if present (if so, it will always be the first)
-    if first_s == 0 and first_m == 1:
-        # Gradient recipe includes a term with zero shift.
-        if not at_least_one_unshifted and f0 is None:
-            # Append the unshifted tape to the gradient tapes, if not already present
-            gradient_tapes.insert(0, tape)
-
-        # Store the unshifted coefficient. It is always the first coefficient due to processing
-        unshifted_coeff = first_c
-        at_least_one_unshifted = True
-        recipe = recipe[1:]
-    else:
-        unshifted_coeff = None
-
-    return recipe, at_least_one_unshifted, unshifted_coeff
-
-
-def _single_meas_grad(result, coeffs, unshifted_coeff, r0):
-    """Compute the gradient for a single measurement by taking the linear combination of the coefficients and the
-    measurement result.
-
-    If an unshifted term exists, its contribution is added to the gradient.
-    """
-    coeffs = qml.math.convert_like(coeffs, result)
-    g = qml.math.tensordot(result, coeffs, [[0], [0]])
-    if unshifted_coeff is not None:
-        # add the unshifted term
-        g = g + unshifted_coeff * r0
-        g = qml.math.array(g)
-    return g
-
-
-def _multi_meas_grad(res, coeffs, r0, unshifted_coeff, num_measurements):
-    """Compute the gradient for multiple measurements by taking the linear combination of the coefficients and each
-    measurement result."""
-    g = []
-    for meas_idx in range(num_measurements):
-
-        # Gather the measurement results
-        meas_result = [param_result[meas_idx] for param_result in res]
-        g_component = _single_meas_grad(meas_result, coeffs, unshifted_coeff, r0)
-        g.append(g_component)
-
-    return tuple(g)
-
-
-def _evaluate_gradient_new(tape, res, data, r0, shots):
-    """Use shifted tape evaluations and parameter-shift rule coefficients
-    to evaluate a gradient result.
-
-    This is a helper function for the new return type system.
-    """
-
-    _, coeffs, fn, unshifted_coeff, _ = data
-
-    shot_vector = isinstance(shots, Sequence)
-
-    # individual post-processing of e.g. Hamiltonian grad tapes
-    if fn is not None:
-        res = fn(res)
-
-    num_measurements = len(tape.measurements)
-    if num_measurements == 1:
-
-        if not shot_vector:
-            return _single_meas_grad(res, coeffs, unshifted_coeff, r0)
-
-        num_shot_components = len(shots)
-        g = []
-
-<<<<<<< HEAD
-        # Multiple measurements case, so we can extract the first result
-        num_measurements = len(res[0])
-        for meas_idx in range(num_measurements):
-            # Gather the measurement results
-            single_result = qml.math.stack([param_result[meas_idx] for param_result in res])
-            coeffs = qml.math.convert_like(coeffs, single_result)
-            g_component = qml.math.tensordot(single_result, coeffs, [[0], [0]])
-            g.append(g_component)
-        g = _unshifted_coeff(g, unshifted_coeff, r0)
-        g = tuple(g)
-
-    return g
-=======
-        # Res has order of axes:
-        # 1. Number of parameters
-        # 2. Shot vector
-        for i in range(num_shot_components):
-            shot_comp_res = [r[i] for r in res]
-            shot_comp_res = _single_meas_grad(shot_comp_res, coeffs, unshifted_coeff, r0[i])
-            g.append(shot_comp_res)
-        return tuple(g)
-
-    g = []
-    if not shot_vector:
-        return _multi_meas_grad(res, coeffs, r0, unshifted_coeff, num_measurements)
-
-    num_shot_components = len(shots)
-
-    # Res has order of axes:
-    # 1. Number of parameters
-    # 2. Shot vector
-    # 3. Number of measurements
-    for idx_shot_comp in range(num_shot_components):
-        single_shot_component_result = [
-            result_for_each_param[idx_shot_comp] for result_for_each_param in res
-        ]
-        multi_meas_grad = _multi_meas_grad(
-            single_shot_component_result, coeffs, r0, unshifted_coeff, num_measurements
-        )
-        g.append(multi_meas_grad)
-
-    return tuple(g)
->>>>>>> 43cb8bf7
-
-
-def _evaluate_gradient(res, data, broadcast, r0, scalar_qfunc_output):
-    """Use shifted tape evaluations and parameter-shift rule coefficients
-    to evaluate a gradient result."""
-
-    _, coeffs, fn, unshifted_coeff, batch_size = data
-
-    # individual post-processing of e.g. Hamiltonian grad tapes
-    if fn is not None:
-        res = fn(res)
-
-    # compute the linear combination of results and coefficients
-    axis = 0
-    if not broadcast:
-        res = qml.math.stack(res)
-    elif (
-        qml.math.get_interface(res[0]) != "torch"
-        and batch_size is not None
-        and not scalar_qfunc_output
-    ):
-        # If the original output is not scalar and broadcasting is used, the second axis
-        # (index 1) needs to be contracted. For Torch, this is not true because the
-        # output of the broadcasted tape is flat due to the behaviour of the Torch device.
-        axis = 1
-    g = qml.math.tensordot(res, qml.math.convert_like(coeffs, res), [[axis], [0]])
-
-    if unshifted_coeff is not None:
-        # add the unshifted term
-        g = g + unshifted_coeff * r0
-
-    return g
-
-
-def _get_operation_recipe(tape, t_idx, shifts, order=1):
-    """Utility function to return the parameter-shift rule
-    of the operation corresponding to trainable parameter
-    t_idx on tape.
-
-    Args:
-        tape (.QuantumTape): Tape containing the operation to differentiate
-        t_idx (int): Parameter index of the operation to differentiate within the tape
-        shifts (Sequence[float or int]): Shift values to use if no static ``grad_recipe`` is
-            provided by the operation to differentiate
-        order (int): Order of the differentiation
-
-    This function performs multiple attempts to obtain the recipe:
-
-    - If the operation has a custom :attr:`~.grad_recipe` defined, it is used.
-
-    - If :attr:`.parameter_frequencies` yields a result, the frequencies are
-      used to construct the general parameter-shift rule via
-      :func:`.generate_shift_rule`.
-      Note that by default, the generator is used to compute the parameter frequencies
-      if they are not provided by a custom implementation.
-
-    That is, the order of precedence is :meth:`~.grad_recipe`, custom
-    :attr:`~.parameter_frequencies`, and finally :meth:`.generator` via the default
-    implementation of the frequencies.
-
-    If order is set to 2, the rule for the second-order derivative is obtained instead.
-    """
-    if order not in {1, 2}:
-        raise NotImplementedError("_get_operation_recipe only is implemented for orders 1 and 2.")
-
-    op, p_idx = tape.get_operation(t_idx)
-
-    # Try to use the stored grad_recipe of the operation
-    op_recipe = _process_op_recipe(op, p_idx, order)
-    if op_recipe is not None:
-        return op_recipe
-
-    # Try to obtain frequencies, either via custom implementation or from generator eigvals
-    try:
-        frequencies = op.parameter_frequencies[p_idx]
-    except qml.operation.ParameterFrequenciesUndefinedError as e:
-        raise qml.operation.OperatorPropertyUndefined(
-            f"The operation {op.name} does not have a grad_recipe, parameter_frequencies or "
-            "a generator defined. No parameter shift rule can be applied."
-        ) from e
-
-    # Create shift rule from frequencies with given shifts
-    coeffs, shifts = qml.gradients.generate_shift_rule(frequencies, shifts=shifts, order=order).T
-    # The generated shift rules do not include a rescaling of the parameter, only shifts.
-    mults = np.ones_like(coeffs)
-
-    return qml.math.stack([coeffs, mults, shifts]).T
-
-
-def _swap_two_axes(grads, first_axis_size, second_axis_size):
-    if first_axis_size == 1:
-        return tuple(grads[0][i] for i in range(second_axis_size))
-    return tuple(
-        tuple(grads[j][i] for j in range(first_axis_size)) for i in range(second_axis_size)
-    )
-
-
-def _reorder_grad_axes_single_measure_shot_vector(grads, num_params, num_shot_vec_components):
-    """Reorder the axes for gradient results obtained for a tape with a single measurement from a device that defined a
-    shot vector.
-
-    The order of axes of the gradient output matches the structure outputted by jax.jacobian for a tuple-valued
-    function. Internally, this may not be the case when computing the gradients, so the axes are reordered here.
-
-    The first axis always corresponds to the number of trainable parameters because the parameter-shift transform
-    defines multiple tapes each of which corresponds to a trainable parameter. Those tapes are then executed using a
-    device, which at the moment outputs results with the first axis corresponding to each tape output.
-
-    The final order of axes of gradient results should be:
-    1. Shot vector
-    2. Measurements
-    3. Number of trainable parameters (Num params)
-    4. Broadcasting dimension
-    5. Measurement shape
-
-    According to the order above, the following reordering is done:
-
-    Shot vectors:
-
-        Go from
-        1. Num params
-        2. Shot vector
-        3. Measurement shape
-
-        To
-        1. Shot vector
-        2. Num params
-        3. Measurement shape
-    """
-    return _swap_two_axes(grads, num_params, num_shot_vec_components)
-
-
-def _reorder_grad_axes_multi_measure(
-    grads, num_params, num_measurements, num_shot_vec_components, shot_vector_multi_measure
-):
-    """Reorder the axes for gradient results obtained for a tape with multiple measurements.
-
-    The order of axes of the gradient output matches the structure outputted by jax.jacobian for a tuple-valued
-    function. Internally, this may not be the case when computing the gradients, so the axes are reordered here.
-
-    The first axis always corresponds to the number of trainable parameters because the parameter-shift transform
-    defines multiple tapes each of which corresponds to a trainable parameter. Those tapes are then executed using a
-    device, which at the moment outputs results with the first axis corresponding to each tape output.
-
-    The final order of axes of gradient results should be:
-    1. Shot vector
-    2. Measurements
-    3. Number of trainable parameters (Num params)
-    4. Broadcasting dimension
-    5. Measurement shape
-
-    Parameter broadcasting doesn't yet support multiple measurements, hence such cases are not dealt with at the moment
-    by this function.
-
-    According to the order above, the following reorderings are done:
-
-    A) Analytic (``shots=None``) or finite shots:
-
-        Go from
-        1. Num params
-        2. Measurements
-        3. Measurement shape
-
-        To
-        1. Measurements
-        2. Num params
-        3. Measurement shape
-
-    B) Shot vectors:
-
-        Go from
-        1. Num params
-        2. Shot vector
-        3. Measurements
-        4. Measurement shape
-
-        To
-        1. Shot vector
-        2. Measurements
-        3. Num params
-        4. Measurement shape
-    """
-    multi_param = num_params > 1
-    if not shot_vector_multi_measure:
-        new_grad = _swap_two_axes(grads, num_params, num_measurements)
-    else:
-        new_grad = []
-        for i in range(num_shot_vec_components):
-            shot_vec_grad = []
-            for j in range(num_measurements):
-                measurement_grad = []
-                for k in range(num_params):
-                    measurement_grad.append(grads[k][i][j])
-
-                measurement_grad = tuple(measurement_grad) if multi_param else measurement_grad[0]
-                shot_vec_grad.append(measurement_grad)
-            new_grad.append(tuple(shot_vec_grad))
-
-    return new_grad
-
-
-def _expval_param_shift_tuple(
-    tape, argnum=None, shifts=None, gradient_recipes=None, f0=None, broadcast=False, shots=None
-):
-    r"""Generate the parameter-shift tapes and postprocessing methods required
-        to compute the gradient of a gate parameter with respect to an
-        expectation value.
-
-        The returned post-processing function will output tuples instead of
-    stacking resaults.
-
-        Args:
-            tape (.QuantumTape): quantum tape to differentiate
-            argnum (int or list[int] or None): Trainable parameter indices to differentiate
-                with respect to. If not provided, the derivatives with respect to all
-                trainable indices are returned.
-            shifts (list[tuple[int or float]]): List containing tuples of shift values.
-                If provided, one tuple of shifts should be given per trainable parameter
-                and the tuple should match the number of frequencies for that parameter.
-                If unspecified, equidistant shifts are assumed.
-            gradient_recipes (tuple(list[list[float]] or None)): List of gradient recipes
-                for the parameter-shift method. One gradient recipe must be provided
-                per trainable parameter.
-            f0 (tensor_like[float] or None): Output of the evaluated input tape. If provided,
-                and the gradient recipe contains an unshifted term, this value is used,
-                saving a quantum evaluation.
-            broadcast (bool): Whether or not to use parameter broadcasting to create the
-                a single broadcasted tape per operation instead of one tape per shift angle.
-            shots (None, int, list[int]): The device shots that will be used to execute the tapes outputted by this
-                transform. Note that this argument doesn't influence the shots used for tape execution, but provides
-                information to the transform about the device shots and helps in determining if a shot sequence was used
-                to define the device shots for the new return types output system.
-
-        Returns:
-            tuple[list[QuantumTape], function]: A tuple containing a
-            list of generated tapes, in addition to a post-processing
-            function to be applied to the results of the evaluated tapes.
-    """
-    argnum = argnum or tape.trainable_params
-
-    gradient_tapes = []
-    # Each entry for gradient_data will be a tuple with entries
-    # (num_tapes, coeffs, fn, unshifted_coeff, batch_size)
-    gradient_data = []
-    # Keep track of whether there is at least one unshifted term in all the parameter-shift rules
-    at_least_one_unshifted = False
-
-    for idx, _ in enumerate(tape.trainable_params):
-
-        if idx not in argnum:
-            # parameter has zero gradient
-            gradient_data.append((0, [], None, None, 0))
-            continue
-
-        op, _ = tape.get_operation(idx)
-
-        if op.name == "Hamiltonian":
-            # operation is a Hamiltonian
-            if op.return_type is not qml.measurements.Expectation:
-                raise ValueError(
-                    "Can only differentiate Hamiltonian "
-                    f"coefficients for expectations, not {op.return_type.value}"
-                )
-
-            g_tapes, h_fn = qml.gradients.hamiltonian_grad(tape, idx)
-            # hamiltonian_grad always returns a list with a single tape
-            gradient_tapes.extend(g_tapes)
-            # hamiltonian_grad always returns a list with a single tape!
-            gradient_data.append((1, np.array([1.0]), h_fn, None, g_tapes[0].batch_size))
-            continue
-
-        recipe = _choose_recipe(argnum, idx, gradient_recipes, shifts, tape)
-        recipe, at_least_one_unshifted, unshifted_coeff = _extract_unshifted(
-            recipe, at_least_one_unshifted, f0, gradient_tapes, tape
-        )
-        coeffs, multipliers, op_shifts = recipe.T
-
-        g_tapes = generate_shifted_tapes(tape, idx, op_shifts, multipliers, broadcast)
-        gradient_tapes.extend(g_tapes)
-        # If broadcast=True, g_tapes only contains one tape. If broadcast=False, all returned
-        # tapes will have the same batch_size=None. Thus we only use g_tapes[0].batch_size here.
-        gradient_data.append((len(g_tapes), coeffs, None, unshifted_coeff, g_tapes[0].batch_size))
-
-    def processing_fn(results):
-        start = 1 if at_least_one_unshifted and f0 is None else 0
-        r0 = f0 or results[0]
-
-        single_measure = len(tape.measurements) == 1
-        single_param = len(tape.trainable_params) == 1
-        shot_vector = isinstance(shots, Sequence)
-
-        grads = []
-        for data in gradient_data:
-
-            num_tapes, *_, batch_size = data
-            if num_tapes == 0:
-                # parameter has zero gradient. We don't know the output shape yet, so just memorize
-                # that this gradient will be set to zero, via grad = None
-                grads.append(None)
-                continue
-
-            res = results[start : start + num_tapes] if batch_size is None else results[start]
-            start = start + num_tapes
-
-            g = _evaluate_gradient_new(tape, res, data, r0, shots)
-            grads.append(g)
-
-        if single_measure and not shot_vector:
-            zero_rep = qml.math.zeros_like(g)
-        elif single_measure:
-            zero_rep = tuple(qml.math.zeros_like(shot_comp_g) for shot_comp_g in g)
-        elif not shot_vector:
-            zero_rep = tuple(qml.math.zeros_like(meas_g) for meas_g in g)
-        else:
-            zero_rep = tuple(
-                tuple(qml.math.zeros_like(grad_component) for grad_component in shot_comp_g)
-                for shot_comp_g in g
-            )
-
-        # Fill in zero-valued gradients
-        grads = [g if g is not None else zero_rep for i, g in enumerate(grads)]
-
-        if single_measure and single_param:
-            return grads[0]
-
-        num_params = len(tape.trainable_params)
-        num_shot_vec_components = len(shots) if shot_vector else None
-        if single_measure and shot_vector:
-            return _reorder_grad_axes_single_measure_shot_vector(
-                grads, num_params, num_shot_vec_components
-            )
-        if not single_measure:
-            shot_vector_multi_measure = not single_measure and shot_vector
-            num_measurements = len(tape.measurements)
-            grads = _reorder_grad_axes_multi_measure(
-                grads,
-                num_params,
-                num_measurements,
-                num_shot_vec_components,
-                shot_vector_multi_measure,
-            )
-
-        return tuple(grads)
-
-    return gradient_tapes, processing_fn
-
-
-def expval_param_shift(
-    tape, argnum=None, shifts=None, gradient_recipes=None, f0=None, broadcast=False, shots=None
-):
-    r"""Generate the parameter-shift tapes and postprocessing methods required
-    to compute the gradient of a gate parameter with respect to an
-    expectation value.
-
-    Args:
-        tape (.QuantumTape): quantum tape to differentiate
-        argnum (int or list[int] or None): Trainable parameter indices to differentiate
-            with respect to. If not provided, the derivatives with respect to all
-            trainable indices are returned.
-        shifts (list[tuple[int or float]]): List containing tuples of shift values.
-            If provided, one tuple of shifts should be given per trainable parameter
-            and the tuple should match the number of frequencies for that parameter.
-            If unspecified, equidistant shifts are assumed.
-        gradient_recipes (tuple(list[list[float]] or None)): List of gradient recipes
-            for the parameter-shift method. One gradient recipe must be provided
-            per trainable parameter.
-        f0 (tensor_like[float] or None): Output of the evaluated input tape. If provided,
-            and the gradient recipe contains an unshifted term, this value is used,
-            saving a quantum evaluation.
-        broadcast (bool): Whether or not to use parameter broadcasting to create the
-            a single broadcasted tape per operation instead of one tape per shift angle.
-        shots (None, int, list[int]): The device shots that will be used to execute the tapes outputted by this
-            transform. Note that this argument doesn't influence the shots used for tape execution, but provides information
-            to the transform about the device shots and helps in determining if a shot sequence was used to define the
-            device shots for the new return types output system.
-
-    Returns:
-        tuple[list[QuantumTape], function]: A tuple containing a
-        list of generated tapes, in addition to a post-processing
-        function to be applied to the results of the evaluated tapes.
-    """
-    if qml.active_return():
-        return _expval_param_shift_tuple(
-            tape, argnum, shifts, gradient_recipes, f0, broadcast, shots
-        )
-
-    argnum = argnum or tape.trainable_params
-
-    gradient_tapes = []
-    # Each entry for gradient_data will be a tuple with entries
-    # (num_tapes, coeffs, fn, unshifted_coeff, batch_size)
-    gradient_data = []
-    # Keep track of whether there is at least one unshifted term in all the parameter-shift rules
-    at_least_one_unshifted = False
-
-    for idx, _ in enumerate(tape.trainable_params):
-
-        if idx not in argnum:
-            # parameter has zero gradient
-            gradient_data.append((0, [], None, None, 0))
-            continue
-
-        op, _ = tape.get_operation(idx)
-
-        if op.name == "Hamiltonian":
-            # operation is a Hamiltonian
-            if op.return_type is not qml.measurements.Expectation:
-                raise ValueError(
-                    "Can only differentiate Hamiltonian "
-                    f"coefficients for expectations, not {op.return_type.value}"
-                )
-
-            g_tapes, h_fn = qml.gradients.hamiltonian_grad(tape, idx)
-            # hamiltonian_grad always returns a list with a single tape
-            gradient_tapes.extend(g_tapes)
-            # hamiltonian_grad always returns a list with a single tape!
-            gradient_data.append((1, np.array([1.0]), h_fn, None, g_tapes[0].batch_size))
-            continue
-
-        recipe = _choose_recipe(argnum, idx, gradient_recipes, shifts, tape)
-        recipe, at_least_one_unshifted, unshifted_coeff = _extract_unshifted(
-            recipe, at_least_one_unshifted, f0, gradient_tapes, tape
-        )
-
-        coeffs, multipliers, op_shifts = recipe.T
-        # TODO: Validate multipliers and/or op_shifts as they may be empty lists for custom gradient recipes ---
-        # otherwise later g_tapes[0] raises an error
-        #
-        # E.g., for two params:
-        #
-        # gradient_recipes = tuple(
-        #     [[-1e1, 1, 0], [1e1, 1, 0]] if i in ops_with_custom_recipe else None
-        #     for i in range(2)
-        # )
-        #
-        # Note: this is an issue both with the existing and the new return type system
-
-        g_tapes = generate_shifted_tapes(tape, idx, op_shifts, multipliers, broadcast)
-        gradient_tapes.extend(g_tapes)
-
-        # If broadcast=True, g_tapes only contains one tape. If broadcast=False, all returned
-        # tapes will have the same batch_size=None. Thus we only use g_tapes[0].batch_size here.
-        gradient_data.append((len(g_tapes), coeffs, None, unshifted_coeff, g_tapes[0].batch_size))
-
-    def processing_fn(results):
-        # Apply the same squeezing as in qml.QNode to make the transform output consistent.
-        # pylint: disable=protected-access
-        scalar_qfunc_output = tape._qfunc_output is not None and not isinstance(
-            tape._qfunc_output, Sequence
-        )
-        if scalar_qfunc_output:
-            results = [qml.math.squeeze(res) for res in results]
-
-        grads = []
-        start = 1 if at_least_one_unshifted and f0 is None else 0
-        r0 = f0 or results[0]
-
-        for data in gradient_data:
-
-            num_tapes, *_, batch_size = data
-            if num_tapes == 0:
-                # parameter has zero gradient. We don't know the output shape yet, so just memorize
-                # that this gradient will be set to zero, via grad = None
-                grads.append(None)
-                continue
-
-            res = results[start : start + num_tapes] if batch_size is None else results[start]
-            start = start + num_tapes
-
-            g = _evaluate_gradient(res, data, broadcast, r0, scalar_qfunc_output)
-
-            grads.append(g)
-            # This clause will be hit at least once (because otherwise all gradients would have
-            # been zero), providing a representative for a zero gradient to emulate its type/shape.
-            zero_rep = qml.math.zeros_like(g)
-
-        for i, g in enumerate(grads):
-            # Fill in zero-valued gradients
-            if g is None:
-                grads[i] = zero_rep
-            # The following is for backwards compatibility; currently, the device stacks multiple
-            # measurement arrays, even if not the same size, resulting in a ragged array.
-            # In the future, we might want to change this so that only tuples of arrays are returned.
-            if getattr(g, "dtype", None) is np.dtype("object") and qml.math.ndim(g) > 0:
-                grads[i] = qml.math.hstack(g)
-
-        return qml.math.T(qml.math.stack(grads))
-
-    return gradient_tapes, processing_fn
-
-
-def _get_var_with_second_order(pdA2, f0, pdA):
-    """Auxiliary function to compute d(var(A))/dp = d<A^2>/dp -2 * <A> *
-    d<A>/dp for the variances.
-
-    The result is converted to an array-like object as some terms (specifically f0) may not be array-like in every case.
-
-    Args:
-        pdA (tensor_like[float]): The analytic derivative of <A>.
-        pdA2 (tensor_like[float]): The analytic derivatives of the <A^2> observables.
-        f0 (tensor_like[float]): Output of the evaluated input tape. If provided,
-            and the gradient recipe contains an unshifted term, this value is used,
-            saving a quantum evaluation.
-    """
-    return qml.math.array(pdA2 - 2 * f0 * pdA)
-
-
-def _put_zeros_in_pdA2_involutory(tape, pdA2, involutory_indices):
-    """Auxiliary function for replacing parts of the partial derivative of <A^2>
-    with the zero gradient of involutory observables.
-
-    Involutory observables in the partial derivative of <A^2> have zero gradients.
-    For the pdA2_tapes, we have replaced non-involutory observables with their
-    square (A -> A^2). However, involutory observables have been left as-is
-    (A), and have not been replaced by their square (A^2 = I). As a result,
-    components of the gradient vector will not be correct. We need to replace
-    the gradient value with 0 (the known, correct gradient for involutory
-    variables).
-    """
-    new_pdA2 = []
-    for i in range(len(tape.measurements)):
-        if i in involutory_indices:
-            num_params = len(tape.trainable_params)
-            item = (
-                qml.math.array(0)
-                if num_params == 1
-                else tuple(qml.math.array(0) for _ in range(num_params))
-            )
-        else:
-            item = pdA2[i]
-        new_pdA2.append(item)
-
-    return tuple(new_pdA2)
-
-
-def _get_pdA2(results, tape, pdA2_fn, non_involutory_indices, var_indices, shot_vector):
-    """The main auxiliary function to get the partial derivative of <A^2>."""
-    pdA2 = 0
-
-    if non_involutory_indices:
-        # compute the second derivative of non-involutory observables
-        pdA2 = pdA2_fn(results)
-
-        # For involutory observables (A^2 = I) we have d<A^2>/dp = 0.
-        involutory = set(var_indices) - set(non_involutory_indices)
-
-        if involutory:
-            if shot_vector:
-                pdA2 = tuple(
-                    _put_zeros_in_pdA2_involutory(tape, pdA2_shot_comp, involutory)
-                    for pdA2_shot_comp in pdA2
-                )
-            else:
-                pdA2 = _put_zeros_in_pdA2_involutory(tape, pdA2, involutory)
-    return pdA2
-
-
-def _single_variance_gradient(tape, var_mask, pdA2, f0, pdA):
-    """Auxiliary function to return the derivative of variances.
-
-    return d(var(A))/dp = d<A^2>/dp -2 * <A> * d<A>/dp for the variances (var_mask==True)
-    d<A>/dp for plain expectations (var_mask==False)
-
-    Note: if isinstance(pdA2, int) and pdA2 != 0, then len(pdA2) == len(pdA)
-
-    """
-    num_params = len(tape.trainable_params)
-    num_measurements = len(tape.measurements)
-    if num_measurements > 1:
-
-        if num_params == 1:
-
-            var_grad = []
-
-            for m_idx in range(num_measurements):
-                m_res = pdA[m_idx]
-                if var_mask[m_idx]:
-                    pdA2_comp = pdA2[m_idx] if pdA2 != 0 else pdA2
-                    f0_comp = f0[m_idx]
-                    m_res = _get_var_with_second_order(pdA2_comp, f0_comp, m_res)
-
-                var_grad.append(m_res)
-            return tuple(var_grad)
-
-        var_grad = []
-        for m_idx in range(num_measurements):
-            m_res = []
-            if var_mask[m_idx]:
-                for p_idx in range(num_params):
-                    pdA2_comp = pdA2[m_idx][p_idx] if pdA2 != 0 else pdA2
-                    f0_comp = f0[m_idx]
-                    pdA_comp = pdA[m_idx][p_idx]
-                    r = _get_var_with_second_order(pdA2_comp, f0_comp, pdA_comp)
-                    m_res.append(r)
-                m_res = tuple(m_res)
-            else:
-                m_res = tuple(pdA[m_idx][p_idx] for p_idx in range(num_params))
-            var_grad.append(m_res)
-        return tuple(var_grad)
-
-    # Single measurement case, meas has to be variance
-    if num_params == 1:
-        return _get_var_with_second_order(pdA2, f0, pdA)
-
-    var_grad = []
-
-    for p_idx in range(num_params):
-        pdA2_comp = pdA2[p_idx] if pdA2 != 0 else pdA2
-        r = _get_var_with_second_order(pdA2_comp, f0, pdA[p_idx])
-        var_grad.append(r)
-
-    return tuple(var_grad)
-
-
-def _create_variance_proc_fn(
-    tape, var_mask, var_indices, pdA_fn, pdA2_fn, tape_boundary, non_involutory_indices, shots
-):
-    """Auxiliary function to define the processing function for computing the
-    derivative of variances using the parameter-shift rule.
-
-    Args:
-        var_mask (list): The mask of variance measurements in the measurement queue.
-        var_indices (list): The indices of variance measurements in the measurement queue.
-        pdA_fn (callable): The function required to evaluate the analytic derivative of <A>.
-        pdA2_fn (callable): If not None, non-involutory observables are
-            present; the partial derivative of <A^2> may be non-zero. Here, we
-            calculate the analytic derivatives of the <A^2> observables.
-        tape_boundary (callable): the number of first derivative tapes used to
-            determine the number of results to post-process later
-        non_involutory_indices (list): the indices in the measurement queue of all non-involutory
-            observables
-        shots (None, int, list[int]): The device shots that will be used to execute the tapes outputted by this
-            the param-shift transform.
-    """
-
-    def processing_fn(results):
-        f0 = results[0]
-
-        shot_vector = isinstance(shots, Sequence)
-
-        # analytic derivative of <A>
-        pdA = pdA_fn(results[1:tape_boundary])
-
-        # analytic derivative of <A^2>
-        pdA2 = _get_pdA2(
-            results[tape_boundary:], tape, pdA2_fn, non_involutory_indices, var_indices, shot_vector
-        )
-
-        # The logic follows:
-        # variances (var_mask==True): return d(var(A))/dp = d<A^2>/dp -2 * <A> * d<A>/dp
-        # plain expectations (var_mask==False): return d<A>/dp
-        # Note: if pdA2 != 0, then len(pdA2) == len(pdA)
-        if shot_vector:
-            final_res = []
-            num_shot_components = len(f0)
-            for idx_shot_comp in range(num_shot_components):
-                f0_comp = f0[idx_shot_comp]
-
-                pdA_comp = pdA[idx_shot_comp]
-
-                pdA2_comp = pdA2[idx_shot_comp] if not isinstance(pdA2, int) else pdA2
-                r = _single_variance_gradient(tape, var_mask, pdA2_comp, f0_comp, pdA_comp)
-                final_res.append(r)
-
-            return tuple(final_res)
-
-        return _single_variance_gradient(tape, var_mask, pdA2, f0, pdA)
-
-    return processing_fn
-
-
-def _var_param_shift_tuple(
-    tape, argnum, shifts=None, gradient_recipes=None, f0=None, broadcast=False, shots=None
-):
-    r"""Generate the parameter-shift tapes and postprocessing methods required
-    to compute the gradient of a gate parameter with respect to a
-    variance value.
-
-    The post-processing function returns a tuple instead of stacking results.
-
-    Args:
-        tape (.QuantumTape): quantum tape to differentiate
-        argnum (int or list[int] or None): Trainable parameter indices to differentiate
-            with respect to. If not provided, the derivative with respect to all
-            trainable indices are returned.
-        shifts (list[tuple[int or float]]): List containing tuples of shift values.
-            If provided, one tuple of shifts should be given per trainable parameter
-            and the tuple should match the number of frequencies for that parameter.
-            If unspecified, equidistant shifts are assumed.
-        gradient_recipes (tuple(list[list[float]] or None)): List of gradient recipes
-            for the parameter-shift method. One gradient recipe must be provided
-            per trainable parameter.
-        f0 (tensor_like[float] or None): Output of the evaluated input tape. If provided,
-            and the gradient recipe contains an unshifted term, this value is used,
-            saving a quantum evaluation.
-        broadcast (bool): Whether or not to use parameter broadcasting to create the
-            a single broadcasted tape per operation instead of one tape per shift angle.
-        shots (None, int, list[int]): The device shots that will be used to execute the tapes outputted by this
-            transform. Note that this argument doesn't influence the shots used for tape execution, but provides information
-            to the transform about the device shots and helps in determining if a shot sequence was used to define the
-            device shots for the new return types output system.
-
-    Returns:
-        tuple[list[QuantumTape], function]: A tuple containing a
-        list of generated tapes, in addition to a post-processing
-        function to be applied to the results of the evaluated tapes.
-    """
-    argnum = argnum or tape.trainable_params
-
-    # Determine the locations of any variance measurements in the measurement queue.
-    var_mask = [m.return_type is qml.measurements.Variance for m in tape.measurements]
-    var_indices = np.where(var_mask)[0]
-
-    # Get <A>, the expectation value of the tape with unshifted parameters.
-    expval_tape = tape.copy(copy_operations=True)
-
-    gradient_tapes = [expval_tape]
-
-    # Convert all variance measurements on the tape into expectation values
-    for i in var_indices:
-        obs = expval_tape._measurements[i].obs
-        expval_tape._measurements[i] = qml.measurements.MeasurementProcess(
-            qml.measurements.Expectation, obs=obs
-        )
-
-    # evaluate the analytic derivative of <A>
-    pdA_tapes, pdA_fn = expval_param_shift(
-        expval_tape, argnum, shifts, gradient_recipes, f0, broadcast, shots
-    )
-    gradient_tapes.extend(pdA_tapes)
-
-    # Store the number of first derivative tapes, so that we know
-    # the number of results to post-process later.
-    tape_boundary = len(pdA_tapes) + 1
-
-    # If there are non-involutory observables A present, we must compute d<A^2>/dp.
-    # Get the indices in the measurement queue of all non-involutory
-    # observables.
-    non_involutory_indices = []
-
-    for i in var_indices:
-        obs_name = tape.observables[i].name
-
-        if isinstance(obs_name, list):
-            # Observable is a tensor product, we must investigate all constituent observables.
-            if any(name in NONINVOLUTORY_OBS for name in obs_name):
-                non_involutory_indices.append(i)
-
-        elif obs_name in NONINVOLUTORY_OBS:
-            non_involutory_indices.append(i)
-
-    pdA2_fn = None
-    if non_involutory_indices:
-        tape_with_obs_squared_expval = tape.copy(copy_operations=True)
-
-        for i in non_involutory_indices:
-            # We need to calculate d<A^2>/dp; to do so, we replace the
-            # involutory observables A in the queue with A^2.
-            obs = _square_observable(tape_with_obs_squared_expval._measurements[i].obs)
-            tape_with_obs_squared_expval._measurements[i] = qml.measurements.MeasurementProcess(
-                qml.measurements.Expectation, obs=obs
-            )
-
-        # Non-involutory observables are present; the partial derivative of <A^2>
-        # may be non-zero. Here, we calculate the analytic derivatives of the <A^2>
-        # observables.
-        pdA2_tapes, pdA2_fn = expval_param_shift(
-            tape_with_obs_squared_expval, argnum, shifts, gradient_recipes, f0, broadcast, shots
-        )
-        gradient_tapes.extend(pdA2_tapes)
-
-    # Store the number of first derivative tapes, so that we know
-    # the number of results to post-process later.
-    tape_boundary = len(pdA_tapes) + 1
-    processing_fn = _create_variance_proc_fn(
-        tape, var_mask, var_indices, pdA_fn, pdA2_fn, tape_boundary, non_involutory_indices, shots
-    )
-    return gradient_tapes, processing_fn
-
-
-def var_param_shift(
-    tape, argnum, shifts=None, gradient_recipes=None, f0=None, broadcast=False, shots=None
-):
-    r"""Generate the parameter-shift tapes and postprocessing methods required
-    to compute the gradient of a gate parameter with respect to a
-    variance value.
-
-    Args:
-        tape (.QuantumTape): quantum tape to differentiate
-        argnum (int or list[int] or None): Trainable parameter indices to differentiate
-            with respect to. If not provided, the derivative with respect to all
-            trainable indices are returned.
-        shifts (list[tuple[int or float]]): List containing tuples of shift values.
-            If provided, one tuple of shifts should be given per trainable parameter
-            and the tuple should match the number of frequencies for that parameter.
-            If unspecified, equidistant shifts are assumed.
-        gradient_recipes (tuple(list[list[float]] or None)): List of gradient recipes
-            for the parameter-shift method. One gradient recipe must be provided
-            per trainable parameter.
-        f0 (tensor_like[float] or None): Output of the evaluated input tape. If provided,
-            and the gradient recipe contains an unshifted term, this value is used,
-            saving a quantum evaluation.
-        broadcast (bool): Whether or not to use parameter broadcasting to create the
-            a single broadcasted tape per operation instead of one tape per shift angle.
-        shots (None, int, list[int]): The device shots that will be used to execute the tapes outputted by this
-            transform. Note that this argument doesn't influence the shots used for tape execution, but provides information
-            to the transform about the device shots and helps in determining if a shot sequence was used to define the
-            device shots for the new return types output system.
-
-    Returns:
-        tuple[list[QuantumTape], function]: A tuple containing a
-        list of generated tapes, in addition to a post-processing
-        function to be applied to the results of the evaluated tapes.
-    """
-    if qml.active_return():
-        return _var_param_shift_tuple(tape, argnum, shifts, gradient_recipes, f0, broadcast, shots)
-
-    argnum = argnum or tape.trainable_params
-
-    # Determine the locations of any variance measurements in the measurement queue.
-    var_mask = [m.return_type is qml.measurements.Variance for m in tape.measurements]
-    var_idx = np.where(var_mask)[0]
-
-    # Get <A>, the expectation value of the tape with unshifted parameters.
-    expval_tape = tape.copy(copy_operations=True)
-
-    gradient_tapes = [expval_tape]
-
-    # Convert all variance measurements on the tape into expectation values
-    for i in var_idx:
-        obs = expval_tape._measurements[i].obs
-        expval_tape._measurements[i] = qml.measurements.MeasurementProcess(
-            qml.measurements.Expectation, obs=obs
-        )
-
-    # evaluate the analytic derivative of <A>
-    pdA_tapes, pdA_fn = expval_param_shift(
-        expval_tape, argnum, shifts, gradient_recipes, f0, broadcast
-    )
-    gradient_tapes.extend(pdA_tapes)
-
-    # Store the number of first derivative tapes, so that we know
-    # the number of results to post-process later.
-    tape_boundary = len(pdA_tapes) + 1
-
-    # If there are non-involutory observables A present, we must compute d<A^2>/dp.
-    # Get the indices in the measurement queue of all non-involutory
-    # observables.
-    non_involutory = []
-
-    for i in var_idx:
-        obs_name = tape.observables[i].name
-
-        if isinstance(obs_name, list):
-            # Observable is a tensor product, we must investigate all constituent observables.
-            if any(name in NONINVOLUTORY_OBS for name in obs_name):
-                non_involutory.append(i)
-
-        elif obs_name in NONINVOLUTORY_OBS:
-            non_involutory.append(i)
-
-    # For involutory observables (A^2 = I) we have d<A^2>/dp = 0.
-    involutory = set(var_idx) - set(non_involutory)
-
-    if non_involutory:
-        expval_sq_tape = tape.copy(copy_operations=True)
-
-        for i in non_involutory:
-            # We need to calculate d<A^2>/dp; to do so, we replace the
-            # involutory observables A in the queue with A^2.
-            obs = _square_observable(expval_sq_tape._measurements[i].obs)
-            expval_sq_tape._measurements[i] = qml.measurements.MeasurementProcess(
-                qml.measurements.Expectation, obs=obs
-            )
-
-        # Non-involutory observables are present; the partial derivative of <A^2>
-        # may be non-zero. Here, we calculate the analytic derivatives of the <A^2>
-        # observables.
-        pdA2_tapes, pdA2_fn = expval_param_shift(
-            expval_sq_tape, argnum, shifts, gradient_recipes, f0, broadcast
-        )
-        gradient_tapes.extend(pdA2_tapes)
-
-    def processing_fn(results):
-        # HOTFIX: Apply the same squeezing as in qml.QNode to make the transform output consistent.
-        # pylint: disable=protected-access
-        if tape._qfunc_output is not None and not isinstance(tape._qfunc_output, Sequence):
-            results = [qml.math.squeeze(res) for res in results]
-
-        # We need to expand the dimensions of the variance mask,
-        # and convert it to be the same type as the results.
-        res = results[0]
-        ragged = getattr(results[0], "dtype", None) is np.dtype("object")
-
-        mask = []
-        for m, r in zip(var_mask, qml.math.atleast_1d(results[0])):
-            array_func = np.ones if m else np.zeros
-            shape = qml.math.shape(r)
-            mask.append(array_func(shape, dtype=bool))
-
-        if ragged and qml.math.ndim(res) > 0:
-            res = qml.math.hstack(res)
-            mask = qml.math.hstack(mask)
-
-        f0 = qml.math.expand_dims(res, -1)
-        mask = qml.math.convert_like(qml.math.reshape(mask, qml.math.shape(f0)), res)
-
-        pdA = pdA_fn(results[1:tape_boundary])
-        pdA2 = 0
-
-        if non_involutory:
-            # compute the second derivative of non-involutory observables
-            pdA2 = pdA2_fn(results[tape_boundary:])
-
-            if involutory:
-                # if involutory observables are present, ensure they have zero gradient.
-                #
-                # For the pdA2_tapes, we have replaced non-involutory
-                # observables with their square (A -> A^2). However,
-                # involutory observables have been left as-is (A), and have
-                # not been replaced by their square (A^2 = I). As a result,
-                # components of the gradient vector will not be correct. We
-                # need to replace the gradient value with 0 (the known,
-                # correct gradient for involutory variables).
-
-                m = [tape.observables[i].name not in NONINVOLUTORY_OBS for i in var_idx]
-                m = qml.math.convert_like(m, pdA2)
-                pdA2 = qml.math.where(qml.math.reshape(m, [-1, 1]), 0, pdA2)
-
-        # return d(var(A))/dp = d<A^2>/dp -2 * <A> * d<A>/dp for the variances (mask==True)
-        # d<A>/dp for plain expectations (mask==False)
-        return qml.math.where(mask, pdA2 - 2 * f0 * pdA, pdA)
-
-    return gradient_tapes, processing_fn
-
-
-# TODO: docstrings & mention shots arg
-@gradient_transform
-def _param_shift_new(
-    tape,
-    argnum=None,
-    shifts=None,
-    gradient_recipes=None,
-    fallback_fn=finite_diff,
-    f0=None,
-    broadcast=False,
-    shots=None,
-):
-    r"""Transform a QNode to compute the parameter-shift gradient of all gate
-    parameters with respect to its inputs.
-
-    This function uses the new return types system.
-
-    Args:
-        qnode (pennylane.QNode or .QuantumTape): quantum tape or QNode to differentiate
-        argnum (int or list[int] or None): Trainable parameter indices to differentiate
-            with respect to. If not provided, the derivative with respect to all
-            trainable indices are returned.
-        shifts (list[tuple[int or float]]): List containing tuples of shift values.
-            If provided, one tuple of shifts should be given per trainable parameter
-            and the tuple should match the number of frequencies for that parameter.
-            If unspecified, equidistant shifts are assumed.
-        gradient_recipes (tuple(list[list[float]] or None)): List of gradient recipes
-            for the parameter-shift method. One gradient recipe must be provided
-            per trainable parameter.
-
-            This is a tuple with one nested list per parameter. For
-            parameter :math:`\phi_k`, the nested list contains elements of the form
-            :math:`[c_i, a_i, s_i]` where :math:`i` is the index of the
-            term, resulting in a gradient recipe of
-
-            .. math:: \frac{\partial}{\partial\phi_k}f = \sum_{i} c_i f(a_i \phi_k + s_i).
-
-            If ``None``, the default gradient recipe containing the two terms
-            :math:`[c_0, a_0, s_0]=[1/2, 1, \pi/2]` and :math:`[c_1, a_1,
-            s_1]=[-1/2, 1, -\pi/2]` is assumed for every parameter.
-        fallback_fn (None or Callable): a fallback gradient function to use for
-            any parameters that do not support the parameter-shift rule.
-        f0 (tensor_like[float] or None): Output of the evaluated input tape. If provided,
-            and the gradient recipe contains an unshifted term, this value is used,
-            saving a quantum evaluation.
-        broadcast (bool): Whether or not to use parameter broadcasting to create the
-            a single broadcasted tape per operation instead of one tape per shift angle.
-        shots (None, int, list[int]): The device shots that will be used to execute the tapes outputted by this
-            transform. Note that this argument doesn't influence the shots used for tape execution, but provides information
-            to the transform about the device shots and helps in determining if a shot sequence was used to define the
-            device shots for the new return types output system.
-
-    Returns:
-        tensor_like or tuple[list[QuantumTape], function]:
-
-        - If the input is a QNode, a tensor
-          representing the output Jacobian matrix of size ``(number_outputs, number_gate_parameters)``
-          is returned.
-
-        - If the input is a tape, a tuple containing a list of generated tapes,
-          in addition to a post-processing function to be applied to the
-          evaluated tapes.
-
-    For a variational evolution :math:`U(\mathbf{p}) \vert 0\rangle` with
-    :math:`N` parameters :math:`\mathbf{p}`,
-    consider the expectation value of an observable :math:`O`:
-
-    .. math::
-
-        f(\mathbf{p})  = \langle \hat{O} \rangle(\mathbf{p}) = \langle 0 \vert
-        U(\mathbf{p})^\dagger \hat{O} U(\mathbf{p}) \vert 0\rangle.
-
-
-    The gradient of this expectation value can be calculated via the parameter-shift rule:
-
-    .. math::
-
-        \frac{\partial f}{\partial \mathbf{p}} = \sum_{\mu=1}^{2R}
-        f\left(\mathbf{p}+\frac{2\mu-1}{2R}\pi\right)
-        \frac{(-1)^{\mu-1}}{4R\sin^2\left(\frac{2\mu-1}{4R}\pi\right)}
-
-    Here, :math:`R` is the number of frequencies with which the parameter :math:`\mathbf{p}`
-    enters the function :math:`f` via the operation :math:`U`, and we assumed that these
-    frequencies are equidistant.
-    For more general shift rules, both regarding the shifts and the frequencies, and
-    for more technical details, see
-    `Vidal and Theis (2018) <https://arxiv.org/abs/1812.06323>`_ and
-    `Wierichs et al. (2022) <https://doi.org/10.22331/q-2022-03-30-677>`_.
-
-    **Gradients of variances**
-
-    For a variational evolution :math:`U(\mathbf{p}) \vert 0\rangle` with
-    :math:`N` parameters :math:`\mathbf{p}`,
-    consider the variance of an observable :math:`O`:
-
-    .. math::
-
-        g(\mathbf{p})=\langle \hat{O}^2 \rangle (\mathbf{p}) - [\langle \hat{O}
-        \rangle(\mathbf{p})]^2.
-
-    We can relate this directly to the parameter-shift rule by noting that
-
-    .. math::
-
-        \frac{\partial g}{\partial \mathbf{p}}= \frac{\partial}{\partial
-        \mathbf{p}} \langle \hat{O}^2 \rangle (\mathbf{p})
-        - 2 f(\mathbf{p}) \frac{\partial f}{\partial \mathbf{p}}.
-
-    The derivatives in the expression on the right hand side can be computed via
-    the shift rule as above, allowing for the computation of the variance derivative.
-
-    In the case where :math:`O` is involutory (:math:`\hat{O}^2 = I`), the first
-    term in the above expression vanishes, and we are simply left with
-
-    .. math::
-
-      \frac{\partial g}{\partial \mathbf{p}} = - 2 f(\mathbf{p})
-      \frac{\partial f}{\partial \mathbf{p}}.
-
-    **Example**
-
-    This transform can be registered directly as the quantum gradient transform
-    to use during autodifferentiation:
-
-    >>> dev = qml.device("default.qubit", wires=2)
-    >>> @qml.qnode(dev, gradient_fn=qml.gradients.param_shift)
-    ... def circuit(params):
-    ...     qml.RX(params[0], wires=0)
-    ...     qml.RY(params[1], wires=0)
-    ...     qml.RX(params[2], wires=0)
-    ...     return qml.expval(qml.PauliZ(0)), qml.var(qml.PauliZ(0))
-    >>> params = np.array([0.1, 0.2, 0.3], requires_grad=True)
-    >>> qml.jacobian(circuit)(params)
-    tensor([[-0.38751725, -0.18884792, -0.38355708],
-            [ 0.69916868,  0.34072432,  0.69202365]], requires_grad=True)
-
-    .. note::
-
-        ``param_shift`` performs multiple attempts to obtain the gradient recipes for
-        each operation:
-
-        - If an operation has a custom :attr:`~.operation.Operation.grad_recipe` defined,
-          it is used.
-
-        - If :attr:`~.operation.Operation.parameter_frequencies` yields a result, the frequencies
-          are used to construct the general parameter-shift rule via
-          :func:`.generate_shift_rule`.
-          Note that by default, the generator is used to compute the parameter frequencies
-          if they are not provided via a custom implementation.
-
-        That is, the order of precedence is :attr:`~.operation.Operation.grad_recipe`, custom
-        :attr:`~.operation.Operation.parameter_frequencies`, and finally
-        :meth:`~.operation.Operation.generator` via the default implementation of the frequencies.
-
-    .. warning::
-
-        Note that using parameter broadcasting via ``broadcast=True`` is not supported for tapes
-        with multiple return values or for evaluations with shot vectors.
-        As the option ``broadcast=True`` adds a broadcasting dimension, it is not compatible
-        with circuits that already are broadcasted.
-        Finally, operations with trainable parameters are required to support broadcasting.
-        One way of checking this is the `Attribute` `supports_broadcasting`:
-
-        >>> qml.RX in qml.ops.qubit.attributes.supports_broadcasting
-        True
-
-    .. details::
-        :title: Usage Details
-
-        This gradient transform can be applied directly to :class:`QNode <pennylane.QNode>` objects:
-
-        >>> @qml.qnode(dev)
-        ... def circuit(params):
-        ...     qml.RX(params[0], wires=0)
-        ...     qml.RY(params[1], wires=0)
-        ...     qml.RX(params[2], wires=0)
-        ...     return qml.expval(qml.PauliZ(0)), qml.var(qml.PauliZ(0))
-        >>> qml.gradients.param_shift(circuit)(params)
-        tensor([[-0.38751725, -0.18884792, -0.38355708],
-                [ 0.69916868,  0.34072432,  0.69202365]], requires_grad=True)
-
-        This quantum gradient transform can also be applied to low-level
-        :class:`~.QuantumTape` objects. This will result in no implicit quantum
-        device evaluation. Instead, the processed tapes, and post-processing
-        function, which together define the gradient are directly returned:
-
-        >>> with qml.tape.QuantumTape() as tape:
-        ...     qml.RX(params[0], wires=0)
-        ...     qml.RY(params[1], wires=0)
-        ...     qml.RX(params[2], wires=0)
-        ...     qml.expval(qml.PauliZ(0))
-        ...     qml.var(qml.PauliZ(0))
-        >>> gradient_tapes, fn = qml.gradients.param_shift(tape)
-        >>> gradient_tapes
-        [<QuantumTape: wires=[0, 1], params=3>,
-         <QuantumTape: wires=[0, 1], params=3>,
-         <QuantumTape: wires=[0, 1], params=3>,
-         <QuantumTape: wires=[0, 1], params=3>,
-         <QuantumTape: wires=[0, 1], params=3>,
-         <QuantumTape: wires=[0, 1], params=3>]
-
-        This can be useful if the underlying circuits representing the gradient
-        computation need to be analyzed.
-
-        The output tapes can then be evaluated and post-processed to retrieve
-        the gradient:
-
-        >>> dev = qml.device("default.qubit", wires=2)
-        >>> fn(qml.execute(gradient_tapes, dev, None))
-        [[-0.38751721 -0.18884787 -0.38355704]
-         [ 0.69916862  0.34072424  0.69202359]]
-
-        When setting the keyword argument ``broadcast`` to ``True``, the shifted
-        circuit evaluations for each operation are batched together, resulting in
-        broadcasted tapes:
-
-        >>> params = np.array([0.1, 0.2, 0.3], requires_grad=True)
-        >>> with qml.tape.QuantumTape() as tape:
-        ...     qml.RX(params[0], wires=0)
-        ...     qml.RY(params[1], wires=0)
-        ...     qml.RX(params[2], wires=0)
-        ...     qml.expval(qml.PauliZ(0))
-        >>> gradient_tapes, fn = qml.gradients.param_shift(tape, broadcast=True)
-        >>> len(gradient_tapes)
-        3
-        >>> [t.batch_size for t in gradient_tapes]
-        [2, 2, 2]
-
-        The postprocessing function will know that broadcasting is used and handle
-        the results accordingly:
-        >>> fn(qml.execute(gradient_tapes, dev, None))
-        array([[-0.3875172 , -0.18884787, -0.38355704]])
-
-        An advantage of using ``broadcast=True`` is a speedup:
-
-        >>> number = 100
-        >>> serial_call = "qml.gradients.param_shift(circuit, broadcast=False)(params)"
-        >>> timeit.timeit(serial_call, globals=globals(), number=number) / number
-        0.020183045039993887
-        >>> broadcasted_call = "qml.gradients.param_shift(circuit, broadcast=True)(params)"
-        >>> timeit.timeit(broadcasted_call, globals=globals(), number=number) / number
-        0.01244492811998498
-
-        This speedup grows with the number of shifts and qubits until all preprocessing and
-        postprocessing overhead becomes negligible. While it will depend strongly on the details
-        of the circuit, at least a small improvement can be expected in most cases.
-        Note that ``broadcast=True`` requires additional memory by a factor of the largest
-        batch_size of the created tapes.
-    """
-
-    if any(m.return_type in [State, VnEntropy, MutualInfo] for m in tape.measurements):
-        raise ValueError(
-            "Computing the gradient of circuits that return the state is not supported."
-        )
-
-    if broadcast and len(tape.measurements) > 1:
-        raise NotImplementedError(
-            "Broadcasting with multiple measurements is not supported yet. "
-            f"Set broadcast to False instead. The tape measurements are {tape.measurements}."
-        )
-
-    if argnum is None and not tape.trainable_params:
-        return _no_trainable_grad_new(tape, shots)
-
-    gradient_analysis(tape, grad_fn=param_shift)
-    method = "analytic" if fallback_fn is None else "best"
-    diff_methods = grad_method_validation(method, tape)
-
-    if all(g == "0" for g in diff_methods):
-        return _all_zero_grad_new(tape, shots)
-
-    method_map = choose_grad_methods(diff_methods, argnum)
-
-    # If there are unsupported operations, call the fallback gradient function
-    gradient_tapes = []
-    unsupported_params = {idx for idx, g in method_map.items() if g == "F"}
-    argnum = [i for i, dm in method_map.items() if dm == "A"]
-
-    if unsupported_params:
-        if not argnum:
-            return fallback_fn(tape)
-
-        g_tapes, fallback_proc_fn = fallback_fn(tape, argnum=unsupported_params)
-        gradient_tapes.extend(g_tapes)
-        fallback_len = len(g_tapes)
-
-        # remove finite difference parameters from the method map
-        method_map = {t_idx: dm for t_idx, dm in method_map.items() if dm != "F"}
-
-    # Generate parameter-shift gradient tapes
-
-    if gradient_recipes is None:
-        gradient_recipes = [None] * len(argnum)
-
-    if any(m.return_type is qml.measurements.Variance for m in tape.measurements):
-        g_tapes, fn = var_param_shift(tape, argnum, shifts, gradient_recipes, f0, broadcast, shots)
-    else:
-        g_tapes, fn = expval_param_shift(
-            tape, argnum, shifts, gradient_recipes, f0, broadcast, shots
-        )
-
-    gradient_tapes.extend(g_tapes)
-
-    if unsupported_params:
-        # If there are unsupported parameters, we must process
-        # the quantum results separately, once for the fallback
-        # function and once for the parameter-shift rule, and recombine.
-        def processing_fn(results):
-            unsupported_grads = fallback_proc_fn(results[:fallback_len])
-            supported_grads = fn(results[fallback_len:])
-
-            multi_measure = len(tape.measurements) > 1
-            if not multi_measure:
-                res = []
-                for i, j in zip(unsupported_grads, supported_grads):
-                    component = qml.math.array(i + j)
-                    res.append(component)
-                return tuple(res)
-
-            combined_grad = []
-            for meas_res1, meas_res2 in zip(unsupported_grads, supported_grads):
-                meas_grad = []
-                for param_res1, param_res2 in zip(meas_res1, meas_res2):
-                    component = qml.math.array(param_res1 + param_res2)
-                    meas_grad.append(component)
-
-                meas_grad = tuple(meas_grad)
-                combined_grad.append(meas_grad)
-            return tuple(combined_grad)
-
-        return gradient_tapes, processing_fn
-
-    def proc_with_validation(results):
-        """Assume if a ValueError is raised during the computation, then
-        shot vectors are used and the shots argument was not set correctly."""
-        try:
-            res = fn(results)
-        except (ValueError, TypeError) as e:
-            raise e.__class__(
-                "The processing function of the gradient transform ran into errors"
-                " while the new return type system was turned on. Make sure to"
-                " pass the device shots to the param_shift gradient transform"
-                " using the shots argument or disable the new return type"
-                " system by calling the qml.disable_return function."
-            ) from e
-        return res
-
-    return gradient_tapes, proc_with_validation
-
-
-@gradient_transform
-def param_shift(
-    tape,
-    argnum=None,
-    shifts=None,
-    gradient_recipes=None,
-    fallback_fn=finite_diff,
-    f0=None,
-    broadcast=False,
-    shots=None,
-):
-    r"""Transform a QNode to compute the parameter-shift gradient of all gate
-    parameters with respect to its inputs.
-
-    Args:
-        qnode (pennylane.QNode or .QuantumTape): quantum tape or QNode to differentiate
-        argnum (int or list[int] or None): Trainable parameter indices to differentiate
-            with respect to. If not provided, the derivative with respect to all
-            trainable indices are returned.
-        shifts (list[tuple[int or float]]): List containing tuples of shift values.
-            If provided, one tuple of shifts should be given per trainable parameter
-            and the tuple should match the number of frequencies for that parameter.
-            If unspecified, equidistant shifts are assumed.
-        gradient_recipes (tuple(list[list[float]] or None)): List of gradient recipes
-            for the parameter-shift method. One gradient recipe must be provided
-            per trainable parameter.
-
-            This is a tuple with one nested list per parameter. For
-            parameter :math:`\phi_k`, the nested list contains elements of the form
-            :math:`[c_i, a_i, s_i]` where :math:`i` is the index of the
-            term, resulting in a gradient recipe of
-
-            .. math:: \frac{\partial}{\partial\phi_k}f = \sum_{i} c_i f(a_i \phi_k + s_i).
-
-            If ``None``, the default gradient recipe containing the two terms
-            :math:`[c_0, a_0, s_0]=[1/2, 1, \pi/2]` and :math:`[c_1, a_1,
-            s_1]=[-1/2, 1, -\pi/2]` is assumed for every parameter.
-        fallback_fn (None or Callable): a fallback gradient function to use for
-            any parameters that do not support the parameter-shift rule.
-        f0 (tensor_like[float] or None): Output of the evaluated input tape. If provided,
-            and the gradient recipe contains an unshifted term, this value is used,
-            saving a quantum evaluation.
-        broadcast (bool): Whether or not to use parameter broadcasting to create the
-            a single broadcasted tape per operation instead of one tape per shift angle.
-        shots (None, int, list[int]): Argument used by the new return type system (see :func:`~.enable_return` for more
-            information); it represents the device shots that will be used to execute the tapes outputted by this transform.
-            Note that this argument doesn't influence the shots used for tape execution, but provides information to the
-            transform about the device shots and helps in determining if a shot sequence was used.
-
-    Returns:
-        tensor_like or tuple[list[QuantumTape], function]:
-
-        - If the input is a QNode, a tensor
-          representing the output Jacobian matrix of size ``(number_outputs, number_gate_parameters)``
-          is returned.
-
-        - If the input is a tape, a tuple containing a list of generated tapes,
-          in addition to a post-processing function to be applied to the
-          evaluated tapes.
-
-    For a variational evolution :math:`U(\mathbf{p}) \vert 0\rangle` with
-    :math:`N` parameters :math:`\mathbf{p}`,
-    consider the expectation value of an observable :math:`O`:
-
-    .. math::
-
-        f(\mathbf{p})  = \langle \hat{O} \rangle(\mathbf{p}) = \langle 0 \vert
-        U(\mathbf{p})^\dagger \hat{O} U(\mathbf{p}) \vert 0\rangle.
-
-
-    The gradient of this expectation value can be calculated via the parameter-shift rule:
-
-    .. math::
-
-        \frac{\partial f}{\partial \mathbf{p}} = \sum_{\mu=1}^{2R}
-        f\left(\mathbf{p}+\frac{2\mu-1}{2R}\pi\right)
-        \frac{(-1)^{\mu-1}}{4R\sin^2\left(\frac{2\mu-1}{4R}\pi\right)}
-
-    Here, :math:`R` is the number of frequencies with which the parameter :math:`\mathbf{p}`
-    enters the function :math:`f` via the operation :math:`U`, and we assumed that these
-    frequencies are equidistant.
-    For more general shift rules, both regarding the shifts and the frequencies, and
-    for more technical details, see
-    `Vidal and Theis (2018) <https://arxiv.org/abs/1812.06323>`_ and
-    `Wierichs et al. (2022) <https://doi.org/10.22331/q-2022-03-30-677>`_.
-
-    **Gradients of variances**
-
-    For a variational evolution :math:`U(\mathbf{p}) \vert 0\rangle` with
-    :math:`N` parameters :math:`\mathbf{p}`,
-    consider the variance of an observable :math:`O`:
-
-    .. math::
-
-        g(\mathbf{p})=\langle \hat{O}^2 \rangle (\mathbf{p}) - [\langle \hat{O}
-        \rangle(\mathbf{p})]^2.
-
-    We can relate this directly to the parameter-shift rule by noting that
-
-    .. math::
-
-        \frac{\partial g}{\partial \mathbf{p}}= \frac{\partial}{\partial
-        \mathbf{p}} \langle \hat{O}^2 \rangle (\mathbf{p})
-        - 2 f(\mathbf{p}) \frac{\partial f}{\partial \mathbf{p}}.
-
-    The derivatives in the expression on the right hand side can be computed via
-    the shift rule as above, allowing for the computation of the variance derivative.
-
-    In the case where :math:`O` is involutory (:math:`\hat{O}^2 = I`), the first
-    term in the above expression vanishes, and we are simply left with
-
-    .. math::
-
-      \frac{\partial g}{\partial \mathbf{p}} = - 2 f(\mathbf{p})
-      \frac{\partial f}{\partial \mathbf{p}}.
-
-    **Example**
-
-    This transform can be registered directly as the quantum gradient transform
-    to use during autodifferentiation:
-
-    >>> dev = qml.device("default.qubit", wires=2)
-    >>> @qml.qnode(dev, gradient_fn=qml.gradients.param_shift)
-    ... def circuit(params):
-    ...     qml.RX(params[0], wires=0)
-    ...     qml.RY(params[1], wires=0)
-    ...     qml.RX(params[2], wires=0)
-    ...     return qml.expval(qml.PauliZ(0)), qml.var(qml.PauliZ(0))
-    >>> params = np.array([0.1, 0.2, 0.3], requires_grad=True)
-    >>> qml.jacobian(circuit)(params)
-    tensor([[-0.38751725, -0.18884792, -0.38355708],
-            [ 0.69916868,  0.34072432,  0.69202365]], requires_grad=True)
-
-    .. note::
-
-        ``param_shift`` performs multiple attempts to obtain the gradient recipes for
-        each operation:
-
-        - If an operation has a custom :attr:`~.operation.Operation.grad_recipe` defined,
-          it is used.
-
-        - If :attr:`~.operation.Operation.parameter_frequencies` yields a result, the frequencies
-          are used to construct the general parameter-shift rule via
-          :func:`.generate_shift_rule`.
-          Note that by default, the generator is used to compute the parameter frequencies
-          if they are not provided via a custom implementation.
-
-        That is, the order of precedence is :attr:`~.operation.Operation.grad_recipe`, custom
-        :attr:`~.operation.Operation.parameter_frequencies`, and finally
-        :meth:`~.operation.Operation.generator` via the default implementation of the frequencies.
-
-    .. warning::
-
-        Note that using parameter broadcasting via ``broadcast=True`` is not supported for tapes
-        with multiple return values or for evaluations with shot vectors.
-        As the option ``broadcast=True`` adds a broadcasting dimension, it is not compatible
-        with circuits that already are broadcasted.
-        Finally, operations with trainable parameters are required to support broadcasting.
-        One way of checking this is the `Attribute` `supports_broadcasting`:
-
-        >>> qml.RX in qml.ops.qubit.attributes.supports_broadcasting
-        True
-
-    .. details::
-        :title: Usage Details
-
-        This gradient transform can be applied directly to :class:`QNode <pennylane.QNode>` objects:
-
-        >>> @qml.qnode(dev)
-        ... def circuit(params):
-        ...     qml.RX(params[0], wires=0)
-        ...     qml.RY(params[1], wires=0)
-        ...     qml.RX(params[2], wires=0)
-        ...     return qml.expval(qml.PauliZ(0)), qml.var(qml.PauliZ(0))
-        >>> qml.gradients.param_shift(circuit)(params)
-        tensor([[-0.38751725, -0.18884792, -0.38355708],
-                [ 0.69916868,  0.34072432,  0.69202365]], requires_grad=True)
-
-        This quantum gradient transform can also be applied to low-level
-        :class:`~.QuantumTape` objects. This will result in no implicit quantum
-        device evaluation. Instead, the processed tapes, and post-processing
-        function, which together define the gradient are directly returned:
-
-        >>> with qml.tape.QuantumTape() as tape:
-        ...     qml.RX(params[0], wires=0)
-        ...     qml.RY(params[1], wires=0)
-        ...     qml.RX(params[2], wires=0)
-        ...     qml.expval(qml.PauliZ(0))
-        ...     qml.var(qml.PauliZ(0))
-        >>> gradient_tapes, fn = qml.gradients.param_shift(tape)
-        >>> gradient_tapes
-        [<QuantumTape: wires=[0, 1], params=3>,
-         <QuantumTape: wires=[0, 1], params=3>,
-         <QuantumTape: wires=[0, 1], params=3>,
-         <QuantumTape: wires=[0, 1], params=3>,
-         <QuantumTape: wires=[0, 1], params=3>,
-         <QuantumTape: wires=[0, 1], params=3>]
-
-        This can be useful if the underlying circuits representing the gradient
-        computation need to be analyzed.
-
-        The output tapes can then be evaluated and post-processed to retrieve
-        the gradient:
-
-        >>> dev = qml.device("default.qubit", wires=2)
-        >>> fn(qml.execute(gradient_tapes, dev, None))
-        [[-0.38751721 -0.18884787 -0.38355704]
-         [ 0.69916862  0.34072424  0.69202359]]
-
-        When setting the keyword argument ``broadcast`` to ``True``, the shifted
-        circuit evaluations for each operation are batched together, resulting in
-        broadcasted tapes:
-
-        >>> params = np.array([0.1, 0.2, 0.3], requires_grad=True)
-        >>> with qml.tape.QuantumTape() as tape:
-        ...     qml.RX(params[0], wires=0)
-        ...     qml.RY(params[1], wires=0)
-        ...     qml.RX(params[2], wires=0)
-        ...     qml.expval(qml.PauliZ(0))
-        >>> gradient_tapes, fn = qml.gradients.param_shift(tape, broadcast=True)
-        >>> len(gradient_tapes)
-        3
-        >>> [t.batch_size for t in gradient_tapes]
-        [2, 2, 2]
-
-        The postprocessing function will know that broadcasting is used and handle
-        the results accordingly:
-        >>> fn(qml.execute(gradient_tapes, dev, None))
-        array([[-0.3875172 , -0.18884787, -0.38355704]])
-
-        An advantage of using ``broadcast=True`` is a speedup:
-
-        >>> number = 100
-        >>> serial_call = "qml.gradients.param_shift(circuit, broadcast=False)(params)"
-        >>> timeit.timeit(serial_call, globals=globals(), number=number) / number
-        0.020183045039993887
-        >>> broadcasted_call = "qml.gradients.param_shift(circuit, broadcast=True)(params)"
-        >>> timeit.timeit(broadcasted_call, globals=globals(), number=number) / number
-        0.01244492811998498
-
-        This speedup grows with the number of shifts and qubits until all preprocessing and
-        postprocessing overhead becomes negligible. While it will depend strongly on the details
-        of the circuit, at least a small improvement can be expected in most cases.
-        Note that ``broadcast=True`` requires additional memory by a factor of the largest
-        batch_size of the created tapes.
-    """
-    if qml.active_return():
-        return _param_shift_new(
-            tape,
-            argnum=argnum,
-            shifts=shifts,
-            gradient_recipes=gradient_recipes,
-            fallback_fn=fallback_fn,
-            f0=f0,
-            broadcast=broadcast,
-            shots=shots,
-        )
-
-    if any(m.return_type in [State, VnEntropy, MutualInfo] for m in tape.measurements):
-        raise ValueError(
-            "Computing the gradient of circuits that return the state is not supported."
-        )
-
-    if broadcast and len(tape.measurements) > 1:
-        raise NotImplementedError(
-            "Broadcasting with multiple measurements is not supported yet. "
-            f"Set broadcast to False instead. The tape measurements are {tape.measurements}."
-        )
-
-    if argnum is None and not tape.trainable_params:
-        warnings.warn(
-            "Attempted to compute the gradient of a tape with no trainable parameters. "
-            "If this is unintended, please mark trainable parameters in accordance with the "
-            "chosen auto differentiation framework, or via the 'tape.trainable_params' property."
-        )
-        return [], lambda _: np.zeros((tape.output_dim, 0))
-
-    gradient_analysis(tape, grad_fn=param_shift)
-    method = "analytic" if fallback_fn is None else "best"
-    diff_methods = grad_method_validation(method, tape)
-
-    if all(g == "0" for g in diff_methods):
-        return [], lambda _: np.zeros([tape.output_dim, len(tape.trainable_params)])
-
-    method_map = choose_grad_methods(diff_methods, argnum)
-
-    # If there are unsupported operations, call the fallback gradient function
-    gradient_tapes = []
-    unsupported_params = {idx for idx, g in method_map.items() if g == "F"}
-    argnum = [i for i, dm in method_map.items() if dm == "A"]
-
-    if unsupported_params:
-        if not argnum:
-            return fallback_fn(tape)
-
-        g_tapes, fallback_proc_fn = fallback_fn(tape, argnum=unsupported_params)
-        gradient_tapes.extend(g_tapes)
-        fallback_len = len(g_tapes)
-
-        # remove finite difference parameters from the method map
-        method_map = {t_idx: dm for t_idx, dm in method_map.items() if dm != "F"}
-
-    # Generate parameter-shift gradient tapes
-
-    if gradient_recipes is None:
-        gradient_recipes = [None] * len(argnum)
-
-    if any(m.return_type is qml.measurements.Variance for m in tape.measurements):
-        g_tapes, fn = var_param_shift(tape, argnum, shifts, gradient_recipes, f0, broadcast)
-    else:
-        g_tapes, fn = expval_param_shift(tape, argnum, shifts, gradient_recipes, f0, broadcast)
-
-    gradient_tapes.extend(g_tapes)
-
-    if unsupported_params:
-        # If there are unsupported parameters, we must process
-        # the quantum results separately, once for the fallback
-        # function and once for the parameter-shift rule, and recombine.
-        def processing_fn(results):
-            unsupported_grads = fallback_proc_fn(results[:fallback_len])
-            supported_grads = fn(results[fallback_len:])
-            return unsupported_grads + supported_grads
-
-        return gradient_tapes, processing_fn
-
-    return gradient_tapes, fn
+# Copyright 2018-2021 Xanadu Quantum Technologies Inc.
+
+# Licensed under the Apache License, Version 2.0 (the "License");
+# you may not use this file except in compliance with the License.
+# You may obtain a copy of the License at
+
+#     http://www.apache.org/licenses/LICENSE-2.0
+
+# Unless required by applicable law or agreed to in writing, software
+# distributed under the License is distributed on an "AS IS" BASIS,
+# WITHOUT WARRANTIES OR CONDITIONS OF ANY KIND, either express or implied.
+# See the License for the specific language governing permissions and
+# limitations under the License.
+"""
+This module contains functions for computing the parameter-shift gradient
+of a qubit-based quantum tape.
+"""
+# pylint: disable=protected-access,too-many-arguments,too-many-statements
+import warnings
+from collections.abc import Sequence
+
+import numpy as np
+
+import pennylane as qml
+from pennylane.measurements import MutualInfo, State, VnEntropy
+
+from .finite_difference import finite_diff, _all_zero_grad_new, _no_trainable_grad_new
+from .general_shift_rules import (
+    _iterate_shift_rule,
+    frequencies_to_period,
+    generate_shifted_tapes,
+    process_shifts,
+)
+from .gradient_transform import (
+    choose_grad_methods,
+    grad_method_validation,
+    gradient_analysis,
+    gradient_transform,
+)
+
+NONINVOLUTORY_OBS = {
+    "Hermitian": lambda obs: obs.__class__(obs.matrix() @ obs.matrix(), wires=obs.wires),
+    "SparseHamiltonian": lambda obs: obs.__class__(obs.matrix() @ obs.matrix(), wires=obs.wires),
+    "Projector": lambda obs: obs,
+}
+"""Dict[str, callable]: mapping from a non-involutory observable name
+to a callable that accepts an observable object, and returns the square
+of that observable.
+"""
+
+
+def _square_observable(obs):
+    """Returns the square of an observable."""
+
+    if isinstance(obs, qml.operation.Tensor):
+        # Observable is a tensor, we must consider its
+        # component observables independently. Note that
+        # we assume all component observables are on distinct wires.
+
+        components_squared = []
+
+        for comp in obs.obs:
+
+            try:
+                components_squared.append(NONINVOLUTORY_OBS[comp.name](comp))
+            except KeyError:
+                # component is involutory
+                pass
+
+        return qml.operation.Tensor(*components_squared)
+
+    return NONINVOLUTORY_OBS[obs.name](obs)
+
+
+def _process_op_recipe(op, p_idx, order):
+    """Process an existing recipe of an operation."""
+    recipe = op.grad_recipe[p_idx]
+    if recipe is None:
+        return None
+
+    recipe = qml.math.array(recipe)
+    if order == 1:
+        return process_shifts(recipe, batch_duplicates=False)
+
+    # Try to obtain the period of the operator frequencies for iteration of custom recipe
+    try:
+        period = frequencies_to_period(op.parameter_frequencies[p_idx])
+    except qml.operation.ParameterFrequenciesUndefinedError:
+        period = None
+
+    # Iterate the custom recipe to obtain the second-order recipe
+    if qml.math.allclose(recipe[:, 1], qml.math.ones_like(recipe[:, 1])):
+        # If the multipliers are ones, we do not include them in the iteration
+        # but keep track of them manually
+        iter_c, iter_s = process_shifts(_iterate_shift_rule(recipe[:, ::2], order, period)).T
+        return qml.math.stack([iter_c, qml.math.ones_like(iter_c), iter_s]).T
+
+    return process_shifts(_iterate_shift_rule(recipe, order, period))
+
+
+def _choose_recipe(argnum, idx, gradient_recipes, shifts, tape):
+    """Obtain the gradient recipe for an indicated parameter from provided
+    ``gradient_recipes``. If none is provided, use the recipe of the operation instead."""
+    arg_idx = argnum.index(idx)
+    recipe = gradient_recipes[arg_idx]
+    if recipe is not None:
+        recipe = process_shifts(np.array(recipe))
+    else:
+        op_shifts = None if shifts is None else shifts[arg_idx]
+        recipe = _get_operation_recipe(tape, idx, shifts=op_shifts)
+    return recipe
+
+
+def _extract_unshifted(recipe, at_least_one_unshifted, f0, gradient_tapes, tape):
+    """Exctract the unshifted term from a gradient recipe, if it is present.
+
+    Returns:
+        array_like[float]: The reduced recipe without the unshifted term.
+        bool: The updated flag whether an unshifted term was found for any of the recipes.
+        float or None: The coefficient of the unshifted term. None if no such term was present.
+
+    This assumes that there will be at most one unshifted term in the recipe (others simply are
+    not extracted) and that it comes first if there is one.
+    """
+    first_c, first_m, first_s = recipe[0]
+    # Extract zero-shift term if present (if so, it will always be the first)
+    if first_s == 0 and first_m == 1:
+        # Gradient recipe includes a term with zero shift.
+        if not at_least_one_unshifted and f0 is None:
+            # Append the unshifted tape to the gradient tapes, if not already present
+            gradient_tapes.insert(0, tape)
+
+        # Store the unshifted coefficient. It is always the first coefficient due to processing
+        unshifted_coeff = first_c
+        at_least_one_unshifted = True
+        recipe = recipe[1:]
+    else:
+        unshifted_coeff = None
+
+    return recipe, at_least_one_unshifted, unshifted_coeff
+
+
+def _single_meas_grad(result, coeffs, unshifted_coeff, r0):
+    """Compute the gradient for a single measurement by taking the linear combination of the coefficients and the
+    measurement result.
+
+    If an unshifted term exists, its contribution is added to the gradient.
+    """
+    coeffs = qml.math.convert_like(coeffs, result)
+    g = qml.math.tensordot(result, coeffs, [[0], [0]])
+    if unshifted_coeff is not None:
+        # add the unshifted term
+        g = g + unshifted_coeff * r0
+        g = qml.math.array(g)
+    return g
+
+
+def _multi_meas_grad(res, coeffs, r0, unshifted_coeff, num_measurements):
+    """Compute the gradient for multiple measurements by taking the linear combination of the coefficients and each
+    measurement result."""
+    g = []
+    for meas_idx in range(num_measurements):
+
+        # Gather the measurement results
+        meas_result = [param_result[meas_idx] for param_result in res]
+        g_component = _single_meas_grad(meas_result, coeffs, unshifted_coeff, r0)
+        g.append(g_component)
+
+    return tuple(g)
+
+
+def _evaluate_gradient_new(tape, res, data, r0, shots):
+    """Use shifted tape evaluations and parameter-shift rule coefficients
+    to evaluate a gradient result.
+
+    This is a helper function for the new return type system.
+    """
+
+    _, coeffs, fn, unshifted_coeff, _ = data
+
+    shot_vector = isinstance(shots, Sequence)
+
+    # individual post-processing of e.g. Hamiltonian grad tapes
+    if fn is not None:
+        res = fn(res)
+
+    num_measurements = len(tape.measurements)
+    if num_measurements == 1:
+
+        if not shot_vector:
+            return _single_meas_grad(res, coeffs, unshifted_coeff, r0)
+
+        num_shot_components = len(shots)
+        g = []
+
+        # Res has order of axes:
+        # 1. Number of parameters
+        # 2. Shot vector
+        for i in range(num_shot_components):
+            shot_comp_res = [r[i] for r in res]
+            shot_comp_res = _single_meas_grad(shot_comp_res, coeffs, unshifted_coeff, r0[i])
+            g.append(shot_comp_res)
+        return tuple(g)
+
+    g = []
+    if not shot_vector:
+        return _multi_meas_grad(res, coeffs, r0, unshifted_coeff, num_measurements)
+
+    num_shot_components = len(shots)
+
+    # Res has order of axes:
+    # 1. Number of parameters
+    # 2. Shot vector
+    # 3. Number of measurements
+    for idx_shot_comp in range(num_shot_components):
+        single_shot_component_result = [
+            result_for_each_param[idx_shot_comp] for result_for_each_param in res
+        ]
+        multi_meas_grad = _multi_meas_grad(
+            single_shot_component_result, coeffs, r0, unshifted_coeff, num_measurements
+        )
+        g.append(multi_meas_grad)
+
+    return tuple(g)
+
+
+def _evaluate_gradient(res, data, broadcast, r0, scalar_qfunc_output):
+    """Use shifted tape evaluations and parameter-shift rule coefficients
+    to evaluate a gradient result."""
+
+    _, coeffs, fn, unshifted_coeff, batch_size = data
+
+    # individual post-processing of e.g. Hamiltonian grad tapes
+    if fn is not None:
+        res = fn(res)
+
+    # compute the linear combination of results and coefficients
+    axis = 0
+    if not broadcast:
+        res = qml.math.stack(res)
+    elif (
+        qml.math.get_interface(res[0]) != "torch"
+        and batch_size is not None
+        and not scalar_qfunc_output
+    ):
+        # If the original output is not scalar and broadcasting is used, the second axis
+        # (index 1) needs to be contracted. For Torch, this is not true because the
+        # output of the broadcasted tape is flat due to the behaviour of the Torch device.
+        axis = 1
+    g = qml.math.tensordot(res, qml.math.convert_like(coeffs, res), [[axis], [0]])
+
+    if unshifted_coeff is not None:
+        # add the unshifted term
+        g = g + unshifted_coeff * r0
+
+    return g
+
+
+def _get_operation_recipe(tape, t_idx, shifts, order=1):
+    """Utility function to return the parameter-shift rule
+    of the operation corresponding to trainable parameter
+    t_idx on tape.
+
+    Args:
+        tape (.QuantumTape): Tape containing the operation to differentiate
+        t_idx (int): Parameter index of the operation to differentiate within the tape
+        shifts (Sequence[float or int]): Shift values to use if no static ``grad_recipe`` is
+            provided by the operation to differentiate
+        order (int): Order of the differentiation
+
+    This function performs multiple attempts to obtain the recipe:
+
+    - If the operation has a custom :attr:`~.grad_recipe` defined, it is used.
+
+    - If :attr:`.parameter_frequencies` yields a result, the frequencies are
+      used to construct the general parameter-shift rule via
+      :func:`.generate_shift_rule`.
+      Note that by default, the generator is used to compute the parameter frequencies
+      if they are not provided by a custom implementation.
+
+    That is, the order of precedence is :meth:`~.grad_recipe`, custom
+    :attr:`~.parameter_frequencies`, and finally :meth:`.generator` via the default
+    implementation of the frequencies.
+
+    If order is set to 2, the rule for the second-order derivative is obtained instead.
+    """
+    if order not in {1, 2}:
+        raise NotImplementedError("_get_operation_recipe only is implemented for orders 1 and 2.")
+
+    op, p_idx = tape.get_operation(t_idx)
+
+    # Try to use the stored grad_recipe of the operation
+    op_recipe = _process_op_recipe(op, p_idx, order)
+    if op_recipe is not None:
+        return op_recipe
+
+    # Try to obtain frequencies, either via custom implementation or from generator eigvals
+    try:
+        frequencies = op.parameter_frequencies[p_idx]
+    except qml.operation.ParameterFrequenciesUndefinedError as e:
+        raise qml.operation.OperatorPropertyUndefined(
+            f"The operation {op.name} does not have a grad_recipe, parameter_frequencies or "
+            "a generator defined. No parameter shift rule can be applied."
+        ) from e
+
+    # Create shift rule from frequencies with given shifts
+    coeffs, shifts = qml.gradients.generate_shift_rule(frequencies, shifts=shifts, order=order).T
+    # The generated shift rules do not include a rescaling of the parameter, only shifts.
+    mults = np.ones_like(coeffs)
+
+    return qml.math.stack([coeffs, mults, shifts]).T
+
+
+def _swap_two_axes(grads, first_axis_size, second_axis_size):
+    if first_axis_size == 1:
+        return tuple(grads[0][i] for i in range(second_axis_size))
+    return tuple(
+        tuple(grads[j][i] for j in range(first_axis_size)) for i in range(second_axis_size)
+    )
+
+
+def _reorder_grad_axes_single_measure_shot_vector(grads, num_params, num_shot_vec_components):
+    """Reorder the axes for gradient results obtained for a tape with a single measurement from a device that defined a
+    shot vector.
+
+    The order of axes of the gradient output matches the structure outputted by jax.jacobian for a tuple-valued
+    function. Internally, this may not be the case when computing the gradients, so the axes are reordered here.
+
+    The first axis always corresponds to the number of trainable parameters because the parameter-shift transform
+    defines multiple tapes each of which corresponds to a trainable parameter. Those tapes are then executed using a
+    device, which at the moment outputs results with the first axis corresponding to each tape output.
+
+    The final order of axes of gradient results should be:
+    1. Shot vector
+    2. Measurements
+    3. Number of trainable parameters (Num params)
+    4. Broadcasting dimension
+    5. Measurement shape
+
+    According to the order above, the following reordering is done:
+
+    Shot vectors:
+
+        Go from
+        1. Num params
+        2. Shot vector
+        3. Measurement shape
+
+        To
+        1. Shot vector
+        2. Num params
+        3. Measurement shape
+    """
+    return _swap_two_axes(grads, num_params, num_shot_vec_components)
+
+
+def _reorder_grad_axes_multi_measure(
+    grads, num_params, num_measurements, num_shot_vec_components, shot_vector_multi_measure
+):
+    """Reorder the axes for gradient results obtained for a tape with multiple measurements.
+
+    The order of axes of the gradient output matches the structure outputted by jax.jacobian for a tuple-valued
+    function. Internally, this may not be the case when computing the gradients, so the axes are reordered here.
+
+    The first axis always corresponds to the number of trainable parameters because the parameter-shift transform
+    defines multiple tapes each of which corresponds to a trainable parameter. Those tapes are then executed using a
+    device, which at the moment outputs results with the first axis corresponding to each tape output.
+
+    The final order of axes of gradient results should be:
+    1. Shot vector
+    2. Measurements
+    3. Number of trainable parameters (Num params)
+    4. Broadcasting dimension
+    5. Measurement shape
+
+    Parameter broadcasting doesn't yet support multiple measurements, hence such cases are not dealt with at the moment
+    by this function.
+
+    According to the order above, the following reorderings are done:
+
+    A) Analytic (``shots=None``) or finite shots:
+
+        Go from
+        1. Num params
+        2. Measurements
+        3. Measurement shape
+
+        To
+        1. Measurements
+        2. Num params
+        3. Measurement shape
+
+    B) Shot vectors:
+
+        Go from
+        1. Num params
+        2. Shot vector
+        3. Measurements
+        4. Measurement shape
+
+        To
+        1. Shot vector
+        2. Measurements
+        3. Num params
+        4. Measurement shape
+    """
+    multi_param = num_params > 1
+    if not shot_vector_multi_measure:
+        new_grad = _swap_two_axes(grads, num_params, num_measurements)
+    else:
+        new_grad = []
+        for i in range(num_shot_vec_components):
+            shot_vec_grad = []
+            for j in range(num_measurements):
+                measurement_grad = []
+                for k in range(num_params):
+                    measurement_grad.append(grads[k][i][j])
+
+                measurement_grad = tuple(measurement_grad) if multi_param else measurement_grad[0]
+                shot_vec_grad.append(measurement_grad)
+            new_grad.append(tuple(shot_vec_grad))
+
+    return new_grad
+
+
+def _expval_param_shift_tuple(
+    tape, argnum=None, shifts=None, gradient_recipes=None, f0=None, broadcast=False, shots=None
+):
+    r"""Generate the parameter-shift tapes and postprocessing methods required
+        to compute the gradient of a gate parameter with respect to an
+        expectation value.
+
+        The returned post-processing function will output tuples instead of
+    stacking resaults.
+
+        Args:
+            tape (.QuantumTape): quantum tape to differentiate
+            argnum (int or list[int] or None): Trainable parameter indices to differentiate
+                with respect to. If not provided, the derivatives with respect to all
+                trainable indices are returned.
+            shifts (list[tuple[int or float]]): List containing tuples of shift values.
+                If provided, one tuple of shifts should be given per trainable parameter
+                and the tuple should match the number of frequencies for that parameter.
+                If unspecified, equidistant shifts are assumed.
+            gradient_recipes (tuple(list[list[float]] or None)): List of gradient recipes
+                for the parameter-shift method. One gradient recipe must be provided
+                per trainable parameter.
+            f0 (tensor_like[float] or None): Output of the evaluated input tape. If provided,
+                and the gradient recipe contains an unshifted term, this value is used,
+                saving a quantum evaluation.
+            broadcast (bool): Whether or not to use parameter broadcasting to create the
+                a single broadcasted tape per operation instead of one tape per shift angle.
+            shots (None, int, list[int]): The device shots that will be used to execute the tapes outputted by this
+                transform. Note that this argument doesn't influence the shots used for tape execution, but provides
+                information to the transform about the device shots and helps in determining if a shot sequence was used
+                to define the device shots for the new return types output system.
+
+        Returns:
+            tuple[list[QuantumTape], function]: A tuple containing a
+            list of generated tapes, in addition to a post-processing
+            function to be applied to the results of the evaluated tapes.
+    """
+    argnum = argnum or tape.trainable_params
+
+    gradient_tapes = []
+    # Each entry for gradient_data will be a tuple with entries
+    # (num_tapes, coeffs, fn, unshifted_coeff, batch_size)
+    gradient_data = []
+    # Keep track of whether there is at least one unshifted term in all the parameter-shift rules
+    at_least_one_unshifted = False
+
+    for idx, _ in enumerate(tape.trainable_params):
+
+        if idx not in argnum:
+            # parameter has zero gradient
+            gradient_data.append((0, [], None, None, 0))
+            continue
+
+        op, _ = tape.get_operation(idx)
+
+        if op.name == "Hamiltonian":
+            # operation is a Hamiltonian
+            if op.return_type is not qml.measurements.Expectation:
+                raise ValueError(
+                    "Can only differentiate Hamiltonian "
+                    f"coefficients for expectations, not {op.return_type.value}"
+                )
+
+            g_tapes, h_fn = qml.gradients.hamiltonian_grad(tape, idx)
+            # hamiltonian_grad always returns a list with a single tape
+            gradient_tapes.extend(g_tapes)
+            # hamiltonian_grad always returns a list with a single tape!
+            gradient_data.append((1, np.array([1.0]), h_fn, None, g_tapes[0].batch_size))
+            continue
+
+        recipe = _choose_recipe(argnum, idx, gradient_recipes, shifts, tape)
+        recipe, at_least_one_unshifted, unshifted_coeff = _extract_unshifted(
+            recipe, at_least_one_unshifted, f0, gradient_tapes, tape
+        )
+        coeffs, multipliers, op_shifts = recipe.T
+
+        g_tapes = generate_shifted_tapes(tape, idx, op_shifts, multipliers, broadcast)
+        gradient_tapes.extend(g_tapes)
+        # If broadcast=True, g_tapes only contains one tape. If broadcast=False, all returned
+        # tapes will have the same batch_size=None. Thus we only use g_tapes[0].batch_size here.
+        gradient_data.append((len(g_tapes), coeffs, None, unshifted_coeff, g_tapes[0].batch_size))
+
+    def processing_fn(results):
+        start = 1 if at_least_one_unshifted and f0 is None else 0
+        r0 = f0 or results[0]
+
+        single_measure = len(tape.measurements) == 1
+        single_param = len(tape.trainable_params) == 1
+        shot_vector = isinstance(shots, Sequence)
+
+        grads = []
+        for data in gradient_data:
+
+            num_tapes, *_, batch_size = data
+            if num_tapes == 0:
+                # parameter has zero gradient. We don't know the output shape yet, so just memorize
+                # that this gradient will be set to zero, via grad = None
+                grads.append(None)
+                continue
+
+            res = results[start : start + num_tapes] if batch_size is None else results[start]
+            start = start + num_tapes
+
+            g = _evaluate_gradient_new(tape, res, data, r0, shots)
+            grads.append(g)
+
+        if single_measure and not shot_vector:
+            zero_rep = qml.math.zeros_like(g)
+        elif single_measure:
+            zero_rep = tuple(qml.math.zeros_like(shot_comp_g) for shot_comp_g in g)
+        elif not shot_vector:
+            zero_rep = tuple(qml.math.zeros_like(meas_g) for meas_g in g)
+        else:
+            zero_rep = tuple(
+                tuple(qml.math.zeros_like(grad_component) for grad_component in shot_comp_g)
+                for shot_comp_g in g
+            )
+
+        # Fill in zero-valued gradients
+        grads = [g if g is not None else zero_rep for i, g in enumerate(grads)]
+
+        if single_measure and single_param:
+            return grads[0]
+
+        num_params = len(tape.trainable_params)
+        num_shot_vec_components = len(shots) if shot_vector else None
+        if single_measure and shot_vector:
+            return _reorder_grad_axes_single_measure_shot_vector(
+                grads, num_params, num_shot_vec_components
+            )
+        if not single_measure:
+            shot_vector_multi_measure = not single_measure and shot_vector
+            num_measurements = len(tape.measurements)
+            grads = _reorder_grad_axes_multi_measure(
+                grads,
+                num_params,
+                num_measurements,
+                num_shot_vec_components,
+                shot_vector_multi_measure,
+            )
+
+        return tuple(grads)
+
+    return gradient_tapes, processing_fn
+
+
+def expval_param_shift(
+    tape, argnum=None, shifts=None, gradient_recipes=None, f0=None, broadcast=False, shots=None
+):
+    r"""Generate the parameter-shift tapes and postprocessing methods required
+    to compute the gradient of a gate parameter with respect to an
+    expectation value.
+
+    Args:
+        tape (.QuantumTape): quantum tape to differentiate
+        argnum (int or list[int] or None): Trainable parameter indices to differentiate
+            with respect to. If not provided, the derivatives with respect to all
+            trainable indices are returned.
+        shifts (list[tuple[int or float]]): List containing tuples of shift values.
+            If provided, one tuple of shifts should be given per trainable parameter
+            and the tuple should match the number of frequencies for that parameter.
+            If unspecified, equidistant shifts are assumed.
+        gradient_recipes (tuple(list[list[float]] or None)): List of gradient recipes
+            for the parameter-shift method. One gradient recipe must be provided
+            per trainable parameter.
+        f0 (tensor_like[float] or None): Output of the evaluated input tape. If provided,
+            and the gradient recipe contains an unshifted term, this value is used,
+            saving a quantum evaluation.
+        broadcast (bool): Whether or not to use parameter broadcasting to create the
+            a single broadcasted tape per operation instead of one tape per shift angle.
+        shots (None, int, list[int]): The device shots that will be used to execute the tapes outputted by this
+            transform. Note that this argument doesn't influence the shots used for tape execution, but provides information
+            to the transform about the device shots and helps in determining if a shot sequence was used to define the
+            device shots for the new return types output system.
+
+    Returns:
+        tuple[list[QuantumTape], function]: A tuple containing a
+        list of generated tapes, in addition to a post-processing
+        function to be applied to the results of the evaluated tapes.
+    """
+    if qml.active_return():
+        return _expval_param_shift_tuple(
+            tape, argnum, shifts, gradient_recipes, f0, broadcast, shots
+        )
+
+    argnum = argnum or tape.trainable_params
+
+    gradient_tapes = []
+    # Each entry for gradient_data will be a tuple with entries
+    # (num_tapes, coeffs, fn, unshifted_coeff, batch_size)
+    gradient_data = []
+    # Keep track of whether there is at least one unshifted term in all the parameter-shift rules
+    at_least_one_unshifted = False
+
+    for idx, _ in enumerate(tape.trainable_params):
+
+        if idx not in argnum:
+            # parameter has zero gradient
+            gradient_data.append((0, [], None, None, 0))
+            continue
+
+        op, _ = tape.get_operation(idx)
+
+        if op.name == "Hamiltonian":
+            # operation is a Hamiltonian
+            if op.return_type is not qml.measurements.Expectation:
+                raise ValueError(
+                    "Can only differentiate Hamiltonian "
+                    f"coefficients for expectations, not {op.return_type.value}"
+                )
+
+            g_tapes, h_fn = qml.gradients.hamiltonian_grad(tape, idx)
+            # hamiltonian_grad always returns a list with a single tape
+            gradient_tapes.extend(g_tapes)
+            # hamiltonian_grad always returns a list with a single tape!
+            gradient_data.append((1, np.array([1.0]), h_fn, None, g_tapes[0].batch_size))
+            continue
+
+        recipe = _choose_recipe(argnum, idx, gradient_recipes, shifts, tape)
+        recipe, at_least_one_unshifted, unshifted_coeff = _extract_unshifted(
+            recipe, at_least_one_unshifted, f0, gradient_tapes, tape
+        )
+
+        coeffs, multipliers, op_shifts = recipe.T
+        # TODO: Validate multipliers and/or op_shifts as they may be empty lists for custom gradient recipes ---
+        # otherwise later g_tapes[0] raises an error
+        #
+        # E.g., for two params:
+        #
+        # gradient_recipes = tuple(
+        #     [[-1e1, 1, 0], [1e1, 1, 0]] if i in ops_with_custom_recipe else None
+        #     for i in range(2)
+        # )
+        #
+        # Note: this is an issue both with the existing and the new return type system
+
+        g_tapes = generate_shifted_tapes(tape, idx, op_shifts, multipliers, broadcast)
+        gradient_tapes.extend(g_tapes)
+
+        # If broadcast=True, g_tapes only contains one tape. If broadcast=False, all returned
+        # tapes will have the same batch_size=None. Thus we only use g_tapes[0].batch_size here.
+        gradient_data.append((len(g_tapes), coeffs, None, unshifted_coeff, g_tapes[0].batch_size))
+
+    def processing_fn(results):
+        # Apply the same squeezing as in qml.QNode to make the transform output consistent.
+        # pylint: disable=protected-access
+        scalar_qfunc_output = tape._qfunc_output is not None and not isinstance(
+            tape._qfunc_output, Sequence
+        )
+        if scalar_qfunc_output:
+            results = [qml.math.squeeze(res) for res in results]
+
+        grads = []
+        start = 1 if at_least_one_unshifted and f0 is None else 0
+        r0 = f0 or results[0]
+
+        for data in gradient_data:
+
+            num_tapes, *_, batch_size = data
+            if num_tapes == 0:
+                # parameter has zero gradient. We don't know the output shape yet, so just memorize
+                # that this gradient will be set to zero, via grad = None
+                grads.append(None)
+                continue
+
+            res = results[start : start + num_tapes] if batch_size is None else results[start]
+            start = start + num_tapes
+
+            g = _evaluate_gradient(res, data, broadcast, r0, scalar_qfunc_output)
+
+            grads.append(g)
+            # This clause will be hit at least once (because otherwise all gradients would have
+            # been zero), providing a representative for a zero gradient to emulate its type/shape.
+            zero_rep = qml.math.zeros_like(g)
+
+        for i, g in enumerate(grads):
+            # Fill in zero-valued gradients
+            if g is None:
+                grads[i] = zero_rep
+            # The following is for backwards compatibility; currently, the device stacks multiple
+            # measurement arrays, even if not the same size, resulting in a ragged array.
+            # In the future, we might want to change this so that only tuples of arrays are returned.
+            if getattr(g, "dtype", None) is np.dtype("object") and qml.math.ndim(g) > 0:
+                grads[i] = qml.math.hstack(g)
+
+        return qml.math.T(qml.math.stack(grads))
+
+    return gradient_tapes, processing_fn
+
+
+def _get_var_with_second_order(pdA2, f0, pdA):
+    """Auxiliary function to compute d(var(A))/dp = d<A^2>/dp -2 * <A> *
+    d<A>/dp for the variances.
+
+    The result is converted to an array-like object as some terms (specifically f0) may not be array-like in every case.
+
+    Args:
+        pdA (tensor_like[float]): The analytic derivative of <A>.
+        pdA2 (tensor_like[float]): The analytic derivatives of the <A^2> observables.
+        f0 (tensor_like[float]): Output of the evaluated input tape. If provided,
+            and the gradient recipe contains an unshifted term, this value is used,
+            saving a quantum evaluation.
+    """
+    return qml.math.array(pdA2 - 2 * f0 * pdA)
+
+
+def _put_zeros_in_pdA2_involutory(tape, pdA2, involutory_indices):
+    """Auxiliary function for replacing parts of the partial derivative of <A^2>
+    with the zero gradient of involutory observables.
+
+    Involutory observables in the partial derivative of <A^2> have zero gradients.
+    For the pdA2_tapes, we have replaced non-involutory observables with their
+    square (A -> A^2). However, involutory observables have been left as-is
+    (A), and have not been replaced by their square (A^2 = I). As a result,
+    components of the gradient vector will not be correct. We need to replace
+    the gradient value with 0 (the known, correct gradient for involutory
+    variables).
+    """
+    new_pdA2 = []
+    for i in range(len(tape.measurements)):
+        if i in involutory_indices:
+            num_params = len(tape.trainable_params)
+            item = (
+                qml.math.array(0)
+                if num_params == 1
+                else tuple(qml.math.array(0) for _ in range(num_params))
+            )
+        else:
+            item = pdA2[i]
+        new_pdA2.append(item)
+
+    return tuple(new_pdA2)
+
+
+def _get_pdA2(results, tape, pdA2_fn, non_involutory_indices, var_indices, shot_vector):
+    """The main auxiliary function to get the partial derivative of <A^2>."""
+    pdA2 = 0
+
+    if non_involutory_indices:
+        # compute the second derivative of non-involutory observables
+        pdA2 = pdA2_fn(results)
+
+        # For involutory observables (A^2 = I) we have d<A^2>/dp = 0.
+        involutory = set(var_indices) - set(non_involutory_indices)
+
+        if involutory:
+            if shot_vector:
+                pdA2 = tuple(
+                    _put_zeros_in_pdA2_involutory(tape, pdA2_shot_comp, involutory)
+                    for pdA2_shot_comp in pdA2
+                )
+            else:
+                pdA2 = _put_zeros_in_pdA2_involutory(tape, pdA2, involutory)
+    return pdA2
+
+
+def _single_variance_gradient(tape, var_mask, pdA2, f0, pdA):
+    """Auxiliary function to return the derivative of variances.
+
+    return d(var(A))/dp = d<A^2>/dp -2 * <A> * d<A>/dp for the variances (var_mask==True)
+    d<A>/dp for plain expectations (var_mask==False)
+
+    Note: if isinstance(pdA2, int) and pdA2 != 0, then len(pdA2) == len(pdA)
+
+    """
+    num_params = len(tape.trainable_params)
+    num_measurements = len(tape.measurements)
+    if num_measurements > 1:
+
+        if num_params == 1:
+
+            var_grad = []
+
+            for m_idx in range(num_measurements):
+                m_res = pdA[m_idx]
+                if var_mask[m_idx]:
+                    pdA2_comp = pdA2[m_idx] if pdA2 != 0 else pdA2
+                    f0_comp = f0[m_idx]
+                    m_res = _get_var_with_second_order(pdA2_comp, f0_comp, m_res)
+
+                var_grad.append(m_res)
+            return tuple(var_grad)
+
+        var_grad = []
+        for m_idx in range(num_measurements):
+            m_res = []
+            if var_mask[m_idx]:
+                for p_idx in range(num_params):
+                    pdA2_comp = pdA2[m_idx][p_idx] if pdA2 != 0 else pdA2
+                    f0_comp = f0[m_idx]
+                    pdA_comp = pdA[m_idx][p_idx]
+                    r = _get_var_with_second_order(pdA2_comp, f0_comp, pdA_comp)
+                    m_res.append(r)
+                m_res = tuple(m_res)
+            else:
+                m_res = tuple(pdA[m_idx][p_idx] for p_idx in range(num_params))
+            var_grad.append(m_res)
+        return tuple(var_grad)
+
+    # Single measurement case, meas has to be variance
+    if num_params == 1:
+        return _get_var_with_second_order(pdA2, f0, pdA)
+
+    var_grad = []
+
+    for p_idx in range(num_params):
+        pdA2_comp = pdA2[p_idx] if pdA2 != 0 else pdA2
+        r = _get_var_with_second_order(pdA2_comp, f0, pdA[p_idx])
+        var_grad.append(r)
+
+    return tuple(var_grad)
+
+
+def _create_variance_proc_fn(
+    tape, var_mask, var_indices, pdA_fn, pdA2_fn, tape_boundary, non_involutory_indices, shots
+):
+    """Auxiliary function to define the processing function for computing the
+    derivative of variances using the parameter-shift rule.
+
+    Args:
+        var_mask (list): The mask of variance measurements in the measurement queue.
+        var_indices (list): The indices of variance measurements in the measurement queue.
+        pdA_fn (callable): The function required to evaluate the analytic derivative of <A>.
+        pdA2_fn (callable): If not None, non-involutory observables are
+            present; the partial derivative of <A^2> may be non-zero. Here, we
+            calculate the analytic derivatives of the <A^2> observables.
+        tape_boundary (callable): the number of first derivative tapes used to
+            determine the number of results to post-process later
+        non_involutory_indices (list): the indices in the measurement queue of all non-involutory
+            observables
+        shots (None, int, list[int]): The device shots that will be used to execute the tapes outputted by this
+            the param-shift transform.
+    """
+
+    def processing_fn(results):
+        f0 = results[0]
+
+        shot_vector = isinstance(shots, Sequence)
+
+        # analytic derivative of <A>
+        pdA = pdA_fn(results[1:tape_boundary])
+
+        # analytic derivative of <A^2>
+        pdA2 = _get_pdA2(
+            results[tape_boundary:], tape, pdA2_fn, non_involutory_indices, var_indices, shot_vector
+        )
+
+        # The logic follows:
+        # variances (var_mask==True): return d(var(A))/dp = d<A^2>/dp -2 * <A> * d<A>/dp
+        # plain expectations (var_mask==False): return d<A>/dp
+        # Note: if pdA2 != 0, then len(pdA2) == len(pdA)
+        if shot_vector:
+            final_res = []
+            num_shot_components = len(f0)
+            for idx_shot_comp in range(num_shot_components):
+                f0_comp = f0[idx_shot_comp]
+
+                pdA_comp = pdA[idx_shot_comp]
+
+                pdA2_comp = pdA2[idx_shot_comp] if not isinstance(pdA2, int) else pdA2
+                r = _single_variance_gradient(tape, var_mask, pdA2_comp, f0_comp, pdA_comp)
+                final_res.append(r)
+
+            return tuple(final_res)
+
+        return _single_variance_gradient(tape, var_mask, pdA2, f0, pdA)
+
+    return processing_fn
+
+
+def _var_param_shift_tuple(
+    tape, argnum, shifts=None, gradient_recipes=None, f0=None, broadcast=False, shots=None
+):
+    r"""Generate the parameter-shift tapes and postprocessing methods required
+    to compute the gradient of a gate parameter with respect to a
+    variance value.
+
+    The post-processing function returns a tuple instead of stacking results.
+
+    Args:
+        tape (.QuantumTape): quantum tape to differentiate
+        argnum (int or list[int] or None): Trainable parameter indices to differentiate
+            with respect to. If not provided, the derivative with respect to all
+            trainable indices are returned.
+        shifts (list[tuple[int or float]]): List containing tuples of shift values.
+            If provided, one tuple of shifts should be given per trainable parameter
+            and the tuple should match the number of frequencies for that parameter.
+            If unspecified, equidistant shifts are assumed.
+        gradient_recipes (tuple(list[list[float]] or None)): List of gradient recipes
+            for the parameter-shift method. One gradient recipe must be provided
+            per trainable parameter.
+        f0 (tensor_like[float] or None): Output of the evaluated input tape. If provided,
+            and the gradient recipe contains an unshifted term, this value is used,
+            saving a quantum evaluation.
+        broadcast (bool): Whether or not to use parameter broadcasting to create the
+            a single broadcasted tape per operation instead of one tape per shift angle.
+        shots (None, int, list[int]): The device shots that will be used to execute the tapes outputted by this
+            transform. Note that this argument doesn't influence the shots used for tape execution, but provides information
+            to the transform about the device shots and helps in determining if a shot sequence was used to define the
+            device shots for the new return types output system.
+
+    Returns:
+        tuple[list[QuantumTape], function]: A tuple containing a
+        list of generated tapes, in addition to a post-processing
+        function to be applied to the results of the evaluated tapes.
+    """
+    argnum = argnum or tape.trainable_params
+
+    # Determine the locations of any variance measurements in the measurement queue.
+    var_mask = [m.return_type is qml.measurements.Variance for m in tape.measurements]
+    var_indices = np.where(var_mask)[0]
+
+    # Get <A>, the expectation value of the tape with unshifted parameters.
+    expval_tape = tape.copy(copy_operations=True)
+
+    gradient_tapes = [expval_tape]
+
+    # Convert all variance measurements on the tape into expectation values
+    for i in var_indices:
+        obs = expval_tape._measurements[i].obs
+        expval_tape._measurements[i] = qml.measurements.MeasurementProcess(
+            qml.measurements.Expectation, obs=obs
+        )
+
+    # evaluate the analytic derivative of <A>
+    pdA_tapes, pdA_fn = expval_param_shift(
+        expval_tape, argnum, shifts, gradient_recipes, f0, broadcast, shots
+    )
+    gradient_tapes.extend(pdA_tapes)
+
+    # Store the number of first derivative tapes, so that we know
+    # the number of results to post-process later.
+    tape_boundary = len(pdA_tapes) + 1
+
+    # If there are non-involutory observables A present, we must compute d<A^2>/dp.
+    # Get the indices in the measurement queue of all non-involutory
+    # observables.
+    non_involutory_indices = []
+
+    for i in var_indices:
+        obs_name = tape.observables[i].name
+
+        if isinstance(obs_name, list):
+            # Observable is a tensor product, we must investigate all constituent observables.
+            if any(name in NONINVOLUTORY_OBS for name in obs_name):
+                non_involutory_indices.append(i)
+
+        elif obs_name in NONINVOLUTORY_OBS:
+            non_involutory_indices.append(i)
+
+    pdA2_fn = None
+    if non_involutory_indices:
+        tape_with_obs_squared_expval = tape.copy(copy_operations=True)
+
+        for i in non_involutory_indices:
+            # We need to calculate d<A^2>/dp; to do so, we replace the
+            # involutory observables A in the queue with A^2.
+            obs = _square_observable(tape_with_obs_squared_expval._measurements[i].obs)
+            tape_with_obs_squared_expval._measurements[i] = qml.measurements.MeasurementProcess(
+                qml.measurements.Expectation, obs=obs
+            )
+
+        # Non-involutory observables are present; the partial derivative of <A^2>
+        # may be non-zero. Here, we calculate the analytic derivatives of the <A^2>
+        # observables.
+        pdA2_tapes, pdA2_fn = expval_param_shift(
+            tape_with_obs_squared_expval, argnum, shifts, gradient_recipes, f0, broadcast, shots
+        )
+        gradient_tapes.extend(pdA2_tapes)
+
+    # Store the number of first derivative tapes, so that we know
+    # the number of results to post-process later.
+    tape_boundary = len(pdA_tapes) + 1
+    processing_fn = _create_variance_proc_fn(
+        tape, var_mask, var_indices, pdA_fn, pdA2_fn, tape_boundary, non_involutory_indices, shots
+    )
+    return gradient_tapes, processing_fn
+
+
+def var_param_shift(
+    tape, argnum, shifts=None, gradient_recipes=None, f0=None, broadcast=False, shots=None
+):
+    r"""Generate the parameter-shift tapes and postprocessing methods required
+    to compute the gradient of a gate parameter with respect to a
+    variance value.
+
+    Args:
+        tape (.QuantumTape): quantum tape to differentiate
+        argnum (int or list[int] or None): Trainable parameter indices to differentiate
+            with respect to. If not provided, the derivative with respect to all
+            trainable indices are returned.
+        shifts (list[tuple[int or float]]): List containing tuples of shift values.
+            If provided, one tuple of shifts should be given per trainable parameter
+            and the tuple should match the number of frequencies for that parameter.
+            If unspecified, equidistant shifts are assumed.
+        gradient_recipes (tuple(list[list[float]] or None)): List of gradient recipes
+            for the parameter-shift method. One gradient recipe must be provided
+            per trainable parameter.
+        f0 (tensor_like[float] or None): Output of the evaluated input tape. If provided,
+            and the gradient recipe contains an unshifted term, this value is used,
+            saving a quantum evaluation.
+        broadcast (bool): Whether or not to use parameter broadcasting to create the
+            a single broadcasted tape per operation instead of one tape per shift angle.
+        shots (None, int, list[int]): The device shots that will be used to execute the tapes outputted by this
+            transform. Note that this argument doesn't influence the shots used for tape execution, but provides information
+            to the transform about the device shots and helps in determining if a shot sequence was used to define the
+            device shots for the new return types output system.
+
+    Returns:
+        tuple[list[QuantumTape], function]: A tuple containing a
+        list of generated tapes, in addition to a post-processing
+        function to be applied to the results of the evaluated tapes.
+    """
+    if qml.active_return():
+        return _var_param_shift_tuple(tape, argnum, shifts, gradient_recipes, f0, broadcast, shots)
+
+    argnum = argnum or tape.trainable_params
+
+    # Determine the locations of any variance measurements in the measurement queue.
+    var_mask = [m.return_type is qml.measurements.Variance for m in tape.measurements]
+    var_idx = np.where(var_mask)[0]
+
+    # Get <A>, the expectation value of the tape with unshifted parameters.
+    expval_tape = tape.copy(copy_operations=True)
+
+    gradient_tapes = [expval_tape]
+
+    # Convert all variance measurements on the tape into expectation values
+    for i in var_idx:
+        obs = expval_tape._measurements[i].obs
+        expval_tape._measurements[i] = qml.measurements.MeasurementProcess(
+            qml.measurements.Expectation, obs=obs
+        )
+
+    # evaluate the analytic derivative of <A>
+    pdA_tapes, pdA_fn = expval_param_shift(
+        expval_tape, argnum, shifts, gradient_recipes, f0, broadcast
+    )
+    gradient_tapes.extend(pdA_tapes)
+
+    # Store the number of first derivative tapes, so that we know
+    # the number of results to post-process later.
+    tape_boundary = len(pdA_tapes) + 1
+
+    # If there are non-involutory observables A present, we must compute d<A^2>/dp.
+    # Get the indices in the measurement queue of all non-involutory
+    # observables.
+    non_involutory = []
+
+    for i in var_idx:
+        obs_name = tape.observables[i].name
+
+        if isinstance(obs_name, list):
+            # Observable is a tensor product, we must investigate all constituent observables.
+            if any(name in NONINVOLUTORY_OBS for name in obs_name):
+                non_involutory.append(i)
+
+        elif obs_name in NONINVOLUTORY_OBS:
+            non_involutory.append(i)
+
+    # For involutory observables (A^2 = I) we have d<A^2>/dp = 0.
+    involutory = set(var_idx) - set(non_involutory)
+
+    if non_involutory:
+        expval_sq_tape = tape.copy(copy_operations=True)
+
+        for i in non_involutory:
+            # We need to calculate d<A^2>/dp; to do so, we replace the
+            # involutory observables A in the queue with A^2.
+            obs = _square_observable(expval_sq_tape._measurements[i].obs)
+            expval_sq_tape._measurements[i] = qml.measurements.MeasurementProcess(
+                qml.measurements.Expectation, obs=obs
+            )
+
+        # Non-involutory observables are present; the partial derivative of <A^2>
+        # may be non-zero. Here, we calculate the analytic derivatives of the <A^2>
+        # observables.
+        pdA2_tapes, pdA2_fn = expval_param_shift(
+            expval_sq_tape, argnum, shifts, gradient_recipes, f0, broadcast
+        )
+        gradient_tapes.extend(pdA2_tapes)
+
+    def processing_fn(results):
+        # HOTFIX: Apply the same squeezing as in qml.QNode to make the transform output consistent.
+        # pylint: disable=protected-access
+        if tape._qfunc_output is not None and not isinstance(tape._qfunc_output, Sequence):
+            results = [qml.math.squeeze(res) for res in results]
+
+        # We need to expand the dimensions of the variance mask,
+        # and convert it to be the same type as the results.
+        res = results[0]
+        ragged = getattr(results[0], "dtype", None) is np.dtype("object")
+
+        mask = []
+        for m, r in zip(var_mask, qml.math.atleast_1d(results[0])):
+            array_func = np.ones if m else np.zeros
+            shape = qml.math.shape(r)
+            mask.append(array_func(shape, dtype=bool))
+
+        if ragged and qml.math.ndim(res) > 0:
+            res = qml.math.hstack(res)
+            mask = qml.math.hstack(mask)
+
+        f0 = qml.math.expand_dims(res, -1)
+        mask = qml.math.convert_like(qml.math.reshape(mask, qml.math.shape(f0)), res)
+
+        pdA = pdA_fn(results[1:tape_boundary])
+        pdA2 = 0
+
+        if non_involutory:
+            # compute the second derivative of non-involutory observables
+            pdA2 = pdA2_fn(results[tape_boundary:])
+
+            if involutory:
+                # if involutory observables are present, ensure they have zero gradient.
+                #
+                # For the pdA2_tapes, we have replaced non-involutory
+                # observables with their square (A -> A^2). However,
+                # involutory observables have been left as-is (A), and have
+                # not been replaced by their square (A^2 = I). As a result,
+                # components of the gradient vector will not be correct. We
+                # need to replace the gradient value with 0 (the known,
+                # correct gradient for involutory variables).
+
+                m = [tape.observables[i].name not in NONINVOLUTORY_OBS for i in var_idx]
+                m = qml.math.convert_like(m, pdA2)
+                pdA2 = qml.math.where(qml.math.reshape(m, [-1, 1]), 0, pdA2)
+
+        # return d(var(A))/dp = d<A^2>/dp -2 * <A> * d<A>/dp for the variances (mask==True)
+        # d<A>/dp for plain expectations (mask==False)
+        return qml.math.where(mask, pdA2 - 2 * f0 * pdA, pdA)
+
+    return gradient_tapes, processing_fn
+
+
+# TODO: docstrings & mention shots arg
+@gradient_transform
+def _param_shift_new(
+    tape,
+    argnum=None,
+    shifts=None,
+    gradient_recipes=None,
+    fallback_fn=finite_diff,
+    f0=None,
+    broadcast=False,
+    shots=None,
+):
+    r"""Transform a QNode to compute the parameter-shift gradient of all gate
+    parameters with respect to its inputs.
+
+    This function uses the new return types system.
+
+    Args:
+        qnode (pennylane.QNode or .QuantumTape): quantum tape or QNode to differentiate
+        argnum (int or list[int] or None): Trainable parameter indices to differentiate
+            with respect to. If not provided, the derivative with respect to all
+            trainable indices are returned.
+        shifts (list[tuple[int or float]]): List containing tuples of shift values.
+            If provided, one tuple of shifts should be given per trainable parameter
+            and the tuple should match the number of frequencies for that parameter.
+            If unspecified, equidistant shifts are assumed.
+        gradient_recipes (tuple(list[list[float]] or None)): List of gradient recipes
+            for the parameter-shift method. One gradient recipe must be provided
+            per trainable parameter.
+
+            This is a tuple with one nested list per parameter. For
+            parameter :math:`\phi_k`, the nested list contains elements of the form
+            :math:`[c_i, a_i, s_i]` where :math:`i` is the index of the
+            term, resulting in a gradient recipe of
+
+            .. math:: \frac{\partial}{\partial\phi_k}f = \sum_{i} c_i f(a_i \phi_k + s_i).
+
+            If ``None``, the default gradient recipe containing the two terms
+            :math:`[c_0, a_0, s_0]=[1/2, 1, \pi/2]` and :math:`[c_1, a_1,
+            s_1]=[-1/2, 1, -\pi/2]` is assumed for every parameter.
+        fallback_fn (None or Callable): a fallback gradient function to use for
+            any parameters that do not support the parameter-shift rule.
+        f0 (tensor_like[float] or None): Output of the evaluated input tape. If provided,
+            and the gradient recipe contains an unshifted term, this value is used,
+            saving a quantum evaluation.
+        broadcast (bool): Whether or not to use parameter broadcasting to create the
+            a single broadcasted tape per operation instead of one tape per shift angle.
+        shots (None, int, list[int]): The device shots that will be used to execute the tapes outputted by this
+            transform. Note that this argument doesn't influence the shots used for tape execution, but provides information
+            to the transform about the device shots and helps in determining if a shot sequence was used to define the
+            device shots for the new return types output system.
+
+    Returns:
+        tensor_like or tuple[list[QuantumTape], function]:
+
+        - If the input is a QNode, a tensor
+          representing the output Jacobian matrix of size ``(number_outputs, number_gate_parameters)``
+          is returned.
+
+        - If the input is a tape, a tuple containing a list of generated tapes,
+          in addition to a post-processing function to be applied to the
+          evaluated tapes.
+
+    For a variational evolution :math:`U(\mathbf{p}) \vert 0\rangle` with
+    :math:`N` parameters :math:`\mathbf{p}`,
+    consider the expectation value of an observable :math:`O`:
+
+    .. math::
+
+        f(\mathbf{p})  = \langle \hat{O} \rangle(\mathbf{p}) = \langle 0 \vert
+        U(\mathbf{p})^\dagger \hat{O} U(\mathbf{p}) \vert 0\rangle.
+
+
+    The gradient of this expectation value can be calculated via the parameter-shift rule:
+
+    .. math::
+
+        \frac{\partial f}{\partial \mathbf{p}} = \sum_{\mu=1}^{2R}
+        f\left(\mathbf{p}+\frac{2\mu-1}{2R}\pi\right)
+        \frac{(-1)^{\mu-1}}{4R\sin^2\left(\frac{2\mu-1}{4R}\pi\right)}
+
+    Here, :math:`R` is the number of frequencies with which the parameter :math:`\mathbf{p}`
+    enters the function :math:`f` via the operation :math:`U`, and we assumed that these
+    frequencies are equidistant.
+    For more general shift rules, both regarding the shifts and the frequencies, and
+    for more technical details, see
+    `Vidal and Theis (2018) <https://arxiv.org/abs/1812.06323>`_ and
+    `Wierichs et al. (2022) <https://doi.org/10.22331/q-2022-03-30-677>`_.
+
+    **Gradients of variances**
+
+    For a variational evolution :math:`U(\mathbf{p}) \vert 0\rangle` with
+    :math:`N` parameters :math:`\mathbf{p}`,
+    consider the variance of an observable :math:`O`:
+
+    .. math::
+
+        g(\mathbf{p})=\langle \hat{O}^2 \rangle (\mathbf{p}) - [\langle \hat{O}
+        \rangle(\mathbf{p})]^2.
+
+    We can relate this directly to the parameter-shift rule by noting that
+
+    .. math::
+
+        \frac{\partial g}{\partial \mathbf{p}}= \frac{\partial}{\partial
+        \mathbf{p}} \langle \hat{O}^2 \rangle (\mathbf{p})
+        - 2 f(\mathbf{p}) \frac{\partial f}{\partial \mathbf{p}}.
+
+    The derivatives in the expression on the right hand side can be computed via
+    the shift rule as above, allowing for the computation of the variance derivative.
+
+    In the case where :math:`O` is involutory (:math:`\hat{O}^2 = I`), the first
+    term in the above expression vanishes, and we are simply left with
+
+    .. math::
+
+      \frac{\partial g}{\partial \mathbf{p}} = - 2 f(\mathbf{p})
+      \frac{\partial f}{\partial \mathbf{p}}.
+
+    **Example**
+
+    This transform can be registered directly as the quantum gradient transform
+    to use during autodifferentiation:
+
+    >>> dev = qml.device("default.qubit", wires=2)
+    >>> @qml.qnode(dev, gradient_fn=qml.gradients.param_shift)
+    ... def circuit(params):
+    ...     qml.RX(params[0], wires=0)
+    ...     qml.RY(params[1], wires=0)
+    ...     qml.RX(params[2], wires=0)
+    ...     return qml.expval(qml.PauliZ(0)), qml.var(qml.PauliZ(0))
+    >>> params = np.array([0.1, 0.2, 0.3], requires_grad=True)
+    >>> qml.jacobian(circuit)(params)
+    tensor([[-0.38751725, -0.18884792, -0.38355708],
+            [ 0.69916868,  0.34072432,  0.69202365]], requires_grad=True)
+
+    .. note::
+
+        ``param_shift`` performs multiple attempts to obtain the gradient recipes for
+        each operation:
+
+        - If an operation has a custom :attr:`~.operation.Operation.grad_recipe` defined,
+          it is used.
+
+        - If :attr:`~.operation.Operation.parameter_frequencies` yields a result, the frequencies
+          are used to construct the general parameter-shift rule via
+          :func:`.generate_shift_rule`.
+          Note that by default, the generator is used to compute the parameter frequencies
+          if they are not provided via a custom implementation.
+
+        That is, the order of precedence is :attr:`~.operation.Operation.grad_recipe`, custom
+        :attr:`~.operation.Operation.parameter_frequencies`, and finally
+        :meth:`~.operation.Operation.generator` via the default implementation of the frequencies.
+
+    .. warning::
+
+        Note that using parameter broadcasting via ``broadcast=True`` is not supported for tapes
+        with multiple return values or for evaluations with shot vectors.
+        As the option ``broadcast=True`` adds a broadcasting dimension, it is not compatible
+        with circuits that already are broadcasted.
+        Finally, operations with trainable parameters are required to support broadcasting.
+        One way of checking this is the `Attribute` `supports_broadcasting`:
+
+        >>> qml.RX in qml.ops.qubit.attributes.supports_broadcasting
+        True
+
+    .. details::
+        :title: Usage Details
+
+        This gradient transform can be applied directly to :class:`QNode <pennylane.QNode>` objects:
+
+        >>> @qml.qnode(dev)
+        ... def circuit(params):
+        ...     qml.RX(params[0], wires=0)
+        ...     qml.RY(params[1], wires=0)
+        ...     qml.RX(params[2], wires=0)
+        ...     return qml.expval(qml.PauliZ(0)), qml.var(qml.PauliZ(0))
+        >>> qml.gradients.param_shift(circuit)(params)
+        tensor([[-0.38751725, -0.18884792, -0.38355708],
+                [ 0.69916868,  0.34072432,  0.69202365]], requires_grad=True)
+
+        This quantum gradient transform can also be applied to low-level
+        :class:`~.QuantumTape` objects. This will result in no implicit quantum
+        device evaluation. Instead, the processed tapes, and post-processing
+        function, which together define the gradient are directly returned:
+
+        >>> with qml.tape.QuantumTape() as tape:
+        ...     qml.RX(params[0], wires=0)
+        ...     qml.RY(params[1], wires=0)
+        ...     qml.RX(params[2], wires=0)
+        ...     qml.expval(qml.PauliZ(0))
+        ...     qml.var(qml.PauliZ(0))
+        >>> gradient_tapes, fn = qml.gradients.param_shift(tape)
+        >>> gradient_tapes
+        [<QuantumTape: wires=[0, 1], params=3>,
+         <QuantumTape: wires=[0, 1], params=3>,
+         <QuantumTape: wires=[0, 1], params=3>,
+         <QuantumTape: wires=[0, 1], params=3>,
+         <QuantumTape: wires=[0, 1], params=3>,
+         <QuantumTape: wires=[0, 1], params=3>]
+
+        This can be useful if the underlying circuits representing the gradient
+        computation need to be analyzed.
+
+        The output tapes can then be evaluated and post-processed to retrieve
+        the gradient:
+
+        >>> dev = qml.device("default.qubit", wires=2)
+        >>> fn(qml.execute(gradient_tapes, dev, None))
+        [[-0.38751721 -0.18884787 -0.38355704]
+         [ 0.69916862  0.34072424  0.69202359]]
+
+        When setting the keyword argument ``broadcast`` to ``True``, the shifted
+        circuit evaluations for each operation are batched together, resulting in
+        broadcasted tapes:
+
+        >>> params = np.array([0.1, 0.2, 0.3], requires_grad=True)
+        >>> with qml.tape.QuantumTape() as tape:
+        ...     qml.RX(params[0], wires=0)
+        ...     qml.RY(params[1], wires=0)
+        ...     qml.RX(params[2], wires=0)
+        ...     qml.expval(qml.PauliZ(0))
+        >>> gradient_tapes, fn = qml.gradients.param_shift(tape, broadcast=True)
+        >>> len(gradient_tapes)
+        3
+        >>> [t.batch_size for t in gradient_tapes]
+        [2, 2, 2]
+
+        The postprocessing function will know that broadcasting is used and handle
+        the results accordingly:
+        >>> fn(qml.execute(gradient_tapes, dev, None))
+        array([[-0.3875172 , -0.18884787, -0.38355704]])
+
+        An advantage of using ``broadcast=True`` is a speedup:
+
+        >>> number = 100
+        >>> serial_call = "qml.gradients.param_shift(circuit, broadcast=False)(params)"
+        >>> timeit.timeit(serial_call, globals=globals(), number=number) / number
+        0.020183045039993887
+        >>> broadcasted_call = "qml.gradients.param_shift(circuit, broadcast=True)(params)"
+        >>> timeit.timeit(broadcasted_call, globals=globals(), number=number) / number
+        0.01244492811998498
+
+        This speedup grows with the number of shifts and qubits until all preprocessing and
+        postprocessing overhead becomes negligible. While it will depend strongly on the details
+        of the circuit, at least a small improvement can be expected in most cases.
+        Note that ``broadcast=True`` requires additional memory by a factor of the largest
+        batch_size of the created tapes.
+    """
+
+    if any(m.return_type in [State, VnEntropy, MutualInfo] for m in tape.measurements):
+        raise ValueError(
+            "Computing the gradient of circuits that return the state is not supported."
+        )
+
+    if broadcast and len(tape.measurements) > 1:
+        raise NotImplementedError(
+            "Broadcasting with multiple measurements is not supported yet. "
+            f"Set broadcast to False instead. The tape measurements are {tape.measurements}."
+        )
+
+    if argnum is None and not tape.trainable_params:
+        return _no_trainable_grad_new(tape, shots)
+
+    gradient_analysis(tape, grad_fn=param_shift)
+    method = "analytic" if fallback_fn is None else "best"
+    diff_methods = grad_method_validation(method, tape)
+
+    if all(g == "0" for g in diff_methods):
+        return _all_zero_grad_new(tape, shots)
+
+    method_map = choose_grad_methods(diff_methods, argnum)
+
+    # If there are unsupported operations, call the fallback gradient function
+    gradient_tapes = []
+    unsupported_params = {idx for idx, g in method_map.items() if g == "F"}
+    argnum = [i for i, dm in method_map.items() if dm == "A"]
+
+    if unsupported_params:
+        if not argnum:
+            return fallback_fn(tape)
+
+        g_tapes, fallback_proc_fn = fallback_fn(tape, argnum=unsupported_params)
+        gradient_tapes.extend(g_tapes)
+        fallback_len = len(g_tapes)
+
+        # remove finite difference parameters from the method map
+        method_map = {t_idx: dm for t_idx, dm in method_map.items() if dm != "F"}
+
+    # Generate parameter-shift gradient tapes
+
+    if gradient_recipes is None:
+        gradient_recipes = [None] * len(argnum)
+
+    if any(m.return_type is qml.measurements.Variance for m in tape.measurements):
+        g_tapes, fn = var_param_shift(tape, argnum, shifts, gradient_recipes, f0, broadcast, shots)
+    else:
+        g_tapes, fn = expval_param_shift(
+            tape, argnum, shifts, gradient_recipes, f0, broadcast, shots
+        )
+
+    gradient_tapes.extend(g_tapes)
+
+    if unsupported_params:
+        # If there are unsupported parameters, we must process
+        # the quantum results separately, once for the fallback
+        # function and once for the parameter-shift rule, and recombine.
+        def processing_fn(results):
+            unsupported_grads = fallback_proc_fn(results[:fallback_len])
+            supported_grads = fn(results[fallback_len:])
+
+            multi_measure = len(tape.measurements) > 1
+            if not multi_measure:
+                res = []
+                for i, j in zip(unsupported_grads, supported_grads):
+                    component = qml.math.array(i + j)
+                    res.append(component)
+                return tuple(res)
+
+            combined_grad = []
+            for meas_res1, meas_res2 in zip(unsupported_grads, supported_grads):
+                meas_grad = []
+                for param_res1, param_res2 in zip(meas_res1, meas_res2):
+                    component = qml.math.array(param_res1 + param_res2)
+                    meas_grad.append(component)
+
+                meas_grad = tuple(meas_grad)
+                combined_grad.append(meas_grad)
+            return tuple(combined_grad)
+
+        return gradient_tapes, processing_fn
+
+    def proc_with_validation(results):
+        """Assume if a ValueError is raised during the computation, then
+        shot vectors are used and the shots argument was not set correctly."""
+        try:
+            res = fn(results)
+        except (ValueError, TypeError) as e:
+            raise e.__class__(
+                "The processing function of the gradient transform ran into errors"
+                " while the new return type system was turned on. Make sure to"
+                " pass the device shots to the param_shift gradient transform"
+                " using the shots argument or disable the new return type"
+                " system by calling the qml.disable_return function."
+            ) from e
+        return res
+
+    return gradient_tapes, proc_with_validation
+
+
+@gradient_transform
+def param_shift(
+    tape,
+    argnum=None,
+    shifts=None,
+    gradient_recipes=None,
+    fallback_fn=finite_diff,
+    f0=None,
+    broadcast=False,
+    shots=None,
+):
+    r"""Transform a QNode to compute the parameter-shift gradient of all gate
+    parameters with respect to its inputs.
+
+    Args:
+        qnode (pennylane.QNode or .QuantumTape): quantum tape or QNode to differentiate
+        argnum (int or list[int] or None): Trainable parameter indices to differentiate
+            with respect to. If not provided, the derivative with respect to all
+            trainable indices are returned.
+        shifts (list[tuple[int or float]]): List containing tuples of shift values.
+            If provided, one tuple of shifts should be given per trainable parameter
+            and the tuple should match the number of frequencies for that parameter.
+            If unspecified, equidistant shifts are assumed.
+        gradient_recipes (tuple(list[list[float]] or None)): List of gradient recipes
+            for the parameter-shift method. One gradient recipe must be provided
+            per trainable parameter.
+
+            This is a tuple with one nested list per parameter. For
+            parameter :math:`\phi_k`, the nested list contains elements of the form
+            :math:`[c_i, a_i, s_i]` where :math:`i` is the index of the
+            term, resulting in a gradient recipe of
+
+            .. math:: \frac{\partial}{\partial\phi_k}f = \sum_{i} c_i f(a_i \phi_k + s_i).
+
+            If ``None``, the default gradient recipe containing the two terms
+            :math:`[c_0, a_0, s_0]=[1/2, 1, \pi/2]` and :math:`[c_1, a_1,
+            s_1]=[-1/2, 1, -\pi/2]` is assumed for every parameter.
+        fallback_fn (None or Callable): a fallback gradient function to use for
+            any parameters that do not support the parameter-shift rule.
+        f0 (tensor_like[float] or None): Output of the evaluated input tape. If provided,
+            and the gradient recipe contains an unshifted term, this value is used,
+            saving a quantum evaluation.
+        broadcast (bool): Whether or not to use parameter broadcasting to create the
+            a single broadcasted tape per operation instead of one tape per shift angle.
+        shots (None, int, list[int]): Argument used by the new return type system (see :func:`~.enable_return` for more
+            information); it represents the device shots that will be used to execute the tapes outputted by this transform.
+            Note that this argument doesn't influence the shots used for tape execution, but provides information to the
+            transform about the device shots and helps in determining if a shot sequence was used.
+
+    Returns:
+        tensor_like or tuple[list[QuantumTape], function]:
+
+        - If the input is a QNode, a tensor
+          representing the output Jacobian matrix of size ``(number_outputs, number_gate_parameters)``
+          is returned.
+
+        - If the input is a tape, a tuple containing a list of generated tapes,
+          in addition to a post-processing function to be applied to the
+          evaluated tapes.
+
+    For a variational evolution :math:`U(\mathbf{p}) \vert 0\rangle` with
+    :math:`N` parameters :math:`\mathbf{p}`,
+    consider the expectation value of an observable :math:`O`:
+
+    .. math::
+
+        f(\mathbf{p})  = \langle \hat{O} \rangle(\mathbf{p}) = \langle 0 \vert
+        U(\mathbf{p})^\dagger \hat{O} U(\mathbf{p}) \vert 0\rangle.
+
+
+    The gradient of this expectation value can be calculated via the parameter-shift rule:
+
+    .. math::
+
+        \frac{\partial f}{\partial \mathbf{p}} = \sum_{\mu=1}^{2R}
+        f\left(\mathbf{p}+\frac{2\mu-1}{2R}\pi\right)
+        \frac{(-1)^{\mu-1}}{4R\sin^2\left(\frac{2\mu-1}{4R}\pi\right)}
+
+    Here, :math:`R` is the number of frequencies with which the parameter :math:`\mathbf{p}`
+    enters the function :math:`f` via the operation :math:`U`, and we assumed that these
+    frequencies are equidistant.
+    For more general shift rules, both regarding the shifts and the frequencies, and
+    for more technical details, see
+    `Vidal and Theis (2018) <https://arxiv.org/abs/1812.06323>`_ and
+    `Wierichs et al. (2022) <https://doi.org/10.22331/q-2022-03-30-677>`_.
+
+    **Gradients of variances**
+
+    For a variational evolution :math:`U(\mathbf{p}) \vert 0\rangle` with
+    :math:`N` parameters :math:`\mathbf{p}`,
+    consider the variance of an observable :math:`O`:
+
+    .. math::
+
+        g(\mathbf{p})=\langle \hat{O}^2 \rangle (\mathbf{p}) - [\langle \hat{O}
+        \rangle(\mathbf{p})]^2.
+
+    We can relate this directly to the parameter-shift rule by noting that
+
+    .. math::
+
+        \frac{\partial g}{\partial \mathbf{p}}= \frac{\partial}{\partial
+        \mathbf{p}} \langle \hat{O}^2 \rangle (\mathbf{p})
+        - 2 f(\mathbf{p}) \frac{\partial f}{\partial \mathbf{p}}.
+
+    The derivatives in the expression on the right hand side can be computed via
+    the shift rule as above, allowing for the computation of the variance derivative.
+
+    In the case where :math:`O` is involutory (:math:`\hat{O}^2 = I`), the first
+    term in the above expression vanishes, and we are simply left with
+
+    .. math::
+
+      \frac{\partial g}{\partial \mathbf{p}} = - 2 f(\mathbf{p})
+      \frac{\partial f}{\partial \mathbf{p}}.
+
+    **Example**
+
+    This transform can be registered directly as the quantum gradient transform
+    to use during autodifferentiation:
+
+    >>> dev = qml.device("default.qubit", wires=2)
+    >>> @qml.qnode(dev, gradient_fn=qml.gradients.param_shift)
+    ... def circuit(params):
+    ...     qml.RX(params[0], wires=0)
+    ...     qml.RY(params[1], wires=0)
+    ...     qml.RX(params[2], wires=0)
+    ...     return qml.expval(qml.PauliZ(0)), qml.var(qml.PauliZ(0))
+    >>> params = np.array([0.1, 0.2, 0.3], requires_grad=True)
+    >>> qml.jacobian(circuit)(params)
+    tensor([[-0.38751725, -0.18884792, -0.38355708],
+            [ 0.69916868,  0.34072432,  0.69202365]], requires_grad=True)
+
+    .. note::
+
+        ``param_shift`` performs multiple attempts to obtain the gradient recipes for
+        each operation:
+
+        - If an operation has a custom :attr:`~.operation.Operation.grad_recipe` defined,
+          it is used.
+
+        - If :attr:`~.operation.Operation.parameter_frequencies` yields a result, the frequencies
+          are used to construct the general parameter-shift rule via
+          :func:`.generate_shift_rule`.
+          Note that by default, the generator is used to compute the parameter frequencies
+          if they are not provided via a custom implementation.
+
+        That is, the order of precedence is :attr:`~.operation.Operation.grad_recipe`, custom
+        :attr:`~.operation.Operation.parameter_frequencies`, and finally
+        :meth:`~.operation.Operation.generator` via the default implementation of the frequencies.
+
+    .. warning::
+
+        Note that using parameter broadcasting via ``broadcast=True`` is not supported for tapes
+        with multiple return values or for evaluations with shot vectors.
+        As the option ``broadcast=True`` adds a broadcasting dimension, it is not compatible
+        with circuits that already are broadcasted.
+        Finally, operations with trainable parameters are required to support broadcasting.
+        One way of checking this is the `Attribute` `supports_broadcasting`:
+
+        >>> qml.RX in qml.ops.qubit.attributes.supports_broadcasting
+        True
+
+    .. details::
+        :title: Usage Details
+
+        This gradient transform can be applied directly to :class:`QNode <pennylane.QNode>` objects:
+
+        >>> @qml.qnode(dev)
+        ... def circuit(params):
+        ...     qml.RX(params[0], wires=0)
+        ...     qml.RY(params[1], wires=0)
+        ...     qml.RX(params[2], wires=0)
+        ...     return qml.expval(qml.PauliZ(0)), qml.var(qml.PauliZ(0))
+        >>> qml.gradients.param_shift(circuit)(params)
+        tensor([[-0.38751725, -0.18884792, -0.38355708],
+                [ 0.69916868,  0.34072432,  0.69202365]], requires_grad=True)
+
+        This quantum gradient transform can also be applied to low-level
+        :class:`~.QuantumTape` objects. This will result in no implicit quantum
+        device evaluation. Instead, the processed tapes, and post-processing
+        function, which together define the gradient are directly returned:
+
+        >>> with qml.tape.QuantumTape() as tape:
+        ...     qml.RX(params[0], wires=0)
+        ...     qml.RY(params[1], wires=0)
+        ...     qml.RX(params[2], wires=0)
+        ...     qml.expval(qml.PauliZ(0))
+        ...     qml.var(qml.PauliZ(0))
+        >>> gradient_tapes, fn = qml.gradients.param_shift(tape)
+        >>> gradient_tapes
+        [<QuantumTape: wires=[0, 1], params=3>,
+         <QuantumTape: wires=[0, 1], params=3>,
+         <QuantumTape: wires=[0, 1], params=3>,
+         <QuantumTape: wires=[0, 1], params=3>,
+         <QuantumTape: wires=[0, 1], params=3>,
+         <QuantumTape: wires=[0, 1], params=3>]
+
+        This can be useful if the underlying circuits representing the gradient
+        computation need to be analyzed.
+
+        The output tapes can then be evaluated and post-processed to retrieve
+        the gradient:
+
+        >>> dev = qml.device("default.qubit", wires=2)
+        >>> fn(qml.execute(gradient_tapes, dev, None))
+        [[-0.38751721 -0.18884787 -0.38355704]
+         [ 0.69916862  0.34072424  0.69202359]]
+
+        When setting the keyword argument ``broadcast`` to ``True``, the shifted
+        circuit evaluations for each operation are batched together, resulting in
+        broadcasted tapes:
+
+        >>> params = np.array([0.1, 0.2, 0.3], requires_grad=True)
+        >>> with qml.tape.QuantumTape() as tape:
+        ...     qml.RX(params[0], wires=0)
+        ...     qml.RY(params[1], wires=0)
+        ...     qml.RX(params[2], wires=0)
+        ...     qml.expval(qml.PauliZ(0))
+        >>> gradient_tapes, fn = qml.gradients.param_shift(tape, broadcast=True)
+        >>> len(gradient_tapes)
+        3
+        >>> [t.batch_size for t in gradient_tapes]
+        [2, 2, 2]
+
+        The postprocessing function will know that broadcasting is used and handle
+        the results accordingly:
+        >>> fn(qml.execute(gradient_tapes, dev, None))
+        array([[-0.3875172 , -0.18884787, -0.38355704]])
+
+        An advantage of using ``broadcast=True`` is a speedup:
+
+        >>> number = 100
+        >>> serial_call = "qml.gradients.param_shift(circuit, broadcast=False)(params)"
+        >>> timeit.timeit(serial_call, globals=globals(), number=number) / number
+        0.020183045039993887
+        >>> broadcasted_call = "qml.gradients.param_shift(circuit, broadcast=True)(params)"
+        >>> timeit.timeit(broadcasted_call, globals=globals(), number=number) / number
+        0.01244492811998498
+
+        This speedup grows with the number of shifts and qubits until all preprocessing and
+        postprocessing overhead becomes negligible. While it will depend strongly on the details
+        of the circuit, at least a small improvement can be expected in most cases.
+        Note that ``broadcast=True`` requires additional memory by a factor of the largest
+        batch_size of the created tapes.
+    """
+    if qml.active_return():
+        return _param_shift_new(
+            tape,
+            argnum=argnum,
+            shifts=shifts,
+            gradient_recipes=gradient_recipes,
+            fallback_fn=fallback_fn,
+            f0=f0,
+            broadcast=broadcast,
+            shots=shots,
+        )
+
+    if any(m.return_type in [State, VnEntropy, MutualInfo] for m in tape.measurements):
+        raise ValueError(
+            "Computing the gradient of circuits that return the state is not supported."
+        )
+
+    if broadcast and len(tape.measurements) > 1:
+        raise NotImplementedError(
+            "Broadcasting with multiple measurements is not supported yet. "
+            f"Set broadcast to False instead. The tape measurements are {tape.measurements}."
+        )
+
+    if argnum is None and not tape.trainable_params:
+        warnings.warn(
+            "Attempted to compute the gradient of a tape with no trainable parameters. "
+            "If this is unintended, please mark trainable parameters in accordance with the "
+            "chosen auto differentiation framework, or via the 'tape.trainable_params' property."
+        )
+        return [], lambda _: np.zeros((tape.output_dim, 0))
+
+    gradient_analysis(tape, grad_fn=param_shift)
+    method = "analytic" if fallback_fn is None else "best"
+    diff_methods = grad_method_validation(method, tape)
+
+    if all(g == "0" for g in diff_methods):
+        return [], lambda _: np.zeros([tape.output_dim, len(tape.trainable_params)])
+
+    method_map = choose_grad_methods(diff_methods, argnum)
+
+    # If there are unsupported operations, call the fallback gradient function
+    gradient_tapes = []
+    unsupported_params = {idx for idx, g in method_map.items() if g == "F"}
+    argnum = [i for i, dm in method_map.items() if dm == "A"]
+
+    if unsupported_params:
+        if not argnum:
+            return fallback_fn(tape)
+
+        g_tapes, fallback_proc_fn = fallback_fn(tape, argnum=unsupported_params)
+        gradient_tapes.extend(g_tapes)
+        fallback_len = len(g_tapes)
+
+        # remove finite difference parameters from the method map
+        method_map = {t_idx: dm for t_idx, dm in method_map.items() if dm != "F"}
+
+    # Generate parameter-shift gradient tapes
+
+    if gradient_recipes is None:
+        gradient_recipes = [None] * len(argnum)
+
+    if any(m.return_type is qml.measurements.Variance for m in tape.measurements):
+        g_tapes, fn = var_param_shift(tape, argnum, shifts, gradient_recipes, f0, broadcast)
+    else:
+        g_tapes, fn = expval_param_shift(tape, argnum, shifts, gradient_recipes, f0, broadcast)
+
+    gradient_tapes.extend(g_tapes)
+
+    if unsupported_params:
+        # If there are unsupported parameters, we must process
+        # the quantum results separately, once for the fallback
+        # function and once for the parameter-shift rule, and recombine.
+        def processing_fn(results):
+            unsupported_grads = fallback_proc_fn(results[:fallback_len])
+            supported_grads = fn(results[fallback_len:])
+            return unsupported_grads + supported_grads
+
+        return gradient_tapes, processing_fn
+
+    return gradient_tapes, fn