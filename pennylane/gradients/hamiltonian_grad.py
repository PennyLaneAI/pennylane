--- conflicted
+++ resolved
@@ -24,11 +24,8 @@
         tape (qml.tape.QuantumTape): tape with a single Hamiltonian expectation as measurement
         idx (int): index of parameter that we differentiate with respect to
     """
-<<<<<<< HEAD
-    op, _, p_idx = tape.get_operation(idx)
-=======
+
     op, _, p_idx = tape.get_operation(idx, return_op_index=True)
->>>>>>> 19f84f2f
     new_tape = tape.copy(copy_operations=True)
 
     # get position in queue
