--- conflicted
+++ resolved
@@ -44,16 +44,10 @@
         argnum (int or list[int] or None): Trainable tape parameter indices to differentiate
             with respect to. If not provided, the derivatives with respect to all
             trainable parameters are returned.
-<<<<<<< HEAD
         shots (None, int, list[int]): Argument used by the new return type system (see :func:`~.enable_return` for more
             information); it represents the device shots that will be used to execute the tapes outputted by this transform.
             Note that this argument doesn't influence the shots used for tape execution, but provides information to the
             transform about the device shots and helps in determining if a shot sequence was used.
-=======
-        shots (None, int, list[int]): The device shots that will be used to execute the tapes outputted by this
-            transform. Note that this argument doesn't influence the shots used for tape execution, but provides
-            information about the shots.
->>>>>>> 3297d34a
         aux_wire (pennylane.wires.Wires): Auxiliary wire to be used for the Hadamard tests. If ``None`` (the default),
             a suitable wire is inferred from the wires used in the original circuit and ``device_wires``.
         device_wires (pennylane.wires.Wires): Wires of the device that are going to be used for the
