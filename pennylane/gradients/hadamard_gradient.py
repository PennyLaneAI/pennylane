--- conflicted
+++ resolved
@@ -136,7 +136,9 @@
         0} - \bra{0} G\hat{O} \ket{0}\right) = -2 \bra{+}\bra{0} \texttt{ctrl}\left(-G^{\dagger}\right) (\hat{Y} \otimes \hat{O}) \texttt{ctrl}\eft(-G\right)
         \ket{+}\ket{0}
 
-    Here, :math:`G` is the generator of the unitary :math:`U`. `hadamard_grad` 
+    Here, :math:`G` is the generator of the unitary :math:`U`. `hadamard_grad` will work on any :math:`U` so long
+    as it has a generator :math:`G` defined (i.e., ``op.has_generator == True``). Otherwise, it will try to decompose
+    into gates where this is satisfied.
 
     **Example**
 
@@ -266,11 +268,6 @@
         >>> params = jax.numpy.array([0.1, 0.2, 0.3])
         >>> jax.jacobian(circuit)(params)
         Array([-0.3875172 , -0.18884787, -0.38355704], dtype=float64)
-<<<<<<< HEAD
-=======
-
-
->>>>>>> 81017da3
     """
 
     transform_name = "Hadamard test"
