--- conflicted
+++ resolved
@@ -21,17 +21,12 @@
 
 import numpy as np
 
-<<<<<<< HEAD
-import pennylane as qml
-from pennylane import transform
 from pennylane.allocation import Allocate
-=======
 from pennylane import math, ops
 from pennylane.devices.preprocess import decompose
 from pennylane.measurements import ProbabilityMP, expval
 from pennylane.operation import DecompositionUndefinedError, Operator
 from pennylane.pauli import PauliWord, pauli_decompose
->>>>>>> 0991a716
 from pennylane.tape import QuantumScript, QuantumScriptBatch
 from pennylane.transforms import split_to_single_terms
 from pennylane.transforms.core import transform
@@ -438,9 +433,8 @@
 
     new_batch = []
     for gen in generators:
-<<<<<<< HEAD
-        ctrl_gen = [qml.ctrl(gen, control=aux_wire)]
-        hadamard = [qml.Hadamard(wires=aux_wire)]
+        ctrl_gen = [ops.op_math.ctrl(gen, control=aux_wire)]
+        hadamard = [ops.H(wires=aux_wire)]
         ops = (
             ops_to_trainable_op
             + [allocate]
@@ -449,11 +443,7 @@
             + hadamard
             + ops_after_trainable_op
         )
-=======
-        ctrl_gen = [ops.op_math.ctrl(gen, control=aux_wire)]
-        hadamard = [ops.H(wires=aux_wire)]
         operators = ops_to_trainable_op + hadamard + ctrl_gen + hadamard + ops_after_trainable_op
->>>>>>> 0991a716
 
         new_tape = QuantumScript(operators, measurements, shots=tape.shots)
         new_batch.append(new_tape)
@@ -499,13 +489,9 @@
     ]
 
     # Create measurement with gate generators
-<<<<<<< HEAD
     allocate = Allocate(1)
     aux_wire = allocate.wires[0]
-    mp = qml.expval(trainable_op.generator() @ qml.Y(aux_wire))
-=======
     mp = expval(trainable_op.generator() @ ops.Y(aux_wire))
->>>>>>> 0991a716
     measurements = [mp]
 
     # Get the observable from tape measurement
@@ -515,9 +501,8 @@
 
     new_batch = []
     for obs in observables:
-<<<<<<< HEAD
-        ctrl_obs = [qml.ctrl(obs, control=aux_wire)]
-        hadamard = [qml.Hadamard(wires=aux_wire)]
+        ctrl_obs = [ops.op_math.ctrl(obs, control=aux_wire)]
+        hadamard = [ops.H(wires=aux_wire)]
         ops = (
             ops_before_trainable_op
             + [allocate]
@@ -525,12 +510,6 @@
             + ctrl_obs
             + hadamard
             + ops_after_trainable_op
-=======
-        ctrl_obs = [ops.op_math.ctrl(obs, control=aux_wire)]
-        hadamard = [ops.H(wires=aux_wire)]
-        operators = (
-            ops_before_trainable_op + hadamard + ctrl_obs + hadamard + ops_after_trainable_op
->>>>>>> 0991a716
         )
 
         new_tape = QuantumScript(operators, measurements, shots=tape.shots)
