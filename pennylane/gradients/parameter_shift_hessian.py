--- conflicted
+++ resolved
@@ -494,11 +494,7 @@
     for i, g in enumerate(diff_methods):
         if g == "0":
             bool_argnum[i] = bool_argnum[:, i] = False
-<<<<<<< HEAD
-    if qml.math.all(~bool_argnum): # pylint: disable=invalid-unary-operand-type
-=======
     if qml.math.all(~bool_argnum):  # pylint: disable=invalid-unary-operand-type
->>>>>>> 14485da8
         par_dim = len(tape.trainable_params)
         return [], lambda _: qml.math.zeros([tape.output_dim, par_dim, par_dim])
 
