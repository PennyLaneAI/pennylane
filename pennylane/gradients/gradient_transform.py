# Copyright 2018-2021 Xanadu Quantum Technologies Inc.

# Licensed under the Apache License, Version 2.0 (the "License");
# you may not use this file except in compliance with the License.
# You may obtain a copy of the License at

#     http://www.apache.org/licenses/LICENSE-2.0

# Unless required by applicable law or agreed to in writing, software
# distributed under the License is distributed on an "AS IS" BASIS,
# WITHOUT WARRANTIES OR CONDITIONS OF ANY KIND, either express or implied.
# See the License for the specific language governing permissions and
# limitations under the License.
"""This module contains utilities for defining custom gradient transforms,
including a decorator for specifying gradient expansions."""
# pylint: disable=too-few-public-methods
import warnings

import pennylane as qml
from pennylane.transforms.tape_expand import expand_invalid_trainable

SUPPORTED_GRADIENT_KWARGS = [
    "approx_order",
    "argnum",
    "aux_wire",
    "broadcast",
    "device_wires",
    "diagonal_shifts",
    "f0",
    "force_order2",
    "gradient_recipes",
    "gradient_kwargs",
    "h",
    "n",
    "num",
    "num_directions",
<<<<<<< HEAD
    "num_samples",
=======
    "num_split_times",
>>>>>>> 3297d34a
    "off_diagonal_shifts",
    "order",
    "reduction",
    "sampler",
    "sampler_seed",
    "shifts",
    "shots",
    "strategy",
    "validate_params",
]


def gradient_analysis(tape, use_graph=True, grad_fn=None):
    """Update the parameter information dictionary of the tape with
    gradient information of each parameter.

    Parameter gradient methods include:

    * ``None``: the parameter does not support differentiation.

    * ``"0"``: the variational circuit output does not depend on this
      parameter (the partial derivative is zero).

    In addition, the operator might define its own grad method
    via :attr:`.Operator.grad_method`.

    Note that this function modifies the input tape in-place.

    Args:
        tape (.QuantumTape): the quantum tape to analyze
        use_graph (bool): whether to use a directed-acyclic graph to determine
            if the parameter has a gradient of 0
        grad_fn (None or callable): The gradient transform performing the analysis.
            This is an optional argument; if provided, and the tape has already
            been analyzed for the gradient information by the same gradient transform,
            the cached gradient analysis will be used.
    """
    # pylint:disable=protected-access
    if grad_fn is not None:
        if getattr(tape, "_gradient_fn", None) is grad_fn:
            # gradient analysis has already been performed on this tape
            return

        tape._gradient_fn = grad_fn

    for idx, info in enumerate(tape._par_info):
        if idx not in tape.trainable_params:
            # non-trainable parameters do not require a grad_method
            info["grad_method"] = None
        else:
            op = tape._par_info[idx]["op"]

            if not qml.operation.has_grad_method(op):
                # no differentiation method is registered for this operation
                info["grad_method"] = None

            elif (tape._graph is not None) or use_graph:
                if not any(tape.graph.has_path(op, ob) for ob in tape.observables):
                    # there is no influence of this operation on any of the observables
                    info["grad_method"] = "0"
                    continue

            info["grad_method"] = op.grad_method


def grad_method_validation(method, tape):
    """Validates if the gradient method requested is supported by the trainable
    parameters of a tape, and returns the allowed parameter gradient methods.

    This method will generate parameter gradient information for the given tape if it
    has not already been generated, and then proceed to validate the gradient method.
    In particular:

    * An exception will be raised if there exist non-differentiable trainable
      parameters on the tape.

    * An exception will be raised if the Jacobian method is ``"analytic"`` but there
      exist some trainable parameters on the tape that only support numeric differentiation.

    If all validations pass, this method will return a tuple containing the allowed parameter
    gradient methods for each trainable parameter.

    Args:
        method (str): the overall Jacobian differentiation method
        tape (.QuantumTape): the tape with associated parameter information

    Returns:
        tuple[str, None]: the allowed parameter gradient methods for each trainable parameter
    """
    diff_methods = {
        idx: info["grad_method"]
        for idx, info in enumerate(tape._par_info)  # pylint: disable=protected-access
        if idx in tape.trainable_params
    }

    # check and raise an error if any parameters are non-differentiable
    nondiff_params = {idx for idx, g in diff_methods.items() if g is None}

    if nondiff_params:
        raise ValueError(f"Cannot differentiate with respect to parameter(s) {nondiff_params}")

    numeric_params = {idx for idx, g in diff_methods.items() if g == "F"}

    # If explicitly using analytic mode, ensure that all parameters
    # support analytic differentiation.
    if method == "analytic" and numeric_params:
        raise ValueError(
            f"The analytic gradient method cannot be used with the parameter(s) {numeric_params}."
        )

    return tuple(diff_methods.values())


def choose_grad_methods(diff_methods, argnum):
    """Chooses the trainable parameters to use for computing the Jacobian
    by returning a map of their indices and differentiation methods.

    When there are fewer parameters specified than the total number of
    trainable parameters, the Jacobian is estimated by using the parameters
    specified using the ``argnum`` keyword argument.

    Args:
        diff_methods (list): the ordered list of differentiation methods
            for each parameter
        argnum (int, list(int), None): Indices for argument(s) with respect
            to which to compute the Jacobian.

    Returns:
        dict: map of the trainable parameter indices and
        differentiation methods
    """
    if argnum is None:
        return dict(enumerate(diff_methods))

    if isinstance(argnum, int):
        argnum = [argnum]

    num_params = len(argnum)

    if num_params == 0:
        warnings.warn(
            "No trainable parameters were specified for computing the Jacobian.",
            UserWarning,
        )
        return {}

    return {idx: diff_methods[idx] for idx in argnum}


class gradient_transform(qml.batch_transform):
    """Decorator for defining quantum gradient transforms.

    Quantum gradient transforms are a specific case of :class:`~.batch_transform`.
    All quantum gradient transforms accept a tape, and output
    a batch of tapes to be independently executed on a quantum device, alongside
    a post-processing function that returns the result.

    Args:
        expand_fn (function): An expansion function (if required) to be applied to the
            input tape before the gradient computation takes place. If not provided,
            the default expansion function simply expands all operations that
            have ``Operation.grad_method=None`` until all resulting operations
            have a defined gradient method.
        differentiable (bool): Specifies whether the gradient transform is differentiable or
            not. A transform may be non-differentiable if it does not use an
            autodiff framework for its tensor manipulations. In such a case, setting
            ``differentiable=False`` instructs the decorator
            to mark the output as 'constant', reducing potential overhead.
        hybrid (bool): Specifies whether classical processing inside a QNode
            should be taken into account when transforming a QNode.

            - If ``True``, and classical processing is detected and this
              option is set to ``True``, the Jacobian of the classical
              processing will be computed and included. When evaluated, the
              returned Jacobian will be with respect to the QNode arguments.

            - If ``False``, any internal QNode classical processing will be
              **ignored**. When evaluated, the returned Jacobian will be with
              respect to the **gate** arguments, and not the QNode arguments.

    Supported gradient transforms must be of the following form:

    .. code-block:: python

        @gradient_transform
        def my_custom_gradient(tape, argnum=None, **kwargs):
            ...
            return gradient_tapes, processing_fn

    where:

    - ``tape`` (*QuantumTape*): the input quantum tape to compute the gradient of

    - ``argnum`` (*int* or *list[int]* or *None*): Which trainable parameters of the tape
      to differentiate with respect to. If not provided, the derivatives with respect to all
      trainable inputs of the tape should be returned (``tape.trainable_params``).

    - ``gradient_tapes`` (*list[QuantumTape]*): is a list of output tapes to be evaluated.
      If this list is empty, no quantum evaluations will be made.

    - ``processing_fn`` is a processing function to be applied to the output of the evaluated
      ``gradient_tapes``. It should accept a list of numeric results with length ``len(gradient_tapes)``,
      and return the Jacobian matrix.

    Once defined, the quantum gradient transform can be used as follows:

    >>> gradient_tapes, processing_fn = my_custom_gradient(tape, *gradient_kwargs)
    >>> res = execute(tapes, dev, interface="autograd", gradient_fn=qml.gradients.param_shift)
    >>> jacobian = processing_fn(res)

    Alternatively, gradient transforms can be applied directly to QNodes,
    in which case the execution is implicit:

    >>> fn = my_custom_gradient(qnode, *gradient_kwargs)
    >>> fn(weights) # transformed function takes the same arguments as the QNode
    1.2629730888100839

    .. note::

        The input tape might have parameters of various types, including
        NumPy arrays, JAX Arrays, and TensorFlow and PyTorch tensors.

        If the gradient transform is written in a autodiff-compatible manner, either by
        using a framework such as Autograd or TensorFlow, or by using ``qml.math`` for
        tensor manipulation, then higher-order derivatives will also be supported.

        Alternatively, you may use the ``tape.unwrap()`` context manager to temporarily
        convert all tape parameters to NumPy arrays and floats:

        >>> with tape.unwrap():
        ...     params = tape.get_parameters()  # list of floats
    """

    def __init__(
        self, transform_fn, expand_fn=expand_invalid_trainable, differentiable=True, hybrid=True
    ):
        self.hybrid = hybrid
        super().__init__(transform_fn, expand_fn=expand_fn, differentiable=differentiable)

    def default_qnode_wrapper(self, qnode, targs, tkwargs):  # pylint: disable=too-many-statements
        # Here, we overwrite the QNode execution wrapper in order
        # to take into account that classical processing may be present
        # inside the QNode.
        hybrid = tkwargs.pop("hybrid", self.hybrid)
        _wrapper = super().default_qnode_wrapper(qnode, targs, tkwargs)

        def jacobian_wrapper(
            *args, **kwargs
        ):  # pylint: disable=too-many-return-statements, too-many-branches, too-many-statements
            argnum = tkwargs.get("argnum", None)
            argnums = tkwargs.get("argnums", None)

            interface = qml.math.get_interface(*args)
            trainable_params = qml.math.get_trainable_indices(args)

            if interface == "jax" and argnum:
                warnings.warn(
                    "argnum is deprecated with the Jax interface. You should use argnums instead."
                )
                tkwargs.pop("argnum")
                argnums = argnum

            if interface == "jax" and not trainable_params:
                if argnums is None:
                    argnums_ = [0]

                else:
                    argnums_ = [argnums] if isinstance(argnums, int) else argnums

                params = qml.math.jax_argnums_to_tape_trainable(
                    qnode, argnums_, self.expand_fn, args, kwargs
                )
                argnums_ = qml.math.get_trainable_indices(params)
                kwargs["argnums"] = argnums_

            elif not trainable_params:
                warnings.warn(
                    "Attempted to compute the gradient of a QNode with no trainable parameters. "
                    "If this is unintended, please add trainable parameters in accordance with "
                    "the chosen auto differentiation framework."
                )
                return ()

            qjac = _wrapper(*args, **kwargs)

            if not hybrid:
                return qjac

            kwargs.pop("shots", False)

            # Special case where we apply a Jax transform (jacobian e.g.) on the gradient transform and argnums are
            # defined on the outer transform and therefore on the args.
            if interface == "jax":
                argnum_cjac = trainable_params or argnums
            else:
                argnum_cjac = None

            cjac = qml.transforms.classical_jacobian(
                qnode, argnum=argnum_cjac, expand_fn=self.expand_fn
            )(*args, **kwargs)

            if qml.active_return():
                if isinstance(cjac, tuple) and len(cjac) == 1:
                    cjac = cjac[0]

                if not isinstance(cjac, tuple):
                    is_square = cjac.ndim == 2 and cjac.shape[0] == cjac.shape[1]

                    if not qml.math.is_abstract(cjac):
                        if is_square and qml.math.allclose(cjac, qml.numpy.eye(cjac.shape[0])):
                            # Classical Jacobian is the identity. No classical processing
                            # is present inside the QNode.
                            return qjac

                multi_meas = len(qnode.tape.measurements) > 1

                if multi_meas:
                    multi_params = isinstance(cjac, tuple) or isinstance(qjac[0], tuple)
                else:
                    multi_params = isinstance(cjac, tuple) or isinstance(qjac, tuple)

                if not multi_params and not multi_meas:
                    if qjac.shape == ():
                        qjac = qml.math.reshape(qjac, (1,))

                    # With dimension e.g. probs
                    else:
                        qjac = qml.math.reshape(qjac, (1, -1))

                    return qml.math.tensordot(qjac, cjac, [[0], [0]])

                if multi_meas and not multi_params:
                    jacs = tuple(
                        qml.math.tensordot(qml.math.reshape(q, (1,)), cjac, [[0], [0]])
                        if q.shape == ()
                        else qml.math.tensordot(qml.math.reshape(q, (1, -1)), cjac, [[0], [0]])
                        for q in qjac
                    )
                    return jacs
                if not multi_meas and multi_params:
                    if not isinstance(cjac, tuple):
                        jacs = qml.math.tensordot(
                            qml.math.stack(qjac), qml.math.stack(cjac), [[0], [0]]
                        )
                    else:
                        jacs = tuple(
                            qml.math.tensordot(qml.math.stack(qjac), c, [[0], [0]])
                            for c in cjac
                            if c is not None
                        )
                    return jacs
                # Multi measurement and multi params
                if not isinstance(cjac, tuple):
                    jacs = tuple(
                        qml.math.tensordot(qml.math.stack(q), qml.math.stack(cjac), [[0], [0]])
                        for q in qjac
                    )
                else:
                    jacs = tuple(
                        tuple(
                            qml.math.tensordot(qml.math.stack(q), c, [[0], [0]])
                            for c in cjac
                            if c is not None
                        )
                        for q in qjac
                    )
                return jacs

            if isinstance(cjac, tuple):
                # Classical processing of multiple arguments is present. Return qjac @ cjac.
                jacs = tuple(
                    qml.math.tensordot(qjac, c, [[-1], [0]]) for c in cjac if c is not None
                )
                if len(jacs) == 1:
                    return jacs[0]
                return jacs

            is_square = cjac.ndim == 2 and cjac.shape[0] == cjac.shape[1]

            if is_square and qml.math.allclose(cjac, qml.numpy.eye(cjac.shape[0])):
                # Classical Jacobian is the identity. No classical processing
                # is present inside the QNode.
                return qjac

            return qml.math.tensordot(qjac, cjac, [[-1], [0]])

        return jacobian_wrapper
<|MERGE_RESOLUTION|>--- conflicted
+++ resolved
@@ -1,428 +1,424 @@
-# Copyright 2018-2021 Xanadu Quantum Technologies Inc.
-
-# Licensed under the Apache License, Version 2.0 (the "License");
-# you may not use this file except in compliance with the License.
-# You may obtain a copy of the License at
-
-#     http://www.apache.org/licenses/LICENSE-2.0
-
-# Unless required by applicable law or agreed to in writing, software
-# distributed under the License is distributed on an "AS IS" BASIS,
-# WITHOUT WARRANTIES OR CONDITIONS OF ANY KIND, either express or implied.
-# See the License for the specific language governing permissions and
-# limitations under the License.
-"""This module contains utilities for defining custom gradient transforms,
-including a decorator for specifying gradient expansions."""
-# pylint: disable=too-few-public-methods
-import warnings
-
-import pennylane as qml
-from pennylane.transforms.tape_expand import expand_invalid_trainable
-
-SUPPORTED_GRADIENT_KWARGS = [
-    "approx_order",
-    "argnum",
-    "aux_wire",
-    "broadcast",
-    "device_wires",
-    "diagonal_shifts",
-    "f0",
-    "force_order2",
-    "gradient_recipes",
-    "gradient_kwargs",
-    "h",
-    "n",
-    "num",
-    "num_directions",
-<<<<<<< HEAD
-    "num_samples",
-=======
-    "num_split_times",
->>>>>>> 3297d34a
-    "off_diagonal_shifts",
-    "order",
-    "reduction",
-    "sampler",
-    "sampler_seed",
-    "shifts",
-    "shots",
-    "strategy",
-    "validate_params",
-]
-
-
-def gradient_analysis(tape, use_graph=True, grad_fn=None):
-    """Update the parameter information dictionary of the tape with
-    gradient information of each parameter.
-
-    Parameter gradient methods include:
-
-    * ``None``: the parameter does not support differentiation.
-
-    * ``"0"``: the variational circuit output does not depend on this
-      parameter (the partial derivative is zero).
-
-    In addition, the operator might define its own grad method
-    via :attr:`.Operator.grad_method`.
-
-    Note that this function modifies the input tape in-place.
-
-    Args:
-        tape (.QuantumTape): the quantum tape to analyze
-        use_graph (bool): whether to use a directed-acyclic graph to determine
-            if the parameter has a gradient of 0
-        grad_fn (None or callable): The gradient transform performing the analysis.
-            This is an optional argument; if provided, and the tape has already
-            been analyzed for the gradient information by the same gradient transform,
-            the cached gradient analysis will be used.
-    """
-    # pylint:disable=protected-access
-    if grad_fn is not None:
-        if getattr(tape, "_gradient_fn", None) is grad_fn:
-            # gradient analysis has already been performed on this tape
-            return
-
-        tape._gradient_fn = grad_fn
-
-    for idx, info in enumerate(tape._par_info):
-        if idx not in tape.trainable_params:
-            # non-trainable parameters do not require a grad_method
-            info["grad_method"] = None
-        else:
-            op = tape._par_info[idx]["op"]
-
-            if not qml.operation.has_grad_method(op):
-                # no differentiation method is registered for this operation
-                info["grad_method"] = None
-
-            elif (tape._graph is not None) or use_graph:
-                if not any(tape.graph.has_path(op, ob) for ob in tape.observables):
-                    # there is no influence of this operation on any of the observables
-                    info["grad_method"] = "0"
-                    continue
-
-            info["grad_method"] = op.grad_method
-
-
-def grad_method_validation(method, tape):
-    """Validates if the gradient method requested is supported by the trainable
-    parameters of a tape, and returns the allowed parameter gradient methods.
-
-    This method will generate parameter gradient information for the given tape if it
-    has not already been generated, and then proceed to validate the gradient method.
-    In particular:
-
-    * An exception will be raised if there exist non-differentiable trainable
-      parameters on the tape.
-
-    * An exception will be raised if the Jacobian method is ``"analytic"`` but there
-      exist some trainable parameters on the tape that only support numeric differentiation.
-
-    If all validations pass, this method will return a tuple containing the allowed parameter
-    gradient methods for each trainable parameter.
-
-    Args:
-        method (str): the overall Jacobian differentiation method
-        tape (.QuantumTape): the tape with associated parameter information
-
-    Returns:
-        tuple[str, None]: the allowed parameter gradient methods for each trainable parameter
-    """
-    diff_methods = {
-        idx: info["grad_method"]
-        for idx, info in enumerate(tape._par_info)  # pylint: disable=protected-access
-        if idx in tape.trainable_params
-    }
-
-    # check and raise an error if any parameters are non-differentiable
-    nondiff_params = {idx for idx, g in diff_methods.items() if g is None}
-
-    if nondiff_params:
-        raise ValueError(f"Cannot differentiate with respect to parameter(s) {nondiff_params}")
-
-    numeric_params = {idx for idx, g in diff_methods.items() if g == "F"}
-
-    # If explicitly using analytic mode, ensure that all parameters
-    # support analytic differentiation.
-    if method == "analytic" and numeric_params:
-        raise ValueError(
-            f"The analytic gradient method cannot be used with the parameter(s) {numeric_params}."
-        )
-
-    return tuple(diff_methods.values())
-
-
-def choose_grad_methods(diff_methods, argnum):
-    """Chooses the trainable parameters to use for computing the Jacobian
-    by returning a map of their indices and differentiation methods.
-
-    When there are fewer parameters specified than the total number of
-    trainable parameters, the Jacobian is estimated by using the parameters
-    specified using the ``argnum`` keyword argument.
-
-    Args:
-        diff_methods (list): the ordered list of differentiation methods
-            for each parameter
-        argnum (int, list(int), None): Indices for argument(s) with respect
-            to which to compute the Jacobian.
-
-    Returns:
-        dict: map of the trainable parameter indices and
-        differentiation methods
-    """
-    if argnum is None:
-        return dict(enumerate(diff_methods))
-
-    if isinstance(argnum, int):
-        argnum = [argnum]
-
-    num_params = len(argnum)
-
-    if num_params == 0:
-        warnings.warn(
-            "No trainable parameters were specified for computing the Jacobian.",
-            UserWarning,
-        )
-        return {}
-
-    return {idx: diff_methods[idx] for idx in argnum}
-
-
-class gradient_transform(qml.batch_transform):
-    """Decorator for defining quantum gradient transforms.
-
-    Quantum gradient transforms are a specific case of :class:`~.batch_transform`.
-    All quantum gradient transforms accept a tape, and output
-    a batch of tapes to be independently executed on a quantum device, alongside
-    a post-processing function that returns the result.
-
-    Args:
-        expand_fn (function): An expansion function (if required) to be applied to the
-            input tape before the gradient computation takes place. If not provided,
-            the default expansion function simply expands all operations that
-            have ``Operation.grad_method=None`` until all resulting operations
-            have a defined gradient method.
-        differentiable (bool): Specifies whether the gradient transform is differentiable or
-            not. A transform may be non-differentiable if it does not use an
-            autodiff framework for its tensor manipulations. In such a case, setting
-            ``differentiable=False`` instructs the decorator
-            to mark the output as 'constant', reducing potential overhead.
-        hybrid (bool): Specifies whether classical processing inside a QNode
-            should be taken into account when transforming a QNode.
-
-            - If ``True``, and classical processing is detected and this
-              option is set to ``True``, the Jacobian of the classical
-              processing will be computed and included. When evaluated, the
-              returned Jacobian will be with respect to the QNode arguments.
-
-            - If ``False``, any internal QNode classical processing will be
-              **ignored**. When evaluated, the returned Jacobian will be with
-              respect to the **gate** arguments, and not the QNode arguments.
-
-    Supported gradient transforms must be of the following form:
-
-    .. code-block:: python
-
-        @gradient_transform
-        def my_custom_gradient(tape, argnum=None, **kwargs):
-            ...
-            return gradient_tapes, processing_fn
-
-    where:
-
-    - ``tape`` (*QuantumTape*): the input quantum tape to compute the gradient of
-
-    - ``argnum`` (*int* or *list[int]* or *None*): Which trainable parameters of the tape
-      to differentiate with respect to. If not provided, the derivatives with respect to all
-      trainable inputs of the tape should be returned (``tape.trainable_params``).
-
-    - ``gradient_tapes`` (*list[QuantumTape]*): is a list of output tapes to be evaluated.
-      If this list is empty, no quantum evaluations will be made.
-
-    - ``processing_fn`` is a processing function to be applied to the output of the evaluated
-      ``gradient_tapes``. It should accept a list of numeric results with length ``len(gradient_tapes)``,
-      and return the Jacobian matrix.
-
-    Once defined, the quantum gradient transform can be used as follows:
-
-    >>> gradient_tapes, processing_fn = my_custom_gradient(tape, *gradient_kwargs)
-    >>> res = execute(tapes, dev, interface="autograd", gradient_fn=qml.gradients.param_shift)
-    >>> jacobian = processing_fn(res)
-
-    Alternatively, gradient transforms can be applied directly to QNodes,
-    in which case the execution is implicit:
-
-    >>> fn = my_custom_gradient(qnode, *gradient_kwargs)
-    >>> fn(weights) # transformed function takes the same arguments as the QNode
-    1.2629730888100839
-
-    .. note::
-
-        The input tape might have parameters of various types, including
-        NumPy arrays, JAX Arrays, and TensorFlow and PyTorch tensors.
-
-        If the gradient transform is written in a autodiff-compatible manner, either by
-        using a framework such as Autograd or TensorFlow, or by using ``qml.math`` for
-        tensor manipulation, then higher-order derivatives will also be supported.
-
-        Alternatively, you may use the ``tape.unwrap()`` context manager to temporarily
-        convert all tape parameters to NumPy arrays and floats:
-
-        >>> with tape.unwrap():
-        ...     params = tape.get_parameters()  # list of floats
-    """
-
-    def __init__(
-        self, transform_fn, expand_fn=expand_invalid_trainable, differentiable=True, hybrid=True
-    ):
-        self.hybrid = hybrid
-        super().__init__(transform_fn, expand_fn=expand_fn, differentiable=differentiable)
-
-    def default_qnode_wrapper(self, qnode, targs, tkwargs):  # pylint: disable=too-many-statements
-        # Here, we overwrite the QNode execution wrapper in order
-        # to take into account that classical processing may be present
-        # inside the QNode.
-        hybrid = tkwargs.pop("hybrid", self.hybrid)
-        _wrapper = super().default_qnode_wrapper(qnode, targs, tkwargs)
-
-        def jacobian_wrapper(
-            *args, **kwargs
-        ):  # pylint: disable=too-many-return-statements, too-many-branches, too-many-statements
-            argnum = tkwargs.get("argnum", None)
-            argnums = tkwargs.get("argnums", None)
-
-            interface = qml.math.get_interface(*args)
-            trainable_params = qml.math.get_trainable_indices(args)
-
-            if interface == "jax" and argnum:
-                warnings.warn(
-                    "argnum is deprecated with the Jax interface. You should use argnums instead."
-                )
-                tkwargs.pop("argnum")
-                argnums = argnum
-
-            if interface == "jax" and not trainable_params:
-                if argnums is None:
-                    argnums_ = [0]
-
-                else:
-                    argnums_ = [argnums] if isinstance(argnums, int) else argnums
-
-                params = qml.math.jax_argnums_to_tape_trainable(
-                    qnode, argnums_, self.expand_fn, args, kwargs
-                )
-                argnums_ = qml.math.get_trainable_indices(params)
-                kwargs["argnums"] = argnums_
-
-            elif not trainable_params:
-                warnings.warn(
-                    "Attempted to compute the gradient of a QNode with no trainable parameters. "
-                    "If this is unintended, please add trainable parameters in accordance with "
-                    "the chosen auto differentiation framework."
-                )
-                return ()
-
-            qjac = _wrapper(*args, **kwargs)
-
-            if not hybrid:
-                return qjac
-
-            kwargs.pop("shots", False)
-
-            # Special case where we apply a Jax transform (jacobian e.g.) on the gradient transform and argnums are
-            # defined on the outer transform and therefore on the args.
-            if interface == "jax":
-                argnum_cjac = trainable_params or argnums
-            else:
-                argnum_cjac = None
-
-            cjac = qml.transforms.classical_jacobian(
-                qnode, argnum=argnum_cjac, expand_fn=self.expand_fn
-            )(*args, **kwargs)
-
-            if qml.active_return():
-                if isinstance(cjac, tuple) and len(cjac) == 1:
-                    cjac = cjac[0]
-
-                if not isinstance(cjac, tuple):
-                    is_square = cjac.ndim == 2 and cjac.shape[0] == cjac.shape[1]
-
-                    if not qml.math.is_abstract(cjac):
-                        if is_square and qml.math.allclose(cjac, qml.numpy.eye(cjac.shape[0])):
-                            # Classical Jacobian is the identity. No classical processing
-                            # is present inside the QNode.
-                            return qjac
-
-                multi_meas = len(qnode.tape.measurements) > 1
-
-                if multi_meas:
-                    multi_params = isinstance(cjac, tuple) or isinstance(qjac[0], tuple)
-                else:
-                    multi_params = isinstance(cjac, tuple) or isinstance(qjac, tuple)
-
-                if not multi_params and not multi_meas:
-                    if qjac.shape == ():
-                        qjac = qml.math.reshape(qjac, (1,))
-
-                    # With dimension e.g. probs
-                    else:
-                        qjac = qml.math.reshape(qjac, (1, -1))
-
-                    return qml.math.tensordot(qjac, cjac, [[0], [0]])
-
-                if multi_meas and not multi_params:
-                    jacs = tuple(
-                        qml.math.tensordot(qml.math.reshape(q, (1,)), cjac, [[0], [0]])
-                        if q.shape == ()
-                        else qml.math.tensordot(qml.math.reshape(q, (1, -1)), cjac, [[0], [0]])
-                        for q in qjac
-                    )
-                    return jacs
-                if not multi_meas and multi_params:
-                    if not isinstance(cjac, tuple):
-                        jacs = qml.math.tensordot(
-                            qml.math.stack(qjac), qml.math.stack(cjac), [[0], [0]]
-                        )
-                    else:
-                        jacs = tuple(
-                            qml.math.tensordot(qml.math.stack(qjac), c, [[0], [0]])
-                            for c in cjac
-                            if c is not None
-                        )
-                    return jacs
-                # Multi measurement and multi params
-                if not isinstance(cjac, tuple):
-                    jacs = tuple(
-                        qml.math.tensordot(qml.math.stack(q), qml.math.stack(cjac), [[0], [0]])
-                        for q in qjac
-                    )
-                else:
-                    jacs = tuple(
-                        tuple(
-                            qml.math.tensordot(qml.math.stack(q), c, [[0], [0]])
-                            for c in cjac
-                            if c is not None
-                        )
-                        for q in qjac
-                    )
-                return jacs
-
-            if isinstance(cjac, tuple):
-                # Classical processing of multiple arguments is present. Return qjac @ cjac.
-                jacs = tuple(
-                    qml.math.tensordot(qjac, c, [[-1], [0]]) for c in cjac if c is not None
-                )
-                if len(jacs) == 1:
-                    return jacs[0]
-                return jacs
-
-            is_square = cjac.ndim == 2 and cjac.shape[0] == cjac.shape[1]
-
-            if is_square and qml.math.allclose(cjac, qml.numpy.eye(cjac.shape[0])):
-                # Classical Jacobian is the identity. No classical processing
-                # is present inside the QNode.
-                return qjac
-
-            return qml.math.tensordot(qjac, cjac, [[-1], [0]])
-
-        return jacobian_wrapper
+# Copyright 2018-2021 Xanadu Quantum Technologies Inc.
+
+# Licensed under the Apache License, Version 2.0 (the "License");
+# you may not use this file except in compliance with the License.
+# You may obtain a copy of the License at
+
+#     http://www.apache.org/licenses/LICENSE-2.0
+
+# Unless required by applicable law or agreed to in writing, software
+# distributed under the License is distributed on an "AS IS" BASIS,
+# WITHOUT WARRANTIES OR CONDITIONS OF ANY KIND, either express or implied.
+# See the License for the specific language governing permissions and
+# limitations under the License.
+"""This module contains utilities for defining custom gradient transforms,
+including a decorator for specifying gradient expansions."""
+# pylint: disable=too-few-public-methods
+import warnings
+
+import pennylane as qml
+from pennylane.transforms.tape_expand import expand_invalid_trainable
+
+SUPPORTED_GRADIENT_KWARGS = [
+    "approx_order",
+    "argnum",
+    "aux_wire",
+    "broadcast",
+    "device_wires",
+    "diagonal_shifts",
+    "f0",
+    "force_order2",
+    "gradient_recipes",
+    "gradient_kwargs",
+    "h",
+    "n",
+    "num",
+    "num_directions",
+    "num_split_times",
+    "off_diagonal_shifts",
+    "order",
+    "reduction",
+    "sampler",
+    "sampler_seed",
+    "shifts",
+    "shots",
+    "strategy",
+    "validate_params",
+]
+
+
+def gradient_analysis(tape, use_graph=True, grad_fn=None):
+    """Update the parameter information dictionary of the tape with
+    gradient information of each parameter.
+
+    Parameter gradient methods include:
+
+    * ``None``: the parameter does not support differentiation.
+
+    * ``"0"``: the variational circuit output does not depend on this
+      parameter (the partial derivative is zero).
+
+    In addition, the operator might define its own grad method
+    via :attr:`.Operator.grad_method`.
+
+    Note that this function modifies the input tape in-place.
+
+    Args:
+        tape (.QuantumTape): the quantum tape to analyze
+        use_graph (bool): whether to use a directed-acyclic graph to determine
+            if the parameter has a gradient of 0
+        grad_fn (None or callable): The gradient transform performing the analysis.
+            This is an optional argument; if provided, and the tape has already
+            been analyzed for the gradient information by the same gradient transform,
+            the cached gradient analysis will be used.
+    """
+    # pylint:disable=protected-access
+    if grad_fn is not None:
+        if getattr(tape, "_gradient_fn", None) is grad_fn:
+            # gradient analysis has already been performed on this tape
+            return
+
+        tape._gradient_fn = grad_fn
+
+    for idx, info in enumerate(tape._par_info):
+        if idx not in tape.trainable_params:
+            # non-trainable parameters do not require a grad_method
+            info["grad_method"] = None
+        else:
+            op = tape._par_info[idx]["op"]
+
+            if not qml.operation.has_grad_method(op):
+                # no differentiation method is registered for this operation
+                info["grad_method"] = None
+
+            elif (tape._graph is not None) or use_graph:
+                if not any(tape.graph.has_path(op, ob) for ob in tape.observables):
+                    # there is no influence of this operation on any of the observables
+                    info["grad_method"] = "0"
+                    continue
+
+            info["grad_method"] = op.grad_method
+
+
+def grad_method_validation(method, tape):
+    """Validates if the gradient method requested is supported by the trainable
+    parameters of a tape, and returns the allowed parameter gradient methods.
+
+    This method will generate parameter gradient information for the given tape if it
+    has not already been generated, and then proceed to validate the gradient method.
+    In particular:
+
+    * An exception will be raised if there exist non-differentiable trainable
+      parameters on the tape.
+
+    * An exception will be raised if the Jacobian method is ``"analytic"`` but there
+      exist some trainable parameters on the tape that only support numeric differentiation.
+
+    If all validations pass, this method will return a tuple containing the allowed parameter
+    gradient methods for each trainable parameter.
+
+    Args:
+        method (str): the overall Jacobian differentiation method
+        tape (.QuantumTape): the tape with associated parameter information
+
+    Returns:
+        tuple[str, None]: the allowed parameter gradient methods for each trainable parameter
+    """
+    diff_methods = {
+        idx: info["grad_method"]
+        for idx, info in enumerate(tape._par_info)  # pylint: disable=protected-access
+        if idx in tape.trainable_params
+    }
+
+    # check and raise an error if any parameters are non-differentiable
+    nondiff_params = {idx for idx, g in diff_methods.items() if g is None}
+
+    if nondiff_params:
+        raise ValueError(f"Cannot differentiate with respect to parameter(s) {nondiff_params}")
+
+    numeric_params = {idx for idx, g in diff_methods.items() if g == "F"}
+
+    # If explicitly using analytic mode, ensure that all parameters
+    # support analytic differentiation.
+    if method == "analytic" and numeric_params:
+        raise ValueError(
+            f"The analytic gradient method cannot be used with the parameter(s) {numeric_params}."
+        )
+
+    return tuple(diff_methods.values())
+
+
+def choose_grad_methods(diff_methods, argnum):
+    """Chooses the trainable parameters to use for computing the Jacobian
+    by returning a map of their indices and differentiation methods.
+
+    When there are fewer parameters specified than the total number of
+    trainable parameters, the Jacobian is estimated by using the parameters
+    specified using the ``argnum`` keyword argument.
+
+    Args:
+        diff_methods (list): the ordered list of differentiation methods
+            for each parameter
+        argnum (int, list(int), None): Indices for argument(s) with respect
+            to which to compute the Jacobian.
+
+    Returns:
+        dict: map of the trainable parameter indices and
+        differentiation methods
+    """
+    if argnum is None:
+        return dict(enumerate(diff_methods))
+
+    if isinstance(argnum, int):
+        argnum = [argnum]
+
+    num_params = len(argnum)
+
+    if num_params == 0:
+        warnings.warn(
+            "No trainable parameters were specified for computing the Jacobian.",
+            UserWarning,
+        )
+        return {}
+
+    return {idx: diff_methods[idx] for idx in argnum}
+
+
+class gradient_transform(qml.batch_transform):
+    """Decorator for defining quantum gradient transforms.
+
+    Quantum gradient transforms are a specific case of :class:`~.batch_transform`.
+    All quantum gradient transforms accept a tape, and output
+    a batch of tapes to be independently executed on a quantum device, alongside
+    a post-processing function that returns the result.
+
+    Args:
+        expand_fn (function): An expansion function (if required) to be applied to the
+            input tape before the gradient computation takes place. If not provided,
+            the default expansion function simply expands all operations that
+            have ``Operation.grad_method=None`` until all resulting operations
+            have a defined gradient method.
+        differentiable (bool): Specifies whether the gradient transform is differentiable or
+            not. A transform may be non-differentiable if it does not use an
+            autodiff framework for its tensor manipulations. In such a case, setting
+            ``differentiable=False`` instructs the decorator
+            to mark the output as 'constant', reducing potential overhead.
+        hybrid (bool): Specifies whether classical processing inside a QNode
+            should be taken into account when transforming a QNode.
+
+            - If ``True``, and classical processing is detected and this
+              option is set to ``True``, the Jacobian of the classical
+              processing will be computed and included. When evaluated, the
+              returned Jacobian will be with respect to the QNode arguments.
+
+            - If ``False``, any internal QNode classical processing will be
+              **ignored**. When evaluated, the returned Jacobian will be with
+              respect to the **gate** arguments, and not the QNode arguments.
+
+    Supported gradient transforms must be of the following form:
+
+    .. code-block:: python
+
+        @gradient_transform
+        def my_custom_gradient(tape, argnum=None, **kwargs):
+            ...
+            return gradient_tapes, processing_fn
+
+    where:
+
+    - ``tape`` (*QuantumTape*): the input quantum tape to compute the gradient of
+
+    - ``argnum`` (*int* or *list[int]* or *None*): Which trainable parameters of the tape
+      to differentiate with respect to. If not provided, the derivatives with respect to all
+      trainable inputs of the tape should be returned (``tape.trainable_params``).
+
+    - ``gradient_tapes`` (*list[QuantumTape]*): is a list of output tapes to be evaluated.
+      If this list is empty, no quantum evaluations will be made.
+
+    - ``processing_fn`` is a processing function to be applied to the output of the evaluated
+      ``gradient_tapes``. It should accept a list of numeric results with length ``len(gradient_tapes)``,
+      and return the Jacobian matrix.
+
+    Once defined, the quantum gradient transform can be used as follows:
+
+    >>> gradient_tapes, processing_fn = my_custom_gradient(tape, *gradient_kwargs)
+    >>> res = execute(tapes, dev, interface="autograd", gradient_fn=qml.gradients.param_shift)
+    >>> jacobian = processing_fn(res)
+
+    Alternatively, gradient transforms can be applied directly to QNodes,
+    in which case the execution is implicit:
+
+    >>> fn = my_custom_gradient(qnode, *gradient_kwargs)
+    >>> fn(weights) # transformed function takes the same arguments as the QNode
+    1.2629730888100839
+
+    .. note::
+
+        The input tape might have parameters of various types, including
+        NumPy arrays, JAX Arrays, and TensorFlow and PyTorch tensors.
+
+        If the gradient transform is written in a autodiff-compatible manner, either by
+        using a framework such as Autograd or TensorFlow, or by using ``qml.math`` for
+        tensor manipulation, then higher-order derivatives will also be supported.
+
+        Alternatively, you may use the ``tape.unwrap()`` context manager to temporarily
+        convert all tape parameters to NumPy arrays and floats:
+
+        >>> with tape.unwrap():
+        ...     params = tape.get_parameters()  # list of floats
+    """
+
+    def __init__(
+        self, transform_fn, expand_fn=expand_invalid_trainable, differentiable=True, hybrid=True
+    ):
+        self.hybrid = hybrid
+        super().__init__(transform_fn, expand_fn=expand_fn, differentiable=differentiable)
+
+    def default_qnode_wrapper(self, qnode, targs, tkwargs):  # pylint: disable=too-many-statements
+        # Here, we overwrite the QNode execution wrapper in order
+        # to take into account that classical processing may be present
+        # inside the QNode.
+        hybrid = tkwargs.pop("hybrid", self.hybrid)
+        _wrapper = super().default_qnode_wrapper(qnode, targs, tkwargs)
+
+        def jacobian_wrapper(
+            *args, **kwargs
+        ):  # pylint: disable=too-many-return-statements, too-many-branches, too-many-statements
+            argnum = tkwargs.get("argnum", None)
+            argnums = tkwargs.get("argnums", None)
+
+            interface = qml.math.get_interface(*args)
+            trainable_params = qml.math.get_trainable_indices(args)
+
+            if interface == "jax" and argnum:
+                warnings.warn(
+                    "argnum is deprecated with the Jax interface. You should use argnums instead."
+                )
+                tkwargs.pop("argnum")
+                argnums = argnum
+
+            if interface == "jax" and not trainable_params:
+                if argnums is None:
+                    argnums_ = [0]
+
+                else:
+                    argnums_ = [argnums] if isinstance(argnums, int) else argnums
+
+                params = qml.math.jax_argnums_to_tape_trainable(
+                    qnode, argnums_, self.expand_fn, args, kwargs
+                )
+                argnums_ = qml.math.get_trainable_indices(params)
+                kwargs["argnums"] = argnums_
+
+            elif not trainable_params:
+                warnings.warn(
+                    "Attempted to compute the gradient of a QNode with no trainable parameters. "
+                    "If this is unintended, please add trainable parameters in accordance with "
+                    "the chosen auto differentiation framework."
+                )
+                return ()
+
+            qjac = _wrapper(*args, **kwargs)
+
+            if not hybrid:
+                return qjac
+
+            kwargs.pop("shots", False)
+
+            # Special case where we apply a Jax transform (jacobian e.g.) on the gradient transform and argnums are
+            # defined on the outer transform and therefore on the args.
+            if interface == "jax":
+                argnum_cjac = trainable_params or argnums
+            else:
+                argnum_cjac = None
+
+            cjac = qml.transforms.classical_jacobian(
+                qnode, argnum=argnum_cjac, expand_fn=self.expand_fn
+            )(*args, **kwargs)
+
+            if qml.active_return():
+                if isinstance(cjac, tuple) and len(cjac) == 1:
+                    cjac = cjac[0]
+
+                if not isinstance(cjac, tuple):
+                    is_square = cjac.ndim == 2 and cjac.shape[0] == cjac.shape[1]
+
+                    if not qml.math.is_abstract(cjac):
+                        if is_square and qml.math.allclose(cjac, qml.numpy.eye(cjac.shape[0])):
+                            # Classical Jacobian is the identity. No classical processing
+                            # is present inside the QNode.
+                            return qjac
+
+                multi_meas = len(qnode.tape.measurements) > 1
+
+                if multi_meas:
+                    multi_params = isinstance(cjac, tuple) or isinstance(qjac[0], tuple)
+                else:
+                    multi_params = isinstance(cjac, tuple) or isinstance(qjac, tuple)
+
+                if not multi_params and not multi_meas:
+                    if qjac.shape == ():
+                        qjac = qml.math.reshape(qjac, (1,))
+
+                    # With dimension e.g. probs
+                    else:
+                        qjac = qml.math.reshape(qjac, (1, -1))
+
+                    return qml.math.tensordot(qjac, cjac, [[0], [0]])
+
+                if multi_meas and not multi_params:
+                    jacs = tuple(
+                        qml.math.tensordot(qml.math.reshape(q, (1,)), cjac, [[0], [0]])
+                        if q.shape == ()
+                        else qml.math.tensordot(qml.math.reshape(q, (1, -1)), cjac, [[0], [0]])
+                        for q in qjac
+                    )
+                    return jacs
+                if not multi_meas and multi_params:
+                    if not isinstance(cjac, tuple):
+                        jacs = qml.math.tensordot(
+                            qml.math.stack(qjac), qml.math.stack(cjac), [[0], [0]]
+                        )
+                    else:
+                        jacs = tuple(
+                            qml.math.tensordot(qml.math.stack(qjac), c, [[0], [0]])
+                            for c in cjac
+                            if c is not None
+                        )
+                    return jacs
+                # Multi measurement and multi params
+                if not isinstance(cjac, tuple):
+                    jacs = tuple(
+                        qml.math.tensordot(qml.math.stack(q), qml.math.stack(cjac), [[0], [0]])
+                        for q in qjac
+                    )
+                else:
+                    jacs = tuple(
+                        tuple(
+                            qml.math.tensordot(qml.math.stack(q), c, [[0], [0]])
+                            for c in cjac
+                            if c is not None
+                        )
+                        for q in qjac
+                    )
+                return jacs
+
+            if isinstance(cjac, tuple):
+                # Classical processing of multiple arguments is present. Return qjac @ cjac.
+                jacs = tuple(
+                    qml.math.tensordot(qjac, c, [[-1], [0]]) for c in cjac if c is not None
+                )
+                if len(jacs) == 1:
+                    return jacs[0]
+                return jacs
+
+            is_square = cjac.ndim == 2 and cjac.shape[0] == cjac.shape[1]
+
+            if is_square and qml.math.allclose(cjac, qml.numpy.eye(cjac.shape[0])):
+                # Classical Jacobian is the identity. No classical processing
+                # is present inside the QNode.
+                return qjac
+
+            return qml.math.tensordot(qjac, cjac, [[-1], [0]])
+
+        return jacobian_wrapper