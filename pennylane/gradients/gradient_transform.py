<<<<<<< HEAD
# Copyright 2018-2021 Xanadu Quantum Technologies Inc.

# Licensed under the Apache License, Version 2.0 (the "License");
# you may not use this file except in compliance with the License.
# You may obtain a copy of the License at

#     http://www.apache.org/licenses/LICENSE-2.0

# Unless required by applicable law or agreed to in writing, software
# distributed under the License is distributed on an "AS IS" BASIS,
# WITHOUT WARRANTIES OR CONDITIONS OF ANY KIND, either express or implied.
# See the License for the specific language governing permissions and
# limitations under the License.
"""This module contains utilities for defining custom gradient transforms,
including a decorator for specifying gradient expansions."""
import warnings
from functools import partial

import pennylane as qml
from pennylane.measurements import MutualInfoMP, ProbabilityMP, StateMP, VarianceMP, VnEntropyMP

SUPPORTED_GRADIENT_KWARGS = {
    "approx_order",
    "argnum",
    "atol",
    "aux_wire",
    "broadcast",  # [TODO: This is in param_shift. Unify with use_broadcasting in stoch_pulse_grad
    "device_wires",
    "diagonal_shifts",
    "fallback_fn",
    "f0",
    "force_order2",
    "gradient_recipes",
    "h",
    "mode",
    "n",
    "num_directions",
    "num_split_times",
    "off_diagonal_shifts",
    "sampler",
    "sampler_rng",
    "sampler_seed",
    "shifts",
    "strategy",
    "use_broadcasting",
    "validate_params",
}


def assert_no_state_returns(measurements, transform_name):
    """Check whether a set of measurements contains a measurement process that returns the quantum
    state and raise an error if this is the case.

    Args:
        measurements (list[MeasurementProcess]): measurements to analyze
        transform_name (str): Name of the gradient transform that queries the measurements

    Currently, the measurement processes that are considered to return the state are
    ``~.measurements.StateMP``, ``~.measurements.VnEntropyMP``, and ``~.measurements.MutualInfoMP``.
    """
    if any(isinstance(m, (StateMP, VnEntropyMP, MutualInfoMP)) for m in measurements):
        raise ValueError(
            f"Computing the gradient of circuits that return the state with the {transform_name} "
            "gradient transform is not supported, as it is a hardware-compatible method."
        )


def assert_no_variance(measurements, transform_name):
    """Check whether a set of measurements contains a variance measurement
    raise an error if this is the case.

    Args:
        measurements (list[MeasurementProcess]): measurements to analyze
        transform_name (str): Name of the gradient transform that queries the measurements
    """
    if any(isinstance(m, VarianceMP) for m in measurements):
        raise ValueError(
            f"Computing the gradient of variances with the {transform_name} "
            "gradient transform is not supported."
        )


def assert_no_probability(measurements, transform_name):
    """Check whether a set of measurements contains a probability measurement
    raise an error if this is the case.

    Args:
        measurements (list[MeasurementProcess]): measurements to analyze
        transform_name (str): Name of the gradient transform that queries the measurements
    """
    if any(isinstance(m, ProbabilityMP) for m in measurements):
        raise ValueError(
            f"Computing the gradient of probabilities with the {transform_name} "
            "gradient transform is not supported."
        )


def assert_no_trainable_tape_batching(tape, transform_name):
    """Check whether a tape is broadcasted and raise an error if this is the case.

    Args:
        tape (`~.QuantumScript`): measurements to analyze
        transform_name (str): Name of the gradient transform that queries the tape
    """
    if tape.batch_size is None:
        return

    # Iterate over trainable parameters and check the affiliated operations for batching
    for idx in range(len(tape.trainable_params)):
        if tape.get_operation(idx)[0].batch_size is not None:
            raise NotImplementedError(
                "Computing the gradient of broadcasted tapes with respect to the broadcasted "
                f"parameters using the {transform_name} gradient transform is currently not "
                "supported. See #4462 for details."
            )


def choose_trainable_param_indices(tape, argnum=None):
    """Returns a list of trainable parameter indices in the tape.

    Chooses the subset of trainable parameters to compute the Jacobian for. The function
    returns a list of indices with respect to the list of trainable parameters. If argnum
    is not provided, all trainable parameters are considered.

    Args:
        tape (`~.QuantumScript`): the tape to analyze
        argnum (int, list(int), None): Indices for trainable parameters(s)
            to compute the Jacobian for.

    Returns:
        list: list of the trainable parameter indices

    Note that trainable param indices are a **double pointer**.

    >>> tape = qml.tape.QuantumScript([qml.RX(0.0, 0), qml.RY(1.0, 0), qml.RZ(2.0, 0)], trainable_params=[1,2])
    >>> chose_trainable_param_indices(tape, argnum=[0])
    [0]
    >>> tape.get_operation(0)
    (RY(1.0, wires=[0]), 1, 0)

    In this case ``[0]`` points to the ``RY`` parameter. ``0`` selects into ``tape.trainable_params``,
    which selects into ``tape.data``.

    """

    if argnum is None:
        return [idx for idx, _ in enumerate(tape.trainable_params)]

    if isinstance(argnum, int):
        argnum = [argnum]

    if len(argnum) == 0:
        warnings.warn(
            "No trainable parameters were specified for computing the Jacobian.",
            UserWarning,
        )

    return argnum


def _try_zero_grad_from_graph_or_get_grad_method(tape, param_index, use_graph=True):
    """Gets the gradient method of a parameter. If use_graph=True, analyze the
    circuit graph to find if the parameter has zero gradient.

    Args:
        tape (`~.QuantumScript`): the tape to analyze
        param_index (int): the index of the parameter to analyze
        use_graph (bool): whether to use the circuit graph to find if
            a parameter has zero gradient

    """

    par_info = tape.par_info[param_index]

    if use_graph:
        op_or_mp_idx = par_info["op_idx"]
        n_ops = len(tape.operations)
        if not any(
            tape.graph.has_path_idx(op_or_mp_idx, n_ops + i)
            for i, _ in enumerate(tape.measurements)
        ):
            # there is no influence of this operation on any of the observables
            return "0"

    return getattr(par_info["op"], "grad_method", None)


def _find_gradient_methods(tape, trainable_param_indices, use_graph=True):
    """Returns a dictionary with gradient information of each trainable parameter."""

    return {
        idx: _try_zero_grad_from_graph_or_get_grad_method(
            tape, tape.trainable_params[idx], use_graph
        )
        for idx in trainable_param_indices
    }


def _validate_gradient_methods(tape, method, diff_methods):
    """Validates if the gradient method requested is supported by the trainable
    parameters of a tape, and returns the allowed parameter gradient methods."""

    # check and raise an error if any parameters are non-differentiable
    nondiff_params = [tape.trainable_params[idx] for idx, m in diff_methods.items() if m is None]
    if nondiff_params:
        raise ValueError(f"Cannot differentiate with respect to parameter(s) {nondiff_params}")

    # If explicitly using analytic mode, ensure that all
    # parameters support analytic differentiation.
    numeric_params = [tape.trainable_params[idx] for idx, m in diff_methods.items() if m == "F"]
    if method == "analytic" and numeric_params:
        raise ValueError(
            f"The analytic gradient method cannot be used with the parameter(s) {numeric_params}."
        )


def find_and_validate_gradient_methods(tape, method, trainable_param_indices, use_graph=True):
    """Returns a dictionary of gradient methods for each trainable parameter after
    validating if the gradient method requested is supported by the trainable parameters

    Parameter gradient methods include:

    * ``None``: the parameter does not support differentiation.

    * ``"0"``: the variational circuit output does not depend on this
      parameter (the partial derivative is zero).

    In addition, the operator might define its own grad method
    via :attr:`.Operator.grad_method`.

    Args:
        tape (`~.QuantumScript`): the tape to analyze
        method (str): the gradient method to use
        trainable_param_indices (list[int]): the indices of the trainable parameters
            to compute the Jacobian for
        use_graph (bool): whether to use the circuit graph to find if
            a parameter has zero gradient

    Returns:
        dict: dictionary of the gradient methods for each trainable parameter

    Raises:
        ValueError: If there exist non-differentiable trainable parameters on the tape.
        ValueError: If the Jacobian method is ``"analytic"`` but there exist some trainable
            parameters on the tape that only support numeric differentiation.

    """
    diff_methods = _find_gradient_methods(tape, trainable_param_indices, use_graph=use_graph)
    _validate_gradient_methods(tape, method, diff_methods)
    return diff_methods


def _all_zero_grad(tape):
    """Auxiliary function to return zeros for the all-zero gradient case."""
    list_zeros = []

    par_shapes = [qml.math.shape(p) for p in tape.get_parameters()]
    for m in tape.measurements:
        # TODO: Update shape for CV variables
        shape = (2 ** len(m.wires),) if isinstance(m, ProbabilityMP) else ()
        if len(tape.trainable_params) == 1:
            sub_list_zeros = qml.math.zeros(par_shapes[0] + shape)
        else:
            sub_list_zeros = tuple(qml.math.zeros(sh + shape) for sh in par_shapes)

        list_zeros.append(sub_list_zeros)

    if tape.shots.has_partitioned_shots:
        if len(tape.measurements) == 1:
            return [], lambda _: tuple(list_zeros[0] for _ in range(tape.shots.num_copies))
        return [], lambda _: tuple(tuple(list_zeros) for _ in range(tape.shots.num_copies))

    if len(tape.measurements) == 1:
        return [], lambda _: list_zeros[0]

    return [], lambda _: tuple(list_zeros)


_no_trainable_grad_warning = (
    "Attempted to compute the gradient of a tape with no trainable parameters. "
    "If this is unintended, please mark trainable parameters in accordance with the "
    "chosen auto differentiation framework, or via the 'tape.trainable_params' property."
)


def _no_trainable_grad(tape):
    """Auxiliary function that returns correctly formatted gradients when there
    are no trainable parameters."""
    warnings.warn(_no_trainable_grad_warning)
    if tape.shots.has_partitioned_shots:
        if len(tape.measurements) == 1:
            return [], lambda _: tuple(qml.math.zeros([0]) for _ in range(tape.shots.num_copies))
        return [], lambda _: tuple(
            tuple(qml.math.zeros([0]) for _ in range(len(tape.measurements)))
            for _ in range(tape.shots.num_copies)
        )

    if len(tape.measurements) == 1:
        return [], lambda _: qml.math.zeros([0])
    return [], lambda _: tuple(qml.math.zeros([0]) for _ in range(len(tape.measurements)))


def _swap_first_two_axes(grads, first_axis_size, second_axis_size, squeeze=True):
    """Transpose the first two axes of an iterable of iterables, returning
    a tuple of tuples. Tuple version of ``np.moveaxis(grads, 0, 1)``"""
    if first_axis_size == 1 and squeeze:
        return tuple(grads[0][i] for i in range(second_axis_size))
    return tuple(
        tuple(grads[j][i] for j in range(first_axis_size)) for i in range(second_axis_size)
    )


def _move_first_axis_to_third_pos(
    grads, first_axis_size, second_axis_size, third_axis_size, squeeze=True
):
    """Transpose the first two axes of an iterable of iterables, returning
    a tuple of tuples. Tuple version of ``np.moveaxis(grads, 0, 2)``"""
    if first_axis_size == 1 and squeeze:
        return tuple(
            tuple(grads[0][i][j] for j in range(third_axis_size)) for i in range(second_axis_size)
        )
    return tuple(
        tuple(tuple(grads[k][i][j] for k in range(first_axis_size)) for j in range(third_axis_size))
        for i in range(second_axis_size)
    )


def reorder_grads(grads, tape_specs):
    """Reorder the axes of tape gradients according to the original tape specifications.

    Args:
        grads (list[tensorlike] or list[tuple[tensorlike]] or list[tuple[tuple[tensorlike]]]:
            Gradient entries with leading parameter axis to be reordered.
        tape_specs (tuple): Information about the differentiated original tape in the order
            ``(bool: single_measure, int: num_params, int: num_measurements, Shots: shots)``.

    Returns:
        tensor_like or tuple[tensor_like] or tuple[tuple[tensor_like]]: The reordered gradient
            entries. Consider the details below for the ordering of the axes.

    The order of axes of the gradient output matches the structure outputted by jax.jacobian for
    a tuple-valued function. Internally, this may not be the case when computing the gradients,
    so the axes are reordered here.

    The axes of the input are assumed to be in the following order:

        1. Number of trainable parameters (Num params)
        2. Shot vector (if ``shots`` is a ``list`` or ``list[tuple]``. Skipped otherwise)
        3. Measurements (if there are multiple measurements. Skipped otherwise)
        4. Measurement shape
        5. Broadcasting dimension (for broadcasted tapes, skipped otherwise)

    The final order of axes of gradient results should be:

        1. Shot vector [1]
        2. Measurements [1]
        3. Number of trainable parameters (Num params) [1]
        4. Broadcasting dimension [2]
        5. Measurement shape

    [1] These axes are skipped in the output if they have length one. For shot vector and
        measurements, this already is true for the input. For num params, the axis is skipped
        "in addition", compared to the input.
    [2] Parameter broadcasting doesn't yet support multiple measurements, hence such cases are not
        dealt with at the moment by this function.

    The above reordering requires the following operations:

        1. In all cases, remove the parameter axis if it has length one.
        2. For a single measurement and no shot vector: Do nothing (but cast to ``tuple``)
        3. For a single measurement and shot vector: Swap first two axes (shots and parameters)
        4. For multiple measurements and no shot vector: Swap first two axes
           (measurements and parameters)
        5. For multiple measurements and shot vector: Move parameter axis from first to third
           position.

    In all cases the output will be a ``tuple``, except for single-measurement, single-parameter
    tapes, which will return a single measurement-like shaped output (no shot vector), or a list
    thereof (shot vector).
    """
    single_measure, num_params, num_measurements, shots = tape_specs
    if single_measure:
        if num_params == 1:
            return grads[0]
        if not shots.has_partitioned_shots:
            return tuple(grads)
        return _swap_first_two_axes(grads, num_params, shots.num_copies)

    if not shots.has_partitioned_shots:
        return _swap_first_two_axes(grads, num_params, num_measurements)
    return _move_first_axis_to_third_pos(grads, num_params, shots.num_copies, num_measurements)


tdot = partial(qml.math.tensordot, axes=[[0], [0]])
stack = qml.math.stack


# pylint: disable=too-many-return-statements,too-many-branches
def _contract_qjac_with_cjac(qjac, cjac, tape):
    """Contract a quantum Jacobian with a classical preprocessing Jacobian.
    Essentially, this function computes the generalized version of
    ``tensordot(qjac, cjac)`` over the tape parameter axis, adapted to the new
    return type system. This function takes the measurement shapes and different
    QNode arguments into account.
    """
    num_measurements = len(tape.measurements)
    has_partitioned_shots = tape.shots.has_partitioned_shots

    if isinstance(qjac, (tuple, list)) and len(qjac) == 1:
        qjac = qjac[0]

    if isinstance(cjac, (tuple, list)) and len(cjac) == 1:
        cjac = cjac[0]

    cjac_is_tuple = isinstance(cjac, (tuple, list))

    multi_meas = num_measurements > 1

    # This block only figures out whether there is a single tape parameter or not
    if cjac_is_tuple:
        single_tape_param = False
    else:
        # Peel out a single measurement's and single shot setting's qjac
        _qjac = qjac
        if multi_meas:
            _qjac = _qjac[0]
        if has_partitioned_shots:
            _qjac = _qjac[0]
        single_tape_param = not isinstance(_qjac, (tuple, list))

    if single_tape_param:
        # Without dimension (e.g. expval) or with dimension (e.g. probs)
        def _reshape(x):
            return qml.math.reshape(x, (1,) if x.shape == () else (1, -1))

        if not (multi_meas or has_partitioned_shots):
            # Single parameter, single measurements, no shot vector
            return tdot(_reshape(qjac), cjac)

        if not (multi_meas and has_partitioned_shots):
            # Single parameter, multiple measurements or shot vector, but not both
            return tuple(tdot(_reshape(q), cjac) for q in qjac)

        # Single parameter, multiple measurements, and shot vector
        return tuple(tuple(tdot(_reshape(_q), cjac) for _q in q) for q in qjac)

    if not multi_meas:
        # Multiple parameters, single measurement
        qjac = stack(qjac)
        if not cjac_is_tuple:
            cjac = stack(cjac)
            if has_partitioned_shots:
                return tuple(tdot(stack(q), cjac) for q in qjac)
            return tdot(qjac, cjac)
        if has_partitioned_shots:
            return tuple(tuple(tdot(q, c) for c in cjac if c is not None) for q in qjac)
        return tuple(tdot(qjac, c) for c in cjac if c is not None)

    # Multiple parameters, multiple measurements
    if not cjac_is_tuple:
        cjac = stack(cjac)
        if has_partitioned_shots:
            return tuple(tuple(tdot(stack(_q), cjac) for _q in q) for q in qjac)
        return tuple(tdot(stack(q), cjac) for q in qjac)
    if has_partitioned_shots:
        return tuple(
            tuple(tuple(tdot(stack(_q), c) for c in cjac if c is not None) for _q in q)
            for q in qjac
        )
    return tuple(tuple(tdot(stack(q), c) for c in cjac if c is not None) for q in qjac)
=======
# Copyright 2018-2021 Xanadu Quantum Technologies Inc.

# Licensed under the Apache License, Version 2.0 (the "License");
# you may not use this file except in compliance with the License.
# You may obtain a copy of the License at

#     http://www.apache.org/licenses/LICENSE-2.0

# Unless required by applicable law or agreed to in writing, software
# distributed under the License is distributed on an "AS IS" BASIS,
# WITHOUT WARRANTIES OR CONDITIONS OF ANY KIND, either express or implied.
# See the License for the specific language governing permissions and
# limitations under the License.
"""This module contains utilities for defining custom gradient transforms,
including a decorator for specifying gradient expansions."""
import warnings

import pennylane as qml
from pennylane import math
from pennylane.measurements import MutualInfoMP, ProbabilityMP, StateMP, VarianceMP, VnEntropyMP
from pennylane.pytrees import flatten, unflatten
from pennylane.tape import QuantumScript

# pylint: disable=too-few-public-methods


SUPPORTED_GRADIENT_KWARGS = {
    "approx_order",
    "argnum",
    "atol",
    "aux_wire",
    "broadcast",  # [TODO: This is in param_shift. Unify with use_broadcasting in stoch_pulse_grad
    "device_wires",
    "diagonal_shifts",
    "fallback_fn",
    "f0",
    "force_order2",
    "gradient_recipes",
    "h",
    "mode",
    "n",
    "num_directions",
    "num_split_times",
    "off_diagonal_shifts",
    "sampler",
    "sampler_rng",
    "sampler_seed",
    "shifts",
    "strategy",
    "use_broadcasting",
    "validate_params",
}


def assert_no_state_returns(measurements, transform_name):
    """Check whether a set of measurements contains a measurement process that returns the quantum
    state and raise an error if this is the case.

    Args:
        measurements (list[MeasurementProcess]): measurements to analyze
        transform_name (str): Name of the gradient transform that queries the measurements

    Currently, the measurement processes that are considered to return the state are
    ``~.measurements.StateMP``, ``~.measurements.VnEntropyMP``, and ``~.measurements.MutualInfoMP``.
    """
    if any(isinstance(m, (StateMP, VnEntropyMP, MutualInfoMP)) for m in measurements):
        raise ValueError(
            f"Computing the gradient of circuits that return the state with the {transform_name} "
            "gradient transform is not supported, as it is a hardware-compatible method."
        )


def assert_no_variance(measurements, transform_name):
    """Check whether a set of measurements contains a variance measurement
    raise an error if this is the case.

    Args:
        measurements (list[MeasurementProcess]): measurements to analyze
        transform_name (str): Name of the gradient transform that queries the measurements
    """
    if any(isinstance(m, VarianceMP) for m in measurements):
        raise ValueError(
            f"Computing the gradient of variances with the {transform_name} "
            "gradient transform is not supported."
        )


def assert_no_probability(measurements, transform_name):
    """Check whether a set of measurements contains a probability measurement
    raise an error if this is the case.

    Args:
        measurements (list[MeasurementProcess]): measurements to analyze
        transform_name (str): Name of the gradient transform that queries the measurements
    """
    if any(isinstance(m, ProbabilityMP) for m in measurements):
        raise ValueError(
            f"Computing the gradient of probabilities with the {transform_name} "
            "gradient transform is not supported."
        )


def assert_no_trainable_tape_batching(tape, transform_name):
    """Check whether a tape is broadcasted and raise an error if this is the case.

    Args:
        tape (`~.QuantumScript`): measurements to analyze
        transform_name (str): Name of the gradient transform that queries the tape
    """
    if tape.batch_size is None:
        return

    # Iterate over trainable parameters and check the affiliated operations for batching
    for idx in range(len(tape.trainable_params)):
        if tape.get_operation(idx)[0].batch_size is not None:
            raise NotImplementedError(
                "Computing the gradient of broadcasted tapes with respect to the broadcasted "
                f"parameters using the {transform_name} gradient transform is currently not "
                "supported. See #4462 for details."
            )


def choose_trainable_param_indices(tape, argnum=None):
    """Returns a list of trainable parameter indices in the tape.

    Chooses the subset of trainable parameters to compute the Jacobian for. The function
    returns a list of indices with respect to the list of trainable parameters. If argnum
    is not provided, all trainable parameters are considered.

    Args:
        tape (`~.QuantumScript`): the tape to analyze
        argnum (int, list(int), None): Indices for trainable parameters(s)
            to compute the Jacobian for.

    Returns:
        list: list of the trainable parameter indices

    Note that trainable param indices are a **double pointer**.

    >>> tape = qml.tape.QuantumScript([qml.RX(0.0, 0), qml.RY(1.0, 0), qml.RZ(2.0, 0)], trainable_params=[1,2])
    >>> chose_trainable_param_indices(tape, argnum=[0])
    [0]
    >>> tape.get_operation(0)
    (RY(1.0, wires=[0]), 1, 0)

    In this case ``[0]`` points to the ``RY`` parameter. ``0`` selects into ``tape.trainable_params``,
    which selects into ``tape.data``.

    """

    if argnum is None:
        return [idx for idx, _ in enumerate(tape.trainable_params)]

    if isinstance(argnum, int):
        argnum = [argnum]

    if len(argnum) == 0:
        warnings.warn(
            "No trainable parameters were specified for computing the Jacobian.",
            UserWarning,
        )

    return argnum


def _try_zero_grad_from_graph_or_get_grad_method(tape, param_index, use_graph=True):
    """Gets the gradient method of a parameter. If use_graph=True, analyze the
    circuit graph to find if the parameter has zero gradient.

    Args:
        tape (`~.QuantumScript`): the tape to analyze
        param_index (int): the index of the parameter to analyze
        use_graph (bool): whether to use the circuit graph to find if
            a parameter has zero gradient

    """

    # pylint:disable=protected-access
    par_info = tape.par_info[param_index]

    if use_graph:
        op_or_mp_idx = par_info["op_idx"]
        n_ops = len(tape.operations)
        if not any(
            tape.graph.has_path_idx(op_or_mp_idx, n_ops + i)
            for i, _ in enumerate(tape.measurements)
        ):
            # there is no influence of this operation on any of the observables
            return "0"

    return getattr(par_info["op"], "grad_method", None)


def _find_gradient_methods(tape, trainable_param_indices, use_graph=True):
    """Returns a dictionary with gradient information of each trainable parameter."""

    return {
        idx: _try_zero_grad_from_graph_or_get_grad_method(
            tape, tape.trainable_params[idx], use_graph
        )
        for idx in trainable_param_indices
    }


def _validate_gradient_methods(tape, method, diff_methods):
    """Validates if the gradient method requested is supported by the trainable
    parameters of a tape, and returns the allowed parameter gradient methods."""

    # check and raise an error if any parameters are non-differentiable
    nondiff_params = [tape.trainable_params[idx] for idx, m in diff_methods.items() if m is None]
    if nondiff_params:
        raise ValueError(f"Cannot differentiate with respect to parameter(s) {nondiff_params}")

    # If explicitly using analytic mode, ensure that all
    # parameters support analytic differentiation.
    numeric_params = [tape.trainable_params[idx] for idx, m in diff_methods.items() if m == "F"]
    if method == "analytic" and numeric_params:
        raise ValueError(
            f"The analytic gradient method cannot be used with the parameter(s) {numeric_params}."
        )


def find_and_validate_gradient_methods(tape, method, trainable_param_indices, use_graph=True):
    """Returns a dictionary of gradient methods for each trainable parameter after
    validating if the gradient method requested is supported by the trainable parameters

    Parameter gradient methods include:

    * ``None``: the parameter does not support differentiation.

    * ``"0"``: the variational circuit output does not depend on this
      parameter (the partial derivative is zero).

    In addition, the operator might define its own grad method
    via :attr:`.Operator.grad_method`.

    Args:
        tape (`~.QuantumScript`): the tape to analyze
        method (str): the gradient method to use
        trainable_param_indices (list[int]): the indices of the trainable parameters
            to compute the Jacobian for
        use_graph (bool): whether to use the circuit graph to find if
            a parameter has zero gradient

    Returns:
        dict: dictionary of the gradient methods for each trainable parameter

    Raises:
        ValueError: If there exist non-differentiable trainable parameters on the tape.
        ValueError: If the Jacobian method is ``"analytic"`` but there exist some trainable
            parameters on the tape that only support numeric differentiation.

    """
    diff_methods = _find_gradient_methods(tape, trainable_param_indices, use_graph=use_graph)
    _validate_gradient_methods(tape, method, diff_methods)
    return diff_methods


def _all_zero_grad(tape):
    """Auxiliary function to return zeros for the all-zero gradient case."""
    list_zeros = []

    par_shapes = [qml.math.shape(p) for p in tape.get_parameters()]
    for m in tape.measurements:
        # TODO: Update shape for CV variables
        shape = (2 ** len(m.wires),) if isinstance(m, ProbabilityMP) else ()
        if len(tape.trainable_params) == 1:
            sub_list_zeros = qml.math.zeros(par_shapes[0] + shape)
        else:
            sub_list_zeros = tuple(qml.math.zeros(sh + shape) for sh in par_shapes)

        list_zeros.append(sub_list_zeros)

    if tape.shots.has_partitioned_shots:
        if len(tape.measurements) == 1:
            return [], lambda _: tuple(list_zeros[0] for _ in range(tape.shots.num_copies))
        return [], lambda _: tuple(tuple(list_zeros) for _ in range(tape.shots.num_copies))

    if len(tape.measurements) == 1:
        return [], lambda _: list_zeros[0]

    return [], lambda _: tuple(list_zeros)


_no_trainable_grad_warning = (
    "Attempted to compute the gradient of a tape with no trainable parameters. "
    "If this is unintended, please mark trainable parameters in accordance with the "
    "chosen auto differentiation framework, or via the 'tape.trainable_params' property."
)


def _no_trainable_grad(tape):
    """Auxiliary function that returns correctly formatted gradients when there
    are no trainable parameters."""
    warnings.warn(_no_trainable_grad_warning)
    if tape.shots.has_partitioned_shots:
        if len(tape.measurements) == 1:
            return [], lambda _: tuple(qml.math.zeros([0]) for _ in range(tape.shots.num_copies))
        return [], lambda _: tuple(
            tuple(qml.math.zeros([0]) for _ in range(len(tape.measurements)))
            for _ in range(tape.shots.num_copies)
        )

    if len(tape.measurements) == 1:
        return [], lambda _: qml.math.zeros([0])
    return [], lambda _: tuple(qml.math.zeros([0]) for _ in range(len(tape.measurements)))


def _swap_first_two_axes(grads, first_axis_size, second_axis_size, squeeze=True):
    """Transpose the first two axes of an iterable of iterables, returning
    a tuple of tuples. Tuple version of ``np.moveaxis(grads, 0, 1)``"""
    if first_axis_size == 1 and squeeze:
        return tuple(grads[0][i] for i in range(second_axis_size))
    return tuple(
        tuple(grads[j][i] for j in range(first_axis_size)) for i in range(second_axis_size)
    )


def _move_first_axis_to_third_pos(
    grads, first_axis_size, second_axis_size, third_axis_size, squeeze=True
):
    """Transpose the first two axes of an iterable of iterables, returning
    a tuple of tuples. Tuple version of ``np.moveaxis(grads, 0, 2)``"""
    if first_axis_size == 1 and squeeze:
        return tuple(
            tuple(grads[0][i][j] for j in range(third_axis_size)) for i in range(second_axis_size)
        )
    return tuple(
        tuple(tuple(grads[k][i][j] for k in range(first_axis_size)) for j in range(third_axis_size))
        for i in range(second_axis_size)
    )


def reorder_grads(grads, tape_specs):
    """Reorder the axes of tape gradients according to the original tape specifications.

    Args:
        grads (list[tensorlike] or list[tuple[tensorlike]] or list[tuple[tuple[tensorlike]]]:
            Gradient entries with leading parameter axis to be reordered.
        tape_specs (tuple): Information about the differentiated original tape in the order
            ``(bool: single_measure, int: num_params, int: num_measurements, Shots: shots)``.

    Returns:
        tensor_like or tuple[tensor_like] or tuple[tuple[tensor_like]]: The reordered gradient
            entries. Consider the details below for the ordering of the axes.

    The order of axes of the gradient output matches the structure outputted by jax.jacobian for
    a tuple-valued function. Internally, this may not be the case when computing the gradients,
    so the axes are reordered here.

    The axes of the input are assumed to be in the following order:

        1. Number of trainable parameters (Num params)
        2. Shot vector (if ``shots`` is a ``list`` or ``list[tuple]``. Skipped otherwise)
        3. Measurements (if there are multiple measurements. Skipped otherwise)
        4. Measurement shape
        5. Broadcasting dimension (for broadcasted tapes, skipped otherwise)

    The final order of axes of gradient results should be:

        1. Shot vector [1]
        2. Measurements [1]
        3. Number of trainable parameters (Num params) [1]
        4. Broadcasting dimension [2]
        5. Measurement shape

    [1] These axes are skipped in the output if they have length one. For shot vector and
        measurements, this already is true for the input. For num params, the axis is skipped
        "in addition", compared to the input.
    [2] Parameter broadcasting doesn't yet support multiple measurements, hence such cases are not
        dealt with at the moment by this function.

    The above reordering requires the following operations:

        1. In all cases, remove the parameter axis if it has length one.
        2. For a single measurement and no shot vector: Do nothing (but cast to ``tuple``)
        3. For a single measurement and shot vector: Swap first two axes (shots and parameters)
        4. For multiple measurements and no shot vector: Swap first two axes
           (measurements and parameters)
        5. For multiple measurements and shot vector: Move parameter axis from first to third
           position.

    In all cases the output will be a ``tuple``, except for single-measurement, single-parameter
    tapes, which will return a single measurement-like shaped output (no shot vector), or a list
    thereof (shot vector).
    """
    single_measure, num_params, num_measurements, shots = tape_specs
    if single_measure:
        if num_params == 1:
            return grads[0]
        if not shots.has_partitioned_shots:
            return tuple(grads)
        return _swap_first_two_axes(grads, num_params, shots.num_copies)

    if not shots.has_partitioned_shots:
        return _swap_first_two_axes(grads, num_params, num_measurements)
    return _move_first_axis_to_third_pos(grads, num_params, shots.num_copies, num_measurements)


def contract_qjac_with_cjac(qjac, cjac, tape: QuantumScript):
    """Contract a quantum Jacobian with a classical preprocessing Jacobian.
    Essentially, this function computes the generalized version of
    ``tensordot(qjac, cjac)`` over the tape parameter axis, adapted to the new
    return type system. This function takes the measurement shapes and different
    QNode arguments into account.

    Args:
        qjac: The Jacobian of the purely quantum component.
        cjac: The Jacobian of the purely classical component.
        tape (QuantumScript): the corresponding tape. Used to determine the number of measurements, the number of
            trainable parameters, and the existence of partitioned shots.


    Returns:
        The complete Jacobian.


    This function can be used as the ``classical_cotransform`` component of a :func:`~pennylane.transform` for
    a first-order derivative.

    The ``qjac`` corresponds to the output of the standard postprocessing of a gradient transform. The ``cjac``
    is the derivative of the tape parameters with respect to the qnode arguments.

    Each ``qjac`` "leaf" should (after stacking) should correspond to ``(trainable_param_idx, *measurement_process shape)``
    and each ``cjac`` "leaf" should be ``(trainable_param_idx, *qnode_argument_shape)``.

    >>> @qml.qnode(qml.device('default.qubit'))
    ... def c(x):
    ...     qml.RX(x[0]**2, 0)
    ...     qml.RY(x[1], 0)
    ...     return qml.expval(qml.Z(0)), qml.expval(qml.Y(0))

    >>> x = qml.numpy.array([2.0, 3.0])
    >>> tape = qml.workflow.construct_tape(c)(x)
    >>> cjac = qml.gradients.classical_jacobian(c)(x)
    >>> cjac
    array([[4., 0.],
        [0., 1.]])
    >>> qjac = qml.gradients.param_shift(c, hybrid=False)(x)
    >>> qjac
    ((tensor(-0.74922879, requires_grad=True),
    tensor(0.09224219, requires_grad=True)),
    (tensor(0.65364362, requires_grad=True),
    tensor(2.70003469e-17, requires_grad=True)))
    >>> qml.gradients.gradient_transform.contract_qjac_with_cjac(qjac, cjac, tape)
    (tensor([-2.99691517,  0.09224219], requires_grad=True),
    tensor([2.61457448e+00, 2.70003469e-17], requires_grad=True))
    >>> qml.gradients.param_shift(c)(x)
    (tensor([-2.99691517,  0.09224219], requires_grad=True),
    tensor([2.61457448e+00, 2.70003469e-17], requires_grad=True))

    """
    if (
        isinstance(cjac, (list, tuple))
        and len(cjac) == 1
        and math.get_interface(cjac[0]) == "torch"
    ):
        # need to squeeze any torch input of length 1
        cjac = cjac[0]

    if tape.shots.has_partitioned_shots:
        return tuple(_single_shots_contraction(qjac_s, cjac, tape) for qjac_s in qjac)

    return _single_shots_contraction(qjac, cjac, tape)


def _single_shots_contraction(qjac, cjac, tape):
    single_trainable_param = len(tape.trainable_params) == 1
    if len(tape.measurements) == 1:
        return _single_meas_contraction(qjac, cjac, single_trainable_param)

    return tuple(_single_meas_contraction(qj, cjac, single_trainable_param) for qj in qjac)


def _single_meas_contraction(qjac, cjac, single_trainable_param):
    if single_trainable_param:
        # return spec squeezed out singleton dimension, so we need to add it back in
        qjac = qml.math.expand_dims(qjac, axis=0)
    qjac = qml.math.stack(qjac)

    # pytrees are easiest way to handle different argnum conventions: argnum=None, argnum=0, argnum=[0], etc.
    cjac_leaves, struct = flatten(cjac)

    contracted = [
        qml.math.tensordot(qjac, cjac_for_arg, axes=[[0], [0]]) for cjac_for_arg in cjac_leaves
    ]

    return unflatten(contracted, struct)
>>>>>>> 1bfe8e4e
<|MERGE_RESOLUTION|>--- conflicted
+++ resolved
@@ -1,961 +1,487 @@
-<<<<<<< HEAD
-# Copyright 2018-2021 Xanadu Quantum Technologies Inc.
-
-# Licensed under the Apache License, Version 2.0 (the "License");
-# you may not use this file except in compliance with the License.
-# You may obtain a copy of the License at
-
-#     http://www.apache.org/licenses/LICENSE-2.0
-
-# Unless required by applicable law or agreed to in writing, software
-# distributed under the License is distributed on an "AS IS" BASIS,
-# WITHOUT WARRANTIES OR CONDITIONS OF ANY KIND, either express or implied.
-# See the License for the specific language governing permissions and
-# limitations under the License.
-"""This module contains utilities for defining custom gradient transforms,
-including a decorator for specifying gradient expansions."""
-import warnings
-from functools import partial
-
-import pennylane as qml
-from pennylane.measurements import MutualInfoMP, ProbabilityMP, StateMP, VarianceMP, VnEntropyMP
-
-SUPPORTED_GRADIENT_KWARGS = {
-    "approx_order",
-    "argnum",
-    "atol",
-    "aux_wire",
-    "broadcast",  # [TODO: This is in param_shift. Unify with use_broadcasting in stoch_pulse_grad
-    "device_wires",
-    "diagonal_shifts",
-    "fallback_fn",
-    "f0",
-    "force_order2",
-    "gradient_recipes",
-    "h",
-    "mode",
-    "n",
-    "num_directions",
-    "num_split_times",
-    "off_diagonal_shifts",
-    "sampler",
-    "sampler_rng",
-    "sampler_seed",
-    "shifts",
-    "strategy",
-    "use_broadcasting",
-    "validate_params",
-}
-
-
-def assert_no_state_returns(measurements, transform_name):
-    """Check whether a set of measurements contains a measurement process that returns the quantum
-    state and raise an error if this is the case.
-
-    Args:
-        measurements (list[MeasurementProcess]): measurements to analyze
-        transform_name (str): Name of the gradient transform that queries the measurements
-
-    Currently, the measurement processes that are considered to return the state are
-    ``~.measurements.StateMP``, ``~.measurements.VnEntropyMP``, and ``~.measurements.MutualInfoMP``.
-    """
-    if any(isinstance(m, (StateMP, VnEntropyMP, MutualInfoMP)) for m in measurements):
-        raise ValueError(
-            f"Computing the gradient of circuits that return the state with the {transform_name} "
-            "gradient transform is not supported, as it is a hardware-compatible method."
-        )
-
-
-def assert_no_variance(measurements, transform_name):
-    """Check whether a set of measurements contains a variance measurement
-    raise an error if this is the case.
-
-    Args:
-        measurements (list[MeasurementProcess]): measurements to analyze
-        transform_name (str): Name of the gradient transform that queries the measurements
-    """
-    if any(isinstance(m, VarianceMP) for m in measurements):
-        raise ValueError(
-            f"Computing the gradient of variances with the {transform_name} "
-            "gradient transform is not supported."
-        )
-
-
-def assert_no_probability(measurements, transform_name):
-    """Check whether a set of measurements contains a probability measurement
-    raise an error if this is the case.
-
-    Args:
-        measurements (list[MeasurementProcess]): measurements to analyze
-        transform_name (str): Name of the gradient transform that queries the measurements
-    """
-    if any(isinstance(m, ProbabilityMP) for m in measurements):
-        raise ValueError(
-            f"Computing the gradient of probabilities with the {transform_name} "
-            "gradient transform is not supported."
-        )
-
-
-def assert_no_trainable_tape_batching(tape, transform_name):
-    """Check whether a tape is broadcasted and raise an error if this is the case.
-
-    Args:
-        tape (`~.QuantumScript`): measurements to analyze
-        transform_name (str): Name of the gradient transform that queries the tape
-    """
-    if tape.batch_size is None:
-        return
-
-    # Iterate over trainable parameters and check the affiliated operations for batching
-    for idx in range(len(tape.trainable_params)):
-        if tape.get_operation(idx)[0].batch_size is not None:
-            raise NotImplementedError(
-                "Computing the gradient of broadcasted tapes with respect to the broadcasted "
-                f"parameters using the {transform_name} gradient transform is currently not "
-                "supported. See #4462 for details."
-            )
-
-
-def choose_trainable_param_indices(tape, argnum=None):
-    """Returns a list of trainable parameter indices in the tape.
-
-    Chooses the subset of trainable parameters to compute the Jacobian for. The function
-    returns a list of indices with respect to the list of trainable parameters. If argnum
-    is not provided, all trainable parameters are considered.
-
-    Args:
-        tape (`~.QuantumScript`): the tape to analyze
-        argnum (int, list(int), None): Indices for trainable parameters(s)
-            to compute the Jacobian for.
-
-    Returns:
-        list: list of the trainable parameter indices
-
-    Note that trainable param indices are a **double pointer**.
-
-    >>> tape = qml.tape.QuantumScript([qml.RX(0.0, 0), qml.RY(1.0, 0), qml.RZ(2.0, 0)], trainable_params=[1,2])
-    >>> chose_trainable_param_indices(tape, argnum=[0])
-    [0]
-    >>> tape.get_operation(0)
-    (RY(1.0, wires=[0]), 1, 0)
-
-    In this case ``[0]`` points to the ``RY`` parameter. ``0`` selects into ``tape.trainable_params``,
-    which selects into ``tape.data``.
-
-    """
-
-    if argnum is None:
-        return [idx for idx, _ in enumerate(tape.trainable_params)]
-
-    if isinstance(argnum, int):
-        argnum = [argnum]
-
-    if len(argnum) == 0:
-        warnings.warn(
-            "No trainable parameters were specified for computing the Jacobian.",
-            UserWarning,
-        )
-
-    return argnum
-
-
-def _try_zero_grad_from_graph_or_get_grad_method(tape, param_index, use_graph=True):
-    """Gets the gradient method of a parameter. If use_graph=True, analyze the
-    circuit graph to find if the parameter has zero gradient.
-
-    Args:
-        tape (`~.QuantumScript`): the tape to analyze
-        param_index (int): the index of the parameter to analyze
-        use_graph (bool): whether to use the circuit graph to find if
-            a parameter has zero gradient
-
-    """
-
-    par_info = tape.par_info[param_index]
-
-    if use_graph:
-        op_or_mp_idx = par_info["op_idx"]
-        n_ops = len(tape.operations)
-        if not any(
-            tape.graph.has_path_idx(op_or_mp_idx, n_ops + i)
-            for i, _ in enumerate(tape.measurements)
-        ):
-            # there is no influence of this operation on any of the observables
-            return "0"
-
-    return getattr(par_info["op"], "grad_method", None)
-
-
-def _find_gradient_methods(tape, trainable_param_indices, use_graph=True):
-    """Returns a dictionary with gradient information of each trainable parameter."""
-
-    return {
-        idx: _try_zero_grad_from_graph_or_get_grad_method(
-            tape, tape.trainable_params[idx], use_graph
-        )
-        for idx in trainable_param_indices
-    }
-
-
-def _validate_gradient_methods(tape, method, diff_methods):
-    """Validates if the gradient method requested is supported by the trainable
-    parameters of a tape, and returns the allowed parameter gradient methods."""
-
-    # check and raise an error if any parameters are non-differentiable
-    nondiff_params = [tape.trainable_params[idx] for idx, m in diff_methods.items() if m is None]
-    if nondiff_params:
-        raise ValueError(f"Cannot differentiate with respect to parameter(s) {nondiff_params}")
-
-    # If explicitly using analytic mode, ensure that all
-    # parameters support analytic differentiation.
-    numeric_params = [tape.trainable_params[idx] for idx, m in diff_methods.items() if m == "F"]
-    if method == "analytic" and numeric_params:
-        raise ValueError(
-            f"The analytic gradient method cannot be used with the parameter(s) {numeric_params}."
-        )
-
-
-def find_and_validate_gradient_methods(tape, method, trainable_param_indices, use_graph=True):
-    """Returns a dictionary of gradient methods for each trainable parameter after
-    validating if the gradient method requested is supported by the trainable parameters
-
-    Parameter gradient methods include:
-
-    * ``None``: the parameter does not support differentiation.
-
-    * ``"0"``: the variational circuit output does not depend on this
-      parameter (the partial derivative is zero).
-
-    In addition, the operator might define its own grad method
-    via :attr:`.Operator.grad_method`.
-
-    Args:
-        tape (`~.QuantumScript`): the tape to analyze
-        method (str): the gradient method to use
-        trainable_param_indices (list[int]): the indices of the trainable parameters
-            to compute the Jacobian for
-        use_graph (bool): whether to use the circuit graph to find if
-            a parameter has zero gradient
-
-    Returns:
-        dict: dictionary of the gradient methods for each trainable parameter
-
-    Raises:
-        ValueError: If there exist non-differentiable trainable parameters on the tape.
-        ValueError: If the Jacobian method is ``"analytic"`` but there exist some trainable
-            parameters on the tape that only support numeric differentiation.
-
-    """
-    diff_methods = _find_gradient_methods(tape, trainable_param_indices, use_graph=use_graph)
-    _validate_gradient_methods(tape, method, diff_methods)
-    return diff_methods
-
-
-def _all_zero_grad(tape):
-    """Auxiliary function to return zeros for the all-zero gradient case."""
-    list_zeros = []
-
-    par_shapes = [qml.math.shape(p) for p in tape.get_parameters()]
-    for m in tape.measurements:
-        # TODO: Update shape for CV variables
-        shape = (2 ** len(m.wires),) if isinstance(m, ProbabilityMP) else ()
-        if len(tape.trainable_params) == 1:
-            sub_list_zeros = qml.math.zeros(par_shapes[0] + shape)
-        else:
-            sub_list_zeros = tuple(qml.math.zeros(sh + shape) for sh in par_shapes)
-
-        list_zeros.append(sub_list_zeros)
-
-    if tape.shots.has_partitioned_shots:
-        if len(tape.measurements) == 1:
-            return [], lambda _: tuple(list_zeros[0] for _ in range(tape.shots.num_copies))
-        return [], lambda _: tuple(tuple(list_zeros) for _ in range(tape.shots.num_copies))
-
-    if len(tape.measurements) == 1:
-        return [], lambda _: list_zeros[0]
-
-    return [], lambda _: tuple(list_zeros)
-
-
-_no_trainable_grad_warning = (
-    "Attempted to compute the gradient of a tape with no trainable parameters. "
-    "If this is unintended, please mark trainable parameters in accordance with the "
-    "chosen auto differentiation framework, or via the 'tape.trainable_params' property."
-)
-
-
-def _no_trainable_grad(tape):
-    """Auxiliary function that returns correctly formatted gradients when there
-    are no trainable parameters."""
-    warnings.warn(_no_trainable_grad_warning)
-    if tape.shots.has_partitioned_shots:
-        if len(tape.measurements) == 1:
-            return [], lambda _: tuple(qml.math.zeros([0]) for _ in range(tape.shots.num_copies))
-        return [], lambda _: tuple(
-            tuple(qml.math.zeros([0]) for _ in range(len(tape.measurements)))
-            for _ in range(tape.shots.num_copies)
-        )
-
-    if len(tape.measurements) == 1:
-        return [], lambda _: qml.math.zeros([0])
-    return [], lambda _: tuple(qml.math.zeros([0]) for _ in range(len(tape.measurements)))
-
-
-def _swap_first_two_axes(grads, first_axis_size, second_axis_size, squeeze=True):
-    """Transpose the first two axes of an iterable of iterables, returning
-    a tuple of tuples. Tuple version of ``np.moveaxis(grads, 0, 1)``"""
-    if first_axis_size == 1 and squeeze:
-        return tuple(grads[0][i] for i in range(second_axis_size))
-    return tuple(
-        tuple(grads[j][i] for j in range(first_axis_size)) for i in range(second_axis_size)
-    )
-
-
-def _move_first_axis_to_third_pos(
-    grads, first_axis_size, second_axis_size, third_axis_size, squeeze=True
-):
-    """Transpose the first two axes of an iterable of iterables, returning
-    a tuple of tuples. Tuple version of ``np.moveaxis(grads, 0, 2)``"""
-    if first_axis_size == 1 and squeeze:
-        return tuple(
-            tuple(grads[0][i][j] for j in range(third_axis_size)) for i in range(second_axis_size)
-        )
-    return tuple(
-        tuple(tuple(grads[k][i][j] for k in range(first_axis_size)) for j in range(third_axis_size))
-        for i in range(second_axis_size)
-    )
-
-
-def reorder_grads(grads, tape_specs):
-    """Reorder the axes of tape gradients according to the original tape specifications.
-
-    Args:
-        grads (list[tensorlike] or list[tuple[tensorlike]] or list[tuple[tuple[tensorlike]]]:
-            Gradient entries with leading parameter axis to be reordered.
-        tape_specs (tuple): Information about the differentiated original tape in the order
-            ``(bool: single_measure, int: num_params, int: num_measurements, Shots: shots)``.
-
-    Returns:
-        tensor_like or tuple[tensor_like] or tuple[tuple[tensor_like]]: The reordered gradient
-            entries. Consider the details below for the ordering of the axes.
-
-    The order of axes of the gradient output matches the structure outputted by jax.jacobian for
-    a tuple-valued function. Internally, this may not be the case when computing the gradients,
-    so the axes are reordered here.
-
-    The axes of the input are assumed to be in the following order:
-
-        1. Number of trainable parameters (Num params)
-        2. Shot vector (if ``shots`` is a ``list`` or ``list[tuple]``. Skipped otherwise)
-        3. Measurements (if there are multiple measurements. Skipped otherwise)
-        4. Measurement shape
-        5. Broadcasting dimension (for broadcasted tapes, skipped otherwise)
-
-    The final order of axes of gradient results should be:
-
-        1. Shot vector [1]
-        2. Measurements [1]
-        3. Number of trainable parameters (Num params) [1]
-        4. Broadcasting dimension [2]
-        5. Measurement shape
-
-    [1] These axes are skipped in the output if they have length one. For shot vector and
-        measurements, this already is true for the input. For num params, the axis is skipped
-        "in addition", compared to the input.
-    [2] Parameter broadcasting doesn't yet support multiple measurements, hence such cases are not
-        dealt with at the moment by this function.
-
-    The above reordering requires the following operations:
-
-        1. In all cases, remove the parameter axis if it has length one.
-        2. For a single measurement and no shot vector: Do nothing (but cast to ``tuple``)
-        3. For a single measurement and shot vector: Swap first two axes (shots and parameters)
-        4. For multiple measurements and no shot vector: Swap first two axes
-           (measurements and parameters)
-        5. For multiple measurements and shot vector: Move parameter axis from first to third
-           position.
-
-    In all cases the output will be a ``tuple``, except for single-measurement, single-parameter
-    tapes, which will return a single measurement-like shaped output (no shot vector), or a list
-    thereof (shot vector).
-    """
-    single_measure, num_params, num_measurements, shots = tape_specs
-    if single_measure:
-        if num_params == 1:
-            return grads[0]
-        if not shots.has_partitioned_shots:
-            return tuple(grads)
-        return _swap_first_two_axes(grads, num_params, shots.num_copies)
-
-    if not shots.has_partitioned_shots:
-        return _swap_first_two_axes(grads, num_params, num_measurements)
-    return _move_first_axis_to_third_pos(grads, num_params, shots.num_copies, num_measurements)
-
-
-tdot = partial(qml.math.tensordot, axes=[[0], [0]])
-stack = qml.math.stack
-
-
-# pylint: disable=too-many-return-statements,too-many-branches
-def _contract_qjac_with_cjac(qjac, cjac, tape):
-    """Contract a quantum Jacobian with a classical preprocessing Jacobian.
-    Essentially, this function computes the generalized version of
-    ``tensordot(qjac, cjac)`` over the tape parameter axis, adapted to the new
-    return type system. This function takes the measurement shapes and different
-    QNode arguments into account.
-    """
-    num_measurements = len(tape.measurements)
-    has_partitioned_shots = tape.shots.has_partitioned_shots
-
-    if isinstance(qjac, (tuple, list)) and len(qjac) == 1:
-        qjac = qjac[0]
-
-    if isinstance(cjac, (tuple, list)) and len(cjac) == 1:
-        cjac = cjac[0]
-
-    cjac_is_tuple = isinstance(cjac, (tuple, list))
-
-    multi_meas = num_measurements > 1
-
-    # This block only figures out whether there is a single tape parameter or not
-    if cjac_is_tuple:
-        single_tape_param = False
-    else:
-        # Peel out a single measurement's and single shot setting's qjac
-        _qjac = qjac
-        if multi_meas:
-            _qjac = _qjac[0]
-        if has_partitioned_shots:
-            _qjac = _qjac[0]
-        single_tape_param = not isinstance(_qjac, (tuple, list))
-
-    if single_tape_param:
-        # Without dimension (e.g. expval) or with dimension (e.g. probs)
-        def _reshape(x):
-            return qml.math.reshape(x, (1,) if x.shape == () else (1, -1))
-
-        if not (multi_meas or has_partitioned_shots):
-            # Single parameter, single measurements, no shot vector
-            return tdot(_reshape(qjac), cjac)
-
-        if not (multi_meas and has_partitioned_shots):
-            # Single parameter, multiple measurements or shot vector, but not both
-            return tuple(tdot(_reshape(q), cjac) for q in qjac)
-
-        # Single parameter, multiple measurements, and shot vector
-        return tuple(tuple(tdot(_reshape(_q), cjac) for _q in q) for q in qjac)
-
-    if not multi_meas:
-        # Multiple parameters, single measurement
-        qjac = stack(qjac)
-        if not cjac_is_tuple:
-            cjac = stack(cjac)
-            if has_partitioned_shots:
-                return tuple(tdot(stack(q), cjac) for q in qjac)
-            return tdot(qjac, cjac)
-        if has_partitioned_shots:
-            return tuple(tuple(tdot(q, c) for c in cjac if c is not None) for q in qjac)
-        return tuple(tdot(qjac, c) for c in cjac if c is not None)
-
-    # Multiple parameters, multiple measurements
-    if not cjac_is_tuple:
-        cjac = stack(cjac)
-        if has_partitioned_shots:
-            return tuple(tuple(tdot(stack(_q), cjac) for _q in q) for q in qjac)
-        return tuple(tdot(stack(q), cjac) for q in qjac)
-    if has_partitioned_shots:
-        return tuple(
-            tuple(tuple(tdot(stack(_q), c) for c in cjac if c is not None) for _q in q)
-            for q in qjac
-        )
-    return tuple(tuple(tdot(stack(q), c) for c in cjac if c is not None) for q in qjac)
-=======
-# Copyright 2018-2021 Xanadu Quantum Technologies Inc.
-
-# Licensed under the Apache License, Version 2.0 (the "License");
-# you may not use this file except in compliance with the License.
-# You may obtain a copy of the License at
-
-#     http://www.apache.org/licenses/LICENSE-2.0
-
-# Unless required by applicable law or agreed to in writing, software
-# distributed under the License is distributed on an "AS IS" BASIS,
-# WITHOUT WARRANTIES OR CONDITIONS OF ANY KIND, either express or implied.
-# See the License for the specific language governing permissions and
-# limitations under the License.
-"""This module contains utilities for defining custom gradient transforms,
-including a decorator for specifying gradient expansions."""
-import warnings
-
-import pennylane as qml
-from pennylane import math
-from pennylane.measurements import MutualInfoMP, ProbabilityMP, StateMP, VarianceMP, VnEntropyMP
-from pennylane.pytrees import flatten, unflatten
-from pennylane.tape import QuantumScript
-
-# pylint: disable=too-few-public-methods
-
-
-SUPPORTED_GRADIENT_KWARGS = {
-    "approx_order",
-    "argnum",
-    "atol",
-    "aux_wire",
-    "broadcast",  # [TODO: This is in param_shift. Unify with use_broadcasting in stoch_pulse_grad
-    "device_wires",
-    "diagonal_shifts",
-    "fallback_fn",
-    "f0",
-    "force_order2",
-    "gradient_recipes",
-    "h",
-    "mode",
-    "n",
-    "num_directions",
-    "num_split_times",
-    "off_diagonal_shifts",
-    "sampler",
-    "sampler_rng",
-    "sampler_seed",
-    "shifts",
-    "strategy",
-    "use_broadcasting",
-    "validate_params",
-}
-
-
-def assert_no_state_returns(measurements, transform_name):
-    """Check whether a set of measurements contains a measurement process that returns the quantum
-    state and raise an error if this is the case.
-
-    Args:
-        measurements (list[MeasurementProcess]): measurements to analyze
-        transform_name (str): Name of the gradient transform that queries the measurements
-
-    Currently, the measurement processes that are considered to return the state are
-    ``~.measurements.StateMP``, ``~.measurements.VnEntropyMP``, and ``~.measurements.MutualInfoMP``.
-    """
-    if any(isinstance(m, (StateMP, VnEntropyMP, MutualInfoMP)) for m in measurements):
-        raise ValueError(
-            f"Computing the gradient of circuits that return the state with the {transform_name} "
-            "gradient transform is not supported, as it is a hardware-compatible method."
-        )
-
-
-def assert_no_variance(measurements, transform_name):
-    """Check whether a set of measurements contains a variance measurement
-    raise an error if this is the case.
-
-    Args:
-        measurements (list[MeasurementProcess]): measurements to analyze
-        transform_name (str): Name of the gradient transform that queries the measurements
-    """
-    if any(isinstance(m, VarianceMP) for m in measurements):
-        raise ValueError(
-            f"Computing the gradient of variances with the {transform_name} "
-            "gradient transform is not supported."
-        )
-
-
-def assert_no_probability(measurements, transform_name):
-    """Check whether a set of measurements contains a probability measurement
-    raise an error if this is the case.
-
-    Args:
-        measurements (list[MeasurementProcess]): measurements to analyze
-        transform_name (str): Name of the gradient transform that queries the measurements
-    """
-    if any(isinstance(m, ProbabilityMP) for m in measurements):
-        raise ValueError(
-            f"Computing the gradient of probabilities with the {transform_name} "
-            "gradient transform is not supported."
-        )
-
-
-def assert_no_trainable_tape_batching(tape, transform_name):
-    """Check whether a tape is broadcasted and raise an error if this is the case.
-
-    Args:
-        tape (`~.QuantumScript`): measurements to analyze
-        transform_name (str): Name of the gradient transform that queries the tape
-    """
-    if tape.batch_size is None:
-        return
-
-    # Iterate over trainable parameters and check the affiliated operations for batching
-    for idx in range(len(tape.trainable_params)):
-        if tape.get_operation(idx)[0].batch_size is not None:
-            raise NotImplementedError(
-                "Computing the gradient of broadcasted tapes with respect to the broadcasted "
-                f"parameters using the {transform_name} gradient transform is currently not "
-                "supported. See #4462 for details."
-            )
-
-
-def choose_trainable_param_indices(tape, argnum=None):
-    """Returns a list of trainable parameter indices in the tape.
-
-    Chooses the subset of trainable parameters to compute the Jacobian for. The function
-    returns a list of indices with respect to the list of trainable parameters. If argnum
-    is not provided, all trainable parameters are considered.
-
-    Args:
-        tape (`~.QuantumScript`): the tape to analyze
-        argnum (int, list(int), None): Indices for trainable parameters(s)
-            to compute the Jacobian for.
-
-    Returns:
-        list: list of the trainable parameter indices
-
-    Note that trainable param indices are a **double pointer**.
-
-    >>> tape = qml.tape.QuantumScript([qml.RX(0.0, 0), qml.RY(1.0, 0), qml.RZ(2.0, 0)], trainable_params=[1,2])
-    >>> chose_trainable_param_indices(tape, argnum=[0])
-    [0]
-    >>> tape.get_operation(0)
-    (RY(1.0, wires=[0]), 1, 0)
-
-    In this case ``[0]`` points to the ``RY`` parameter. ``0`` selects into ``tape.trainable_params``,
-    which selects into ``tape.data``.
-
-    """
-
-    if argnum is None:
-        return [idx for idx, _ in enumerate(tape.trainable_params)]
-
-    if isinstance(argnum, int):
-        argnum = [argnum]
-
-    if len(argnum) == 0:
-        warnings.warn(
-            "No trainable parameters were specified for computing the Jacobian.",
-            UserWarning,
-        )
-
-    return argnum
-
-
-def _try_zero_grad_from_graph_or_get_grad_method(tape, param_index, use_graph=True):
-    """Gets the gradient method of a parameter. If use_graph=True, analyze the
-    circuit graph to find if the parameter has zero gradient.
-
-    Args:
-        tape (`~.QuantumScript`): the tape to analyze
-        param_index (int): the index of the parameter to analyze
-        use_graph (bool): whether to use the circuit graph to find if
-            a parameter has zero gradient
-
-    """
-
-    # pylint:disable=protected-access
-    par_info = tape.par_info[param_index]
-
-    if use_graph:
-        op_or_mp_idx = par_info["op_idx"]
-        n_ops = len(tape.operations)
-        if not any(
-            tape.graph.has_path_idx(op_or_mp_idx, n_ops + i)
-            for i, _ in enumerate(tape.measurements)
-        ):
-            # there is no influence of this operation on any of the observables
-            return "0"
-
-    return getattr(par_info["op"], "grad_method", None)
-
-
-def _find_gradient_methods(tape, trainable_param_indices, use_graph=True):
-    """Returns a dictionary with gradient information of each trainable parameter."""
-
-    return {
-        idx: _try_zero_grad_from_graph_or_get_grad_method(
-            tape, tape.trainable_params[idx], use_graph
-        )
-        for idx in trainable_param_indices
-    }
-
-
-def _validate_gradient_methods(tape, method, diff_methods):
-    """Validates if the gradient method requested is supported by the trainable
-    parameters of a tape, and returns the allowed parameter gradient methods."""
-
-    # check and raise an error if any parameters are non-differentiable
-    nondiff_params = [tape.trainable_params[idx] for idx, m in diff_methods.items() if m is None]
-    if nondiff_params:
-        raise ValueError(f"Cannot differentiate with respect to parameter(s) {nondiff_params}")
-
-    # If explicitly using analytic mode, ensure that all
-    # parameters support analytic differentiation.
-    numeric_params = [tape.trainable_params[idx] for idx, m in diff_methods.items() if m == "F"]
-    if method == "analytic" and numeric_params:
-        raise ValueError(
-            f"The analytic gradient method cannot be used with the parameter(s) {numeric_params}."
-        )
-
-
-def find_and_validate_gradient_methods(tape, method, trainable_param_indices, use_graph=True):
-    """Returns a dictionary of gradient methods for each trainable parameter after
-    validating if the gradient method requested is supported by the trainable parameters
-
-    Parameter gradient methods include:
-
-    * ``None``: the parameter does not support differentiation.
-
-    * ``"0"``: the variational circuit output does not depend on this
-      parameter (the partial derivative is zero).
-
-    In addition, the operator might define its own grad method
-    via :attr:`.Operator.grad_method`.
-
-    Args:
-        tape (`~.QuantumScript`): the tape to analyze
-        method (str): the gradient method to use
-        trainable_param_indices (list[int]): the indices of the trainable parameters
-            to compute the Jacobian for
-        use_graph (bool): whether to use the circuit graph to find if
-            a parameter has zero gradient
-
-    Returns:
-        dict: dictionary of the gradient methods for each trainable parameter
-
-    Raises:
-        ValueError: If there exist non-differentiable trainable parameters on the tape.
-        ValueError: If the Jacobian method is ``"analytic"`` but there exist some trainable
-            parameters on the tape that only support numeric differentiation.
-
-    """
-    diff_methods = _find_gradient_methods(tape, trainable_param_indices, use_graph=use_graph)
-    _validate_gradient_methods(tape, method, diff_methods)
-    return diff_methods
-
-
-def _all_zero_grad(tape):
-    """Auxiliary function to return zeros for the all-zero gradient case."""
-    list_zeros = []
-
-    par_shapes = [qml.math.shape(p) for p in tape.get_parameters()]
-    for m in tape.measurements:
-        # TODO: Update shape for CV variables
-        shape = (2 ** len(m.wires),) if isinstance(m, ProbabilityMP) else ()
-        if len(tape.trainable_params) == 1:
-            sub_list_zeros = qml.math.zeros(par_shapes[0] + shape)
-        else:
-            sub_list_zeros = tuple(qml.math.zeros(sh + shape) for sh in par_shapes)
-
-        list_zeros.append(sub_list_zeros)
-
-    if tape.shots.has_partitioned_shots:
-        if len(tape.measurements) == 1:
-            return [], lambda _: tuple(list_zeros[0] for _ in range(tape.shots.num_copies))
-        return [], lambda _: tuple(tuple(list_zeros) for _ in range(tape.shots.num_copies))
-
-    if len(tape.measurements) == 1:
-        return [], lambda _: list_zeros[0]
-
-    return [], lambda _: tuple(list_zeros)
-
-
-_no_trainable_grad_warning = (
-    "Attempted to compute the gradient of a tape with no trainable parameters. "
-    "If this is unintended, please mark trainable parameters in accordance with the "
-    "chosen auto differentiation framework, or via the 'tape.trainable_params' property."
-)
-
-
-def _no_trainable_grad(tape):
-    """Auxiliary function that returns correctly formatted gradients when there
-    are no trainable parameters."""
-    warnings.warn(_no_trainable_grad_warning)
-    if tape.shots.has_partitioned_shots:
-        if len(tape.measurements) == 1:
-            return [], lambda _: tuple(qml.math.zeros([0]) for _ in range(tape.shots.num_copies))
-        return [], lambda _: tuple(
-            tuple(qml.math.zeros([0]) for _ in range(len(tape.measurements)))
-            for _ in range(tape.shots.num_copies)
-        )
-
-    if len(tape.measurements) == 1:
-        return [], lambda _: qml.math.zeros([0])
-    return [], lambda _: tuple(qml.math.zeros([0]) for _ in range(len(tape.measurements)))
-
-
-def _swap_first_two_axes(grads, first_axis_size, second_axis_size, squeeze=True):
-    """Transpose the first two axes of an iterable of iterables, returning
-    a tuple of tuples. Tuple version of ``np.moveaxis(grads, 0, 1)``"""
-    if first_axis_size == 1 and squeeze:
-        return tuple(grads[0][i] for i in range(second_axis_size))
-    return tuple(
-        tuple(grads[j][i] for j in range(first_axis_size)) for i in range(second_axis_size)
-    )
-
-
-def _move_first_axis_to_third_pos(
-    grads, first_axis_size, second_axis_size, third_axis_size, squeeze=True
-):
-    """Transpose the first two axes of an iterable of iterables, returning
-    a tuple of tuples. Tuple version of ``np.moveaxis(grads, 0, 2)``"""
-    if first_axis_size == 1 and squeeze:
-        return tuple(
-            tuple(grads[0][i][j] for j in range(third_axis_size)) for i in range(second_axis_size)
-        )
-    return tuple(
-        tuple(tuple(grads[k][i][j] for k in range(first_axis_size)) for j in range(third_axis_size))
-        for i in range(second_axis_size)
-    )
-
-
-def reorder_grads(grads, tape_specs):
-    """Reorder the axes of tape gradients according to the original tape specifications.
-
-    Args:
-        grads (list[tensorlike] or list[tuple[tensorlike]] or list[tuple[tuple[tensorlike]]]:
-            Gradient entries with leading parameter axis to be reordered.
-        tape_specs (tuple): Information about the differentiated original tape in the order
-            ``(bool: single_measure, int: num_params, int: num_measurements, Shots: shots)``.
-
-    Returns:
-        tensor_like or tuple[tensor_like] or tuple[tuple[tensor_like]]: The reordered gradient
-            entries. Consider the details below for the ordering of the axes.
-
-    The order of axes of the gradient output matches the structure outputted by jax.jacobian for
-    a tuple-valued function. Internally, this may not be the case when computing the gradients,
-    so the axes are reordered here.
-
-    The axes of the input are assumed to be in the following order:
-
-        1. Number of trainable parameters (Num params)
-        2. Shot vector (if ``shots`` is a ``list`` or ``list[tuple]``. Skipped otherwise)
-        3. Measurements (if there are multiple measurements. Skipped otherwise)
-        4. Measurement shape
-        5. Broadcasting dimension (for broadcasted tapes, skipped otherwise)
-
-    The final order of axes of gradient results should be:
-
-        1. Shot vector [1]
-        2. Measurements [1]
-        3. Number of trainable parameters (Num params) [1]
-        4. Broadcasting dimension [2]
-        5. Measurement shape
-
-    [1] These axes are skipped in the output if they have length one. For shot vector and
-        measurements, this already is true for the input. For num params, the axis is skipped
-        "in addition", compared to the input.
-    [2] Parameter broadcasting doesn't yet support multiple measurements, hence such cases are not
-        dealt with at the moment by this function.
-
-    The above reordering requires the following operations:
-
-        1. In all cases, remove the parameter axis if it has length one.
-        2. For a single measurement and no shot vector: Do nothing (but cast to ``tuple``)
-        3. For a single measurement and shot vector: Swap first two axes (shots and parameters)
-        4. For multiple measurements and no shot vector: Swap first two axes
-           (measurements and parameters)
-        5. For multiple measurements and shot vector: Move parameter axis from first to third
-           position.
-
-    In all cases the output will be a ``tuple``, except for single-measurement, single-parameter
-    tapes, which will return a single measurement-like shaped output (no shot vector), or a list
-    thereof (shot vector).
-    """
-    single_measure, num_params, num_measurements, shots = tape_specs
-    if single_measure:
-        if num_params == 1:
-            return grads[0]
-        if not shots.has_partitioned_shots:
-            return tuple(grads)
-        return _swap_first_two_axes(grads, num_params, shots.num_copies)
-
-    if not shots.has_partitioned_shots:
-        return _swap_first_two_axes(grads, num_params, num_measurements)
-    return _move_first_axis_to_third_pos(grads, num_params, shots.num_copies, num_measurements)
-
-
-def contract_qjac_with_cjac(qjac, cjac, tape: QuantumScript):
-    """Contract a quantum Jacobian with a classical preprocessing Jacobian.
-    Essentially, this function computes the generalized version of
-    ``tensordot(qjac, cjac)`` over the tape parameter axis, adapted to the new
-    return type system. This function takes the measurement shapes and different
-    QNode arguments into account.
-
-    Args:
-        qjac: The Jacobian of the purely quantum component.
-        cjac: The Jacobian of the purely classical component.
-        tape (QuantumScript): the corresponding tape. Used to determine the number of measurements, the number of
-            trainable parameters, and the existence of partitioned shots.
-
-
-    Returns:
-        The complete Jacobian.
-
-
-    This function can be used as the ``classical_cotransform`` component of a :func:`~pennylane.transform` for
-    a first-order derivative.
-
-    The ``qjac`` corresponds to the output of the standard postprocessing of a gradient transform. The ``cjac``
-    is the derivative of the tape parameters with respect to the qnode arguments.
-
-    Each ``qjac`` "leaf" should (after stacking) should correspond to ``(trainable_param_idx, *measurement_process shape)``
-    and each ``cjac`` "leaf" should be ``(trainable_param_idx, *qnode_argument_shape)``.
-
-    >>> @qml.qnode(qml.device('default.qubit'))
-    ... def c(x):
-    ...     qml.RX(x[0]**2, 0)
-    ...     qml.RY(x[1], 0)
-    ...     return qml.expval(qml.Z(0)), qml.expval(qml.Y(0))
-
-    >>> x = qml.numpy.array([2.0, 3.0])
-    >>> tape = qml.workflow.construct_tape(c)(x)
-    >>> cjac = qml.gradients.classical_jacobian(c)(x)
-    >>> cjac
-    array([[4., 0.],
-        [0., 1.]])
-    >>> qjac = qml.gradients.param_shift(c, hybrid=False)(x)
-    >>> qjac
-    ((tensor(-0.74922879, requires_grad=True),
-    tensor(0.09224219, requires_grad=True)),
-    (tensor(0.65364362, requires_grad=True),
-    tensor(2.70003469e-17, requires_grad=True)))
-    >>> qml.gradients.gradient_transform.contract_qjac_with_cjac(qjac, cjac, tape)
-    (tensor([-2.99691517,  0.09224219], requires_grad=True),
-    tensor([2.61457448e+00, 2.70003469e-17], requires_grad=True))
-    >>> qml.gradients.param_shift(c)(x)
-    (tensor([-2.99691517,  0.09224219], requires_grad=True),
-    tensor([2.61457448e+00, 2.70003469e-17], requires_grad=True))
-
-    """
-    if (
-        isinstance(cjac, (list, tuple))
-        and len(cjac) == 1
-        and math.get_interface(cjac[0]) == "torch"
-    ):
-        # need to squeeze any torch input of length 1
-        cjac = cjac[0]
-
-    if tape.shots.has_partitioned_shots:
-        return tuple(_single_shots_contraction(qjac_s, cjac, tape) for qjac_s in qjac)
-
-    return _single_shots_contraction(qjac, cjac, tape)
-
-
-def _single_shots_contraction(qjac, cjac, tape):
-    single_trainable_param = len(tape.trainable_params) == 1
-    if len(tape.measurements) == 1:
-        return _single_meas_contraction(qjac, cjac, single_trainable_param)
-
-    return tuple(_single_meas_contraction(qj, cjac, single_trainable_param) for qj in qjac)
-
-
-def _single_meas_contraction(qjac, cjac, single_trainable_param):
-    if single_trainable_param:
-        # return spec squeezed out singleton dimension, so we need to add it back in
-        qjac = qml.math.expand_dims(qjac, axis=0)
-    qjac = qml.math.stack(qjac)
-
-    # pytrees are easiest way to handle different argnum conventions: argnum=None, argnum=0, argnum=[0], etc.
-    cjac_leaves, struct = flatten(cjac)
-
-    contracted = [
-        qml.math.tensordot(qjac, cjac_for_arg, axes=[[0], [0]]) for cjac_for_arg in cjac_leaves
-    ]
-
-    return unflatten(contracted, struct)
->>>>>>> 1bfe8e4e
+# Copyright 2018-2021 Xanadu Quantum Technologies Inc.
+
+# Licensed under the Apache License, Version 2.0 (the "License");
+# you may not use this file except in compliance with the License.
+# You may obtain a copy of the License at
+
+#     http://www.apache.org/licenses/LICENSE-2.0
+
+# Unless required by applicable law or agreed to in writing, software
+# distributed under the License is distributed on an "AS IS" BASIS,
+# WITHOUT WARRANTIES OR CONDITIONS OF ANY KIND, either express or implied.
+# See the License for the specific language governing permissions and
+# limitations under the License.
+"""This module contains utilities for defining custom gradient transforms,
+including a decorator for specifying gradient expansions."""
+import warnings
+
+import pennylane as qml
+from pennylane import math
+from pennylane.measurements import MutualInfoMP, ProbabilityMP, StateMP, VarianceMP, VnEntropyMP
+from pennylane.pytrees import flatten, unflatten
+from pennylane.tape import QuantumScript
+
+# pylint: disable=too-few-public-methods
+
+
+SUPPORTED_GRADIENT_KWARGS = {
+    "approx_order",
+    "argnum",
+    "atol",
+    "aux_wire",
+    "broadcast",  # [TODO: This is in param_shift. Unify with use_broadcasting in stoch_pulse_grad
+    "device_wires",
+    "diagonal_shifts",
+    "fallback_fn",
+    "f0",
+    "force_order2",
+    "gradient_recipes",
+    "h",
+    "mode",
+    "n",
+    "num_directions",
+    "num_split_times",
+    "off_diagonal_shifts",
+    "sampler",
+    "sampler_rng",
+    "sampler_seed",
+    "shifts",
+    "strategy",
+    "use_broadcasting",
+    "validate_params",
+}
+
+
+def assert_no_state_returns(measurements, transform_name):
+    """Check whether a set of measurements contains a measurement process that returns the quantum
+    state and raise an error if this is the case.
+
+    Args:
+        measurements (list[MeasurementProcess]): measurements to analyze
+        transform_name (str): Name of the gradient transform that queries the measurements
+
+    Currently, the measurement processes that are considered to return the state are
+    ``~.measurements.StateMP``, ``~.measurements.VnEntropyMP``, and ``~.measurements.MutualInfoMP``.
+    """
+    if any(isinstance(m, (StateMP, VnEntropyMP, MutualInfoMP)) for m in measurements):
+        raise ValueError(
+            f"Computing the gradient of circuits that return the state with the {transform_name} "
+            "gradient transform is not supported, as it is a hardware-compatible method."
+        )
+
+
+def assert_no_variance(measurements, transform_name):
+    """Check whether a set of measurements contains a variance measurement
+    raise an error if this is the case.
+
+    Args:
+        measurements (list[MeasurementProcess]): measurements to analyze
+        transform_name (str): Name of the gradient transform that queries the measurements
+    """
+    if any(isinstance(m, VarianceMP) for m in measurements):
+        raise ValueError(
+            f"Computing the gradient of variances with the {transform_name} "
+            "gradient transform is not supported."
+        )
+
+
+def assert_no_probability(measurements, transform_name):
+    """Check whether a set of measurements contains a probability measurement
+    raise an error if this is the case.
+
+    Args:
+        measurements (list[MeasurementProcess]): measurements to analyze
+        transform_name (str): Name of the gradient transform that queries the measurements
+    """
+    if any(isinstance(m, ProbabilityMP) for m in measurements):
+        raise ValueError(
+            f"Computing the gradient of probabilities with the {transform_name} "
+            "gradient transform is not supported."
+        )
+
+
+def assert_no_trainable_tape_batching(tape, transform_name):
+    """Check whether a tape is broadcasted and raise an error if this is the case.
+
+    Args:
+        tape (`~.QuantumScript`): measurements to analyze
+        transform_name (str): Name of the gradient transform that queries the tape
+    """
+    if tape.batch_size is None:
+        return
+
+    # Iterate over trainable parameters and check the affiliated operations for batching
+    for idx in range(len(tape.trainable_params)):
+        if tape.get_operation(idx)[0].batch_size is not None:
+            raise NotImplementedError(
+                "Computing the gradient of broadcasted tapes with respect to the broadcasted "
+                f"parameters using the {transform_name} gradient transform is currently not "
+                "supported. See #4462 for details."
+            )
+
+
+def choose_trainable_param_indices(tape, argnum=None):
+    """Returns a list of trainable parameter indices in the tape.
+
+    Chooses the subset of trainable parameters to compute the Jacobian for. The function
+    returns a list of indices with respect to the list of trainable parameters. If argnum
+    is not provided, all trainable parameters are considered.
+
+    Args:
+        tape (`~.QuantumScript`): the tape to analyze
+        argnum (int, list(int), None): Indices for trainable parameters(s)
+            to compute the Jacobian for.
+
+    Returns:
+        list: list of the trainable parameter indices
+
+    Note that trainable param indices are a **double pointer**.
+
+    >>> tape = qml.tape.QuantumScript([qml.RX(0.0, 0), qml.RY(1.0, 0), qml.RZ(2.0, 0)], trainable_params=[1,2])
+    >>> chose_trainable_param_indices(tape, argnum=[0])
+    [0]
+    >>> tape.get_operation(0)
+    (RY(1.0, wires=[0]), 1, 0)
+
+    In this case ``[0]`` points to the ``RY`` parameter. ``0`` selects into ``tape.trainable_params``,
+    which selects into ``tape.data``.
+
+    """
+
+    if argnum is None:
+        return [idx for idx, _ in enumerate(tape.trainable_params)]
+
+    if isinstance(argnum, int):
+        argnum = [argnum]
+
+    if len(argnum) == 0:
+        warnings.warn(
+            "No trainable parameters were specified for computing the Jacobian.",
+            UserWarning,
+        )
+
+    return argnum
+
+
+def _try_zero_grad_from_graph_or_get_grad_method(tape, param_index, use_graph=True):
+    """Gets the gradient method of a parameter. If use_graph=True, analyze the
+    circuit graph to find if the parameter has zero gradient.
+
+    Args:
+        tape (`~.QuantumScript`): the tape to analyze
+        param_index (int): the index of the parameter to analyze
+        use_graph (bool): whether to use the circuit graph to find if
+            a parameter has zero gradient
+
+    """
+
+    par_info = tape.par_info[param_index]
+
+    if use_graph:
+        op_or_mp_idx = par_info["op_idx"]
+        n_ops = len(tape.operations)
+        if not any(
+            tape.graph.has_path_idx(op_or_mp_idx, n_ops + i)
+            for i, _ in enumerate(tape.measurements)
+        ):
+            # there is no influence of this operation on any of the observables
+            return "0"
+
+    return getattr(par_info["op"], "grad_method", None)
+
+
+def _find_gradient_methods(tape, trainable_param_indices, use_graph=True):
+    """Returns a dictionary with gradient information of each trainable parameter."""
+
+    return {
+        idx: _try_zero_grad_from_graph_or_get_grad_method(
+            tape, tape.trainable_params[idx], use_graph
+        )
+        for idx in trainable_param_indices
+    }
+
+
+def _validate_gradient_methods(tape, method, diff_methods):
+    """Validates if the gradient method requested is supported by the trainable
+    parameters of a tape, and returns the allowed parameter gradient methods."""
+
+    # check and raise an error if any parameters are non-differentiable
+    nondiff_params = [tape.trainable_params[idx] for idx, m in diff_methods.items() if m is None]
+    if nondiff_params:
+        raise ValueError(f"Cannot differentiate with respect to parameter(s) {nondiff_params}")
+
+    # If explicitly using analytic mode, ensure that all
+    # parameters support analytic differentiation.
+    numeric_params = [tape.trainable_params[idx] for idx, m in diff_methods.items() if m == "F"]
+    if method == "analytic" and numeric_params:
+        raise ValueError(
+            f"The analytic gradient method cannot be used with the parameter(s) {numeric_params}."
+        )
+
+
+def find_and_validate_gradient_methods(tape, method, trainable_param_indices, use_graph=True):
+    """Returns a dictionary of gradient methods for each trainable parameter after
+    validating if the gradient method requested is supported by the trainable parameters
+
+    Parameter gradient methods include:
+
+    * ``None``: the parameter does not support differentiation.
+
+    * ``"0"``: the variational circuit output does not depend on this
+      parameter (the partial derivative is zero).
+
+    In addition, the operator might define its own grad method
+    via :attr:`.Operator.grad_method`.
+
+    Args:
+        tape (`~.QuantumScript`): the tape to analyze
+        method (str): the gradient method to use
+        trainable_param_indices (list[int]): the indices of the trainable parameters
+            to compute the Jacobian for
+        use_graph (bool): whether to use the circuit graph to find if
+            a parameter has zero gradient
+
+    Returns:
+        dict: dictionary of the gradient methods for each trainable parameter
+
+    Raises:
+        ValueError: If there exist non-differentiable trainable parameters on the tape.
+        ValueError: If the Jacobian method is ``"analytic"`` but there exist some trainable
+            parameters on the tape that only support numeric differentiation.
+
+    """
+    diff_methods = _find_gradient_methods(tape, trainable_param_indices, use_graph=use_graph)
+    _validate_gradient_methods(tape, method, diff_methods)
+    return diff_methods
+
+
+def _all_zero_grad(tape):
+    """Auxiliary function to return zeros for the all-zero gradient case."""
+    list_zeros = []
+
+    par_shapes = [qml.math.shape(p) for p in tape.get_parameters()]
+    for m in tape.measurements:
+        # TODO: Update shape for CV variables
+        shape = (2 ** len(m.wires),) if isinstance(m, ProbabilityMP) else ()
+        if len(tape.trainable_params) == 1:
+            sub_list_zeros = qml.math.zeros(par_shapes[0] + shape)
+        else:
+            sub_list_zeros = tuple(qml.math.zeros(sh + shape) for sh in par_shapes)
+
+        list_zeros.append(sub_list_zeros)
+
+    if tape.shots.has_partitioned_shots:
+        if len(tape.measurements) == 1:
+            return [], lambda _: tuple(list_zeros[0] for _ in range(tape.shots.num_copies))
+        return [], lambda _: tuple(tuple(list_zeros) for _ in range(tape.shots.num_copies))
+
+    if len(tape.measurements) == 1:
+        return [], lambda _: list_zeros[0]
+
+    return [], lambda _: tuple(list_zeros)
+
+
+_no_trainable_grad_warning = (
+    "Attempted to compute the gradient of a tape with no trainable parameters. "
+    "If this is unintended, please mark trainable parameters in accordance with the "
+    "chosen auto differentiation framework, or via the 'tape.trainable_params' property."
+)
+
+
+def _no_trainable_grad(tape):
+    """Auxiliary function that returns correctly formatted gradients when there
+    are no trainable parameters."""
+    warnings.warn(_no_trainable_grad_warning)
+    if tape.shots.has_partitioned_shots:
+        if len(tape.measurements) == 1:
+            return [], lambda _: tuple(qml.math.zeros([0]) for _ in range(tape.shots.num_copies))
+        return [], lambda _: tuple(
+            tuple(qml.math.zeros([0]) for _ in range(len(tape.measurements)))
+            for _ in range(tape.shots.num_copies)
+        )
+
+    if len(tape.measurements) == 1:
+        return [], lambda _: qml.math.zeros([0])
+    return [], lambda _: tuple(qml.math.zeros([0]) for _ in range(len(tape.measurements)))
+
+
+def _swap_first_two_axes(grads, first_axis_size, second_axis_size, squeeze=True):
+    """Transpose the first two axes of an iterable of iterables, returning
+    a tuple of tuples. Tuple version of ``np.moveaxis(grads, 0, 1)``"""
+    if first_axis_size == 1 and squeeze:
+        return tuple(grads[0][i] for i in range(second_axis_size))
+    return tuple(
+        tuple(grads[j][i] for j in range(first_axis_size)) for i in range(second_axis_size)
+    )
+
+
+def _move_first_axis_to_third_pos(
+    grads, first_axis_size, second_axis_size, third_axis_size, squeeze=True
+):
+    """Transpose the first two axes of an iterable of iterables, returning
+    a tuple of tuples. Tuple version of ``np.moveaxis(grads, 0, 2)``"""
+    if first_axis_size == 1 and squeeze:
+        return tuple(
+            tuple(grads[0][i][j] for j in range(third_axis_size)) for i in range(second_axis_size)
+        )
+    return tuple(
+        tuple(tuple(grads[k][i][j] for k in range(first_axis_size)) for j in range(third_axis_size))
+        for i in range(second_axis_size)
+    )
+
+
+def reorder_grads(grads, tape_specs):
+    """Reorder the axes of tape gradients according to the original tape specifications.
+
+    Args:
+        grads (list[tensorlike] or list[tuple[tensorlike]] or list[tuple[tuple[tensorlike]]]:
+            Gradient entries with leading parameter axis to be reordered.
+        tape_specs (tuple): Information about the differentiated original tape in the order
+            ``(bool: single_measure, int: num_params, int: num_measurements, Shots: shots)``.
+
+    Returns:
+        tensor_like or tuple[tensor_like] or tuple[tuple[tensor_like]]: The reordered gradient
+            entries. Consider the details below for the ordering of the axes.
+
+    The order of axes of the gradient output matches the structure outputted by jax.jacobian for
+    a tuple-valued function. Internally, this may not be the case when computing the gradients,
+    so the axes are reordered here.
+
+    The axes of the input are assumed to be in the following order:
+
+        1. Number of trainable parameters (Num params)
+        2. Shot vector (if ``shots`` is a ``list`` or ``list[tuple]``. Skipped otherwise)
+        3. Measurements (if there are multiple measurements. Skipped otherwise)
+        4. Measurement shape
+        5. Broadcasting dimension (for broadcasted tapes, skipped otherwise)
+
+    The final order of axes of gradient results should be:
+
+        1. Shot vector [1]
+        2. Measurements [1]
+        3. Number of trainable parameters (Num params) [1]
+        4. Broadcasting dimension [2]
+        5. Measurement shape
+
+    [1] These axes are skipped in the output if they have length one. For shot vector and
+        measurements, this already is true for the input. For num params, the axis is skipped
+        "in addition", compared to the input.
+    [2] Parameter broadcasting doesn't yet support multiple measurements, hence such cases are not
+        dealt with at the moment by this function.
+
+    The above reordering requires the following operations:
+
+        1. In all cases, remove the parameter axis if it has length one.
+        2. For a single measurement and no shot vector: Do nothing (but cast to ``tuple``)
+        3. For a single measurement and shot vector: Swap first two axes (shots and parameters)
+        4. For multiple measurements and no shot vector: Swap first two axes
+           (measurements and parameters)
+        5. For multiple measurements and shot vector: Move parameter axis from first to third
+           position.
+
+    In all cases the output will be a ``tuple``, except for single-measurement, single-parameter
+    tapes, which will return a single measurement-like shaped output (no shot vector), or a list
+    thereof (shot vector).
+    """
+    single_measure, num_params, num_measurements, shots = tape_specs
+    if single_measure:
+        if num_params == 1:
+            return grads[0]
+        if not shots.has_partitioned_shots:
+            return tuple(grads)
+        return _swap_first_two_axes(grads, num_params, shots.num_copies)
+
+    if not shots.has_partitioned_shots:
+        return _swap_first_two_axes(grads, num_params, num_measurements)
+    return _move_first_axis_to_third_pos(grads, num_params, shots.num_copies, num_measurements)
+
+
+def contract_qjac_with_cjac(qjac, cjac, tape: QuantumScript):
+    """Contract a quantum Jacobian with a classical preprocessing Jacobian.
+    Essentially, this function computes the generalized version of
+    ``tensordot(qjac, cjac)`` over the tape parameter axis, adapted to the new
+    return type system. This function takes the measurement shapes and different
+    QNode arguments into account.
+
+    Args:
+        qjac: The Jacobian of the purely quantum component.
+        cjac: The Jacobian of the purely classical component.
+        tape (QuantumScript): the corresponding tape. Used to determine the number of measurements, the number of
+            trainable parameters, and the existence of partitioned shots.
+
+
+    Returns:
+        The complete Jacobian.
+
+
+    This function can be used as the ``classical_cotransform`` component of a :func:`~pennylane.transform` for
+    a first-order derivative.
+
+    The ``qjac`` corresponds to the output of the standard postprocessing of a gradient transform. The ``cjac``
+    is the derivative of the tape parameters with respect to the qnode arguments.
+
+    Each ``qjac`` "leaf" should (after stacking) should correspond to ``(trainable_param_idx, *measurement_process shape)``
+    and each ``cjac`` "leaf" should be ``(trainable_param_idx, *qnode_argument_shape)``.
+
+    >>> @qml.qnode(qml.device('default.qubit'))
+    ... def c(x):
+    ...     qml.RX(x[0]**2, 0)
+    ...     qml.RY(x[1], 0)
+    ...     return qml.expval(qml.Z(0)), qml.expval(qml.Y(0))
+
+    >>> x = qml.numpy.array([2.0, 3.0])
+    >>> tape = qml.workflow.construct_tape(c)(x)
+    >>> cjac = qml.gradients.classical_jacobian(c)(x)
+    >>> cjac
+    array([[4., 0.],
+        [0., 1.]])
+    >>> qjac = qml.gradients.param_shift(c, hybrid=False)(x)
+    >>> qjac
+    ((tensor(-0.74922879, requires_grad=True),
+    tensor(0.09224219, requires_grad=True)),
+    (tensor(0.65364362, requires_grad=True),
+    tensor(2.70003469e-17, requires_grad=True)))
+    >>> qml.gradients.gradient_transform.contract_qjac_with_cjac(qjac, cjac, tape)
+    (tensor([-2.99691517,  0.09224219], requires_grad=True),
+    tensor([2.61457448e+00, 2.70003469e-17], requires_grad=True))
+    >>> qml.gradients.param_shift(c)(x)
+    (tensor([-2.99691517,  0.09224219], requires_grad=True),
+    tensor([2.61457448e+00, 2.70003469e-17], requires_grad=True))
+
+    """
+    if (
+        isinstance(cjac, (list, tuple))
+        and len(cjac) == 1
+        and math.get_interface(cjac[0]) == "torch"
+    ):
+        # need to squeeze any torch input of length 1
+        cjac = cjac[0]
+
+    if tape.shots.has_partitioned_shots:
+        return tuple(_single_shots_contraction(qjac_s, cjac, tape) for qjac_s in qjac)
+
+    return _single_shots_contraction(qjac, cjac, tape)
+
+
+def _single_shots_contraction(qjac, cjac, tape):
+    single_trainable_param = len(tape.trainable_params) == 1
+    if len(tape.measurements) == 1:
+        return _single_meas_contraction(qjac, cjac, single_trainable_param)
+
+    return tuple(_single_meas_contraction(qj, cjac, single_trainable_param) for qj in qjac)
+
+
+def _single_meas_contraction(qjac, cjac, single_trainable_param):
+    if single_trainable_param:
+        # return spec squeezed out singleton dimension, so we need to add it back in
+        qjac = qml.math.expand_dims(qjac, axis=0)
+    qjac = qml.math.stack(qjac)
+
+    # pytrees are easiest way to handle different argnum conventions: argnum=None, argnum=0, argnum=[0], etc.
+    cjac_leaves, struct = flatten(cjac)
+
+    contracted = [
+        qml.math.tensordot(qjac, cjac_for_arg, axes=[[0], [0]]) for cjac_for_arg in cjac_leaves
+    ]
+
+    return unflatten(contracted, struct)