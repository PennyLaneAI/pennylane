--- conflicted
+++ resolved
@@ -1,754 +1,750 @@
-# Copyright 2018-2021 Xanadu Quantum Technologies Inc.
-
-# Licensed under the Apache License, Version 2.0 (the "License");
-# you may not use this file except in compliance with the License.
-# You may obtain a copy of the License at
-
-#     http://www.apache.org/licenses/LICENSE-2.0
-
-# Unless required by applicable law or agreed to in writing, software
-# distributed under the License is distributed on an "AS IS" BASIS,
-# WITHOUT WARRANTIES OR CONDITIONS OF ANY KIND, either express or implied.
-# See the License for the specific language governing permissions and
-# limitations under the License.
-"""
-This module contains functions for computing the parameter-shift gradient
-of a CV-based quantum tape.
-"""
-# pylint: disable=protected-access,too-many-arguments,too-many-statements,too-many-branches
-import itertools
-import warnings
-
-import numpy as np
-
-import pennylane as qml
-
-from .gradient_transform import gradient_transform
-from .finite_difference import finite_diff, generate_shifted_tapes
-from .parameter_shift import expval_param_shift, _get_operation_recipe, _process_gradient_recipe
-
-
-def _grad_method(tape, idx):
-    """Determine the best CV parameter-shift gradient recipe for a given
-    parameter index of a tape.
-
-    Args:
-        tape (.QuantumTape): input tape
-        idx (int): positive integer corresponding to the parameter location
-            on the tape to inspect
-
-    Returns:
-        str: a string containing either ``"A"`` (for first-order analytic method),
-            ``"A2"`` (second-order analytic method), ``"F"`` (finite differences),
-            or ``"0"`` (constant parameter).
-    """
-
-    op = tape._par_info[idx]["op"]
-
-    if op.grad_method in (None, "F"):
-        return op.grad_method
-
-    if op.grad_method != "A":
-        raise ValueError(f"Operation {op} has unknown gradient method {op.grad_method}")
-
-    # Operation supports the CV parameter-shift rule.
-    # Create an empty list to store the 'best' partial derivative method
-    # for each observable
-    best = []
-
-    for m in tape.measurements:
-
-        if (m.return_type is qml.operation.Probability) or (m.obs.ev_order not in (1, 2)):
-            # Higher-order observables (including probability) only support finite differences.
-            best.append("F")
-            continue
-
-        # get the set of operations betweens the operation and the observable
-        ops_between = tape.graph.nodes_between(op, m.obs)
-
-        if not ops_between:
-            # if there is no path between the operation and the observable,
-            # the operator has a zero gradient.
-            best.append("0")
-            continue
-
-        # For parameter-shift compatible CV gates, we need to check both the
-        # intervening gates, and the type of the observable.
-        best_method = "A"
-
-        if any(not k.supports_heisenberg for k in ops_between):
-            # non-Gaussian operators present in-between the operation
-            # and the observable. Must fallback to numeric differentiation.
-            best_method = "F"
-
-        elif m.obs.ev_order == 2:
-
-            if m.return_type is qml.operation.Expectation:
-                # If the observable is second-order, we must use the second-order
-                # CV parameter shift rule
-                best_method = "A2"
-
-            elif m.return_type is qml.operation.Variance:
-                # we only support analytic variance gradients for
-                # first-order observables
-                best_method = "F"
-
-        best.append(best_method)
-
-    if all(k == "0" for k in best):
-        # if the operation is independent of *all* observables
-        # in the circuit, the gradient will be 0
-        return "0"
-
-    if "F" in best:
-        # one non-analytic observable path makes the whole operation
-        # gradient method fallback to finite-difference
-        return "F"
-
-    if "A2" in best:
-        # one second-order observable makes the whole operation gradient
-        # require the second-order parameter-shift rule
-        return "A2"
-
-    return "A"
-
-
-def _gradient_analysis(tape):
-    """Update the parameter information dictionary of the tape with
-    gradient information of each parameter."""
-
-    if getattr(tape, "_gradient_fn", None) is param_shift_cv:
-        # gradient analysis has already been performed on this tape
-        return
-
-    tape._gradient_fn = param_shift_cv
-
-    for idx, info in tape._par_info.items():
-        info["grad_method"] = _grad_method(tape, idx)
-
-
-def _transform_observable(obs, Z, device_wires):
-    """Apply a Gaussian linear transformation to an observable.
-
-    Args:
-        obs (.Observable): observable to transform
-        Z (array[float]): Heisenberg picture representation of the linear transformation
-        device_wires (.Wires): wires on the device the transformed observable is to be
-            measured on
-
-    Returns:
-        .Observable: the transformed observable
-    """
-    # Get the Heisenberg representation of the observable
-    # in the position/momentum basis. The returned matrix/vector
-    # will have been expanded to act on the entire device.
-    if obs.ev_order > 2:
-        raise NotImplementedError("Transforming observables of order > 2 not implemented.")
-
-    A = obs.heisenberg_obs(device_wires)
-
-    if A.ndim != obs.ev_order:
-        raise ValueError(
-            "Mismatch between the polynomial order of observable and its Heisenberg representation"
-        )
-
-    # transform the observable by the linear transformation Z
-    A = A @ Z
-
-    if A.ndim == 2:
-        A = A + A.T
-
-    # TODO: if the A matrix corresponds to a known observable in PennyLane,
-    # for example qml.X, qml.P, qml.NumberOperator, we should return that
-    # instead. This will allow for greater device compatibility.
-    return qml.PolyXP(A, wires=device_wires)
-
-
-def var_param_shift(tape, dev_wires, argnum=None, shift=np.pi / 2, gradient_recipes=None, f0=None):
-    r"""Partial derivative using the first-order or second-order parameter-shift rule of a tape
-    consisting of a mixture of expectation values and variances of observables.
-
-    Expectation values may be of first- or second-order observables,
-    but variances can only be taken of first-order variables.
-
-    .. warning::
-
-        This method can only be executed on devices that support the
-        :class:`~.PolyXP` observable.
-
-    Args:
-        tape (.QuantumTape): quantum tape to differentiate
-        dev_wires (.Wires): wires on the device the parameter-shift method is computed on
-        argnum (int or list[int] or None): Trainable parameter indices to differentiate
-            with respect to. If not provided, the derivative with respect to all
-            trainable indices are returned.
-        shift (float): The shift value to use for the two-term parameter-shift formula.
-            Only valid if the operation in question supports the two-term parameter-shift
-            rule (that is, it has two distinct eigenvalues) and ``gradient_recipes``
-            is ``None``.
-        gradient_recipes (tuple(list[list[float]] or None)): List of gradient recipes
-            for the parameter-shift method. One gradient recipe must be provided
-            per trainable parameter.
-        f0 (tensor_like[float] or None): Output of the evaluated input tape. If provided,
-            and the gradient recipe contains an unshifted term, this value is used,
-            saving a quantum evaluation.
-
-    Returns:
-        tuple[list[QuantumTape], function]: A tuple containing a
-        list of generated tapes, in addition to a post-processing
-        function to be applied to the evaluated tapes.
-    """
-    argnum = argnum or tape.trainable_params
-
-    # Determine the locations of any variance measurements in the measurement queue.
-    var_mask = [m.return_type is qml.operation.Variance for m in tape.measurements]
-    var_idx = np.where(var_mask)[0]
-
-    # Get <A>, the expectation value of the tape with unshifted parameters.
-    expval_tape = tape.copy(copy_operations=True)
-
-    # Convert all variance measurements on the tape into expectation values
-    for i in var_idx:
-        obs = expval_tape._measurements[i].obs
-        expval_tape._measurements[i] = qml.measure.MeasurementProcess(
-            qml.operation.Expectation, obs=obs
-        )
-
-    gradient_tapes = [expval_tape]
-
-    # evaluate the analytic derivative of <A>
-    pdA_tapes, pdA_fn = expval_param_shift(expval_tape, argnum, shift, gradient_recipes, f0)
-    gradient_tapes.extend(pdA_tapes)
-
-    # Store the number of first derivative tapes, so that we know
-    # the number of results to post-process later.
-    tape_boundary = len(pdA_tapes) + 1
-    expval_sq_tape = tape.copy(copy_operations=True)
-
-    for i in var_idx:
-        # We need to calculate d<A^2>/dp; to do so, we replace the
-        # observables A in the queue with A^2.
-        obs = expval_sq_tape._measurements[i].obs
-
-        # CV first-order observable
-        # get the heisenberg representation
-        # This will be a real 1D vector representing the
-        # first-order observable in the basis [I, x, p]
-        A = obs._heisenberg_rep(obs.parameters)
-
-        # take the outer product of the heisenberg representation
-        # with itself, to get a square symmetric matrix representing
-        # the square of the observable
-        obs = qml.PolyXP(np.outer(A, A), wires=obs.wires)
-        expval_sq_tape._measurements[i] = qml.measure.MeasurementProcess(
-            qml.operation.Expectation, obs=obs
-        )
-
-    # Non-involutory observables are present; the partial derivative of <A^2>
-    # may be non-zero. Here, we calculate the analytic derivatives of the <A^2>
-    # observables.
-    pdA2_tapes, pdA2_fn = second_order_param_shift(
-        expval_sq_tape, dev_wires, argnum, shift, gradient_recipes
-    )
-    gradient_tapes.extend(pdA2_tapes)
-
-    def processing_fn(results):
-        mask = qml.math.convert_like(qml.math.reshape(var_mask, [-1, 1]), results[0])
-        f0 = qml.math.expand_dims(results[0], -1)
-
-        pdA = pdA_fn(results[1:tape_boundary])
-        pdA2 = pdA2_fn(results[tape_boundary:])
-
-        # return d(var(A))/dp = d<A^2>/dp -2 * <A> * d<A>/dp for the variances (mask==True)
-        # d<A>/dp for plain expectations (mask==False)
-        return qml.math.where(mask, pdA2 - 2 * f0 * pdA, pdA)
-
-    return gradient_tapes, processing_fn
-
-
-def second_order_param_shift(tape, dev_wires, argnum=None, shift=np.pi / 2, gradient_recipes=None):
-    r"""Generate the second-order CV parameter-shift tapes and postprocessing methods required
-    to compute the gradient of a gate parameter with respect to an
-    expectation value.
-
-    .. note::
-
-        The 2nd order method can handle also first-order observables, but
-        1st order method may be more efficient unless it's really easy to
-        experimentally measure arbitrary 2nd order observables.
-
-    .. warning::
-
-        The 2nd order method can only be executed on devices that support the
-        :class:`~.PolyXP` observable.
-
-    Args:
-        tape (.QuantumTape): quantum tape to differentiate
-        dev_wires (.Wires): wires on the device the parameter-shift method is computed on
-        argnum (int or list[int] or None): Trainable parameter indices to differentiate
-            with respect to. If not provided, the derivative with respect to all
-            trainable indices are returned.
-        shift (float): The shift value to use for the two-term parameter-shift formula.
-            Only valid if the operation in question supports the two-term parameter-shift
-            rule (that is, it has two distinct eigenvalues) and ``gradient_recipes``
-            is ``None``.
-        gradient_recipes (tuple(list[list[float]] or None)): List of gradient recipes
-            for the parameter-shift method. One gradient recipe must be provided
-            per trainable parameter.
-
-    Returns:
-        tuple[list[QuantumTape], function]: A tuple containing a
-        list of generated tapes, in addition to a post-processing
-        function to be applied to the evaluated tapes.
-    """
-    argnum = argnum or list(tape.trainable_params)
-    gradient_recipes = gradient_recipes or [None] * len(argnum)
-
-    gradient_tapes = []
-    shapes = []
-    obs_indices = []
-    gradient_values = []
-
-    for idx, _ in enumerate(tape.trainable_params):
-        t_idx = list(tape.trainable_params)[idx]
-        op = tape._par_info[t_idx]["op"]
-
-        if idx not in argnum:
-            # parameter has zero gradient
-            shapes.append(0)
-            obs_indices.append([])
-            gradient_values.append([])
-            continue
-
-        shapes.append(1)
-
-        # get the gradient recipe for the trainable parameter
-        recipe = gradient_recipes[argnum.index(idx)]
-        recipe = recipe or _get_operation_recipe(tape, idx, shift=shift)
-        recipe = _process_gradient_recipe(recipe)
-        coeffs, multipliers, shifts = recipe
-
-        if len(shifts) != 2:
-            # The 2nd order CV parameter-shift rule only accepts two-term shifts
-            raise NotImplementedError(
-                "Taking the analytic gradient for order-2 operators is "
-                f"unsupported for operation {op} which has a "
-                "gradient recipe of more than two terms."
-            )
-
-        shifted_tapes = generate_shifted_tapes(tape, idx, shifts, multipliers)
-
-        # evaluate transformed observables at the original parameter point
-        # first build the Heisenberg picture transformation matrix Z
-        Z0 = op.heisenberg_tr(dev_wires, inverse=True)
-        Z2 = shifted_tapes[0]._par_info[t_idx]["op"].heisenberg_tr(dev_wires)
-        Z1 = shifted_tapes[1]._par_info[t_idx]["op"].heisenberg_tr(dev_wires)
-
-        # derivative of the operation
-        Z = Z2 * coeffs[0] + Z1 * coeffs[1]
-        Z = Z @ Z0
-
-        # conjugate Z with all the descendant operations
-        B = np.eye(1 + 2 * len(dev_wires))
-        B_inv = B.copy()
-
-        succ = tape.graph.descendants_in_order((op,))
-        operation_descendents = itertools.filterfalse(qml.circuit_graph._is_observable, succ)
-        observable_descendents = filter(qml.circuit_graph._is_observable, succ)
-
-        for BB in operation_descendents:
-            if not BB.supports_heisenberg:
-                # if the descendant gate is non-Gaussian in parameter-shift differentiation
-                # mode, then there must be no observable following it.
-                continue
-
-            B = BB.heisenberg_tr(dev_wires) @ B
-            B_inv = B_inv @ BB.heisenberg_tr(dev_wires, inverse=True)
-
-        Z = B @ Z @ B_inv  # conjugation
-
-        g_tape = tape.copy(copy_operations=True)
-        constants = []
-
-        # transform the descendant observables into their derivatives using Z
-        transformed_obs_idx = []
-
-        for obs in observable_descendents:
-            # get the index of the descendent observable
-            idx = tape.observables.index(obs)
-            transformed_obs_idx.append(idx)
-
-            transformed_obs = _transform_observable(obs, Z, dev_wires)
-
-            A = transformed_obs.parameters[0]
-            constant = None
-
-            # Check if the transformed observable corresponds to a constant term.
-            if len(A.nonzero()[0]) == 1:
-                if A.ndim == 2 and A[0, 0] != 0:
-                    constant = A[0, 0]
-
-                elif A.ndim == 1 and A[0] != 0:
-                    constant = A[0]
-
-            constants.append(constant)
-
-            g_tape._measurements[idx] = qml.measure.MeasurementProcess(
-                qml.operation.Expectation, _transform_observable(obs, Z, dev_wires)
-            )
-
-        if not any(i is None for i in constants):
-            # Check if *all* transformed observables corresponds to a constant term.
-            # term. If this is the case for all transformed observables on the tape,
-            # then <psi|A|psi> = A<psi|psi> = A,
-            # and we can avoid the device execution.
-            shapes[-1] = 0
-            obs_indices.append(transformed_obs_idx)
-            gradient_values.append(constants)
-            continue
-
-        gradient_tapes.append(g_tape)
-        obs_indices.append(transformed_obs_idx)
-        gradient_values.append(None)
-
-    def processing_fn(results):
-        grads = []
-        start = 0
-
-        if not results:
-            results = [np.zeros([tape.output_dim])]
-
-        interface = qml.math.get_interface(results[0])
-        iterator = enumerate(zip(shapes, gradient_values, obs_indices))
-
-        for i, (shape, grad_value, obs_ind) in iterator:
-
-            if shape == 0:
-                # parameter has zero gradient
-                g = qml.math.zeros_like(results[0], like=interface)
-
-                if grad_value:
-                    g = qml.math.scatter_element_add(g, obs_ind, grad_value, like=interface)
-
-                grads.append(g)
-                continue
-
-            obs_result = results[start : start + shape]
-            start = start + shape
-
-            # compute the linear combination of results and coefficients
-            obs_result = qml.math.stack(obs_result[0])
-            g = qml.math.zeros_like(obs_result, like=interface)
-
-            if qml.math.get_interface(g) not in ("tensorflow", "autograd"):
-                obs_ind = (obs_ind,)
-
-            g = qml.math.scatter_element_add(g, obs_ind, obs_result[obs_ind], like=interface)
-            grads.append(g)
-
-        # The following is for backwards compatibility; currently,
-        # the device stacks multiple measurement arrays, even if not the same
-        # size, resulting in a ragged array.
-        # In the future, we might want to change this so that only tuples
-        # of arrays are returned.
-        for i, g in enumerate(grads):
-            g = qml.math.convert_like(g, results[0])
-            if hasattr(g, "dtype") and g.dtype is np.dtype("object"):
-                grads[i] = qml.math.hstack(g)
-
-        return qml.math.T(qml.math.stack(grads))
-
-    return gradient_tapes, processing_fn
-
-
-@gradient_transform
-def param_shift_cv(
-    tape,
-    dev,
-    argnum=None,
-    shift=np.pi / 2,
-    gradient_recipes=None,
-    fallback_fn=finite_diff,
-    f0=None,
-    force_order2=False,
-):
-    r"""Transform a continuous-variable QNode to compute the parameter-shift gradient of all gate
-<<<<<<< HEAD
-    parameters with respect to its outputs.
-=======
-    parameters with respect to its inputs.
->>>>>>> 9b46b551
-
-    Args:
-        tape (.QuantumTape): quantum tape to differentiate
-        dev (.Device): device the parameter-shift method is to be computed on
-        argnum (int or list[int] or None): Trainable parameter indices to differentiate
-            with respect to. If not provided, the derivative with respect to all
-            trainable indices are returned.
-        shift (float): The shift value to use for the two-term parameter-shift formula.
-            Only valid if the operation in question supports the two-term parameter-shift
-            rule (that is, it has two distinct eigenvalues) and ``gradient_recipes``
-            is ``None``.
-        gradient_recipes (tuple(list[list[float]] or None)): List of gradient recipes
-            for the parameter-shift method. One gradient recipe must be provided
-            per trainable parameter.
-
-            This is a tuple with one nested list per parameter. For
-            parameter :math:`\phi_k`, the nested list contains elements of the form
-            :math:`[c_i, a_i, s_i]` where :math:`i` is the index of the
-            term, resulting in a gradient recipe of
-
-            .. math:: \frac{\partial}{\partial\phi_k}f = \sum_{i} c_i f(a_i \phi_k + s_i).
-
-            If ``None``, the default gradient recipe containing the two terms
-            :math:`[c_0, a_0, s_0]=[1/2, 1, \pi/2]` and :math:`[c_1, a_1,
-            s_1]=[-1/2, 1, -\pi/2]` is assumed for every parameter.
-        fallback_fn (None or Callable): a fallback grdient function to use for
-            any parameters that do not support the parameter-shift rule.
-        f0 (tensor_like[float] or None): Output of the evaluated input tape. If provided,
-            and the gradient recipe contains an unshifted term, this value is used,
-            saving a quantum evaluation.
-        force_order2 (bool): if True, use the order-2 method even if not necessary
-
-    Returns:
-        tensor_like or tuple[list[QuantumTape], function]:
-
-        - If the input is a QNode, a tensor
-          representing the output Jacobian matrix of size ``(number_outputs, number_gate_parameters)``
-          is returned.
-
-        - If the input is a tape, a tuple containing a list of generated tapes,
-          in addition to a post-processing function to be applied to the
-          evaluated tapes.
-
-    This transform supports analytic gradients of Gaussian CV operations using
-    the parameter-shift rule. This gradient method returns *exact* gradients,
-    and can be computed directly on quantum hardware.
-
-    Analytic gradients of photonic circuits that satisfy
-    the following constraints with regards to measurements are supported:
-
-    * Expectation values are restricted to observables that are first- and
-      second-order in :math:`\hat{x}` and :math:`\hat{p}` only.
-      This includes :class:`~.X`, :class:`~.P`, :class:`~.QuadOperator`,
-      :class:`~.PolyXP`, and :class:`~.NumberOperator`.
-
-      For second-order observables, the device **must support** :class:`~.PolyXP`.
-
-    * Variances are restricted to observables that are first-order
-      in :math:`\hat{x}` and :math:`\hat{p}` only. This includes :class:`~.X`, :class:`~.P`,
-      :class:`~.QuadOperator`, and *some* parameter values of :class:`~.PolyXP`.
-
-      The device **must support** :class:`~.PolyXP`.
-
-    .. warning::
-
-        Fock state probabilities (tapes that return :func:`~pennylane.probs` or
-        expectation values of :class:`~.FockStateProjector`) are not supported.
-
-    In addition, the operations must fulfill the following requirements:
-
-    * Only Gaussian operations are differentiable.
-
-    * Non-differentiable Fock states and Fock operations may *precede* all differentiable Gaussian,
-      operations. For example, the following is permissible:
-
-      .. code-block:: python
-
-          @qml.qnode(dev)
-          def circuit(weights):
-              # Non-differentiable Fock operations
-              qml.FockState(np.array(2, requires_grad=False), wires=0)
-              qml.Kerr(np.array(0.654, requires_grad=False), wires=1)
-
-              # differentiable Gaussian operations
-              qml.Displacement(weights[0], weights[1], wires=0)
-              qml.Beamsplitter(weights[2], weights[3], wires=[0, 1])
-
-              return qml.expval(qml.NumberOperator(0))
-
-    * If a Fock operation succeeds a Gaussian operation, the Fock operation must
-      not contribute to any measurements. For example, the following is allowed:
-
-      .. code-block:: python
-
-          @qml.qnode(dev)
-          def circuit(weights):
-              qml.Displacement(weights[0], weights[1], wires=0)
-              qml.Beamsplitter(weights[2], weights[3], wires=[0, 1])
-              qml.Kerr(np.array(0.654, requires_grad=False), wires=1)  # there is no measurement on wire 1
-              return qml.expval(qml.NumberOperator(0))
-
-    If any of the above constraints are not followed, the tape cannot be differentiated
-    via the CV parameter-shift rule. Please use numerical differentiation instead.
-
-    **Example**
-
-    This transform can be registered directly as the quantum gradient transform
-    to use during autodifferentiation:
-
-    >>> dev = qml.device("default.gaussian", wires=2)
-<<<<<<< HEAD
-    >>> @qml.qnode(dev)#, gradient_fn=qml.gradients.param_shift_cv)
-=======
-    >>> @qml.qnode(dev, gradient_fn=qml.gradients.param_shift_cv)
->>>>>>> 9b46b551
-    ... def circuit(params):
-    ...     qml.Squeezing(params[0], params[1], wires=[0])
-    ...     qml.Squeezing(params[2], params[3], wires=[0])
-    ...     return qml.expval(qml.NumberOperator(0))
-    >>> params = np.array([0.1, 0.2, 0.3, 0.4], requires_grad=True)
-    >>> qml.jacobian(circuit)(params)
-    array([ 0.87516064,  0.01273285,  0.88334834, -0.01273285])
-
-    .. UsageDetails::
-
-<<<<<<< HEAD
-        This gradient transform can also be applied directly to :class:`~.QNode` objects:
-=======
-        This gradient transform can be applied directly to :class:`~.QNode` objects:
->>>>>>> 9b46b551
-
-        >>> @qml.qnode(dev)
-        ... def circuit(params):
-        ...     qml.Squeezing(params[0], params[1], wires=[0])
-        ...     qml.Squeezing(params[2], params[3], wires=[0])
-        ...     return qml.expval(qml.NumberOperator(0))
-        >>> params = np.array([0.1, 0.2, 0.3, 0.4], requires_grad=True)
-        >>> qml.gradients.param_shift_cv(circuit, dev)(params)
-        tensor([[ 0.87516064,  0.01273285,  0.88334834, -0.01273285]], requires_grad=True)
-
-        This quantum gradient transform can also be applied to low-level
-        :class:`~.QuantumTape` objects. This will result in no implicit quantum
-        device evaluation. Instead, the processed tapes, and post-processing
-        function, which together define the gradient are directly returned:
-
-        >>> r0, phi0, r1, phi1 = [0.4, -0.3, -0.7, 0.2]
-        >>> with qml.tape.JacobianTape() as tape:
-        ...     qml.Squeezing(r0, phi0, wires=[0])
-        ...     qml.Squeezing(r1, phi1, wires=[0])
-        ...     qml.expval(qml.NumberOperator(0))  # second-order
-        >>> gradient_tapes, fn = qml.gradients.param_shift_cv(tape, dev)
-        >>> gradient_tapes
-        [<JacobianTape: wires=[0], params=4>,
-         <JacobianTape: wires=[0], params=4>,
-         <JacobianTape: wires=[0], params=4>,
-         <JacobianTape: wires=[0], params=4>]
-
-        This can be useful if the underlying circuits representing the gradient
-        computation need to be analyzed.
-
-        The output tapes can then be evaluated and post-processed to retrieve
-        the gradient:
-
-        >>> dev = qml.device("default.gaussian", wires=2)
-        >>> from pennylane.interfaces.batch import execute
-        >>> fn(execute(gradient_tapes, dev, None))
-        array([[-0.32487113, -0.4054074 , -0.87049853,  0.4054074 ]])
-    """
-
-    # perform gradient method validation
-    if any(m.return_type is qml.operation.State for m in tape.measurements):
-        raise ValueError(
-            "Computing the gradient of circuits that return the state is not supported."
-        )
-
-    _gradient_analysis(tape)
-
-    gradient_tapes = []
-    shapes = []
-    fns = []
-
-    def _update(data):
-        """Utility function to update the list of gradient tapes,
-        the corresponding number of gradient tapes, and the processing functions"""
-        gradient_tapes.extend(data[0])
-        shapes.append(len(data[0]))
-        fns.append(data[1])
-
-    # TODO: replace the JacobianTape._grad_method_validation
-    # functionality before deprecation.
-    diff_methods = tape._grad_method_validation("analytic" if fallback_fn is None else "best")
-    all_params_grad_method_zero = all(g == "0" for g in diff_methods)
-
-    if not tape.trainable_params or all_params_grad_method_zero:
-        return gradient_tapes, lambda _: np.zeros([tape.output_dim, len(tape.trainable_params)])
-
-    # TODO: replace the JacobianTape._choose_params_with_methods
-    # functionality before deprecation.
-    method_map = dict(tape._choose_params_with_methods(diff_methods, argnum))
-    var_present = any(m.return_type is qml.operation.Variance for m in tape.measurements)
-
-    unsupported_params = []
-    first_order_params = []
-    second_order_params = []
-
-    for idx, g in method_map.items():
-        if g == "F":
-            unsupported_params.append(idx)
-
-        elif g == "A":
-            first_order_params.append(idx)
-
-        elif g == "A2":
-            second_order_params.append(idx)
-
-    if force_order2:
-        # all analytic parameters should be computed using the second-order method
-        second_order_params += first_order_params
-        first_order_params = []
-
-    if "PolyXP" not in dev.observables and (second_order_params or var_present):
-        warnings.warn(
-            f"The device {dev.short_name} does not support "
-            "the PolyXP observable. The analytic parameter-shift cannot be used for "
-            "second-order observables; falling back to finite-differences.",
-            UserWarning,
-        )
-
-        if var_present:
-            unsupported_params += first_order_params
-            first_order_params = []
-
-        unsupported_params += second_order_params
-        second_order_params = []
-
-    # If there are unsupported operations, call the fallback gradient function
-    if unsupported_params:
-        _update(fallback_fn(tape, argnum=unsupported_params))
-
-    # collect all the analytic parameters
-    argnum = first_order_params + second_order_params
-
-    if not argnum:
-        # No analytic parameters. Return the existing fallback tapes/fn
-        return gradient_tapes, fns[-1]
-
-    gradient_recipes = gradient_recipes or [None] * len(argnum)
-
-    if var_present:
-        _update(var_param_shift(tape, dev.wires, argnum, shift, gradient_recipes, f0))
-
-    else:
-        # Only expectation values were specified
-        if first_order_params:
-            _update(expval_param_shift(tape, first_order_params, shift, gradient_recipes, f0))
-
-        if second_order_params:
-            _update(
-                second_order_param_shift(
-                    tape, dev.wires, second_order_params, shift, gradient_recipes
-                )
-            )
-
-    def processing_fn(results):
-        start = 0
-        grads = []
-
-        for s, f in zip(shapes, fns):
-            grads.append(f(results[start : start + s]))
-            start += s
-
-        return sum(grads)
-
-    return gradient_tapes, processing_fn
+# Copyright 2018-2021 Xanadu Quantum Technologies Inc.
+
+# Licensed under the Apache License, Version 2.0 (the "License");
+# you may not use this file except in compliance with the License.
+# You may obtain a copy of the License at
+
+#     http://www.apache.org/licenses/LICENSE-2.0
+
+# Unless required by applicable law or agreed to in writing, software
+# distributed under the License is distributed on an "AS IS" BASIS,
+# WITHOUT WARRANTIES OR CONDITIONS OF ANY KIND, either express or implied.
+# See the License for the specific language governing permissions and
+# limitations under the License.
+"""
+This module contains functions for computing the parameter-shift gradient
+of a CV-based quantum tape.
+"""
+# pylint: disable=protected-access,too-many-arguments,too-many-statements,too-many-branches
+import itertools
+import warnings
+
+import numpy as np
+
+import pennylane as qml
+
+from .gradient_transform import gradient_transform
+from .finite_difference import finite_diff, generate_shifted_tapes
+from .parameter_shift import expval_param_shift, _get_operation_recipe, _process_gradient_recipe
+
+
+def _grad_method(tape, idx):
+    """Determine the best CV parameter-shift gradient recipe for a given
+    parameter index of a tape.
+
+    Args:
+        tape (.QuantumTape): input tape
+        idx (int): positive integer corresponding to the parameter location
+            on the tape to inspect
+
+    Returns:
+        str: a string containing either ``"A"`` (for first-order analytic method),
+            ``"A2"`` (second-order analytic method), ``"F"`` (finite differences),
+            or ``"0"`` (constant parameter).
+    """
+
+    op = tape._par_info[idx]["op"]
+
+    if op.grad_method in (None, "F"):
+        return op.grad_method
+
+    if op.grad_method != "A":
+        raise ValueError(f"Operation {op} has unknown gradient method {op.grad_method}")
+
+    # Operation supports the CV parameter-shift rule.
+    # Create an empty list to store the 'best' partial derivative method
+    # for each observable
+    best = []
+
+    for m in tape.measurements:
+
+        if (m.return_type is qml.operation.Probability) or (m.obs.ev_order not in (1, 2)):
+            # Higher-order observables (including probability) only support finite differences.
+            best.append("F")
+            continue
+
+        # get the set of operations betweens the operation and the observable
+        ops_between = tape.graph.nodes_between(op, m.obs)
+
+        if not ops_between:
+            # if there is no path between the operation and the observable,
+            # the operator has a zero gradient.
+            best.append("0")
+            continue
+
+        # For parameter-shift compatible CV gates, we need to check both the
+        # intervening gates, and the type of the observable.
+        best_method = "A"
+
+        if any(not k.supports_heisenberg for k in ops_between):
+            # non-Gaussian operators present in-between the operation
+            # and the observable. Must fallback to numeric differentiation.
+            best_method = "F"
+
+        elif m.obs.ev_order == 2:
+
+            if m.return_type is qml.operation.Expectation:
+                # If the observable is second-order, we must use the second-order
+                # CV parameter shift rule
+                best_method = "A2"
+
+            elif m.return_type is qml.operation.Variance:
+                # we only support analytic variance gradients for
+                # first-order observables
+                best_method = "F"
+
+        best.append(best_method)
+
+    if all(k == "0" for k in best):
+        # if the operation is independent of *all* observables
+        # in the circuit, the gradient will be 0
+        return "0"
+
+    if "F" in best:
+        # one non-analytic observable path makes the whole operation
+        # gradient method fallback to finite-difference
+        return "F"
+
+    if "A2" in best:
+        # one second-order observable makes the whole operation gradient
+        # require the second-order parameter-shift rule
+        return "A2"
+
+    return "A"
+
+
+def _gradient_analysis(tape):
+    """Update the parameter information dictionary of the tape with
+    gradient information of each parameter."""
+
+    if getattr(tape, "_gradient_fn", None) is param_shift_cv:
+        # gradient analysis has already been performed on this tape
+        return
+
+    tape._gradient_fn = param_shift_cv
+
+    for idx, info in tape._par_info.items():
+        info["grad_method"] = _grad_method(tape, idx)
+
+
+def _transform_observable(obs, Z, device_wires):
+    """Apply a Gaussian linear transformation to an observable.
+
+    Args:
+        obs (.Observable): observable to transform
+        Z (array[float]): Heisenberg picture representation of the linear transformation
+        device_wires (.Wires): wires on the device the transformed observable is to be
+            measured on
+
+    Returns:
+        .Observable: the transformed observable
+    """
+    # Get the Heisenberg representation of the observable
+    # in the position/momentum basis. The returned matrix/vector
+    # will have been expanded to act on the entire device.
+    if obs.ev_order > 2:
+        raise NotImplementedError("Transforming observables of order > 2 not implemented.")
+
+    A = obs.heisenberg_obs(device_wires)
+
+    if A.ndim != obs.ev_order:
+        raise ValueError(
+            "Mismatch between the polynomial order of observable and its Heisenberg representation"
+        )
+
+    # transform the observable by the linear transformation Z
+    A = A @ Z
+
+    if A.ndim == 2:
+        A = A + A.T
+
+    # TODO: if the A matrix corresponds to a known observable in PennyLane,
+    # for example qml.X, qml.P, qml.NumberOperator, we should return that
+    # instead. This will allow for greater device compatibility.
+    return qml.PolyXP(A, wires=device_wires)
+
+
+def var_param_shift(tape, dev_wires, argnum=None, shift=np.pi / 2, gradient_recipes=None, f0=None):
+    r"""Partial derivative using the first-order or second-order parameter-shift rule of a tape
+    consisting of a mixture of expectation values and variances of observables.
+
+    Expectation values may be of first- or second-order observables,
+    but variances can only be taken of first-order variables.
+
+    .. warning::
+
+        This method can only be executed on devices that support the
+        :class:`~.PolyXP` observable.
+
+    Args:
+        tape (.QuantumTape): quantum tape to differentiate
+        dev_wires (.Wires): wires on the device the parameter-shift method is computed on
+        argnum (int or list[int] or None): Trainable parameter indices to differentiate
+            with respect to. If not provided, the derivative with respect to all
+            trainable indices are returned.
+        shift (float): The shift value to use for the two-term parameter-shift formula.
+            Only valid if the operation in question supports the two-term parameter-shift
+            rule (that is, it has two distinct eigenvalues) and ``gradient_recipes``
+            is ``None``.
+        gradient_recipes (tuple(list[list[float]] or None)): List of gradient recipes
+            for the parameter-shift method. One gradient recipe must be provided
+            per trainable parameter.
+        f0 (tensor_like[float] or None): Output of the evaluated input tape. If provided,
+            and the gradient recipe contains an unshifted term, this value is used,
+            saving a quantum evaluation.
+
+    Returns:
+        tuple[list[QuantumTape], function]: A tuple containing a
+        list of generated tapes, in addition to a post-processing
+        function to be applied to the evaluated tapes.
+    """
+    argnum = argnum or tape.trainable_params
+
+    # Determine the locations of any variance measurements in the measurement queue.
+    var_mask = [m.return_type is qml.operation.Variance for m in tape.measurements]
+    var_idx = np.where(var_mask)[0]
+
+    # Get <A>, the expectation value of the tape with unshifted parameters.
+    expval_tape = tape.copy(copy_operations=True)
+
+    # Convert all variance measurements on the tape into expectation values
+    for i in var_idx:
+        obs = expval_tape._measurements[i].obs
+        expval_tape._measurements[i] = qml.measure.MeasurementProcess(
+            qml.operation.Expectation, obs=obs
+        )
+
+    gradient_tapes = [expval_tape]
+
+    # evaluate the analytic derivative of <A>
+    pdA_tapes, pdA_fn = expval_param_shift(expval_tape, argnum, shift, gradient_recipes, f0)
+    gradient_tapes.extend(pdA_tapes)
+
+    # Store the number of first derivative tapes, so that we know
+    # the number of results to post-process later.
+    tape_boundary = len(pdA_tapes) + 1
+    expval_sq_tape = tape.copy(copy_operations=True)
+
+    for i in var_idx:
+        # We need to calculate d<A^2>/dp; to do so, we replace the
+        # observables A in the queue with A^2.
+        obs = expval_sq_tape._measurements[i].obs
+
+        # CV first-order observable
+        # get the heisenberg representation
+        # This will be a real 1D vector representing the
+        # first-order observable in the basis [I, x, p]
+        A = obs._heisenberg_rep(obs.parameters)
+
+        # take the outer product of the heisenberg representation
+        # with itself, to get a square symmetric matrix representing
+        # the square of the observable
+        obs = qml.PolyXP(np.outer(A, A), wires=obs.wires)
+        expval_sq_tape._measurements[i] = qml.measure.MeasurementProcess(
+            qml.operation.Expectation, obs=obs
+        )
+
+    # Non-involutory observables are present; the partial derivative of <A^2>
+    # may be non-zero. Here, we calculate the analytic derivatives of the <A^2>
+    # observables.
+    pdA2_tapes, pdA2_fn = second_order_param_shift(
+        expval_sq_tape, dev_wires, argnum, shift, gradient_recipes
+    )
+    gradient_tapes.extend(pdA2_tapes)
+
+    def processing_fn(results):
+        mask = qml.math.convert_like(qml.math.reshape(var_mask, [-1, 1]), results[0])
+        f0 = qml.math.expand_dims(results[0], -1)
+
+        pdA = pdA_fn(results[1:tape_boundary])
+        pdA2 = pdA2_fn(results[tape_boundary:])
+
+        # return d(var(A))/dp = d<A^2>/dp -2 * <A> * d<A>/dp for the variances (mask==True)
+        # d<A>/dp for plain expectations (mask==False)
+        return qml.math.where(mask, pdA2 - 2 * f0 * pdA, pdA)
+
+    return gradient_tapes, processing_fn
+
+
+def second_order_param_shift(tape, dev_wires, argnum=None, shift=np.pi / 2, gradient_recipes=None):
+    r"""Generate the second-order CV parameter-shift tapes and postprocessing methods required
+    to compute the gradient of a gate parameter with respect to an
+    expectation value.
+
+    .. note::
+
+        The 2nd order method can handle also first-order observables, but
+        1st order method may be more efficient unless it's really easy to
+        experimentally measure arbitrary 2nd order observables.
+
+    .. warning::
+
+        The 2nd order method can only be executed on devices that support the
+        :class:`~.PolyXP` observable.
+
+    Args:
+        tape (.QuantumTape): quantum tape to differentiate
+        dev_wires (.Wires): wires on the device the parameter-shift method is computed on
+        argnum (int or list[int] or None): Trainable parameter indices to differentiate
+            with respect to. If not provided, the derivative with respect to all
+            trainable indices are returned.
+        shift (float): The shift value to use for the two-term parameter-shift formula.
+            Only valid if the operation in question supports the two-term parameter-shift
+            rule (that is, it has two distinct eigenvalues) and ``gradient_recipes``
+            is ``None``.
+        gradient_recipes (tuple(list[list[float]] or None)): List of gradient recipes
+            for the parameter-shift method. One gradient recipe must be provided
+            per trainable parameter.
+
+    Returns:
+        tuple[list[QuantumTape], function]: A tuple containing a
+        list of generated tapes, in addition to a post-processing
+        function to be applied to the evaluated tapes.
+    """
+    argnum = argnum or list(tape.trainable_params)
+    gradient_recipes = gradient_recipes or [None] * len(argnum)
+
+    gradient_tapes = []
+    shapes = []
+    obs_indices = []
+    gradient_values = []
+
+    for idx, _ in enumerate(tape.trainable_params):
+        t_idx = list(tape.trainable_params)[idx]
+        op = tape._par_info[t_idx]["op"]
+
+        if idx not in argnum:
+            # parameter has zero gradient
+            shapes.append(0)
+            obs_indices.append([])
+            gradient_values.append([])
+            continue
+
+        shapes.append(1)
+
+        # get the gradient recipe for the trainable parameter
+        recipe = gradient_recipes[argnum.index(idx)]
+        recipe = recipe or _get_operation_recipe(tape, idx, shift=shift)
+        recipe = _process_gradient_recipe(recipe)
+        coeffs, multipliers, shifts = recipe
+
+        if len(shifts) != 2:
+            # The 2nd order CV parameter-shift rule only accepts two-term shifts
+            raise NotImplementedError(
+                "Taking the analytic gradient for order-2 operators is "
+                f"unsupported for operation {op} which has a "
+                "gradient recipe of more than two terms."
+            )
+
+        shifted_tapes = generate_shifted_tapes(tape, idx, shifts, multipliers)
+
+        # evaluate transformed observables at the original parameter point
+        # first build the Heisenberg picture transformation matrix Z
+        Z0 = op.heisenberg_tr(dev_wires, inverse=True)
+        Z2 = shifted_tapes[0]._par_info[t_idx]["op"].heisenberg_tr(dev_wires)
+        Z1 = shifted_tapes[1]._par_info[t_idx]["op"].heisenberg_tr(dev_wires)
+
+        # derivative of the operation
+        Z = Z2 * coeffs[0] + Z1 * coeffs[1]
+        Z = Z @ Z0
+
+        # conjugate Z with all the descendant operations
+        B = np.eye(1 + 2 * len(dev_wires))
+        B_inv = B.copy()
+
+        succ = tape.graph.descendants_in_order((op,))
+        operation_descendents = itertools.filterfalse(qml.circuit_graph._is_observable, succ)
+        observable_descendents = filter(qml.circuit_graph._is_observable, succ)
+
+        for BB in operation_descendents:
+            if not BB.supports_heisenberg:
+                # if the descendant gate is non-Gaussian in parameter-shift differentiation
+                # mode, then there must be no observable following it.
+                continue
+
+            B = BB.heisenberg_tr(dev_wires) @ B
+            B_inv = B_inv @ BB.heisenberg_tr(dev_wires, inverse=True)
+
+        Z = B @ Z @ B_inv  # conjugation
+
+        g_tape = tape.copy(copy_operations=True)
+        constants = []
+
+        # transform the descendant observables into their derivatives using Z
+        transformed_obs_idx = []
+
+        for obs in observable_descendents:
+            # get the index of the descendent observable
+            idx = tape.observables.index(obs)
+            transformed_obs_idx.append(idx)
+
+            transformed_obs = _transform_observable(obs, Z, dev_wires)
+
+            A = transformed_obs.parameters[0]
+            constant = None
+
+            # Check if the transformed observable corresponds to a constant term.
+            if len(A.nonzero()[0]) == 1:
+                if A.ndim == 2 and A[0, 0] != 0:
+                    constant = A[0, 0]
+
+                elif A.ndim == 1 and A[0] != 0:
+                    constant = A[0]
+
+            constants.append(constant)
+
+            g_tape._measurements[idx] = qml.measure.MeasurementProcess(
+                qml.operation.Expectation, _transform_observable(obs, Z, dev_wires)
+            )
+
+        if not any(i is None for i in constants):
+            # Check if *all* transformed observables corresponds to a constant term.
+            # term. If this is the case for all transformed observables on the tape,
+            # then <psi|A|psi> = A<psi|psi> = A,
+            # and we can avoid the device execution.
+            shapes[-1] = 0
+            obs_indices.append(transformed_obs_idx)
+            gradient_values.append(constants)
+            continue
+
+        gradient_tapes.append(g_tape)
+        obs_indices.append(transformed_obs_idx)
+        gradient_values.append(None)
+
+    def processing_fn(results):
+        grads = []
+        start = 0
+
+        if not results:
+            results = [np.zeros([tape.output_dim])]
+
+        interface = qml.math.get_interface(results[0])
+        iterator = enumerate(zip(shapes, gradient_values, obs_indices))
+
+        for i, (shape, grad_value, obs_ind) in iterator:
+
+            if shape == 0:
+                # parameter has zero gradient
+                g = qml.math.zeros_like(results[0], like=interface)
+
+                if grad_value:
+                    g = qml.math.scatter_element_add(g, obs_ind, grad_value, like=interface)
+
+                grads.append(g)
+                continue
+
+            obs_result = results[start : start + shape]
+            start = start + shape
+
+            # compute the linear combination of results and coefficients
+            obs_result = qml.math.stack(obs_result[0])
+            g = qml.math.zeros_like(obs_result, like=interface)
+
+            if qml.math.get_interface(g) not in ("tensorflow", "autograd"):
+                obs_ind = (obs_ind,)
+
+            g = qml.math.scatter_element_add(g, obs_ind, obs_result[obs_ind], like=interface)
+            grads.append(g)
+
+        # The following is for backwards compatibility; currently,
+        # the device stacks multiple measurement arrays, even if not the same
+        # size, resulting in a ragged array.
+        # In the future, we might want to change this so that only tuples
+        # of arrays are returned.
+        for i, g in enumerate(grads):
+            g = qml.math.convert_like(g, results[0])
+            if hasattr(g, "dtype") and g.dtype is np.dtype("object"):
+                grads[i] = qml.math.hstack(g)
+
+        return qml.math.T(qml.math.stack(grads))
+
+    return gradient_tapes, processing_fn
+
+
+@gradient_transform
+def param_shift_cv(
+    tape,
+    dev,
+    argnum=None,
+    shift=np.pi / 2,
+    gradient_recipes=None,
+    fallback_fn=finite_diff,
+    f0=None,
+    force_order2=False,
+):
+    r"""Transform a continuous-variable QNode to compute the parameter-shift gradient of all gate
+        parameters with respect to its inputs.
+
+        Args:
+            tape (.QuantumTape): quantum tape to differentiate
+            dev (.Device): device the parameter-shift method is to be computed on
+            argnum (int or list[int] or None): Trainable parameter indices to differentiate
+                with respect to. If not provided, the derivative with respect to all
+                trainable indices are returned.
+            shift (float): The shift value to use for the two-term parameter-shift formula.
+                Only valid if the operation in question supports the two-term parameter-shift
+                rule (that is, it has two distinct eigenvalues) and ``gradient_recipes``
+                is ``None``.
+            gradient_recipes (tuple(list[list[float]] or None)): List of gradient recipes
+                for the parameter-shift method. One gradient recipe must be provided
+                per trainable parameter.
+
+                This is a tuple with one nested list per parameter. For
+                parameter :math:`\phi_k`, the nested list contains elements of the form
+                :math:`[c_i, a_i, s_i]` where :math:`i` is the index of the
+                term, resulting in a gradient recipe of
+
+                .. math:: \frac{\partial}{\partial\phi_k}f = \sum_{i} c_i f(a_i \phi_k + s_i).
+
+                If ``None``, the default gradient recipe containing the two terms
+                :math:`[c_0, a_0, s_0]=[1/2, 1, \pi/2]` and :math:`[c_1, a_1,
+                s_1]=[-1/2, 1, -\pi/2]` is assumed for every parameter.
+            fallback_fn (None or Callable): a fallback grdient function to use for
+                any parameters that do not support the parameter-shift rule.
+            f0 (tensor_like[float] or None): Output of the evaluated input tape. If provided,
+                and the gradient recipe contains an unshifted term, this value is used,
+                saving a quantum evaluation.
+            force_order2 (bool): if True, use the order-2 method even if not necessary
+
+        Returns:
+            tensor_like or tuple[list[QuantumTape], function]:
+
+            - If the input is a QNode, a tensor
+              representing the output Jacobian matrix of size ``(number_outputs, number_gate_parameters)``
+              is returned.
+
+            - If the input is a tape, a tuple containing a list of generated tapes,
+              in addition to a post-processing function to be applied to the
+              evaluated tapes.
+
+        This transform supports analytic gradients of Gaussian CV operations using
+        the parameter-shift rule. This gradient method returns *exact* gradients,
+        and can be computed directly on quantum hardware.
+
+        Analytic gradients of photonic circuits that satisfy
+        the following constraints with regards to measurements are supported:
+
+        * Expectation values are restricted to observables that are first- and
+          second-order in :math:`\hat{x}` and :math:`\hat{p}` only.
+          This includes :class:`~.X`, :class:`~.P`, :class:`~.QuadOperator`,
+          :class:`~.PolyXP`, and :class:`~.NumberOperator`.
+
+          For second-order observables, the device **must support** :class:`~.PolyXP`.
+
+        * Variances are restricted to observables that are first-order
+          in :math:`\hat{x}` and :math:`\hat{p}` only. This includes :class:`~.X`, :class:`~.P`,
+          :class:`~.QuadOperator`, and *some* parameter values of :class:`~.PolyXP`.
+
+          The device **must support** :class:`~.PolyXP`.
+
+        .. warning::
+
+            Fock state probabilities (tapes that return :func:`~pennylane.probs` or
+            expectation values of :class:`~.FockStateProjector`) are not supported.
+
+        In addition, the operations must fulfill the following requirements:
+
+        * Only Gaussian operations are differentiable.
+
+        * Non-differentiable Fock states and Fock operations may *precede* all differentiable Gaussian,
+          operations. For example, the following is permissible:
+
+          .. code-block:: python
+
+              @qml.qnode(dev)
+              def circuit(weights):
+                  # Non-differentiable Fock operations
+                  qml.FockState(np.array(2, requires_grad=False), wires=0)
+                  qml.Kerr(np.array(0.654, requires_grad=False), wires=1)
+
+                  # differentiable Gaussian operations
+                  qml.Displacement(weights[0], weights[1], wires=0)
+                  qml.Beamsplitter(weights[2], weights[3], wires=[0, 1])
+
+                  return qml.expval(qml.NumberOperator(0))
+
+        * If a Fock operation succeeds a Gaussian operation, the Fock operation must
+          not contribute to any measurements. For example, the following is allowed:
+
+          .. code-block:: python
+
+              @qml.qnode(dev)
+              def circuit(weights):
+                  qml.Displacement(weights[0], weights[1], wires=0)
+                  qml.Beamsplitter(weights[2], weights[3], wires=[0, 1])
+                  qml.Kerr(np.array(0.654, requires_grad=False), wires=1)  # there is no measurement on wire 1
+                  return qml.expval(qml.NumberOperator(0))
+
+        If any of the above constraints are not followed, the tape cannot be differentiated
+        via the CV parameter-shift rule. Please use numerical differentiation instead.
+
+        **Example**
+
+        This transform can be registered directly as the quantum gradient transform
+        to use during autodifferentiation:
+
+        >>> dev = qml.device("default.gaussian", wires=2)
+    <<<<<<< HEAD
+        >>> @qml.qnode(dev)#, gradient_fn=qml.gradients.param_shift_cv)
+    =======
+        >>> @qml.qnode(dev, gradient_fn=qml.gradients.param_shift_cv)
+    >>>>>>> master
+        ... def circuit(params):
+        ...     qml.Squeezing(params[0], params[1], wires=[0])
+        ...     qml.Squeezing(params[2], params[3], wires=[0])
+        ...     return qml.expval(qml.NumberOperator(0))
+        >>> params = np.array([0.1, 0.2, 0.3, 0.4], requires_grad=True)
+        >>> qml.jacobian(circuit)(params)
+        array([ 0.87516064,  0.01273285,  0.88334834, -0.01273285])
+
+        .. UsageDetails::
+
+    <<<<<<< HEAD
+            This gradient transform can also be applied directly to :class:`~.QNode` objects:
+    =======
+            This gradient transform can be applied directly to :class:`~.QNode` objects:
+    >>>>>>> master
+
+            >>> @qml.qnode(dev)
+            ... def circuit(params):
+            ...     qml.Squeezing(params[0], params[1], wires=[0])
+            ...     qml.Squeezing(params[2], params[3], wires=[0])
+            ...     return qml.expval(qml.NumberOperator(0))
+            >>> params = np.array([0.1, 0.2, 0.3, 0.4], requires_grad=True)
+            >>> qml.gradients.param_shift_cv(circuit, dev)(params)
+            tensor([[ 0.87516064,  0.01273285,  0.88334834, -0.01273285]], requires_grad=True)
+
+            This quantum gradient transform can also be applied to low-level
+            :class:`~.QuantumTape` objects. This will result in no implicit quantum
+            device evaluation. Instead, the processed tapes, and post-processing
+            function, which together define the gradient are directly returned:
+
+            >>> r0, phi0, r1, phi1 = [0.4, -0.3, -0.7, 0.2]
+            >>> with qml.tape.JacobianTape() as tape:
+            ...     qml.Squeezing(r0, phi0, wires=[0])
+            ...     qml.Squeezing(r1, phi1, wires=[0])
+            ...     qml.expval(qml.NumberOperator(0))  # second-order
+            >>> gradient_tapes, fn = qml.gradients.param_shift_cv(tape, dev)
+            >>> gradient_tapes
+            [<JacobianTape: wires=[0], params=4>,
+             <JacobianTape: wires=[0], params=4>,
+             <JacobianTape: wires=[0], params=4>,
+             <JacobianTape: wires=[0], params=4>]
+
+            This can be useful if the underlying circuits representing the gradient
+            computation need to be analyzed.
+
+            The output tapes can then be evaluated and post-processed to retrieve
+            the gradient:
+
+            >>> dev = qml.device("default.gaussian", wires=2)
+            >>> from pennylane.interfaces.batch import execute
+            >>> fn(execute(gradient_tapes, dev, None))
+            array([[-0.32487113, -0.4054074 , -0.87049853,  0.4054074 ]])
+    """
+
+    # perform gradient method validation
+    if any(m.return_type is qml.operation.State for m in tape.measurements):
+        raise ValueError(
+            "Computing the gradient of circuits that return the state is not supported."
+        )
+
+    _gradient_analysis(tape)
+
+    gradient_tapes = []
+    shapes = []
+    fns = []
+
+    def _update(data):
+        """Utility function to update the list of gradient tapes,
+        the corresponding number of gradient tapes, and the processing functions"""
+        gradient_tapes.extend(data[0])
+        shapes.append(len(data[0]))
+        fns.append(data[1])
+
+    # TODO: replace the JacobianTape._grad_method_validation
+    # functionality before deprecation.
+    diff_methods = tape._grad_method_validation("analytic" if fallback_fn is None else "best")
+    all_params_grad_method_zero = all(g == "0" for g in diff_methods)
+
+    if not tape.trainable_params or all_params_grad_method_zero:
+        return gradient_tapes, lambda _: np.zeros([tape.output_dim, len(tape.trainable_params)])
+
+    # TODO: replace the JacobianTape._choose_params_with_methods
+    # functionality before deprecation.
+    method_map = dict(tape._choose_params_with_methods(diff_methods, argnum))
+    var_present = any(m.return_type is qml.operation.Variance for m in tape.measurements)
+
+    unsupported_params = []
+    first_order_params = []
+    second_order_params = []
+
+    for idx, g in method_map.items():
+        if g == "F":
+            unsupported_params.append(idx)
+
+        elif g == "A":
+            first_order_params.append(idx)
+
+        elif g == "A2":
+            second_order_params.append(idx)
+
+    if force_order2:
+        # all analytic parameters should be computed using the second-order method
+        second_order_params += first_order_params
+        first_order_params = []
+
+    if "PolyXP" not in dev.observables and (second_order_params or var_present):
+        warnings.warn(
+            f"The device {dev.short_name} does not support "
+            "the PolyXP observable. The analytic parameter-shift cannot be used for "
+            "second-order observables; falling back to finite-differences.",
+            UserWarning,
+        )
+
+        if var_present:
+            unsupported_params += first_order_params
+            first_order_params = []
+
+        unsupported_params += second_order_params
+        second_order_params = []
+
+    # If there are unsupported operations, call the fallback gradient function
+    if unsupported_params:
+        _update(fallback_fn(tape, argnum=unsupported_params))
+
+    # collect all the analytic parameters
+    argnum = first_order_params + second_order_params
+
+    if not argnum:
+        # No analytic parameters. Return the existing fallback tapes/fn
+        return gradient_tapes, fns[-1]
+
+    gradient_recipes = gradient_recipes or [None] * len(argnum)
+
+    if var_present:
+        _update(var_param_shift(tape, dev.wires, argnum, shift, gradient_recipes, f0))
+
+    else:
+        # Only expectation values were specified
+        if first_order_params:
+            _update(expval_param_shift(tape, first_order_params, shift, gradient_recipes, f0))
+
+        if second_order_params:
+            _update(
+                second_order_param_shift(
+                    tape, dev.wires, second_order_params, shift, gradient_recipes
+                )
+            )
+
+    def processing_fn(results):
+        start = 0
+        grads = []
+
+        for s, f in zip(shapes, fns):
+            grads.append(f(results[start : start + s]))
+            start += s
+
+        return sum(grads)
+
+    return gradient_tapes, processing_fn