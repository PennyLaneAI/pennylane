# Copyright 2018-2021 Xanadu Quantum Technologies Inc.

# Licensed under the Apache License, Version 2.0 (the "License");
# you may not use this file except in compliance with the License.
# You may obtain a copy of the License at

#     http://www.apache.org/licenses/LICENSE-2.0

# Unless required by applicable law or agreed to in writing, software
# distributed under the License is distributed on an "AS IS" BASIS,
# WITHOUT WARRANTIES OR CONDITIONS OF ANY KIND, either express or implied.
# See the License for the specific language governing permissions and
# limitations under the License.
"""
This module contains functions for computing the finite-difference gradient
of a quantum tape.
"""
# pylint: disable=protected-access,too-many-arguments
import functools

import numpy as np
from scipy.special import factorial

import pennylane as qml

from .gradient_transform import gradient_transform


@functools.lru_cache(maxsize=None)
def finite_diff_coeffs(n, approx_order, strategy):
    r"""Generate the finite difference shift values and corresponding
    term coefficients for a given derivative order, approximation accuracy,
    and strategy.

    Args:
        n (int): Positive integer specifying the order of the derivative. For example, ``n=1``
            corresponds to the first derivative, ``n=2`` the second derivative, etc.
        approx_order (int): Positive integer referring to the approximation order of the
            returned coefficients, e.g., ``approx_order=1`` corresponds to the
            first-order approximation to the derivative.
        strategy (str): One of ``"forward"``, ``"center"``, or ``"backward"``.
            For the ``"forward"`` strategy, the finite-difference shifts occur at the points
            :math:`x_0, x_0+h, x_0+2h,\dots`, where :math:`h` is some small
            step size. The ``"backwards"`` strategy is similar, but in
            reverse: :math:`x_0, x_0-h, x_0-2h, \dots`. Finally, the
            ``"center"`` strategy results in shifts symmetric around the
            unshifted point: :math:`\dots, x_0-2h, x_0-h, x_0, x_0+h, x_0+2h,\dots`.

    Returns:
        array[float]: A ``(2, N)`` array. The first row corresponds to the
        coefficients, and the second row corresponds to the shifts.

    **Example**

    >>> finite_diff_coeffs(n=1, approx_order=1, strategy="forward")
    array([[-1.,  1.],
           [ 0.,  1.]])

    For example, this results in the linear combination:

    .. math:: \frac{-y(x_0) + y(x_0 + h)}{h}

    where :math:`h` is the finite-difference step size.

    More examples:

    >>> finite_diff_coeffs(n=1, approx_order=2, strategy="center")
    array([[-0.5,  0.5],
           [-1. ,  1. ]])
    >>> finite_diff_coeffs(n=2, approx_order=2, strategy="center")
    array([[-2.,  1.,  1.],
           [ 0., -1.,  1.]])

    **Details**

    Consider a function :math:`y(x)`. We wish to approximate the :math:`n`-th
    derivative at point :math:`x_0`, :math:`y^{(n)}(x_0)`, by sampling the function
    at :math:`N<n` distinct points:

    .. math:: y^{(n)}(x_0) \approx \sum_{i=1}^N c_i y(x_i)

    where :math:`c_i` are coefficients, and :math:`x_i=x_0 + s_i` are the points we sample
    the function at.

    Consider the Taylor expansion of :math:`y(x_i)` around the point :math:`x_0`:

    .. math::

        y^{(n)}(x_0) \approx \sum_{i=1}^N c_i y(x_i)
            &= \sum_{i=1}^N c_i \left[ y(x_0) + y'(x_0)(x_i-x_0) + \frac{1}{2} y''(x_0)(x_i-x_0)^2 + \cdots \right]\\
            & = \sum_{j=0}^m y^{(j)}(x_0) \left[\sum_{i=1}^N \frac{c_i s_i^j}{j!} + \mathcal{O}(s_i^m) \right],

    where :math:`s_i = x_i-x_0`. For this approximation to be satisfied, we must therefore have

    .. math::

        \sum_{i=1}^N s_i^j c_i = \begin{cases} j!, &j=n\\ 0, & j\neq n\end{cases}.

    Thus, to determine the coefficients :math:`c_i \in \{c_1, \dots, c_N\}` for particular
    shift values :math:`s_i \in \{s_1, \dots, s_N\}` and derivative order :math:`n`,
    we must solve this linear system of equations.
    """
    if n < 1 or not isinstance(n, int):
        raise ValueError("Derivative order n must be a positive integer.")

    if approx_order < 1 or not isinstance(approx_order, int):
        raise ValueError("Approximation order must be a positive integer.")

    num_points = approx_order + 2 * np.floor((n + 1) / 2) - 1
    N = num_points + 1 if n % 2 == 0 else num_points

    if strategy == "forward":
        shifts = np.arange(N, dtype=np.float64)

    elif strategy == "backward":
        shifts = np.arange(-N + 1, 1, dtype=np.float64)

    elif strategy == "center":
        if approx_order % 2 != 0:
            raise ValueError("Centered finite-difference requires an even order approximation.")

        N = num_points // 2
        shifts = np.arange(-N, N + 1, dtype=np.float64)

    else:
        raise ValueError(
            f"Unknown strategy {strategy}. Must be one of 'forward', 'backward', 'center'."
        )

    # solve for the coefficients
    A = shifts ** np.arange(len(shifts)).reshape(-1, 1)
    b = np.zeros_like(shifts)
    b[n] = factorial(n)
    coeffs = np.linalg.solve(A, b)

    coeffs_and_shifts = np.stack([coeffs, shifts])

    # remove all small coefficients and shifts
    coeffs_and_shifts[np.abs(coeffs_and_shifts) < 1e-10] = 0

    # remove columns where the coefficients are 0
    coeffs_and_shifts = coeffs_and_shifts[:, ~np.all(coeffs_and_shifts == 0, axis=0)]

    # sort columns in ascending order according to abs(shift)
    coeffs_and_shifts = coeffs_and_shifts[:, np.argsort(np.abs(coeffs_and_shifts)[1])]
    return coeffs_and_shifts


def generate_shifted_tapes(tape, idx, shifts, multipliers=None):
    r"""Generate a list of tapes where the corresponding trainable parameter
    index has been shifted by the values given.

    Args:
        tape (.QuantumTape): input quantum tape
        idx (int): trainable parameter index to shift the parameter of
        shifts (Sequence[float or int]): sequence of shift values
        multipliers (Sequence[float or int]): Sequence of multiplier values to
            scale the parameter by. If not provided, the parameter will
            not be scaled.

    Returns:
        list[QuantumTape]: List of quantum tapes. Each tape has parameter
        ``idx`` shifted by consecutive values of ``shift``. The length
        of the returned list of tapes will match the length of ``shifts``.
    """
    params = list(tape.get_parameters())
    tapes = []

    for i, s in enumerate(shifts):
        new_params = params.copy()
        shifted_tape = tape.copy(copy_operations=True)

        if multipliers is not None:
            m = multipliers[i]
            new_params[idx] = new_params[idx] * qml.math.convert_like(m, new_params[idx])

        new_params[idx] = new_params[idx] + qml.math.convert_like(s, new_params[idx])
        shifted_tape.set_parameters(new_params)
        tapes.append(shifted_tape)

    return tapes


@gradient_transform
def finite_diff(tape, argnum=None, h=1e-7, approx_order=1, n=1, strategy="forward", f0=None):
    r"""Transform a QNode to compute the finite-difference gradient of all gate
<<<<<<< HEAD
    parameters with respect to its outputs.
=======
    parameters with respect to its inputs.
>>>>>>> 9b46b551

    Args:
        qnode (.QNode or .QuantumTape): quantum tape or QNode to differentiate
        argnum (int or list[int] or None): Trainable parameter indices to differentiate
            with respect to. If not provided, the derivatives with respect to all
            trainable parameters are returned.
        h (float): finite difference method step size
        approx_order (int): The approximation order of the finite-difference method to use.
        n (int): compute the :math:`n`-th derivative
        strategy (str): The strategy of the finite difference method. Must be one of
            ``"forward"``, ``"center"``, or ``"backward"``.
            For the ``"forward"`` strategy, the finite-difference shifts occur at the points
            :math:`x_0, x_0+h, x_0+2h,\dots`, where :math:`h` is some small
            stepsize. The ``"backwards"`` strategy is similar, but in
            reverse: :math:`x_0, x_0-h, x_0-2h, \dots`. Finally, the
            ``"center"`` strategy results in shifts symmetric around the
            unshifted point: :math:`\dots, x_0-2h, x_0-h, x_0, x_0+h, x_0+2h,\dots`.
        f0 (tensor_like[float] or None): Output of the evaluated input tape. If provided,
            and the gradient recipe contains an unshifted term, this value is used,
            saving a quantum evaluation.

    Returns:
        tensor_like or tuple[list[QuantumTape], function]:

        - If the input is a QNode, a tensor
          representing the output Jacobian matrix of size ``(number_outputs, number_gate_parameters)``
          is returned.

        - If the input is a tape, a tuple containing a list of generated tapes,
          in addition to a post-processing function to be applied to the
          evaluated tapes.

    **Example**

    This transform can be registered directly as the quantum gradient transform
    to use during autodifferentiation:

    >>> dev = qml.device("default.qubit", wires=2)
    >>> @qml.qnode(dev, gradient_fn=qml.gradients.finite_diff)
    ... def circuit(params):
    ...     qml.RX(params[0], wires=0)
    ...     qml.RY(params[1], wires=0)
    ...     qml.RX(params[2], wires=0)
    ...     return qml.expval(qml.PauliZ(0)), qml.var(qml.PauliZ(0))
    >>> params = np.array([0.1, 0.2, 0.3], requires_grad=True)
    >>> qml.jacobian(circuit)(params)
    tensor([[-0.38751725, -0.18884792, -0.38355708],
            [ 0.69916868,  0.34072432,  0.69202365]], requires_grad=True)


    .. UsageDetails::

        This gradient transform can also be applied directly to :class:`~.QNode` objects:

        >>> @qml.qnode(dev)
        ... def circuit(params):
        ...     qml.RX(params[0], wires=0)
        ...     qml.RY(params[1], wires=0)
        ...     qml.RX(params[2], wires=0)
        ...     return qml.expval(qml.PauliZ(0)), qml.var(qml.PauliZ(0))
        >>> qml.gradients.finite_diff(circuit)(params)
        tensor([[-0.38751725, -0.18884792, -0.38355708],
                [ 0.69916868,  0.34072432,  0.69202365]], requires_grad=True)

        This quantum gradient transform can also be applied to low-level
        :class:`~.QuantumTape` objects. This will result in no implicit quantum
        device evaluation. Instead, the processed tapes, and post-processing
        function, which together define the gradient are directly returned:

        >>> with qml.tape.JacobianTape() as tape:
        ...     qml.RX(params[0], wires=0)
        ...     qml.RY(params[1], wires=0)
        ...     qml.RX(params[2], wires=0)
        ...     qml.expval(qml.PauliZ(0))
        ...     qml.var(qml.PauliZ(0))
        >>> gradient_tapes, fn = qml.gradients.finite_diff.grad(tape)
        >>> gradient_tapes
        [<JacobianTape: wires=[0, 1], params=3>,
         <JacobianTape: wires=[0, 1], params=3>,
         <JacobianTape: wires=[0, 1], params=3>,
         <JacobianTape: wires=[0, 1], params=3>]

        This can be useful if the underlying circuits representing the gradient
        computation need to be analyzed.

        The output tapes can then be evaluated and post-processed to retrieve
        the gradient:

        >>> dev = qml.device("default.qubit", wires=2)
        >>> from pennylane.interfaces.batch import execute
        >>> fn(execute(gradient_tapes, dev, None))
        [[-0.38751721 -0.18884787 -0.38355704]
         [ 0.69916862  0.34072424  0.69202359]]
    """
    # TODO: replace the JacobianTape._grad_method_validation
    # functionality before deprecation.
    diff_methods = tape._grad_method_validation("numeric")

    if not tape.trainable_params or all(g == "0" for g in diff_methods):
        # Either all parameters have grad method 0, or there are no trainable
        # parameters.
        return [], lambda x: np.zeros([tape.output_dim, len(tape.trainable_params)])

    gradient_tapes = []
    shapes = []
    c0 = None

    coeffs, shifts = finite_diff_coeffs(n=n, approx_order=approx_order, strategy=strategy)

    if 0 in shifts:
        # Finite difference formula includes a term with zero shift.

        if f0 is None:
            # Ensure that the unshifted tape is appended
            # to the gradient tapes, if not already.
            gradient_tapes.append(tape)

        # Store the unshifted coefficient. We know that
        # it will always be the first coefficient due to processing.
        c0 = coeffs[0]
        shifts = shifts[1:]
        coeffs = coeffs[1:]

    # TODO: replace the JacobianTape._choose_params_with_methods
    # functionality before deprecation.
    method_map = dict(tape._choose_params_with_methods(diff_methods, argnum))

    for i, _ in enumerate(tape.trainable_params):
        if i not in method_map or method_map[i] == "0":
            # parameter has zero gradient
            shapes.append(0)
            continue

        g_tapes = generate_shifted_tapes(tape, i, shifts * h)
        gradient_tapes.extend(g_tapes)
        shapes.append(len(g_tapes))

    def processing_fn(results):
        grads = []
        start = 1 if c0 is not None and f0 is None else 0
        r0 = f0 or results[0]

        for s in shapes:

            if s == 0:
                # parameter has zero gradient
                g = qml.math.zeros_like(results[0])
                grads.append(g)
                continue

            res = results[start : start + s]
            start = start + s

            # compute the linear combination of results and coefficients
            res = qml.math.stack(res)
            g = sum([c * r for c, r in zip(coeffs, res)])

            if c0 is not None:
                # add on the unshifted term
                g = g + c0 * r0

            grads.append(g / (h ** n))

        # The following is for backwards compatibility; currently,
        # the device stacks multiple measurement arrays, even if not the same
        # size, resulting in a ragged array.
        # In the future, we might want to change this so that only tuples
        # of arrays are returned.
        for i, g in enumerate(grads):
            g = qml.math.convert_like(g, results[0])
            if hasattr(g, "dtype") and g.dtype is np.dtype("object"):
                grads[i] = qml.math.hstack(g)

        return qml.math.T(qml.math.stack(grads))

    return gradient_tapes, processing_fn
<|MERGE_RESOLUTION|>--- conflicted
+++ resolved
@@ -1,367 +1,363 @@
-# Copyright 2018-2021 Xanadu Quantum Technologies Inc.
-
-# Licensed under the Apache License, Version 2.0 (the "License");
-# you may not use this file except in compliance with the License.
-# You may obtain a copy of the License at
-
-#     http://www.apache.org/licenses/LICENSE-2.0
-
-# Unless required by applicable law or agreed to in writing, software
-# distributed under the License is distributed on an "AS IS" BASIS,
-# WITHOUT WARRANTIES OR CONDITIONS OF ANY KIND, either express or implied.
-# See the License for the specific language governing permissions and
-# limitations under the License.
-"""
-This module contains functions for computing the finite-difference gradient
-of a quantum tape.
-"""
-# pylint: disable=protected-access,too-many-arguments
-import functools
-
-import numpy as np
-from scipy.special import factorial
-
-import pennylane as qml
-
-from .gradient_transform import gradient_transform
-
-
-@functools.lru_cache(maxsize=None)
-def finite_diff_coeffs(n, approx_order, strategy):
-    r"""Generate the finite difference shift values and corresponding
-    term coefficients for a given derivative order, approximation accuracy,
-    and strategy.
-
-    Args:
-        n (int): Positive integer specifying the order of the derivative. For example, ``n=1``
-            corresponds to the first derivative, ``n=2`` the second derivative, etc.
-        approx_order (int): Positive integer referring to the approximation order of the
-            returned coefficients, e.g., ``approx_order=1`` corresponds to the
-            first-order approximation to the derivative.
-        strategy (str): One of ``"forward"``, ``"center"``, or ``"backward"``.
-            For the ``"forward"`` strategy, the finite-difference shifts occur at the points
-            :math:`x_0, x_0+h, x_0+2h,\dots`, where :math:`h` is some small
-            step size. The ``"backwards"`` strategy is similar, but in
-            reverse: :math:`x_0, x_0-h, x_0-2h, \dots`. Finally, the
-            ``"center"`` strategy results in shifts symmetric around the
-            unshifted point: :math:`\dots, x_0-2h, x_0-h, x_0, x_0+h, x_0+2h,\dots`.
-
-    Returns:
-        array[float]: A ``(2, N)`` array. The first row corresponds to the
-        coefficients, and the second row corresponds to the shifts.
-
-    **Example**
-
-    >>> finite_diff_coeffs(n=1, approx_order=1, strategy="forward")
-    array([[-1.,  1.],
-           [ 0.,  1.]])
-
-    For example, this results in the linear combination:
-
-    .. math:: \frac{-y(x_0) + y(x_0 + h)}{h}
-
-    where :math:`h` is the finite-difference step size.
-
-    More examples:
-
-    >>> finite_diff_coeffs(n=1, approx_order=2, strategy="center")
-    array([[-0.5,  0.5],
-           [-1. ,  1. ]])
-    >>> finite_diff_coeffs(n=2, approx_order=2, strategy="center")
-    array([[-2.,  1.,  1.],
-           [ 0., -1.,  1.]])
-
-    **Details**
-
-    Consider a function :math:`y(x)`. We wish to approximate the :math:`n`-th
-    derivative at point :math:`x_0`, :math:`y^{(n)}(x_0)`, by sampling the function
-    at :math:`N<n` distinct points:
-
-    .. math:: y^{(n)}(x_0) \approx \sum_{i=1}^N c_i y(x_i)
-
-    where :math:`c_i` are coefficients, and :math:`x_i=x_0 + s_i` are the points we sample
-    the function at.
-
-    Consider the Taylor expansion of :math:`y(x_i)` around the point :math:`x_0`:
-
-    .. math::
-
-        y^{(n)}(x_0) \approx \sum_{i=1}^N c_i y(x_i)
-            &= \sum_{i=1}^N c_i \left[ y(x_0) + y'(x_0)(x_i-x_0) + \frac{1}{2} y''(x_0)(x_i-x_0)^2 + \cdots \right]\\
-            & = \sum_{j=0}^m y^{(j)}(x_0) \left[\sum_{i=1}^N \frac{c_i s_i^j}{j!} + \mathcal{O}(s_i^m) \right],
-
-    where :math:`s_i = x_i-x_0`. For this approximation to be satisfied, we must therefore have
-
-    .. math::
-
-        \sum_{i=1}^N s_i^j c_i = \begin{cases} j!, &j=n\\ 0, & j\neq n\end{cases}.
-
-    Thus, to determine the coefficients :math:`c_i \in \{c_1, \dots, c_N\}` for particular
-    shift values :math:`s_i \in \{s_1, \dots, s_N\}` and derivative order :math:`n`,
-    we must solve this linear system of equations.
-    """
-    if n < 1 or not isinstance(n, int):
-        raise ValueError("Derivative order n must be a positive integer.")
-
-    if approx_order < 1 or not isinstance(approx_order, int):
-        raise ValueError("Approximation order must be a positive integer.")
-
-    num_points = approx_order + 2 * np.floor((n + 1) / 2) - 1
-    N = num_points + 1 if n % 2 == 0 else num_points
-
-    if strategy == "forward":
-        shifts = np.arange(N, dtype=np.float64)
-
-    elif strategy == "backward":
-        shifts = np.arange(-N + 1, 1, dtype=np.float64)
-
-    elif strategy == "center":
-        if approx_order % 2 != 0:
-            raise ValueError("Centered finite-difference requires an even order approximation.")
-
-        N = num_points // 2
-        shifts = np.arange(-N, N + 1, dtype=np.float64)
-
-    else:
-        raise ValueError(
-            f"Unknown strategy {strategy}. Must be one of 'forward', 'backward', 'center'."
-        )
-
-    # solve for the coefficients
-    A = shifts ** np.arange(len(shifts)).reshape(-1, 1)
-    b = np.zeros_like(shifts)
-    b[n] = factorial(n)
-    coeffs = np.linalg.solve(A, b)
-
-    coeffs_and_shifts = np.stack([coeffs, shifts])
-
-    # remove all small coefficients and shifts
-    coeffs_and_shifts[np.abs(coeffs_and_shifts) < 1e-10] = 0
-
-    # remove columns where the coefficients are 0
-    coeffs_and_shifts = coeffs_and_shifts[:, ~np.all(coeffs_and_shifts == 0, axis=0)]
-
-    # sort columns in ascending order according to abs(shift)
-    coeffs_and_shifts = coeffs_and_shifts[:, np.argsort(np.abs(coeffs_and_shifts)[1])]
-    return coeffs_and_shifts
-
-
-def generate_shifted_tapes(tape, idx, shifts, multipliers=None):
-    r"""Generate a list of tapes where the corresponding trainable parameter
-    index has been shifted by the values given.
-
-    Args:
-        tape (.QuantumTape): input quantum tape
-        idx (int): trainable parameter index to shift the parameter of
-        shifts (Sequence[float or int]): sequence of shift values
-        multipliers (Sequence[float or int]): Sequence of multiplier values to
-            scale the parameter by. If not provided, the parameter will
-            not be scaled.
-
-    Returns:
-        list[QuantumTape]: List of quantum tapes. Each tape has parameter
-        ``idx`` shifted by consecutive values of ``shift``. The length
-        of the returned list of tapes will match the length of ``shifts``.
-    """
-    params = list(tape.get_parameters())
-    tapes = []
-
-    for i, s in enumerate(shifts):
-        new_params = params.copy()
-        shifted_tape = tape.copy(copy_operations=True)
-
-        if multipliers is not None:
-            m = multipliers[i]
-            new_params[idx] = new_params[idx] * qml.math.convert_like(m, new_params[idx])
-
-        new_params[idx] = new_params[idx] + qml.math.convert_like(s, new_params[idx])
-        shifted_tape.set_parameters(new_params)
-        tapes.append(shifted_tape)
-
-    return tapes
-
-
-@gradient_transform
-def finite_diff(tape, argnum=None, h=1e-7, approx_order=1, n=1, strategy="forward", f0=None):
-    r"""Transform a QNode to compute the finite-difference gradient of all gate
-<<<<<<< HEAD
-    parameters with respect to its outputs.
-=======
-    parameters with respect to its inputs.
->>>>>>> 9b46b551
-
-    Args:
-        qnode (.QNode or .QuantumTape): quantum tape or QNode to differentiate
-        argnum (int or list[int] or None): Trainable parameter indices to differentiate
-            with respect to. If not provided, the derivatives with respect to all
-            trainable parameters are returned.
-        h (float): finite difference method step size
-        approx_order (int): The approximation order of the finite-difference method to use.
-        n (int): compute the :math:`n`-th derivative
-        strategy (str): The strategy of the finite difference method. Must be one of
-            ``"forward"``, ``"center"``, or ``"backward"``.
-            For the ``"forward"`` strategy, the finite-difference shifts occur at the points
-            :math:`x_0, x_0+h, x_0+2h,\dots`, where :math:`h` is some small
-            stepsize. The ``"backwards"`` strategy is similar, but in
-            reverse: :math:`x_0, x_0-h, x_0-2h, \dots`. Finally, the
-            ``"center"`` strategy results in shifts symmetric around the
-            unshifted point: :math:`\dots, x_0-2h, x_0-h, x_0, x_0+h, x_0+2h,\dots`.
-        f0 (tensor_like[float] or None): Output of the evaluated input tape. If provided,
-            and the gradient recipe contains an unshifted term, this value is used,
-            saving a quantum evaluation.
-
-    Returns:
-        tensor_like or tuple[list[QuantumTape], function]:
-
-        - If the input is a QNode, a tensor
-          representing the output Jacobian matrix of size ``(number_outputs, number_gate_parameters)``
-          is returned.
-
-        - If the input is a tape, a tuple containing a list of generated tapes,
-          in addition to a post-processing function to be applied to the
-          evaluated tapes.
-
-    **Example**
-
-    This transform can be registered directly as the quantum gradient transform
-    to use during autodifferentiation:
-
-    >>> dev = qml.device("default.qubit", wires=2)
-    >>> @qml.qnode(dev, gradient_fn=qml.gradients.finite_diff)
-    ... def circuit(params):
-    ...     qml.RX(params[0], wires=0)
-    ...     qml.RY(params[1], wires=0)
-    ...     qml.RX(params[2], wires=0)
-    ...     return qml.expval(qml.PauliZ(0)), qml.var(qml.PauliZ(0))
-    >>> params = np.array([0.1, 0.2, 0.3], requires_grad=True)
-    >>> qml.jacobian(circuit)(params)
-    tensor([[-0.38751725, -0.18884792, -0.38355708],
-            [ 0.69916868,  0.34072432,  0.69202365]], requires_grad=True)
-
-
-    .. UsageDetails::
-
-        This gradient transform can also be applied directly to :class:`~.QNode` objects:
-
-        >>> @qml.qnode(dev)
-        ... def circuit(params):
-        ...     qml.RX(params[0], wires=0)
-        ...     qml.RY(params[1], wires=0)
-        ...     qml.RX(params[2], wires=0)
-        ...     return qml.expval(qml.PauliZ(0)), qml.var(qml.PauliZ(0))
-        >>> qml.gradients.finite_diff(circuit)(params)
-        tensor([[-0.38751725, -0.18884792, -0.38355708],
-                [ 0.69916868,  0.34072432,  0.69202365]], requires_grad=True)
-
-        This quantum gradient transform can also be applied to low-level
-        :class:`~.QuantumTape` objects. This will result in no implicit quantum
-        device evaluation. Instead, the processed tapes, and post-processing
-        function, which together define the gradient are directly returned:
-
-        >>> with qml.tape.JacobianTape() as tape:
-        ...     qml.RX(params[0], wires=0)
-        ...     qml.RY(params[1], wires=0)
-        ...     qml.RX(params[2], wires=0)
-        ...     qml.expval(qml.PauliZ(0))
-        ...     qml.var(qml.PauliZ(0))
-        >>> gradient_tapes, fn = qml.gradients.finite_diff.grad(tape)
-        >>> gradient_tapes
-        [<JacobianTape: wires=[0, 1], params=3>,
-         <JacobianTape: wires=[0, 1], params=3>,
-         <JacobianTape: wires=[0, 1], params=3>,
-         <JacobianTape: wires=[0, 1], params=3>]
-
-        This can be useful if the underlying circuits representing the gradient
-        computation need to be analyzed.
-
-        The output tapes can then be evaluated and post-processed to retrieve
-        the gradient:
-
-        >>> dev = qml.device("default.qubit", wires=2)
-        >>> from pennylane.interfaces.batch import execute
-        >>> fn(execute(gradient_tapes, dev, None))
-        [[-0.38751721 -0.18884787 -0.38355704]
-         [ 0.69916862  0.34072424  0.69202359]]
-    """
-    # TODO: replace the JacobianTape._grad_method_validation
-    # functionality before deprecation.
-    diff_methods = tape._grad_method_validation("numeric")
-
-    if not tape.trainable_params or all(g == "0" for g in diff_methods):
-        # Either all parameters have grad method 0, or there are no trainable
-        # parameters.
-        return [], lambda x: np.zeros([tape.output_dim, len(tape.trainable_params)])
-
-    gradient_tapes = []
-    shapes = []
-    c0 = None
-
-    coeffs, shifts = finite_diff_coeffs(n=n, approx_order=approx_order, strategy=strategy)
-
-    if 0 in shifts:
-        # Finite difference formula includes a term with zero shift.
-
-        if f0 is None:
-            # Ensure that the unshifted tape is appended
-            # to the gradient tapes, if not already.
-            gradient_tapes.append(tape)
-
-        # Store the unshifted coefficient. We know that
-        # it will always be the first coefficient due to processing.
-        c0 = coeffs[0]
-        shifts = shifts[1:]
-        coeffs = coeffs[1:]
-
-    # TODO: replace the JacobianTape._choose_params_with_methods
-    # functionality before deprecation.
-    method_map = dict(tape._choose_params_with_methods(diff_methods, argnum))
-
-    for i, _ in enumerate(tape.trainable_params):
-        if i not in method_map or method_map[i] == "0":
-            # parameter has zero gradient
-            shapes.append(0)
-            continue
-
-        g_tapes = generate_shifted_tapes(tape, i, shifts * h)
-        gradient_tapes.extend(g_tapes)
-        shapes.append(len(g_tapes))
-
-    def processing_fn(results):
-        grads = []
-        start = 1 if c0 is not None and f0 is None else 0
-        r0 = f0 or results[0]
-
-        for s in shapes:
-
-            if s == 0:
-                # parameter has zero gradient
-                g = qml.math.zeros_like(results[0])
-                grads.append(g)
-                continue
-
-            res = results[start : start + s]
-            start = start + s
-
-            # compute the linear combination of results and coefficients
-            res = qml.math.stack(res)
-            g = sum([c * r for c, r in zip(coeffs, res)])
-
-            if c0 is not None:
-                # add on the unshifted term
-                g = g + c0 * r0
-
-            grads.append(g / (h ** n))
-
-        # The following is for backwards compatibility; currently,
-        # the device stacks multiple measurement arrays, even if not the same
-        # size, resulting in a ragged array.
-        # In the future, we might want to change this so that only tuples
-        # of arrays are returned.
-        for i, g in enumerate(grads):
-            g = qml.math.convert_like(g, results[0])
-            if hasattr(g, "dtype") and g.dtype is np.dtype("object"):
-                grads[i] = qml.math.hstack(g)
-
-        return qml.math.T(qml.math.stack(grads))
-
-    return gradient_tapes, processing_fn
+# Copyright 2018-2021 Xanadu Quantum Technologies Inc.
+
+# Licensed under the Apache License, Version 2.0 (the "License");
+# you may not use this file except in compliance with the License.
+# You may obtain a copy of the License at
+
+#     http://www.apache.org/licenses/LICENSE-2.0
+
+# Unless required by applicable law or agreed to in writing, software
+# distributed under the License is distributed on an "AS IS" BASIS,
+# WITHOUT WARRANTIES OR CONDITIONS OF ANY KIND, either express or implied.
+# See the License for the specific language governing permissions and
+# limitations under the License.
+"""
+This module contains functions for computing the finite-difference gradient
+of a quantum tape.
+"""
+# pylint: disable=protected-access,too-many-arguments
+import functools
+
+import numpy as np
+from scipy.special import factorial
+
+import pennylane as qml
+
+from .gradient_transform import gradient_transform
+
+
+@functools.lru_cache(maxsize=None)
+def finite_diff_coeffs(n, approx_order, strategy):
+    r"""Generate the finite difference shift values and corresponding
+    term coefficients for a given derivative order, approximation accuracy,
+    and strategy.
+
+    Args:
+        n (int): Positive integer specifying the order of the derivative. For example, ``n=1``
+            corresponds to the first derivative, ``n=2`` the second derivative, etc.
+        approx_order (int): Positive integer referring to the approximation order of the
+            returned coefficients, e.g., ``approx_order=1`` corresponds to the
+            first-order approximation to the derivative.
+        strategy (str): One of ``"forward"``, ``"center"``, or ``"backward"``.
+            For the ``"forward"`` strategy, the finite-difference shifts occur at the points
+            :math:`x_0, x_0+h, x_0+2h,\dots`, where :math:`h` is some small
+            step size. The ``"backwards"`` strategy is similar, but in
+            reverse: :math:`x_0, x_0-h, x_0-2h, \dots`. Finally, the
+            ``"center"`` strategy results in shifts symmetric around the
+            unshifted point: :math:`\dots, x_0-2h, x_0-h, x_0, x_0+h, x_0+2h,\dots`.
+
+    Returns:
+        array[float]: A ``(2, N)`` array. The first row corresponds to the
+        coefficients, and the second row corresponds to the shifts.
+
+    **Example**
+
+    >>> finite_diff_coeffs(n=1, approx_order=1, strategy="forward")
+    array([[-1.,  1.],
+           [ 0.,  1.]])
+
+    For example, this results in the linear combination:
+
+    .. math:: \frac{-y(x_0) + y(x_0 + h)}{h}
+
+    where :math:`h` is the finite-difference step size.
+
+    More examples:
+
+    >>> finite_diff_coeffs(n=1, approx_order=2, strategy="center")
+    array([[-0.5,  0.5],
+           [-1. ,  1. ]])
+    >>> finite_diff_coeffs(n=2, approx_order=2, strategy="center")
+    array([[-2.,  1.,  1.],
+           [ 0., -1.,  1.]])
+
+    **Details**
+
+    Consider a function :math:`y(x)`. We wish to approximate the :math:`n`-th
+    derivative at point :math:`x_0`, :math:`y^{(n)}(x_0)`, by sampling the function
+    at :math:`N<n` distinct points:
+
+    .. math:: y^{(n)}(x_0) \approx \sum_{i=1}^N c_i y(x_i)
+
+    where :math:`c_i` are coefficients, and :math:`x_i=x_0 + s_i` are the points we sample
+    the function at.
+
+    Consider the Taylor expansion of :math:`y(x_i)` around the point :math:`x_0`:
+
+    .. math::
+
+        y^{(n)}(x_0) \approx \sum_{i=1}^N c_i y(x_i)
+            &= \sum_{i=1}^N c_i \left[ y(x_0) + y'(x_0)(x_i-x_0) + \frac{1}{2} y''(x_0)(x_i-x_0)^2 + \cdots \right]\\
+            & = \sum_{j=0}^m y^{(j)}(x_0) \left[\sum_{i=1}^N \frac{c_i s_i^j}{j!} + \mathcal{O}(s_i^m) \right],
+
+    where :math:`s_i = x_i-x_0`. For this approximation to be satisfied, we must therefore have
+
+    .. math::
+
+        \sum_{i=1}^N s_i^j c_i = \begin{cases} j!, &j=n\\ 0, & j\neq n\end{cases}.
+
+    Thus, to determine the coefficients :math:`c_i \in \{c_1, \dots, c_N\}` for particular
+    shift values :math:`s_i \in \{s_1, \dots, s_N\}` and derivative order :math:`n`,
+    we must solve this linear system of equations.
+    """
+    if n < 1 or not isinstance(n, int):
+        raise ValueError("Derivative order n must be a positive integer.")
+
+    if approx_order < 1 or not isinstance(approx_order, int):
+        raise ValueError("Approximation order must be a positive integer.")
+
+    num_points = approx_order + 2 * np.floor((n + 1) / 2) - 1
+    N = num_points + 1 if n % 2 == 0 else num_points
+
+    if strategy == "forward":
+        shifts = np.arange(N, dtype=np.float64)
+
+    elif strategy == "backward":
+        shifts = np.arange(-N + 1, 1, dtype=np.float64)
+
+    elif strategy == "center":
+        if approx_order % 2 != 0:
+            raise ValueError("Centered finite-difference requires an even order approximation.")
+
+        N = num_points // 2
+        shifts = np.arange(-N, N + 1, dtype=np.float64)
+
+    else:
+        raise ValueError(
+            f"Unknown strategy {strategy}. Must be one of 'forward', 'backward', 'center'."
+        )
+
+    # solve for the coefficients
+    A = shifts ** np.arange(len(shifts)).reshape(-1, 1)
+    b = np.zeros_like(shifts)
+    b[n] = factorial(n)
+    coeffs = np.linalg.solve(A, b)
+
+    coeffs_and_shifts = np.stack([coeffs, shifts])
+
+    # remove all small coefficients and shifts
+    coeffs_and_shifts[np.abs(coeffs_and_shifts) < 1e-10] = 0
+
+    # remove columns where the coefficients are 0
+    coeffs_and_shifts = coeffs_and_shifts[:, ~np.all(coeffs_and_shifts == 0, axis=0)]
+
+    # sort columns in ascending order according to abs(shift)
+    coeffs_and_shifts = coeffs_and_shifts[:, np.argsort(np.abs(coeffs_and_shifts)[1])]
+    return coeffs_and_shifts
+
+
+def generate_shifted_tapes(tape, idx, shifts, multipliers=None):
+    r"""Generate a list of tapes where the corresponding trainable parameter
+    index has been shifted by the values given.
+
+    Args:
+        tape (.QuantumTape): input quantum tape
+        idx (int): trainable parameter index to shift the parameter of
+        shifts (Sequence[float or int]): sequence of shift values
+        multipliers (Sequence[float or int]): Sequence of multiplier values to
+            scale the parameter by. If not provided, the parameter will
+            not be scaled.
+
+    Returns:
+        list[QuantumTape]: List of quantum tapes. Each tape has parameter
+        ``idx`` shifted by consecutive values of ``shift``. The length
+        of the returned list of tapes will match the length of ``shifts``.
+    """
+    params = list(tape.get_parameters())
+    tapes = []
+
+    for i, s in enumerate(shifts):
+        new_params = params.copy()
+        shifted_tape = tape.copy(copy_operations=True)
+
+        if multipliers is not None:
+            m = multipliers[i]
+            new_params[idx] = new_params[idx] * qml.math.convert_like(m, new_params[idx])
+
+        new_params[idx] = new_params[idx] + qml.math.convert_like(s, new_params[idx])
+        shifted_tape.set_parameters(new_params)
+        tapes.append(shifted_tape)
+
+    return tapes
+
+
+@gradient_transform
+def finite_diff(tape, argnum=None, h=1e-7, approx_order=1, n=1, strategy="forward", f0=None):
+    r"""Transform a QNode to compute the finite-difference gradient of all gate
+    parameters with respect to its inputs.
+
+    Args:
+        qnode (.QNode or .QuantumTape): quantum tape or QNode to differentiate
+        argnum (int or list[int] or None): Trainable parameter indices to differentiate
+            with respect to. If not provided, the derivatives with respect to all
+            trainable parameters are returned.
+        h (float): finite difference method step size
+        approx_order (int): The approximation order of the finite-difference method to use.
+        n (int): compute the :math:`n`-th derivative
+        strategy (str): The strategy of the finite difference method. Must be one of
+            ``"forward"``, ``"center"``, or ``"backward"``.
+            For the ``"forward"`` strategy, the finite-difference shifts occur at the points
+            :math:`x_0, x_0+h, x_0+2h,\dots`, where :math:`h` is some small
+            stepsize. The ``"backwards"`` strategy is similar, but in
+            reverse: :math:`x_0, x_0-h, x_0-2h, \dots`. Finally, the
+            ``"center"`` strategy results in shifts symmetric around the
+            unshifted point: :math:`\dots, x_0-2h, x_0-h, x_0, x_0+h, x_0+2h,\dots`.
+        f0 (tensor_like[float] or None): Output of the evaluated input tape. If provided,
+            and the gradient recipe contains an unshifted term, this value is used,
+            saving a quantum evaluation.
+
+    Returns:
+        tensor_like or tuple[list[QuantumTape], function]:
+
+        - If the input is a QNode, a tensor
+          representing the output Jacobian matrix of size ``(number_outputs, number_gate_parameters)``
+          is returned.
+
+        - If the input is a tape, a tuple containing a list of generated tapes,
+          in addition to a post-processing function to be applied to the
+          evaluated tapes.
+
+    **Example**
+
+    This transform can be registered directly as the quantum gradient transform
+    to use during autodifferentiation:
+
+    >>> dev = qml.device("default.qubit", wires=2)
+    >>> @qml.qnode(dev, gradient_fn=qml.gradients.finite_diff)
+    ... def circuit(params):
+    ...     qml.RX(params[0], wires=0)
+    ...     qml.RY(params[1], wires=0)
+    ...     qml.RX(params[2], wires=0)
+    ...     return qml.expval(qml.PauliZ(0)), qml.var(qml.PauliZ(0))
+    >>> params = np.array([0.1, 0.2, 0.3], requires_grad=True)
+    >>> qml.jacobian(circuit)(params)
+    tensor([[-0.38751725, -0.18884792, -0.38355708],
+            [ 0.69916868,  0.34072432,  0.69202365]], requires_grad=True)
+
+
+    .. UsageDetails::
+
+        This gradient transform can also be applied directly to :class:`~.QNode` objects:
+
+        >>> @qml.qnode(dev)
+        ... def circuit(params):
+        ...     qml.RX(params[0], wires=0)
+        ...     qml.RY(params[1], wires=0)
+        ...     qml.RX(params[2], wires=0)
+        ...     return qml.expval(qml.PauliZ(0)), qml.var(qml.PauliZ(0))
+        >>> qml.gradients.finite_diff(circuit)(params)
+        tensor([[-0.38751725, -0.18884792, -0.38355708],
+                [ 0.69916868,  0.34072432,  0.69202365]], requires_grad=True)
+
+        This quantum gradient transform can also be applied to low-level
+        :class:`~.QuantumTape` objects. This will result in no implicit quantum
+        device evaluation. Instead, the processed tapes, and post-processing
+        function, which together define the gradient are directly returned:
+
+        >>> with qml.tape.JacobianTape() as tape:
+        ...     qml.RX(params[0], wires=0)
+        ...     qml.RY(params[1], wires=0)
+        ...     qml.RX(params[2], wires=0)
+        ...     qml.expval(qml.PauliZ(0))
+        ...     qml.var(qml.PauliZ(0))
+        >>> gradient_tapes, fn = qml.gradients.finite_diff.grad(tape)
+        >>> gradient_tapes
+        [<JacobianTape: wires=[0, 1], params=3>,
+         <JacobianTape: wires=[0, 1], params=3>,
+         <JacobianTape: wires=[0, 1], params=3>,
+         <JacobianTape: wires=[0, 1], params=3>]
+
+        This can be useful if the underlying circuits representing the gradient
+        computation need to be analyzed.
+
+        The output tapes can then be evaluated and post-processed to retrieve
+        the gradient:
+
+        >>> dev = qml.device("default.qubit", wires=2)
+        >>> from pennylane.interfaces.batch import execute
+        >>> fn(execute(gradient_tapes, dev, None))
+        [[-0.38751721 -0.18884787 -0.38355704]
+         [ 0.69916862  0.34072424  0.69202359]]
+    """
+    # TODO: replace the JacobianTape._grad_method_validation
+    # functionality before deprecation.
+    diff_methods = tape._grad_method_validation("numeric")
+
+    if not tape.trainable_params or all(g == "0" for g in diff_methods):
+        # Either all parameters have grad method 0, or there are no trainable
+        # parameters.
+        return [], lambda x: np.zeros([tape.output_dim, len(tape.trainable_params)])
+
+    gradient_tapes = []
+    shapes = []
+    c0 = None
+
+    coeffs, shifts = finite_diff_coeffs(n=n, approx_order=approx_order, strategy=strategy)
+
+    if 0 in shifts:
+        # Finite difference formula includes a term with zero shift.
+
+        if f0 is None:
+            # Ensure that the unshifted tape is appended
+            # to the gradient tapes, if not already.
+            gradient_tapes.append(tape)
+
+        # Store the unshifted coefficient. We know that
+        # it will always be the first coefficient due to processing.
+        c0 = coeffs[0]
+        shifts = shifts[1:]
+        coeffs = coeffs[1:]
+
+    # TODO: replace the JacobianTape._choose_params_with_methods
+    # functionality before deprecation.
+    method_map = dict(tape._choose_params_with_methods(diff_methods, argnum))
+
+    for i, _ in enumerate(tape.trainable_params):
+        if i not in method_map or method_map[i] == "0":
+            # parameter has zero gradient
+            shapes.append(0)
+            continue
+
+        g_tapes = generate_shifted_tapes(tape, i, shifts * h)
+        gradient_tapes.extend(g_tapes)
+        shapes.append(len(g_tapes))
+
+    def processing_fn(results):
+        grads = []
+        start = 1 if c0 is not None and f0 is None else 0
+        r0 = f0 or results[0]
+
+        for s in shapes:
+
+            if s == 0:
+                # parameter has zero gradient
+                g = qml.math.zeros_like(results[0])
+                grads.append(g)
+                continue
+
+            res = results[start : start + s]
+            start = start + s
+
+            # compute the linear combination of results and coefficients
+            res = qml.math.stack(res)
+            g = sum([c * r for c, r in zip(coeffs, res)])
+
+            if c0 is not None:
+                # add on the unshifted term
+                g = g + c0 * r0
+
+            grads.append(g / (h ** n))
+
+        # The following is for backwards compatibility; currently,
+        # the device stacks multiple measurement arrays, even if not the same
+        # size, resulting in a ragged array.
+        # In the future, we might want to change this so that only tuples
+        # of arrays are returned.
+        for i, g in enumerate(grads):
+            g = qml.math.convert_like(g, results[0])
+            if hasattr(g, "dtype") and g.dtype is np.dtype("object"):
+                grads[i] = qml.math.hstack(g)
+
+        return qml.math.T(qml.math.stack(grads))
+
+    return gradient_tapes, processing_fn