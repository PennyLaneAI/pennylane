--- conflicted
+++ resolved
@@ -1,273 +1,257 @@
-# Copyright 2018-2021 Xanadu Quantum Technologies Inc.
-
-# Licensed under the Apache License, Version 2.0 (the "License");
-# you may not use this file except in compliance with the License.
-# You may obtain a copy of the License at
-
-#     http://www.apache.org/licenses/LICENSE-2.0
-
-# Unless required by applicable law or agreed to in writing, software
-# distributed under the License is distributed on an "AS IS" BASIS,
-# WITHOUT WARRANTIES OR CONDITIONS OF ANY KIND, either express or implied.
-# See the License for the specific language governing permissions and
-# limitations under the License.
-"""
-This module contains functions for computing the finite-difference gradient
-of a quantum tape.
-"""
-# pylint: disable=protected-access,too-many-arguments
-import numpy as np
-from scipy.special import factorial
-
-import pennylane as qml
-
-
-def finite_diff_stencil(n, order, form):
-    r"""Generate the finite difference stencil (shift and coefficients)
-    for various derivatives, accuracy, and form.
-
-    Args:
-        n (int): Positive integer specifying the derivative. ``n=1``
-            corresponds to the first derivative.
-        order (int): Positive integer referring to the approximation order of the
-            returned stencil. E.g., ``order=1`` corresponds to a stencil
-            that returns a first-order approximation to the derivative.
-        form (str): one of ``"forward"``, ``"center"``, or ``"backward"``.
-
-    Returns:
-        array[float]: a ``(2, N)`` array. The first row corresponds to the
-        coefficients, and the second row corresponds to the shifts.
-
-    **Example**
-
-    >>> finite_diff_stencil(n=1, order=1, form="forward")
-    array([[-1.,  1.],
-           [ 0.,  1.]])
-
-    The first row corresponds to the coefficients, and the second corresponds
-    to the shifts. For example, this results in the linear combination:
-
-    .. math:: \frac{-y(x_0) + y(x_0 + h)}{h}
-
-    where :math:`h` is the finite-difference step-size.
-
-    More examples of finite-difference stencils:
-
-    >>> finite_diff_stencil(n=1, order=2, form="center")
-    array([[-0.5,  0.5],
-           [-1. ,  1. ]])
-    >>> finite_diff_stencil(n=2, order=2, form="center")
-    array([[-2.,  1.,  1.],
-           [ 0., -1.,  1.]])
-    """
-    if n < 1 or not isinstance(n, int):
-        raise ValueError("Derivative order n must be a positive integer.")
-
-    if order < 1 or not isinstance(order, int):
-        raise ValueError("Approximation order must be a positive integer.")
-
-    num_points = order + 2 * np.floor((n + 1) / 2) - 1
-    N = num_points + 1 if n % 2 == 0 else num_points
-
-    if form == "forward":
-        shifts = np.arange(N, dtype=np.float64)
-
-    elif form == "backward":
-        shifts = np.arange(-N + 1, 1, dtype=np.float64)
-
-    elif form == "center":
-        if order % 2 != 0:
-            raise ValueError("Centered finite-difference requires an even order.")
-
-        N = num_points // 2
-        shifts = np.arange(-N, N + 1, dtype=np.float64)
-
-    else:
-        raise ValueError(f"Unknown form {form}. Must be one of 'forward', 'backward', 'center'.")
-
-    A = shifts ** np.arange(len(shifts)).reshape(-1, 1)
-    b = np.zeros_like(shifts)
-    b[n] = factorial(n)
-    coeffs = np.linalg.solve(A, b)
-
-    stencil = np.stack([coeffs, shifts])
-    stencil[0, np.abs(stencil[0, :]) < 1e-10] = 0
-    stencil = stencil[:, ~np.all(stencil == 0, axis=0)]
-    stencil = stencil[:, np.argsort(np.abs(stencil)[1])]
-    return stencil
-
-
-def generate_shifted_tapes(tape, idx, shifts, multipliers=None):
-    r"""Generate a list of tapes where the corresponding trainable parameter
-    index has been shifted by the values given.
-
-    Args:
-        tape (.QuantumTape): input quantum tape
-        idx (int): trainable parameter index to shift the parameter of
-        shifts (Sequence[float or int]): sequence of shift values
-        multipliers (Sequence[float or int]): Sequence of multiplier values to
-            scale the paraameter by. If not provided, the parameter will
-            not be scaled.
-
-    Returns:
-        list[QuantumTape]: List of quantum tapes. Each tape has parameter
-        ``idx`` shifted by consecutive values of ``shift``. The length
-        of the returned list of tapes will match the length of ``shifts``.
-    """
-    params = tape.get_parameters()
-    tapes = []
-
-    for i, s in enumerate(shifts):
-        new_params = params.copy()
-        shifted_tape = tape.copy(copy_operations=True)
-
-<<<<<<< HEAD
-        shift = np.zeros(qml.math.shape(params), dtype=np.float64)
-        shift[idx] = s
-
-        if multipliers is not None:
-            m = multipliers[i] if multipliers is not None else 1.0
-            mask = qml.math.convert_like(np.arange(qml.math.shape(params)[0]) == idx, params)
-            scaled_params = params * qml.math.convert_like(m, params)
-            scaled_params = qml.math.where(mask, scaled_params, params)
-        else:
-            scaled_params = params
-
-        shifted_params = scaled_params + qml.math.convert_like(shift, params)
-        shifted_tape.set_parameters(qml.math.unstack(shifted_params))
-=======
-        if multipliers is not None:
-            m = multipliers[i]
-            new_params[idx] = new_params[idx] * qml.math.convert_like(m, new_params[idx])
->>>>>>> 2341dd4b
-
-        new_params[idx] = new_params[idx] + qml.math.convert_like(s, new_params[idx])
-        shifted_tape.set_parameters(new_params)
-        tapes.append(shifted_tape)
-
-    return tapes
-
-
-def finite_diff(tape, argnum=None, h=1e-7, order=1, n=1, form="forward", f0=None):
-    r"""Generate the parameter-shift tapes and postprocessing methods required
-    to compute the gradient of a gate parameter with respect to an
-    expectation value.
-
-    Args:
-        tape (.QuantumTape): quantum tape to differentiate
-        argnum (int or list[int] or None): Trainable parameter indices to differentiate
-            with respect to. If not provided, the derivatives with respect to all
-            trainable indices are returned.
-        h (float): finite difference method step size
-        order (int): The approximation order of the finite difference method to use.
-        n (int): compute the :math:`n`-th derivative
-        form (str): The form of the finite difference method. Must be one of
-            ``"forward"``, ``"center"``, or ``"backward"``.
-        f0 (tensor_like[float] or None): Output of the evaluated input tape. If provided,
-            and the gradient recipe contains an unshifted term, this value is used,
-            saving a quantum evaluation.
-
-    Returns:
-        tuple[list[QuantumTape], function]: A tuple containing a
-        list of generated tapes, in addition to a post-processing
-        function to be applied to the evaluated tapes.
-
-    **Example**
-
-    >>> with qml.tape.QuantumTape() as tape:
-    ...     qml.RX(params[0], wires=0)
-    ...     qml.RY(params[1], wires=0)
-    ...     qml.RX(params[2], wires=0)
-    ...     qml.expval(qml.PauliZ(0))
-    ...     qml.var(qml.PauliZ(0))
-    >>> tape.trainable_params = {0, 1, 2}
-    >>> gradient_tapes, fn = qml.gradients.finite_diff.grad(tape)
-    >>> res = dev.batch_execute(gradient_tapes)
-    >>> fn(res)
-    [[-0.38751721 -0.18884787 -0.38355704]
-     [ 0.69916862  0.34072424  0.69202359]]
-
-    The output Jacobian matrix is of size ``(number_outputs, number_parameters)``.
-    """
-    # TODO: replace the JacobianTape._grad_method_validation
-    # functionality before deprecation.
-    diff_methods = tape._grad_method_validation("numeric")
-
-    if not tape.trainable_params or all(g == "0" for g in diff_methods):
-        # Either all parameters have grad method 0, or there are no trainable
-        # parameters.
-        return [], lambda x: np.zeros([tape.output_dim, len(tape.trainable_params)])
-
-    gradient_tapes = []
-    shapes = []
-    c0 = None
-
-    coeffs, shifts = finite_diff_stencil(n, order, form)
-
-    if 0 in shifts:
-        # Stencil includes a term with zero shift.
-
-        if f0 is None:
-            # Ensure that the unshifted tape is appended
-            # to the gradient tapes, if not already.
-            gradient_tapes.append(tape)
-
-        # Store the unshifted coefficient. We know that
-        # it will always be the first coefficient due to processing.
-        c0 = coeffs[0]
-        shifts = shifts[1:]
-        coeffs = coeffs[1:]
-
-    # TODO: replace the JacobianTape._choose_params_with_methods
-    # functionality before deprecation.
-    method_map = dict(tape._choose_params_with_methods(diff_methods, argnum))
-
-    for i, _ in enumerate(tape.trainable_params):
-        if i not in method_map or method_map[i] == "0":
-            # parameter has zero gradient
-            shapes.append(0)
-            continue
-
-        g_tapes = generate_shifted_tapes(tape, i, shifts * h)
-        gradient_tapes.extend(g_tapes)
-        shapes.append(len(g_tapes))
-
-    def processing_fn(results):
-        grads = []
-        start = 1 if c0 is not None and f0 is None else 0
-        r0 = f0 or results[0]
-
-        for s in shapes:
-
-            if s == 0:
-                # parameter has zero gradient
-                g = qml.math.zeros_like(results[0])
-                grads.append(g)
-                continue
-
-            res = results[start : start + s]
-            start = start + s
-
-            # compute the linear combination of results and coefficients
-            res = qml.math.stack(res)
-            g = sum([c * r for c, r in zip(coeffs, res)])
-
-            if c0 is not None:
-                # add on the unshifted term
-                g = g + c0 * r0
-
-            grads.append(g / (h ** n))
-
-        # The following is for backwards compatibility; currently,
-        # the device stacks multiple measurement arrays, even if not the same
-        # size, resulting in a ragged array.
-        # In the future, we might want to change this so that only tuples
-        # of arrays are returned.
-        for i, g in enumerate(grads):
-            g = qml.math.convert_like(g, res[0])
-            if hasattr(g, "dtype") and g.dtype is np.dtype("object"):
-                grads[i] = qml.math.hstack(g)
-
-        return qml.math.T(qml.math.stack(grads))
-
-    return gradient_tapes, processing_fn
+# Copyright 2018-2021 Xanadu Quantum Technologies Inc.
+
+# Licensed under the Apache License, Version 2.0 (the "License");
+# you may not use this file except in compliance with the License.
+# You may obtain a copy of the License at
+
+#     http://www.apache.org/licenses/LICENSE-2.0
+
+# Unless required by applicable law or agreed to in writing, software
+# distributed under the License is distributed on an "AS IS" BASIS,
+# WITHOUT WARRANTIES OR CONDITIONS OF ANY KIND, either express or implied.
+# See the License for the specific language governing permissions and
+# limitations under the License.
+"""
+This module contains functions for computing the finite-difference gradient
+of a quantum tape.
+"""
+# pylint: disable=protected-access,too-many-arguments
+import numpy as np
+from scipy.special import factorial
+
+import pennylane as qml
+
+
+def finite_diff_stencil(n, order, form):
+    r"""Generate the finite difference stencil (shift and coefficients)
+    for various derivatives, accuracy, and form.
+
+    Args:
+        n (int): Positive integer specifying the derivative. ``n=1``
+            corresponds to the first derivative.
+        order (int): Positive integer referring to the approximation order of the
+            returned stencil. E.g., ``order=1`` corresponds to a stencil
+            that returns a first-order approximation to the derivative.
+        form (str): one of ``"forward"``, ``"center"``, or ``"backward"``.
+
+    Returns:
+        array[float]: a ``(2, N)`` array. The first row corresponds to the
+        coefficients, and the second row corresponds to the shifts.
+
+    **Example**
+
+    >>> finite_diff_stencil(n=1, order=1, form="forward")
+    array([[-1.,  1.],
+           [ 0.,  1.]])
+
+    The first row corresponds to the coefficients, and the second corresponds
+    to the shifts. For example, this results in the linear combination:
+
+    .. math:: \frac{-y(x_0) + y(x_0 + h)}{h}
+
+    where :math:`h` is the finite-difference step-size.
+
+    More examples of finite-difference stencils:
+
+    >>> finite_diff_stencil(n=1, order=2, form="center")
+    array([[-0.5,  0.5],
+           [-1. ,  1. ]])
+    >>> finite_diff_stencil(n=2, order=2, form="center")
+    array([[-2.,  1.,  1.],
+           [ 0., -1.,  1.]])
+    """
+    if n < 1 or not isinstance(n, int):
+        raise ValueError("Derivative order n must be a positive integer.")
+
+    if order < 1 or not isinstance(order, int):
+        raise ValueError("Approximation order must be a positive integer.")
+
+    num_points = order + 2 * np.floor((n + 1) / 2) - 1
+    N = num_points + 1 if n % 2 == 0 else num_points
+
+    if form == "forward":
+        shifts = np.arange(N, dtype=np.float64)
+
+    elif form == "backward":
+        shifts = np.arange(-N + 1, 1, dtype=np.float64)
+
+    elif form == "center":
+        if order % 2 != 0:
+            raise ValueError("Centered finite-difference requires an even order.")
+
+        N = num_points // 2
+        shifts = np.arange(-N, N + 1, dtype=np.float64)
+
+    else:
+        raise ValueError(f"Unknown form {form}. Must be one of 'forward', 'backward', 'center'.")
+
+    A = shifts ** np.arange(len(shifts)).reshape(-1, 1)
+    b = np.zeros_like(shifts)
+    b[n] = factorial(n)
+    coeffs = np.linalg.solve(A, b)
+
+    stencil = np.stack([coeffs, shifts])
+    stencil[0, np.abs(stencil[0, :]) < 1e-10] = 0
+    stencil = stencil[:, ~np.all(stencil == 0, axis=0)]
+    stencil = stencil[:, np.argsort(np.abs(stencil)[1])]
+    return stencil
+
+
+def generate_shifted_tapes(tape, idx, shifts, multipliers=None):
+    r"""Generate a list of tapes where the corresponding trainable parameter
+    index has been shifted by the values given.
+
+    Args:
+        tape (.QuantumTape): input quantum tape
+        idx (int): trainable parameter index to shift the parameter of
+        shifts (Sequence[float or int]): sequence of shift values
+        multipliers (Sequence[float or int]): Sequence of multiplier values to
+            scale the paraameter by. If not provided, the parameter will
+            not be scaled.
+
+    Returns:
+        list[QuantumTape]: List of quantum tapes. Each tape has parameter
+        ``idx`` shifted by consecutive values of ``shift``. The length
+        of the returned list of tapes will match the length of ``shifts``.
+    """
+    params = tape.get_parameters()
+    tapes = []
+
+    for i, s in enumerate(shifts):
+        new_params = params.copy()
+        shifted_tape = tape.copy(copy_operations=True)
+
+        if multipliers is not None:
+            m = multipliers[i]
+            new_params[idx] = new_params[idx] * qml.math.convert_like(m, new_params[idx])
+
+        new_params[idx] = new_params[idx] + qml.math.convert_like(s, new_params[idx])
+        shifted_tape.set_parameters(new_params)
+        tapes.append(shifted_tape)
+
+    return tapes
+
+
+def finite_diff(tape, argnum=None, h=1e-7, order=1, n=1, form="forward", f0=None):
+    r"""Generate the parameter-shift tapes and postprocessing methods required
+    to compute the gradient of a gate parameter with respect to an
+    expectation value.
+
+    Args:
+        tape (.QuantumTape): quantum tape to differentiate
+        argnum (int or list[int] or None): Trainable parameter indices to differentiate
+            with respect to. If not provided, the derivatives with respect to all
+            trainable indices are returned.
+        h (float): finite difference method step size
+        order (int): The approximation order of the finite difference method to use.
+        n (int): compute the :math:`n`-th derivative
+        form (str): The form of the finite difference method. Must be one of
+            ``"forward"``, ``"center"``, or ``"backward"``.
+        f0 (tensor_like[float] or None): Output of the evaluated input tape. If provided,
+            and the gradient recipe contains an unshifted term, this value is used,
+            saving a quantum evaluation.
+
+    Returns:
+        tuple[list[QuantumTape], function]: A tuple containing a
+        list of generated tapes, in addition to a post-processing
+        function to be applied to the evaluated tapes.
+
+    **Example**
+
+    >>> with qml.tape.QuantumTape() as tape:
+    ...     qml.RX(params[0], wires=0)
+    ...     qml.RY(params[1], wires=0)
+    ...     qml.RX(params[2], wires=0)
+    ...     qml.expval(qml.PauliZ(0))
+    ...     qml.var(qml.PauliZ(0))
+    >>> tape.trainable_params = {0, 1, 2}
+    >>> gradient_tapes, fn = qml.gradients.finite_diff.grad(tape)
+    >>> res = dev.batch_execute(gradient_tapes)
+    >>> fn(res)
+    [[-0.38751721 -0.18884787 -0.38355704]
+     [ 0.69916862  0.34072424  0.69202359]]
+
+    The output Jacobian matrix is of size ``(number_outputs, number_parameters)``.
+    """
+    # TODO: replace the JacobianTape._grad_method_validation
+    # functionality before deprecation.
+    diff_methods = tape._grad_method_validation("numeric")
+
+    if not tape.trainable_params or all(g == "0" for g in diff_methods):
+        # Either all parameters have grad method 0, or there are no trainable
+        # parameters.
+        return [], lambda x: np.zeros([tape.output_dim, len(tape.trainable_params)])
+
+    gradient_tapes = []
+    shapes = []
+    c0 = None
+
+    coeffs, shifts = finite_diff_stencil(n, order, form)
+
+    if 0 in shifts:
+        # Stencil includes a term with zero shift.
+
+        if f0 is None:
+            # Ensure that the unshifted tape is appended
+            # to the gradient tapes, if not already.
+            gradient_tapes.append(tape)
+
+        # Store the unshifted coefficient. We know that
+        # it will always be the first coefficient due to processing.
+        c0 = coeffs[0]
+        shifts = shifts[1:]
+        coeffs = coeffs[1:]
+
+    # TODO: replace the JacobianTape._choose_params_with_methods
+    # functionality before deprecation.
+    method_map = dict(tape._choose_params_with_methods(diff_methods, argnum))
+
+    for i, _ in enumerate(tape.trainable_params):
+        if i not in method_map or method_map[i] == "0":
+            # parameter has zero gradient
+            shapes.append(0)
+            continue
+
+        g_tapes = generate_shifted_tapes(tape, i, shifts * h)
+        gradient_tapes.extend(g_tapes)
+        shapes.append(len(g_tapes))
+
+    def processing_fn(results):
+        grads = []
+        start = 1 if c0 is not None and f0 is None else 0
+        r0 = f0 or results[0]
+
+        for s in shapes:
+
+            if s == 0:
+                # parameter has zero gradient
+                g = qml.math.zeros_like(results[0])
+                grads.append(g)
+                continue
+
+            res = results[start : start + s]
+            start = start + s
+
+            # compute the linear combination of results and coefficients
+            res = qml.math.stack(res)
+            g = sum([c * r for c, r in zip(coeffs, res)])
+
+            if c0 is not None:
+                # add on the unshifted term
+                g = g + c0 * r0
+
+            grads.append(g / (h ** n))
+
+        # The following is for backwards compatibility; currently,
+        # the device stacks multiple measurement arrays, even if not the same
+        # size, resulting in a ragged array.
+        # In the future, we might want to change this so that only tuples
+        # of arrays are returned.
+        for i, g in enumerate(grads):
+            g = qml.math.convert_like(g, res[0])
+            if hasattr(g, "dtype") and g.dtype is np.dtype("object"):
+                grads[i] = qml.math.hstack(g)
+
+        return qml.math.T(qml.math.stack(grads))
+
+    return gradient_tapes, processing_fn