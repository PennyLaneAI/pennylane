--- conflicted
+++ resolved
@@ -21,542 +21,6 @@
 
 import pennylane as qml
 from pennylane import numpy as np
-<<<<<<< HEAD
-from pennylane.operation import Observable, Tensor
-from pennylane.queuing import QueuingError
-from pennylane.wires import Wires
-
-OBS_MAP = {"PauliX": "X", "PauliY": "Y", "PauliZ": "Z", "Hadamard": "H", "Identity": "I"}
-
-
-def _compute_grouping_indices(observables, grouping_type="qwc", method="rlf"):
-
-    # todo: directly compute the
-    # indices, instead of extracting groups of observables first
-    observable_groups = qml.grouping.group_observables(
-        observables, coefficients=None, grouping_type=grouping_type, method=method
-    )
-
-    observables = copy(observables)
-
-    indices = []
-    available_indices = list(range(len(observables)))
-    for partition in observable_groups:
-        indices_this_group = []
-        for pauli_word in partition:
-            # find index of this pauli word in remaining original observables,
-            for observable in observables:
-                if qml.grouping.utils.are_identical_pauli_words(pauli_word, observable):
-                    ind = observables.index(observable)
-                    indices_this_group.append(available_indices[ind])
-                    # delete this observable and its index, so it cannot be found again
-                    observables.pop(ind)
-                    available_indices.pop(ind)
-                    break
-        indices.append(indices_this_group)
-
-    return indices
-
-
-class Hamiltonian(qml.operation.Observable):
-    r"""Operator representing a Hamiltonian.
-
-    The Hamiltonian is represented as a linear combination of other operators, e.g.,
-    :math:`\sum_{k=0}^{N-1} c_k O_k`, where the :math:`c_k` are trainable parameters.
-
-    Args:
-        coeffs (tensor_like): coefficients of the Hamiltonian expression
-        observables (Iterable[Observable]): observables in the Hamiltonian expression, of same length as coeffs
-        simplify (bool): Specifies whether the Hamiltonian is simplified upon initialization
-                         (like-terms are combined). The default value is `False`.
-        grouping_type (str): If not None, compute and store information on how to group commuting
-            observables upon initialization. This information may be accessed when QNodes containing this
-            Hamiltonian are executed on devices. The string refers to the type of binary relation between Pauli words.
-            Can be ``'qwc'`` (qubit-wise commuting), ``'commuting'``, or ``'anticommuting'``.
-        method (str): The graph coloring heuristic to use in solving minimum clique cover for grouping, which
-            can be ``'lf'`` (Largest First) or ``'rlf'`` (Recursive Largest First).
-        id (str): name to be assigned to this Hamiltonian instance
-
-    **Example:**
-
-    A Hamiltonian can be created by simply passing the list of coefficients
-    as well as the list of observables:
-
-    >>> coeffs = [0.2, -0.543]
-    >>> obs = [qml.PauliX(0) @ qml.PauliZ(1), qml.PauliZ(0) @ qml.Hadamard(2)]
-    >>> H = qml.Hamiltonian(coeffs, obs)
-    >>> print(H)
-      (-0.543) [Z0 H2]
-    + (0.2) [X0 Z1]
-
-    The coefficients can be a trainable tensor, for example:
-
-    >>> coeffs = tf.Variable([0.2, -0.543], dtype=tf.double)
-    >>> obs = [qml.PauliX(0) @ qml.PauliZ(1), qml.PauliZ(0) @ qml.Hadamard(2)]
-    >>> H = qml.Hamiltonian(coeffs, obs)
-    >>> print(H)
-      (-0.543) [Z0 H2]
-    + (0.2) [X0 Z1]
-
-    The user can also provide custom observables:
-
-    >>> obs_matrix = np.array([[0.5, 1.0j, 0.0, -3j],
-                               [-1.0j, -1.1, 0.0, -0.1],
-                               [0.0, 0.0, -0.9, 12.0],
-                               [3j, -0.1, 12.0, 0.0]])
-    >>> obs = qml.Hermitian(obs_matrix, wires=[0, 1])
-    >>> H = qml.Hamiltonian((0.8, ), (obs, ))
-    >>> print(H)
-    (0.8) [Hermitian0,1]
-
-    Alternatively, the :func:`~.molecular_hamiltonian` function from the
-    :doc:`/introduction/chemistry` module can be used to generate a molecular
-    Hamiltonian.
-
-    In many cases, Hamiltonians can be constructed using Pythonic arithmetic operations.
-    For example:
-
-    >>> qml.Hamiltonian([1.], [qml.PauliX(0)]) + 2 * qml.PauliZ(0) @ qml.PauliZ(1)
-
-    is equivalent to the following Hamiltonian:
-
-    >>> qml.Hamiltonian([1, 2], [qml.PauliX(0), qml.PauliZ(0) @ qml.PauliZ(1)])
-
-    While scalar multiplication requires native python floats or integer types,
-    addition, subtraction, and tensor multiplication of Hamiltonians with Hamiltonians or
-    other observables is possible with tensor-valued coefficients, i.e.,
-
-    >>> H1 = qml.Hamiltonian(torch.tensor([1.]), [qml.PauliX(0)])
-    >>> H2 = qml.Hamiltonian(torch.tensor([2., 3.]), [qml.PauliY(0), qml.PauliX(1)])
-    >>> obs3 = [qml.PauliX(0), qml.PauliY(0), qml.PauliX(1)]
-    >>> H3 = qml.Hamiltonian(torch.tensor([1., 2., 3.]), obs3)
-    >>> H3.compare(H1 + H2)
-    True
-
-    A Hamiltonian can store information on which commuting observables should be measured together in
-    a circuit:
-
-    >>> obs = [qml.PauliX(0), qml.PauliX(1), qml.PauliZ(0)]
-    >>> coeffs = np.array([1., 2., 3.])
-    >>> H = qml.Hamiltonian(coeffs, obs, grouping_type='qwc')
-    >>> H.grouping_indices
-    [[0, 1], [2]]
-
-    This attribute can be used to compute groups of coefficients and observables:
-
-    >>> grouped_coeffs = [coeffs[indices] for indices in H.grouping_indices]
-    >>> grouped_obs = [[H.ops[i] for i in indices] for indices in H.grouping_indices]
-    >>> grouped_coeffs
-    [tensor([1., 2.], requires_grad=True), tensor([3.], requires_grad=True)]
-    >>> grouped_obs
-    [[qml.PauliX(0), qml.PauliX(1)], [qml.PauliZ(0)]]
-
-    Devices that evaluate a Hamiltonian expectation by splitting it into its local observables can
-    use this information to reduce the number of circuits evaluated.
-
-    Note that one can compute the ``grouping_indices`` for an already initialized Hamiltonian by
-    using the :func:`compute_grouping <pennylane.Hamiltonian.compute_grouping>` method.
-    """
-
-    num_wires = qml.operation.AnyWires
-    num_params = 1
-    par_domain = "A"
-    grad_method = "A"  # supports analytic gradients
-
-    def __init__(
-        self,
-        coeffs,
-        observables,
-        simplify=False,
-        grouping_type=None,
-        method="rlf",
-        id=None,
-        do_queue=True,
-    ):
-
-        if qml.math.shape(coeffs)[0] != len(observables):
-            raise ValueError(
-                "Could not create valid Hamiltonian; "
-                "number of coefficients and operators does not match."
-            )
-
-        for obs in observables:
-            if not isinstance(obs, Observable):
-                raise ValueError(
-                    "Could not create circuits. Some or all observables are not valid."
-                )
-
-        self._coeffs = coeffs
-        self._ops = list(observables)
-        self._wires = qml.wires.Wires.all_wires([op.wires for op in self.ops], sort=True)
-
-        self.return_type = None
-
-        # attribute to store indices used to form groups of
-        # commuting observables, since recomputation is costly
-        self._grouping_indices = None
-
-        if simplify:
-            self.simplify()
-        if grouping_type is not None:
-            self._grouping_indices = qml.transforms.invisible(_compute_grouping_indices)(
-                self.ops, grouping_type=grouping_type, method=method
-            )
-
-        coeffs_flat = [self._coeffs[i] for i in range(qml.math.shape(self._coeffs)[0])]
-        # overwrite this attribute, now that we have the correct info
-        self.num_params = qml.math.shape(self._coeffs)[0]
-
-        # create the operator using each coefficient as a separate parameter;
-        # this causes H.data to be a list of tensor scalars,
-        # while H.coeffs is the original tensor
-        super().__init__(*coeffs_flat, wires=self._wires, id=id, do_queue=do_queue)
-
-    @property
-    def coeffs(self):
-        """Return the coefficients defining the Hamiltonian.
-
-        Returns:
-            Iterable[float]): coefficients in the Hamiltonian expression
-        """
-        return self._coeffs
-
-    @property
-    def ops(self):
-        """Return the operators defining the Hamiltonian.
-
-        Returns:
-            Iterable[Observable]): observables in the Hamiltonian expression
-        """
-        return self._ops
-
-    @property
-    def terms(self):
-        r"""The terms of the Hamiltonian expression :math:`\sum_{k=0}^{N-1} c_k O_k`
-
-        Returns:
-            (tuple, tuple): tuples of coefficients and operations, each of length N
-        """
-        return self.coeffs, self.ops
-
-    @property
-    def wires(self):
-        r"""The sorted union of wires from all operators.
-
-        Returns:
-            (Wires): Combined wires present in all terms, sorted.
-        """
-        return self._wires
-
-    @property
-    def name(self):
-        r""" "To get name of operation being Used.
-
-        Returns:
-            (Constant): String of Operation name.
-        """
-        return "Hamiltonian"
-
-    @property
-    def grouping_indices(self):
-        """Return the grouping indices attribute.
-
-        Returns:
-            list[list[int]]: indices needed to form groups of commuting observables
-        """
-        return self._grouping_indices
-
-    def compute_grouping(self, grouping_type="qwc", method="rlf"):
-        """
-        Compute groups of indices corresponding to commuting observables of this
-        Hamiltonian, and store it in the ``grouping_indices`` attribute.
-
-        Args:
-            grouping_type (str): The type of binary relation between Pauli words used to compute the grouping.
-                Can be ``'qwc'``, ``'commuting'``, or ``'anticommuting'``.
-            method (str): The graph coloring heuristic to use in solving minimum clique cover for grouping, which
-                can be ``'lf'`` (Largest First) or ``'rlf'`` (Recursive Largest First).
-        """
-
-        self._grouping_indices = qml.transforms.invisible(_compute_grouping_indices)(
-            self.ops, grouping_type=grouping_type, method=method
-        )
-
-    def simplify(self):
-        r"""Simplifies the Hamiltonian by combining like-terms.
-
-        **Example**
-
-        >>> ops = [qml.PauliY(2), qml.PauliX(0) @ qml.Identity(1), qml.PauliX(0)]
-        >>> H = qml.Hamiltonian([1, 1, -2], ops)
-        >>> H.simplify()
-        >>> print(H)
-          (-1) [X0]
-        + (1) [Y2]
-
-        .. warning::
-
-            Calling this method will reset ``grouping_indices`` to None, since
-            the observables it refers to are updated.
-        """
-        data = []
-        ops = []
-
-        for i in range(len(self.ops)):  # pylint: disable=consider-using-enumerate
-            op = self.ops[i]
-            c = self.coeffs[i]
-            op = op if isinstance(op, Tensor) else Tensor(op)
-
-            ind = None
-            for j, o in enumerate(ops):
-                if op.compare(o):
-                    ind = j
-                    break
-
-            if ind is not None:
-                data[ind] += c
-                if np.isclose(qml.math.toarray(data[ind]), np.array(0.0)):
-                    del data[ind]
-                    del ops[ind]
-            else:
-                ops.append(op.prune())
-                data.append(c)
-
-        self._coeffs = qml.math.stack(data) if data else []
-        self.data = data
-        self._ops = ops
-        # reset grouping, since the indices refer to the old observables and coefficients
-        self._grouping_indices = None
-
-    def __str__(self):
-        # Lambda function that formats the wires
-        wires_print = lambda ob: ",".join(map(str, ob.wires.tolist()))
-
-        list_of_coeffs = self.data  # list of scalar tensors
-        paired_coeff_obs = list(zip(list_of_coeffs, self.ops))
-        paired_coeff_obs.sort(key=lambda pair: (len(pair[1].wires), pair[0]))
-
-        terms_ls = []
-
-        for coeff, obs in paired_coeff_obs:
-
-            if isinstance(obs, Tensor):
-                obs_strs = [f"{OBS_MAP.get(ob.name, ob.name)}{wires_print(ob)}" for ob in obs.obs]
-                ob_str = " ".join(obs_strs)
-            elif isinstance(obs, Observable):
-                ob_str = f"{OBS_MAP.get(obs.name, obs.name)}{wires_print(obs)}"
-
-            term_str = f"({coeff}) [{ob_str}]"
-
-            terms_ls.append(term_str)
-
-        return "  " + "\n+ ".join(terms_ls)
-
-    def __repr__(self):
-        # Constructor-call-like representation
-        return f"<Hamiltonian: terms={qml.math.shape(self.coeffs)[0]}, wires={self.wires.tolist()}>"
-
-    def _obs_data(self):
-        r"""Extracts the data from a Hamiltonian and serializes it in an order-independent fashion.
-
-        This allows for comparison between Hamiltonians that are equivalent, but are defined with terms and tensors
-        expressed in different orders. For example, `qml.PauliX(0) @ qml.PauliZ(1)` and
-        `qml.PauliZ(1) @ qml.PauliX(0)` are equivalent observables with different orderings.
-
-        .. Note::
-
-            In order to store the data from each term of the Hamiltonian in an order-independent serialization,
-            we make use of sets. Note that all data contained within each term must be immutable, hence the use of
-            strings and frozensets.
-
-        **Example**
-
-        >>> H = qml.Hamiltonian([1, 1], [qml.PauliX(0) @ qml.PauliX(1), qml.PauliZ(0)])
-        >>> print(H._obs_data())
-        {(1, frozenset({('PauliZ', <Wires = [1]>, ())})),
-        (1, frozenset({('PauliX', <Wires = [1]>, ()), ('PauliX', <Wires = [0]>, ())}))}
-        """
-        data = set()
-
-        coeffs_arr = qml.math.toarray(self.coeffs)
-        for co, op in zip(coeffs_arr, self.ops):
-            obs = op.non_identity_obs if isinstance(op, Tensor) else [op]
-            tensor = []
-            for ob in obs:
-                parameters = tuple(
-                    str(param) for param in ob.parameters
-                )  # Converts params into immutable type
-                tensor.append((ob.name, ob.wires, parameters))
-            data.add((co, frozenset(tensor)))
-
-        return data
-
-    def compare(self, other):
-        r"""Compares with another :class:`~Hamiltonian`, :class:`~.Observable`, or :class:`~.Tensor`,
-        to determine if they are equivalent.
-
-        Hamiltonians/observables are equivalent if they represent the same operator
-        (their matrix representations are equal), and they are defined on the same wires.
-
-        .. Warning::
-
-            The compare method does **not** check if the matrix representation
-            of a :class:`~.Hermitian` observable is equal to an equivalent
-            observable expressed in terms of Pauli matrices, or as a
-            linear combination of Hermitians.
-            To do so would require the matrix form of Hamiltonians and Tensors
-            be calculated, which would drastically increase runtime.
-
-        Returns:
-            (bool): True if equivalent.
-
-        **Examples**
-
-        >>> A = np.array([[1, 0], [0, -1]])
-        >>> H = qml.Hamiltonian(
-        ...     [0.5, 0.5],
-        ...     [qml.Hermitian(A, 0) @ qml.PauliY(1), qml.PauliY(1) @ qml.Hermitian(A, 0) @ qml.Identity("a")]
-        ... )
-        >>> obs = qml.Hermitian(A, 0) @ qml.PauliY(1)
-        >>> print(H.compare(obs))
-        True
-
-        >>> H1 = qml.Hamiltonian([1, 1], [qml.PauliX(0), qml.PauliZ(1)])
-        >>> H2 = qml.Hamiltonian([1, 1], [qml.PauliZ(0), qml.PauliX(1)])
-        >>> H1.compare(H2)
-        False
-
-        >>> ob1 = qml.Hamiltonian([1], [qml.PauliX(0)])
-        >>> ob2 = qml.Hermitian(np.array([[0, 1], [1, 0]]), 0)
-        >>> ob1.compare(ob2)
-        False
-        """
-        if isinstance(other, Hamiltonian):
-            self.simplify()
-            other.simplify()
-            return self._obs_data() == other._obs_data()  # pylint: disable=protected-access
-
-        if isinstance(other, (Tensor, Observable)):
-            self.simplify()
-            return self._obs_data() == {
-                (1, frozenset(other._obs_data()))  # pylint: disable=protected-access
-            }
-
-        raise ValueError("Can only compare a Hamiltonian, and a Hamiltonian/Observable/Tensor.")
-
-    def __matmul__(self, H):
-        r"""The tensor product operation between a Hamiltonian and a Hamiltonian/Tensor/Observable."""
-        coeffs1 = copy(self.coeffs)
-        ops1 = self.ops.copy()
-
-        if isinstance(H, Hamiltonian):
-            shared_wires = Wires.shared_wires([self.wires, H.wires])
-            if len(shared_wires) > 0:
-                raise ValueError(
-                    "Hamiltonians can only be multiplied together if they act on "
-                    "different sets of wires"
-                )
-
-            coeffs2 = H.coeffs
-            ops2 = H.ops
-
-            coeffs = qml.math.kron(coeffs1, coeffs2)
-            ops_list = itertools.product(ops1, ops2)
-            terms = [qml.operation.Tensor(t[0], t[1]) for t in ops_list]
-
-            return qml.Hamiltonian(coeffs, terms, simplify=True)
-
-        if isinstance(H, (Tensor, Observable)):
-            terms = [op @ H for op in ops1]
-
-            return qml.Hamiltonian(coeffs1, terms, simplify=True)
-
-        raise ValueError(f"Cannot tensor product Hamiltonian and {type(H)}")
-
-    def __add__(self, H):
-        r"""The addition operation between a Hamiltonian and a Hamiltonian/Tensor/Observable."""
-        ops = self.ops.copy()
-        self_coeffs = copy(self.coeffs)
-
-        if isinstance(H, Hamiltonian):
-            coeffs = qml.math.concatenate([self_coeffs, copy(H.coeffs)], axis=0)
-            ops.extend(H.ops.copy())
-            return qml.Hamiltonian(coeffs, ops, simplify=True)
-
-        if isinstance(H, (Tensor, Observable)):
-            coeffs = qml.math.concatenate(
-                [self_coeffs, qml.math.cast_like([1.0], self_coeffs)], axis=0
-            )
-            ops.append(H)
-            return qml.Hamiltonian(coeffs, ops, simplify=True)
-
-        raise ValueError(f"Cannot add Hamiltonian and {type(H)}")
-
-    def __mul__(self, a):
-        r"""The scalar multiplication operation between a scalar and a Hamiltonian."""
-        if isinstance(a, (int, float)):
-            self_coeffs = copy(self.coeffs)
-            coeffs = qml.math.multiply(qml.math.cast_like([a], self_coeffs), self_coeffs)
-            return qml.Hamiltonian(coeffs, self.ops.copy())
-
-        raise ValueError(f"Cannot multiply Hamiltonian by {type(a)}")
-
-    __rmul__ = __mul__
-
-    def __sub__(self, H):
-        r"""The subtraction operation between a Hamiltonian and a Hamiltonian/Tensor/Observable."""
-        if isinstance(H, (Hamiltonian, Tensor, Observable)):
-            return self.__add__(H.__mul__(-1))
-        raise ValueError(f"Cannot subtract {type(H)} from Hamiltonian")
-
-    def __iadd__(self, H):
-        r"""The inplace addition operation between a Hamiltonian and a Hamiltonian/Tensor/Observable."""
-        if isinstance(H, Hamiltonian):
-            self._coeffs = qml.math.concatenate([self._coeffs, H.coeffs], axis=0)
-            self._ops.extend(H.ops.copy())
-            self.simplify()
-            return self
-
-        if isinstance(H, (Tensor, Observable)):
-            self._coeffs = qml.math.concatenate(
-                [self._coeffs, qml.math.cast_like([1.0], self._coeffs)], axis=0
-            )
-            self._ops.append(H)
-            self.simplify()
-            return self
-
-        raise ValueError(f"Cannot add Hamiltonian and {type(H)}")
-
-    def __imul__(self, a):
-        r"""The inplace scalar multiplication operation between a scalar and a Hamiltonian."""
-        if isinstance(a, (int, float)):
-            self._coeffs = qml.math.multiply(qml.math.cast_like([a], self._coeffs), self._coeffs)
-            return self
-
-        raise ValueError(f"Cannot multiply Hamiltonian by {type(a)}")
-
-    def __isub__(self, H):
-        r"""The inplace subtraction operation between a Hamiltonian and a Hamiltonian/Tensor/Observable."""
-        if isinstance(H, (Hamiltonian, Tensor, Observable)):
-            self.__iadd__(H.__mul__(-1))
-            return self
-        raise ValueError(f"Cannot subtract {type(H)} from Hamiltonian")
-
-    def queue(self, context=qml.QueuingContext):
-        """Queues a qml.Hamiltonian instance"""
-        for o in self.ops:
-            try:
-                context.update_info(o, owner=self)
-            except QueuingError:
-                o.queue(context=context)
-                context.update_info(o, owner=self)
-            except NotImplementedError:
-                pass
-
-        context.append(self, owns=tuple(self.ops))
-        return self
-=======
->>>>>>> 566e104d
 
 
 class ExpvalCost:
