--- conflicted
+++ resolved
@@ -290,11 +290,6 @@
 
     qfunc_jaxpr = jax.make_jaxpr(flat_fn)(*args)
 
-<<<<<<< HEAD
-    print("qfunc_jaxpr is", qfunc_jaxpr)
-
-=======
->>>>>>> ac4219f8
     execute_kwargs = copy(qnode.execute_kwargs)
     mcm_config = asdict(execute_kwargs.pop("mcm_config"))
     qnode_kwargs = {"diff_method": qnode.diff_method, **execute_kwargs, **mcm_config}
