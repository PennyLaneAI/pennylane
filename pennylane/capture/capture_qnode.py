# Copyright 2024 Xanadu Quantum Technologies Inc.

# Licensed under the Apache License, Version 2.0 (the "License");
# you may not use this file except in compliance with the License.
# You may obtain a copy of the License at

#     http://www.apache.org/licenses/LICENSE-2.0

# Unless required by applicable law or agreed to in writing, software
# distributed under the License is distributed on an "AS IS" BASIS,
# WITHOUT WARRANTIES OR CONDITIONS OF ANY KIND, either express or implied.
# See the License for the specific language governing permissions and
# limitations under the License.
"""
This submodule defines a capture compatible call to QNodes.
"""
from copy import copy
from dataclasses import asdict
from functools import lru_cache, partial
from numbers import Number
from warnings import warn

import pennylane as qml
from pennylane.typing import TensorLike

from .flatfn import FlatFn

has_jax = True
try:
    import jax
    from jax.interpreters import ad, batching

except ImportError:
    has_jax = False


def _is_scalar_tensor(arg) -> bool:
    """Check if an argument is a scalar tensor-like object or a numeric scalar."""

    if isinstance(arg, Number):
        return True

    if isinstance(arg, TensorLike):

        if arg.size == 0:
            raise ValueError("Empty tensors are not supported with jax.vmap.")

        if arg.shape == ():
            return True

    return False


def _get_batch_shape(non_const_args, non_const_batch_dims):
    """Calculate the batch shape for the given arguments and batch dimensions."""

    input_shapes = [
        (arg.shape[batch_dim],)
        for arg, batch_dim in zip(non_const_args, non_const_batch_dims)
        if batch_dim is not None
    ]

    return jax.lax.broadcast_shapes(*input_shapes)


def _get_shapes_for(*measurements, shots=None, num_device_wires=0, batch_shape=()):
    """Calculate the abstract output shapes for the given measurements."""

    if jax.config.jax_enable_x64:  # pylint: disable=no-member
        dtype_map = {
            float: jax.numpy.float64,
            int: jax.numpy.int64,
            complex: jax.numpy.complex128,
        }
    else:
        dtype_map = {
            float: jax.numpy.float32,
            int: jax.numpy.int32,
            complex: jax.numpy.complex64,
        }

    shapes = []
    if not shots:
        shots = [None]

    for s in shots:
        for m in measurements:
            shape, dtype = m.aval.abstract_eval(shots=s, num_device_wires=num_device_wires)
            shapes.append(jax.core.ShapedArray(batch_shape + shape, dtype_map.get(dtype, dtype)))

    return shapes


@lru_cache()
def _get_qnode_prim():
    if not has_jax:
        return None
    qnode_prim = jax.core.Primitive("qnode")
    qnode_prim.multiple_results = True

    # pylint: disable=too-many-arguments, unused-argument
    @qnode_prim.def_impl
    def _(*args, qnode, shots, device, qnode_kwargs, qfunc_jaxpr, n_consts, batch_dims=None):
        consts = args[:n_consts]
        non_const_args = args[n_consts:]

        if batch_dims is not None:

            # pylint: disable=protected-access
<<<<<<< HEAD
            return jax.vmap(partial(device.eval_jaxpr, qfunc_jaxpr, consts), batch_dims)(
                *non_const_args
=======
            return jax.vmap(partial(qnode._impl_call, shots=shots), batch_dims[n_consts:])(
                *jax.tree_util.tree_leaves(non_const_args)
>>>>>>> cffb61fd
            )

        # pylint: disable=protected-access
        return device.eval_jaxpr(qfunc_jaxpr, consts, *non_const_args)

    # pylint: disable=unused-argument
    @qnode_prim.def_abstract_eval
    def _(*args, qnode, shots, device, qnode_kwargs, qfunc_jaxpr, n_consts, batch_dims=None):

        mps = qfunc_jaxpr.outvars

        batch_shape = (
            _get_batch_shape(args[n_consts:], batch_dims[n_consts:])
            if batch_dims is not None
            else ()
        )

        return _get_shapes_for(
            *mps, shots=shots, num_device_wires=len(device.wires), batch_shape=batch_shape
        )

    def _qnode_batching_rule(
        batched_args,
        batch_dims,
        qnode,
        shots,
        device,
        qnode_kwargs,
        qfunc_jaxpr,
        n_consts,
    ):
        """
        Batching rule for the ``qnode`` primitive.

        This rule exploits the parameter broadcasting feature of the QNode to vectorize the circuit execution.
        """

        for idx, (arg, batch_dim) in enumerate(zip(batched_args, batch_dims)):

            if _is_scalar_tensor(arg):
                continue

            # Regardless of their shape, jax.vmap automatically inserts `None` as the batch dimension for constants.
            # However, if the constant is not a standard JAX type, the batch dimension is not inserted at all.
            # How to handle this case is still an open question. For now, we raise a warning and give the user full flexibility.
            if idx < n_consts:
                warn(
                    f"Constant argument at index {idx} is not scalar. "
                    "This may lead to unintended behavior or wrong results if the argument is provided "
                    "using parameter broadcasting to a quantum operation that supports batching.",
                    UserWarning,
                )

            else:

                # To resolve this ambiguity, we might add more properties to the AbstractOperator
                # class to indicate which operators support batching and check them here.
                # As above, at this stage we raise a warning and give the user full flexibility.
                if arg.size > 1 and batch_dim is None:
                    warn(
                        f"Argument at index {idx} has size > 1 but its batch dimension is None. "
                        "This may lead to unintended behavior or wrong results if the argument is provided "
                        "using parameter broadcasting to a quantum operation that supports batching.",
                        UserWarning,
                    )

        result = qnode_prim.bind(
            *batched_args,
            shots=shots,
            qnode=qnode,
            device=device,
            qnode_kwargs=qnode_kwargs,
            qfunc_jaxpr=qfunc_jaxpr,
            n_consts=n_consts,
            batch_dims=batch_dims,
        )

        # The batch dimension is at the front (axis 0) for all elements in the result.
        # JAX doesn't expose `out_axes` in the batching rule.
        return result, (0,) * len(result)

    def make_zero(tan, arg):
        return jax.lax.zeros_like_array(arg) if isinstance(tan, ad.Zero) else tan

    def _qnode_jvp(args, tangents, **impl_kwargs):
        tangents = tuple(map(make_zero, tangents, args))
        return jax.jvp(partial(qnode_prim.impl, **impl_kwargs), args, tangents)

    ad.primitive_jvps[qnode_prim] = _qnode_jvp

    batching.primitive_batchers[qnode_prim] = _qnode_batching_rule

    return qnode_prim


def qnode_call(qnode: "qml.QNode", *args, **kwargs) -> "qml.typing.Result":
    """A capture compatible call to a QNode. This function is internally used by ``QNode.__call__``.

    Args:
        qnode (QNode): a QNode
        args: the arguments the QNode is called with

    Keyword Args:
        kwargs (Any): Any keyword arguments accepted by the quantum function

    Returns:
        qml.typing.Result: the result of a qnode execution

    **Example:**

    .. code-block:: python

        qml.capture.enable()

        @qml.qnode(qml.device('lightning.qubit', wires=1))
        def circuit(x):
            qml.RX(x, wires=0)
            return qml.expval(qml.Z(0)), qml.probs()

        def f(x):
            expval_z, probs = circuit(np.pi * x, shots=50000)
            return 2 * expval_z + probs

        jaxpr = jax.make_jaxpr(f)(0.1)
        print("jaxpr:")
        print(jaxpr)

        res = jax.core.eval_jaxpr(jaxpr.jaxpr, jaxpr.consts, 0.7)
        print()
        print("result:")
        print(res)


    .. code-block:: none

        jaxpr:
        { lambda ; a:f32[]. let
            b:f32[] = mul 3.141592653589793 a
            c:f32[] d:f32[2] = qnode[
              device=<lightning.qubit device (wires=1) at 0x10557a070>
              qfunc_jaxpr={ lambda ; e:f32[]. let
                  _:AbstractOperator() = RX[n_wires=1] e 0
                  f:AbstractOperator() = PauliZ[n_wires=1] 0
                  g:AbstractMeasurement(n_wires=None) = expval_obs f
                  h:AbstractMeasurement(n_wires=0) = probs_wires
                in (g, h) }
              qnode=<QNode: device='<lightning.qubit device (wires=1) at 0x10557a070>', interface='auto', diff_method='best'>
              qnode_kwargs={'diff_method': 'best', 'grad_on_execution': 'best', 'cache': False, 'cachesize': 10000, 'max_diff': 1, 'device_vjp': False, 'mcm_method': None, 'postselect_mode': None}
              shots=Shots(total=50000)
            ] b
            i:f32[] = mul 2.0 c
            j:f32[2] = add i d
          in (j,) }

        result:
        [Array([-0.96939224, -0.38207346], dtype=float32)]


    """

    if "shots" in kwargs:
        shots = qml.measurements.Shots(kwargs.pop("shots"))
    else:
        shots = qnode.device.shots
    if shots.has_partitioned_shots:
        # Questions over the pytrees and the nested result object shape
        raise NotImplementedError("shot vectors are not yet supported with plxpr capture.")

    if not qnode.device.wires:
        raise NotImplementedError("devices must specify wires for integration with plxpr capture.")

    qfunc = partial(qnode.func, **kwargs) if kwargs else qnode.func
    flat_fn = FlatFn(qfunc)
    qfunc_jaxpr = jax.make_jaxpr(flat_fn)(*args)

    execute_kwargs = copy(qnode.execute_kwargs)
    mcm_config = asdict(execute_kwargs.pop("mcm_config"))
    qnode_kwargs = {"diff_method": qnode.diff_method, **execute_kwargs, **mcm_config}
    qnode_prim = _get_qnode_prim()

    flat_args = jax.tree_util.tree_leaves(args)

    res = qnode_prim.bind(
        *qfunc_jaxpr.consts,
        *flat_args,
        shots=shots,
        qnode=qnode,
        device=qnode.device,
        qnode_kwargs=qnode_kwargs,
        qfunc_jaxpr=qfunc_jaxpr.jaxpr,
        n_consts=len(qfunc_jaxpr.consts),
    )
    assert flat_fn.out_tree is not None, "out_tree should be set by call to flat_fn"
    return jax.tree_util.tree_unflatten(flat_fn.out_tree, res)<|MERGE_RESOLUTION|>--- conflicted
+++ resolved
@@ -107,13 +107,8 @@
         if batch_dims is not None:
 
             # pylint: disable=protected-access
-<<<<<<< HEAD
-            return jax.vmap(partial(device.eval_jaxpr, qfunc_jaxpr, consts), batch_dims)(
-                *non_const_args
-=======
-            return jax.vmap(partial(qnode._impl_call, shots=shots), batch_dims[n_consts:])(
+            return jax.vmap(partial(device.eval_jaxpr, qfunc_jaxpr, consts), batch_dims[n_consts:])(
                 *jax.tree_util.tree_leaves(non_const_args)
->>>>>>> cffb61fd
             )
 
         # pylint: disable=protected-access
