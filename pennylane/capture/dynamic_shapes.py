# Copyright 2025 Xanadu Quantum Technologies Inc.

# Licensed under the Apache License, Version 2.0 (the "License");
# you may not use this file except in compliance with the License.
# You may obtain a copy of the License at

#     http://www.apache.org/licenses/LICENSE-2.0

# Unless required by applicable law or agreed to in writing, software
# distributed under the License is distributed on an "AS IS" BASIS,
# WITHOUT WARRANTIES OR CONDITIONS OF ANY KIND, either express or implied.
# See the License for the specific language governing permissions and
# limitations under the License.
"""
Contains a utility for handling inputs with dynamically shaped arrays.
"""
from collections.abc import Callable, Sequence

has_jax = True
try:
    import jax
<<<<<<< HEAD
    from jax._src import compute_on, config, xla_metadata_lib
    from jax._src.interpreters.partial_eval import JaxprEqnContext, TracingEqn
=======
    from jax._src.interpreters.partial_eval import TracingEqn
>>>>>>> ebe34d63
    from jax.interpreters import partial_eval as pe
except ImportError:  # pragma: no cover
    has_jax = False  # pragma: no cover


def _get_shape_for_array(x, abstract_shapes: list, previous_ints: list) -> dict:
    """
    Populate the dictionary of abstract axes for a single tensorlike.

    This dictionary has dimensions as keys, and an integer as the value.

    Examples of shape -> abstract axes:

    * ``(3,4) -> {}``
    * ``(tracer1, ) -> {0: 0}``
    * ``(tracer1, tracer1) -> {0: 0, 1: 0}``
    * ``(3, tracer1) -> {1: 0}``
    * ``(tracer1, 2, tracer2) -> {0: 0, 2: 1}``

    ``abstract_shapes`` contains all the tracers found in shapes.

    """
    dtype = getattr(x, "dtype", "float")
    if getattr(x, "shape", None) == () and jax.numpy.issubdtype(dtype, jax.numpy.integer):
        previous_ints.append(x)
        return {}

    abstract_axes = {}
    for i, s in enumerate(getattr(x, "shape", ())):  # pragma: no cover
        if not isinstance(s, int):  #  if not int, then abstract
            found = False
            # check if the shape tracer is one we have already encountered
            for previous_idx, previous_shape in enumerate(previous_ints):
                if s is previous_shape:
                    abstract_axes[i] = f"{previous_idx}_arg"
                    found = True
                    break
            if not found:
                for previous_idx, previous_shape in enumerate(abstract_shapes):
                    if s is previous_shape:
                        abstract_axes[i] = previous_idx
                        found = True
                        break
            # haven't encountered it, so add it to abstract_axes
            # and use new letter designation
            if not found:
                abstract_axes[i] = len(abstract_shapes)
                abstract_shapes.append(s)

    return abstract_axes


def determine_abstracted_axes(args):
    """Compute the abstracted axes and extract the abstract shapes from the arguments.

    Args:
        args (tuple): the arguments for a higher order primitive

    Returns:
        tuple, tuple: the corresponding abstracted axes and dynamic shapes

    Note that "dynamic shapes" only refers to the size of dimensions, but not the number of dimensions.
    Even with dynamic shapes mode enabled, we cannot change the number of dimensions.

    See the ``intro_to_dynamic_shapes.md`` document for more information on how dynamic shapes work.

    To make jaxpr from arguments with dynamic shapes, the ``abstracted_axes`` keyword argument must be set.
    Then, when calling the jaxpr, variables for the dynamic shapes must be passed.

    .. code-block:: python

        jax.config.update("jax_dynamic_shapes", True)

        def f(n):
            x = jax.numpy.ones((n,))
            abstracted_axes, abstract_shapes = qml.capture.determine_abstracted_axes((x,))
            jaxpr = jax.make_jaxpr(jax.numpy.sum, abstracted_axes=abstracted_axes)(x)
            return jax.core.eval_jaxpr(jaxpr.jaxpr, jaxpr.consts, *abstract_shapes, x)


    For cases where the shape of an argument matches a previous argument like:

    >>> def f(i, x):
    ...    return x
    >>> def workflow(i):
    ...     args = (i, jax.numpy.ones((i, )))
    ...     abstracted_axes, abstract_shapes = qml.capture.determine_abstracted_axes(args)
    ...     print("abstracted_axes: ", abstracted_axes)
    ...     print("abstract_shapes: ", abstract_shapes)
    ...     print("jaxpr: ", jax.make_jaxpr(f, abstracted_axes=abstracted_axes)(*args))
    >>> _ = jax.make_jaxpr(workflow)(2)
    abstracted_axes:  ({}, {0: '0_arg'})
    abstract_shapes:  []
    jaxpr:  { lambda ; a:i32[] b:f32[a]. let  in (b,) }

    We allow Jax to identify that the shape of ``b`` matches our first argument, ``a``. This is
    demonstrated by the fact that we do not have any additional ``abstract_shapes``, as it is already
    present in the call signature. The abstracted axis is also ``"0_arg"`` instead of ``0``.
    The ``"_arg"`` at the end indicates that the corresponding abstract axis
    was already in the argument loop.

    """
    if not has_jax:  # pragma: no cover
        raise ImportError("jax must be installed to use determine_abstracted_axes")
    if not jax.config.jax_dynamic_shapes:
        return None, ()

    args, structure = jax.tree_util.tree_flatten(args)

    abstract_shapes = []
    previous_ints = []
    # note: this function in-place mutates abstract_shapes and previous_ints
    # adding any additional abstract shapes found
    abstracted_axes = [_get_shape_for_array(a, abstract_shapes, previous_ints) for a in args]

    if not any(abstracted_axes):
        return None, ()

    abstracted_axes = jax.tree_util.tree_unflatten(structure, abstracted_axes)  # pragma: no cover
    return abstracted_axes, abstract_shapes  # pragma: no cover


def register_custom_staging_rule(
    primitive, get_outvars_from_params: Callable[[dict], list["jax.extend.core.Var"]]
) -> None:
    """Register a custom staging rule for a primitive, where the output should match the variables retrieved by
    ``get_outvars_from_params``.

    Args:
        primitive (jax.extend.core.Primitive): a jax primitive we want to register a custom staging rule for
        get_outvars_from_params (Callable[[dict], list[jax.extend.core.Var]]): A function that takes in the equation's ``params``
            and returns ``jax.extend.core.Var`` we need to mimic for the primitives return.

    For example, the ``cond_prim`` will request its custom staging rule like:

    .. code-block:: python

        register_custom_staging_rule(cond_prim, lambda params: params['jaxpr_branches'][0].outvars)

    The return of any ``cond_prim`` will match the output variables of the first jaxpr branch.

    """
    # see https://github.com/jax-ml/jax/blob/9e62994bce7c7fcbb2f6a50c9ef89526cd2c2be6/jax/_src/lax/lax.py#L3538
    # and https://github.com/jax-ml/jax/blob/9e62994bce7c7fcbb2f6a50c9ef89526cd2c2be6/jax/_src/lax/lax.py#L208
    # for reference to how jax is handling staging rules for dynamic shapes in v0.4.28
    # JAX 0.6.2 to 0.7.0 introduced breaking changes in custom staging rules for dynamic shapes:
    # 1. DynamicJaxprTracer constructor now requires the var as 3rd argument (previously created internally)
    # 2. TracingEqn must be used instead of JaxprEqn for trace.frame.add_eqn
    #
    # This implementation creates vars first using trace.frame.newvar() before constructing
    # DynamicJaxprTracer instances, fixing dynamic shape support that was broken in JAX 0.7.0.
    # See pennylane/capture/jax_patches.py for related fixes to JAX's own staging rules.
    # See also capture/intro_to_dynamic_shapes.md for dynamic shapes documentation.

    def _tracer_and_outvar(
        jaxpr_trace: pe.DynamicJaxprTrace,
        outvar: jax.extend.core.Var,
        env: dict[jax.extend.core.Var, jax.extend.core.Var],
    ) -> tuple[pe.DynamicJaxprTracer, jax.extend.core.Var]:
        """
        Create a new tracer and return var from the true branch outvar.
        Returned vars are cached in env for use in future shapes
        """
        if not hasattr(outvar.aval, "shape"):
            # JAX 0.7.0: Create variable first, then pass to DynamicJaxprTracer
            new_var = jaxpr_trace.frame.newvar(outvar.aval)
            out_tracer = pe.DynamicJaxprTracer(jaxpr_trace, outvar.aval, new_var)
            return out_tracer, new_var
        new_shape = [s if isinstance(s, int) else env[s] for s in outvar.aval.shape]
        if all(isinstance(s, int) for s in outvar.aval.shape):
            new_aval = jax.core.ShapedArray(tuple(new_shape), outvar.aval.dtype)
        else:  # pragma: no cover
            new_aval = jax.core.DShapedArray(tuple(new_shape), outvar.aval.dtype)
        # JAX 0.7.0: Create variable first, then pass to DynamicJaxprTracer
        new_var = jaxpr_trace.frame.newvar(new_aval)
        out_tracer = pe.DynamicJaxprTracer(jaxpr_trace, new_aval, new_var)

        if not isinstance(outvar, jax.extend.core.Literal):
            env[outvar] = new_var
        return out_tracer, new_var

    def custom_staging_rule(
        jaxpr_trace: pe.DynamicJaxprTrace, source_info, *tracers: pe.DynamicJaxprTracer, **params
    ) -> Sequence[pe.DynamicJaxprTracer] | pe.DynamicJaxprTracer:
        """
        Add new jaxpr equation to the jaxpr_trace and return new tracers.
        """
        if not jax.config.jax_dynamic_shapes:
            # fallback to normal behavior
            return jaxpr_trace.default_process_primitive(
                primitive, tracers, params, source_info=source_info
            )
        outvars = get_outvars_from_params(params)

        env: dict[jax.extend.core.Var, jax.extend.core.Var] = {}  # branch var to new equation var
        if outvars:
            out_tracers, returned_vars = tuple(
                zip(*(_tracer_and_outvar(jaxpr_trace, var, env) for var in outvars), strict=True)
            )
        else:
            out_tracers, returned_vars = (), ()

<<<<<<< HEAD
        ctx = JaxprEqnContext(
            compute_on.current_compute_type(),
            config.threefry_partitionable.value,
            xla_metadata_lib.current_xla_metadata(),
        )

        eqn = TracingEqn(
            tracers,  # in_tracers (not invars!)
=======
        # JAX 0.7.0: Use t.val to get var from tracer, and TracingEqn for frame.add_eqn
        invars = [t.val for t in tracers]
        eqn = jax.core.new_jaxpr_eqn(
            invars,
>>>>>>> ebe34d63
            returned_vars,
            primitive,
            params,
            jax.core.no_effects,
            source_info,
<<<<<<< HEAD
            ctx,
=======
        )
        tracing_eqn = TracingEqn(
            list(tracers),
            returned_vars,
            primitive,
            params,
            eqn.effects,
            source_info,
            eqn.ctx,
>>>>>>> ebe34d63
        )
        jaxpr_trace.frame.add_eqn(tracing_eqn)
        return out_tracers

    pe.custom_staging_rules[primitive] = custom_staging_rule<|MERGE_RESOLUTION|>--- conflicted
+++ resolved
@@ -19,12 +19,7 @@
 has_jax = True
 try:
     import jax
-<<<<<<< HEAD
-    from jax._src import compute_on, config, xla_metadata_lib
-    from jax._src.interpreters.partial_eval import JaxprEqnContext, TracingEqn
-=======
     from jax._src.interpreters.partial_eval import TracingEqn
->>>>>>> ebe34d63
     from jax.interpreters import partial_eval as pe
 except ImportError:  # pragma: no cover
     has_jax = False  # pragma: no cover
@@ -227,29 +222,15 @@
         else:
             out_tracers, returned_vars = (), ()
 
-<<<<<<< HEAD
-        ctx = JaxprEqnContext(
-            compute_on.current_compute_type(),
-            config.threefry_partitionable.value,
-            xla_metadata_lib.current_xla_metadata(),
-        )
-
-        eqn = TracingEqn(
-            tracers,  # in_tracers (not invars!)
-=======
         # JAX 0.7.0: Use t.val to get var from tracer, and TracingEqn for frame.add_eqn
         invars = [t.val for t in tracers]
         eqn = jax.core.new_jaxpr_eqn(
             invars,
->>>>>>> ebe34d63
             returned_vars,
             primitive,
             params,
             jax.core.no_effects,
             source_info,
-<<<<<<< HEAD
-            ctx,
-=======
         )
         tracing_eqn = TracingEqn(
             list(tracers),
@@ -259,7 +240,6 @@
             eqn.effects,
             source_info,
             eqn.ctx,
->>>>>>> ebe34d63
         )
         jaxpr_trace.frame.add_eqn(tracing_eqn)
         return out_tracers
