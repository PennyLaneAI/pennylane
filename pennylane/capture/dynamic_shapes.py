--- conflicted
+++ resolved
@@ -17,13 +17,9 @@
 from collections import namedtuple
 from functools import lru_cache
 from string import ascii_lowercase as letters
-<<<<<<< HEAD
 from typing import Any, Callable, Sequence, Union
 
 from pennylane.typing import TensorLike
-=======
-from typing import Callable, Sequence, Union
->>>>>>> 2a2450a8
 
 has_jax = True
 try:
@@ -208,7 +204,6 @@
     return abstracted_axes, abstract_shapes
 
 
-<<<<<<< HEAD
 # pylint: disable=too-few-public-methods
 class CalculateAbstractedAxes:
     """A helper class for accumulating information about abstract axes for loop functions."""
@@ -259,8 +254,6 @@
     return abstracted_axes, calculator.abstract_shapes, calculator.shape_locations
 
 
-=======
->>>>>>> 2a2450a8
 def register_custom_staging_rule(
     primitive, get_outvars_from_params: Callable[[dict], list["jax.core.Var"]]
 ) -> None:
@@ -270,15 +263,9 @@
     Args:
         primitive (jax.core.Primitive): a jax primitive we want to register a custom staging rule for
         get_outvars_from_params (Callable[[dict], list[jax.core.Var]]): A function that takes in the equations params
-<<<<<<< HEAD
-            and returns outvars we need to mimic for the primitives return.
-
-    For example, the ``cond_prim`` will request it's custom stagin rule like:
-=======
             and returns ``jax.core.Var`` we need to mimic for the primitives return.
 
     For example, the ``cond_prim`` will request it's custom staging rule like:
->>>>>>> 2a2450a8
 
     .. code-block:: python
 
