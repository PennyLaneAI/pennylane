# Copyright 2025 Xanadu Quantum Technologies Inc.

# Licensed under the Apache License, Version 2.0 (the "License");
# you may not use this file except in compliance with the License.
# You may obtain a copy of the License at

#     http://www.apache.org/licenses/LICENSE-2.0

# Unless required by applicable law or agreed to in writing, software
# distributed under the License is distributed on an "AS IS" BASIS,
# WITHOUT WARRANTIES OR CONDITIONS OF ANY KIND, either express or implied.
# See the License for the specific language governing permissions and
# limitations under the License.
"""
Contains a utility for handling inputs with dynamically shaped arrays.
"""
from collections.abc import Callable, Sequence

has_jax = True
try:
    import jax
    from jax.interpreters import partial_eval as pe
except ImportError:  # pragma: no cover
    has_jax = False  # pragma: no cover


def _get_shape_for_array(x, abstract_shapes: list, previous_ints: list) -> dict:
    """
    Populate the dictionary of abstract axes for a single tensorlike.

    This dictionary has dimensions as keys, and an integer as the value.

    Examples of shape -> abstract axes:

    * ``(3,4) -> {}``
    * ``(tracer1, ) -> {0: 0}``
    * ``(tracer1, tracer1) -> {0: 0, 1: 0}``
    * ``(3, tracer1) -> {1: 0}``
    * ``(tracer1, 2, tracer2) -> {0: 0, 2: 1}``

    ``abstract_shapes`` contains all the tracers found in shapes.

    """
    dtype = getattr(x, "dtype", "float")
    if getattr(x, "shape", None) == () and jax.numpy.issubdtype(dtype, jax.numpy.integer):
        previous_ints.append(x)
        return {}

    abstract_axes = {}
    for i, s in enumerate(getattr(x, "shape", ())):
        if not isinstance(s, int):  #  if not int, then abstract
            found = False
            # check if the shape tracer is one we have already encountered
            for previous_idx, previous_shape in enumerate(previous_ints):
                if s is previous_shape:
                    abstract_axes[i] = f"{previous_idx}_arg"
                    found = True
                    break
            if not found:
                for previous_idx, previous_shape in enumerate(abstract_shapes):
                    if s is previous_shape:
                        abstract_axes[i] = previous_idx
                        found = True
                        break
            # haven't encountered it, so add it to abstract_axes
            # and use new letter designation
            if not found:
                abstract_axes[i] = len(abstract_shapes)
                abstract_shapes.append(s)

    return abstract_axes


def determine_abstracted_axes(args):
    """Compute the abstracted axes and extract the abstract shapes from the arguments.

    Args:
        args (tuple): the arguments for a higher order primitive

    Returns:
        tuple, tuple: the corresponding abstracted axes and dynamic shapes

    Note that "dynamic shapes" only refers to the size of dimensions, but not the number of dimensions.
    Even with dynamic shapes mode enabled, we cannot change the number of dimensions.

    See the ``intro_to_dynamic_shapes.md`` document for more information on how dynamic shapes work.

    To make jaxpr from arguments with dynamic shapes, the ``abstracted_axes`` keyword argument must be set.
    Then, when calling the jaxpr, variables for the dynamic shapes must be passed.

    .. code-block:: python

        jax.config.update("jax_dynamic_shapes", True)

        def f(n):
            x = jax.numpy.ones((n,))
            abstracted_axes, abstract_shapes = qml.capture.determine_abstracted_axes((x,))
            jaxpr = jax.make_jaxpr(jax.numpy.sum, abstracted_axes=abstracted_axes)(x)
            return jax.core.eval_jaxpr(jaxpr.jaxpr, jaxpr.consts, *abstract_shapes, x)


    For cases where the shape of an argument matches a previous argument like:

    >>> def f(i, x):
    ...    return x
    >>> def workflow(i):
    ...     args = (i, jax.numpy.ones((i, )))
    ...     abstracted_axes, abstract_shapes = qml.capture.determine_abstracted_axes(args)
    ...     print("abstracted_axes: ", abstracted_axes)
    ...     print("abstract_shapes: ", abstract_shapes)
    ...     print("jaxpr: ", jax.make_jaxpr(f, abstracted_axes=abstracted_axes)(*args))
    >>> _ = jax.make_jaxpr(workflow)(2)
    abstracted_axes:  ({}, {0: '0_arg'})
    abstract_shapes:  []
    jaxpr:  { lambda ; a:i32[] b:f32[a]. let  in (b,) }

    We allow Jax to identify that the shape of ``b`` matches our first argument, ``a``. This is
    demonstrated by the fact that we do not have any additional ``abstract_shapes``, as it is already
    present in the call signature. The abstracted axis is also ``"0_arg"`` instead of ``0``.
    The ``"_arg"`` at the end indicates that the corresponding abstract axis
    was already in the argument loop.

    """
    if not has_jax:  # pragma: no cover
        raise ImportError("jax must be installed to use determine_abstracted_axes")
    if not jax.config.jax_dynamic_shapes:
        return None, ()

    args, structure = jax.tree_util.tree_flatten(args)

    abstract_shapes = []
    previous_ints = []
    # note: this function in-place mutates abstract_shapes and previous_ints
    # adding any additional abstract shapes found
    abstracted_axes = [_get_shape_for_array(a, abstract_shapes, previous_ints) for a in args]

    if not any(abstracted_axes):
        return None, ()

    abstracted_axes = jax.tree_util.tree_unflatten(structure, abstracted_axes)
    return abstracted_axes, abstract_shapes


def register_custom_staging_rule(
    primitive, get_outvars_from_params: Callable[[dict], list["jax.extend.core.Var"]]
) -> None:
    """Register a custom staging rule for a primitive, where the output should match the variables retrieved by
    ``get_outvars_from_params``.

    Args:
        primitive (jax.extend.core.Primitive): a jax primitive we want to register a custom staging rule for
        get_outvars_from_params (Callable[[dict], list[jax.extend.core.Var]]): A function that takes in the equation's ``params``
            and returns ``jax.extend.core.Var`` we need to mimic for the primitives return.

    For example, the ``cond_prim`` will request its custom staging rule like:

    .. code-block:: python

        register_custom_staging_rule(cond_prim, lambda params: params['jaxpr_branches'][0].outvars)

    The return of any ``cond_prim`` will match the output variables of the first jaxpr branch.

    """
    # see https://github.com/jax-ml/jax/blob/9e62994bce7c7fcbb2f6a50c9ef89526cd2c2be6/jax/_src/lax/lax.py#L3538
    # and https://github.com/jax-ml/jax/blob/9e62994bce7c7fcbb2f6a50c9ef89526cd2c2be6/jax/_src/lax/lax.py#L208
    # for reference to how jax is handling staging rules for dynamic shapes in v0.4.28
    # see also capture/intro_to_dynamic_shapes.md

    def _tracer_and_outvar(
        jaxpr_trace: pe.DynamicJaxprTrace,
        outvar: jax.extend.core.Var,
        env: dict[jax.extend.core.Var, jax.extend.core.Var],
    ) -> tuple[pe.DynamicJaxprTracer, jax.extend.core.Var]:
        """
        Create a new tracer and return var from the true branch outvar.
        Returned vars are cached in env for use in future shapes
        """
        if not hasattr(outvar.aval, "shape"):
            out_tracer = pe.DynamicJaxprTracer(jaxpr_trace, outvar.aval)
            return out_tracer, jaxpr_trace.makevar(out_tracer)
        new_shape = [s if isinstance(s, int) else env[s] for s in outvar.aval.shape]
        new_aval = jax.core.DShapedArray(tuple(new_shape), outvar.aval.dtype)
        out_tracer = pe.DynamicJaxprTracer(jaxpr_trace, new_aval)
        new_var = jaxpr_trace.makevar(out_tracer)

        if not isinstance(outvar, jax.extend.core.Literal):
            env[outvar] = new_var
        return out_tracer, new_var

    def custom_staging_rule(
<<<<<<< HEAD
        jaxpr_trace: pe.DynamicJaxprTrace, *tracers: pe.DynamicJaxprTracer, **params
    ) -> Sequence[pe.DynamicJaxprTracer] | pe.DynamicJaxprTracer:
=======
        jaxpr_trace: pe.DynamicJaxprTrace, source_info, *tracers: pe.DynamicJaxprTracer, **params
    ) -> Union[Sequence[pe.DynamicJaxprTracer], pe.DynamicJaxprTracer]:
>>>>>>> 6cd148c2
        """
        Add new jaxpr equation to the jaxpr_trace and return new tracers.
        """
        if not jax.config.jax_dynamic_shapes:
            # fallback to normal behavior
            return jaxpr_trace.default_process_primitive(
                primitive, tracers, params, source_info=source_info
            )
        outvars = get_outvars_from_params(params)

        env: dict[jax.extend.core.Var, jax.extend.core.Var] = {}  # branch var to new equation var
        if outvars:
            out_tracers, returned_vars = tuple(
                zip(*(_tracer_and_outvar(jaxpr_trace, var, env) for var in outvars), strict=True)
            )
        else:
            out_tracers, returned_vars = (), ()

        invars = [jaxpr_trace.getvar(x) for x in tracers]
        eqn = jax.core.new_jaxpr_eqn(
            invars,
            returned_vars,
            primitive,
            params,
            jax.core.no_effects,
        )
        jaxpr_trace.frame.add_eqn(eqn)
        return out_tracers

    pe.custom_staging_rules[primitive] = custom_staging_rule<|MERGE_RESOLUTION|>--- conflicted
+++ resolved
@@ -188,13 +188,8 @@
         return out_tracer, new_var
 
     def custom_staging_rule(
-<<<<<<< HEAD
         jaxpr_trace: pe.DynamicJaxprTrace, *tracers: pe.DynamicJaxprTracer, **params
     ) -> Sequence[pe.DynamicJaxprTracer] | pe.DynamicJaxprTracer:
-=======
-        jaxpr_trace: pe.DynamicJaxprTrace, source_info, *tracers: pe.DynamicJaxprTracer, **params
-    ) -> Union[Sequence[pe.DynamicJaxprTracer], pe.DynamicJaxprTracer]:
->>>>>>> 6cd148c2
         """
         Add new jaxpr equation to the jaxpr_trace and return new tracers.
         """
