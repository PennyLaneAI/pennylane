--- conflicted
+++ resolved
@@ -179,16 +179,11 @@
             out_tracer = pe.DynamicJaxprTracer(jaxpr_trace, outvar.aval, None)
             return out_tracer, jaxpr_trace.makevar(out_tracer)
         new_shape = [s if isinstance(s, int) else env[s] for s in outvar.aval.shape]
-<<<<<<< HEAD
         if all(isinstance(s, int) for s in outvar.aval.shape):
             new_aval = jax.core.ShapedArray(tuple(new_shape), outvar.aval.dtype)
         else:
             new_aval = jax.core.DShapedArray(tuple(new_shape), outvar.aval.dtype)
-        out_tracer = pe.DynamicJaxprTracer(jaxpr_trace, new_aval)
-=======
-        new_aval = jax.core.DShapedArray(tuple(new_shape), outvar.aval.dtype)
         out_tracer = pe.DynamicJaxprTracer(jaxpr_trace, new_aval, None)
->>>>>>> abba2467
         new_var = jaxpr_trace.makevar(out_tracer)
 
         if not isinstance(outvar, jax.extend.core.Literal):
