--- conflicted
+++ resolved
@@ -14,17 +14,12 @@
 """
 Public/internal API for the pennylane.capture.transforms module.
 """
-<<<<<<< HEAD
 from .capture_cancel_inverses import CancelInversesInterpreter
+from .capture_decompose import DecomposeInterpreter
 from .map_wires import MapWiresInterpreter
 
 __all__ = (
     "CancelInversesInterpreter",
+    "DecomposeInterpreter",
     "MapWiresInterpreter",
-)
-=======
-from .capture_decompose import DecomposeInterpreter
-from .map_wires import MapWiresInterpreter
-
-__all__ = ("DecomposeInterpreter", "MapWiresInterpreter")
->>>>>>> 0aa47389
+)