# Copyright 2024 Xanadu Quantum Technologies Inc.

# Licensed under the Apache License, Version 2.0 (the "License");
# you may not use this file except in compliance with the License.
# You may obtain a copy of the License at

#     http://www.apache.org/licenses/LICENSE-2.0

# Unless required by applicable law or agreed to in writing, software
# distributed under the License is distributed on an "AS IS" BASIS,
# WITHOUT WARRANTIES OR CONDITIONS OF ANY KIND, either express or implied.
# See the License for the specific language governing permissions and
# limitations under the License.
"""
This submodule offers differentiation-related primitives and types for
the PennyLane capture module.
"""
from functools import lru_cache

has_jax = True
try:
    import jax
except ImportError:
    has_jax = False


@lru_cache
def _get_grad_prim():
    """Create a primitive for gradient computations.
    This primitive is used when capturing ``qml.grad``.
    """
    if not has_jax:  # pragma: no cover
        return None

    from .custom_primitives import QmlPrimitive  # pylint: disable=import-outside-toplevel

<<<<<<< HEAD
    grad_prim = NonInterpPrimitive("grad")
    grad_prim.multiple_results = True
=======
    grad_prim = QmlPrimitive("grad")
    grad_prim.multiple_results = True  # pylint: disable=attribute-defined-outside-init
>>>>>>> 1bfe8e4e
    grad_prim.prim_type = "higher_order"

    @grad_prim.def_impl
    def _(*args, argnum, jaxpr, n_consts, method, h):
        if method or h:  # pragma: no cover
            raise ValueError(f"Invalid values '{method=}' and '{h=}' without QJIT.")
        consts = args[:n_consts]
        args = args[n_consts:]

        def func(*inner_args):
            return jax.core.eval_jaxpr(jaxpr, consts, *inner_args)[0]

        return jax.grad(func, argnums=argnum)(*args)

    # pylint: disable=unused-argument
    @grad_prim.def_abstract_eval
    def _(*args, argnum, jaxpr, n_consts, method, h):
        if len(jaxpr.outvars) != 1 or jaxpr.outvars[0].aval.shape != ():
            raise TypeError("Grad only applies to scalar-output functions. Try jacobian.")
        return tuple(jaxpr.invars[i].aval for i in argnum)

    return grad_prim


@lru_cache
def _get_jacobian_prim():
    """Create a primitive for Jacobian computations.
    This primitive is used when capturing ``qml.jacobian``.
    """
    if not has_jax:  # pragma: no cover
        return None

    from .custom_primitives import QmlPrimitive  # pylint: disable=import-outside-toplevel

<<<<<<< HEAD
    jacobian_prim = NonInterpPrimitive("jacobian")
    jacobian_prim.multiple_results = True
=======
    jacobian_prim = QmlPrimitive("jacobian")
    jacobian_prim.multiple_results = True  # pylint: disable=attribute-defined-outside-init
>>>>>>> 1bfe8e4e
    jacobian_prim.prim_type = "higher_order"

    @jacobian_prim.def_impl
    def _(*args, argnum, jaxpr, n_consts, method, h):
        if method or h:  # pragma: no cover
            raise ValueError(f"Invalid values '{method=}' and '{h=}' without QJIT.")
        consts = args[:n_consts]
        args = args[n_consts:]

        def func(*inner_args):
            return jax.core.eval_jaxpr(jaxpr, consts, *inner_args)

        return jax.tree_util.tree_leaves(jax.jacobian(func, argnums=argnum)(*args))

    # pylint: disable=unused-argument
    @jacobian_prim.def_abstract_eval
    def _(*args, argnum, jaxpr, n_consts, method, h):
        in_avals = [jaxpr.invars[i].aval for i in argnum]
        out_shapes = (outvar.aval.shape for outvar in jaxpr.outvars)
        return [
            jax.core.ShapedArray(out_shape + in_aval.shape, in_aval.dtype)
            for out_shape in out_shapes
            for in_aval in in_avals
        ]

    return jacobian_prim<|MERGE_RESOLUTION|>--- conflicted
+++ resolved
@@ -34,13 +34,8 @@
 
     from .custom_primitives import QmlPrimitive  # pylint: disable=import-outside-toplevel
 
-<<<<<<< HEAD
-    grad_prim = NonInterpPrimitive("grad")
+    grad_prim = QmlPrimitive("grad")
     grad_prim.multiple_results = True
-=======
-    grad_prim = QmlPrimitive("grad")
-    grad_prim.multiple_results = True  # pylint: disable=attribute-defined-outside-init
->>>>>>> 1bfe8e4e
     grad_prim.prim_type = "higher_order"
 
     @grad_prim.def_impl
@@ -75,13 +70,8 @@
 
     from .custom_primitives import QmlPrimitive  # pylint: disable=import-outside-toplevel
 
-<<<<<<< HEAD
-    jacobian_prim = NonInterpPrimitive("jacobian")
+    jacobian_prim = QmlPrimitive("jacobian")
     jacobian_prim.multiple_results = True
-=======
-    jacobian_prim = QmlPrimitive("jacobian")
-    jacobian_prim.multiple_results = True  # pylint: disable=attribute-defined-outside-init
->>>>>>> 1bfe8e4e
     jacobian_prim.prim_type = "higher_order"
 
     @jacobian_prim.def_impl
