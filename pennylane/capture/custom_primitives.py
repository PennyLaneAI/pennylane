--- conflicted
+++ resolved
@@ -47,37 +47,11 @@
     """
     if isinstance(obj, slice):
         return (obj.start, obj.stop, obj.step)
-<<<<<<< HEAD
-
-    # First, check if the object is already hashable
-    try:
-        hash(obj)
-        return obj
-    except TypeError:
-        pass
-
-    # Import here to avoid circular dependency and only when needed
-    # pylint: disable=import-outside-toplevel
-    import jax
-    import numpy as np
-
-    if isinstance(obj, jax.core.Tracer):
-        raise ValueError("Tracers should never occur in primitive metadata.")
-    if isinstance(obj, np.ndarray) or (hasattr(jax, "Array") and isinstance(obj, jax.Array)):
-        raise ValueError("Arrays should never be in primitive metadata.")
-    if isinstance(obj, list):
-        return tuple(_make_hashable(item) for item in obj)
-    if isinstance(obj, dict):
-        # Python 3.7+ maintains dict insertion order, so no need to sort
-        # For the same primitive constructed the same way, keys are always in the same order
-        return tuple((k, _make_hashable(v)) for k, v in obj.items())
-=======
     if isinstance(obj, list):
         return tuple(_make_hashable(item) for item in obj)
     if isinstance(obj, dict):
         return tuple((k, _make_hashable(v)) for k, v in obj.items())
 
->>>>>>> ebe34d63
     return obj
 
 
