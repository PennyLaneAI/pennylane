--- conflicted
+++ resolved
@@ -112,10 +112,6 @@
     def _(*args, **kwargs):
         return type.__call__(MyCustomOp, *args, **kwargs)
 """
-<<<<<<< HEAD
-from .switches import enable, disable, enabled
+from .switches import disable, enable, enabled
 from .meta_type import CaptureMeta
-from .primitives import create_operator_primitive
-=======
-from .switches import disable, enable, enabled
->>>>>>> 756dc620
+from .primitives import create_operator_primitive