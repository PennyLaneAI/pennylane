# Copyright 2024 Xanadu Quantum Technologies Inc.

# Licensed under the Apache License, Version 2.0 (the "License");
# you may not use this file except in compliance with the License.
# You may obtain a copy of the License at

#     http://www.apache.org/licenses/LICENSE-2.0

# Unless required by applicable law or agreed to in writing, software
# distributed under the License is distributed on an "AS IS" BASIS,
# WITHOUT WARRANTIES OR CONDITIONS OF ANY KIND, either express or implied.
# See the License for the specific language governing permissions and
# limitations under the License.
r"""
.. currentmodule:: pennylane

This module implements PennyLane's capturing mechanism for hybrid
quantum-classical programs.

.. warning::

    This module is experimental and will change significantly in the future.


To activate and deactivate the new PennyLane program capturing mechanism, use
the switches ``qml.capture.enable`` and ``qml.capture.disable``.
Whether or not the capturing mechanism is currently being used can be
queried with ``qml.capture.enabled``.
By default, the mechanism is disabled:

.. code-block:: pycon

    >>> import pennylane as qml
    >>> qml.capture.enabled()
    False
    >>> qml.capture.enable()
    >>> qml.capture.enabled()
    True
    >>> qml.capture.disable()
    >>> qml.capture.enabled()
    False

<<<<<<< HEAD
**Custom Operator Behavior**

Any operation that inherits from :class:`~.Operator` gains a default ability to be captured
by jaxpr.  Any positional argument is bound as a tracer, wires are processed out into individual tracers,
and any keyword args are passed as keyword metadata.
=======
**Custom Operator Behaviour**

Any operator that inherits from :class:`~.Operator` gains a default ability to be captured
in a Jaxpr. Any positional argument is bound as a tracer, wires are processed out into individual tracers,
and any keyword arguments are passed as keyword metadata.
>>>>>>> afd22f69

.. code-block:: python

    class MyOp1(qml.operation.Operator):

        def __init__(self, arg1, wires, key=None):
            super().__init__(arg1, wires=wires)

    def qfunc(a):
        MyOp1(a, wires=(0,1), key="a")

<<<<<<< HEAD
    qml.capture.enable_plxpr()
=======
    qml.capture.enable()
>>>>>>> afd22f69
    print(jax.make_jaxpr(qfunc)(0.1))

.. code-block::

    { lambda ; a:f32[]. let
        _:AbstractOperator() = MyOp1[key=a n_wires=2] a 0 1
    in () }

<<<<<<< HEAD
But an operator developer may need to override custom behavior for calling ``cls._primitive.bind`` if:

* The operator does not accept wires like :class:`~.SymbolicOp` or :class:`~.CompositeOp`.
=======
But an operator developer may need to override custom behavior for calling ``cls._primitive.bind`` 
(where ``cls`` indicates the class) if:

* The operator does not accept wires, like :class:`~.SymbolicOp` or :class:`~.CompositeOp`.
>>>>>>> afd22f69
* The operator allows metadata to be provided positionally, like :class:`~.PauliRot`.

In such cases, the operator developer can override ``cls._primitive_bind_call``.  This is what
will be called when constructing a new class instance instead of ``type.__call__``.  For example,

.. code-block:: python

<<<<<<< HEAD
    class WeirdOp(qml.operation.Operator):
=======
    class JustMetadataOp(qml.operation.Operator):
>>>>>>> afd22f69

        def __init__(self, metadata="X"):
            super().__init__(wires=[])
            self._metadata = metadata

        @classmethod
        def _primitive_bind_call(cls, metadata):
            return cls._primitive.bind(metadata=metadata)
<<<<<<< HEAD
            

    def qfunc():
        WeirdOp("Y")
=======


    def qfunc():
        JustMetadataOp("Y")
>>>>>>> afd22f69

    qml.capture.enable_plxpr()
    print(jax.make_jaxpr(qfunc)())

.. code-block::

<<<<<<< HEAD
    { lambda ; . let _:AbstractOperator() = WeirdOp[metadata=Y]  in () }

"""
from .switches import enable, disable, enabled
from .meta_type import PLXPRMeta
=======
    { lambda ; . let _:AbstractOperator() = JustMetadataOp[metadata=Y]  in () }

As you can see, the input ``"Y"``, while being passed as a positional argument, is converted to 
metadata within the custom ``_primitive_bind_call`` method.

If needed, developers can also override the implementation method of the primitive like was done with ``Controlled``.
``Controlled`` needs to do so to handle packing and unpacking the control wires.

.. code-block:: python

    class MyCustomOp(qml.operation.Operator):
        pass

    @MyCustomOp._primitive.def_impl
    def _(*args, **kwargs):
        return type.__call__(MyCustomOp, *args, **kwargs)
"""
from .switches import enable, disable, enabled
from .meta_type import PLXPRMeta, create_operator_primitive
>>>>>>> afd22f69
<|MERGE_RESOLUTION|>--- conflicted
+++ resolved
@@ -40,19 +40,11 @@
     >>> qml.capture.enabled()
     False
 
-<<<<<<< HEAD
-**Custom Operator Behavior**
-
-Any operation that inherits from :class:`~.Operator` gains a default ability to be captured
-by jaxpr.  Any positional argument is bound as a tracer, wires are processed out into individual tracers,
-and any keyword args are passed as keyword metadata.
-=======
 **Custom Operator Behaviour**
 
 Any operator that inherits from :class:`~.Operator` gains a default ability to be captured
 in a Jaxpr. Any positional argument is bound as a tracer, wires are processed out into individual tracers,
 and any keyword arguments are passed as keyword metadata.
->>>>>>> afd22f69
 
 .. code-block:: python
 
@@ -64,11 +56,7 @@
     def qfunc(a):
         MyOp1(a, wires=(0,1), key="a")
 
-<<<<<<< HEAD
-    qml.capture.enable_plxpr()
-=======
     qml.capture.enable()
->>>>>>> afd22f69
     print(jax.make_jaxpr(qfunc)(0.1))
 
 .. code-block::
@@ -77,16 +65,10 @@
         _:AbstractOperator() = MyOp1[key=a n_wires=2] a 0 1
     in () }
 
-<<<<<<< HEAD
-But an operator developer may need to override custom behavior for calling ``cls._primitive.bind`` if:
-
-* The operator does not accept wires like :class:`~.SymbolicOp` or :class:`~.CompositeOp`.
-=======
 But an operator developer may need to override custom behavior for calling ``cls._primitive.bind`` 
 (where ``cls`` indicates the class) if:
 
 * The operator does not accept wires, like :class:`~.SymbolicOp` or :class:`~.CompositeOp`.
->>>>>>> afd22f69
 * The operator allows metadata to be provided positionally, like :class:`~.PauliRot`.
 
 In such cases, the operator developer can override ``cls._primitive_bind_call``.  This is what
@@ -94,11 +76,7 @@
 
 .. code-block:: python
 
-<<<<<<< HEAD
-    class WeirdOp(qml.operation.Operator):
-=======
     class JustMetadataOp(qml.operation.Operator):
->>>>>>> afd22f69
 
         def __init__(self, metadata="X"):
             super().__init__(wires=[])
@@ -107,30 +85,16 @@
         @classmethod
         def _primitive_bind_call(cls, metadata):
             return cls._primitive.bind(metadata=metadata)
-<<<<<<< HEAD
-            
-
-    def qfunc():
-        WeirdOp("Y")
-=======
 
 
     def qfunc():
         JustMetadataOp("Y")
->>>>>>> afd22f69
 
     qml.capture.enable_plxpr()
     print(jax.make_jaxpr(qfunc)())
 
 .. code-block::
 
-<<<<<<< HEAD
-    { lambda ; . let _:AbstractOperator() = WeirdOp[metadata=Y]  in () }
-
-"""
-from .switches import enable, disable, enabled
-from .meta_type import PLXPRMeta
-=======
     { lambda ; . let _:AbstractOperator() = JustMetadataOp[metadata=Y]  in () }
 
 As you can see, the input ``"Y"``, while being passed as a positional argument, is converted to 
@@ -149,5 +113,4 @@
         return type.__call__(MyCustomOp, *args, **kwargs)
 """
 from .switches import enable, disable, enabled
-from .meta_type import PLXPRMeta, create_operator_primitive
->>>>>>> afd22f69
+from .meta_type import PLXPRMeta, create_operator_primitive