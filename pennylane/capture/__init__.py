--- conflicted
+++ resolved
@@ -34,11 +34,8 @@
     ~create_measurement_wires_primitive
     ~create_measurement_mcm_primitive
     ~qnode_call
-<<<<<<< HEAD
     ~PlxprInterpreter
-=======
     ~FlatFn
->>>>>>> 66b8cc99
 
 
 The ``primitives`` submodule offers easy access to objects with jax dependencies such as
@@ -211,9 +208,6 @@
     "AbstractOperator",
     "AbstractMeasurement",
     "qnode_prim",
-<<<<<<< HEAD
     "PlxprInterpreter",
-=======
     "FlatFn",
->>>>>>> 66b8cc99
 )