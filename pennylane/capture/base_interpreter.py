--- conflicted
+++ resolved
@@ -609,25 +609,10 @@
     )
 
 
-<<<<<<< HEAD
 @PlxprInterpreter.register_primitive(quantum_subroutine_p)
 def _(self, *invals, jaxpr, **params):
     return copy(self).eval(jaxpr.jaxpr, jaxpr.consts, *invals)
 
-
-@PlxprInterpreter.register_primitive(grad_prim)
-def handle_grad(self, *invals, jaxpr, n_consts, **params):
-    """Handle the grad primitive."""
-    consts = invals[:n_consts]
-    args = invals[n_consts:]
-    new_jaxpr = jaxpr_to_jaxpr(copy(self), jaxpr, consts, *args)
-    return grad_prim.bind(
-        *new_jaxpr.consts, *args, jaxpr=new_jaxpr.jaxpr, n_consts=len(new_jaxpr.consts), **params
-    )
-
-
-=======
->>>>>>> 8e63f55d
 @PlxprInterpreter.register_primitive(jacobian_prim)
 def handle_jacobian(self, *invals, jaxpr, n_consts, **params):
     """Handle the jacobian primitive."""
