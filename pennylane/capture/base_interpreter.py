# Copyright 2024 Xanadu Quantum Technologies Inc.

# Licensed under the Apache License, Version 2.0 (the "License");
# you may not use this file except in compliance with the License.
# You may obtain a copy of the License at

#     http://www.apache.org/licenses/LICENSE-2.0

# Unless required by applicable law or agreed to in writing, software
# distributed under the License is distributed on an "AS IS" BASIS,
# WITHOUT WARRANTIES OR CONDITIONS OF ANY KIND, either express or implied.
# See the License for the specific language governing permissions and
# limitations under the License.
"""
This submodule defines a strategy structure for defining custom plxpr interpreters
"""
# pylint: disable=no-self-use
from copy import copy
from functools import partial, wraps
from typing import Callable, Optional, Sequence

import jax

import pennylane as qml

from .flatfn import FlatFn
from .primitives import (
    adjoint_transform_prim,
    cond_prim,
    ctrl_transform_prim,
    for_loop_prim,
    grad_prim,
    jacobian_prim,
    qnode_prim,
    while_loop_prim,
)

FlattenedHigherOrderPrimitives: dict["jax.core.Primitive", Callable] = {}
"""
A dictionary containing flattened style cond, while, and for loop higher order primitives.
.. code-block::
    MyInterpreter._primitive_registrations.update(FlattenedHigherOrderPrimitives)
"""


def _fill_in_shape_with_dyn_shape(dyn_shape: tuple["jax.core.Tracer"], shape: tuple[Optional[int]]):
    """
    A helper for broadcast_in_dim and iota to combine static dimensions and dynamic dimensions.

    For example, with `shape=(None, 4, None)` and `dyn_shape=(a, b)`, then the processed shape is
    `(a, 4, b)`.

    When capturing `broadcast_in_dim_p` with a dynamic shape, we might end up with:
    ```
    >>> import jax
    >>> qml.capture.enable()
    >>> jax.config.update("jax_dynamic_shapes", True)
    >>> def f(n):
    ...     return jax.numpy.ones((n, 4, n))
    >>> jax.make_jaxpr(f)(4)
    { lambda ; a:i32[]. let
        b:f32[a,4,a] = broadcast_in_dim[
        broadcast_dimensions=()
        shape=(None, 4, None)
        ] 1.0 a a
    in (b,) }
    ```

    `1.0` is the value we want to fill. `a, a` are the two dynamic shapes.
    The static part of the shape is `(None, 4, None)`. We need to replace the two `None`
    values with `a` and `a`.

    `broadcast_in_dim` also can't handle shapes where an integer is a concrete jax arrays,
    so we need to convert any concrete jax arrays to normal integers.

    """
    dyn_shape_iter = iter(dyn_shape)
    new_shape = []
    for s in shape:
        if s is not None:
            new_shape.append(s)
        else:
            # pull from iterable of dynamic shapes
            next_s = next(dyn_shape_iter)
            if not qml.math.is_abstract(next_s):
                # may need to cast to a built-in integer if possible
                next_s = int(next_s)
            new_shape.append(next_s)

    return tuple(new_shape)


def jaxpr_to_jaxpr(
    interpreter: "PlxprInterpreter", jaxpr: "jax.core.Jaxpr", consts, *args
) -> "jax.core.Jaxpr":
    """A convenience utility for converting jaxpr to a new jaxpr via an interpreter."""

    f = partial(interpreter.eval, jaxpr, consts)

    return jax.make_jaxpr(f)(*args)


class PlxprInterpreter:
    """A base class for defining plxpr interpreters.

    **Examples:**

    .. code-block:: python

        import jax
        from pennylane.capture import PlxprInterpreter

        class SimplifyInterpreter(PlxprInterpreter):

            def interpret_operation(self, op):
                new_op = qml.simplify(op)
                if new_op is op:
                    # simplify didnt create a new operator, so it didnt get captured
                    data, struct = jax.tree_util.tree_flatten(new_op)
                    new_op = jax.tree_util.tree_unflatten(struct, data)
                return new_op

            def interpret_measurement(self, measurement):
                new_mp = measurement.simplify()
                if new_mp is measurement:
                    new_mp = new_mp._unflatten(*measurement._flatten())
                    # if new op isn't queued, need to requeue op.
                return new_mp

    Now the interpreter can be used to transform functions and jaxpr:

    >>> qml.capture.enable()
    >>> interpreter = SimplifyInterpreter()
    >>> def f(x):
    ...     qml.RX(x, 0)**2
    ...     qml.adjoint(qml.Z(0))
    ...     return qml.expval(qml.X(0) + qml.X(0))
    >>> simplified_f = interpreter(f)
    >>> print(qml.draw(simplified_f)(0.5))
    0: ──RX(1.00)──Z─┤  <2.00*X>
    >>> jaxpr = jax.make_jaxpr(f)(0.5)
    >>> interpreter.eval(jaxpr.jaxpr, [], 0.5)
    [expval(2.0 * X(0))]

    **Handling higher order primitives:**

    Two main strategies exist for handling higher order primitives (primitives with jaxpr as metadata).
    The first one is structure preserving (tracing the execution preserves the higher order primitive),
    and the second one is structure flattening (tracing the execution eliminates the higher order primitive).

    Compilation transforms, like the above ``SimplifyInterpreter``, may prefer to handle higher order primitives
    via a structure-preserving method. After transforming the jaxpr, the `for_loop` still exists. This maintains
    the compact structure of the jaxpr and reduces the size of the program. This behavior is the default.

    >>> def g(x):
    ...     @qml.for_loop(3)
    ...     def loop(i, x):
    ...         qml.RX(x, 0) ** i
    ...         return x
    ...     loop(1.0)
    ...     return qml.expval(qml.Z(0) + 3*qml.Z(0))
    >>> jax.make_jaxpr(interpreter(g))(0.5)
    { lambda ; a:f32[]. let
        _:f32[] = for_loop[
          args_slice=slice(0, None, None)
          consts_slice=slice(0, 0, None)
          jaxpr_body_fn={ lambda ; b:i32[] c:f32[]. let
            d:f32[] = convert_element_type[new_dtype=float32 weak_type=True] b
            e:f32[] = mul c d
            _:AbstractOperator() = RX[n_wires=1] e 0
          in (c,) }
        ] 0 3 1 1.0
        f:AbstractOperator() = PauliZ[n_wires=1] 0
        g:AbstractOperator() = SProd[_pauli_rep=4.0 * Z(0)] 4.0 f
        h:AbstractMeasurement(n_wires=None) = expval_obs g
      in (h,) }

    Accumulation transforms, like device execution or conversion to tapes, may need to flatten out
    the higher order primitive to execute it.

    .. code-block:: python

        import copy

        class AccumulateOps(PlxprInterpreter):

            def __init__(self, ops=None):
                self.ops = ops

            def setup(self):
                if self.ops is None:
                    self.ops = []

            def interpret_operation(self, op):
                self.ops.append(op)

        @AccumulateOps.register_primitive(qml.capture.primitives.for_loop_prim)
        def _(self, start, stop, step, *invals, jaxpr_body_fn, consts_slice, args_slice):
            consts = invals[consts_slice]
            state = invals[args_slice]

            for i in range(start, stop, step):
                state = copy.copy(self).eval(jaxpr_body_fn, consts, i, *state)
            return state

    >>> @qml.for_loop(3)
    ... def loop(i, x):
    ...     qml.RX(x, i)
    ...     return x
    >>> accumulator = AccumulateOps()
    >>> accumulator(loop)(0.5)
    >>> accumulator.ops
    [RX(0.5, wires=[0]), RX(0.5, wires=[1]), RX(0.5, wires=[2])]

    In this case, we need to actually evaluate the jaxpr 3 times using our interpreter. If jax's
    evaluation interpreter ran it three times, we wouldn't actually manage to accumulate the operations.
    """

    _env: dict
    _primitive_registrations: dict["jax.core.Primitive", Callable] = {}

    def __init_subclass__(cls) -> None:
        cls._primitive_registrations = copy(cls._primitive_registrations)

    def __init__(self):
        self._env = {}

    @classmethod
    def register_primitive(cls, primitive: "jax.core.Primitive") -> Callable[[Callable], Callable]:
        """Registers a custom method for handling a primitive

        Args:
            primitive (jax.core.Primitive): the primitive we want custom behavior for

        Returns:
            Callable: a decorator for adding a function to the custom registrations map

        Side Effect:
            Calling the returned decorator with a function will place the function into the
            primitive registrations map.

        .. code-block:: python

            my_primitive = jax.core.Primitive("my_primitve")

            @Interpreter_Type.register(my_primitive)
            def handle_my_primitive(self: Interpreter_Type, *invals, **params)
                return invals[0] + invals[1] # some sort of custom handling

        """

        def decorator(f: Callable) -> Callable:
            cls._primitive_registrations[primitive] = f
            return f

        return decorator

    def read(self, var):
        """Extract the value corresponding to a variable."""
        return var.val if isinstance(var, jax.core.Literal) else self._env[var]

    def setup(self) -> None:
        """Initialize the instance before interpreting equations.

        Blank by default, this method can initialize any additional instance variables
        needed by an interpreter. For example, a device interpreter could initialize a statevector,
        or a compilation interpreter could initialize a staging area for the latest operation on each wire.
        """

    def cleanup(self) -> None:
        """Perform any final steps after iterating through all equations.

        Blank by default, this method can clean up instance variables. Particularly,
        this method can be used to deallocate qubits and registers when converting to
        a Catalyst variant jaxpr.
        """

    def interpret_operation(self, op: "pennylane.operation.Operator"):
        """Interpret a PennyLane operation instance.

        Args:
            op (Operator): a pennylane operator instance

        Returns:
            Any

        This method is only called when the operator's output is a dropped variable,
        so the output will not affect later equations in the circuit.

        See also: :meth:`~.interpret_operation_eqn`.

        """
        data, struct = jax.tree_util.tree_flatten(op)
        return jax.tree_util.tree_unflatten(struct, data)

    def interpret_operation_eqn(self, eqn: "jax.core.JaxprEqn"):
        """Interpret an equation corresponding to an operator.

        Args:
            eqn (jax.core.JaxprEqn): a jax equation for an operator.

        See also: :meth:`~.interpret_operation`.

        """
        invals = (self.read(invar) for invar in eqn.invars)
        with qml.QueuingManager.stop_recording():
            op = eqn.primitive.impl(*invals, **eqn.params)
        if isinstance(eqn.outvars[0], jax.core.DropVar):
            return self.interpret_operation(op)
        return op

    def interpret_measurement_eqn(self, eqn: "jax.core.JaxprEqn"):
        """Interpret an equation corresponding to a measurement process.

        Args:
            eqn (jax.core.JaxprEqn)

        See also :meth:`~.interpret_measurement`.

        """
        invals = (self.read(invar) for invar in eqn.invars)
        with qml.QueuingManager.stop_recording():
            mp = eqn.primitive.impl(*invals, **eqn.params)
        return self.interpret_measurement(mp)

    def interpret_measurement(self, measurement: "qml.measurement.MeasurementProcess"):
        """Interpret a measurement process instance.

        Args:
            measurement (MeasurementProcess): a measurement instance.

        See also :meth:`~.interpret_measurement_eqn`.

        """
        data, struct = jax.tree_util.tree_flatten(measurement)
        return jax.tree_util.tree_unflatten(struct, data)

    def eval(self, jaxpr: "jax.core.Jaxpr", consts: Sequence, *args) -> list:
        """Evaluate a jaxpr.

        Args:
            jaxpr (jax.core.Jaxpr): the jaxpr to evaluate
            consts (list[TensorLike]): the constant variables for the jaxpr
            *args (tuple[TensorLike]): The arguments for the jaxpr.

        Returns:
            list[TensorLike]: the results of the execution.

        """
        self._env = {}
        self.setup()

        for arg, invar in zip(args, jaxpr.invars, strict=True):
            self._env[invar] = arg
        for const, constvar in zip(consts, jaxpr.constvars, strict=True):
            self._env[constvar] = const

        for eqn in jaxpr.eqns:
            primitive = eqn.primitive
            custom_handler = self._primitive_registrations.get(primitive, None)

            if custom_handler:
                invals = [self.read(invar) for invar in eqn.invars]
                outvals = custom_handler(self, *invals, **eqn.params)
            elif getattr(primitive, "prim_type", "") == "operator":
                outvals = self.interpret_operation_eqn(eqn)
            elif getattr(primitive, "prim_type", "") == "measurement":
                outvals = self.interpret_measurement_eqn(eqn)
            else:
                invals = [self.read(invar) for invar in eqn.invars]
                subfuns, params = primitive.get_bind_params(eqn.params)
                outvals = primitive.bind(*subfuns, *invals, **params)

            if not primitive.multiple_results:
                outvals = [outvals]
            for outvar, outval in zip(eqn.outvars, outvals, strict=True):
                self._env[outvar] = outval

        # Read the final result of the Jaxpr from the environment
        outvals = []
        for var in jaxpr.outvars:
            outval = self.read(var)
            if isinstance(outval, qml.operation.Operator):
                outvals.append(self.interpret_operation(outval))
            else:
                outvals.append(outval)
        self.cleanup()
        self._env = {}
        return outvals

    def __call__(self, f: Callable) -> Callable:

        flat_f = FlatFn(f)

        @wraps(f)
        def wrapper(*args, **kwargs):
            with qml.QueuingManager.stop_recording():
                jaxpr = jax.make_jaxpr(partial(flat_f, **kwargs))(*args)

            flat_args = jax.tree_util.tree_leaves(args)
            results = self.eval(jaxpr.jaxpr, jaxpr.consts, *flat_args)
            assert flat_f.out_tree
            # slice out any dynamic shape variables
            results = results[-flat_f.out_tree.num_leaves :]
            return jax.tree_util.tree_unflatten(flat_f.out_tree, results)

        return wrapper


# pylint: disable=unused-argument
@PlxprInterpreter.register_primitive(jax.lax.broadcast_in_dim_p)
def _(self, x, *dyn_shape, shape, broadcast_dimensions):
    """Handle the broadcast_in_dim primitive created by jnp.ones, jnp.zeros, jnp.full

    >>> import jax
    >>> qml.capture.enable()
    >>> jax.config.update("jax_dynamic_shapes", True)
    >>> def f(n):
    ...     return jax.numpy.ones((n, 4, n))
    >>> jax.make_jaxpr(f)(4)
    { lambda ; a:i32[]. let
        b:f32[a,4,a] = broadcast_in_dim[
        broadcast_dimensions=()
        shape=(None, 4, None)
        ] 1.0 a a
    in (b,) }

    """
    # needs custom primitive as jax.core.eval_jaxpr will error out with this
    new_shape = _fill_in_shape_with_dyn_shape(dyn_shape, shape)

    return jax.lax.broadcast_in_dim(x, new_shape, broadcast_dimensions=broadcast_dimensions)


# pylint: disable=unused-argument
@PlxprInterpreter.register_primitive(jax.lax.iota_p)
def _(self, *dyn_shape, dimension, dtype, shape):
    """Handle the iota primitive created by jnp.arange

    >>> import jax
    >>> qml.capture.enable()
    >>> jax.config.update("jax_dynamic_shapes", True)
    >>> def f(n):
    ...     return jax.numpy.arange(n)
    >>> jax.make_jaxpr(f)(4)
    { lambda ; a:i32[]. let
    b:i32[a] = iota[dimension=0 dtype=int32 shape=(None,)] a
    in (b,) }
    """
    # iota is primitive created by jnp.arange
    new_shape = _fill_in_shape_with_dyn_shape(dyn_shape, shape)
    return jax.lax.broadcasted_iota(dtype, new_shape, dimension)


@PlxprInterpreter.register_primitive(adjoint_transform_prim)
def handle_adjoint_transform(self, *invals, jaxpr, lazy, n_consts):
    """Interpret an adjoint transform primitive."""
    consts = invals[:n_consts]
    args = invals[n_consts:]
    jaxpr = jaxpr_to_jaxpr(copy(self), jaxpr, consts, *args)

    return adjoint_transform_prim.bind(
        *jaxpr.consts, *args, jaxpr=jaxpr.jaxpr, lazy=lazy, n_consts=len(jaxpr.consts)
    )


# pylint: disable=too-many-arguments
@PlxprInterpreter.register_primitive(ctrl_transform_prim)
def handle_ctrl_transform(self, *invals, n_control, jaxpr, control_values, work_wires, n_consts):
    """Interpret a ctrl transform primitive."""
    consts = invals[:n_consts]
    args = invals[n_consts:-n_control]
    jaxpr = jaxpr_to_jaxpr(copy(self), jaxpr, consts, *args)

    return ctrl_transform_prim.bind(
        *jaxpr.consts,
        *args,
        *invals[-n_control:],
        n_control=n_control,
        jaxpr=jaxpr.jaxpr,
        control_values=control_values,
        work_wires=work_wires,
        n_consts=len(jaxpr.consts),
    )


@PlxprInterpreter.register_primitive(for_loop_prim)
def handle_for_loop(
    self, start, stop, step, *args, jaxpr_body_fn, consts_slice, args_slice, abstract_shapes_slice
):
    """Handle a for loop primitive."""
    consts = args[consts_slice]
    init_state = args[args_slice]
    abstract_shapes = args[abstract_shapes_slice]
    new_jaxpr_body_fn = jaxpr_to_jaxpr(
        copy(self), jaxpr_body_fn, consts, *abstract_shapes, start, *init_state
    )

    consts_slice = slice(0, len(new_jaxpr_body_fn.consts))
    abstract_shapes_slice = slice(consts_slice.stop, consts_slice.stop + len(abstract_shapes))
    args_slice = slice(abstract_shapes_slice.stop, None)
    return for_loop_prim.bind(
        start,
        stop,
        step,
        *new_jaxpr_body_fn.consts,
        *abstract_shapes,
        *init_state,
        jaxpr_body_fn=new_jaxpr_body_fn.jaxpr,
        consts_slice=consts_slice,
        args_slice=args_slice,
        abstract_shapes_slice=abstract_shapes_slice,
    )


@PlxprInterpreter.register_primitive(cond_prim)
def handle_cond(self, *invals, jaxpr_branches, consts_slices, args_slice):
    """Handle a cond primitive."""
    args = invals[args_slice]

    new_jaxprs = []
    new_consts = []
    new_consts_slices = []
    end_const_ind = len(jaxpr_branches)

    for const_slice, jaxpr in zip(consts_slices, jaxpr_branches):
        consts = invals[const_slice]
        if jaxpr is None:
            new_jaxprs.append(None)
            new_consts_slices.append(slice(0, 0))
        else:
            new_jaxpr = jaxpr_to_jaxpr(copy(self), jaxpr, consts, *args)
            new_jaxprs.append(new_jaxpr.jaxpr)
            new_consts.extend(new_jaxpr.consts)
            new_consts_slices.append(slice(end_const_ind, end_const_ind + len(new_jaxpr.consts)))
            end_const_ind += len(new_jaxpr.consts)

    new_args_slice = slice(end_const_ind, None)
    return cond_prim.bind(
        *invals[: len(jaxpr_branches)],
        *new_consts,
        *args,
        jaxpr_branches=new_jaxprs,
        consts_slices=new_consts_slices,
        args_slice=new_args_slice,
    )


@PlxprInterpreter.register_primitive(while_loop_prim)
def handle_while_loop(
    self,
    *invals,
    jaxpr_body_fn,
    jaxpr_cond_fn,
    body_slice,
    cond_slice,
    args_slice,
    abstract_shapes_slice,
):
    """Handle a while loop primitive."""
    consts_body = invals[body_slice]
    consts_cond = invals[cond_slice]
    init_state = invals[args_slice]
    abstract_shapes = invals[abstract_shapes_slice]

    new_jaxpr_body_fn = jaxpr_to_jaxpr(
        copy(self), jaxpr_body_fn, consts_body, *abstract_shapes, *init_state
    )
    new_jaxpr_cond_fn = jaxpr_to_jaxpr(
        copy(self), jaxpr_cond_fn, consts_cond, *abstract_shapes, *init_state
    )

    body_consts = slice(0, len(new_jaxpr_body_fn.consts))
    cond_consts = slice(body_consts.stop, body_consts.stop + len(new_jaxpr_cond_fn.consts))
    abstract_shapes_slice = slice(cond_consts.stop, cond_consts.stop + len(abstract_shapes))
    args_slice = slice(abstract_shapes_slice.stop, None)

    return while_loop_prim.bind(
        *new_jaxpr_body_fn.consts,
        *new_jaxpr_cond_fn.consts,
        *abstract_shapes,
        *init_state,
        jaxpr_body_fn=new_jaxpr_body_fn.jaxpr,
        jaxpr_cond_fn=new_jaxpr_cond_fn.jaxpr,
        body_slice=body_consts,
        cond_slice=cond_consts,
        args_slice=args_slice,
        abstract_shapes_slice=abstract_shapes_slice,
    )


# pylint: disable=unused-argument, too-many-arguments
@PlxprInterpreter.register_primitive(qnode_prim)
def handle_qnode(self, *invals, shots, qnode, device, execution_config, qfunc_jaxpr, n_consts):
    """Handle a qnode primitive."""
    consts = invals[:n_consts]
    args = invals[n_consts:]

    new_qfunc_jaxpr = jaxpr_to_jaxpr(copy(self), qfunc_jaxpr, consts, *args)

    return qnode_prim.bind(
        *new_qfunc_jaxpr.consts,
        *args,
        shots=shots,
        qnode=qnode,
        device=device,
        execution_config=execution_config,
        qfunc_jaxpr=new_qfunc_jaxpr.jaxpr,
        n_consts=len(new_qfunc_jaxpr.consts),
    )


@PlxprInterpreter.register_primitive(grad_prim)
def handle_grad(self, *invals, jaxpr, n_consts, **params):
    """Handle the grad primitive."""
    consts = invals[:n_consts]
    args = invals[n_consts:]
    new_jaxpr = jaxpr_to_jaxpr(copy(self), jaxpr, consts, *args)
    return grad_prim.bind(
        *new_jaxpr.consts, *args, jaxpr=new_jaxpr.jaxpr, n_consts=len(new_jaxpr.consts), **params
    )


@PlxprInterpreter.register_primitive(jacobian_prim)
def handle_jacobian(self, *invals, jaxpr, n_consts, **params):
    """Handle the jacobian primitive."""
    consts = invals[:n_consts]
    args = invals[n_consts:]
    new_jaxpr = jaxpr_to_jaxpr(copy(self), jaxpr, consts, *args)
    return jacobian_prim.bind(
        *new_jaxpr.consts, *args, jaxpr=new_jaxpr.jaxpr, n_consts=len(new_jaxpr.consts), **params
    )


class FlattenedInterpreter(PlxprInterpreter):
    """A variant of PlxprInterpreter that flattens out the control flow for
    ``for_prim``, ``while_prim``, and ``cond_prim``. Useful for evaluating, instead
    of just transforming.
    """


@FlattenedInterpreter.register_primitive(while_loop_prim)
def flatten_while_loop(
    self,
    *invals,
    jaxpr_body_fn,
    jaxpr_cond_fn,
    body_slice,
    cond_slice,
    args_slice,
    abstract_shapes_slice,
):
    """Handle the while loop by a flattened python strategy."""
    consts_body = invals[body_slice]
    consts_cond = invals[cond_slice]
    init_state = invals[args_slice]
    abstract_shapes = invals[abstract_shapes_slice]

    fn_res = init_state
    while copy(self).eval(jaxpr_cond_fn, consts_cond, *abstract_shapes, *fn_res)[0]:
        fn_res = copy(self).eval(jaxpr_body_fn, consts_body, *abstract_shapes, *fn_res)

    return fn_res


FlattenedHigherOrderPrimitives[while_loop_prim] = flatten_while_loop


@FlattenedInterpreter.register_primitive(cond_prim)
def flattened_cond(self, *invals, jaxpr_branches, consts_slices, args_slice):
    """Handle the cond primitive by a flattened python strategy."""
    n_branches = len(jaxpr_branches)
    conditions = invals[:n_branches]
    args = invals[args_slice]

    for pred, jaxpr, const_slice in zip(conditions, jaxpr_branches, consts_slices):
        consts = invals[const_slice]
        if pred and jaxpr is not None:
            return copy(self).eval(jaxpr, consts, *args)
    return ()


FlattenedHigherOrderPrimitives[cond_prim] = flattened_cond


@FlattenedInterpreter.register_primitive(for_loop_prim)
def flattened_for(
    self, start, stop, step, *invals, jaxpr_body_fn, consts_slice, args_slice, abstract_shapes_slice
):
    """Handle the for loop by a flattened python strategy."""
    consts = invals[consts_slice]
    init_state = invals[args_slice]
    abstract_shapes = invals[abstract_shapes_slice]

    res = init_state
    for i in range(start, stop, step):
        res = copy(self).eval(jaxpr_body_fn, consts, *abstract_shapes, i, *res)

    return res


FlattenedHigherOrderPrimitives[for_loop_prim] = flattened_for


def eval_jaxpr(jaxpr: "jax.core.Jaxpr", consts: list, *args) -> list:
    """A version of ``jax.core.eval_jaxpr`` that can handle creating arrays with dynamic shapes.

    Args:
        jaxpr (jax.core.Jaxpr): a jaxpr
        consts (list[TensorLike]): the constants for the jaxpr
        *args (TensorLike): the arguments for the jaxpr

    Returns:
        list[TensorLike]

    This function only differs from ``jax.core.eval_jaxpr`` in that it can handle the creation
    of dynamically shaped arrays via ``iota`` and ``broadcast_in_dim``.
<<<<<<< HEAD

    >>> jax.config.update("jax_dynamic_shapes", True)
    >>> def f(i):
    ...     return jnp.arange(i)
=======
    >>> import jax
    >>> jax.config.update("jax_dynamic_shapes", True)
    >>> def f(i):
    ...     return jax.numpy.arange(i)
>>>>>>> 731bd7db
    >>> jaxpr = jax.make_jaxpr(f)(3)
    >>> qml.capture.eval_jaxpr(jaxpr.jaxpr, jaxpr.consts, 2)
    [Array([0, 1], dtype=int32)]
    >>>> jax.core.eval_jaxpr(jaxpr.jaxpr, jaxpr.consts, 2)
    XlaRuntimeError: error: 'mhlo.dynamic_iota' op can't be translated to XLA HLO

    """
    return FlattenedInterpreter().eval(jaxpr, consts, *args)<|MERGE_RESOLUTION|>--- conflicted
+++ resolved
@@ -715,17 +715,11 @@
 
     This function only differs from ``jax.core.eval_jaxpr`` in that it can handle the creation
     of dynamically shaped arrays via ``iota`` and ``broadcast_in_dim``.
-<<<<<<< HEAD
-
-    >>> jax.config.update("jax_dynamic_shapes", True)
-    >>> def f(i):
-    ...     return jnp.arange(i)
-=======
+
     >>> import jax
     >>> jax.config.update("jax_dynamic_shapes", True)
     >>> def f(i):
     ...     return jax.numpy.arange(i)
->>>>>>> 731bd7db
     >>> jaxpr = jax.make_jaxpr(f)(3)
     >>> qml.capture.eval_jaxpr(jaxpr.jaxpr, jaxpr.consts, 2)
     [Array([0, 1], dtype=int32)]
