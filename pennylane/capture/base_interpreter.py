--- conflicted
+++ resolved
@@ -396,13 +396,8 @@
         def wrapper(*args, **kwargs):
             with qml.QueuingManager.stop_recording():
                 jaxpr = jax.make_jaxpr(partial(flat_f, **kwargs))(*args)
-<<<<<<< HEAD
-            results = self.eval(jaxpr.jaxpr, jaxpr.consts, *jax.tree_util.tree_leaves(args))
-=======
-
             flat_args = jax.tree_util.tree_leaves(args)
             results = self.eval(jaxpr.jaxpr, jaxpr.consts, *flat_args)
->>>>>>> 71fe5fa8
             assert flat_f.out_tree
             # slice out any dynamic shape variables
             results = results[-flat_f.out_tree.num_leaves :]
