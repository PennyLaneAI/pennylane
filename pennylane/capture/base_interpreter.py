--- conflicted
+++ resolved
@@ -35,7 +35,6 @@
     qnode_prim,
     while_loop_prim,
 )
-from .promote_consts import promote_consts
 
 FlattenedHigherOrderPrimitives: dict["jax.extend.core.Primitive", Callable] = {}
 """
@@ -459,27 +458,34 @@
 
 
 @PlxprInterpreter.register_primitive(adjoint_transform_prim)
-def handle_adjoint_transform(self, *invals, jaxpr, lazy):
+def handle_adjoint_transform(self, *invals, jaxpr, lazy, n_consts):
     """Interpret an adjoint transform primitive."""
-    jaxpr = jaxpr_to_jaxpr(copy(self), jaxpr, [], *invals)
-    jaxpr, new_invals = promote_consts(jaxpr, invals)
-    return adjoint_transform_prim.bind(*new_invals, jaxpr=jaxpr, lazy=lazy)
+    consts = invals[:n_consts]
+    args = invals[n_consts:]
+    jaxpr = jaxpr_to_jaxpr(copy(self), jaxpr, consts, *args)
+
+    return adjoint_transform_prim.bind(
+        *jaxpr.consts, *args, jaxpr=jaxpr.jaxpr, lazy=lazy, n_consts=len(jaxpr.consts)
+    )
 
 
 # pylint: disable=too-many-arguments
 @PlxprInterpreter.register_primitive(ctrl_transform_prim)
-def handle_ctrl_transform(self, *invals, n_control, jaxpr, control_values, work_wires):
+def handle_ctrl_transform(self, *invals, n_control, jaxpr, control_values, work_wires, n_consts):
     """Interpret a ctrl transform primitive."""
-    args = invals[:-n_control]
-    jaxpr = jaxpr_to_jaxpr(copy(self), jaxpr, [], *args)
-    jaxpr, new_invals = promote_consts(jaxpr, invals)
+    consts = invals[:n_consts]
+    args = invals[n_consts:-n_control]
+    jaxpr = jaxpr_to_jaxpr(copy(self), jaxpr, consts, *args)
 
     return ctrl_transform_prim.bind(
-        *new_invals,
+        *jaxpr.consts,
+        *args,
+        *invals[-n_control:],
         n_control=n_control,
-        jaxpr=jaxpr,
+        jaxpr=jaxpr.jaxpr,
         control_values=control_values,
         work_wires=work_wires,
+        n_consts=len(jaxpr.consts),
     )
 
 
@@ -581,7 +587,6 @@
 
 # pylint: disable=too-many-arguments
 @PlxprInterpreter.register_primitive(qnode_prim)
-<<<<<<< HEAD
 def handle_qnode(self, *invals, shots_len, qnode, device, execution_config, qfunc_jaxpr, n_consts):
     """Handle a qnode primitive."""
     shots, invals = invals[:shots_len], invals[shots_len:]
@@ -590,27 +595,17 @@
     args = invals[n_consts:]
 
     new_qfunc_jaxpr = jaxpr_to_jaxpr(copy(self), qfunc_jaxpr, consts, *args)
-=======
-def handle_qnode(self, *invals, shots, qnode, device, execution_config, qfunc_jaxpr):
-    """Handle a qnode primitive."""
->>>>>>> 894c342f
-
-    qfunc_jaxpr = jaxpr_to_jaxpr(copy(self), qfunc_jaxpr, [], *invals)
-    jaxpr, new_invals = promote_consts(qfunc_jaxpr, invals)
+
     return qnode_prim.bind(
-<<<<<<< HEAD
         *shots,
         *new_qfunc_jaxpr.consts,
         *args,
         shots_len=shots_len,
-=======
-        *new_invals,
-        shots=shots,
->>>>>>> 894c342f
         qnode=qnode,
         device=device,
         execution_config=execution_config,
-        qfunc_jaxpr=jaxpr,
+        qfunc_jaxpr=new_qfunc_jaxpr.jaxpr,
+        n_consts=len(new_qfunc_jaxpr.consts),
     )
 
 
