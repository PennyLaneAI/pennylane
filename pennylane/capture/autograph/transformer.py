# Copyright 2024 Xanadu Quantum Technologies Inc.

# Licensed under the Apache License, Version 2.0 (the "License");
# you may not use this file except in compliance with the License.
# You may obtain a copy of the License at

#     http://www.apache.org/licenses/LICENSE-2.0

# Unless required by applicable law or agreed to in writing, software
# distributed under the License is distributed on an "AS IS" BASIS,
# WITHOUT WARRANTIES OR CONDITIONS OF ANY KIND, either express or implied.
# See the License for the specific language governing permissions and
# limitations under the License.

"""
AutoGraph is a source-to-source transformation system for converting imperative code into
traceable code for compute graph generation. The system is implemented in the Diastatic-Malt
package (originally from TensorFlow).
Here, we integrate AutoGraph into PennyLane to improve the UX and allow programmers to use built-in
Python control flow and other imperative expressions rather than the functional equivalents provided
by PennyLane.
"""
import copy
import inspect
import warnings
from contextlib import ContextDecorator

from malt.core import ag_ctx, converter
from malt.impl.api import PyToPy

import pennylane as qml
from pennylane.exceptions import AutoGraphError, AutoGraphWarning

from . import ag_primitives


class PennyLaneTransformer(PyToPy):
    """A source-to-source transformer to convert imperative style control flow into a function style
    suitable for tracing."""

    def __init__(self):
        super().__init__()

        self._extra_locals = None

    def transform(self, obj, user_context):
        """Launch the transformation process. Typically, this only works on function objects.
        Here we also allow QNodes to be transformed."""

        # By default, AutoGraph will only convert function or method objects, not arbitrary classes
        # such as QNode objects. Here we handle them explicitly, but we might need a more general
        # way to handle these in the future.
        # We may also need to check how this interacts with other common function decorators.
        fn = obj
        if isinstance(obj, qml.QNode):
            fn = obj.func
        elif inspect.isfunction(fn) or inspect.ismethod(fn):
            pass
        elif callable(obj):
            # pylint: disable=unnecessary-lambda,unnecessary-lambda-assignment
            fn = lambda *args, **kwargs: obj(*args, **kwargs)
        else:
            raise AutoGraphError(f"Unsupported object for transformation: {type(fn)}")

        # Check if the function has already been converted.
        if hasattr(fn, "ag_unconverted"):
            warnings.warn(
                f"AutoGraph will not transform the function {fn} as it has already been transformed.",
                AutoGraphWarning,
            )
            new_fn, module, source_map = (
                fn,
                getattr(fn, "ag_module", None),
                getattr(fn, "ag_source_map", None),
            )
        else:
            try:
                new_fn, module, source_map = self.transform_function(fn, user_context)
            except KeyError as e:
                if "Lambda object" in str(e) and "while_loop" in inspect.getsource(fn):
                    raise AutoGraphError(
                        "AutoGraph currently does not support lambda functions as a loop condition for `qml.while_loop`."
                        " Please define the condition using a named function rather than a lambda function."
                    ) from e

        new_obj = new_fn

        if isinstance(obj, qml.QNode):
            new_obj = copy.copy(obj)
            new_obj.func = new_fn

        return new_obj, module, source_map

    def get_extra_locals(self):
        """Here we can provide any extra names that the converted function should have access to.
        At a minimum we need to provide the module with definitions for AutoGraph primitives."""

        if self._extra_locals is None:
            extra_locals = super().get_extra_locals()
            updates = {key: ag_primitives.__dict__[key] for key in ag_primitives.__all__}
            extra_locals["ag__"].__dict__.update(updates)
            self._extra_locals = extra_locals

        return self._extra_locals

    def has_cache(self, fn):
        """Check for the presence of the given function in the cache. Functions to be converted are
        cached by the function object itself as well as the conversion options."""

        return (
            self._cache.has(fn, TOPLEVEL_OPTIONS)
            or self._cache.has(fn, NESTED_OPTIONS)
            or self._cache.has(fn, STANDARD_OPTIONS)
        )

    def get_cached_function(self, fn):
        """Retrieve a Python function object for a previously converted function.
        Note that repeatedly calling this function with the same arguments will result in new
        function objects every time, however their source code should be identical except for
        the auto-generated names."""

        # Converted functions are cached as a _PythonFnFactory object.
        if self._cache.has(fn, TOPLEVEL_OPTIONS):
            cached_factory = self._cached_factory(fn, TOPLEVEL_OPTIONS)
        elif self._cache.has(fn, NESTED_OPTIONS):
            cached_factory = self._cached_factory(fn, NESTED_OPTIONS)
        else:
            cached_factory = self._cached_factory(fn, STANDARD_OPTIONS)

        # Convert to a Python function object before returning (e.g. to obtain its source code).
        new_fn = cached_factory.instantiate(
            fn.__globals__,
            fn.__closure__ or (),
            defaults=fn.__defaults__,
            kwdefaults=getattr(fn, "__kwdefaults__", None),
        )

        return new_fn


def run_autograph(fn):
    """Decorator that converts the given function into graph form.

    AutoGraph can be used in PennyLane's capture workflow to convert Pythonic control flow to PennyLane
    native control flow. This requires the ``diastatic-malt`` package, a standalone fork of the AutoGraph
    module in TensorFlow (`official documentation <https://github.com/PennyLaneAI/diastatic-malt/blob/main/g3doc/reference/index.md>`_
    ).

    Args:
        fn (Callable): The callable to be converted. This could be a function, a QNode, or another callable object.
            For a QNode, the ``QNode.func`` will be converted. For another callable object, a function calling the
            object will be converted.

    Returns:
        Callable: For a function, the converted function is returned directly.
        For a QNode, a copy of the QNode will be returned with ``QNode.func`` replaced with the converted version of ``func``.
        For any other callable ``obj``, the returned function will be a converted version of
        ``lambda *args, **kwargs: obj(*args, **kwargs)``

    .. note::

        There are some limitations and sharp bits regarding AutoGraph; to better understand
        supported behaviour and limitations, see :doc:`/development/autograph`.

    .. warning::

        Nested functions are only lazily converted by AutoGraph. If the input includes nested
        functions, these won't be converted until the first time the function is traced.

    **Example**

    Consider the following function including Pythonic control flow, which can't be captured directly:

    >>> def f(x, n):
    ...     for i in range(n):
    ...          x += 1
    ...     return x
    >>> jax.make_jaxpr(f)(2, 4)
    TracerIntegerConversionError: The __index__() method was called on traced array with shape int64[].
    The error occurred while tracing the function f at /var/folders/61/wr1fxnf95tg9k56bz1_7g29r0000gq/T/ipykernel_23187/3992882129.py:1 for make_jaxpr. This concrete value was not available in Python because it depends on the value of the argument n.

    Passing it thorough AutoGraph converts the structure of the function to native PennyLane control flow
    with :func:`~.cond`, :func:`~.for_loop`, and :func:`~.while_loop`, making it possible to capture:

    >>> ag_fn = run_autograph(f)
    >>> jax.make_jaxpr(ag_fn)(2, 4)
    { lambda ; a:i64[] b:i64[]. let
        c:i64[] = for_loop[
          args_slice=slice(0, None, None)
          consts_slice=slice(0, 0, None)
          jaxpr_body_fn={ lambda ; d:i64[] e:i64[]. let f:i64[] = add e 1 in (f,) }
        ] 0 b 1 a
      in (c,) }
    """
    user_context = converter.ProgramContext(TOPLEVEL_OPTIONS)

    new_fn, module, source_map = TRANSFORMER.transform(fn, user_context)

    # needed for autograph_source when examining a converted QNode
    if isinstance(new_fn, qml.QNode):
        new_fn.func.ag_unconverted = fn.func

    new_fn.ag_module = module
    new_fn.ag_source_map = source_map
    new_fn.ag_unconverted = fn

    return new_fn


def autograph_source(fn):
    """Utility function to retrieve the source code of a function converted by AutoGraph.

    .. warning::

        Nested functions are only lazily converted by AutoGraph. Make sure that the function has
        been traced at least once before accessing its transformed source code, for example by
        specifying the signature of the compiled program or by running it at least once.

    Args:
        fn (Callable): the original function object that was converted

    Returns:
        str: the source code of the converted function

    Raises:
        AutoGraphError: If the given function was not converted by AutoGraph, an error will be
                        raised.

    **Example**

    .. code-block:: python

        from pennylane.capture.autograph import run_autograph, autograph_source

        def decide(x):
            if x < 5:
                y = 15
            else:
                y = 1
            return y

        ag_decide = run_autograph(decide)

    >>> print(autograph_source(ag_fn))
    def ag__decide(x):
        with ag__.FunctionScope('decide', 'fscope', ag__.ConversionOptions(recursive=True, user_requested=True, optional_features=ag__.Feature.BUILTIN_FUNCTIONS, internal_convert_user_code=True)) as fscope:
            do_return = False
            retval_ = ag__.UndefinedReturnValue()

            def get_state():
                return (y,)

            def set_state(vars_):
                nonlocal y
                y, = vars_

            def if_body():
                nonlocal y
                y = 15

            def else_body():
                nonlocal y
                y = 1
            y = ag__.Undefined('y')
            ag__.if_stmt(ag__.ld(x) < 5, if_body, else_body, get_state, set_state, ('y',), 1)
            try:
                do_return = True
                retval_ = ag__.ld(y)
            except:
                do_return = False
                raise
            return fscope.ret(retval_, do_return)
    """

    # Handle directly converted objects.
    if hasattr(fn, "ag_unconverted"):
        return inspect.getsource(fn)

    # Unwrap known objects to get the function actually transformed by autograph.
    if isinstance(fn, qml.QNode):
        fn = fn.func

    if TRANSFORMER.has_cache(fn):
        new_fn = TRANSFORMER.get_cached_function(fn)
        return inspect.getsource(new_fn)

    raise AutoGraphError(
        "The given function was not converted by AutoGraph. If you expect the "
        "given function to be converted, please submit a bug report."
    )


<<<<<<< HEAD
# pylint: disable=too-few-public-methods
class DisableAutograph(ag_ctx.ControlStatusCtx, ContextDecorator):
    """Context decorator that disables AutoGraph for the given function/context.

    .. note::

        A singleton instance is used for discarding parentheses usage:

        @disable_autograph
        instead of
        @DisableAutograph()

        with disable_autograph:
        instead of
        with DisableAutograph()

    **Example**

    We can see this works by considering a simple example.
    In this case, we expect to see a ``cond`` primitive captured in the jaxpr from the function ``f``.

    .. code-block::

        import pennylane as qml
        import jax

        from jax import make_jaxpr
        from pennylane.capture.autograph import disable_autograph, run_autograph

        qml.capture.enable()

        def f(x):
            if x > 1:
                return x**2
            return x

        def g():
            x = 2
            return f(x)

    >>> make_jaxpr(run_autograph(g))()
    { lambda ; . let
        _:bool[] a:i32[] = cond[
        args_slice=slice(2, None, None)
        consts_slices=[slice(2, 2, None), slice(2, 2, None)]
        jaxpr_branches=[{ lambda ; . let  in (True:bool[], 4:i32[]) }, { lambda ; . let  in (True:bool[], 2:i32[]) }]
        ] True:bool[] True:bool[]
    in (a,) }

    Now if we add the decorator the function is evaluated and not captured in the jaxpr,

    .. code-block:: python

        @disable_autograph
        def f(x):
            if x > 1:
                return x**2
            return x

    >>> make_jaxpr(run_autograph(g))()
    { lambda ; . let  in (4:i32[],) }

    Or we can also use the context manager,

    .. code-block:: python

        def g():
            x = 2
            with disable_autograph:
                return f(x)

    >>> make_jaxpr(run_autograph(g))()
    { lambda ; . let  in (4:i32[],) }

    """

    def __init__(self):
        super().__init__(status=ag_ctx.Status.DISABLED)


# Singleton instance of DisableAutograph
disable_autograph = DisableAutograph()
=======
# converter.Feature.LISTS permits overloading the 'set_item' function in 'ag_primitives.py'
OPTIONAL_FEATURES = [converter.Feature.BUILTIN_FUNCTIONS, converter.Feature.LISTS]
>>>>>>> fbaca7a5

TOPLEVEL_OPTIONS = converter.ConversionOptions(
    recursive=True,
    user_requested=True,
    internal_convert_user_code=True,
    optional_features=OPTIONAL_FEATURES,
)

NESTED_OPTIONS = converter.ConversionOptions(
    recursive=True,
    user_requested=False,
    internal_convert_user_code=True,
    optional_features=OPTIONAL_FEATURES,
)

STANDARD_OPTIONS = converter.STANDARD_OPTIONS

# Keep a global instance of the transformer to benefit from caching.
TRANSFORMER = PennyLaneTransformer()<|MERGE_RESOLUTION|>--- conflicted
+++ resolved
@@ -290,7 +290,6 @@
     )
 
 
-<<<<<<< HEAD
 # pylint: disable=too-few-public-methods
 class DisableAutograph(ag_ctx.ControlStatusCtx, ContextDecorator):
     """Context decorator that disables AutoGraph for the given function/context.
@@ -373,10 +372,9 @@
 
 # Singleton instance of DisableAutograph
 disable_autograph = DisableAutograph()
-=======
+
 # converter.Feature.LISTS permits overloading the 'set_item' function in 'ag_primitives.py'
 OPTIONAL_FEATURES = [converter.Feature.BUILTIN_FUNCTIONS, converter.Feature.LISTS]
->>>>>>> fbaca7a5
 
 TOPLEVEL_OPTIONS = converter.ConversionOptions(
     recursive=True,
