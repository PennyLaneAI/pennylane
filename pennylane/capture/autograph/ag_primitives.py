# Copyright 2024 Xanadu Quantum Technologies Inc.

# Licensed under the Apache License, Version 2.0 (the "License");
# you may not use this file except in compliance with the License.
# You may obtain a copy of the License at

#     http://www.apache.org/licenses/LICENSE-2.0

# Unless required by applicable law or agreed to in writing, software
# distributed under the License is distributed on an "AS IS" BASIS,
# WITHOUT WARRANTIES OR CONDITIONS OF ANY KIND, either express or implied.
# See the License for the specific language governing permissions and
# limitations under the License.

"""
This module provides the implementation of AutoGraph primitives in terms of traceable PennyLane
functions. The purpose is to convert imperative style code to functional or graph-style code.
"""
import copy
import functools
from typing import Any, Callable, Iterator, SupportsIndex, Tuple, Union

from malt.core import config as ag_config
from malt.impl import api as ag_api
from malt.impl.api import converted_call as ag_converted_call
from malt.operators import py_builtins as ag_py_builtins
from malt.operators.variables import Undefined
from malt.pyct.origin_info import LineLocation

import pennylane as qml

has_jax = True
try:
    import jax
<<<<<<< HEAD
    import jax.numpy as jnp

=======
>>>>>>> 84ca81b4
except ImportError:
    has_jax = False


__all__ = [
    "if_stmt",
    "for_stmt",
    "while_stmt",
    "converted_call",
]


class AutoGraphError(Exception):
    """Errors related to PennyLane's AutoGraph submodule."""


def assert_results(results, var_names):
    """Assert that none of the results are undefined, i.e. have no value."""

    assert len(results) == len(var_names)

    for r, v in zip(results, var_names):
        if isinstance(r, Undefined):
            raise AutoGraphError(f"Some branches did not define a value for variable '{v}'")

    return results


# pylint: disable=too-many-arguments
def if_stmt(
    pred: bool,
    true_fn: Callable[[], Any],
    false_fn: Callable[[], Any],
    get_state: Callable[[], Tuple],
    set_state: Callable[[Tuple], None],
    symbol_names: Tuple[str],
    _num_results: int,
):
    """An implementation of the AutoGraph 'if' statement. The interface is defined by AutoGraph,
    here we merely provide an implementation of it in terms of PennyLane primitives."""

    # Cache the initial state of all modified variables. Required because we trace all branches,
    # and want to restore the initial state before entering each branch.
    init_state = get_state()

    @qml.cond(pred)
    def functional_cond():
        set_state(init_state)
        true_fn()
        results = get_state()
        return assert_results(results, symbol_names)

    @functional_cond.otherwise
    def functional_cond():
        set_state(init_state)
        false_fn()
        results = get_state()
        return assert_results(results, symbol_names)

    results = functional_cond()
    set_state(results)


def assert_iteration_inputs(inputs, symbol_names):
    """All loop carried values, variables that are updated each iteration or accessed after the
    loop terminates, need to be initialized prior to entering the loop.

    The reason is two-fold:
      - the type information from those variables is required for tracing
      - we want to avoid accessing a variable that is uninitialized, or uninitialized in a subset
        of execution paths

    Additionally, these types need to be valid JAX types.
    """

    if not has_jax:
        raise ImportError("autograph capture requires JAX to be installed.")

    for i, inp in enumerate(inputs):
        if isinstance(inp, Undefined):
            raise AutoGraphError(
                f"The variable '{inp}' is potentially uninitialized:\n"
                " - you may have forgotten to initialize it prior to accessing it inside a loop, or"
                "\n"
                " - you may be attempting to access a variable local to the body of a loop in an "
                "outer scope.\n"
                f"Please ensure '{inp}' is initialized with a value before entering the loop."
            )

        try:
            jax.api_util.shaped_abstractify(inp)
        except TypeError as e:
            raise AutoGraphError(
                f"The variable '{symbol_names[i]}' was initialized with type {type(inp)}, "
                "which is not compatible with JAX. Typically, this is the case for non-numeric "
                "values.\n"
                "You may still use such a variable as a constant inside a loop, but it cannot "
                "be updated from one iteration to the next, or accessed outside the loop scope "
                "if it was defined inside of it."
            ) from e


<<<<<<< HEAD
def assert_iteration_results(inputs, outputs, symbol_names):
    """The results of a for loop should have the identical type as the inputs, since they are
    "passed" as inputs to the next iteration. A mismatch here may indicate that a loop carried
    variable was initialized with wrong type.
    """

    for i, (inp, out) in enumerate(zip(inputs, outputs)):
        inp_t, out_t = jax.api_util.shaped_abstractify(inp), jax.api_util.shaped_abstractify(out)
        if inp_t.dtype != out_t.dtype or inp_t.shape != out_t.shape:
            raise AutoGraphError(
                f"The variable '{symbol_names[i]}' was initialized with the wrong type, or you may "
                f"be trying to change its type from one iteration to the next. "
                f"Expected: {out_t}, Got: {inp_t}"
            )


def _call_pennylane_for(
    start,
    stop,
    step,
    body_fn,
    get_state,
    set_state,
    symbol_names,
    enum_start=None,
    array_iterable=None,
):
    """Dispatch to a PennyLane implementation of for loops."""

    # Ensure iteration arguments are properly initialized. We cannot process uninitialized
    # loop carried values as we need their type information for tracing.
    init_iter_args = get_state()
    assert_iteration_inputs(init_iter_args, symbol_names)

    @qml.for_loop(start, stop, step)
    def functional_for(i, *iter_args):
        # Assign tracers to the iteration variables identified by AutoGraph (iter_args in mlir).
        set_state(iter_args)

        # The iteration index/element (for <...> in) is already handled by the body function, e.g.:
        #   def body_fn(itr):
        #     i, x = itr
        #     ...
        if enum_start is None and array_iterable is None:
            # for i in range(..)
            body_fn(i)
        elif enum_start is None:
            # for x in array
            body_fn(array_iterable[i])
        else:
            # for (i, x) in enumerate(array)
            body_fn((i + enum_start, array_iterable[i]))

        return get_state()

    final_iter_args = functional_for(*init_iter_args)
    assert_iteration_results(init_iter_args, final_iter_args, symbol_names)
    return final_iter_args


# pylint: disable=too-many-statements
def for_stmt(
    iteration_target: Any,
    _extra_test: Union[Callable[[], bool], None],
    body_fn: Callable[[int], None],
    get_state: Callable[[], Tuple],
    set_state: Callable[[Tuple], None],
    symbol_names: Tuple[str],
    _opts: dict,
):
    """An implementation of the AutoGraph 'for .. in ..' statement. The interface is defined by
    AutoGraph, here we merely provide an implementation of it in terms of PennyLane primitives."""

    assert _extra_test is None

    # The general approach is to convert as much code as possible into a graph-based form:
    # - For loops over iterables will attempt a conversion of the iterable to array
    # - For loops over a Python range will be converted to a native PennyLane for_loop. The now
    #   dynamic iteration variable can cause issues in downstream user code that raise an error.
    # - For loops over a Python enumeration use a combination of the above, providing a dynamic
    #   iteration variable and conversion of the iterable to array.

    # Any of these could fail depending on the compatibility of the user code. A failure could
    # also occur because an exception is raised during the tracing of the loop body after conversion
    # (for example because the user forgot to use a list instead of an array)
    # The PennyLane autograph implementation does not currently fall back to a Python loop in this case,
    # but this has been implemented in Catalyst and could be extended to this. It does, however, require an
    # active qeueing context.

    exception_raised = None
    init_state = get_state()
    assert len(init_state) == len(symbol_names)

    if isinstance(iteration_target, PRange):
        start, stop, step = iteration_target.get_raw_range()
        enum_start = None
        iteration_array = None
    elif isinstance(iteration_target, PEnumerate):
        start, stop, step = 0, len(iteration_target.iteration_target), 1
        enum_start = iteration_target.start_idx
        try:
            iteration_array = jnp.asarray(iteration_target.iteration_target)
        except Exception as e:  # pylint: disable=bare-except
            exception_raised = e
    else:
        start, stop, step = 0, len(iteration_target), 1
        enum_start = None
        try:
            iteration_array = jnp.asarray(iteration_target)
        except Exception as e:  # pylint: disable=bare-except
            exception_raised = e

    if exception_raised:
        # pylint: disable=import-outside-toplevel
        import inspect

        for_loop_info = get_source_code_info(inspect.stack()[1])

        raise AutoGraphError(
            f"Could not convert the iteration target {iteration_target} to array while processing "
            f"the following with AutoGraph:\n{for_loop_info}"
        ) from exception_raised

    try:
        set_state(init_state)
        results = _call_pennylane_for(
            start,
            stop,
            step,
            body_fn,
            get_state,
            set_state,
            symbol_names,
            enum_start,
            iteration_array,
        )
    except Exception as e: # pylint: disable=broad-exception-caught

        # pylint: disable=import-outside-toplevel
        import inspect
        import textwrap

        for_loop_info = get_source_code_info(inspect.stack()[1])

        raise AutoGraphError(
            f"Tracing of an AutoGraph converted for loop failed with an exception:\n"
            f"  {type(e).__name__}:{textwrap.indent(str(e), '    ')}\n"
            f"\n"
            f"The error ocurred within the body of the following for loop statement:\n"
            f"{for_loop_info}"
            f"\n"
            f"If you intended for the conversion to happen, make sure that the (now "
            f"dynamic) loop variable is not used in tracing-incompatible ways, for "
            f"instance by indexing a Python list with it. In that case, the list should be "
            f"wrapped into an array.\n"
            f"To understand different types of JAX tracing errors, please refer to the "
            f"guide at: https://jax.readthedocs.io/en/latest/errors.html\n"
            f"\n"
            f"If you did not intend for the conversion to happen, you may safely ignore "
            f"this warning."
        ) from e

    set_state(results)


=======
>>>>>>> 84ca81b4
def _call_pennylane_while(loop_test, loop_body, get_state, set_state, symbol_names):
    """Dispatch to a PennyLane implementation of while loops."""

    init_iter_args = get_state()
    assert_iteration_inputs(init_iter_args, symbol_names)

    def test(state):
        old = get_state()
        set_state(state)
        res = loop_test()
        set_state(old)
        return res

    @qml.while_loop(test)
    def functional_while(iter_args):
        set_state(iter_args)
        loop_body()
        return get_state()

    final_iter_args = functional_while(init_iter_args)

    return final_iter_args


def while_stmt(loop_test, loop_body, get_state, set_state, symbol_names, _opts):
    """An implementation of the AutoGraph 'while ..' statement. The interface is defined by
    AutoGraph, here we merely provide an implementation of it in terms of PennyLane primitives."""

    results = _call_pennylane_while(loop_test, loop_body, get_state, set_state, symbol_names)
    set_state(results)


def get_source_code_info(tb_frame):
    """Attempt to obtain original source code information for an exception raised within AutoGraph
    transformed code.

    Uses introspection on the call stack to extract the source map record from within AutoGraph
    statements. However, it is not guaranteed to find the source map and may return nothing.
    """
    import inspect  # pylint: disable=import-outside-toplevel

    ag_source_map = None

    # Traverse frames in reverse to find caller with `ag_source_map` property:
    # - function: directly on the callable object
    # - qnode method: on the self object
    # - qjit method: on the self.user_function object
    try:
        for frame in inspect.stack():
            if frame.function == "converted_call" and "converted_f" in frame.frame.f_locals:
                obj = frame.frame.f_locals["converted_f"]
                ag_source_map = obj.ag_source_map
                break
            if "self" in frame.frame.f_locals:
                obj = frame.frame.f_locals["self"]
                if isinstance(obj, qml.QNode):
                    ag_source_map = obj.ag_source_map
                    break
    except:  # nosec B110 # pylint: disable=bare-except # pragma: nocover
        pass

    loc = LineLocation(tb_frame.filename, tb_frame.lineno)
    if ag_source_map is not None and loc in ag_source_map:
        function_name = ag_source_map[loc].function_name
        filename = ag_source_map[loc].loc.filename
        lineno = ag_source_map[loc].loc.lineno
        source_code = ag_source_map[loc].source_code_line.strip()
    else:
        function_name = tb_frame.name
        filename = tb_frame.filename
        lineno = tb_frame.lineno
        source_code = tb_frame.line

    info = f'  File "{filename}", line {lineno}, in {function_name}\n' f"    {source_code}\n"

    return info


# Prevent autograph from converting PennyLane and Catalyst library code, this can lead to many
# issues such as always tracing through code that should only be executed conditionally. We might
# have to be even more restrictive in the future to prevent issues if necessary.
module_allowlist = (
    ag_config.DoNotConvert("pennylane"),
    ag_config.DoNotConvert("catalyst"),
    ag_config.DoNotConvert("optax"),
    ag_config.DoNotConvert("jax"),
    *ag_config.CONVERSION_RULES,
)


class Patcher:
    """Patcher, a class to replace object attributes.

    Args:
        patch_data: List of triples. The first element in the triple corresponds to the object
        whose attribute is to be replaced. The second element is the attribute name. The third
        element is the new value assigned to the attribute.
    """

    def __init__(self, *patch_data):
        self.backup = {}
        self.patch_data = patch_data

        assert all(len(data) == 3 for data in patch_data)

    def __enter__(self):
        for obj, attr_name, fn in self.patch_data:
            self.backup[(obj, attr_name)] = getattr(obj, attr_name)
            setattr(obj, attr_name, fn)

    def __exit__(self, _type, _value, _traceback):
        for obj, attr_name, _ in self.patch_data:
            setattr(obj, attr_name, self.backup[(obj, attr_name)])


def converted_call(fn, args, kwargs, caller_fn_scope=None, options=None):
    """A wrapper for the autograph ``converted_call`` function, imported here as
    ``ag_converted_call``. It returns the result of executing a possibly-converted
     function ``fn`` with the specified ``args`` and ``kwargs``.

     We want AutoGraph to use its standard behaviour with a few exceptions:

       1. We want to use our own instance of the AST transformer when
           recursively transforming functions
       2. We want to ignore certain PennyLane modules and functions when
           converting (i.e. don't let autograph convert them)
       3. We want to handle QNodes, while AutoGraph generally only works on
           functions, and to handle PennyLane wrapper functions like ctrl
           and adjoint
    """

    # TODO: eliminate the need for patching by improving the autograph interface
    with Patcher(
        (ag_api, "_TRANSPILER", qml.capture.autograph.transformer.TRANSFORMER),
        (ag_config, "CONVERSION_RULES", module_allowlist),
        (ag_py_builtins, "BUILTIN_FUNCTIONS_MAP", py_builtins_map),
    ):
        # HOTFIX: pass through calls of known PennyLane wrapper functions
        if fn in (
            qml.adjoint,
            qml.ctrl,
            qml.grad,
            qml.jacobian,
            qml.vjp,
            qml.jvp,
        ):
            assert args and callable(args[0])
            wrapped_fn = args[0]

            @functools.wraps(wrapped_fn)
            def passthrough_wrapper(*inner_args, **inner_kwargs):
                return converted_call(
                    wrapped_fn, inner_args, inner_kwargs, caller_fn_scope, options
                )

            return fn(
                passthrough_wrapper,
                *args[1:],
                **(kwargs if kwargs is not None else {}),
            )

        # For QNode calls, we employ a wrapper to forward the quantum function call to autograph
        if isinstance(fn, qml.QNode):

            @functools.wraps(fn.func)
            def qnode_call_wrapper():
                return ag_converted_call(fn.func, args, kwargs, caller_fn_scope, options)

            # Copy the original qnode but replace its function.
            new_qnode = copy.copy(fn)
            new_qnode.func = qnode_call_wrapper
            return new_qnode()

        return ag_converted_call(fn, args, kwargs, caller_fn_scope, options)


class PRange:
    """PennyLane range object.

    Can be passed to a Python for loop for native conversion to a for_loop call.
    Otherwise this class behaves exactly like the Python range class.

    Without this native conversion, all iteration targets in a Python for loop must be convertible
    to arrays. For all other inputs the loop will be treated as a regular Python loop.
    """

    def __init__(self, start_stop, stop=None, step=None):
        self._py_range = None
        self._start = start_stop if stop is not None else 0
        self._stop = stop if stop is not None else start_stop
        self._step = step if step is not None else 1

    def get_raw_range(self):
        """Get the raw values defining this range: start, stop, step."""
        return self._start, self._stop, self._step

    @property
    def py_range(self):
        """Access the underlying Python range object. If it doesn't exist, create one."""
        if self._py_range is None:
            self._py_range = range(self._start, self._stop, self._step)
        return self._py_range

    # Interface of the Python range class.
    # pylint: disable=missing-function-docstring

    @property
    def start(self) -> int:  # pragma: nocover
        return self.py_range.start

    @property
    def stop(self) -> int:  # pragma: nocover
        return self.py_range.stop

    @property
    def step(self) -> int:  # pragma: nocover
        return self.py_range.step

    def count(self, __value: int) -> int:  # pragma: nocover
        return self.py_range.count(__value)

    def index(self, __value: int) -> int:  # pragma: nocover
        return self.py_range.index(__value)

    def __len__(self) -> int:  # pragma: nocover
        return self.py_range.__len__()

    def __eq__(self, __value: object) -> bool:  # pragma: nocover
        return self.py_range.__eq__(__value)

    def __hash__(self) -> int:  # pragma: nocover
        return self.py_range.__hash__()

    def __contains__(self, __key: object) -> bool:  # pragma: nocover
        return self.py_range.__contains__(__key)

    def __iter__(self) -> Iterator[int]:  # pragma: nocover
        return self.py_range.__iter__()

    def __getitem__(
        self, __key: Union[SupportsIndex, slice]
    ) -> Union[int, range]:  # pragma: nocover
        return self.py_range.__getitem__(__key)

    def __reversed__(self) -> Iterator[int]:  # pragma: nocover
        return self.py_range.__reversed__()


# pylint: disable=too-few-public-methods
class PEnumerate(enumerate):
    """PennyLane enumeration object.

    Can be passed to a Python for loop for conversion into a for_loop call. The loop index, as well
    as the iterable element will be provided to the loop body.
    Otherwise this class behaves exactly like the Python enumerate class.

    Note that the iterable must be convertible to an array, otherwise the loop will be treated as a
    regular Python loop.
    """

    def __init__(self, iterable, start=0):
        self.iteration_target = iterable
        self.start_idx = start


py_builtins_map = {
    **ag_py_builtins.BUILTIN_FUNCTIONS_MAP,
    "range": PRange,
    "enumerate": PEnumerate,
}<|MERGE_RESOLUTION|>--- conflicted
+++ resolved
@@ -32,11 +32,8 @@
 has_jax = True
 try:
     import jax
-<<<<<<< HEAD
     import jax.numpy as jnp
 
-=======
->>>>>>> 84ca81b4
 except ImportError:
     has_jax = False
 
@@ -139,7 +136,6 @@
             ) from e
 
 
-<<<<<<< HEAD
 def assert_iteration_results(inputs, outputs, symbol_names):
     """The results of a for loop should have the identical type as the inputs, since they are
     "passed" as inputs to the next iteration. A mismatch here may indicate that a loop carried
@@ -276,7 +272,7 @@
             enum_start,
             iteration_array,
         )
-    except Exception as e: # pylint: disable=broad-exception-caught
+    except Exception as e:  # pylint: disable=broad-exception-caught
 
         # pylint: disable=import-outside-toplevel
         import inspect
@@ -305,8 +301,6 @@
     set_state(results)
 
 
-=======
->>>>>>> 84ca81b4
 def _call_pennylane_while(loop_test, loop_body, get_state, set_state, symbol_names):
     """Dispatch to a PennyLane implementation of while loops."""
 
