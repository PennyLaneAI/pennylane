--- conflicted
+++ resolved
@@ -131,25 +131,6 @@
             ) from e
 
 
-<<<<<<< HEAD
-=======
-def assert_iteration_results(inputs, outputs, symbol_names):
-    """The results of a for loop should have the identical type as the inputs since they are
-    "passed" as inputs to the next iteration. A mismatch here may indicate that a loop-carried
-    variable was initialized with the wrong type.
-    """
-
-    for i, (inp, out) in enumerate(zip(inputs, outputs)):
-        inp_t, out_t = jax.api_util.shaped_abstractify(inp), jax.api_util.shaped_abstractify(out)
-        if inp_t.dtype != out_t.dtype or inp_t.shape != out_t.shape:
-            raise AutoGraphError(
-                f"The variable '{symbol_names[i]}' was initialized with the wrong type, or you may "
-                f"be trying to change its type from one iteration to the next. "
-                f"Expected: {out_t}, Got: {inp_t}"
-            )
-
-
->>>>>>> a63009dc
 def _call_pennylane_while(loop_test, loop_body, get_state, set_state, symbol_names):
     """Dispatch to a PennyLane implementation of while loops."""
 
