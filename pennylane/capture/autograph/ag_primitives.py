--- conflicted
+++ resolved
@@ -31,13 +31,9 @@
 has_jax = True
 try:
     import jax
-<<<<<<< HEAD
     import jax.numpy as jnp
 
-except ImportError:
-=======
 except ImportError:  # pragma: no cover
->>>>>>> 897d11f5
     has_jax = False
 
 
@@ -67,10 +63,6 @@
 
 
 # pylint: disable=too-many-arguments, too-many-positional-arguments
-<<<<<<< HEAD
-=======
-
->>>>>>> 897d11f5
 def if_stmt(
     pred: bool,
     true_fn: Callable[[], Any],
