# Copyright 2024 Xanadu Quantum Technologies Inc.

# Licensed under the Apache License, Version 2.0 (the "License");
# you may not use this file except in compliance with the License.
# You may obtain a copy of the License at

#     http://www.apache.org/licenses/LICENSE-2.0

# Unless required by applicable law or agreed to in writing, software
# distributed under the License is distributed on an "AS IS" BASIS,
# WITHOUT WARRANTIES OR CONDITIONS OF ANY KIND, either express or implied.
# See the License for the specific language governing permissions and
# limitations under the License.
"""
This submodule offers all the non-operator/ measurement custom primitives
created in pennylane.

<<<<<<< HEAD
    Returns:
        Optional[jax.core.Primitive]: A new jax primitive with the same name as the operator subclass.
        ``None`` is returned if jax is not available.

    """
    if not has_jax:
        return None

    primitive = create_non_jvp_primitive()(operator_type.__name__)

    @primitive.def_impl
    def _(*args, **kwargs):
        if "n_wires" not in kwargs:
            return type.__call__(operator_type, *args, **kwargs)
        n_wires = kwargs.pop("n_wires")

        split = None if n_wires == 0 else -n_wires
        # need to convert array values into integers
        # for plxpr, all wires must be integers
        wires = tuple(int(w) for w in args[split:])
        args = args[:split]
        return type.__call__(operator_type, *args, wires=wires, **kwargs)

    abstract_type = _get_abstract_operator()

    @primitive.def_abstract_eval
    def _(*_, **__):
        return abstract_type()

    return primitive


def create_measurement_obs_primitive(
    measurement_type: Type["qml.measurements.MeasurementProcess"], name: str
) -> Optional["jax.core.Primitive"]:
    """Create a primitive corresponding to the input type where the abstract inputs are an operator.

    Called by default when defining any class inheriting from :class:`~.MeasurementProcess`, and is used to
    set the ``MeasurementProcesss._obs_primitive`` property.

    Args:
        measurement_type (type): a subclass of :class:`~.MeasurementProcess`
        name (str): the preferred string name for the class. For example, ``"expval"``.
            ``"_obs"`` is appended to this name for the name of the primitive.

    Returns:
        Optional[jax.core.Primitive]: A new jax primitive. ``None`` is returned if jax is not available.

    """
    if not has_jax:
        return None

    primitive = jax.core.Primitive(name + "_obs")

    @primitive.def_impl
    def _(obs, **kwargs):
        return type.__call__(measurement_type, obs=obs, **kwargs)

    abstract_type = _get_abstract_measurement()

    @primitive.def_abstract_eval
    def _(*_, **__):
        abstract_eval = measurement_type._abstract_eval  # pylint: disable=protected-access
        return abstract_type(abstract_eval, n_wires=None)

    return primitive


def create_measurement_mcm_primitive(
    measurement_type: Type["qml.measurements.MeasurementProcess"], name: str
) -> Optional["jax.core.Primitive"]:
    """Create a primitive corresponding to the input type where the abstract inputs are classical
    mid circuit measurement results.

    Called by default when defining any class inheriting from :class:`~.MeasurementProcess`, and is used to
    set the ``MeasurementProcesss._mcm_primitive`` property.

    Args:
        measurement_type (type): a subclass of :class:`~.MeasurementProcess`
        name (str): the preferred string name for the class. For example, ``"expval"``.
            ``"_mcm"`` is appended to this name for the name of the primitive.

    Returns:
        Optional[jax.core.Primitive]: A new jax primitive. ``None`` is returned if jax is not available.
    """

    if not has_jax:
        return None

    primitive = jax.core.Primitive(name + "_mcm")

    @primitive.def_impl
    def _(*mcms, single_mcm=True, **kwargs):
        return type.__call__(measurement_type, obs=mcms[0] if single_mcm else mcms, **kwargs)

    abstract_type = _get_abstract_measurement()

    @primitive.def_abstract_eval
    def _(*mcms, **__):
        abstract_eval = measurement_type._abstract_eval  # pylint: disable=protected-access
        return abstract_type(abstract_eval, n_wires=len(mcms))

    return primitive


def create_measurement_wires_primitive(
    measurement_type: type, name: str
) -> Optional["jax.core.Primitive"]:
    """Create a primitive corresponding to the input type where the abstract inputs are the wires.

    Called by default when defining any class inheriting from :class:`~.MeasurementProcess`, and is used to
    set the ``MeasurementProcesss._wires_primitive`` property.

    Args:
        measurement_type (type): a subclass of :class:`~.MeasurementProcess`
        name (str): the preferred string name for the class. For example, ``"expval"``.
            ``"_wires"`` is appended to this name for the name of the primitive.

    Returns:
        Optional[jax.core.Primitive]: A new jax primitive. ``None`` is returned if jax is not available.
    """
    if not has_jax:
        return None

    primitive = jax.core.Primitive(name + "_wires")

    @primitive.def_impl
    def _(*args, has_eigvals=False, **kwargs):
        if has_eigvals:
            wires = qml.wires.Wires(args[:-1])
            kwargs["eigvals"] = args[-1]
        else:
            wires = qml.wires.Wires(args)
        return type.__call__(measurement_type, wires=wires, **kwargs)

    abstract_type = _get_abstract_measurement()

    @primitive.def_abstract_eval
    def _(*args, has_eigvals=False, **_):
        abstract_eval = measurement_type._abstract_eval  # pylint: disable=protected-access
        n_wires = len(args) - 1 if has_eigvals else len(args)
        return abstract_type(abstract_eval, n_wires=n_wires, has_eigvals=has_eigvals)

    return primitive


@lru_cache
def create_grad_primitive():
    """Create a primitive for gradient computations.
    This primitive is used when capturing ``qml.grad``.
    """
    grad_prim = create_non_jvp_primitive()("grad")
    grad_prim.multiple_results = True  # pylint: disable=attribute-defined-outside-init

    # pylint: disable=too-many-arguments
    @grad_prim.def_impl
    def _(*args, argnum, jaxpr, n_consts, method, h):
        if method or h:  # pragma: no cover
            raise ValueError(f"Invalid values '{method=}' and '{h=}' without QJIT.")

        consts = args[:n_consts]
        args = args[n_consts:]

        def func(*inner_args):
            return jax.core.eval_jaxpr(jaxpr, consts, *inner_args)[0]

        return jax.grad(func, argnums=argnum)(*args)

    # pylint: disable=unused-argument
    @grad_prim.def_abstract_eval
    def _(*args, argnum, jaxpr, n_consts, method, h):
        if len(jaxpr.outvars) != 1 or jaxpr.outvars[0].aval.shape != ():
            raise TypeError("Grad only applies to scalar-output functions. Try jacobian or egrad.")
        return tuple(jaxpr.invars[i].aval for i in argnum)

    return grad_prim


@lru_cache
def create_jacobian_primitive():
    """Create a primitive for Jacobian computations.
    This primitive is used when capturing ``qml.jacobian``.
    """
    jacobian_prim = create_non_jvp_primitive()("jacobian")
    jacobian_prim.multiple_results = True  # pylint: disable=attribute-defined-outside-init

    # pylint: disable=too-many-arguments
    @jacobian_prim.def_impl
    def _(*args, argnum, jaxpr, n_consts, method, h):
        if method or h:  # pragma: no cover
            raise ValueError(f"Invalid values '{method=}' and '{h=}' without QJIT.")
        consts = args[:n_consts]
        args = args[n_consts:]

        def func(*inner_args):
            return jax.core.eval_jaxpr(jaxpr, consts, *inner_args)

        return jax.jacobian(func, argnums=argnum)(*args)

    # pylint: disable=unused-argument
    @jacobian_prim.def_abstract_eval
    def _(*args, argnum, jaxpr, n_consts, method, h):
        in_avals = [jaxpr.invars[i].aval for i in argnum]
        out_shapes = (outvar.aval.shape for outvar in jaxpr.outvars)
        return [
            jax.core.ShapedArray(out_shape + in_aval.shape, in_aval.dtype)
            for out_shape in out_shapes
            for in_aval in in_avals
        ]

    return jacobian_prim
=======
It has a jax dependency and should be located in a standard import path.
"""
from pennylane.compiler.qjit_api import _get_for_loop_qfunc_prim, _get_while_loop_qfunc_prim
from pennylane.ops.op_math.adjoint import _get_adjoint_qfunc_prim
from pennylane.ops.op_math.condition import _get_cond_qfunc_prim
from pennylane.ops.op_math.controlled import _get_ctrl_qfunc_prim

from .capture_diff import _get_grad_prim
from .capture_measurements import _get_abstract_measurement
from .capture_operators import _get_abstract_operator
from .capture_qnode import _get_qnode_prim

AbstractOperator = _get_abstract_operator()
AbstractMeasurement = _get_abstract_measurement()
adjoint_transform_prim = _get_adjoint_qfunc_prim()
ctrl_transform_prim = _get_ctrl_qfunc_prim()
grad_prim = _get_grad_prim()
qnode_prim = _get_qnode_prim()
cond_prim = _get_cond_qfunc_prim()
for_loop_prim = _get_for_loop_qfunc_prim()
while_loop_prim = _get_while_loop_qfunc_prim()


__all__ = [
    "AbstractOperator",
    "AbstractMeasurement",
    "adjoint_transform_prim",
    "ctrl_transform_prim",
    "grad_prim",
    "qnode_prim",
    "cond_prim",
    "for_loop_prim",
    "while_loop_prim",
]
>>>>>>> 769eb98b
<|MERGE_RESOLUTION|>--- conflicted
+++ resolved
@@ -15,219 +15,6 @@
 This submodule offers all the non-operator/ measurement custom primitives
 created in pennylane.
 
-<<<<<<< HEAD
-    Returns:
-        Optional[jax.core.Primitive]: A new jax primitive with the same name as the operator subclass.
-        ``None`` is returned if jax is not available.
-
-    """
-    if not has_jax:
-        return None
-
-    primitive = create_non_jvp_primitive()(operator_type.__name__)
-
-    @primitive.def_impl
-    def _(*args, **kwargs):
-        if "n_wires" not in kwargs:
-            return type.__call__(operator_type, *args, **kwargs)
-        n_wires = kwargs.pop("n_wires")
-
-        split = None if n_wires == 0 else -n_wires
-        # need to convert array values into integers
-        # for plxpr, all wires must be integers
-        wires = tuple(int(w) for w in args[split:])
-        args = args[:split]
-        return type.__call__(operator_type, *args, wires=wires, **kwargs)
-
-    abstract_type = _get_abstract_operator()
-
-    @primitive.def_abstract_eval
-    def _(*_, **__):
-        return abstract_type()
-
-    return primitive
-
-
-def create_measurement_obs_primitive(
-    measurement_type: Type["qml.measurements.MeasurementProcess"], name: str
-) -> Optional["jax.core.Primitive"]:
-    """Create a primitive corresponding to the input type where the abstract inputs are an operator.
-
-    Called by default when defining any class inheriting from :class:`~.MeasurementProcess`, and is used to
-    set the ``MeasurementProcesss._obs_primitive`` property.
-
-    Args:
-        measurement_type (type): a subclass of :class:`~.MeasurementProcess`
-        name (str): the preferred string name for the class. For example, ``"expval"``.
-            ``"_obs"`` is appended to this name for the name of the primitive.
-
-    Returns:
-        Optional[jax.core.Primitive]: A new jax primitive. ``None`` is returned if jax is not available.
-
-    """
-    if not has_jax:
-        return None
-
-    primitive = jax.core.Primitive(name + "_obs")
-
-    @primitive.def_impl
-    def _(obs, **kwargs):
-        return type.__call__(measurement_type, obs=obs, **kwargs)
-
-    abstract_type = _get_abstract_measurement()
-
-    @primitive.def_abstract_eval
-    def _(*_, **__):
-        abstract_eval = measurement_type._abstract_eval  # pylint: disable=protected-access
-        return abstract_type(abstract_eval, n_wires=None)
-
-    return primitive
-
-
-def create_measurement_mcm_primitive(
-    measurement_type: Type["qml.measurements.MeasurementProcess"], name: str
-) -> Optional["jax.core.Primitive"]:
-    """Create a primitive corresponding to the input type where the abstract inputs are classical
-    mid circuit measurement results.
-
-    Called by default when defining any class inheriting from :class:`~.MeasurementProcess`, and is used to
-    set the ``MeasurementProcesss._mcm_primitive`` property.
-
-    Args:
-        measurement_type (type): a subclass of :class:`~.MeasurementProcess`
-        name (str): the preferred string name for the class. For example, ``"expval"``.
-            ``"_mcm"`` is appended to this name for the name of the primitive.
-
-    Returns:
-        Optional[jax.core.Primitive]: A new jax primitive. ``None`` is returned if jax is not available.
-    """
-
-    if not has_jax:
-        return None
-
-    primitive = jax.core.Primitive(name + "_mcm")
-
-    @primitive.def_impl
-    def _(*mcms, single_mcm=True, **kwargs):
-        return type.__call__(measurement_type, obs=mcms[0] if single_mcm else mcms, **kwargs)
-
-    abstract_type = _get_abstract_measurement()
-
-    @primitive.def_abstract_eval
-    def _(*mcms, **__):
-        abstract_eval = measurement_type._abstract_eval  # pylint: disable=protected-access
-        return abstract_type(abstract_eval, n_wires=len(mcms))
-
-    return primitive
-
-
-def create_measurement_wires_primitive(
-    measurement_type: type, name: str
-) -> Optional["jax.core.Primitive"]:
-    """Create a primitive corresponding to the input type where the abstract inputs are the wires.
-
-    Called by default when defining any class inheriting from :class:`~.MeasurementProcess`, and is used to
-    set the ``MeasurementProcesss._wires_primitive`` property.
-
-    Args:
-        measurement_type (type): a subclass of :class:`~.MeasurementProcess`
-        name (str): the preferred string name for the class. For example, ``"expval"``.
-            ``"_wires"`` is appended to this name for the name of the primitive.
-
-    Returns:
-        Optional[jax.core.Primitive]: A new jax primitive. ``None`` is returned if jax is not available.
-    """
-    if not has_jax:
-        return None
-
-    primitive = jax.core.Primitive(name + "_wires")
-
-    @primitive.def_impl
-    def _(*args, has_eigvals=False, **kwargs):
-        if has_eigvals:
-            wires = qml.wires.Wires(args[:-1])
-            kwargs["eigvals"] = args[-1]
-        else:
-            wires = qml.wires.Wires(args)
-        return type.__call__(measurement_type, wires=wires, **kwargs)
-
-    abstract_type = _get_abstract_measurement()
-
-    @primitive.def_abstract_eval
-    def _(*args, has_eigvals=False, **_):
-        abstract_eval = measurement_type._abstract_eval  # pylint: disable=protected-access
-        n_wires = len(args) - 1 if has_eigvals else len(args)
-        return abstract_type(abstract_eval, n_wires=n_wires, has_eigvals=has_eigvals)
-
-    return primitive
-
-
-@lru_cache
-def create_grad_primitive():
-    """Create a primitive for gradient computations.
-    This primitive is used when capturing ``qml.grad``.
-    """
-    grad_prim = create_non_jvp_primitive()("grad")
-    grad_prim.multiple_results = True  # pylint: disable=attribute-defined-outside-init
-
-    # pylint: disable=too-many-arguments
-    @grad_prim.def_impl
-    def _(*args, argnum, jaxpr, n_consts, method, h):
-        if method or h:  # pragma: no cover
-            raise ValueError(f"Invalid values '{method=}' and '{h=}' without QJIT.")
-
-        consts = args[:n_consts]
-        args = args[n_consts:]
-
-        def func(*inner_args):
-            return jax.core.eval_jaxpr(jaxpr, consts, *inner_args)[0]
-
-        return jax.grad(func, argnums=argnum)(*args)
-
-    # pylint: disable=unused-argument
-    @grad_prim.def_abstract_eval
-    def _(*args, argnum, jaxpr, n_consts, method, h):
-        if len(jaxpr.outvars) != 1 or jaxpr.outvars[0].aval.shape != ():
-            raise TypeError("Grad only applies to scalar-output functions. Try jacobian or egrad.")
-        return tuple(jaxpr.invars[i].aval for i in argnum)
-
-    return grad_prim
-
-
-@lru_cache
-def create_jacobian_primitive():
-    """Create a primitive for Jacobian computations.
-    This primitive is used when capturing ``qml.jacobian``.
-    """
-    jacobian_prim = create_non_jvp_primitive()("jacobian")
-    jacobian_prim.multiple_results = True  # pylint: disable=attribute-defined-outside-init
-
-    # pylint: disable=too-many-arguments
-    @jacobian_prim.def_impl
-    def _(*args, argnum, jaxpr, n_consts, method, h):
-        if method or h:  # pragma: no cover
-            raise ValueError(f"Invalid values '{method=}' and '{h=}' without QJIT.")
-        consts = args[:n_consts]
-        args = args[n_consts:]
-
-        def func(*inner_args):
-            return jax.core.eval_jaxpr(jaxpr, consts, *inner_args)
-
-        return jax.jacobian(func, argnums=argnum)(*args)
-
-    # pylint: disable=unused-argument
-    @jacobian_prim.def_abstract_eval
-    def _(*args, argnum, jaxpr, n_consts, method, h):
-        in_avals = [jaxpr.invars[i].aval for i in argnum]
-        out_shapes = (outvar.aval.shape for outvar in jaxpr.outvars)
-        return [
-            jax.core.ShapedArray(out_shape + in_aval.shape, in_aval.dtype)
-            for out_shape in out_shapes
-            for in_aval in in_avals
-        ]
-
-    return jacobian_prim
-=======
 It has a jax dependency and should be located in a standard import path.
 """
 from pennylane.compiler.qjit_api import _get_for_loop_qfunc_prim, _get_while_loop_qfunc_prim
@@ -235,7 +22,7 @@
 from pennylane.ops.op_math.condition import _get_cond_qfunc_prim
 from pennylane.ops.op_math.controlled import _get_ctrl_qfunc_prim
 
-from .capture_diff import _get_grad_prim
+from .capture_diff import _get_grad_prim, _get_jacobian_prim
 from .capture_measurements import _get_abstract_measurement
 from .capture_operators import _get_abstract_operator
 from .capture_qnode import _get_qnode_prim
@@ -245,6 +32,7 @@
 adjoint_transform_prim = _get_adjoint_qfunc_prim()
 ctrl_transform_prim = _get_ctrl_qfunc_prim()
 grad_prim = _get_grad_prim()
+jacobian_prim = _get_jacobian_prim()
 qnode_prim = _get_qnode_prim()
 cond_prim = _get_cond_qfunc_prim()
 for_loop_prim = _get_for_loop_qfunc_prim()
@@ -257,9 +45,9 @@
     "adjoint_transform_prim",
     "ctrl_transform_prim",
     "grad_prim",
+    "jacobian_prim",
     "qnode_prim",
     "cond_prim",
     "for_loop_prim",
     "while_loop_prim",
-]
->>>>>>> 769eb98b
+]