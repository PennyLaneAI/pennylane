--- conflicted
+++ resolved
@@ -34,13 +34,8 @@
         can be used to make switches for any context.
     """
 
-<<<<<<< HEAD
     _FEATURE_ENABLED = False
-    # since this changes what happens with tracing, we need to turn the behavior
-=======
-    _PLXPR_ENABLED = False
     # since this changes what happens with tracing, we need to turn the behaviour
->>>>>>> 1476cd22
     # off by default to preserve our ability to jit pennylane circuits.
 
     def enable_fn() -> None:
