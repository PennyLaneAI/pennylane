--- conflicted
+++ resolved
@@ -18,11 +18,8 @@
 from copy import copy
 from functools import wraps
 
-<<<<<<< HEAD
-=======
 import jax
 
->>>>>>> 6890f488
 from pennylane.transforms.core.transform_dispatcher import _create_transform_primitive
 
 from .base_interpreter import PlxprInterpreter
@@ -47,15 +44,11 @@
     consts = invals[consts_slice]
     targs = invals[targs_slice]
 
-<<<<<<< HEAD
-    jaxpr = transform.plxpr_transform(inner_jaxpr, consts, targs, tkwargs, *args)
-=======
     def wrapper(*inner_args):
         return copy(self).eval(inner_jaxpr, consts, *inner_args)
 
     jaxpr = jax.make_jaxpr(wrapper)(*args)
     jaxpr = transform.plxpr_transform(jaxpr.jaxpr, jaxpr.consts, targs, tkwargs, *args)
->>>>>>> 6890f488
     return copy(self).eval(jaxpr.jaxpr, jaxpr.consts, *args)
 
 
