--- conflicted
+++ resolved
@@ -294,7 +294,6 @@
     ]
 
 
-<<<<<<< HEAD
 def get_jax_patches():
     """Get patch tuples for use with Patcher context manager.
 
@@ -314,17 +313,6 @@
     if not has_jax:
         return ()
 
-    from packaging.version import Version
-
-=======
-# Apply patches based on JAX version
-if has_jax:
->>>>>>> 7e8849f4
-    jax_version = Version(jax.__version__)
-
-    if jax_version < Version("0.7.0"):
-        return ()
-
     patches = []
 
     # Get all patches from the helper functions
