--- conflicted
+++ resolved
@@ -181,16 +181,13 @@
     .. seealso:: :func:`pennylane.math.purity`
     """
 
-<<<<<<< HEAD
     warnings.warn(
         "The qml.qinfo.purity transform is deprecated and will be removed "
         "in 0.40. Instead include the qml.purity measurement process in the "
         "return line of your QNode.",
         qml.PennyLaneDeprecationWarning,
     )
-
-=======
->>>>>>> e6040a18
+  
     # device_wires is provided by the custom QNode transform
     all_wires = kwargs.get("device_wires", tape.wires)
     wire_map = {w: i for i, w in enumerate(all_wires)}
