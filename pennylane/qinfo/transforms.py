# Copyright 2018-2020 Xanadu Quantum Technologies Inc.

# Licensed under the Apache License, Version 2.0 (the "License");
# you may not use this file except in compliance with the License.
# You may obtain a copy of the License at

#     http://www.apache.org/licenses/LICENSE-2.0

# Unless required by applicable law or agreed to in writing, software
# distributed under the License is distributed on an "AS IS" BASIS,
# WITHOUT WARRANTIES OR CONDITIONS OF ANY KIND, either express or implied.
# See the License for the specific language governing permissions and
# limitations under the License.
"""QNode transforms for the quantum information quantities."""
# pylint: disable=import-outside-toplevel, not-callable
<<<<<<< HEAD
from functools import partial
=======
import functools
>>>>>>> f0219b7e
from typing import Callable, Sequence

import pennylane as qml
from pennylane.devices import DefaultQubit, DefaultMixed
from pennylane.measurements import StateMP, DensityMatrixMP
from pennylane.tape import QuantumTape
from pennylane.transforms import adjoint_metric_tensor, metric_tensor
from pennylane.transforms.core import transform


<<<<<<< HEAD
@partial(transform, final_transform=True)
=======
@transform
>>>>>>> f0219b7e
def reduced_dm(tape: QuantumTape, wires, **kwargs) -> (Sequence[QuantumTape], Callable):
    """Compute the reduced density matrix from a :class:`~.QNode` returning
    :func:`~pennylane.state`.

    Args:
        tape (QuantumTape): A :class:`~.QuantumTape` returning :func:`~pennylane.state`.
        wires (Sequence(int)): List of wires in the considered subsystem.

    Returns:
<<<<<<< HEAD
        tuple(Sequence[QuantumTape], Callable): Sequence of transformed tapes and a
            post-processing function to convert the tape results into a density matrix
=======
        pennylane.QNode or qfunc or tuple[List[.QuantumTape], Callable]: If a QNode
        is passed, it returns a QNode with the transform added to its transform program.
        If a tape is passed, returns a tuple containing a list of quantum tapes to be
        evaluated, and a function to be applied to these tape executions.
>>>>>>> f0219b7e

    **Example**

    .. code-block:: python

        import numpy as np

        dev = qml.device("default.qubit", wires=2)

        @qml.qnode(dev)
        def circuit(x):
            qml.IsingXX(x, wires=[0,1])
            return qml.state()

    >>> transformed_circuit = reduced_dm(circuit, wires=[0])
    >>> transformed_circuit(np.pi/2)
    tensor([[0.5+0.j, 0. +0.j],
            [0. +0.j, 0.5+0.j]], requires_grad=True)

    .. seealso:: :func:`pennylane.density_matrix` and :func:`pennylane.math.reduce_dm`
    """
<<<<<<< HEAD
=======
    # device_wires is provided by the custom QNode transform
>>>>>>> f0219b7e
    all_wires = kwargs.get("device_wires", tape.wires)
    wire_map = {w: i for i, w in enumerate(all_wires)}
    indices = [wire_map[w] for w in wires]

    measurements = tape.measurements
    if len(measurements) != 1 or not isinstance(measurements[0], StateMP):
        raise ValueError("The qfunc measurement needs to be State.")

    def processing_fn(res):
<<<<<<< HEAD
        # determine the density matrix
        dm_func = (
            qml.math.reduce_dm
            if isinstance(measurements[0], DensityMatrixMP)
            or isinstance(kwargs.get("device", None), DefaultMixed)
            else qml.math.reduce_statevector
        )
        density_matrix = dm_func(res[0], indices=indices)
=======
        # device is provided by the custom QNode transform
        device = kwargs.get("device", None)
        c_dtype = device.C_DTYPE if device else "complex128"

        # determine the density matrix
        dm_func = (
            qml.math.reduce_dm
            if isinstance(measurements[0], DensityMatrixMP) or isinstance(device, DefaultMixed)
            else qml.math.reduce_statevector
        )
        density_matrix = dm_func(res[0], indices=indices, c_dtype=c_dtype)
>>>>>>> f0219b7e

        return density_matrix

    return [tape], processing_fn

<<<<<<< HEAD

@reduced_dm.custom_qnode_transform
def _reduced_dm_qnode(self, qnode, targs, tkwargs):
    if tkwargs.get("device", False):
        raise ValueError(
            "Cannot provide a 'device' value directly to the reduced_dm decorator when "
            "transforming a QNode."
        )
    if tkwargs.get("device_wires", None):
        raise ValueError(
            "Cannot provide a 'device_wires' value directly to the reduced_dm decorator when "
            "transforming a QNode."
        )

    tkwargs.setdefault("device", qnode.device)
    tkwargs.setdefault("device_wires", qnode.device.wires)
    return self.default_qnode_transform(qnode, targs, tkwargs)


@partial(transform, final_transform=True)
=======

@reduced_dm.custom_qnode_transform
def _reduced_dm_qnode(self, qnode, targs, tkwargs):
    if tkwargs.get("device", False):
        raise ValueError(
            "Cannot provide a 'device' value directly to the reduced_dm decorator when "
            "transforming a QNode."
        )
    if tkwargs.get("device_wires", None):
        raise ValueError(
            "Cannot provide a 'device_wires' value directly to the reduced_dm decorator when "
            "transforming a QNode."
        )

    tkwargs.setdefault("device", qnode.device)
    tkwargs.setdefault("device_wires", qnode.device.wires)
    return self.default_qnode_transform(qnode, targs, tkwargs)


@transform
>>>>>>> f0219b7e
def purity(tape: QuantumTape, wires, **kwargs) -> (Sequence[QuantumTape], Callable):
    r"""Compute the purity of a :class:`~.QuantumTape` returning :func:`~pennylane.state`.

    .. math::
        \gamma = \text{Tr}(\rho^2)

    where :math:`\rho` is the density matrix. The purity of a normalized quantum state satisfies
    :math:`\frac{1}{d} \leq \gamma \leq 1`, where :math:`d` is the dimension of the Hilbert space.
    A pure state has a purity of 1.

    It is possible to compute the purity of a sub-system from a given state. To find the purity of
    the overall state, include all wires in the ``wires`` argument.

    Args:
        tape (pennylane.tape.QuantumTape): A :class:`.QuantumTape` objeect returning a :func:`~pennylane.state`.
        wires (Sequence(int)): List of wires in the considered subsystem.

    Returns:
<<<<<<< HEAD
        tuple(Sequence[QuantumTape], Callable): Sequence of transformed tapes and a
            post-processing function to convert the tape results into the purity.
=======
        pennylane.QNode or qfunc or tuple[List[.QuantumTape], Callable]: If a QNode
        is passed, it returns a QNode with the transform added to its transform program.
        If a tape is passed, returns a tuple containing a list of quantum tapes to be
        evaluated, and a function to be applied to these tape executions.
>>>>>>> f0219b7e

    **Example**

    .. code-block:: python

        dev = qml.device("default.mixed", wires=2)

        @qml.qnode(dev)
        def noisy_circuit(p):
            qml.Hadamard(wires=0)
            qml.CNOT(wires=[0, 1])
            qml.BitFlip(p, wires=0)
            qml.BitFlip(p, wires=1)
            return qml.state()

        @qml.qnode(dev)
        def circuit(x):
            qml.IsingXX(x, wires=[0, 1])
            return qml.state()

    >>> purity(noisy_circuit, wires=[0, 1])(0.2)
    0.5648000000000398
    >>> purity(circuit, wires=[0])(np.pi / 2)
    0.5
    >>> purity(circuit, wires=[0, 1])(np.pi / 2)
    1.0

    .. seealso:: :func:`pennylane.math.purity`
    """
<<<<<<< HEAD
=======
    # device_wires is provided by the custom QNode transform
>>>>>>> f0219b7e
    all_wires = kwargs.get("device_wires", tape.wires)
    wire_map = {w: i for i, w in enumerate(all_wires)}
    indices = [wire_map[w] for w in wires]

    # Check measurement
    measurements = tape.measurements
    if len(measurements) != 1 or not isinstance(measurements[0], StateMP):
        raise ValueError("The qfunc return type needs to be a state.")

    def processing_fn(res):
<<<<<<< HEAD
        # determine the density matrix
        density_matrix = (
            res[0]
            if isinstance(measurements[0], DensityMatrixMP)
            or isinstance(kwargs.get("device", None), DefaultMixed)
            else qml.math.dm_from_state_vector(res[0])
        )

        return qml.math.purity(density_matrix, indices)
=======
        # device is provided by the custom QNode transform
        device = kwargs.get("device", None)
        c_dtype = device.C_DTYPE if device else "complex128"

        # determine the density matrix
        density_matrix = (
            res[0]
            if isinstance(measurements[0], DensityMatrixMP) or isinstance(device, DefaultMixed)
            else qml.math.dm_from_state_vector(res[0], c_dtype=c_dtype)
        )

        return qml.math.purity(density_matrix, indices, c_dtype=c_dtype)
>>>>>>> f0219b7e

    return [tape], processing_fn


@purity.custom_qnode_transform
def _purity_qnode(self, qnode, targs, tkwargs):
    if tkwargs.get("device", False):
        raise ValueError(
            "Cannot provide a 'device' value directly to the purity decorator when "
            "transforming a QNode."
        )
    if tkwargs.get("device_wires", None):
        raise ValueError(
            "Cannot provide a 'device_wires' value directly to the purity decorator when "
            "transforming a QNode."
        )

    tkwargs.setdefault("device", qnode.device)
    tkwargs.setdefault("device_wires", qnode.device.wires)
    return self.default_qnode_transform(qnode, targs, tkwargs)


<<<<<<< HEAD
@partial(transform, final_transform=True)
=======
@transform
>>>>>>> f0219b7e
def vn_entropy(
    tape: QuantumTape, wires: Sequence[int], base: float = None, **kwargs
) -> (Sequence[QuantumTape], Callable):
    r"""Compute the Von Neumann entropy from a :class:`.QuantumTape` returning a :func:`~pennylane.state`.

    .. math::
        S( \rho ) = -\text{Tr}( \rho \log ( \rho ))

    Args:
        tape (.QuantumTape): A :class:`.QuantumTape` returning a :func:`~pennylane.state`.
        wires (Sequence(int)): List of wires in the considered subsystem.
        base (float): Base for the logarithm, default is None the natural logarithm is used in this case.

    Returns:
<<<<<<< HEAD
        tuple(Sequence[QuantumTape], Callable): Sequence of transformed tapes and a
            post-processing function to convert the tape results into the Von Neumann entropy.
=======
        pennylane.QNode or qfunc or tuple[List[.QuantumTape], Callable]: If a QNode
        is passed, it returns a QNode with the transform added to its transform program.
        If a tape is passed, returns a tuple containing a list of quantum tapes to be
        evaluated, and a function to be applied to these tape executions.
>>>>>>> f0219b7e

    **Example**

    It is possible to obtain the entropy of a subsystem from a :class:`.QNode` returning a :func:`~pennylane.state`.

    .. code-block:: python

        dev = qml.device("default.qubit", wires=2)
        @qml.qnode(dev)
        def circuit(x):
            qml.IsingXX(x, wires=[0, 1])
            return qml.state()

    >>> vn_entropy(circuit, wires=[0])(np.pi/2)
    0.6931471805599453

    The function is differentiable with backpropagation for all interfaces, e.g.:

    >>> param = np.array(np.pi/4, requires_grad=True)
    >>> qml.grad(vn_entropy(circuit, wires=[0]))(param)
    tensor(0.62322524, requires_grad=True)

    .. seealso:: :func:`pennylane.math.vn_entropy` and :func:`pennylane.vn_entropy`
    """
<<<<<<< HEAD
=======
    # device_wires is provided by the custom QNode transform
>>>>>>> f0219b7e
    all_wires = kwargs.get("device_wires", tape.wires)
    wire_map = {w: i for i, w in enumerate(all_wires)}
    indices = [wire_map[w] for w in wires]

    measurements = tape.measurements
    if len(measurements) != 1 or not isinstance(measurements[0], StateMP):
        raise ValueError("The qfunc return type needs to be a state.")

    def processing_fn(res):
<<<<<<< HEAD
        # determine if the measurement is a state vector or a density matrix
        if not isinstance(measurements[0], DensityMatrixMP) and not isinstance(
            kwargs.get("device", None), DefaultMixed
=======
        # device is provided by the custom QNode transform
        device = kwargs.get("device", None)
        c_dtype = device.C_DTYPE if device else "complex128"

        # determine if the measurement is a state vector or a density matrix
        if not isinstance(measurements[0], DensityMatrixMP) and not isinstance(
            device, DefaultMixed
>>>>>>> f0219b7e
        ):  # Compute entropy from state vector
            if len(wires) == len(all_wires):
                # The subsystem has all wires, so the entropy is 0
                return 0.0

<<<<<<< HEAD
            density_matrix = qml.math.dm_from_state_vector(res[0])
            entropy = qml.math.vn_entropy(density_matrix, indices, base)
            return entropy

        # Compute entropy from density matrix
        entropy = qml.math.vn_entropy(res[0], indices, base)
        return entropy

    return [tape], processing_fn

=======
            density_matrix = qml.math.dm_from_state_vector(res[0], c_dtype=c_dtype)
            entropy = qml.math.vn_entropy(density_matrix, indices, base, c_dtype=c_dtype)
            return entropy

        # Compute entropy from density matrix
        entropy = qml.math.vn_entropy(res[0], indices, base, c_dtype)
        return entropy

    return [tape], processing_fn
>>>>>>> f0219b7e

@vn_entropy.custom_qnode_transform
def _vn_entropy_qnode(self, qnode, targs, tkwargs):
    if tkwargs.get("device", False):
        raise ValueError(
            "Cannot provide a 'device' value directly to the vn_entropy decorator when "
            "transforming a QNode."
        )
    if tkwargs.get("device_wires", None):
        raise ValueError(
            "Cannot provide a 'device_wires' value directly to the vn_entropy decorator when "
            "transforming a QNode."
        )

<<<<<<< HEAD
=======
@vn_entropy.custom_qnode_transform
def _vn_entropy_qnode(self, qnode, targs, tkwargs):
    if tkwargs.get("device", False):
        raise ValueError(
            "Cannot provide a 'device' value directly to the vn_entropy decorator when "
            "transforming a QNode."
        )
    if tkwargs.get("device_wires", None):
        raise ValueError(
            "Cannot provide a 'device_wires' value directly to the vn_entropy decorator when "
            "transforming a QNode."
        )

>>>>>>> f0219b7e
    tkwargs.setdefault("device", qnode.device)
    tkwargs.setdefault("device_wires", qnode.device.wires)
    return self.default_qnode_transform(qnode, targs, tkwargs)


<<<<<<< HEAD
@partial(transform, final_transform=True)
=======
@transform
>>>>>>> f0219b7e
def mutual_info(
    tape: QuantumTape, wires0: Sequence[int], wires1: Sequence[int], base: float = None, **kwargs
) -> (Sequence[QuantumTape], Callable):
    r"""Compute the mutual information from a :class:`.QuantumTape` returning a :func:`~pennylane.state`:

    .. math::

        I(A, B) = S(\rho^A) + S(\rho^B) - S(\rho^{AB})

    where :math:`S` is the von Neumann entropy.

    The mutual information is a measure of correlation between two subsystems.
    More specifically, it quantifies the amount of information obtained about
    one system by measuring the other system.

    Args:
        qnode (QNode): A :class:`.QNode` returning a :func:`~pennylane.state`.
        wires0 (Sequence(int)): List of wires in the first subsystem.
        wires1 (Sequence(int)): List of wires in the second subsystem.
        base (float): Base for the logarithm. If None, the natural logarithm is used.

    Returns:
<<<<<<< HEAD
        tuple(Sequence[QuantumTape], Callable): Sequence of transformed tapes and a
            post-processing function to convert the tape results into the mutual information.
=======
        pennylane.QNode or qfunc or tuple[List[.QuantumTape], Callable]: If a QNode
        is passed, it returns a QNode with the transform added to its transform program.
        If a tape is passed, returns a tuple containing a list of quantum tapes to be
        evaluated, and a function to be applied to these tape executions.
>>>>>>> f0219b7e

    **Example**

    It is possible to obtain the mutual information of two subsystems from a
    :class:`.QNode` returning a :func:`~pennylane.state`.

    .. code-block:: python

        dev = qml.device("default.qubit", wires=2)

        @qml.qnode(dev)
        def circuit(x):
            qml.IsingXX(x, wires=[0, 1])
            return qml.state()

    >>> mutual_info_circuit = qinfo.mutual_info(circuit, wires0=[0], wires1=[1])
    >>> mutual_info_circuit(np.pi/2)
    1.3862943611198906
    >>> x = np.array(0.4, requires_grad=True)
    >>> mutual_info_circuit(x)
    0.3325090393262875
    >>> qml.grad(mutual_info_circuit)(np.array(0.4, requires_grad=True))
    tensor(1.24300677, requires_grad=True)

    .. seealso:: :func:`~.qinfo.vn_entropy`, :func:`pennylane.math.mutual_info` and :func:`pennylane.mutual_info`
    """
<<<<<<< HEAD
=======
    # device_wires is provided by the custom QNode transform
>>>>>>> f0219b7e
    all_wires = kwargs.get("device_wires", tape.wires)
    wire_map = {w: i for i, w in enumerate(all_wires)}
    indices0 = [wire_map[w] for w in wires0]
    indices1 = [wire_map[w] for w in wires1]

    # Check measurement
    measurements = tape.measurements
    if len(measurements) != 1 or not isinstance(measurements[0], StateMP):
        raise ValueError("The qfunc return type needs to be a state.")

    def processing_fn(res):
<<<<<<< HEAD
        density_matrix = (
            res[0]
            if isinstance(measurements[0], DensityMatrixMP)
            or isinstance(kwargs.get("device", None), DefaultMixed)
            else qml.math.dm_from_state_vector(res[0])
        )
        entropy = qml.math.mutual_info(density_matrix, indices0, indices1, base=base)
=======
        # device is provided by the custom QNode transform
        device = kwargs.get("device", None)
        c_dtype = device.C_DTYPE if device else "complex128"

        density_matrix = (
            res[0]
            if isinstance(measurements[0], DensityMatrixMP) or isinstance(device, DefaultMixed)
            else qml.math.dm_from_state_vector(res[0], c_dtype=c_dtype)
        )
        entropy = qml.math.mutual_info(
            density_matrix, indices0, indices1, base=base, c_dtype=c_dtype
        )
>>>>>>> f0219b7e
        return entropy

    return [tape], processing_fn


@mutual_info.custom_qnode_transform
def _mutual_info_qnode(self, qnode, targs, tkwargs):
    if tkwargs.get("device", False):
        raise ValueError(
            "Cannot provide a 'device' value directly to the mutual_info decorator when "
            "transforming a QNode."
        )
    if tkwargs.get("device_wires", None):
        raise ValueError(
            "Cannot provide a 'device_wires' value directly to the mutual_info decorator when "
            "transforming a QNode."
        )

    tkwargs.setdefault("device", qnode.device)
    tkwargs.setdefault("device_wires", qnode.device.wires)
    return self.default_qnode_transform(qnode, targs, tkwargs)


# TODO: create qml.math.jacobian and replace it here
def _torch_jac(circ):
    """Torch jacobian as a callable function"""
    import torch

    def wrapper(*args, **kwargs):
        loss = partial(circ, **kwargs)
        if len(args) > 1:
            return torch.autograd.functional.jacobian(loss, args, create_graph=True)
        return torch.autograd.functional.jacobian(loss, *args, create_graph=True)

    return wrapper


# TODO: create qml.math.jacobian and replace it here
def _tf_jac(circ):
    """TF jacobian as a callable function"""
    import tensorflow as tf

    def wrapper(*args, **kwargs):
        with tf.GradientTape() as tape:
            loss = circ(*args, **kwargs)
        return tape.jacobian(loss, args)

    return wrapper


def _compute_cfim(p, dp):
    r"""Computes the (num_params, num_params) classical fisher information matrix from the probabilities and its derivatives
    I.e. it computes :math:`classical_fisher_{ij} = \sum_\ell (\partial_i p_\ell) (\partial_i p_\ell) / p_\ell`
    """
    # Exclude values where p=0 and calculate 1/p
    nonzeros_p = qml.math.where(p > 0, p, qml.math.ones_like(p))
    one_over_p = qml.math.where(p > 0, qml.math.ones_like(p), qml.math.zeros_like(p))
    one_over_p = one_over_p / nonzeros_p

    # Multiply dp and p
    # Note that casting and being careful about dtypes is necessary as interfaces
    # typically treat derivatives (dp) with float32, while standard execution (p) comes in float64
    dp = qml.math.cast_like(dp, p)
    dp = qml.math.reshape(
        dp, (len(p), -1)
    )  # Squeeze does not work, as you could have shape (num_probs, num_params) with num_params = 1
    dp_over_p = qml.math.transpose(dp) * one_over_p  # creates (n_params, n_probs) array

    # (n_params, n_probs) @ (n_probs, n_params) = (n_params, n_params)
    return dp_over_p @ dp


@transform
def _make_probs(tape: qml.tape.QuantumTape) -> (Sequence[qml.tape.QuantumTape], Callable):
    """Ignores the return types of the provided circuit and creates a new one
    that outputs probabilities"""
    qscript = qml.tape.QuantumScript(tape.operations, [qml.probs(tape.wires)], shots=tape.shots)

    def post_processing_fn(res):
        # only a single probs measurement, so no stacking needed
        return res[0]

    return [qscript], post_processing_fn


def classical_fisher(qnode, argnums=0):
    r"""Returns a function that computes the classical fisher information matrix (CFIM) of a given :class:`.QNode` or
    quantum tape.

    Given a parametrized (classical) probability distribution :math:`p(\bm{\theta})`, the classical fisher information
    matrix quantifies how changes to the parameters :math:`\bm{\theta}` are reflected in the probability distribution.
    For a parametrized quantum state, we apply the concept of classical fisher information to the computational
    basis measurement.
    More explicitly, this function implements eq. (15) in `arxiv:2103.15191 <https://arxiv.org/abs/2103.15191>`_:

    .. math::

        \text{CFIM}_{i, j} = \sum_{\ell=0}^{2^N-1} \frac{1}{p_\ell(\bm{\theta})} \frac{\partial p_\ell(\bm{\theta})}{
        \partial \theta_i} \frac{\partial p_\ell(\bm{\theta})}{\partial \theta_j}

    for :math:`N` qubits.

    Args:
        tape (:class:`.QNode` or qml.QuantumTape): A :class:`.QNode` or quantum tape that may have arbitrary return types.
        argnums (Optional[int or List[int]]): Arguments to be differentiated in case interface ``jax`` is used.

    Returns:
        func: The function that computes the classical fisher information matrix. This function accepts the same
        signature as the :class:`.QNode`. If the signature contains one differentiable variable ``params``, the function
        returns a matrix of size ``(len(params), len(params))``. For multiple differentiable arguments ``x, y, z``,
        it returns a list of sizes ``[(len(x), len(x)), (len(y), len(y)), (len(z), len(z))]``.


    .. seealso:: :func:`~.pennylane.metric_tensor`, :func:`~.pennylane.qinfo.transforms.quantum_fisher`

    **Example**

    First, let us define a parametrized quantum state and return its (classical) probability distribution for all
    computational basis elements:

    .. code-block:: python

        import pennylane.numpy as pnp
        n_wires = 2

        dev = qml.device("default.qubit", wires=n_wires)

        @qml.qnode(dev)
        def circ(params):
            qml.RX(params[0], wires=0)
            qml.RX(params[1], wires=0)
            qml.CNOT(wires=(0,1))
            return qml.probs(wires=range(n_wires))

    Executing this circuit yields the ``2**n_wires`` elements of :math:`p_\ell(\bm{\theta})`

    >>> params = pnp.random.random(2)
    >>> circ(params)
    tensor([0.77708372, 0.        , 0.        , 0.22291628], requires_grad=True)

    We can obtain its ``(2, 2)`` classical fisher information matrix (CFIM) by simply calling the function returned
    by ``classical_fisher()``:

    >>> cfim_func = qml.qinfo.classical_fisher(circ)
    >>> cfim_func(params)
    tensor([[1., 1.],
        [1., 1.]], requires_grad=True)

    This function has the same signature as the :class:`.QNode`. Here is a small example with multiple arguments:

    .. code-block:: python

        @qml.qnode(dev)
        def circ(x, y):
            qml.RX(x, wires=0)
            qml.RY(y, wires=0)
            return qml.probs(wires=range(n_wires))

    >>> x, y = pnp.array([0.5, 0.6], requires_grad=True)
    >>> circ(x, y)
    (tensor([0.87380224, 0.        , 0.12619776, 0.        ], requires_grad=True)
    >>> qml.qinfo.classical_fisher(circ)(x, y)
     [tensor([[0.15828019]], requires_grad=True),
      tensor([[0.74825326]], requires_grad=True)])

    Note how in the case of multiple variables we get a list of matrices with sizes
    ``[(n_params0, n_params0), (n_params1, n_params1)]``, which in this case is simply two ``(1, 1)`` matrices.


    A typical setting where the classical fisher information matrix is used is in variational quantum algorithms.
    Closely related to the `quantum natural gradient <https://arxiv.org/abs/1909.02108>`_, which employs the
    `quantum` fisher information matrix, we can compute a rescaled gradient using the CFIM. In this scenario,
    typically a Hamiltonian objective function :math:`\langle H \rangle` is minimized:

    .. code-block:: python

        H = qml.Hamiltonian(coeffs=[0.5, 0.5], observables=[qml.PauliZ(0), qml.PauliZ(1)])

        @qml.qnode(dev)
        def circ(params):
            qml.RX(params[0], wires=0)
            qml.RY(params[1], wires=0)
            qml.RX(params[2], wires=1)
            qml.RY(params[3], wires=1)
            qml.CNOT(wires=(0,1))
            return qml.expval(H)

        params = pnp.random.random(4)

    We can compute both the gradient of :math:`\langle H \rangle` and the CFIM with the same :class:`.QNode` ``circ``
    in this example since ``classical_fisher()`` ignores the return types and assumes ``qml.probs()`` for all wires.

    >>> grad = qml.grad(circ)(params)
    >>> cfim = qml.qinfo.classical_fisher(circ)(params)
    >>> print(grad.shape, cfim.shape)
    (4,) (4, 4)

    Combined together, we can get a rescaled gradient to be employed for optimization schemes like natural gradient
    descent.

    >>> rescaled_grad = cfim @ grad
    >>> print(rescaled_grad)
    [-0.66772533 -0.16618756 -0.05865127 -0.06696078]

    The ``classical_fisher`` matrix itself is again differentiable:

    .. code-block:: python

        @qml.qnode(dev)
        def circ(params):
            qml.RX(qml.math.cos(params[0]), wires=0)
            qml.RX(qml.math.cos(params[0]), wires=1)
            qml.RX(qml.math.cos(params[1]), wires=0)
            qml.RX(qml.math.cos(params[1]), wires=1)
            return qml.probs(wires=range(2))

        params = pnp.random.random(2)

    >>> qml.qinfo.classical_fisher(circ)(params)
    tensor([[0.28096197, 0.36228429],
            [0.36228429, 0.46714473]], requires_grad=True)
    >>> qml.jacobian(qml.qinfo.classical_fisher(circ))(params)
    array([[[9.98030491e-01, 3.46944695e-18],
            [1.36541817e-01, 5.15248592e-01]],
           [[1.36541817e-01, 5.15248592e-01],
            [2.16840434e-18, 2.81967252e-01]]]))

    """
    new_qnode = _make_probs(qnode)

    def wrapper(*args, **kwargs):
        old_interface = qnode.interface

        if old_interface == "auto":
            qnode.interface = qml.math.get_interface(*args, *list(kwargs.values()))

        interface = qnode.interface

        if interface in ("jax", "jax-jit"):
            import jax

            jac = jax.jacobian(new_qnode, argnums=argnums)

        if interface == "torch":
            jac = _torch_jac(new_qnode)

        if interface == "autograd":
            jac = qml.jacobian(new_qnode)

        if interface == "tf":
            jac = _tf_jac(new_qnode)

        j = jac(*args, **kwargs)
        p = new_qnode(*args, **kwargs)

        if old_interface == "auto":
            qnode.interface = "auto"

        # In case multiple variables are used, we create a list of cfi matrices
        if isinstance(j, tuple):
            res = []
            for j_i in j:
                res.append(_compute_cfim(p, j_i))

            if len(j) == 1:
                return res[0]

            return res

        return _compute_cfim(p, j)

    return wrapper


def quantum_fisher(qnode, *args, **kwargs):
    r"""Returns a function that computes the quantum fisher information matrix (QFIM) of a given :class:`.QNode`.

    Given a parametrized quantum state :math:`|\psi(\bm{\theta})\rangle`, the quantum fisher information matrix (QFIM) quantifies how changes to the parameters :math:`\bm{\theta}`
    are reflected in the quantum state. The metric used to induce the QFIM is the fidelity :math:`f = |\langle \psi | \psi' \rangle|^2` between two (pure) quantum states.
    This leads to the following definition of the QFIM (see eq. (27) in `arxiv:2103.15191 <https://arxiv.org/abs/2103.15191>`_):

    .. math::

        \text{QFIM}_{i, j} = 4 \text{Re}\left[ \langle \partial_i \psi(\bm{\theta}) | \partial_j \psi(\bm{\theta}) \rangle
        - \langle \partial_i \psi(\bm{\theta}) | \psi(\bm{\theta}) \rangle \langle \psi(\bm{\theta}) | \partial_j \psi(\bm{\theta}) \rangle \right]

    with short notation :math:`| \partial_j \psi(\bm{\theta}) \rangle := \frac{\partial}{\partial \theta_j}| \psi(\bm{\theta}) \rangle`.

    .. seealso::
        :func:`~.pennylane.metric_tensor`, :func:`~.pennylane.adjoint_metric_tensor`, :func:`~.pennylane.qinfo.transforms.classical_fisher`

    Args:
        qnode (:class:`.QNode`): A :class:`.QNode` that may have arbitrary return types.
        *args: In case finite shots are used, further arguments according to :func:`~.pennylane.metric_tensor` may be passed.

    Returns:
        func: A function that computes the quantum fisher information matrix.

    .. note::

        ``quantum_fisher`` coincides with the ``metric_tensor`` with a prefactor of :math:`4`. Internally, :func:`~.pennylane.adjoint_metric_tensor` is used when executing on a device with
        exact expectations (``shots=None``) that inherits from ``"default.qubit"``. In all other cases, i.e. if a device with finite shots is used, the hardware compatible transform :func:`~.pennylane.metric_tensor` is used.
        Please refer to their respective documentations for details on the arguments.

    **Example**

    The quantum Fisher information matrix (QIFM) can be used to compute the `natural` gradient for `Quantum Natural Gradient Descent <https://arxiv.org/abs/1909.02108>`_.
    A typical scenario is optimizing the expectation value of a Hamiltonian:

    .. code-block:: python

        n_wires = 2

        dev = qml.device("default.qubit", wires=n_wires)

        H = 1.*qml.PauliX(0) @ qml.PauliX(1) - 0.5 * qml.PauliZ(1)

        @qml.qnode(dev)
        def circ(params):
            qml.RY(params[0], wires=1)
            qml.CNOT(wires=(1,0))
            qml.RY(params[1], wires=1)
            qml.RZ(params[2], wires=1)
            return qml.expval(H)

        params = pnp.array([0.5, 1., 0.2], requires_grad=True)

    The natural gradient is then simply the QFIM multiplied by the gradient:

    >>> grad = qml.grad(circ)(params)
    >>> grad
    array([ 0.59422561, -0.02615095, -0.05146226])
    >>> qfim = qml.qinfo.quantum_fisher(circ)(params)
    >>> qfim
    tensor([[1.        , 0.        , 0.        ],
            [0.        , 1.        , 0.        ],
            [0.        , 0.        , 0.77517241]], requires_grad=True)
    >>> qfim @ grad
    tensor([ 0.59422561, -0.02615095, -0.03989212], requires_grad=True)

    When using real hardware or finite shots, ``quantum_fisher`` is internally calling :func:`~.pennylane.metric_tensor`.
    To obtain the full QFIM, we need an auxilary wire to perform the Hadamard test.

    >>> dev = qml.device("default.qubit", wires=n_wires+1, shots=1000)
    >>> @qml.qnode(dev)
    ... def circ(params):
    ...     qml.RY(params[0], wires=1)
    ...     qml.CNOT(wires=(1,0))
    ...     qml.RY(params[1], wires=1)
    ...     qml.RZ(params[2], wires=1)
    ...     return qml.expval(H)
    >>> qfim = qml.qinfo.quantum_fisher(circ)(params)

    Alternatively, we can fall back on the block-diagonal QFIM without the additional wire.

    >>> qfim = qml.qinfo.quantum_fisher(circ, approx="block-diag")(params)

    """

    if qnode.device.shots is not None and isinstance(qnode.device, DefaultQubit):

        def wrapper(*args0, **kwargs0):
            return 4 * metric_tensor(qnode, *args, **kwargs)(*args0, **kwargs0)

    else:

        def wrapper(*args0, **kwargs0):
            return 4 * adjoint_metric_tensor(qnode, *args, **kwargs)(*args0, **kwargs0)

    return wrapper


def fidelity(qnode0, qnode1, wires0, wires1):
    r"""Compute the fidelity for two :class:`.QNode` returning a :func:`~pennylane.state` (a state can be a state vector
    or a density matrix, depending on the device) acting on quantum systems with the same size.

    The fidelity for two mixed states given by density matrices :math:`\rho` and :math:`\sigma`
    is defined as

    .. math::
        F( \rho , \sigma ) = \text{Tr}( \sqrt{\sqrt{\rho} \sigma \sqrt{\rho}})^2

    If one of the states is pure, say :math:`\rho=\ket{\psi}\bra{\psi}`, then the expression
    for fidelity simplifies to

    .. math::
        F( \ket{\psi} , \sigma ) = \bra{\psi} \sigma \ket{\psi}

    Finally, if both states are pure, :math:`\sigma=\ket{\phi}\bra{\phi}`, then the
    fidelity is simply

    .. math::
        F( \ket{\psi} , \ket{\phi}) = \left|\braket{\psi, \phi}\right|^2

    .. note::
        The second state is coerced to the type and dtype of the first state. The fidelity is returned in the type
        of the interface of the first state.

    Args:
        state0 (QNode): A :class:`.QNode` returning a :func:`~pennylane.state`.
        state1 (QNode): A :class:`.QNode` returning a :func:`~pennylane.state`.
        wires0 (Sequence[int]): the wires of the first subsystem
        wires1 (Sequence[int]): the wires of the second subsystem

    Returns:
        func: A function that returns the fidelity between the states outputted by the QNodes.

    **Example**

    First, let's consider two QNodes with potentially different signatures: a circuit with two parameters
    and another circuit with a single parameter. The output of the :func:`~.qinfo.fidelity` transform then requires
    two tuples to be passed as arguments, each containing the args and kwargs of their respective circuit, e.g.
    ``all_args0 = (0.1, 0.3)`` and ``all_args1 = (0.2)`` in the following case:

    .. code-block:: python

        dev = qml.device('default.qubit', wires=1)

        @qml.qnode(dev)
        def circuit_rx(x, y):
            qml.RX(x, wires=0)
            qml.RZ(y, wires=0)
            return qml.state()

        @qml.qnode(dev)
        def circuit_ry(y):
            qml.RY(y, wires=0)
            return qml.state()

    >>> qml.qinfo.fidelity(circuit_rx, circuit_ry, wires0=[0], wires1=[0])((0.1, 0.3), (0.2))
    0.9905158135644924

    It is also possible to use QNodes that do not depend on any parameters. When it is the case for the first QNode, it
    is required to pass an empty tuple as an argument for the first QNode.

    .. code-block:: python

        dev = qml.device('default.qubit', wires=1)

        @qml.qnode(dev)
        def circuit_rx():
            return qml.state()

        @qml.qnode(dev)
        def circuit_ry(x):
            qml.RY(x, wires=0)
            return qml.state()

    >>> qml.qinfo.fidelity(circuit_rx, circuit_ry, wires0=[0], wires1=[0])((), (0.2))
    0.9900332889206207

    On the other hand, if the second QNode is the one that does not depend on parameters then a single tuple can also be
    passed:

    >>> qml.qinfo.fidelity(circuit_ry, circuit_rx, wires0=[0], wires1=[0])((0.2))
    0.9900332889206207

    The :func:`~.qinfo.fidelity` transform is also differentiable and the gradient can be obtained in the different frameworks
    with backpropagation, the following example uses ``jax`` and ``backprop``.

    .. code-block:: python

        dev = qml.device("default.qubit", wires=1)

        @qml.qnode(dev, interface="jax")
        def circuit0(x):
            qml.RX(x, wires=0)
            return qml.state()

        @qml.qnode(dev, interface="jax")
        def circuit1():
            qml.PauliZ(wires=0)
            return qml.state()

    >>> jax.grad(qml.qinfo.fidelity(circuit0, circuit1, wires0=[0], wires1=[0]))((jax.numpy.array(0.3)))
    -0.14776011

    There is also the possibility to pass a single dictionary at the end of the tuple for fixing args,
    you can follow this example:

    .. code-block:: python

        dev = qml.device('default.qubit', wires=1)

        @qml.qnode(dev)
        def circuit_rx(x, y):
            qml.RX(x, wires=0)
            qml.RZ(y, wires=0)
            return qml.state()

        @qml.qnode(dev)
        def circuit_ry(y, use_ry):
            if use_ry:
                qml.RY(y, wires=0)
            return qml.state()

    >>> fidelity(circuit_rx, circuit_ry, wires0=[0], wires1=[0])((0.1, 0.3), (0.9, {'use_ry': True}))
    0.8208074192135424

    .. seealso:: :func:`pennylane.math.fidelity`
    """

    if len(wires0) != len(wires1):
        raise qml.QuantumFunctionError("The two states must have the same number of wires.")

    state_qnode0 = qml.qinfo.reduced_dm(qnode0, wires=wires0)
    state_qnode1 = qml.qinfo.reduced_dm(qnode1, wires=wires1)

    def evaluate_fidelity(all_args0=None, all_args1=None):
        """Wrapper used for evaluation of the fidelity between two states computed from QNodes. It allows giving
        the args and kwargs to each :class:`.QNode`.

        Args:
            all_args0 (tuple): Tuple containing the arguments (*args, kwargs) of the first :class:`.QNode`.
            all_args1 (tuple): Tuple containing the arguments (*args, kwargs) of the second :class:`.QNode`.

        Returns:
            float: Fidelity between two quantum states
        """
        if not isinstance(all_args0, tuple) and all_args0 is not None:
            all_args0 = (all_args0,)

        if not isinstance(all_args1, tuple) and all_args1 is not None:
            all_args1 = (all_args1,)

        # If no all_args is given, evaluate the QNode without args
        if all_args0 is not None:
            # Handle a dictionary as last argument
            if isinstance(all_args0[-1], dict):
                args0 = all_args0[:-1]
                kwargs0 = all_args0[-1]
            else:
                args0 = all_args0
                kwargs0 = {}
            state0 = state_qnode0(*args0, **kwargs0)
        else:
            # No args
            state0 = state_qnode0()

        # If no all_args is given, evaluate the QNode without args
        if all_args1 is not None:
            # Handle a dictionary as last argument
            if isinstance(all_args1[-1], dict):
                args1 = all_args1[:-1]
                kwargs1 = all_args1[-1]
            else:
                args1 = all_args1
                kwargs1 = {}
            state1 = state_qnode1(*args1, **kwargs1)
        else:
            # No args
            state1 = state_qnode1()

        # From the two generated states, compute the fidelity.
        fid = qml.math.fidelity(state0, state1)
        return fid

    return evaluate_fidelity


def relative_entropy(qnode0, qnode1, wires0, wires1):
    r"""
    Compute the relative entropy for two :class:`.QNode` returning a :func:`~pennylane.state` (a state can be a state vector
    or a density matrix, depending on the device) acting on quantum systems with the same size.

    .. math::
        S(\rho\,\|\,\sigma)=-\text{Tr}(\rho\log\sigma)-S(\rho)=\text{Tr}(\rho\log\rho)-\text{Tr}(\rho\log\sigma)
        =\text{Tr}(\rho(\log\rho-\log\sigma))

    Roughly speaking, quantum relative entropy is a measure of distinguishability between two
    quantum states. It is the quantum mechanical analog of relative entropy.

    Args:
        qnode0 (QNode): A :class:`.QNode` returning a :func:`~pennylane.state`.
        qnode1 (QNode): A :class:`.QNode` returning a :func:`~pennylane.state`.
        wires0 (Sequence[int]): the subsystem of the first QNode
        wires1 (Sequence[int]): the subsystem of the second QNode

    Returns:
        func: A function that takes as input the joint arguments of the two QNodes,
        and returns the relative entropy from their output states.

    **Example**

    Consider the following QNode:

    .. code-block:: python

        dev = qml.device('default.qubit', wires=2)

        @qml.qnode(dev)
        def circuit(param):
            qml.RY(param, wires=0)
            qml.CNOT(wires=[0, 1])
            return qml.state()

    The ``qml.qinfo.relative_entropy`` transform can be used to compute the relative
    entropy between the output states of the QNode:

    >>> relative_entropy_circuit = qml.qinfo.relative_entropy(circuit, circuit, wires0=[0], wires1=[0])

    The returned function takes two tuples as input, the first being the arguments to the
    first QNode and the second being the arguments to the second QNode:

    >>> x, y = np.array(0.4), np.array(0.6)
    >>> relative_entropy_circuit((x,), (y,))
    0.017750012490703237

    This transform is fully differentiable:

    .. code-block:: python

        def wrapper(x, y):
            return relative_entropy_circuit((x,), (y,))

    >>> wrapper(x, y)
    0.017750012490703237
    >>> qml.grad(wrapper)(x, y)
    (tensor(-0.16458856, requires_grad=True),
     tensor(0.16953273, requires_grad=True))
    """

    if len(wires0) != len(wires1):
        raise qml.QuantumFunctionError("The two states must have the same number of wires.")

    state_qnode0 = qml.qinfo.reduced_dm(qnode0, wires=wires0)
    state_qnode1 = qml.qinfo.reduced_dm(qnode1, wires=wires1)

    def evaluate_relative_entropy(all_args0=None, all_args1=None):
        """Wrapper used for evaluation of the relative entropy between two states computed from
        QNodes. It allows giving the args and kwargs to each :class:`.QNode`.

        Args:
            all_args0 (tuple): Tuple containing the arguments (*args, kwargs) of the first :class:`.QNode`.
            all_args1 (tuple): Tuple containing the arguments (*args, kwargs) of the second :class:`.QNode`.

        Returns:
            float: Relative entropy between two quantum states
        """
        if not isinstance(all_args0, tuple) and all_args0 is not None:
            all_args0 = (all_args0,)

        if not isinstance(all_args1, tuple) and all_args1 is not None:
            all_args1 = (all_args1,)

        # If no all_args is given, evaluate the QNode without args
        if all_args0 is not None:
            # Handle a dictionary as last argument
            if isinstance(all_args0[-1], dict):
                args0 = all_args0[:-1]
                kwargs0 = all_args0[-1]
            else:
                args0 = all_args0
                kwargs0 = {}
            state0 = state_qnode0(*args0, **kwargs0)
        else:
            # No args
            state0 = state_qnode0()

        # If no all_args is given, evaluate the QNode without args
        if all_args1 is not None:
            # Handle a dictionary as last argument
            if isinstance(all_args1[-1], dict):
                args1 = all_args1[:-1]
                kwargs1 = all_args1[-1]
            else:
                args1 = all_args1
                kwargs1 = {}
            state1 = state_qnode1(*args1, **kwargs1)
        else:
            # No args
            state1 = state_qnode1()

        # From the two generated states, compute the relative entropy
        return qml.math.relative_entropy(state0, state1)

    return evaluate_relative_entropy


def trace_distance(qnode0, qnode1, wires0, wires1):
    r"""
    Compute the trace distance for two :class:`.QNode` returning a :func:`~pennylane.state` (a state can be a state vector
    or a density matrix, depending on the device) acting on quantum systems with the same size.

    .. math::
        T(\rho, \sigma)=\frac12\|\rho-\sigma\|_1
        =\frac12\text{Tr}\left(\sqrt{(\rho-\sigma)^{\dagger}(\rho-\sigma)}\right)

    where :math:`\|\cdot\|_1` is the Schatten :math:`1`-norm.

    The trace distance measures how close two quantum states are. In particular, it upper-bounds
    the probability of distinguishing two quantum states.

    Args:
        qnode0 (QNode): A :class:`.QNode` returning a :func:`~pennylane.state`.
        qnode1 (QNode): A :class:`.QNode` returning a :func:`~pennylane.state`.
        wires0 (Sequence[int]): the subsystem of the first QNode.
        wires1 (Sequence[int]): the subsystem of the second QNode.

    Returns:
        func: A function that takes as input the joint arguments of the two QNodes,
        and returns the trace distance between their output states.

    **Example**

    Consider the following QNode:

    .. code-block:: python

        dev = qml.device('default.qubit', wires=2)

        @qml.qnode(dev)
        def circuit(param):
            qml.RY(param, wires=0)
            qml.CNOT(wires=[0, 1])
            return qml.state()

    The ``qml.qinfo.trace_distance`` transform can be used to compute the trace distance
    between the output states of the QNode:

    >>> trace_distance_circuit = qml.qinfo.trace_distance(circuit, circuit, wires0=[0], wires1=[0])

    The returned function takes two tuples as input, the first being the arguments to the
    first QNode and the second being the arguments to the second QNode:

    >>> x, y = np.array(0.4), np.array(0.6)
    >>> trace_distance_circuit((x,), (y,))
    0.047862689546603415

    This transform is fully differentiable:

    .. code-block:: python

        def wrapper(x, y):
            return trace_distance_circuit((x,), (y,))

    >>> wrapper(x, y)
    0.047862689546603415
    >>> qml.grad(wrapper)(x, y)
    (tensor(-0.19470917, requires_grad=True),
     tensor(0.28232124, requires_grad=True))
    """

    if len(wires0) != len(wires1):
        raise qml.QuantumFunctionError("The two states must have the same number of wires.")

    state_qnode0 = qml.qinfo.reduced_dm(qnode0, wires=wires0)
    state_qnode1 = qml.qinfo.reduced_dm(qnode1, wires=wires1)

    def evaluate_trace_distance(all_args0=None, all_args1=None):
        """Wrapper used for evaluation of the trace distance between two states computed from
        QNodes. It allows giving the args and kwargs to each :class:`.QNode`.

        Args:
            all_args0 (tuple): Tuple containing the arguments (*args, kwargs) of the first :class:`.QNode`.
            all_args1 (tuple): Tuple containing the arguments (*args, kwargs) of the second :class:`.QNode`.

        Returns:
            float: Trace distance between two quantum states
        """
        if not isinstance(all_args0, tuple) and all_args0 is not None:
            all_args0 = (all_args0,)

        if not isinstance(all_args1, tuple) and all_args1 is not None:
            all_args1 = (all_args1,)

        # If no all_args is given, evaluate the QNode without args
        if all_args0 is not None:
            # Handle a dictionary as last argument
            if isinstance(all_args0[-1], dict):
                args0 = all_args0[:-1]
                kwargs0 = all_args0[-1]
            else:
                args0 = all_args0
                kwargs0 = {}
            state0 = state_qnode0(*args0, **kwargs0)
        else:
            # No args
            state0 = state_qnode0()

        # If no all_args is given, evaluate the QNode without args
        if all_args1 is not None:
            # Handle a dictionary as last argument
            if isinstance(all_args1[-1], dict):
                args1 = all_args1[:-1]
                kwargs1 = all_args1[-1]
            else:
                args1 = all_args1
                kwargs1 = {}
            state1 = state_qnode1(*args1, **kwargs1)
        else:
            # No args
            state1 = state_qnode1()

        # From the two generated states, compute the trace distance
        return qml.math.trace_distance(state0, state1)

    return evaluate_trace_distance<|MERGE_RESOLUTION|>--- conflicted
+++ resolved
@@ -13,11 +13,7 @@
 # limitations under the License.
 """QNode transforms for the quantum information quantities."""
 # pylint: disable=import-outside-toplevel, not-callable
-<<<<<<< HEAD
 from functools import partial
-=======
-import functools
->>>>>>> f0219b7e
 from typing import Callable, Sequence
 
 import pennylane as qml
@@ -28,11 +24,7 @@
 from pennylane.transforms.core import transform
 
 
-<<<<<<< HEAD
 @partial(transform, final_transform=True)
-=======
-@transform
->>>>>>> f0219b7e
 def reduced_dm(tape: QuantumTape, wires, **kwargs) -> (Sequence[QuantumTape], Callable):
     """Compute the reduced density matrix from a :class:`~.QNode` returning
     :func:`~pennylane.state`.
@@ -42,15 +34,10 @@
         wires (Sequence(int)): List of wires in the considered subsystem.
 
     Returns:
-<<<<<<< HEAD
-        tuple(Sequence[QuantumTape], Callable): Sequence of transformed tapes and a
-            post-processing function to convert the tape results into a density matrix
-=======
         pennylane.QNode or qfunc or tuple[List[.QuantumTape], Callable]: If a QNode
         is passed, it returns a QNode with the transform added to its transform program.
         If a tape is passed, returns a tuple containing a list of quantum tapes to be
         evaluated, and a function to be applied to these tape executions.
->>>>>>> f0219b7e
 
     **Example**
 
@@ -72,10 +59,7 @@
 
     .. seealso:: :func:`pennylane.density_matrix` and :func:`pennylane.math.reduce_dm`
     """
-<<<<<<< HEAD
-=======
     # device_wires is provided by the custom QNode transform
->>>>>>> f0219b7e
     all_wires = kwargs.get("device_wires", tape.wires)
     wire_map = {w: i for i, w in enumerate(all_wires)}
     indices = [wire_map[w] for w in wires]
@@ -85,16 +69,6 @@
         raise ValueError("The qfunc measurement needs to be State.")
 
     def processing_fn(res):
-<<<<<<< HEAD
-        # determine the density matrix
-        dm_func = (
-            qml.math.reduce_dm
-            if isinstance(measurements[0], DensityMatrixMP)
-            or isinstance(kwargs.get("device", None), DefaultMixed)
-            else qml.math.reduce_statevector
-        )
-        density_matrix = dm_func(res[0], indices=indices)
-=======
         # device is provided by the custom QNode transform
         device = kwargs.get("device", None)
         c_dtype = device.C_DTYPE if device else "complex128"
@@ -106,13 +80,11 @@
             else qml.math.reduce_statevector
         )
         density_matrix = dm_func(res[0], indices=indices, c_dtype=c_dtype)
->>>>>>> f0219b7e
 
         return density_matrix
 
     return [tape], processing_fn
 
-<<<<<<< HEAD
 
 @reduced_dm.custom_qnode_transform
 def _reduced_dm_qnode(self, qnode, targs, tkwargs):
@@ -133,28 +105,6 @@
 
 
 @partial(transform, final_transform=True)
-=======
-
-@reduced_dm.custom_qnode_transform
-def _reduced_dm_qnode(self, qnode, targs, tkwargs):
-    if tkwargs.get("device", False):
-        raise ValueError(
-            "Cannot provide a 'device' value directly to the reduced_dm decorator when "
-            "transforming a QNode."
-        )
-    if tkwargs.get("device_wires", None):
-        raise ValueError(
-            "Cannot provide a 'device_wires' value directly to the reduced_dm decorator when "
-            "transforming a QNode."
-        )
-
-    tkwargs.setdefault("device", qnode.device)
-    tkwargs.setdefault("device_wires", qnode.device.wires)
-    return self.default_qnode_transform(qnode, targs, tkwargs)
-
-
-@transform
->>>>>>> f0219b7e
 def purity(tape: QuantumTape, wires, **kwargs) -> (Sequence[QuantumTape], Callable):
     r"""Compute the purity of a :class:`~.QuantumTape` returning :func:`~pennylane.state`.
 
@@ -173,15 +123,10 @@
         wires (Sequence(int)): List of wires in the considered subsystem.
 
     Returns:
-<<<<<<< HEAD
-        tuple(Sequence[QuantumTape], Callable): Sequence of transformed tapes and a
-            post-processing function to convert the tape results into the purity.
-=======
         pennylane.QNode or qfunc or tuple[List[.QuantumTape], Callable]: If a QNode
         is passed, it returns a QNode with the transform added to its transform program.
         If a tape is passed, returns a tuple containing a list of quantum tapes to be
         evaluated, and a function to be applied to these tape executions.
->>>>>>> f0219b7e
 
     **Example**
 
@@ -211,10 +156,7 @@
 
     .. seealso:: :func:`pennylane.math.purity`
     """
-<<<<<<< HEAD
-=======
     # device_wires is provided by the custom QNode transform
->>>>>>> f0219b7e
     all_wires = kwargs.get("device_wires", tape.wires)
     wire_map = {w: i for i, w in enumerate(all_wires)}
     indices = [wire_map[w] for w in wires]
@@ -225,17 +167,6 @@
         raise ValueError("The qfunc return type needs to be a state.")
 
     def processing_fn(res):
-<<<<<<< HEAD
-        # determine the density matrix
-        density_matrix = (
-            res[0]
-            if isinstance(measurements[0], DensityMatrixMP)
-            or isinstance(kwargs.get("device", None), DefaultMixed)
-            else qml.math.dm_from_state_vector(res[0])
-        )
-
-        return qml.math.purity(density_matrix, indices)
-=======
         # device is provided by the custom QNode transform
         device = kwargs.get("device", None)
         c_dtype = device.C_DTYPE if device else "complex128"
@@ -248,7 +179,6 @@
         )
 
         return qml.math.purity(density_matrix, indices, c_dtype=c_dtype)
->>>>>>> f0219b7e
 
     return [tape], processing_fn
 
@@ -271,11 +201,7 @@
     return self.default_qnode_transform(qnode, targs, tkwargs)
 
 
-<<<<<<< HEAD
 @partial(transform, final_transform=True)
-=======
-@transform
->>>>>>> f0219b7e
 def vn_entropy(
     tape: QuantumTape, wires: Sequence[int], base: float = None, **kwargs
 ) -> (Sequence[QuantumTape], Callable):
@@ -290,15 +216,10 @@
         base (float): Base for the logarithm, default is None the natural logarithm is used in this case.
 
     Returns:
-<<<<<<< HEAD
-        tuple(Sequence[QuantumTape], Callable): Sequence of transformed tapes and a
-            post-processing function to convert the tape results into the Von Neumann entropy.
-=======
         pennylane.QNode or qfunc or tuple[List[.QuantumTape], Callable]: If a QNode
         is passed, it returns a QNode with the transform added to its transform program.
         If a tape is passed, returns a tuple containing a list of quantum tapes to be
         evaluated, and a function to be applied to these tape executions.
->>>>>>> f0219b7e
 
     **Example**
 
@@ -323,10 +244,7 @@
 
     .. seealso:: :func:`pennylane.math.vn_entropy` and :func:`pennylane.vn_entropy`
     """
-<<<<<<< HEAD
-=======
     # device_wires is provided by the custom QNode transform
->>>>>>> f0219b7e
     all_wires = kwargs.get("device_wires", tape.wires)
     wire_map = {w: i for i, w in enumerate(all_wires)}
     indices = [wire_map[w] for w in wires]
@@ -336,11 +254,6 @@
         raise ValueError("The qfunc return type needs to be a state.")
 
     def processing_fn(res):
-<<<<<<< HEAD
-        # determine if the measurement is a state vector or a density matrix
-        if not isinstance(measurements[0], DensityMatrixMP) and not isinstance(
-            kwargs.get("device", None), DefaultMixed
-=======
         # device is provided by the custom QNode transform
         device = kwargs.get("device", None)
         c_dtype = device.C_DTYPE if device else "complex128"
@@ -348,24 +261,11 @@
         # determine if the measurement is a state vector or a density matrix
         if not isinstance(measurements[0], DensityMatrixMP) and not isinstance(
             device, DefaultMixed
->>>>>>> f0219b7e
         ):  # Compute entropy from state vector
             if len(wires) == len(all_wires):
                 # The subsystem has all wires, so the entropy is 0
                 return 0.0
 
-<<<<<<< HEAD
-            density_matrix = qml.math.dm_from_state_vector(res[0])
-            entropy = qml.math.vn_entropy(density_matrix, indices, base)
-            return entropy
-
-        # Compute entropy from density matrix
-        entropy = qml.math.vn_entropy(res[0], indices, base)
-        return entropy
-
-    return [tape], processing_fn
-
-=======
             density_matrix = qml.math.dm_from_state_vector(res[0], c_dtype=c_dtype)
             entropy = qml.math.vn_entropy(density_matrix, indices, base, c_dtype=c_dtype)
             return entropy
@@ -375,7 +275,6 @@
         return entropy
 
     return [tape], processing_fn
->>>>>>> f0219b7e
 
 @vn_entropy.custom_qnode_transform
 def _vn_entropy_qnode(self, qnode, targs, tkwargs):
@@ -390,32 +289,12 @@
             "transforming a QNode."
         )
 
-<<<<<<< HEAD
-=======
-@vn_entropy.custom_qnode_transform
-def _vn_entropy_qnode(self, qnode, targs, tkwargs):
-    if tkwargs.get("device", False):
-        raise ValueError(
-            "Cannot provide a 'device' value directly to the vn_entropy decorator when "
-            "transforming a QNode."
-        )
-    if tkwargs.get("device_wires", None):
-        raise ValueError(
-            "Cannot provide a 'device_wires' value directly to the vn_entropy decorator when "
-            "transforming a QNode."
-        )
-
->>>>>>> f0219b7e
     tkwargs.setdefault("device", qnode.device)
     tkwargs.setdefault("device_wires", qnode.device.wires)
     return self.default_qnode_transform(qnode, targs, tkwargs)
 
 
-<<<<<<< HEAD
 @partial(transform, final_transform=True)
-=======
-@transform
->>>>>>> f0219b7e
 def mutual_info(
     tape: QuantumTape, wires0: Sequence[int], wires1: Sequence[int], base: float = None, **kwargs
 ) -> (Sequence[QuantumTape], Callable):
@@ -438,15 +317,10 @@
         base (float): Base for the logarithm. If None, the natural logarithm is used.
 
     Returns:
-<<<<<<< HEAD
-        tuple(Sequence[QuantumTape], Callable): Sequence of transformed tapes and a
-            post-processing function to convert the tape results into the mutual information.
-=======
         pennylane.QNode or qfunc or tuple[List[.QuantumTape], Callable]: If a QNode
         is passed, it returns a QNode with the transform added to its transform program.
         If a tape is passed, returns a tuple containing a list of quantum tapes to be
         evaluated, and a function to be applied to these tape executions.
->>>>>>> f0219b7e
 
     **Example**
 
@@ -473,10 +347,7 @@
 
     .. seealso:: :func:`~.qinfo.vn_entropy`, :func:`pennylane.math.mutual_info` and :func:`pennylane.mutual_info`
     """
-<<<<<<< HEAD
-=======
     # device_wires is provided by the custom QNode transform
->>>>>>> f0219b7e
     all_wires = kwargs.get("device_wires", tape.wires)
     wire_map = {w: i for i, w in enumerate(all_wires)}
     indices0 = [wire_map[w] for w in wires0]
@@ -488,15 +359,6 @@
         raise ValueError("The qfunc return type needs to be a state.")
 
     def processing_fn(res):
-<<<<<<< HEAD
-        density_matrix = (
-            res[0]
-            if isinstance(measurements[0], DensityMatrixMP)
-            or isinstance(kwargs.get("device", None), DefaultMixed)
-            else qml.math.dm_from_state_vector(res[0])
-        )
-        entropy = qml.math.mutual_info(density_matrix, indices0, indices1, base=base)
-=======
         # device is provided by the custom QNode transform
         device = kwargs.get("device", None)
         c_dtype = device.C_DTYPE if device else "complex128"
@@ -509,7 +371,6 @@
         entropy = qml.math.mutual_info(
             density_matrix, indices0, indices1, base=base, c_dtype=c_dtype
         )
->>>>>>> f0219b7e
         return entropy
 
     return [tape], processing_fn
