--- conflicted
+++ resolved
@@ -13,13 +13,8 @@
 # limitations under the License.
 """QNode transforms for the quantum information quantities."""
 # pylint: disable=import-outside-toplevel, not-callable
-<<<<<<< HEAD
 from functools import partial
 from typing import Callable, Sequence
-=======
-import functools
-from typing import Sequence, Callable
->>>>>>> 3158eedc
 
 import pennylane as qml
 from pennylane.tape import QuantumTape
