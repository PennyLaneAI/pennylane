--- conflicted
+++ resolved
@@ -149,12 +149,6 @@
 
     **Example**
 
-<<<<<<< HEAD
-    .. code-block:: python
-
-        dev = qml.device("default.qubit", wires=2)
-
-=======
     It is possible to obtain the mutual information of two subsystems from a
     :class:`.QNode` returning a :func:`~.state`.
 
@@ -162,7 +156,6 @@
 
         dev = qml.device("default.qubit", wires=2)
 
->>>>>>> 9a07e073
         @qml.qnode(dev)
         def circuit(x):
             qml.IsingXX(x, wires=[0, 1])
@@ -575,15 +568,9 @@
     **Example**
 
     First, let's consider two QNodes with potentially different signatures: a circuit with two parameters
-<<<<<<< HEAD
     and another circuit with a single parameter. The output of the :func:`~.qinfo.fidelity` transform then requires
-    two tuples to be passed as arguments, each containing the args and kwargs of their respective
-    circuit, e.g. ``all_args0 = (0.1, 0.3)`` and ``all_args1 = (0.2)`` in the following case:
-=======
-    and another circuit with a single parameter. The output of the `qml.qinfo.fidelity` transform then requires
     two tuples to be passed as arguments, each containing the args and kwargs of their respective circuit, e.g.
     ``all_args0 = (0.1, 0.3)`` and ``all_args1 = (0.2)`` in the following case:
->>>>>>> 9a07e073
 
     .. code-block:: python
 
@@ -628,13 +615,8 @@
     >>> qml.qinfo.fidelity(circuit_ry, circuit_rx, wires0=[0], wires1=[0])((0.2))
     0.9900332889206207
 
-<<<<<<< HEAD
     The :func:`~.qinfo.fidelity` transform is also differentiable and you can use the gradient in the different frameworks
-    with backpropagation, the following example uses `jax` and `backprop`.
-=======
-    The ``qml.qinfo.fidelity`` transform is also differentiable and the gradient can be obtained in the different frameworks
     with backpropagation, the following example uses ``jax`` and ``backprop``.
->>>>>>> 9a07e073
 
     .. code-block:: python
 
