# Copyright 2018-2020 Xanadu Quantum Technologies Inc.

# Licensed under the Apache License, Version 2.0 (the "License");
# you may not use this file except in compliance with the License.
# You may obtain a copy of the License at

#     http://www.apache.org/licenses/LICENSE-2.0

# Unless required by applicable law or agreed to in writing, software
# distributed under the License is distributed on an "AS IS" BASIS,
# WITHOUT WARRANTIES OR CONDITIONS OF ANY KIND, either express or implied.
# See the License for the specific language governing permissions and
# limitations under the License.
"""Utils function for the quantum information module."""

import pennylane as qml


def reduced_dm(qnode, wires):
    """Compute the reduced density matrix from a :class:`~.QNode` returning :func:`~.state`.

     Args:
         qnode (QNode): A :class:`~.QNode` returning :func:`~.state`.
         wires (Sequence(int)): List of wires in the considered subsystem.

     Returns:
         func: Function which wraps the QNode and accepts the same arguments. When called, this function will
            return the density matrix.

     **Example**

     .. code-block:: python

         import numpy as np

         dev = qml.device("default.qubit", wires=2)
         @qml.qnode(dev)
         def circuit(x):
           qml.IsingXX(x, wires=[0,1])
           return qml.state()

    >>> reduced_dm(circuit, wires=[0])(np.pi/2)
     [[0.5+0.j 0.+0.j]
      [0.+0.j 0.5+0.j]]

    .. seealso:: :func:`pennylane.density_matrix` and :func:`pennylane.math.reduced_dm`
    """

    def wrapper(*args, **kwargs):
        qnode.construct(args, kwargs)
        return_type = qnode.tape.observables[0].return_type
        if len(qnode.tape.observables) != 1 or not return_type == qml.measurements.State:
            raise ValueError("The qfunc return type needs to be a state.")

        # TODO: optimize given the wires by creating a tape with relevant operations
        state_built = qnode(*args, **kwargs)
        density_matrix = qml.math.reduced_dm(
            state_built, indices=wires, c_dtype=qnode.device.C_DTYPE
        )
        return density_matrix

    return wrapper


def vn_entropy(qnode, wires, base=None):
    r"""Compute the Von Neumann entropy from a :class:`.QNode` returning a :func:`~.state`.

    .. math::
        S( \rho ) = -\text{Tr}( \rho \log ( \rho ))

    Args:
        qnode (tensor_like): A :class:`.QNode` returning a :func:`~.state`.
<<<<<<< HEAD
        wires (Sequence(int)): List of wires in the considered subsystem.
=======
        wires (Sequence(int)): List of indices in the considered subsystem.
>>>>>>> 251bda7f
        base (float): Base for the logarithm, default is None the natural logarithm is used in this case.

    Returns:
        float: Von Neumann entropy of the considered subsystem.

    **Example**

        .. code-block:: python

            dev = qml.device("default.qubit", wires=2)
            @qml.qnode(dev)
            def circuit(x):
                qml.IsingXX(x, wires=[0, 1])
                return qml.state()

<<<<<<< HEAD
    >>> vn_entropy(circuit, wires=[0])(np.pi/2)
=======
    >>> vn_entropy(circuit, indices=[0])(np.pi/2)
>>>>>>> 251bda7f
    0.6931472

    """

    density_matrix_qnode = qml.qinfo.reduced_dm(qnode, qnode.device.wires)

    def wrapper(*args, **kwargs):
        # If pure state directly return 0.
        if len(wires) == len(qnode.device.wires):
            qnode.construct(args, kwargs)
            return_type = qnode.tape.observables[0].return_type
            if len(qnode.tape.observables) != 1 or not return_type == qml.measurements.State:
                raise ValueError("The qfunc return type needs to be a state.")
            density_matrix = qnode(*args, **kwargs)
            if density_matrix.shape == (density_matrix.shape[0],):
                return 0.0
            entropy = qml.math.vn_entropy(density_matrix, wires, base, c_dtype=qnode.device.C_DTYPE)
            return entropy

        density_matrix = density_matrix_qnode(*args, **kwargs)
        entropy = qml.math.vn_entropy(density_matrix, wires, base, c_dtype=qnode.device.C_DTYPE)
        return entropy

<<<<<<< HEAD
    return wrapper


def mutual_info(qnode, wires0, wires1, base=None):
    r"""Compute the mutual information from a :class:`.QNode` returning a :func:`~.state`:

    .. math::

        I(A, B) = S(\rho^A) + S(\rho^B) - S(\rho^{AB})

    where :math:`S` is the von Neumann entropy.

    The mutual information is a measure of correlation between two subsystems.
    More specifically, it quantifies the amount of information obtained about
    one system by measuring the other system.

    Args:
        qnode (QNode): A :class:`.QNode` returning a :func:`~.state`.
        wires0 (Sequence(int)): List of wires in the first subsystem.
        wires1 (Sequence(int)): List of wires in the second subsystem.
        base (float): Base for the logarithm. If None, the natural logarithm is used.

    Returns:
        func: A function with the same arguments as the QNode that returns
        the mutual information from its output state.

    **Example**

        .. code-block:: python

            dev = qml.device("default.qubit", wires=2)

            @qml.qnode(dev)
            def circuit(x):
                qml.IsingXX(x, wires=[0, 1])
                return qml.state()

    >>> mutual_info_circuit = qinfo.mutual_info(circuit, wires0=[0], wires1=[1])
    >>> mutual_info_circuit(np.pi/2)
    1.3862943611198906
    >>> x = np.array(0.4, requires_grad=True)
    >>> mutual_info_circuit(x)
    0.3325090393262875
    >>> qml.grad(mutual_info_circuit)(0.4)
    1.2430067731198946

    .. seealso::

        :func:`~.qinfo.vn_entropy_transform`
    """

    density_matrix_qnode = qml.qinfo.reduced_dm(qnode, qnode.device.wires)

    def wrapper(*args, **kwargs):
        density_matrix = density_matrix_qnode(*args, **kwargs)
        entropy = qml.math.mutual_info(density_matrix, wires0, wires1, base=base)
        return entropy

=======
>>>>>>> 251bda7f
    return wrapper<|MERGE_RESOLUTION|>--- conflicted
+++ resolved
@@ -70,11 +70,7 @@
 
     Args:
         qnode (tensor_like): A :class:`.QNode` returning a :func:`~.state`.
-<<<<<<< HEAD
         wires (Sequence(int)): List of wires in the considered subsystem.
-=======
-        wires (Sequence(int)): List of indices in the considered subsystem.
->>>>>>> 251bda7f
         base (float): Base for the logarithm, default is None the natural logarithm is used in this case.
 
     Returns:
@@ -90,11 +86,7 @@
                 qml.IsingXX(x, wires=[0, 1])
                 return qml.state()
 
-<<<<<<< HEAD
     >>> vn_entropy(circuit, wires=[0])(np.pi/2)
-=======
-    >>> vn_entropy(circuit, indices=[0])(np.pi/2)
->>>>>>> 251bda7f
     0.6931472
 
     """
@@ -118,9 +110,7 @@
         entropy = qml.math.vn_entropy(density_matrix, wires, base, c_dtype=qnode.device.C_DTYPE)
         return entropy
 
-<<<<<<< HEAD
     return wrapper
-
 
 def mutual_info(qnode, wires0, wires1, base=None):
     r"""Compute the mutual information from a :class:`.QNode` returning a :func:`~.state`:
@@ -177,6 +167,4 @@
         entropy = qml.math.mutual_info(density_matrix, wires0, wires1, base=base)
         return entropy
 
-=======
->>>>>>> 251bda7f
     return wrapper