--- conflicted
+++ resolved
@@ -83,7 +83,6 @@
     .. seealso:: :func:`pennylane.density_matrix` and :func:`pennylane.math.reduce_dm`
     """
 
-<<<<<<< HEAD
     warnings.warn(
         "The qml.qinfo.reduced_dm transform is deprecated and will be removed "
         "in 0.40. Instead include the qml.density_matrix measurement process in the "
@@ -91,8 +90,6 @@
         qml.PennyLaneDeprecationWarning,
     )
 
-=======
->>>>>>> e6040a18
     # device_wires is provided by the custom QNode transform
     all_wires = kwargs.get("device_wires", tape.wires)
     wire_map = {w: i for i, w in enumerate(all_wires)}
