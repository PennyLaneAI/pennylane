--- conflicted
+++ resolved
@@ -518,116 +518,8 @@
         qml.PennyLaneDeprecationWarning,
     )
 
-<<<<<<< HEAD
     return _bipartite_qinfo_transform(
         qml.math.vn_entanglement_entropy, tape, wires0, wires1, base, **kwargs
-=======
-    return qml.gradients.classical_fisher(qnode, argnums=argnums)
-
-
-@partial(transform, is_informative=True)
-def quantum_fisher(
-    tape: QuantumScript, device, *args, **kwargs
-) -> tuple[QuantumScriptBatch, PostprocessingFn]:
-    r"""Returns a function that computes the quantum fisher information matrix (QFIM) of a given :class:`.QNode`.
-
-    Given a parametrized quantum state :math:`|\psi(\bm{\theta})\rangle`, the quantum fisher information matrix (QFIM) quantifies how changes to the parameters :math:`\bm{\theta}`
-    are reflected in the quantum state. The metric used to induce the QFIM is the fidelity :math:`f = |\langle \psi | \psi' \rangle|^2` between two (pure) quantum states.
-    This leads to the following definition of the QFIM (see eq. (27) in `arxiv:2103.15191 <https://arxiv.org/abs/2103.15191>`_):
-
-    .. math::
-
-        \text{QFIM}_{i, j} = 4 \text{Re}\left[ \langle \partial_i \psi(\bm{\theta}) | \partial_j \psi(\bm{\theta}) \rangle
-        - \langle \partial_i \psi(\bm{\theta}) | \psi(\bm{\theta}) \rangle \langle \psi(\bm{\theta}) | \partial_j \psi(\bm{\theta}) \rangle \right]
-
-    with short notation :math:`| \partial_j \psi(\bm{\theta}) \rangle := \frac{\partial}{\partial \theta_j}| \psi(\bm{\theta}) \rangle`.
-
-    .. seealso::
-        :func:`~.pennylane.metric_tensor`, :func:`~.pennylane.adjoint_metric_tensor`, :func:`~.pennylane.qinfo.transforms.classical_fisher`
-
-    Args:
-        tape (QNode or QuantumTape or Callable): A quantum circuit that may have arbitrary return types.
-        *args: In case finite shots are used, further arguments according to :func:`~.pennylane.metric_tensor` may be passed.
-
-    Returns:
-        qnode (QNode) or quantum function (Callable) or tuple[List[QuantumTape], function]:
-
-        The transformed circuit as described in :func:`qml.transform <pennylane.transform>`. Executing this circuit
-        will provide the quantum Fisher information in the form of a tensor.
-
-    .. warning::
-        ``pennylane.qinfo.quantum_fisher`` is being migrated to a different module and will
-        removed in version 0.39. Instead, use :func:`pennylane.gradients.quantum_fisher`.
-
-    .. note::
-
-        ``quantum_fisher`` coincides with the ``metric_tensor`` with a prefactor of :math:`4`.
-        Internally, :func:`~.pennylane.adjoint_metric_tensor` is used when executing on ``"default.qubit"``
-        with exact expectations (``shots=None``). In all other cases, e.g. if a device with finite shots
-        is used, the hardware-compatible transform :func:`~.pennylane.metric_tensor` is used, which
-        may require an additional wire on the device.
-        Please refer to the respective documentations for details.
-
-    **Example**
-
-    The quantum Fisher information matrix (QIFM) can be used to compute the `natural` gradient for `Quantum Natural Gradient Descent <https://arxiv.org/abs/1909.02108>`_.
-    A typical scenario is optimizing the expectation value of a Hamiltonian:
-
-    .. code-block:: python
-
-        n_wires = 2
-
-        dev = qml.device("default.qubit", wires=n_wires)
-
-        H = 1.*qml.X(0) @ qml.X(1) - 0.5 * qml.Z(1)
-
-        @qml.qnode(dev)
-        def circ(params):
-            qml.RY(params[0], wires=1)
-            qml.CNOT(wires=(1,0))
-            qml.RY(params[1], wires=1)
-            qml.RZ(params[2], wires=1)
-            return qml.expval(H)
-
-        params = pnp.array([0.5, 1., 0.2], requires_grad=True)
-
-    The natural gradient is then simply the QFIM multiplied by the gradient:
-
-    >>> grad = qml.grad(circ)(params)
-    >>> grad
-    [ 0.59422561 -0.02615095 -0.05146226]
-    >>> qfim = qml.qinfo.quantum_fisher(circ)(params)
-    >>> qfim
-    [[1.         0.         0.        ]
-     [0.         1.         0.        ]
-     [0.         0.         0.77517241]]
-    >>> qfim @ grad
-    tensor([ 0.59422561, -0.02615095, -0.03989212], requires_grad=True)
-
-    When using real hardware or finite shots, ``quantum_fisher`` is internally calling :func:`~.pennylane.metric_tensor`.
-    To obtain the full QFIM, we need an auxilary wire to perform the Hadamard test.
-
-    >>> dev = qml.device("default.qubit", wires=n_wires+1, shots=1000)
-    >>> @qml.qnode(dev)
-    ... def circ(params):
-    ...     qml.RY(params[0], wires=1)
-    ...     qml.CNOT(wires=(1,0))
-    ...     qml.RY(params[1], wires=1)
-    ...     qml.RZ(params[2], wires=1)
-    ...     return qml.expval(H)
-    >>> qfim = qml.qinfo.quantum_fisher(circ)(params)
-
-    Alternatively, we can fall back on the block-diagonal QFIM without the additional wire.
-
-    >>> qfim = qml.qinfo.quantum_fisher(circ, approx="block-diag")(params)
-
-    """
-    warnings.warn(
-        "pennylane.qinfo.quantum_fisher is being migrated to a different module and will "
-        "removed in version 0.39. Instead, use pennylane.gradients.quantum_fisher.",
-        qml.PennyLaneDeprecationWarning,
->>>>>>> 5f4169a2
-    )
 
 
 def fidelity(qnode0, qnode1, wires0, wires1):
