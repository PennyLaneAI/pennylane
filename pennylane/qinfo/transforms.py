# Copyright 2018-2020 Xanadu Quantum Technologies Inc.

# Licensed under the Apache License, Version 2.0 (the "License");
# you may not use this file except in compliance with the License.
# You may obtain a copy of the License at

#     http://www.apache.org/licenses/LICENSE-2.0

# Unless required by applicable law or agreed to in writing, software
# distributed under the License is distributed on an "AS IS" BASIS,
# WITHOUT WARRANTIES OR CONDITIONS OF ANY KIND, either express or implied.
# See the License for the specific language governing permissions and
# limitations under the License.
"""QNode transforms for the quantum information quantities."""
# pylint: disable=import-outside-toplevel, not-callable
import functools
import pennylane as qml
from pennylane.transforms import batch_transform, metric_tensor, adjoint_metric_tensor


def reduced_dm(qnode, wires):
    """Compute the reduced density matrix from a :class:`~.QNode` returning :func:`~.state`.

     Args:
         qnode (QNode): A :class:`~.QNode` returning :func:`~.state`.
         wires (Sequence(int)): List of wires in the considered subsystem.

     Returns:
         func: Function which wraps the QNode and accepts the same arguments. When called, this function will
            return the density matrix.

     **Example**

     .. code-block:: python

         import numpy as np

         dev = qml.device("default.qubit", wires=2)
         @qml.qnode(dev)
         def circuit(x):
           qml.IsingXX(x, wires=[0,1])
           return qml.state()

    >>> reduced_dm(circuit, wires=[0])(np.pi/2)
     [[0.5+0.j 0.+0.j]
      [0.+0.j 0.5+0.j]]

    .. seealso:: :func:`pennylane.density_matrix` and :func:`pennylane.math.reduced_dm`
    """

    def wrapper(*args, **kwargs):
        qnode.construct(args, kwargs)
        return_type = qnode.tape.observables[0].return_type
        if len(qnode.tape.observables) != 1 or not return_type == qml.measurements.State:
            raise ValueError("The qfunc return type needs to be a state.")

        # TODO: optimize given the wires by creating a tape with relevant operations
        state_built = qnode(*args, **kwargs)
        density_matrix = qml.math.reduced_dm(
            state_built, indices=wires, c_dtype=qnode.device.C_DTYPE
        )
        return density_matrix

    return wrapper


def vn_entropy(qnode, wires, base=None):
    r"""Compute the Von Neumann entropy from a :class:`.QNode` returning a :func:`~.state`.

    .. math::
        S( \rho ) = -\text{Tr}( \rho \log ( \rho ))

    Args:
        qnode (tensor_like): A :class:`.QNode` returning a :func:`~.state`.
        wires (Sequence(int)): List of wires in the considered subsystem.
        base (float): Base for the logarithm, default is None the natural logarithm is used in this case.

    Returns:
        float: Von Neumann entropy of the considered subsystem.

    **Example**

        .. code-block:: python

            dev = qml.device("default.qubit", wires=2)
            @qml.qnode(dev)
            def circuit(x):
                qml.IsingXX(x, wires=[0, 1])
                return qml.state()

    >>> vn_entropy(circuit, wires=[0])(np.pi/2)
    0.6931472

    """

    density_matrix_qnode = qml.qinfo.reduced_dm(qnode, qnode.device.wires)

    def wrapper(*args, **kwargs):
        # If pure state directly return 0.
        if len(wires) == len(qnode.device.wires):
            qnode.construct(args, kwargs)
            return_type = qnode.tape.observables[0].return_type
            if len(qnode.tape.observables) != 1 or not return_type == qml.measurements.State:
                raise ValueError("The qfunc return type needs to be a state.")
            density_matrix = qnode(*args, **kwargs)
            if density_matrix.shape == (density_matrix.shape[0],):
                return 0.0
            entropy = qml.math.vn_entropy(density_matrix, wires, base, c_dtype=qnode.device.C_DTYPE)
            return entropy

        density_matrix = density_matrix_qnode(*args, **kwargs)
        entropy = qml.math.vn_entropy(density_matrix, wires, base, c_dtype=qnode.device.C_DTYPE)
        return entropy

    return wrapper


def mutual_info(qnode, wires0, wires1, base=None):
    r"""Compute the mutual information from a :class:`.QNode` returning a :func:`~.state`:

    .. math::

        I(A, B) = S(\rho^A) + S(\rho^B) - S(\rho^{AB})

    where :math:`S` is the von Neumann entropy.

    The mutual information is a measure of correlation between two subsystems.
    More specifically, it quantifies the amount of information obtained about
    one system by measuring the other system.

    Args:
        qnode (QNode): A :class:`.QNode` returning a :func:`~.state`.
        wires0 (Sequence(int)): List of wires in the first subsystem.
        wires1 (Sequence(int)): List of wires in the second subsystem.
        base (float): Base for the logarithm. If None, the natural logarithm is used.

    Returns:
        func: A function with the same arguments as the QNode that returns
        the mutual information from its output state.

    **Example**

        .. code-block:: python

            dev = qml.device("default.qubit", wires=2)

            @qml.qnode(dev)
            def circuit(x):
                qml.IsingXX(x, wires=[0, 1])
                return qml.state()

    >>> mutual_info_circuit = qinfo.mutual_info(circuit, wires0=[0], wires1=[1])
    >>> mutual_info_circuit(np.pi/2)
    1.3862943611198906
    >>> x = np.array(0.4, requires_grad=True)
    >>> mutual_info_circuit(x)
    0.3325090393262875
    >>> qml.grad(mutual_info_circuit)(0.4)
    1.2430067731198946

    .. seealso::

        :func:`~.qinfo.vn_entropy_transform`
    """

    density_matrix_qnode = qml.qinfo.reduced_dm(qnode, qnode.device.wires)

    def wrapper(*args, **kwargs):
        density_matrix = density_matrix_qnode(*args, **kwargs)
        entropy = qml.math.mutual_info(density_matrix, wires0, wires1, base=base)
        return entropy

    return wrapper


# TODO: create qml.math.jacobian and replace it here
def _torch_jac(circ):
    """Torch jacobian as a callable function"""
    import torch

    def wrapper(*args, **kwargs):
        loss = functools.partial(circ, **kwargs)
        if len(args) > 1:
            return torch.autograd.functional.jacobian(loss, args, create_graph=True)
        return torch.autograd.functional.jacobian(loss, *args, create_graph=True)

    return wrapper


# TODO: create qml.math.jacobian and replace it here
def _tf_jac(circ):
    """TF jacobian as a callable function"""
    import tensorflow as tf

    def wrapper(*args, **kwargs):
        with tf.GradientTape() as tape:
            loss = circ(*args, **kwargs)
        return tape.jacobian(loss, args)

    return wrapper


def _compute_cfim(p, dp):
    r"""Computes the (num_params, num_params) classical fisher information matrix from the probabilities and its derivatives
    I.e. it computes :math:`classical_fisher_{ij} = \sum_\ell (\partial_i p_\ell) (\partial_i p_\ell) / p_\ell`
    """
    # Exclude values where p=0 and calculate 1/p
    nonzeros_p = qml.math.where(p > 0, p, qml.math.ones_like(p))
    one_over_p = qml.math.where(p > 0, qml.math.ones_like(p), qml.math.zeros_like(p))
    one_over_p = one_over_p / nonzeros_p

    # Multiply dp and p
    # Note that casting and being careful about dtypes is necessary as interfaces
    # typically treat derivatives (dp) with float32, while standard execution (p) comes in float64
    dp = qml.math.cast_like(dp, p)
    dp = qml.math.reshape(
        dp, (len(p), -1)
    )  # Squeeze does not work, as you could have shape (num_probs, num_params) with num_params = 1
    dp_over_p = qml.math.transpose(dp) * one_over_p  # creates (n_params, n_probs) array

    # (n_params, n_probs) @ (n_probs, n_params) = (n_params, n_params)
    return dp_over_p @ dp


@batch_transform
def _make_probs(tape, wires=None, post_processing_fn=None):
    """Ignores the return types of any qnode and creates a new one that outputs probabilities"""
    if wires is None:
        wires = tape.wires

    with qml.tape.QuantumTape() as new_tape:
        for op in tape.operations:
            qml.apply(op)
        qml.probs(wires=wires)

    if post_processing_fn is None:
        post_processing_fn = lambda x: qml.math.squeeze(qml.math.stack(x))

    return [new_tape], post_processing_fn


def classical_fisher(qnode, argnums=0):
    r"""Returns a function that computes the classical fisher information matrix (CFIM) of a given :class:`.QNode` or
    quantum tape.

    Given a parametrized (classical) probability distribution :math:`p(\bm{\theta})`, the classical fisher information
    matrix quantifies how changes to the parameters :math:`\bm{\theta}` are reflected in the probability distribution.
    For a parametrized quantum state, we apply the concept of classical fisher information to the computational
    basis measurement.
    More explicitly, this function implements eq. (15) in `arxiv:2103.15191 <https://arxiv.org/abs/2103.15191>`_:

    .. math::

        \text{CFIM}_{i, j} = \sum_{\ell=0}^{2^N-1} \frac{1}{p_\ell(\bm{\theta})} \frac{\partial p_\ell(\bm{\theta})}{
        \partial \theta_i} \frac{\partial p_\ell(\bm{\theta})}{\partial \theta_j}

    for :math:`N` qubits.

    Args:
        tape (:class:`.QNode` or qml.QuantumTape): A :class:`.QNode` or quantum tape that may have arbitrary return types.
        argnums (Optional[int or List[int]]): Arguments to be differentiated in case interface ``jax`` is used.

    Returns:
        func: The function that computes the classical fisher information matrix. This function accepts the same
        signature as the :class:`.QNode`. If the signature contains one differentiable variable ``params``, the function
        returns a matrix of size ``(len(params), len(params))``. For multiple differentiable arguments ``x, y, z``,
        it returns a list of sizes ``[(len(x), len(x)), (len(y), len(y)), (len(z), len(z))]``.

<<<<<<< HEAD
=======
    .. warning::

        Differentiating the ``classical_fisher()`` matrix using the ``torch`` or ``tensorflow`` interface is currently not supported.

>>>>>>> 8c39317c
    .. seealso:: :func:`~.pennylane.metric_tensor`, :func:`~.pennylane.qinfo.transforms.quantum_fisher`

    **Example**

    First, let us define a parametrized quantum state and return its (classical) probability distribution for all
    computational basis elements:

    .. code-block:: python

        import pennylane.numpy as pnp
        n_wires = 2

        dev = qml.device("default.qubit", wires=n_wires)

        @qml.qnode(dev)
        def circ(params):
            qml.RX(params[0], wires=0)
            qml.RX(params[1], wires=0)
            qml.CNOT(wires=(0,1))
            return qml.probs(wires=range(n_wires))

    Executing this circuit yields the ``2**n_wires`` elements of :math:`p_\ell(\bm{\theta})`

    >>> params = pnp.random.random(2)
    >>> circ(params)
    tensor([0.77708372, 0.        , 0.        , 0.22291628], requires_grad=True)

    We can obtain its ``(2, 2)`` classical fisher information matrix (CFIM) by simply calling the function returned
    by ``classical_fisher()``:

    >>> cfim_func = qml.qinfo.classical_fisher(circ)
    >>> cfim_func(params)
    tensor([[1., 1.],
        [1., 1.]], requires_grad=True)

    This function has the same signature as the :class:`.QNode`. Here is a small example with multiple arguments:

    .. code-block:: python

        @qml.qnode(dev)
        def circ(x, y):
            qml.RX(x, wires=0)
            qml.RY(y, wires=0)
            return qml.probs(wires=range(n_wires))

    >>> x, y = pnp.array([0.5, 0.6], requires_grad=True)
    >>> circ(x, y)
    (tensor([0.87380224, 0.        , 0.12619776, 0.        ], requires_grad=True)
    >>> qml.qinfo.classical_fisher(circ)(x, y)
     [tensor([[0.15828019]], requires_grad=True),
      tensor([[0.74825326]], requires_grad=True)])

    Note how in the case of multiple variables we get a list of matrices with sizes
    ``[(n_params0, n_params0), (n_params1, n_params1)]``, which in this case is simply two ``(1, 1)`` matrices.


    A typical setting where the classical fisher information matrix is used is in variational quantum algorithms.
    Closely related to the `quantum natural gradient <https://arxiv.org/abs/1909.02108>`_, which employs the
    `quantum` fisher information matrix, we can compute a rescaled gradient using the CFIM. In this scenario,
    typically a Hamiltonian objective function :math:`\langle H \rangle` is minimized:

    .. code-block:: python

        H = qml.Hamiltonian(coeffs = [0.5, 0.5], ops = [qml.PauliZ(0), qml.PauliZ(1)])

        @qml.qnode(dev)
        def circ(params):
            qml.RX(params[0], wires=0)
            qml.RY(params[1], wires=0)
            qml.RX(params[2], wires=1)
            qml.RY(params[3], wires=1)
            qml.CNOT(wires=(0,1))
            return qml.expval(H)

        params = pnp.random.random(4)

    We can compute both the gradient of :math:`\langle H \rangle` and the CFIM with the same :class:`.QNode` ``circ``
    in this example since ``classical_fisher()`` ignores the return types and assumes ``qml.probs()`` for all wires.

    >>> grad = qml.grad(circ)(params)
    >>> cfim = qml.qinfo.classical_fisher(circ)(params)
    >>> print(grad.shape, cfim.shape)
    (4,) (4, 4)

    Combined together, we can get a rescaled gradient to be employed for optimization schemes like natural gradient
    descent.

    >>> rescaled_grad = cfim @ grad
    >>> print(rescaled_grad)
    [-0.66772533 -0.16618756 -0.05865127 -0.06696078]

    The ``classical_fisher`` matrix itself is again differentiable:

    .. code-block:: python

        @qml.qnode(dev)
        def circ(params):
            qml.RX(qml.math.cos(params[0]), wires=0)
            qml.RX(qml.math.cos(params[0]), wires=1)
            qml.RX(qml.math.cos(params[1]), wires=0)
            qml.RX(qml.math.cos(params[1]), wires=1)
            return qml.probs(wires=range(2))

        params = pnp.random.random(2)

    >>> print(qml.qinfo.classical_fisher(circ)(params))
    (tensor([[0.13340679, 0.03650311],
             [0.03650311, 0.00998807]], requires_grad=True)
    >>> print(qml.jacobian(qml.qinfo.classical_fisher(circ))(params))
    array([[[9.98030491e-01, 3.46944695e-18],
            [1.36541817e-01, 5.15248592e-01]],
           [[1.36541817e-01, 5.15248592e-01],
            [2.16840434e-18, 2.81967252e-01]]]))

    """
    new_qnode = _make_probs(qnode, post_processing_fn=lambda x: qml.math.squeeze(qml.math.stack(x)))

    interface = qnode.interface

    if interface in ("jax", "jax-jit"):
        import jax

        jac = jax.jacobian(new_qnode, argnums=argnums)

    if interface == "torch":
        jac = _torch_jac(new_qnode)

    if interface == "autograd":
        jac = qml.jacobian(new_qnode)

    if interface == "tf":
        jac = _tf_jac(new_qnode)

    def wrapper(*args, **kwargs):
        j = jac(*args, **kwargs)
        p = new_qnode(*args, **kwargs)

        # In case multiple variables are used, we create a list of cfi matrices
        if isinstance(j, tuple):
            res = []
            for j_i in j:
                res.append(_compute_cfim(p, j_i))

            if len(j) == 1:
                return res[0]

            return res

        return _compute_cfim(p, j)

    return wrapper


def quantum_fisher(qnode, *args, hardware=False, **kwargs):
    r"""Returns a function that computes the quantum fisher information matrix (QFIM) of a given :class:`.QNode` or quantum tape.

    Given a parametrized quantum state :math:`|\psi(\bm{\theta})\rangle`, the quantum fisher information matrix (QFIM) quantifies how changes to the parameters :math:`\bm{\theta}`
    are reflected in the quantum state. The metric used to induce the QFIM is the fidelity :math:`f = |\langle \psi | \psi' \rangle|^2` between two (pure) quantum states.
    This leads to the following definition of the QFIM (see eq. (27) in `arxiv:2103.15191 <https://arxiv.org/abs/2103.15191>`_):

    .. math::

        \text{QFIM}_{i, j} = 4 \text{Re}\left[ \langle \partial_i \psi(\bm{\theta}) | \partial_j \psi(\bm{\theta}) \rangle
        - \langle \partial_i \psi(\bm{\theta}) | \psi(\bm{\theta}) \rangle \langle \psi(\bm{\theta}) | \partial_j \psi(\bm{\theta}) \rangle \right]

    with short notation :math:`| \partial_j \psi(\bm{\theta}) \rangle := \frac{\partial}{\partial \theta_j}| \psi(\bm{\theta}) \rangle`.

    .. seealso::
        :func:`~.pennylane.metric_tensor`, :func:`~.pennylane.adjoint_metric_tensor`, :func:`~.pennylane.qinfo.transforms.classical_fisher`

    Args:
        qnode (:class:`.QNode` or qml.QuantumTape): A :class:`.QNode` or quantum tape that may have arbitrary return types.
        hardware (bool): Indicate if execution needs to be hardware compatible (True)

    Returns:
        func: The function that computes the quantum fisher information matrix.

    .. note::

        ``quantum_fisher`` coincides with the ``metric_tensor`` with a prefactor of :math:`4`. In case of ``hardware=True``, the hardware compatible transform :func:`~.pennylane.metric_tensor` is used.
        In case of  ``hardware=False``, :func:`~.pennylane.adjoint_metric_tensor` is used. Please refer to their respective documentations for details on the arguments.

    **Example**

    The quantum Fisher information matrix (QIFM) can be used to compute the `natural` gradient for `Quantum Natural Gradient Descent <https://arxiv.org/abs/1909.02108>`_.
    A typical scenario is optimizing the expectation value of a Hamiltonian:

    .. code-block:: python

        n_wires = 2

        dev = qml.device("default.qubit", wires=n_wires)

        H = 1.*qml.PauliX(0) @ qml.PauliX(1) - 0.5 * qml.PauliZ(1)

        @qml.qnode(dev)
        def circ(params):
            qml.RY(params[0], wires=1)
            qml.CNOT(wires=(1,0))
            qml.RY(params[1], wires=1)
            qml.RZ(params[2], wires=1)
            return qml.expval(H)

        params = pnp.array([0.5, 1., 0.2], requires_grad=True)

    The natural gradient is then simply the QFIM multiplied by the gradient:

    >>> grad = qml.grad(circ)(params)
    [ 0.59422561, -0.02615095, -0.05146226]

    >>> qfim = qml.qinfo.quantum_fisher(circ)(params)
    np.diag([1., 1., 0.77517241])

    >>> q_nat_grad = qfim @ grad
    [ 0.59422561 -0.02615095 -0.03989212]

    When using real hardware with finite shots, we have to specify ``hardware=True`` in order to compute the QFIM.
    Additionally, we need to provide a device that has a spare wire for the Hadamard test, otherwise it will just be able to compute the block diagonal terms.

    >>> dev = qml.device("default.qubit", wires=n_wires+1, shots=1000)
    >>> circ = qml.QNode(circ, dev)
    >>> qfim = qml.qinfo.quantum_fisher(circ, hardware=True)(params)

    """
    # TODO: ``hardware`` argument will be obsolete in future releases when ``shots`` can be inferred.
    if hardware:

        def wrapper(*args0, **kwargs0):
            return 4 * metric_tensor(qnode, *args, **kwargs)(*args0, **kwargs0)

    else:

        def wrapper(*args0, **kwargs0):
            return 4 * adjoint_metric_tensor(qnode, *args, **kwargs)(*args0, **kwargs0)

    return wrapper


def fidelity(qnode0, qnode1, wires0, wires1):
    r"""Compute the fidelity for two :class:`.QNode` returning a :func:`~.state` (a state can be a state vector
    or a density matrix, depending on the device) acting on quantum systems with the same size.

    The fidelity for two mixed states given by density matrices :math:`\rho` and :math:`\sigma`
    is defined as

    .. math::
        F( \rho , \sigma ) = \text{Tr}( \sqrt{\sqrt{\rho} \sigma \sqrt{\rho}})^2

    If one of the states is pure, say :math:`\rho=\ket{\psi}\bra{\psi}`, then the expression
    for fidelity simplifies to

    .. math::
        F( \ket{\psi} , \sigma ) = \bra{\psi} \sigma \ket{\psi}

    Finally, if both states are pure, :math:`\sigma=\ket{\phi}\bra{\phi}`, then the
    fidelity is simply

    .. math::
        F( \ket{\psi} , \ket{\phi}) = \left|\braket{\psi, \phi}\right|^2

    .. note::
        The second state is coerced to the type and dtype of the first state. The fidelity is returned in the type
        of the interface of the first state.

    Args:
        state0 (QNode): A :class:`.QNode` returning a :func:`~.state`.
        state1 (QNode): A :class:`.QNode` returning a :func:`~.state`.
        wires0 (Sequence[int]): the wires of the first subsystem
        wires1 (Sequence[int]): the wires of the second subsystem

    Returns:
        func: A function that returns the fidelity between the states outputted by the QNodes.

    **Example**

    First, let's consider two QNodes with potentially different signatures: a circuit with two parameters
    and another circuit with a single parameter. The output of the `qml.qinfo.fidelity` transform then requires
    two tuples to be passed as arguments, each containing the args and kwargs of their respective circuit, e.g. `all_args0 = (0.1, 0.3)` and
    `all_args1 = (0.2)` in the following case:

    .. code-block:: python

        dev = qml.device('default.qubit', wires=1)

        @qml.qnode(dev)
        def circuit_rx(x, y):
            qml.RX(x, wires=0)
            qml.RZ(y, wires=0)
            return qml.state()

        @qml.qnode(dev)
        def circuit_ry(y):
            qml.RY(y, wires=0)
            return qml.state()

    >>> qml.qinfo.fidelity(circuit_rx, circuit_ry, wires0=[0], wires1=[0])((0.1, 0.3), (0.2))
    0.9905158135644924

    It is also possible to use QNodes that do not depend on any parameters. When it is the case for the first QNode, you
    need to pass an empty tuple as an argument for the first QNode.

    .. code-block:: python

        dev = qml.device('default.qubit', wires=1)

        @qml.qnode(dev)
        def circuit_rx():
            return qml.state()

        @qml.qnode(dev)
        def circuit_ry(x):
            qml.RY(x, wires=0)
            return qml.state()

    >>> qml.qinfo.fidelity(circuit_rx, circuit_ry, wires0=[0], wires1=[0])((), (0.2))
    0.9900332889206207

    On the other hand, if the second QNode is the one that does not depend on parameters then a single tuple can also be
    passed:

    >>> qml.qinfo.fidelity(circuit_ry, circuit_rx, wires0=[0], wires1=[0])((0.2))
    0.9900332889206207

    The `qml.qinfo.fidelity` transform is also differentiable and you can use the gradient in the different frameworks
    with backpropagation, the following example uses `jax` and `backprop`.

    .. code-block:: python

        dev = qml.device("default.qubit", wires=1)

        @qml.qnode(dev, interface="jax")
        def circuit0(x):
            qml.RX(x, wires=0)
            return qml.state()

        @qml.qnode(dev, interface="jax")
        def circuit1():
            qml.PauliZ(wires=0)
            return qml.state()

    >>> jax.grad(qml.qinfo.fidelity(circuit0, circuit1, wires0=[0], wires1=[0]))((jax.numpy.array(0.3)))
    -0.14776011

    """

    if len(wires0) != len(wires1):
        raise qml.QuantumFunctionError("The two states must have the same number of wires.")

    # Get the state vector if all wires are selected
    if len(wires0) == len(qnode0.device.wires):
        state_qnode0 = qnode0
    else:
        state_qnode0 = qml.qinfo.reduced_dm(qnode0, wires=wires0)

    # Get the state vector if all wires are selected
    if len(wires1) == len(qnode1.device.wires):
        state_qnode1 = qnode1
    else:
        state_qnode1 = qml.qinfo.reduced_dm(qnode1, wires=wires1)

    def evaluate_fidelity(all_args0=None, all_args1=None):
        """Wrapper used for evaluation of the fidelity between two states computed from QNodes. It allows giving
        the args and kwargs to each :class:`.QNode`.

        Args:
            all_args0 (tuple): Tuple containing the arguments (*args, **kwargs) of the first :class:`.QNode`.
            all_args1 (tuple): Tuple containing the arguments (*args, **kwargs) of the second :class:`.QNode`.

        Returns:
            float: Fidelity between two quantum states
        """
        if not isinstance(all_args0, tuple) and all_args0 is not None:
            all_args0 = (all_args0,)

        if not isinstance(all_args1, tuple) and all_args1 is not None:
            all_args1 = (all_args1,)

        # If no all_args is given, evaluate the QNode without args
        if all_args0 is not None:
            state0 = state_qnode0(*all_args0)
        else:
            # No args
            state0 = state_qnode0()

        # If no all_args is given, evaluate the QNode without args
        if all_args1 is not None:
            state1 = state_qnode1(*all_args1)
        else:
            # No args
            state1 = state_qnode1()

        # From the two generated states, compute the fidelity.
        fid = qml.math.fidelity(state0, state1)
        return fid

    return evaluate_fidelity<|MERGE_RESOLUTION|>--- conflicted
+++ resolved
@@ -266,13 +266,7 @@
         returns a matrix of size ``(len(params), len(params))``. For multiple differentiable arguments ``x, y, z``,
         it returns a list of sizes ``[(len(x), len(x)), (len(y), len(y)), (len(z), len(z))]``.
 
-<<<<<<< HEAD
-=======
-    .. warning::
-
-        Differentiating the ``classical_fisher()`` matrix using the ``torch`` or ``tensorflow`` interface is currently not supported.
-
->>>>>>> 8c39317c
+
     .. seealso:: :func:`~.pennylane.metric_tensor`, :func:`~.pennylane.qinfo.transforms.quantum_fisher`
 
     **Example**
