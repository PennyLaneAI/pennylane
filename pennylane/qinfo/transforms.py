--- conflicted
+++ resolved
@@ -19,12 +19,7 @@
 
 import pennylane as qml
 from pennylane import transform
-<<<<<<< HEAD
-from pennylane.devices import DefaultMixed, DefaultQubit
-from pennylane.gradients import adjoint_metric_tensor, metric_tensor
-=======
 from pennylane.devices import DefaultMixed
->>>>>>> 2c0fdf0f
 from pennylane.measurements import DensityMatrixMP, StateMP
 from pennylane.tape import QuantumScript, QuantumScriptBatch
 from pennylane.typing import PostprocessingFn
@@ -527,37 +522,6 @@
         qml.math.vn_entanglement_entropy, tape, wires0, wires1, base, **kwargs
     )
 
-<<<<<<< HEAD
-    if device.shots or not isinstance(device, DefaultQubit):
-        tapes, processing_fn = metric_tensor(tape, *args, **kwargs)
-
-        def processing_fn_multiply(res):
-            res = qml.execute(res, device=device)
-            return 4 * processing_fn(res)
-
-        return tapes, processing_fn_multiply
-
-    res = adjoint_metric_tensor(tape, *args, **kwargs)
-
-    def processing_fn_multiply(r):  # pylint: disable=function-redefined
-        r = qml.math.stack(r)
-        return 4 * r
-
-    return res, processing_fn_multiply
-
-
-@quantum_fisher.custom_qnode_transform
-def qnode_execution_wrapper(self, qnode, targs, tkwargs):
-    """Here, we overwrite the QNode execution wrapper in order
-    to take into account that classical processing may be present
-    inside the QNode."""
-
-    tkwargs["device"] = qnode.device
-
-    return self.default_qnode_transform(qnode, targs, tkwargs)
-
-=======
->>>>>>> 2c0fdf0f
 
 def fidelity(qnode0, qnode1, wires0, wires1):
     r"""Compute the fidelity for two :class:`.QNode` returning a :func:`~pennylane.state` (a state can be a state vector
