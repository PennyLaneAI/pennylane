# Copyright 2022 Xanadu Quantum Technologies Inc.

# Licensed under the Apache License, Version 2.0 (the "License");
# you may not use this file except in compliance with the License.
# You may obtain a copy of the License at

#     http://www.apache.org/licenses/LICENSE-2.0

# Unless required by applicable law or agreed to in writing, software
# distributed under the License is distributed on an "AS IS" BASIS,
# WITHOUT WARRANTIES OR CONDITIONS OF ANY KIND, either express or implied.
# See the License for the specific language governing permissions and
# limitations under the License.
"""Differentiable quantum entropies"""

import pennylane as qml


def vn_entropy_transform(qnode, indices, base=None):
    r"""Compute the Von Neumann entropy from a :class:`.QNode` returning a :func:`~.state`.

    .. math::
        S( \rho ) = -\text{Tr}( \rho \log ( \rho ))

    Args:
        qnode (tensor_like): A :class:`.QNode` returning a :func:`~.state`.
        indices (list(int)): List of indices in the considered subsystem.
<<<<<<< HEAD
        base (float, int): Base for the logarithm. If None, the natural logarithm is used.
=======
        base (float): Base for the logarithm, default is None the natural logarithm is used in this case.
>>>>>>> f82da669

    Returns:
        float: Von Neumann entropy of the considered subsystem.

    **Example**

        .. code-block:: python

            dev = qml.device("default.qubit", wires=2)
            @qml.qnode(dev)
            def circuit(x):
                qml.IsingXX(x, wires=[0, 1])
                return qml.state()

    >>> vn_entropy_transform(circuit, indices=[0])(np.pi/2)
    0.6931472

    """

    density_matrix_qnode = qml.qinfo.density_matrix_transform(qnode, qnode.device.wires)

    def wrapper(*args, **kwargs):
        density_matrix = density_matrix_qnode(*args, **kwargs)
        entropy = qml.math.to_vn_entropy(density_matrix, indices, base)
        return entropy

    return wrapper


def mutual_info_transform(qnode, indices0, indices1, base=None):
    """Compute the mutual information from a :class:`.QNode` returning a :func:`~.state`.

    The mutual information is a measure of correlation between two subsystems.
    More specifically, it quantifies the amount of information obtained about
    one system by measuring the other system.

    Args:
        qnode (QNode): A :class:`.QNode` returning a :func:`~.state`.
        indices0 (list[int]): List of indices in the first subsystem.
        indices1 (list[int]): List of indices in the second subsystem.
        base (float): Base for the logarithm. If None, the natural logarithm is used.

    Returns:
        func: A function with the same arguments as the QNode that returns
        the mutual information from its output state.

    **Example**

        .. code-block:: python

            dev = qml.device("default.qubit", wires=2)

            @qml.qnode(dev)
            def circuit(x):
                qml.IsingXX(x, wires=[0, 1])
                return qml.state()

    >>> mutual_info_circuit = qinfo.mutual_info_transform(circuit, indices0=[0], indices1=[1])
    >>> mutual_info_circuit(np.pi/2)
    1.3862943611198906
    >>> mutual_info_circuit(0.4)
    0.3325090393262875
    """

    density_matrix_qnode = qml.qinfo.density_matrix_transform(qnode, qnode.device.wires)

    def wrapper(*args, **kwargs):
        density_matrix = density_matrix_qnode(*args, **kwargs)
        entropy = qml.math.to_mutual_info(density_matrix, indices0, indices1, base=base)
        return entropy

    return wrapper<|MERGE_RESOLUTION|>--- conflicted
+++ resolved
@@ -25,11 +25,7 @@
     Args:
         qnode (tensor_like): A :class:`.QNode` returning a :func:`~.state`.
         indices (list(int)): List of indices in the considered subsystem.
-<<<<<<< HEAD
-        base (float, int): Base for the logarithm. If None, the natural logarithm is used.
-=======
-        base (float): Base for the logarithm, default is None the natural logarithm is used in this case.
->>>>>>> f82da669
+        base (float): Base for the logarithm. If None, the natural logarithm is used.
 
     Returns:
         float: Von Neumann entropy of the considered subsystem.
