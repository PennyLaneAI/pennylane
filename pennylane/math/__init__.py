--- conflicted
+++ resolved
@@ -53,11 +53,8 @@
 )
 
 from .quantum import cov_matrix, marginal_prob
-<<<<<<< HEAD
 from .quantum import reduced_dm, vn_entropy
-=======
-from .quantum import reduced_dm
->>>>>>> ffbfded5
+
 
 from .utils import (
     allclose,
@@ -104,8 +101,8 @@
     "is_abstract",
     "is_independent",
     "marginal_prob",
+    "ones_like",
     "reduced_dm",
-    "ones_like",
     "requires_grad",
     "scatter_element_add",
     "stack",
