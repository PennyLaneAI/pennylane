# Copyright 2018-2021 Xanadu Quantum Technologies Inc.

# Licensed under the Apache License, Version 2.0 (the "License");
# you may not use this file except in compliance with the License.
# You may obtain a copy of the License at

#     http://www.apache.org/licenses/LICENSE-2.0

# Unless required by applicable law or agreed to in writing, software
# distributed under the License is distributed on an "AS IS" BASIS,
# WITHOUT WARRANTIES OR CONDITIONS OF ANY KIND, either express or implied.
# See the License for the specific language governing permissions and
# limitations under the License.
"""
This package contains unified functions for framework-agnostic tensor and array
manipulation. Given the input tensor-like object, the call is dispatched
to the corresponding array manipulation framework, allowing for end-to-end
differentiation to be preserved.

.. warning::

    These functions are experimental, and only a subset of common functionality is supported.
    Furthermore, the names and behaviour of these functions may differ from similar
    functions in common frameworks; please refer to the function docstrings for more details.

The following frameworks are currently supported:

* NumPy
* Autograd
* TensorFlow
* PyTorch
* JAX
"""
import autoray as ar

from .multi_dispatch import (
    multi_dispatch,
    array,
    block_diag,
    concatenate,
    diag,
    dot,
    einsum,
    eye,
    frobenius_inner_product,
    get_trainable_indices,
    ones_like,
    scatter,
    scatter_element_add,
    stack,
    tensordot,
    unwrap,
    where,
    add,
    iscomplex,
    expm,
    kron,
)

from .quantum import cov_matrix, marginal_prob
from .quantum import (
    reduced_dm,
    vn_entropy,
<<<<<<< HEAD
    mutual_info,
    vn_entanglement_entropy,
=======
    purity,
    mutual_info,
>>>>>>> 29c5888c
    sqrt_matrix,
    fidelity,
    relative_entropy,
)

from .utils import (
    allclose,
    allequal,
    cast,
    cast_like,
    in_backprop,
    is_abstract,
    convert_like,
    get_interface,
    requires_grad,
)

from .is_independent import is_independent

from .matrix_manipulation import expand_matrix, reduce_matrices

sum = ar.numpy.sum
toarray = ar.numpy.to_numpy
T = ar.numpy.transpose


# small constant for numerical stability that the user can modify
eps = 1e-14


def __getattr__(name):
    return getattr(ar.numpy, name)


__all__ = [
    "multi_dispatch",
    "allclose",
    "allequal",
    "array",
    "block_diag",
    "cast",
    "cast_like",
    "concatenate",
    "convert_like",
    "cov_matrix",
    "diag",
    "dot",
    "einsum",
    "eye",
    "fidelity",
    "frobenius_inner_product",
    "get_interface",
    "get_trainable_indices",
    "in_backprop",
    "is_abstract",
    "is_independent",
    "marginal_prob",
    "mutual_info",
    "ones_like",
    "purity",
    "reduced_dm",
    "relative_entropy",
    "requires_grad",
    "sqrt_matrix",
    "scatter_element_add",
    "stack",
    "tensordot",
    "unwrap",
    "vn_entanglement_entropy",
    "vn_entropy",
    "where",
    "add",
    "iscomplex",
    "expand_matrix",
]<|MERGE_RESOLUTION|>--- conflicted
+++ resolved
@@ -61,13 +61,9 @@
 from .quantum import (
     reduced_dm,
     vn_entropy,
-<<<<<<< HEAD
-    mutual_info,
     vn_entanglement_entropy,
-=======
     purity,
     mutual_info,
->>>>>>> 29c5888c
     sqrt_matrix,
     fidelity,
     relative_entropy,
