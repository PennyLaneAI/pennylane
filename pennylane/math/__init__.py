--- conflicted
+++ resolved
@@ -53,18 +53,7 @@
 )
 
 from .quantum import cov_matrix, marginal_prob
-<<<<<<< HEAD
-from .quantum import (
-    to_density_matrix,
-    to_vn_entropy,
-    to_mutual_info,
-    fidelity,
-    sqrt_matrix,
-)
-
-=======
-from .quantum import reduced_dm, vn_entropy, mutual_info
->>>>>>> 1b788a6b
+from .quantum import reduced_dm, vn_entropy, mutual_info, sqrt_matrix, fidelity
 
 from .utils import (
     allclose,
@@ -105,6 +94,7 @@
     "diag",
     "dot",
     "einsum",
+    "fidelity",
     "frobenius_inner_product",
     "get_interface",
     "get_trainable_indices",
@@ -116,16 +106,10 @@
     "ones_like",
     "reduced_dm",
     "requires_grad",
+    "sqrt_matrix",
     "scatter_element_add",
     "stack",
     "tensordot",
-<<<<<<< HEAD
-    "to_density_matrix",
-    "to_mutual_info",
-    "to_vn_entropy",
-=======
-    "vn_entropy",
->>>>>>> 1b788a6b
     "unwrap",
     "vn_entropy",
     "where",
