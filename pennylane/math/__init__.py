--- conflicted
+++ resolved
@@ -70,10 +70,7 @@
     relative_entropy,
     sqrt_matrix,
     vn_entropy,
-<<<<<<< HEAD
-=======
     max_entropy,
->>>>>>> 8088e8ee
 )
 from .utils import (
     allclose,
