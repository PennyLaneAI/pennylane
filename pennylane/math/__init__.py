# Copyright 2018-2021 Xanadu Quantum Technologies Inc.

# Licensed under the Apache License, Version 2.0 (the "License");
# you may not use this file except in compliance with the License.
# You may obtain a copy of the License at

#     http://www.apache.org/licenses/LICENSE-2.0

# Unless required by applicable law or agreed to in writing, software
# distributed under the License is distributed on an "AS IS" BASIS,
# WITHOUT WARRANTIES OR CONDITIONS OF ANY KIND, either express or implied.
# See the License for the specific language governing permissions and
# limitations under the License.
"""
This package contains unified functions for framework-agnostic tensor and array
manipulation. Given the input tensor-like object, the call is dispatched
to the corresponding array manipulation framework, allowing for end-to-end
differentiation to be preserved.

.. warning::

    These functions are experimental, and only a subset of common functionality is supported.
    Furthermore, the names and behaviour of these functions may differ from similar
    functions in common frameworks; please refer to the function docstrings for more details.

The following frameworks are currently supported:

* NumPy
* Autograd
* TensorFlow
* PyTorch
* JAX
"""
import autoray as ar

from .is_independent import is_independent
from .matrix_manipulation import expand_matrix, reduce_matrices, get_batch_size
from .multi_dispatch import (
    add,
    array,
    block_diag,
    concatenate,
    detach,
    diag,
    dot,
    einsum,
    expm,
    eye,
    frobenius_inner_product,
    gammainc,
    get_trainable_indices,
    iscomplex,
    jax_argnums_to_tape_trainable,
    kron,
    matmul,
    multi_dispatch,
    norm,
    ones_like,
    scatter,
    scatter_element_add,
    set_index,
    stack,
    tensordot,
    unwrap,
    where,
)
from .quantum import (
    cov_matrix,
    dm_from_state_vector,
<<<<<<< HEAD
    fidelity,
    fidelity_statevector,
    expectation_value,
=======
>>>>>>> cbc8d19e
    marginal_prob,
    mutual_info,
    purity,
    reduce_dm,
    reduce_statevector,
    relative_entropy,
    sqrt_matrix,
    vn_entropy,
    max_entropy,
    trace_distance,
)
from .fidelity import fidelity, fidelity_statevector
from .utils import (
    allclose,
    allequal,
    cast,
    cast_like,
    convert_like,
    get_interface,
    in_backprop,
    is_abstract,
    requires_grad,
)

sum = ar.numpy.sum
toarray = ar.numpy.to_numpy
T = ar.numpy.transpose


def get_dtype_name(x) -> str:
    """An interface independent way of getting the name of the datatype.

    >>> x = tf.Variable(0.1)
    >>> qml.math.get_dtype_name(tf.Variable(0.1))
    'float32'
    """
    return ar.get_dtype_name(x)


class NumpyMimic(ar.autoray.NumpyMimic):
    """Subclass of the Autoray NumpyMimic class in order to support
    the NumPy fft submodule"""

    # pylint: disable=too-few-public-methods

    def __getattribute__(self, fn):
        if fn == "fft":
            return numpy_fft
        return super().__getattribute__(fn)


numpy_mimic = NumpyMimic()
numpy_fft = ar.autoray.NumpyMimic("fft")

# small constant for numerical stability that the user can modify
eps = 1e-14


def __getattr__(name):
    return getattr(numpy_mimic, name)


__all__ = [
    "add",
    "allclose",
    "allequal",
    "array",
    "block_diag",
    "cast",
    "cast_like",
    "concatenate",
    "convert_like",
    "cov_matrix",
    "detach",
    "diag",
    "dm_from_state_vector",
    "dot",
    "einsum",
    "expand_matrix",
    "expectation_value",
    "eye",
    "fidelity",
    "fidelity_statevector",
    "frobenius_inner_product",
    "get_dtype_name",
    "get_interface",
    "get_trainable_indices",
    "in_backprop",
    "is_abstract",
    "is_independent",
    "iscomplex",
    "marginal_prob",
    "max_entropy",
    "multi_dispatch",
    "mutual_info",
    "ones_like",
    "purity",
    "reduce_dm",
    "reduce_statevector",
    "relative_entropy",
    "requires_grad",
    "sqrt_matrix",
    "scatter_element_add",
    "stack",
    "tensordot",
    "trace_distance",
    "unwrap",
    "vn_entropy",
    "where",
]<|MERGE_RESOLUTION|>--- conflicted
+++ resolved
@@ -67,12 +67,7 @@
 from .quantum import (
     cov_matrix,
     dm_from_state_vector,
-<<<<<<< HEAD
-    fidelity,
-    fidelity_statevector,
     expectation_value,
-=======
->>>>>>> cbc8d19e
     marginal_prob,
     mutual_info,
     purity,
