--- conflicted
+++ resolved
@@ -51,7 +51,6 @@
 )
 
 from .quantum import cov_matrix, marginal_prob
-<<<<<<< HEAD
 from .quantum import (
     to_density_matrix,
     to_vn_entropy,
@@ -59,9 +58,7 @@
     to_mutual_info,
     fidelity,
 )
-=======
-from .quantum import to_density_matrix, to_vn_entropy, to_mutual_info
->>>>>>> 63386c30
+
 
 from .utils import (
     allclose,
