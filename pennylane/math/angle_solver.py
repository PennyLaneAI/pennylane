--- conflicted
+++ resolved
@@ -170,7 +170,6 @@
     if routine == "QSVT":
         return transform_angles(QSP_angles(P), "QSP", "QSVT")
 
-<<<<<<< HEAD
     return QSP_angles(P)
 
 
@@ -229,6 +228,3 @@
             input_data = np.array([updated_matrix[0][1 : idx + 1], updated_matrix[1][0:idx]])
 
     return angles_theta, angles_phi, angles_lambda
-=======
-    return QSP_angles(P) 
->>>>>>> d99f8846
