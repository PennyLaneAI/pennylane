--- conflicted
+++ resolved
@@ -22,12 +22,7 @@
 import autograd
 import autoray as ar
 
-<<<<<<< HEAD
-import pennylane as qml
-from pennylane.exceptions import QuantumFunctionError
-=======
 from pennylane import math
->>>>>>> 3e2c1d85
 
 from .quantum import _check_density_matrix, _check_state_vector
 
@@ -81,13 +76,8 @@
         _check_state_vector(state0)
         _check_state_vector(state1)
 
-<<<<<<< HEAD
-    if qml.math.shape(state0)[-1] != qml.math.shape(state1)[-1]:
-        raise QuantumFunctionError("The two states must have the same number of wires.")
-=======
     if math.shape(state0)[-1] != math.shape(state1)[-1]:
         raise ValueError("The two states must have the same number of wires.")
->>>>>>> 3e2c1d85
 
     batched0 = len(math.shape(state0)) > 1
     batched1 = len(math.shape(state1)) > 1
@@ -158,13 +148,8 @@
         _check_density_matrix(state0)
         _check_density_matrix(state1)
 
-<<<<<<< HEAD
-    if qml.math.shape(state0)[-1] != qml.math.shape(state1)[-1]:
-        raise QuantumFunctionError("The two states must have the same number of wires.")
-=======
     if math.shape(state0)[-1] != math.shape(state1)[-1]:
         raise ValueError("The two states must have the same number of wires.")
->>>>>>> 3e2c1d85
 
     batch_size0 = math.shape(state0)[0] if math.ndim(state0) > 2 else None
     batch_size1 = math.shape(state1)[0] if math.ndim(state1) > 2 else None
