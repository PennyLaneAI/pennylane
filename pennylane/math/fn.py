--- conflicted
+++ resolved
@@ -1,952 +1,928 @@
-# Copyright 2018-2020 Xanadu Quantum Technologies Inc.
-
-# Licensed under the Apache License, Version 2.0 (the "License");
-# you may not use this file except in compliance with the License.
-# You may obtain a copy of the License at
-
-#     http://www.apache.org/licenses/LICENSE-2.0
-
-# Unless required by applicable law or agreed to in writing, software
-# distributed under the License is distributed on an "AS IS" BASIS,
-# WITHOUT WARRANTIES OR CONDITIONS OF ANY KIND, either express or implied.
-# See the License for the specific language governing permissions and
-# limitations under the License.
-"""Function wrappers for the TensorBox API"""
-# pylint:disable=abstract-class-instantiated,unexpected-keyword-arg
-from collections.abc import Sequence
-import itertools
-import warnings
-
-import numpy as np
-
-from .tensorbox import TensorBox
-
-
-def _get_multi_tensorbox(values):
-    """Determines the correct framework to dispatch to given a
-    sequence of tensor-like objects.
-
-    Args:
-        values (Sequence[tensor_like]): a sequence of tensor like objects
-
-    Returns:
-        .TensorBox: A TensorBox that will dispatch to the correct framework
-        given the rules of precedence. This TensorBox will contain the *first*
-        tensor-like object in ``values`` that corresponds to the highest-priority
-        framework.
-
-    To determine the framework to dispatch to, the following rules
-    are applied:
-
-    * Tensors that are incompatible (such as Torch and TensorFlow tensors)
-      cannot both be present.
-
-    * Autograd tensors *may* be present alongside Torch and TensorFlow tensors,
-      but Torch and TensorFlow take precendence; the autograd arrays will
-      be treated as non-differentiable NumPy arrays. A warning will be raised
-      suggesting that vanilla NumPy be used instead.
-
-    * Vanilla NumPy arrays can be used alongside other tensor objects; they will
-      always be treated as non-differentiable constants.
-    """
-    interfaces = [get_interface(v) for v in values]
-
-    if len(set(interfaces) - {"numpy", "autograd"}) > 1:
-        # contains multiple non-autograd interfaces
-        raise ValueError("Tensors contain mixed types; cannot determine dispatch library")
-
-    non_numpy_interfaces = set(interfaces) - {"numpy"}
-
-    if len(non_numpy_interfaces) > 1:
-        # contains autograd and another interface
-        warnings.warn(
-            f"Contains tensors of types {non_numpy_interfaces}; dispatch will prioritize "
-            "TensorFlow and PyTorch over autograd. Consider replacing Autograd with vanilla NumPy.",
-            UserWarning,
-        )
-
-    if "tf" in interfaces:
-        return TensorBox(values[interfaces.index("tf")])
-
-    if "torch" in interfaces:
-        return TensorBox(values[interfaces.index("torch")])
-
-    if "autograd" in interfaces:
-        return TensorBox(values[interfaces.index("autograd")])
-
-    if "jax" in interfaces:
-        return TensorBox(values[interfaces.index("jax")])
-
-    return TensorBox(values[interfaces.index("numpy")])
-
-
-def abs_(tensor):
-    """Returns the element-wise absolute value.
-
-    Args:
-        tensor (tensor_like): input tensor
-
-    Returns:
-        tensor_like:
-
-    **Example**
-
-    >>> a = torch.tensor([1., -2.], requires_grad=True)
-    >>> abs(a)
-    tensor([1., 2.], grad_fn=<AbsBackward>)
-    """
-    return TensorBox(tensor).abs(wrap_output=False)
-
-
-def allequal(tensor1, tensor2, **kwargs):
-    """Returns True if two tensors are element-wise equal along a given axis.
-
-    This function is equivalent to calling ``np.all(tensor1 == tensor2, **kwargs)``,
-    but allows for ``tensor1`` and ``tensor2`` to differ in type.
-
-    Args:
-        tensor1 (tensor_like): tensor to compare
-        tensor2 (tensor_like): tensor to compare
-        **kwargs: Accepts any keyword argument that is accepted by ``np.all``,
-            such as ``axis``, ``out``, and ``keepdims``. See the `NumPy documentation
-            <https://numpy.org/doc/stable/reference/generated/numpy.all.html>`__ for
-            more details.
-
-    Returns:
-        ndarray, bool: If ``axis=None``, a logical AND reduction is applied to all elements
-        and a boolean will be returned, indicating if all elements evaluate to True. Otherwise,
-        a boolean NumPy array will be returned.
-
-    **Example**
-
-    >>> a = torch.tensor([1, 2])
-    >>> b = np.array([1, 2])
-    >>> allequal(a, b)
-    True
-    """
-    t1 = toarray(tensor1)
-    t2 = toarray(tensor2)
-    return np.all(t1 == t2, **kwargs)
-
-
-def allclose(a, b, rtol=1e-05, atol=1e-08, **kwargs):
-    """Wrapper around np.allclose, allowing tensors ``a`` and ``b``
-    to differ in type"""
-    t1 = toarray(a)
-    t2 = toarray(b)
-    return np.allclose(t1, t2, rtol=rtol, atol=atol, **kwargs)
-
-
-allclose.__doc__ = np.allclose.__doc__
-
-
-def angle(tensor):
-    """Returns the element-wise angle of a complex tensor.
-
-    Args:
-        tensor (tensor_like): input tensor
-
-    Returns:
-        tensor_like:
-
-    **Example**
-
-    >>> a = torch.tensor([1.0, 1.0j, 1+1j], requires_grad=True)
-    >>> angle(a)
-    tensor([0.0000, 1.5708, 0.7854], grad_fn=<AngleBackward>)
-    """
-    return TensorBox(tensor).angle(wrap_output=False)
-
-
-def arcsin(tensor):
-    """Returns the element-wise inverse sine of the tensor"""
-    return TensorBox(tensor).arcsin(wrap_output=False)
-
-
-def block_diag(values):
-    """Combine a sequence of 2D tensors to form a block diagonal tensor.
-
-    Args:
-        values (Sequence[tensor_like]): Sequence of 2D arrays/tensors to form
-            the block diagonal tensor.
-
-    Returns:
-        tensor_like: the block diagonal tensor
-
-    **Example**
-
-    >>> t = [
-    ...     np.array([[1, 2], [3, 4]]),
-    ...     torch.tensor([[1, 2, 3], [-1, -6, -3]]),
-    ...     torch.tensor(5)
-    ... ]
-    >>> qml.math.block_diag(t)
-    tensor([[ 1,  2,  0,  0,  0,  0],
-            [ 3,  4,  0,  0,  0,  0],
-            [ 0,  0,  1,  2,  3,  0],
-            [ 0,  0, -1, -6, -3,  0],
-            [ 0,  0,  0,  0,  0,  5]])
-    """
-    return _get_multi_tensorbox(values).block_diag(values, wrap_output=False)
-
-
-def cast(tensor, dtype):
-    """Casts the given tensor to a new type.
-
-    Args:
-        tensor (tensor_like): tensor to cast
-        dtype (str, np.dtype): Any supported NumPy dtype representation; this can be
-            a string (``"float64"``), a ``np.dtype`` object (``np.dtype("float64")``), or
-            a dtype class (``np.float64``). If ``tensor`` is not a NumPy array, the
-            **equivalent** dtype in the dispatched framework is used.
-
-    Returns:
-        tensor_like: a tensor with the same shape and values as ``tensor`` and the
-        same dtype as ``dtype``
-
-    **Example**
-
-    We can use NumPy dtype specifiers:
-
-    >>> x = torch.tensor([1, 2])
-    >>> cast(x, np.float64)
-    tensor([1., 2.], dtype=torch.float64)
-
-    We can also use strings:
-
-    >>> x = tf.Variable([1, 2])
-    >>> cast(x, "complex128")
-    <tf.Tensor: shape=(2,), dtype=complex128, numpy=array([1.+0.j, 2.+0.j])>
-    """
-    return TensorBox(tensor).cast(dtype, wrap_output=False)
-
-
-def cast_like(tensor1, tensor2):
-    """Casts a tensor to the same dtype as another.
-
-    Args:
-        tensor1 (tensor_like): tensor to cast
-        tensor2 (tensor_like): tensor with corresponding dtype to cast to
-
-    Returns:
-        tensor_like: a tensor with the same shape and values as ``tensor1`` and the
-        same dtype as ``tensor2``
-
-    **Example**
-
-    >>> x = torch.tensor([1, 2])
-    >>> y = torch.tensor([3., 4.])
-    >>> cast(x, y)
-    tensor([1., 2.])
-    """
-    dtype = toarray(tensor2).dtype.type
-    return cast(tensor1, dtype)
-
-
-def concatenate(values, axis=0):
-    """Concatenate a sequence of tensors along the specified axis.
-
-    .. warning::
-
-        Tensors that are incompatible (such as Torch and TensorFlow tensors)
-        cannot both be present.
-
-    Args:
-        values (Sequence[tensor_like]): Sequence of tensor-like objects to
-            concatenate. The objects must have the same shape, except in the dimension corresponding
-            to axis (the first, by default).
-        axis (int): The axis along which the input tensors are concatenated. If axis is None,
-            tensors are flattened before use. Default is 0.
-
-    Returns:
-        tensor_like: The concatenated tensor.
-
-    **Example**
-
-    >>> x = tf.constant([0.6, 0.1, 0.6])
-    >>> y = tf.Variable([0.1, 0.2, 0.3])
-    >>> z = np.array([5., 8., 101.])
-    >>> concatenate([x, y, z])
-    TensorBox: <tf.Tensor: shape=(3, 3), dtype=float32, numpy=
-    array([6.00e-01, 1.00e-01, 6.00e-01, 1.00e-01, 2.00e-01, 3.00e-01, 5.00e+00, 8.00e+00, 1.01e+02], dtype=float32)>
-    """
-    return _get_multi_tensorbox(values).concatenate(values, axis=axis, wrap_output=False)
-
-
-<<<<<<< HEAD
-def cov_matrix(prob, obs, wires=None, diag_approx=False):
-=======
-def cov_matrix(prob, obs, wires=None):
->>>>>>> dde4f153
-    """Calculate the covariance matrix of a list of commuting observables, given
-    the joint probability distribution of the system in the shared eigenbasis.
-
-    .. note::
-        This method only works for **commuting observables.**
-        If the probability distribution is the result of a quantum circuit,
-        the quantum state must be rotated into the shared
-        eigenbasis of the list of observables before measurement.
-
-    Args:
-        prob (tensor_like): probability distribution
-        obs (list[.Observable]): a list of observables for which
-            to compute the covariance matrix for
-<<<<<<< HEAD
-        diag_approx (bool): if True, return the diagonal approximation
-=======
->>>>>>> dde4f153
-        wires (.Wires): The wire register of the system. If not provided,
-            it is assumed that the wires are labelled with consecutive integers.
-
-    Returns:
-        tensor_like: the covariance matrix of size ``(len(obs), len(obs))``
-
-    **Example**
-
-    Consider the following ansatz and observable list:
-
-    >>> obs_list = [qml.PauliX(0) @ qml.PauliZ(1), qml.PauliY(2)]
-    >>> ansatz = qml.templates.StronglyEntanglingLayers
-
-    We can construct a QNode to output the probability distribution in the shared eigenbasis of the
-    observables:
-
-    .. code-block:: python
-
-        dev = qml.device("default.qubit", wires=3)
-
-        @qml.qnode(dev, interface="autograd")
-        def circuit(weights):
-            ansatz(weights, wires=[0, 1, 2])
-            # rotate into the basis of the observables
-            for o in obs_list:
-                o.diagonalizing_gates()
-            return qml.probs(wires=[0, 1, 2])
-
-    We can now compute the covariance matrix:
-
-    >>> weights = qml.init.strong_ent_layers_normal(n_layers=2, n_wires=3)
-    >>> cov = qml.math.cov_matrix(circuit(weights), obs_list)
-    >>> cov
-    array([[0.98707611, 0.03665537],
-         [0.03665537, 0.99998377]])
-
-    Autodifferentiation is fully supported using all interfaces.
-    Here we use autograd:
-
-    >>> cost_fn = lambda weights: qml.math.cov_matrix(circuit(weights), obs_list)[0, 1]
-    >>> qml.grad(cost_fn)(weights)[0]
-    array([[[ 4.94240914e-17, -2.33786398e-01, -1.54193959e-01],
-<<<<<<< HEAD
-          [-3.05414996e-17,  8.40072236e-04,  5.57884080e-04],
-          [ 3.01859411e-17,  8.60411436e-03,  6.15745204e-04]],
-
-         [[ 6.80309533e-04, -1.23162742e-03,  1.08729813e-03],
-          [-1.53863193e-01, -1.38700657e-02, -1.36243323e-01],
-          [-1.54665054e-01, -1.89018172e-02, -1.56415558e-01]]])
-=======
-            [-3.05414996e-17,  8.40072236e-04,  5.57884080e-04],
-            [ 3.01859411e-17,  8.60411436e-03,  6.15745204e-04]],
-           [[ 6.80309533e-04, -1.23162742e-03,  1.08729813e-03],
-            [-1.53863193e-01, -1.38700657e-02, -1.36243323e-01],
-            [-1.54665054e-01, -1.89018172e-02, -1.56415558e-01]]])
->>>>>>> dde4f153
-    """
-    variances = []
-
-    # diagonal variances
-    for i, o in enumerate(obs):
-        l = cast(o.eigvals, dtype=np.float64)
-        w = o.wires.labels if wires is None else wires.indices(o.wires)
-        p = marginal_prob(prob, w)
-
-        res = dot(l ** 2, p) - (dot(l, p)) ** 2
-        variances.append(res)
-
-    cov = diag(variances)
-
-<<<<<<< HEAD
-    if diag_approx:
-        return cov
-
-=======
->>>>>>> dde4f153
-    for i, j in itertools.combinations(range(len(obs)), r=2):
-        o1 = obs[i]
-        o2 = obs[j]
-
-        o1wires = o1.wires.labels if wires is None else wires.indices(o1.wires)
-        o2wires = o2.wires.labels if wires is None else wires.indices(o2.wires)
-<<<<<<< HEAD
-        shared_wires = o1wires + o2wires
-=======
-        shared_wires = set(o1wires + o2wires)
->>>>>>> dde4f153
-
-        l1 = cast(o1.eigvals, dtype=np.float64)
-        l2 = cast(o2.eigvals, dtype=np.float64)
-        l12 = cast(np.kron(l1, l2), dtype=np.float64)
-
-        p1 = marginal_prob(prob, o1wires)
-        p2 = marginal_prob(prob, o2wires)
-        p12 = marginal_prob(prob, shared_wires)
-
-        res = dot(l12, p12) - dot(l1, p1) * dot(l2, p2)
-
-        cov = scatter_element_add(cov, [i, j], res)
-        cov = scatter_element_add(cov, [j, i], res)
-
-    return cov
-
-
-def convert_like(tensor1, tensor2):
-    """Convert a tensor to the same type as another.
-
-    Args:
-        tensor1 (tensor_like): tensor to convert
-        tensor2 (tensor_like): tensor with corresponding type to convert to
-
-    Returns:
-        tensor_like: a tensor with the same shape, values, and dtype as ``tensor1`` and the
-        same type as ``tensor2``.
-
-    **Example**
-
-    >>> x = np.array([1, 2])
-    >>> y = tf.Variable([3, 4])
-    >>> cast(x, y)
-    <tf.Tensor: shape=(2,), dtype=int64, numpy=array([1, 2])>
-    """
-    return TensorBox(tensor2).astensor(tensor1)
-
-
-def diag(values, k=0):
-    """Construct a diagonal tensor from a list of scalars.
-
-    Args:
-        values (tensor_like or Sequence[scalar]): sequence of numeric values that
-            make up the diagonal
-        k (int): The diagonal in question. ``k=0`` corresponds to the main diagonal.
-            Use ``k>0`` for diagonals above the main diagonal, and ``k<0`` for
-            diagonals below the main diagonal.
-
-    Returns:
-        tensor_like: the 2D diagonal tensor
-
-    **Example**
-
-    >>> x = [1., 2., tf.Variable(3.)]
-    >>> diag(x)
-    <tf.Tensor: shape=(3, 3), dtype=float32, numpy=
-    array([[1., 0., 0.],
-           [0., 2., 0.],
-           [0., 0., 3.]], dtype=float32)>
-    >>> y = tf.Variable([0.65, 0.2, 0.1])
-    >>> diag(y, k=-1)
-    <tf.Tensor: shape=(4, 4), dtype=float32, numpy=
-    array([[0.  , 0.  , 0.  , 0.  ],
-           [0.65, 0.  , 0.  , 0.  ],
-           [0.  , 0.2 , 0.  , 0.  ],
-           [0.  , 0.  , 0.1 , 0.  ]], dtype=float32)>
-    >>> z = torch.tensor([0.1, 0.2])
-    >>> qml.diag(z, k=1)
-    >>> qml.math.diag(z, k=1)
-    tensor([[0.0000, 0.1000, 0.0000],
-            [0.0000, 0.0000, 0.2000],
-            [0.0000, 0.0000, 0.0000]])
-    """
-    if isinstance(values, Sequence):
-        return _get_multi_tensorbox(values).diag(values, k=k, wrap_output=False)
-
-    return TensorBox(values).diag(values, k=k, wrap_output=False)
-
-
-def dot(tensor1, tensor2):
-    """Returns the matrix or dot product of two tensors.
-
-    * If both tensors are 0-dimensional, elementwise multiplication
-      is performed and a 0-dimensional scalar returned.
-
-    * If both tensors are 1-dimensional, the dot product is returned.
-
-    * If the first array is 2-dimensional and the second array 1-dimensional,
-      the matrix-vector product is returned.
-
-    * If both tensors are 2-dimensional, the matrix product is returned.
-
-    * Finally, if the the first array is N-dimensional and the second array
-      M-dimensional, a sum product over the last dimension of the first array,
-      and the second-to-last dimension of the second array is returned.
-
-    Args:
-        tensor1 (tensor_like): input tensor
-        tensor2 (tensor_like): input tensor
-    """
-    return _get_multi_tensorbox([tensor1, tensor2]).dot(tensor1, tensor2, wrap_output=False)
-
-
-def expand_dims(tensor, axis):
-    """Expand the shape of an array by adding a new dimension of size 1
-    at the specified axis location.
-
-    .. warning::
-
-        This function differs from ``np.expand_dims``.
-
-    Args:
-        tensor (tensor_like): tensor to expand
-        axis (int): location in the axes to place the new dimension
-
-    Returns:
-        tensor_like: a tensor with the expanded shape
-
-    **Example**
-
-    >>> x = tf.Variable([3, 4])
-    >>> expand_dims(x, axis=1)
-    <tf.Tensor: shape=(2, 1), dtype=int32, numpy=
-    array([[3],
-           [4]], dtype=int32)>
-    """
-    return TensorBox(tensor).expand_dims(axis, wrap_output=False)
-
-
-def flatten(tensor):
-    """Flattens an N-dimensional tensor to a 1-dimensional tensor.
-
-    Args:
-        tensor (tensor_like): tensor to flatten
-
-    Returns:
-        tensor_like: the flattened tensor
-
-    **Example**
-
-    >>> x = tf.Variable([[1, 3], [2, 4]])
-    >>> flatten(x)
-    <tf.Tensor: shape=(4,), dtype=int32, numpy=array([1, 3, 2, 4], dtype=int32)>
-    """
-    return reshape(tensor, (-1,))
-
-
-def get_interface(tensor):
-    """Returns the name of the package that any array/tensor manipulations
-    will dispatch to. The returned strings correspond to those used for PennyLane
-    :doc:`interfaces </introduction/interfaces>`.
-
-    Args:
-        tensor (tensor_like): tensor input
-
-    Returns:
-        str: name of the interface
-
-    **Example**
-
-    >>> x = torch.tensor([1., 2.])
-    >>> get_interface(x)
-    'torch'
-    >>> from pennylane import numpy as np
-    >>> x = np.array([4, 5], requires_grad=True)
-    >>> get_interface(x)
-    'autograd'
-    """
-    return TensorBox(tensor).interface
-
-
-def marginal_prob(prob, axis):
-    """Compute the marginal probability given a joint probability distribution expressed as a tensor.
-    Each random variable corresponds to a dimension.
-
-    If the distribution arises from a quantum circuit measured in computational basis, each dimension
-    corresponds to a wire. For example, for a 2-qubit quantum circuit `prob[0, 1]` is the probability of measuring the
-    first qubit in state 0 and the second in state 1.
-
-    Args:
-        prob (tensor_like): 1D tensor of probabilities. This tensor should of size
-            ``(2**N,)`` for some integer value ``N``.
-        axis (list[int]): the axis for which to calculate the marginal
-            probability distribution
-
-    Returns:
-        tensor_like: the marginal probabilities, of
-        size ``(2**len(axis),)``
-
-    **Example**
-
-    >>> x = tf.Variable([1, 0, 0, 1.], dtype=tf.float64) / np.sqrt(2)
-    >>> marginal_prob(x, axis=[0, 1])
-    <tf.Tensor: shape=(4,), dtype=float64, numpy=array([0.70710678, 0.        , 0.        , 0.70710678])>
-    >>> marginal_prob(x, axis=[0])
-    <tf.Tensor: shape=(2,), dtype=float64, numpy=array([0.70710678, 0.70710678])>
-    """
-    prob = flatten(prob)
-    num_wires = int(np.log2(len(prob)))
-
-    if num_wires == len(axis):
-        return prob
-
-    inactive_wires = tuple(set(range(num_wires)) - set(axis))
-    prob = reshape(prob, [2] * num_wires)
-    prob = sum_(prob, axis=inactive_wires)
-    return flatten(prob)
-
-
-def toarray(tensor):
-    """Returns the tensor as a NumPy ``ndarray``. No copying
-    is performed; the tensor and the returned array share the
-    same storage.
-
-    Args:
-        tensor (tensor_like): input tensor
-
-    Returns:
-        array: a ``ndarray`` view into the same data
-
-    **Example**
-
-    >>> x = torch.tensor([1., 2.])
-    >>> toarray(x)
-    array([1, 2])
-    """
-    return TensorBox(tensor).numpy()
-
-
-def ones_like(tensor, dtype=None):
-    """Returns a tensor of all ones with the same shape and dtype
-    as the input tensor.
-
-    Args:
-        tensor (tensor_like): input tensor
-        dtype (str, np.dtype): The desired output datatype of the array. If not provided, the dtype of
-
-            ``tensor`` is used. This argument can be any supported NumPy dtype representation, including
-            a string (``"float64"``), a ``np.dtype`` object (``np.dtype("float64")``), or
-            a dtype class (``np.float64``). If ``tensor`` is not a NumPy array, the
-            **equivalent** dtype in the dispatched framework is used.
-
-    Returns:
-        tensor_like: an all-ones tensor with the same shape and
-        size as ``tensor``
-
-    **Example**
-
-    >>> x = torch.tensor([1., 2.])
-    >>> ones_like(x)
-    tensor([1, 1])
-    >>> y = tf.Variable([[0], [5]])
-    >>> ones_like(y, dtype=np.complex128)
-    <tf.Tensor: shape=(2, 1), dtype=complex128, numpy=
-    array([[1.+0.j],
-           [1.+0.j]])>
-    """
-    if dtype is not None:
-        return TensorBox(tensor).ones_like().cast(dtype, wrap_output=False)
-
-    return TensorBox(tensor).ones_like(wrap_output=False)
-
-
-def reshape(tensor, shape):  # pylint: disable=redefined-outer-name
-    """Gives a new shape to a tensor without changing its data.
-
-    Args:
-        tensor (tensor_like): input tensor
-        shape (tuple[int]): The new shape. The special value of -1 indicates
-            that the size of that dimension is computed so that the total size
-            remains constant. A dimension of -1 can only be specified once.
-
-    Returns:
-        tensor_like: a new view into the input tensor with
-        shape ``shape``
-
-    **Example**
-
-    >>> a = tf.range(4.)
-    >>> reshape(a, (2, 2))
-    <tf.Tensor: shape=(2, 2), dtype=float32, numpy=
-    array([[0., 1.],
-           [2., 3.]], dtype=float32)>
-    >>> b = torch.tensor([[0, 1], [2, 3]])
-    >>> torch.reshape(b, (-1,))
-    tensor([0, 1, 2, 3])
-    """
-    return TensorBox(tensor).reshape(shape, wrap_output=False)
-
-
-def requires_grad(tensor):
-    """Returns True if the tensor is considered trainable.
-
-    .. warning::
-
-        The implemetation depends on the contained tensor type, and
-        may be context dependent.
-
-        For example, Torch tensors and PennyLane tensors track trainability
-        as a property of the tensor itself. TensorFlow, on the other hand,
-
-        only tracks trainability if being watched by a gradient tape.
-
-    Args:
-        tensor (tensor_like): input tensor
-
-    **Example**
-
-    Calling this function on a PennyLane NumPy array:
-
-    >>> x = np.array([1., 5.], requires_grad=True)
-    >>> requires_grad(x)
-    True
-    >>> x.requires_grad = False
-    >>> requires_grad(x)
-    False
-
-    PyTorch has similar behaviour.
-
-    With TensorFlow, the output is dependent on whether the tensor
-    is currently being watched by a gradient tape:
-
-    >>> x = tf.Variable([0.6, 0.1])
-    >>> requires_grad(x)
-    False
-    >>> with tf.GradientTape() as tape:
-    ...     print(requires_grad(x))
-    True
-
-    While TensorFlow constants are by default not trainable, they can be
-    manually watched by the gradient tape:
-
-    >>> x = tf.constant([0.6, 0.1])
-    >>> with tf.GradientTape() as tape:
-    ...     print(requires_grad(x))
-    False
-    >>> with tf.GradientTape() as tape:
-    ...     tape.watch([x])
-    ...     print(requires_grad(x))
-    True
-    """
-    return TensorBox(tensor).requires_grad
-
-
-def scatter_element_add(tensor, index, value):
-    """Adds a scalar value to a specific index of a tensor.
-
-    This is a pure equivalent of ``tensor[index] += value``.
-
-    Args:
-        tensor (tensor_like): the input tensor to be updated
-        index (tuple[int]): the index of the input tensor to update
-        value (scalar): the scalar value to add to the tensor element
-
-    Returns:
-        tensor_like: the output tensor
-
-    **Example**
-
-    >>> x = torch.ones((2, 3))
-    >>> qml.math.scatter_element_add(x, [1, 2], 3)
-    tensor([[1., 1., 1.],
-            [1., 1., 4.]])
-    """
-    value = convert_like(value, tensor)
-    return TensorBox(tensor).scatter_element_add(index, value, wrap_output=False)
-
-
-def shape(tensor):
-    """Returns the shape of the tensor.
-
-    Args:
-        tensor (tensor_like): input tensor
-
-    Returns:
-        tuple[int]: shape of the tensor
-
-    **Example**
-
-    >>> x = tf.constant([[0.6, 0.1, 0.6], [1., 2., 3.]])
-    >>> shape(x)
-    (2, 3)
-    """
-    return TensorBox(tensor).shape
-
-
-def sqrt(tensor):
-    """Returns the element-wise square root.
-
-    Args:
-        tensor (tensor_like): input tensor
-
-    Returns:
-        tensor_like:
-
-    **Example**
-
-    >>> a = torch.tensor([4., 9.], requires_grad=True)
-    >>> sqrt(a)
-    tensor([2., 3.], grad_fn=<SqrtBackward>)
-    """
-    return TensorBox(tensor).sqrt(wrap_output=False)
-
-
-def stack(values, axis=0):
-    """Stack a sequence of tensors along the specified axis.
-
-    .. warning::
-
-        Tensors that are incompatible (such as Torch and TensorFlow tensors)
-        cannot both be present.
-
-    Args:
-        values (Sequence[tensor_like]): Sequence of tensor-like objects to
-            stack. Each object in the sequence must have the same size in the given axis.
-        axis (int): The axis along which the input tensors are stacked. ``axis=0`` corresponds
-            to vertical stacking.
-
-    Returns:
-        tensor_like: The stacked array. The stacked array will have one additional dimension
-        compared to the unstacked tensors.
-
-    **Example**
-
-    >>> x = tf.constant([0.6, 0.1, 0.6])
-    >>> y = tf.Variable([0.1, 0.2, 0.3])
-    >>> z = np.array([5., 8., 101.])
-    >>> stack([x, y, z])
-    <tf.Tensor: shape=(3, 3), dtype=float32, numpy=
-    array([[6.00e-01, 1.00e-01, 6.00e-01],
-           [1.00e-01, 2.00e-01, 3.00e-01],
-           [5.00e+00, 8.00e+00, 1.01e+02]], dtype=float32)>
-    """
-    return _get_multi_tensorbox(values).stack(values, axis=axis, wrap_output=False)
-
-
-def squeeze(tensor):
-    """Remove single-dimensional entries from the shape of an array.
-
-    Args:
-        tensor (tensor_like): A tensor-like object.
-
-    Returns:
-        The input array, but with all or a subset of the dimensions of length 1 removed.
-        This is always a itself or a view into a. Note that if all axes are squeezed,
-        the result is a 0d array and not a scalar.
-
-    **Example**
-
-    >>> x = torch.ones((2, 1, 3, 4, 1))
-    >>> y = squeeze(x)
-    >>> y.shape
-    (2, 3, 4)
-    """
-    return TensorBox(tensor).squeeze(wrap_output=False)
-
-
-def sum_(tensor, axis=None, keepdims=False):
-    """TensorBox: Returns the sum of the tensor elements across the specified dimensions.
-
-    Args:
-        tensor (tensor_like): input tensor
-        axis (int or tuple[int]): The axis or axes along which to perform the sum.
-            If not specified, all elements of the tensor across all dimensions
-            will be summed, returning a tensor.
-        keepdims (bool): If True, retains all summed dimensions.
-
-    Returns:
-        tensor_like: The tensor with specified dimensions summed over. Note that
-        if all elements are summed, then a 0-dimensional tensor is returned, rather
-        than a Python scalar.
-
-    **Example**
-
-    Summing over all dimensions:
-
-    >>> x = tf.Variable([[1., 2.], [3., 4.]])
-    >>> sum(x)
-    <tf.Tensor: shape=(), dtype=float32, numpy=10.0>
-
-    Summing over specified dimensions:
-
-    >>> x = np.array([[[1, 1], [5, 3]], [[1, 4], [-6, -1]]])
-    >>> x.shape
-    (2, 2, 2)
-    >>> sum(x, axis=(0, 2))
-    tensor([7, 1], requires_grad=True)
-    >>> sum(x, axis=(0, 2), keepdims=True)
-    tensor([[[7],
-             [1]]], requires_grad=True)
-    """
-    return TensorBox(tensor).sum(axis=axis, keepdims=keepdims, wrap_output=False)
-
-
-def T(tensor):
-    """Returns the transpose of the tensor by reversing the order
-    of the axes. For a 2D tensor, this corresponds to the matrix transpose.
-
-    Args:
-        tensor (tensor_like): input tensor
-
-    Returns:
-        tensor_like: input tensor with axes reversed
-
-    **Example**
-
-    >>> x = tf.Variable([[1, 2], [3, 4]])
-    >>> T(x)
-    <tf.Tensor: shape=(2, 2), dtype=int32, numpy=
-    array([[1, 3],
-           [2, 4]], dtype=int32)>
-    """
-    return TensorBox(tensor).T(wrap_output=False)
-
-
-def take(tensor, indices, axis=None):
-    """Gather elements from a tensor.
-
-    Note that ``take(indices, axis=3)`` is equivalent
-    to ``tensor[:, :, :, indices, ...]`` for frameworks that support
-    NumPy-like fancy indexing.
-
-    This function is roughly equivalent to ``np.take`` and ``tf.gather``.
-    In the case of a 1-dimensional set of indices, it is roughly equivalent
-    to ``torch.index_select``, but deviates for multi-dimensional indices.
-
-    Args:
-        tensor (tensor_like): input tensor
-        indices (Sequence[int]): the indices of the values to extract
-        axis: The axis over which to select the values. If not provided,
-            the tensor is flattened before value extraction.
-
-    **Example**
-
-    >>> x = torch.tensor([[1, 2], [3, 4]])
-    >>> take(y, indices=[[0, 0], [1, 0]], axis=1)
-    tensor([[[1, 1],
-             [2, 1]],
-
-            [[3, 3],
-             [4, 3]]])
-    """
-    return TensorBox(tensor).take(indices, axis=axis, wrap_output=False)
-
-
-def where(condition, x, y):
-    """Returns elements chosen from x or y depending on a boolean tensor condition.
-
-    The input tensors ``condition``, ``x``, and ``y`` must all be broadcastable to the same shape.
-
-    Args:
-        condition (tensor_like[bool]): A boolean tensor. Where True, elements from
-            ``x`` will be chosen, otherwise ``y``.
-        x (tensor_like): values from which to choose if the condition evaluates to True
-        y (tensor_like): values from which to choose if the condition evaluates to False
-
-    Returns:
-        tensor_like: A tensor with elements from ``x`` where the condition is True, and
-        ``y`` otherwise. The output tensor has the same shape as the input tensors.
-
-    **Example**
-
-    >>> a = torch.tensor([0.6, 0.23, 0.7, 1.5, 1.7], requires_grad=True)
-    >>> b = torch.tensor([-1., -2., -3., -4., -5.], requires_grad=True)
-    >>> math.where(a < 1, a, b)
-    tensor([ 0.6000,  0.2300,  0.7000, -4.0000, -5.0000], grad_fn=<SWhereBackward>)
-    """
-    return _get_multi_tensorbox([x, y]).where(condition, x, y, wrap_output=False)
+# Copyright 2018-2020 Xanadu Quantum Technologies Inc.
+
+# Licensed under the Apache License, Version 2.0 (the "License");
+# you may not use this file except in compliance with the License.
+# You may obtain a copy of the License at
+
+#     http://www.apache.org/licenses/LICENSE-2.0
+
+# Unless required by applicable law or agreed to in writing, software
+# distributed under the License is distributed on an "AS IS" BASIS,
+# WITHOUT WARRANTIES OR CONDITIONS OF ANY KIND, either express or implied.
+# See the License for the specific language governing permissions and
+# limitations under the License.
+"""Function wrappers for the TensorBox API"""
+# pylint:disable=abstract-class-instantiated,unexpected-keyword-arg
+from collections.abc import Sequence
+import itertools
+import warnings
+
+import numpy as np
+
+from .tensorbox import TensorBox
+
+
+def _get_multi_tensorbox(values):
+    """Determines the correct framework to dispatch to given a
+    sequence of tensor-like objects.
+
+    Args:
+        values (Sequence[tensor_like]): a sequence of tensor like objects
+
+    Returns:
+        .TensorBox: A TensorBox that will dispatch to the correct framework
+        given the rules of precedence. This TensorBox will contain the *first*
+        tensor-like object in ``values`` that corresponds to the highest-priority
+        framework.
+
+    To determine the framework to dispatch to, the following rules
+    are applied:
+
+    * Tensors that are incompatible (such as Torch and TensorFlow tensors)
+      cannot both be present.
+
+    * Autograd tensors *may* be present alongside Torch and TensorFlow tensors,
+      but Torch and TensorFlow take precendence; the autograd arrays will
+      be treated as non-differentiable NumPy arrays. A warning will be raised
+      suggesting that vanilla NumPy be used instead.
+
+    * Vanilla NumPy arrays can be used alongside other tensor objects; they will
+      always be treated as non-differentiable constants.
+    """
+    interfaces = [get_interface(v) for v in values]
+
+    if len(set(interfaces) - {"numpy", "autograd"}) > 1:
+        # contains multiple non-autograd interfaces
+        raise ValueError("Tensors contain mixed types; cannot determine dispatch library")
+
+    non_numpy_interfaces = set(interfaces) - {"numpy"}
+
+    if len(non_numpy_interfaces) > 1:
+        # contains autograd and another interface
+        warnings.warn(
+            f"Contains tensors of types {non_numpy_interfaces}; dispatch will prioritize "
+            "TensorFlow and PyTorch over autograd. Consider replacing Autograd with vanilla NumPy.",
+            UserWarning,
+        )
+
+    if "tf" in interfaces:
+        return TensorBox(values[interfaces.index("tf")])
+
+    if "torch" in interfaces:
+        return TensorBox(values[interfaces.index("torch")])
+
+    if "autograd" in interfaces:
+        return TensorBox(values[interfaces.index("autograd")])
+
+    if "jax" in interfaces:
+        return TensorBox(values[interfaces.index("jax")])
+
+    return TensorBox(values[interfaces.index("numpy")])
+
+
+def abs_(tensor):
+    """Returns the element-wise absolute value.
+
+    Args:
+        tensor (tensor_like): input tensor
+
+    Returns:
+        tensor_like:
+
+    **Example**
+
+    >>> a = torch.tensor([1., -2.], requires_grad=True)
+    >>> abs(a)
+    tensor([1., 2.], grad_fn=<AbsBackward>)
+    """
+    return TensorBox(tensor).abs(wrap_output=False)
+
+
+def allequal(tensor1, tensor2, **kwargs):
+    """Returns True if two tensors are element-wise equal along a given axis.
+
+    This function is equivalent to calling ``np.all(tensor1 == tensor2, **kwargs)``,
+    but allows for ``tensor1`` and ``tensor2`` to differ in type.
+
+    Args:
+        tensor1 (tensor_like): tensor to compare
+        tensor2 (tensor_like): tensor to compare
+        **kwargs: Accepts any keyword argument that is accepted by ``np.all``,
+            such as ``axis``, ``out``, and ``keepdims``. See the `NumPy documentation
+            <https://numpy.org/doc/stable/reference/generated/numpy.all.html>`__ for
+            more details.
+
+    Returns:
+        ndarray, bool: If ``axis=None``, a logical AND reduction is applied to all elements
+        and a boolean will be returned, indicating if all elements evaluate to True. Otherwise,
+        a boolean NumPy array will be returned.
+
+    **Example**
+
+    >>> a = torch.tensor([1, 2])
+    >>> b = np.array([1, 2])
+    >>> allequal(a, b)
+    True
+    """
+    t1 = toarray(tensor1)
+    t2 = toarray(tensor2)
+    return np.all(t1 == t2, **kwargs)
+
+
+def allclose(a, b, rtol=1e-05, atol=1e-08, **kwargs):
+    """Wrapper around np.allclose, allowing tensors ``a`` and ``b``
+    to differ in type"""
+    t1 = toarray(a)
+    t2 = toarray(b)
+    return np.allclose(t1, t2, rtol=rtol, atol=atol, **kwargs)
+
+
+allclose.__doc__ = np.allclose.__doc__
+
+
+def angle(tensor):
+    """Returns the element-wise angle of a complex tensor.
+
+    Args:
+        tensor (tensor_like): input tensor
+
+    Returns:
+        tensor_like:
+
+    **Example**
+
+    >>> a = torch.tensor([1.0, 1.0j, 1+1j], requires_grad=True)
+    >>> angle(a)
+    tensor([0.0000, 1.5708, 0.7854], grad_fn=<AngleBackward>)
+    """
+    return TensorBox(tensor).angle(wrap_output=False)
+
+
+def arcsin(tensor):
+    """Returns the element-wise inverse sine of the tensor"""
+    return TensorBox(tensor).arcsin(wrap_output=False)
+
+
+def block_diag(values):
+    """Combine a sequence of 2D tensors to form a block diagonal tensor.
+
+    Args:
+        values (Sequence[tensor_like]): Sequence of 2D arrays/tensors to form
+            the block diagonal tensor.
+
+    Returns:
+        tensor_like: the block diagonal tensor
+
+    **Example**
+
+    >>> t = [
+    ...     np.array([[1, 2], [3, 4]]),
+    ...     torch.tensor([[1, 2, 3], [-1, -6, -3]]),
+    ...     torch.tensor(5)
+    ... ]
+    >>> qml.math.block_diag(t)
+    tensor([[ 1,  2,  0,  0,  0,  0],
+            [ 3,  4,  0,  0,  0,  0],
+            [ 0,  0,  1,  2,  3,  0],
+            [ 0,  0, -1, -6, -3,  0],
+            [ 0,  0,  0,  0,  0,  5]])
+    """
+    return _get_multi_tensorbox(values).block_diag(values, wrap_output=False)
+
+
+def cast(tensor, dtype):
+    """Casts the given tensor to a new type.
+
+    Args:
+        tensor (tensor_like): tensor to cast
+        dtype (str, np.dtype): Any supported NumPy dtype representation; this can be
+            a string (``"float64"``), a ``np.dtype`` object (``np.dtype("float64")``), or
+            a dtype class (``np.float64``). If ``tensor`` is not a NumPy array, the
+            **equivalent** dtype in the dispatched framework is used.
+
+    Returns:
+        tensor_like: a tensor with the same shape and values as ``tensor`` and the
+        same dtype as ``dtype``
+
+    **Example**
+
+    We can use NumPy dtype specifiers:
+
+    >>> x = torch.tensor([1, 2])
+    >>> cast(x, np.float64)
+    tensor([1., 2.], dtype=torch.float64)
+
+    We can also use strings:
+
+    >>> x = tf.Variable([1, 2])
+    >>> cast(x, "complex128")
+    <tf.Tensor: shape=(2,), dtype=complex128, numpy=array([1.+0.j, 2.+0.j])>
+    """
+    return TensorBox(tensor).cast(dtype, wrap_output=False)
+
+
+def cast_like(tensor1, tensor2):
+    """Casts a tensor to the same dtype as another.
+
+    Args:
+        tensor1 (tensor_like): tensor to cast
+        tensor2 (tensor_like): tensor with corresponding dtype to cast to
+
+    Returns:
+        tensor_like: a tensor with the same shape and values as ``tensor1`` and the
+        same dtype as ``tensor2``
+
+    **Example**
+
+    >>> x = torch.tensor([1, 2])
+    >>> y = torch.tensor([3., 4.])
+    >>> cast(x, y)
+    tensor([1., 2.])
+    """
+    dtype = toarray(tensor2).dtype.type
+    return cast(tensor1, dtype)
+
+
+def concatenate(values, axis=0):
+    """Concatenate a sequence of tensors along the specified axis.
+
+    .. warning::
+
+        Tensors that are incompatible (such as Torch and TensorFlow tensors)
+        cannot both be present.
+
+    Args:
+        values (Sequence[tensor_like]): Sequence of tensor-like objects to
+            concatenate. The objects must have the same shape, except in the dimension corresponding
+            to axis (the first, by default).
+        axis (int): The axis along which the input tensors are concatenated. If axis is None,
+            tensors are flattened before use. Default is 0.
+
+    Returns:
+        tensor_like: The concatenated tensor.
+
+    **Example**
+
+    >>> x = tf.constant([0.6, 0.1, 0.6])
+    >>> y = tf.Variable([0.1, 0.2, 0.3])
+    >>> z = np.array([5., 8., 101.])
+    >>> concatenate([x, y, z])
+    TensorBox: <tf.Tensor: shape=(3, 3), dtype=float32, numpy=
+    array([6.00e-01, 1.00e-01, 6.00e-01, 1.00e-01, 2.00e-01, 3.00e-01, 5.00e+00, 8.00e+00, 1.01e+02], dtype=float32)>
+    """
+    return _get_multi_tensorbox(values).concatenate(values, axis=axis, wrap_output=False)
+
+def cov_matrix(prob, obs, wires=None, diag_approx=False):
+    """Calculate the covariance matrix of a list of commuting observables, given
+    the joint probability distribution of the system in the shared eigenbasis.
+
+    .. note::
+        This method only works for **commuting observables.**
+        If the probability distribution is the result of a quantum circuit,
+        the quantum state must be rotated into the shared
+        eigenbasis of the list of observables before measurement.
+
+    Args:
+        prob (tensor_like): probability distribution
+        obs (list[.Observable]): a list of observables for which
+            to compute the covariance matrix for
+        diag_approx (bool): if True, return the diagonal approximation
+        wires (.Wires): The wire register of the system. If not provided,
+            it is assumed that the wires are labelled with consecutive integers.
+
+    Returns:
+        tensor_like: the covariance matrix of size ``(len(obs), len(obs))``
+
+    **Example**
+
+    Consider the following ansatz and observable list:
+
+    >>> obs_list = [qml.PauliX(0) @ qml.PauliZ(1), qml.PauliY(2)]
+    >>> ansatz = qml.templates.StronglyEntanglingLayers
+
+    We can construct a QNode to output the probability distribution in the shared eigenbasis of the
+    observables:
+
+    .. code-block:: python
+
+        dev = qml.device("default.qubit", wires=3)
+
+        @qml.qnode(dev, interface="autograd")
+        def circuit(weights):
+            ansatz(weights, wires=[0, 1, 2])
+            # rotate into the basis of the observables
+            for o in obs_list:
+                o.diagonalizing_gates()
+            return qml.probs(wires=[0, 1, 2])
+
+    We can now compute the covariance matrix:
+
+    >>> weights = qml.init.strong_ent_layers_normal(n_layers=2, n_wires=3)
+    >>> cov = qml.math.cov_matrix(circuit(weights), obs_list)
+    >>> cov
+    array([[0.98707611, 0.03665537],
+         [0.03665537, 0.99998377]])
+
+    Autodifferentiation is fully supported using all interfaces.
+    Here we use autograd:
+
+    >>> cost_fn = lambda weights: qml.math.cov_matrix(circuit(weights), obs_list)[0, 1]
+    >>> qml.grad(cost_fn)(weights)[0]
+    array([[[ 4.94240914e-17, -2.33786398e-01, -1.54193959e-01],
+            [-3.05414996e-17,  8.40072236e-04,  5.57884080e-04],
+            [ 3.01859411e-17,  8.60411436e-03,  6.15745204e-04]],
+           [[ 6.80309533e-04, -1.23162742e-03,  1.08729813e-03],
+            [-1.53863193e-01, -1.38700657e-02, -1.36243323e-01],
+            [-1.54665054e-01, -1.89018172e-02, -1.56415558e-01]]])
+    """
+    variances = []
+
+    # diagonal variances
+    for i, o in enumerate(obs):
+        l = cast(o.eigvals, dtype=np.float64)
+        w = o.wires.labels if wires is None else wires.indices(o.wires)
+        p = marginal_prob(prob, w)
+
+        res = dot(l ** 2, p) - (dot(l, p)) ** 2
+        variances.append(res)
+
+    cov = diag(variances)
+
+    if diag_approx:
+        return cov
+
+    for i, j in itertools.combinations(range(len(obs)), r=2):
+        o1 = obs[i]
+        o2 = obs[j]
+
+        o1wires = o1.wires.labels if wires is None else wires.indices(o1.wires)
+        o2wires = o2.wires.labels if wires is None else wires.indices(o2.wires)
+        shared_wires = set(o1wires + o2wires)
+
+        l1 = cast(o1.eigvals, dtype=np.float64)
+        l2 = cast(o2.eigvals, dtype=np.float64)
+        l12 = cast(np.kron(l1, l2), dtype=np.float64)
+
+        p1 = marginal_prob(prob, o1wires)
+        p2 = marginal_prob(prob, o2wires)
+        p12 = marginal_prob(prob, shared_wires)
+
+        res = dot(l12, p12) - dot(l1, p1) * dot(l2, p2)
+
+        cov = scatter_element_add(cov, [i, j], res)
+        cov = scatter_element_add(cov, [j, i], res)
+
+    return cov
+
+
+def convert_like(tensor1, tensor2):
+    """Convert a tensor to the same type as another.
+
+    Args:
+        tensor1 (tensor_like): tensor to convert
+        tensor2 (tensor_like): tensor with corresponding type to convert to
+
+    Returns:
+        tensor_like: a tensor with the same shape, values, and dtype as ``tensor1`` and the
+        same type as ``tensor2``.
+
+    **Example**
+
+    >>> x = np.array([1, 2])
+    >>> y = tf.Variable([3, 4])
+    >>> cast(x, y)
+    <tf.Tensor: shape=(2,), dtype=int64, numpy=array([1, 2])>
+    """
+    return TensorBox(tensor2).astensor(tensor1)
+
+
+def diag(values, k=0):
+    """Construct a diagonal tensor from a list of scalars.
+
+    Args:
+        values (tensor_like or Sequence[scalar]): sequence of numeric values that
+            make up the diagonal
+        k (int): The diagonal in question. ``k=0`` corresponds to the main diagonal.
+            Use ``k>0`` for diagonals above the main diagonal, and ``k<0`` for
+            diagonals below the main diagonal.
+
+    Returns:
+        tensor_like: the 2D diagonal tensor
+
+    **Example**
+
+    >>> x = [1., 2., tf.Variable(3.)]
+    >>> diag(x)
+    <tf.Tensor: shape=(3, 3), dtype=float32, numpy=
+    array([[1., 0., 0.],
+           [0., 2., 0.],
+           [0., 0., 3.]], dtype=float32)>
+    >>> y = tf.Variable([0.65, 0.2, 0.1])
+    >>> diag(y, k=-1)
+    <tf.Tensor: shape=(4, 4), dtype=float32, numpy=
+    array([[0.  , 0.  , 0.  , 0.  ],
+           [0.65, 0.  , 0.  , 0.  ],
+           [0.  , 0.2 , 0.  , 0.  ],
+           [0.  , 0.  , 0.1 , 0.  ]], dtype=float32)>
+    >>> z = torch.tensor([0.1, 0.2])
+    >>> qml.diag(z, k=1)
+    >>> qml.math.diag(z, k=1)
+    tensor([[0.0000, 0.1000, 0.0000],
+            [0.0000, 0.0000, 0.2000],
+            [0.0000, 0.0000, 0.0000]])
+    """
+    if isinstance(values, Sequence):
+        return _get_multi_tensorbox(values).diag(values, k=k, wrap_output=False)
+
+    return TensorBox(values).diag(values, k=k, wrap_output=False)
+
+
+def dot(tensor1, tensor2):
+    """Returns the matrix or dot product of two tensors.
+
+    * If both tensors are 0-dimensional, elementwise multiplication
+      is performed and a 0-dimensional scalar returned.
+
+    * If both tensors are 1-dimensional, the dot product is returned.
+
+    * If the first array is 2-dimensional and the second array 1-dimensional,
+      the matrix-vector product is returned.
+
+    * If both tensors are 2-dimensional, the matrix product is returned.
+
+    * Finally, if the the first array is N-dimensional and the second array
+      M-dimensional, a sum product over the last dimension of the first array,
+      and the second-to-last dimension of the second array is returned.
+
+    Args:
+        tensor1 (tensor_like): input tensor
+        tensor2 (tensor_like): input tensor
+    """
+    return _get_multi_tensorbox([tensor1, tensor2]).dot(tensor1, tensor2, wrap_output=False)
+
+
+def expand_dims(tensor, axis):
+    """Expand the shape of an array by adding a new dimension of size 1
+    at the specified axis location.
+
+    .. warning::
+
+        This function differs from ``np.expand_dims``.
+
+    Args:
+        tensor (tensor_like): tensor to expand
+        axis (int): location in the axes to place the new dimension
+
+    Returns:
+        tensor_like: a tensor with the expanded shape
+
+    **Example**
+
+    >>> x = tf.Variable([3, 4])
+    >>> expand_dims(x, axis=1)
+    <tf.Tensor: shape=(2, 1), dtype=int32, numpy=
+    array([[3],
+           [4]], dtype=int32)>
+    """
+    return TensorBox(tensor).expand_dims(axis, wrap_output=False)
+
+
+def flatten(tensor):
+    """Flattens an N-dimensional tensor to a 1-dimensional tensor.
+
+    Args:
+        tensor (tensor_like): tensor to flatten
+
+    Returns:
+        tensor_like: the flattened tensor
+
+    **Example**
+
+    >>> x = tf.Variable([[1, 3], [2, 4]])
+    >>> flatten(x)
+    <tf.Tensor: shape=(4,), dtype=int32, numpy=array([1, 3, 2, 4], dtype=int32)>
+    """
+    return reshape(tensor, (-1,))
+
+
+def get_interface(tensor):
+    """Returns the name of the package that any array/tensor manipulations
+    will dispatch to. The returned strings correspond to those used for PennyLane
+    :doc:`interfaces </introduction/interfaces>`.
+
+    Args:
+        tensor (tensor_like): tensor input
+
+    Returns:
+        str: name of the interface
+
+    **Example**
+
+    >>> x = torch.tensor([1., 2.])
+    >>> get_interface(x)
+    'torch'
+    >>> from pennylane import numpy as np
+    >>> x = np.array([4, 5], requires_grad=True)
+    >>> get_interface(x)
+    'autograd'
+    """
+    return TensorBox(tensor).interface
+
+
+def marginal_prob(prob, axis):
+    """Compute the marginal probability given a joint probability distribution expressed as a tensor.
+    Each random variable corresponds to a dimension.
+
+    If the distribution arises from a quantum circuit measured in computational basis, each dimension
+    corresponds to a wire. For example, for a 2-qubit quantum circuit `prob[0, 1]` is the probability of measuring the
+    first qubit in state 0 and the second in state 1.
+
+    Args:
+        prob (tensor_like): 1D tensor of probabilities. This tensor should of size
+            ``(2**N,)`` for some integer value ``N``.
+        axis (list[int]): the axis for which to calculate the marginal
+            probability distribution
+
+    Returns:
+        tensor_like: the marginal probabilities, of
+        size ``(2**len(axis),)``
+
+    **Example**
+
+    >>> x = tf.Variable([1, 0, 0, 1.], dtype=tf.float64) / np.sqrt(2)
+    >>> marginal_prob(x, axis=[0, 1])
+    <tf.Tensor: shape=(4,), dtype=float64, numpy=array([0.70710678, 0.        , 0.        , 0.70710678])>
+    >>> marginal_prob(x, axis=[0])
+    <tf.Tensor: shape=(2,), dtype=float64, numpy=array([0.70710678, 0.70710678])>
+    """
+    prob = flatten(prob)
+    num_wires = int(np.log2(len(prob)))
+
+    if num_wires == len(axis):
+        return prob
+
+    inactive_wires = tuple(set(range(num_wires)) - set(axis))
+    prob = reshape(prob, [2] * num_wires)
+    prob = sum_(prob, axis=inactive_wires)
+    return flatten(prob)
+
+
+def toarray(tensor):
+    """Returns the tensor as a NumPy ``ndarray``. No copying
+    is performed; the tensor and the returned array share the
+    same storage.
+
+    Args:
+        tensor (tensor_like): input tensor
+
+    Returns:
+        array: a ``ndarray`` view into the same data
+
+    **Example**
+
+    >>> x = torch.tensor([1., 2.])
+    >>> toarray(x)
+    array([1, 2])
+    """
+    return TensorBox(tensor).numpy()
+
+
+def ones_like(tensor, dtype=None):
+    """Returns a tensor of all ones with the same shape and dtype
+    as the input tensor.
+
+    Args:
+        tensor (tensor_like): input tensor
+        dtype (str, np.dtype): The desired output datatype of the array. If not provided, the dtype of
+
+            ``tensor`` is used. This argument can be any supported NumPy dtype representation, including
+            a string (``"float64"``), a ``np.dtype`` object (``np.dtype("float64")``), or
+            a dtype class (``np.float64``). If ``tensor`` is not a NumPy array, the
+            **equivalent** dtype in the dispatched framework is used.
+
+    Returns:
+        tensor_like: an all-ones tensor with the same shape and
+        size as ``tensor``
+
+    **Example**
+
+    >>> x = torch.tensor([1., 2.])
+    >>> ones_like(x)
+    tensor([1, 1])
+    >>> y = tf.Variable([[0], [5]])
+    >>> ones_like(y, dtype=np.complex128)
+    <tf.Tensor: shape=(2, 1), dtype=complex128, numpy=
+    array([[1.+0.j],
+           [1.+0.j]])>
+    """
+    if dtype is not None:
+        return TensorBox(tensor).ones_like().cast(dtype, wrap_output=False)
+
+    return TensorBox(tensor).ones_like(wrap_output=False)
+
+
+def reshape(tensor, shape):  # pylint: disable=redefined-outer-name
+    """Gives a new shape to a tensor without changing its data.
+
+    Args:
+        tensor (tensor_like): input tensor
+        shape (tuple[int]): The new shape. The special value of -1 indicates
+            that the size of that dimension is computed so that the total size
+            remains constant. A dimension of -1 can only be specified once.
+
+    Returns:
+        tensor_like: a new view into the input tensor with
+        shape ``shape``
+
+    **Example**
+
+    >>> a = tf.range(4.)
+    >>> reshape(a, (2, 2))
+    <tf.Tensor: shape=(2, 2), dtype=float32, numpy=
+    array([[0., 1.],
+           [2., 3.]], dtype=float32)>
+    >>> b = torch.tensor([[0, 1], [2, 3]])
+    >>> torch.reshape(b, (-1,))
+    tensor([0, 1, 2, 3])
+    """
+    return TensorBox(tensor).reshape(shape, wrap_output=False)
+
+
+def requires_grad(tensor):
+    """Returns True if the tensor is considered trainable.
+
+    .. warning::
+
+        The implemetation depends on the contained tensor type, and
+        may be context dependent.
+
+        For example, Torch tensors and PennyLane tensors track trainability
+        as a property of the tensor itself. TensorFlow, on the other hand,
+
+        only tracks trainability if being watched by a gradient tape.
+
+    Args:
+        tensor (tensor_like): input tensor
+
+    **Example**
+
+    Calling this function on a PennyLane NumPy array:
+
+    >>> x = np.array([1., 5.], requires_grad=True)
+    >>> requires_grad(x)
+    True
+    >>> x.requires_grad = False
+    >>> requires_grad(x)
+    False
+
+    PyTorch has similar behaviour.
+
+    With TensorFlow, the output is dependent on whether the tensor
+    is currently being watched by a gradient tape:
+
+    >>> x = tf.Variable([0.6, 0.1])
+    >>> requires_grad(x)
+    False
+    >>> with tf.GradientTape() as tape:
+    ...     print(requires_grad(x))
+    True
+
+    While TensorFlow constants are by default not trainable, they can be
+    manually watched by the gradient tape:
+
+    >>> x = tf.constant([0.6, 0.1])
+    >>> with tf.GradientTape() as tape:
+    ...     print(requires_grad(x))
+    False
+    >>> with tf.GradientTape() as tape:
+    ...     tape.watch([x])
+    ...     print(requires_grad(x))
+    True
+    """
+    return TensorBox(tensor).requires_grad
+
+
+def scatter_element_add(tensor, index, value):
+    """Adds a scalar value to a specific index of a tensor.
+
+    This is a pure equivalent of ``tensor[index] += value``.
+
+    Args:
+        tensor (tensor_like): the input tensor to be updated
+        index (tuple[int]): the index of the input tensor to update
+        value (scalar): the scalar value to add to the tensor element
+
+    Returns:
+        tensor_like: the output tensor
+
+    **Example**
+
+    >>> x = torch.ones((2, 3))
+    >>> qml.math.scatter_element_add(x, [1, 2], 3)
+    tensor([[1., 1., 1.],
+            [1., 1., 4.]])
+    """
+    value = convert_like(value, tensor)
+    return TensorBox(tensor).scatter_element_add(index, value, wrap_output=False)
+
+
+def shape(tensor):
+    """Returns the shape of the tensor.
+
+    Args:
+        tensor (tensor_like): input tensor
+
+    Returns:
+        tuple[int]: shape of the tensor
+
+    **Example**
+
+    >>> x = tf.constant([[0.6, 0.1, 0.6], [1., 2., 3.]])
+    >>> shape(x)
+    (2, 3)
+    """
+    return TensorBox(tensor).shape
+
+
+def sqrt(tensor):
+    """Returns the element-wise square root.
+
+    Args:
+        tensor (tensor_like): input tensor
+
+    Returns:
+        tensor_like:
+
+    **Example**
+
+    >>> a = torch.tensor([4., 9.], requires_grad=True)
+    >>> sqrt(a)
+    tensor([2., 3.], grad_fn=<SqrtBackward>)
+    """
+    return TensorBox(tensor).sqrt(wrap_output=False)
+
+
+def stack(values, axis=0):
+    """Stack a sequence of tensors along the specified axis.
+
+    .. warning::
+
+        Tensors that are incompatible (such as Torch and TensorFlow tensors)
+        cannot both be present.
+
+    Args:
+        values (Sequence[tensor_like]): Sequence of tensor-like objects to
+            stack. Each object in the sequence must have the same size in the given axis.
+        axis (int): The axis along which the input tensors are stacked. ``axis=0`` corresponds
+            to vertical stacking.
+
+    Returns:
+        tensor_like: The stacked array. The stacked array will have one additional dimension
+        compared to the unstacked tensors.
+
+    **Example**
+
+    >>> x = tf.constant([0.6, 0.1, 0.6])
+    >>> y = tf.Variable([0.1, 0.2, 0.3])
+    >>> z = np.array([5., 8., 101.])
+    >>> stack([x, y, z])
+    <tf.Tensor: shape=(3, 3), dtype=float32, numpy=
+    array([[6.00e-01, 1.00e-01, 6.00e-01],
+           [1.00e-01, 2.00e-01, 3.00e-01],
+           [5.00e+00, 8.00e+00, 1.01e+02]], dtype=float32)>
+    """
+    return _get_multi_tensorbox(values).stack(values, axis=axis, wrap_output=False)
+
+
+def squeeze(tensor):
+    """Remove single-dimensional entries from the shape of an array.
+
+    Args:
+        tensor (tensor_like): A tensor-like object.
+
+    Returns:
+        The input array, but with all or a subset of the dimensions of length 1 removed.
+        This is always a itself or a view into a. Note that if all axes are squeezed,
+        the result is a 0d array and not a scalar.
+
+    **Example**
+
+    >>> x = torch.ones((2, 1, 3, 4, 1))
+    >>> y = squeeze(x)
+    >>> y.shape
+    (2, 3, 4)
+    """
+    return TensorBox(tensor).squeeze(wrap_output=False)
+
+
+def sum_(tensor, axis=None, keepdims=False):
+    """TensorBox: Returns the sum of the tensor elements across the specified dimensions.
+
+    Args:
+        tensor (tensor_like): input tensor
+        axis (int or tuple[int]): The axis or axes along which to perform the sum.
+            If not specified, all elements of the tensor across all dimensions
+            will be summed, returning a tensor.
+        keepdims (bool): If True, retains all summed dimensions.
+
+    Returns:
+        tensor_like: The tensor with specified dimensions summed over. Note that
+        if all elements are summed, then a 0-dimensional tensor is returned, rather
+        than a Python scalar.
+
+    **Example**
+
+    Summing over all dimensions:
+
+    >>> x = tf.Variable([[1., 2.], [3., 4.]])
+    >>> sum(x)
+    <tf.Tensor: shape=(), dtype=float32, numpy=10.0>
+
+    Summing over specified dimensions:
+
+    >>> x = np.array([[[1, 1], [5, 3]], [[1, 4], [-6, -1]]])
+    >>> x.shape
+    (2, 2, 2)
+    >>> sum(x, axis=(0, 2))
+    tensor([7, 1], requires_grad=True)
+    >>> sum(x, axis=(0, 2), keepdims=True)
+    tensor([[[7],
+             [1]]], requires_grad=True)
+    """
+    return TensorBox(tensor).sum(axis=axis, keepdims=keepdims, wrap_output=False)
+
+
+def T(tensor):
+    """Returns the transpose of the tensor by reversing the order
+    of the axes. For a 2D tensor, this corresponds to the matrix transpose.
+
+    Args:
+        tensor (tensor_like): input tensor
+
+    Returns:
+        tensor_like: input tensor with axes reversed
+
+    **Example**
+
+    >>> x = tf.Variable([[1, 2], [3, 4]])
+    >>> T(x)
+    <tf.Tensor: shape=(2, 2), dtype=int32, numpy=
+    array([[1, 3],
+           [2, 4]], dtype=int32)>
+    """
+    return TensorBox(tensor).T(wrap_output=False)
+
+
+def take(tensor, indices, axis=None):
+    """Gather elements from a tensor.
+
+    Note that ``take(indices, axis=3)`` is equivalent
+    to ``tensor[:, :, :, indices, ...]`` for frameworks that support
+    NumPy-like fancy indexing.
+
+    This function is roughly equivalent to ``np.take`` and ``tf.gather``.
+    In the case of a 1-dimensional set of indices, it is roughly equivalent
+    to ``torch.index_select``, but deviates for multi-dimensional indices.
+
+    Args:
+        tensor (tensor_like): input tensor
+        indices (Sequence[int]): the indices of the values to extract
+        axis: The axis over which to select the values. If not provided,
+            the tensor is flattened before value extraction.
+
+    **Example**
+
+    >>> x = torch.tensor([[1, 2], [3, 4]])
+    >>> take(y, indices=[[0, 0], [1, 0]], axis=1)
+    tensor([[[1, 1],
+             [2, 1]],
+
+            [[3, 3],
+             [4, 3]]])
+    """
+    return TensorBox(tensor).take(indices, axis=axis, wrap_output=False)
+
+
+def where(condition, x, y):
+    """Returns elements chosen from x or y depending on a boolean tensor condition.
+
+    The input tensors ``condition``, ``x``, and ``y`` must all be broadcastable to the same shape.
+
+    Args:
+        condition (tensor_like[bool]): A boolean tensor. Where True, elements from
+            ``x`` will be chosen, otherwise ``y``.
+        x (tensor_like): values from which to choose if the condition evaluates to True
+        y (tensor_like): values from which to choose if the condition evaluates to False
+
+    Returns:
+        tensor_like: A tensor with elements from ``x`` where the condition is True, and
+        ``y`` otherwise. The output tensor has the same shape as the input tensors.
+
+    **Example**
+
+    >>> a = torch.tensor([0.6, 0.23, 0.7, 1.5, 1.7], requires_grad=True)
+    >>> b = torch.tensor([-1., -2., -3., -4., -5.], requires_grad=True)
+    >>> math.where(a < 1, a, b)
+    tensor([ 0.6000,  0.2300,  0.7000, -4.0000, -5.0000], grad_fn=<SWhereBackward>)
+    """
+    return _get_multi_tensorbox([x, y]).where(condition, x, y, wrap_output=False)