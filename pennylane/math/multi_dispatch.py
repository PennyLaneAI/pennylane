--- conflicted
+++ resolved
@@ -1,781 +1,755 @@
-# Copyright 2018-2021 Xanadu Quantum Technologies Inc.
-
-# Licensed under the Apache License, Version 2.0 (the "License");
-# you may not use this file except in compliance with the License.
-# You may obtain a copy of the License at
-
-#     http://www.apache.org/licenses/LICENSE-2.0
-
-# Unless required by applicable law or agreed to in writing, software
-# distributed under the License is distributed on an "AS IS" BASIS,
-# WITHOUT WARRANTIES OR CONDITIONS OF ANY KIND, either express or implied.
-# See the License for the specific language governing permissions and
-# limitations under the License.
-"""Multiple dispatch functions"""
-# pylint: disable=import-outside-toplevel,too-many-return-statements
-import warnings
-from collections.abc import Sequence
-import functools
-
-from autograd.numpy.numpy_boxes import ArrayBox
-from autoray import numpy as np
-from numpy import ndarray
-
-from . import single_dispatch  # pylint:disable=unused-import
-from .utils import cast, get_interface, requires_grad
-
-
-def _multi_dispatch(values):
-    """Determines the correct framework to dispatch to given a
-    sequence of tensor-like objects.
-
-    Args:
-        values (Sequence[tensor_like]): a sequence of tensor like objects
-
-    Returns:
-        str: the name of the interface
-
-    To determine the framework to dispatch to, the following rules
-    are applied:
-
-    * Tensors that are incompatible (such as Torch and TensorFlow tensors)
-      cannot both be present.
-
-    * Autograd tensors *may* be present alongside Torch and TensorFlow tensors,
-      but Torch and TensorFlow take precendence; the autograd arrays will
-      be treated as non-differentiable NumPy arrays. A warning will be raised
-      suggesting that vanilla NumPy be used instead.
-
-    * Vanilla NumPy arrays and SciPy sparse matrices can be used alongside other tensor objects;
-      they will always be treated as non-differentiable constants.
-    """
-    if "resource_variable" in getattr(values, "__module__", tuple()):
-        values = np.asarray(values)
-
-    interfaces = {get_interface(v) for v in values}
-
-    if len(set(interfaces) - {"numpy", "scipy", "autograd"}) > 1:
-        # contains multiple non-autograd interfaces
-        raise ValueError("Tensors contain mixed types; cannot determine dispatch library")
-
-    non_numpy_scipy_interfaces = set(interfaces) - {"numpy", "scipy"}
-
-    if len(non_numpy_scipy_interfaces) > 1:
-        # contains autograd and another interface
-        warnings.warn(
-            f"Contains tensors of types {non_numpy_scipy_interfaces}; dispatch will prioritize "
-            "TensorFlow and PyTorch over autograd. Consider replacing Autograd with vanilla NumPy.",
-            UserWarning,
-        )
-
-    if "tensorflow" in interfaces:
-        return "tensorflow"
-
-    if "torch" in interfaces:
-        return "torch"
-
-    if "autograd" in interfaces:
-        return "autograd"
-
-    if "jax" in interfaces:
-        return "jax"
-
-    return "numpy"
-
-
-def multi_dispatch(argnum=None, tensor_list=None):
-    r"""Decorater to dispatch arguments handled by the interface.
-
-    This helps simplify definitions of new functions inside PennyLane. We can
-    decorate the function, indicating the arguments that are tensors handled
-    by the interface:
-
-
-    >>> @qml.math.multi_dispatch(argnum=[0, 1])
-    ... def some_function(tensor1, tensor2, option, like):
-    ...     # the interface string is stored in `like`.
-    ...     ...
-
-
-    Args:
-        argnum (list[int]): A list of integers indicating indicating the indices
-            to dispatch (i.e., the arguments that are tensors handled by an interface).
-            If ``None``, dispatch over all arguments.
-        tensor_lists (list[int]): a list of integers indicating which indices
-            in ``argnum`` are expected to be lists of tensors. If an argument
-            marked as tensor list is not a ``tuple`` or ``list``, it is treated
-            as if it was not marked as tensor list. If ``None``, this option is ignored.
-
-    Returns:
-        func: A wrapped version of the function, which will automatically attempt
-        to dispatch to the correct autodifferentiation framework for the requested
-        arguments. Note that the ``like`` argument will be optional, but can be provided
-        if an explicit override is needed.
-
-    .. seealso:: :func:`pennylane.math.multi_dispatch._multi_dispatch`
-
-    .. note::
-        This decorator makes the interface argument "like" optional as it utilizes
-        the utility function `_multi_dispatch` to automatically detect the appropriate
-        interface based on the tensor types.
-
-    **Examples**
-
-    We can redefine external functions to be suitable for PennyLane. Here, we
-    redefine Autoray's ``stack`` function.
-
-    >>> stack = multi_dispatch(argnum=0, tensor_list=0)(autoray.numpy.stack)
-
-    We can also use the ``multi_dispatch`` decorator to dispatch
-    arguments of more more elaborate custom functions. Here is an example
-    of a ``custom_function`` that
-    computes :math:`c \\sum_i (v_i)^T v_i`, where :math:`v_i` are vectors in ``values`` and
-    :math:`c` is a fixed ``coefficient``. Note how ``argnum=0`` only points to the first argument ``values``,
-    how ``tensor_list=0`` indicates that said first argument is a list of vectors, and that ``coefficient`` is not
-    dispatched.
-
-    >>> @math.multi_dispatch(argnum=0, tensor_list=0)
-    >>> def custom_function(values, like, coefficient=10):
-    >>>     # values is a list of vectors
-    >>>     # like can force the interface (optional)
-    >>>     if like == "tensorflow":
-    >>>         # add interface-specific handling if necessary
-    >>>     return coefficient * np.sum([math.dot(v,v) for v in values])
-
-    We can then run
-
-    >>> values = [np.array([1, 2, 3]) for _ in range(5)]
-    >>> custom_function(values)
-    700
-
-    """
-
-    def decorator(fn):
-        @functools.wraps(fn)
-        def wrapper(*args, **kwargs):
-            argnums = argnum if argnum is not None else list(range(len(args)))
-            tensor_lists = tensor_list if tensor_list is not None else []
-
-            if not isinstance(argnums, Sequence):
-                argnums = [argnums]
-            if not isinstance(tensor_lists, Sequence):
-                tensor_lists = [tensor_lists]
-
-            dispatch_args = []
-
-            for a in argnums:
-                # Only use extend if the marked argument really
-                # is a (native) python Sequence
-                if a in tensor_lists and isinstance(args[a], (list, tuple)):
-                    dispatch_args.extend(args[a])
-                else:
-                    dispatch_args.append(args[a])
-
-            interface = kwargs.pop("like", None)
-            interface = interface or _multi_dispatch(dispatch_args)
-            kwargs["like"] = interface
-
-            return fn(*args, **kwargs)
-
-        return wrapper
-
-    return decorator
-
-
-@multi_dispatch(argnum=[0], tensor_list=[0])
-def block_diag(values, like=None):
-    """Combine a sequence of 2D tensors to form a block diagonal tensor.
-
-    Args:
-        values (Sequence[tensor_like]): Sequence of 2D arrays/tensors to form
-            the block diagonal tensor.
-
-    Returns:
-        tensor_like: the block diagonal tensor
-
-    **Example**
-
-    >>> t = [
-    ...     np.array([[1, 2], [3, 4]]),
-    ...     torch.tensor([[1, 2, 3], [-1, -6, -3]]),
-    ...     torch.tensor(5)
-    ... ]
-    >>> qml.math.block_diag(t)
-    tensor([[ 1,  2,  0,  0,  0,  0],
-            [ 3,  4,  0,  0,  0,  0],
-            [ 0,  0,  1,  2,  3,  0],
-            [ 0,  0, -1, -6, -3,  0],
-            [ 0,  0,  0,  0,  0,  5]])
-    """
-    values = np.coerce(values, like=like)
-    return np.block_diag(values, like=like)
-
-
-@multi_dispatch(argnum=[0], tensor_list=[0])
-def concatenate(values, axis=0, like=None):
-    """Concatenate a sequence of tensors along the specified axis.
-
-    .. warning::
-
-        Tensors that are incompatible (such as Torch and TensorFlow tensors)
-        cannot both be present.
-
-    Args:
-        values (Sequence[tensor_like]): Sequence of tensor-like objects to
-            concatenate. The objects must have the same shape, except in the dimension corresponding
-            to axis (the first, by default).
-        axis (int): The axis along which the input tensors are concatenated. If axis is None,
-            tensors are flattened before use. Default is 0.
-
-    Returns:
-        tensor_like: The concatenated tensor.
-
-    **Example**
-
-    >>> x = tf.constant([0.6, 0.1, 0.6])
-    >>> y = tf.Variable([0.1, 0.2, 0.3])
-    >>> z = np.array([5., 8., 101.])
-    >>> concatenate([x, y, z])
-    <tf.Tensor: shape=(3, 3), dtype=float32, numpy=
-    array([6.00e-01, 1.00e-01, 6.00e-01, 1.00e-01, 2.00e-01, 3.00e-01, 5.00e+00, 8.00e+00, 1.01e+02], dtype=float32)>
-    """
-
-    if like == "torch":
-        import torch
-
-        device = (
-            "cuda"
-            if any(t.device.type == "cuda" for t in values if isinstance(t, torch.Tensor))
-            else "cpu"
-        )
-
-        if axis is None:
-            # flatten and then concatenate zero'th dimension
-            # to reproduce numpy's behaviour
-            values = [
-                np.flatten(torch.as_tensor(t, device=torch.device(device)))  # pragma: no cover
-                for t in values
-            ]
-            axis = 0
-        else:
-            values = [
-                torch.as_tensor(t, device=torch.device(device)) for t in values  # pragma: no cover
-            ]
-
-    if like == "tensorflow" and axis is None:
-        # flatten and then concatenate zero'th dimension
-        # to reproduce numpy's behaviour
-        values = [np.flatten(np.array(t)) for t in values]
-        axis = 0
-
-    return np.concatenate(values, axis=axis, like=like)
-
-
-@multi_dispatch(argnum=[0], tensor_list=[0])
-def diag(values, k=0, like=None):
-    """Construct a diagonal tensor from a list of scalars.
-
-    Args:
-        values (tensor_like or Sequence[scalar]): sequence of numeric values that
-            make up the diagonal
-        k (int): The diagonal in question. ``k=0`` corresponds to the main diagonal.
-            Use ``k>0`` for diagonals above the main diagonal, and ``k<0`` for
-            diagonals below the main diagonal.
-
-    Returns:
-        tensor_like: the 2D diagonal tensor
-
-    **Example**
-
-    >>> x = [1., 2., tf.Variable(3.)]
-    >>> qml.math.diag(x)
-    <tf.Tensor: shape=(3, 3), dtype=float32, numpy=
-    array([[1., 0., 0.],
-           [0., 2., 0.],
-           [0., 0., 3.]], dtype=float32)>
-    >>> y = tf.Variable([0.65, 0.2, 0.1])
-    >>> qml.math.diag(y, k=-1)
-    <tf.Tensor: shape=(4, 4), dtype=float32, numpy=
-    array([[0.  , 0.  , 0.  , 0.  ],
-           [0.65, 0.  , 0.  , 0.  ],
-           [0.  , 0.2 , 0.  , 0.  ],
-           [0.  , 0.  , 0.1 , 0.  ]], dtype=float32)>
-    >>> z = torch.tensor([0.1, 0.2])
-    >>> qml.math.diag(z, k=1)
-    tensor([[0.0000, 0.1000, 0.0000],
-            [0.0000, 0.0000, 0.2000],
-            [0.0000, 0.0000, 0.0000]])
-    """
-    if isinstance(values, (list, tuple)):
-        values = np.stack(np.coerce(values, like=like), like=like)
-
-    return np.diag(values, k=k, like=like)
-
-
-@multi_dispatch(argnum=[0, 1])
-def dot(tensor1, tensor2, like=None):
-    """Returns the matrix or dot product of two tensors.
-
-    * If both tensors are 0-dimensional, elementwise multiplication
-      is performed and a 0-dimensional scalar returned.
-
-    * If both tensors are 1-dimensional, the dot product is returned.
-
-    * If the first array is 2-dimensional and the second array 1-dimensional,
-      the matrix-vector product is returned.
-
-    * If both tensors are 2-dimensional, the matrix product is returned.
-
-    * Finally, if the the first array is N-dimensional and the second array
-      M-dimensional, a sum product over the last dimension of the first array,
-      and the second-to-last dimension of the second array is returned.
-
-    Args:
-        tensor1 (tensor_like): input tensor
-        tensor2 (tensor_like): input tensor
-
-    Returns:
-        tensor_like: the matrix or dot product of two tensors
-    """
-    x, y = np.coerce([tensor1, tensor2], like=like)
-
-    if like == "torch":
-        if x.ndim == 0 and y.ndim == 0:
-            return x * y
-
-        if x.ndim <= 2 and y.ndim <= 2:
-            return x @ y
-
-        return np.tensordot(x, y, axes=[[-1], [-2]], like=like)
-
-    if like == "tensorflow":
-        if len(np.shape(x)) == 0 and len(np.shape(y)) == 0:
-            return x * y
-
-        if len(np.shape(y)) == 1:
-            return np.tensordot(x, y, axes=[[-1], [0]], like=like)
-
-        if len(np.shape(x)) == 2 and len(np.shape(y)) == 2:
-            return x @ y
-
-        return np.tensordot(x, y, axes=[[-1], [-2]], like=like)
-
-    return np.dot(x, y, like=like)
-
-
-@multi_dispatch(argnum=[0, 1])
-def tensordot(tensor1, tensor2, axes=None, like=None):
-    """Returns the tensor product of two tensors.
-    In general ``axes`` specifies either the set of axes for both
-    tensors that are contracted (with the first/second entry of ``axes``
-    giving all axis indices for the first/second tensor) or --- if it is
-    an integer --- the number of last/first axes of the first/second
-    tensor to contract over.
-    There are some non-obvious special cases:
-
-    * If both tensors are 0-dimensional, ``axes`` must be 0.
-      and a 0-dimensional scalar is returned containing the simple product.
-
-    * If both tensors are 1-dimensional and ``axes=0``, the outer product
-      is returned.
-
-    * Products between a non-0-dimensional and a 0-dimensional tensor are not
-      supported in all interfaces.
-
-    Args:
-        tensor1 (tensor_like): input tensor
-        tensor2 (tensor_like): input tensor
-        axes (int or list[list[int]]): Axes to contract over, see detail description.
-
-    Returns:
-        tensor_like: the tensor product of the two input tensors
-    """
-    tensor1, tensor2 = np.coerce([tensor1, tensor2], like=like)
-    return np.tensordot(tensor1, tensor2, axes=axes, like=like)
-
-
-@multi_dispatch(argnum=[0], tensor_list=[0])
-def get_trainable_indices(values, like=None):
-    """Returns a set containing the trainable indices of a sequence of
-    values.
-
-    Args:
-        values (Iterable[tensor_like]): Sequence of tensor-like objects to inspect
-
-    Returns:
-        set[int]: Set containing the indices of the trainable tensor-like objects
-        within the input sequence.
-
-    **Example**
-
-    >>> def cost_fn(params):
-    ...     print("Trainable:", qml.math.get_trainable_indices(params))
-    ...     return np.sum(np.sin(params[0] * params[1]))
-    >>> values = [np.array([0.1, 0.2], requires_grad=True),
-    ... np.array([0.5, 0.2], requires_grad=False)]
-    >>> cost_fn(values)
-    Trainable: {0}
-    tensor(0.0899685, requires_grad=True)
-    """
-    trainable = requires_grad
-    trainable_params = set()
-
-    if like == "jax":
-        import jax
-
-        if not any(isinstance(v, jax.core.Tracer) for v in values):
-            # No JAX tracing is occuring; treat all `DeviceArray` objects as trainable.
-            trainable = lambda p, **kwargs: isinstance(p, jax.numpy.DeviceArray)
-        else:
-            # JAX tracing is occuring; use the default behaviour (only traced arrays
-            # are treated as trainable). This is required to ensure that `jax.grad(func, argnums=...)
-            # works correctly, as the argnums argnument determines which parameters are
-            # traced arrays.
-            trainable = requires_grad
-
-    for idx, p in enumerate(values):
-        if trainable(p, interface=like):
-            trainable_params.add(idx)
-
-    return trainable_params
-
-
-def ones_like(tensor, dtype=None):
-    """Returns a tensor of all ones with the same shape and dtype
-    as the input tensor.
-
-    Args:
-        tensor (tensor_like): input tensor
-        dtype (str, np.dtype, None): The desired output datatype of the array. If not provided, the dtype of
-            ``tensor`` is used. This argument can be any supported NumPy dtype representation, including
-            a string (``"float64"``), a ``np.dtype`` object (``np.dtype("float64")``), or
-            a dtype class (``np.float64``). If ``tensor`` is not a NumPy array, the
-            **equivalent** dtype in the dispatched framework is used.
-
-    Returns:
-        tensor_like: an all-ones tensor with the same shape and
-        size as ``tensor``
-
-    **Example**
-
-    >>> x = torch.tensor([1., 2.])
-    >>> ones_like(x)
-    tensor([1, 1])
-    >>> y = tf.Variable([[0], [5]])
-    >>> ones_like(y, dtype=np.complex128)
-    <tf.Tensor: shape=(2, 1), dtype=complex128, numpy=
-    array([[1.+0.j],
-           [1.+0.j]])>
-    """
-    if dtype is not None:
-        return cast(np.ones_like(tensor), dtype)
-
-    return np.ones_like(tensor)
-
-
-@multi_dispatch(argnum=[0], tensor_list=[0])
-def stack(values, axis=0, like=None):
-    """Stack a sequence of tensors along the specified axis.
-
-    .. warning::
-
-        Tensors that are incompatible (such as Torch and TensorFlow tensors)
-        cannot both be present.
-
-    Args:
-        values (Sequence[tensor_like]): Sequence of tensor-like objects to
-            stack. Each object in the sequence must have the same size in the given axis.
-        axis (int): The axis along which the input tensors are stacked. ``axis=0`` corresponds
-            to vertical stacking.
-
-    Returns:
-        tensor_like: The stacked array. The stacked array will have one additional dimension
-        compared to the unstacked tensors.
-
-    **Example**
-
-    >>> x = tf.constant([0.6, 0.1, 0.6])
-    >>> y = tf.Variable([0.1, 0.2, 0.3])
-    >>> z = np.array([5., 8., 101.])
-    >>> stack([x, y, z])
-    <tf.Tensor: shape=(3, 3), dtype=float32, numpy=
-    array([[6.00e-01, 1.00e-01, 6.00e-01],
-           [1.00e-01, 2.00e-01, 3.00e-01],
-           [5.00e+00, 8.00e+00, 1.01e+02]], dtype=float32)>
-    """
-    values = np.coerce(values, like=like)
-    return np.stack(values, axis=axis, like=like)
-
-
-def einsum(indices, *operands, like=None):
-    """Evaluates the Einstein summation convention on the operands.
-<<<<<<< HEAD
-=======
-
->>>>>>> bc6bafa3
-    Args:
-        indices (str): Specifies the subscripts for summation as comma separated list of
-            subscript labels. An implicit (classical Einstein summation) calculation is
-            performed unless the explicit indicator ‘->’ is included as well as subscript
-            labels of the precise output form.
-        operands (tuple[tensor_like]): The tensors for the operation.
-<<<<<<< HEAD
-    Returns:
-        tensor_like: The calculation based on the Einstein summation convention.
-    **Examples**
-    >>> a = np.arange(25).reshape(5,5)
-    >>> b = np.arange(5)
-    >>> c = np.arange(6).reshape(2,3)
-    Trace of a matrix:
-    >>> qml.math.einsum('ii', a)
-    60
-    Extract the diagonal (requires explicit form):
-    >>> qml.math.einsum('ii->i', a)
-    array([ 0,  6, 12, 18, 24])
-    Sum over an axis (requires explicit form):
-    >>> qml.math.einsum('ij->i', a)
-    array([ 10,  35,  60,  85, 110])
-    Compute a matrix transpose, or reorder any number of axes:
-=======
-
-    Returns:
-        tensor_like: The calculation based on the Einstein summation convention.
-
-    **Examples**
-
-    >>> a = np.arange(25).reshape(5,5)
-    >>> b = np.arange(5)
-    >>> c = np.arange(6).reshape(2,3)
-
-    Trace of a matrix:
-
-    >>> qml.math.einsum('ii', a)
-    60
-
-    Extract the diagonal (requires explicit form):
-
-    >>> qml.math.einsum('ii->i', a)
-    array([ 0,  6, 12, 18, 24])
-
-    Sum over an axis (requires explicit form):
-
-    >>> qml.math.einsum('ij->i', a)
-    array([ 10,  35,  60,  85, 110])
-
-    Compute a matrix transpose, or reorder any number of axes:
-
->>>>>>> bc6bafa3
-    >>> np.einsum('ij->ji', c)
-    array([[0, 3],
-           [1, 4],
-           [2, 5]])
-<<<<<<< HEAD
-    Matrix vector multiplication:
-=======
-
-    Matrix vector multiplication:
-
->>>>>>> bc6bafa3
-    >>> np.einsum('ij,j', a, b)
-    array([ 30,  80, 130, 180, 230])
-    """
-    if like is None:
-        like = _multi_dispatch(operands)
-    return np.einsum(indices, *operands, like=like)
-
-
-def where(condition, x=None, y=None):
-    """Returns elements chosen from x or y depending on a boolean tensor condition,
-    or the indices of entries satisfying the condition.
-
-    The input tensors ``condition``, ``x``, and ``y`` must all be broadcastable to the same shape.
-
-    Args:
-        condition (tensor_like[bool]): A boolean tensor. Where ``True`` , elements from
-            ``x`` will be chosen, otherwise ``y``. If ``x`` and ``y`` are ``None`` the
-            indices where ``condition==True`` holds will be returned.
-        x (tensor_like): values from which to choose if the condition evaluates to ``True``
-        y (tensor_like): values from which to choose if the condition evaluates to ``False``
-
-    Returns:
-        tensor_like or tuple[tensor_like]: If ``x is None`` and ``y is None``, a tensor
-        or tuple of tensors with the indices where ``condition`` is ``True`` .
-        Else, a tensor with elements from ``x`` where the ``condition`` is ``True``,
-        and ``y`` otherwise. In this case, the output tensor has the same shape as
-        the input tensors.
-
-    **Example with three arguments**
-
-    >>> a = torch.tensor([0.6, 0.23, 0.7, 1.5, 1.7], requires_grad=True)
-    >>> b = torch.tensor([-1., -2., -3., -4., -5.], requires_grad=True)
-    >>> math.where(a < 1, a, b)
-    tensor([ 0.6000,  0.2300,  0.7000, -4.0000, -5.0000], grad_fn=<SWhereBackward>)
-
-    .. warning::
-
-        The output format for ``x=None`` and ``y=None`` follows the respective
-        interface and differs between TensorFlow and all other interfaces:
-        For TensorFlow, the output is a tensor with shape
-        ``(num_true, len(condition.shape))`` where ``num_true`` is the number
-        of entries in ``condition`` that are ``True`` .
-        The entry at position ``(i, j)`` is the ``j`` th entry of the ``i`` th
-        index.
-        For all other interfaces, the output is a tuple of tensor-like objects,
-        with the ``j`` th object indicating the ``j`` th entries of all indices.
-        Also see the examples below.
-
-    **Example with single argument**
-
-    For Torch, Autograd, JAX and NumPy, the output formatting is as follows:
-
-    >>> a = [[0.6, 0.23, 1.7],[1.5, 0.7, -0.2]]
-    >>> math.where(torch.tensor(a) < 1)
-    (tensor([0, 0, 1, 1]), tensor([0, 1, 1, 2]))
-
-    This is not a single tensor-like object but corresponds to the shape
-    ``(2, 4)`` . For TensorFlow, on the other hand:
-
-    >>> math.where(tf.constant(a) < 1)
-    tf.Tensor(
-    [[0 0]
-     [0 1]
-     [1 1]
-     [1 2]], shape=(4, 2), dtype=int64)
-
-    As we can see, the dimensions are swapped and the output is a single Tensor.
-    Note that the number of dimensions of the output does *not* depend on the input
-    shape, it is always two-dimensional.
-
-    """
-    if x is None and y is None:
-        interface = _multi_dispatch([condition])
-        return np.where(condition, like=interface)
-
-    interface = _multi_dispatch([condition, x, y])
-    res = np.where(condition, x, y, like=interface)
-
-    if interface == "tensorflow":
-        return np.transpose(np.stack(res))
-
-    return res
-
-
-@multi_dispatch(argnum=[0, 1])
-def frobenius_inner_product(A, B, normalize=False, like=None):
-    r"""Frobenius inner product between two matrices.
-
-    .. math::
-
-        \langle A, B \rangle_F = \sum_{i,j=1}^n A_{ij} B_{ij} = \operatorname{tr} (A^T B)
-
-    The Frobenius inner product is equivalent to the Hilbert-Schmidt inner product for
-    matrices with real-valued entries.
-
-    Args:
-        A (tensor_like[float]): First matrix, assumed to be a square array.
-        B (tensor_like[float]): Second matrix, assumed to be a square array.
-        normalize (bool): If True, divide the inner product by the Frobenius norms of A and B.
-
-    Returns:
-        float: Frobenius inner product of A and B
-
-    **Example**
-
-    >>> A = np.random.random((3,3))
-    >>> B = np.random.random((3,3))
-    >>> qml.math.frobenius_inner_product(A, B)
-    3.091948202943376
-    """
-    A, B = np.coerce([A, B], like=like)
-
-    inner_product = np.sum(A * B)
-
-    if normalize:
-        norm = np.sqrt(np.sum(A * A) * np.sum(B * B))
-        inner_product = inner_product / norm
-
-    return inner_product
-
-
-@multi_dispatch(argnum=[0, 2])
-def scatter_element_add(tensor, index, value, like=None):
-    """In-place addition of a multidimensional value over various
-    indices of a tensor.
-
-    Args:
-        tensor (tensor_like[float]): Tensor to add the value to
-        index (tuple or list[tuple]): Indices to which to add the value
-        value (float or tensor_like[float]): Value to add to ``tensor``
-        like (str): Manually chosen interface to dispatch to.
-    Returns:
-        tensor_like[float]: The tensor with the value added at the given indices.
-
-    **Example**
-
-    >>> tensor = torch.tensor([[0.1, 0.2, 0.3], [0.4, 0.5, 0.6]])
-    >>> index = (1, 2)
-    >>> value = -3.1
-    >>> qml.math.scatter_element_add(tensor, index, value)
-    tensor([[ 0.1000,  0.2000,  0.3000],
-            [ 0.4000,  0.5000, -2.5000]])
-
-    If multiple indices are given, in the form of a list of tuples, the
-    ``k`` th tuple is interpreted to contain the ``k`` th entry of all indices:
-
-    >>> indices = [(1, 0), (2, 1)] # This will modify the entries (1, 2) and (0, 1)
-    >>> values = torch.tensor([10, 20])
-    >>> qml.math.scatter_element_add(tensor, indices, values)
-    tensor([[ 0.1000, 20.2000,  0.3000],
-            [ 0.4000,  0.5000, 10.6000]])
-    """
-    if len(np.shape(tensor)) == 0 and index == ():
-        return tensor + value
-
-    return np.scatter_element_add(tensor, index, value, like=like)
-
-
-def unwrap(values, max_depth=None):
-    """Unwrap a sequence of objects to NumPy arrays.
-
-    Note that tensors on GPUs will automatically be copied
-    to the CPU.
-
-    Args:
-        values (Sequence[tensor_like]): sequence of tensor-like objects to unwrap
-        max_depth (int): Positive integer indicating the depth of unwrapping to perform
-            for nested tensor-objects. This argument only applies when unwrapping
-            Autograd ``ArrayBox`` objects.
-
-    **Example**
-
-    >>> values = [np.array([0.1, 0.2]), torch.tensor(0.1, dtype=torch.float64), torch.tensor([0.5, 0.2])]
-    >>> math.unwrap(values)
-    [array([0.1, 0.2]), 0.1, array([0.5, 0.2], dtype=float32)]
-
-    This function will continue to work during backpropagation:
-
-    >>> def cost_fn(params):
-    ...     unwrapped_params = math.unwrap(params)
-    ...     print("Unwrapped:", [(i, type(i)) for i in unwrapped_params])
-    ...     return np.sum(np.sin(params))
-    >>> params = np.array([0.1, 0.2, 0.3])
-    >>> grad = autograd.grad(cost_fn)(params)
-    Unwrapped: [(0.1, <class 'float'>), (0.2, <class 'float'>), (0.3, <class 'float'>)]
-    >>> print(grad)
-    [0.99500417 0.98006658 0.95533649]
-    """
-    res = []
-
-    for t in values:
-        if isinstance(t, ArrayBox):
-            a = np.to_numpy(t, max_depth=max_depth)
-        else:
-            a = np.to_numpy(t)
-
-        if isinstance(a, ndarray) and not a.shape:
-            # if NumPy array is scalar, convert to a Python float
-            res.append(a.tolist())
-        else:
-            res.append(a)
-
-    return res
+# Copyright 2018-2021 Xanadu Quantum Technologies Inc.
+
+# Licensed under the Apache License, Version 2.0 (the "License");
+# you may not use this file except in compliance with the License.
+# You may obtain a copy of the License at
+
+#     http://www.apache.org/licenses/LICENSE-2.0
+
+# Unless required by applicable law or agreed to in writing, software
+# distributed under the License is distributed on an "AS IS" BASIS,
+# WITHOUT WARRANTIES OR CONDITIONS OF ANY KIND, either express or implied.
+# See the License for the specific language governing permissions and
+# limitations under the License.
+"""Multiple dispatch functions"""
+# pylint: disable=import-outside-toplevel,too-many-return-statements
+import warnings
+from collections.abc import Sequence
+import functools
+
+from autograd.numpy.numpy_boxes import ArrayBox
+from autoray import numpy as np
+from numpy import ndarray
+
+from . import single_dispatch  # pylint:disable=unused-import
+from .utils import cast, get_interface, requires_grad
+
+
+def _multi_dispatch(values):
+    """Determines the correct framework to dispatch to given a
+    sequence of tensor-like objects.
+
+    Args:
+        values (Sequence[tensor_like]): a sequence of tensor like objects
+
+    Returns:
+        str: the name of the interface
+
+    To determine the framework to dispatch to, the following rules
+    are applied:
+
+    * Tensors that are incompatible (such as Torch and TensorFlow tensors)
+      cannot both be present.
+
+    * Autograd tensors *may* be present alongside Torch and TensorFlow tensors,
+      but Torch and TensorFlow take precendence; the autograd arrays will
+      be treated as non-differentiable NumPy arrays. A warning will be raised
+      suggesting that vanilla NumPy be used instead.
+
+    * Vanilla NumPy arrays and SciPy sparse matrices can be used alongside other tensor objects;
+      they will always be treated as non-differentiable constants.
+    """
+    if "resource_variable" in getattr(values, "__module__", tuple()):
+        values = np.asarray(values)
+
+    interfaces = {get_interface(v) for v in values}
+
+    if len(set(interfaces) - {"numpy", "scipy", "autograd"}) > 1:
+        # contains multiple non-autograd interfaces
+        raise ValueError("Tensors contain mixed types; cannot determine dispatch library")
+
+    non_numpy_scipy_interfaces = set(interfaces) - {"numpy", "scipy"}
+
+    if len(non_numpy_scipy_interfaces) > 1:
+        # contains autograd and another interface
+        warnings.warn(
+            f"Contains tensors of types {non_numpy_scipy_interfaces}; dispatch will prioritize "
+            "TensorFlow and PyTorch over autograd. Consider replacing Autograd with vanilla NumPy.",
+            UserWarning,
+        )
+
+    if "tensorflow" in interfaces:
+        return "tensorflow"
+
+    if "torch" in interfaces:
+        return "torch"
+
+    if "autograd" in interfaces:
+        return "autograd"
+
+    if "jax" in interfaces:
+        return "jax"
+
+    return "numpy"
+
+
+def multi_dispatch(argnum=None, tensor_list=None):
+    r"""Decorater to dispatch arguments handled by the interface.
+
+    This helps simplify definitions of new functions inside PennyLane. We can
+    decorate the function, indicating the arguments that are tensors handled
+    by the interface:
+
+
+    >>> @qml.math.multi_dispatch(argnum=[0, 1])
+    ... def some_function(tensor1, tensor2, option, like):
+    ...     # the interface string is stored in `like`.
+    ...     ...
+
+
+    Args:
+        argnum (list[int]): A list of integers indicating indicating the indices
+            to dispatch (i.e., the arguments that are tensors handled by an interface).
+            If ``None``, dispatch over all arguments.
+        tensor_lists (list[int]): a list of integers indicating which indices
+            in ``argnum`` are expected to be lists of tensors. If an argument
+            marked as tensor list is not a ``tuple`` or ``list``, it is treated
+            as if it was not marked as tensor list. If ``None``, this option is ignored.
+
+    Returns:
+        func: A wrapped version of the function, which will automatically attempt
+        to dispatch to the correct autodifferentiation framework for the requested
+        arguments. Note that the ``like`` argument will be optional, but can be provided
+        if an explicit override is needed.
+
+    .. seealso:: :func:`pennylane.math.multi_dispatch._multi_dispatch`
+
+    .. note::
+        This decorator makes the interface argument "like" optional as it utilizes
+        the utility function `_multi_dispatch` to automatically detect the appropriate
+        interface based on the tensor types.
+
+    **Examples**
+
+    We can redefine external functions to be suitable for PennyLane. Here, we
+    redefine Autoray's ``stack`` function.
+
+    >>> stack = multi_dispatch(argnum=0, tensor_list=0)(autoray.numpy.stack)
+
+    We can also use the ``multi_dispatch`` decorator to dispatch
+    arguments of more more elaborate custom functions. Here is an example
+    of a ``custom_function`` that
+    computes :math:`c \\sum_i (v_i)^T v_i`, where :math:`v_i` are vectors in ``values`` and
+    :math:`c` is a fixed ``coefficient``. Note how ``argnum=0`` only points to the first argument ``values``,
+    how ``tensor_list=0`` indicates that said first argument is a list of vectors, and that ``coefficient`` is not
+    dispatched.
+
+    >>> @math.multi_dispatch(argnum=0, tensor_list=0)
+    >>> def custom_function(values, like, coefficient=10):
+    >>>     # values is a list of vectors
+    >>>     # like can force the interface (optional)
+    >>>     if like == "tensorflow":
+    >>>         # add interface-specific handling if necessary
+    >>>     return coefficient * np.sum([math.dot(v,v) for v in values])
+
+    We can then run
+
+    >>> values = [np.array([1, 2, 3]) for _ in range(5)]
+    >>> custom_function(values)
+    700
+
+    """
+
+    def decorator(fn):
+        @functools.wraps(fn)
+        def wrapper(*args, **kwargs):
+            argnums = argnum if argnum is not None else list(range(len(args)))
+            tensor_lists = tensor_list if tensor_list is not None else []
+
+            if not isinstance(argnums, Sequence):
+                argnums = [argnums]
+            if not isinstance(tensor_lists, Sequence):
+                tensor_lists = [tensor_lists]
+
+            dispatch_args = []
+
+            for a in argnums:
+                # Only use extend if the marked argument really
+                # is a (native) python Sequence
+                if a in tensor_lists and isinstance(args[a], (list, tuple)):
+                    dispatch_args.extend(args[a])
+                else:
+                    dispatch_args.append(args[a])
+
+            interface = kwargs.pop("like", None)
+            interface = interface or _multi_dispatch(dispatch_args)
+            kwargs["like"] = interface
+
+            return fn(*args, **kwargs)
+
+        return wrapper
+
+    return decorator
+
+
+@multi_dispatch(argnum=[0], tensor_list=[0])
+def block_diag(values, like=None):
+    """Combine a sequence of 2D tensors to form a block diagonal tensor.
+
+    Args:
+        values (Sequence[tensor_like]): Sequence of 2D arrays/tensors to form
+            the block diagonal tensor.
+
+    Returns:
+        tensor_like: the block diagonal tensor
+
+    **Example**
+
+    >>> t = [
+    ...     np.array([[1, 2], [3, 4]]),
+    ...     torch.tensor([[1, 2, 3], [-1, -6, -3]]),
+    ...     torch.tensor(5)
+    ... ]
+    >>> qml.math.block_diag(t)
+    tensor([[ 1,  2,  0,  0,  0,  0],
+            [ 3,  4,  0,  0,  0,  0],
+            [ 0,  0,  1,  2,  3,  0],
+            [ 0,  0, -1, -6, -3,  0],
+            [ 0,  0,  0,  0,  0,  5]])
+    """
+    values = np.coerce(values, like=like)
+    return np.block_diag(values, like=like)
+
+
+@multi_dispatch(argnum=[0], tensor_list=[0])
+def concatenate(values, axis=0, like=None):
+    """Concatenate a sequence of tensors along the specified axis.
+
+    .. warning::
+
+        Tensors that are incompatible (such as Torch and TensorFlow tensors)
+        cannot both be present.
+
+    Args:
+        values (Sequence[tensor_like]): Sequence of tensor-like objects to
+            concatenate. The objects must have the same shape, except in the dimension corresponding
+            to axis (the first, by default).
+        axis (int): The axis along which the input tensors are concatenated. If axis is None,
+            tensors are flattened before use. Default is 0.
+
+    Returns:
+        tensor_like: The concatenated tensor.
+
+    **Example**
+
+    >>> x = tf.constant([0.6, 0.1, 0.6])
+    >>> y = tf.Variable([0.1, 0.2, 0.3])
+    >>> z = np.array([5., 8., 101.])
+    >>> concatenate([x, y, z])
+    <tf.Tensor: shape=(3, 3), dtype=float32, numpy=
+    array([6.00e-01, 1.00e-01, 6.00e-01, 1.00e-01, 2.00e-01, 3.00e-01, 5.00e+00, 8.00e+00, 1.01e+02], dtype=float32)>
+    """
+
+    if like == "torch":
+        import torch
+
+        device = (
+            "cuda"
+            if any(t.device.type == "cuda" for t in values if isinstance(t, torch.Tensor))
+            else "cpu"
+        )
+
+        if axis is None:
+            # flatten and then concatenate zero'th dimension
+            # to reproduce numpy's behaviour
+            values = [
+                np.flatten(torch.as_tensor(t, device=torch.device(device)))  # pragma: no cover
+                for t in values
+            ]
+            axis = 0
+        else:
+            values = [
+                torch.as_tensor(t, device=torch.device(device)) for t in values  # pragma: no cover
+            ]
+
+    if like == "tensorflow" and axis is None:
+        # flatten and then concatenate zero'th dimension
+        # to reproduce numpy's behaviour
+        values = [np.flatten(np.array(t)) for t in values]
+        axis = 0
+
+    return np.concatenate(values, axis=axis, like=like)
+
+
+@multi_dispatch(argnum=[0], tensor_list=[0])
+def diag(values, k=0, like=None):
+    """Construct a diagonal tensor from a list of scalars.
+
+    Args:
+        values (tensor_like or Sequence[scalar]): sequence of numeric values that
+            make up the diagonal
+        k (int): The diagonal in question. ``k=0`` corresponds to the main diagonal.
+            Use ``k>0`` for diagonals above the main diagonal, and ``k<0`` for
+            diagonals below the main diagonal.
+
+    Returns:
+        tensor_like: the 2D diagonal tensor
+
+    **Example**
+
+    >>> x = [1., 2., tf.Variable(3.)]
+    >>> qml.math.diag(x)
+    <tf.Tensor: shape=(3, 3), dtype=float32, numpy=
+    array([[1., 0., 0.],
+           [0., 2., 0.],
+           [0., 0., 3.]], dtype=float32)>
+    >>> y = tf.Variable([0.65, 0.2, 0.1])
+    >>> qml.math.diag(y, k=-1)
+    <tf.Tensor: shape=(4, 4), dtype=float32, numpy=
+    array([[0.  , 0.  , 0.  , 0.  ],
+           [0.65, 0.  , 0.  , 0.  ],
+           [0.  , 0.2 , 0.  , 0.  ],
+           [0.  , 0.  , 0.1 , 0.  ]], dtype=float32)>
+    >>> z = torch.tensor([0.1, 0.2])
+    >>> qml.math.diag(z, k=1)
+    tensor([[0.0000, 0.1000, 0.0000],
+            [0.0000, 0.0000, 0.2000],
+            [0.0000, 0.0000, 0.0000]])
+    """
+    if isinstance(values, (list, tuple)):
+        values = np.stack(np.coerce(values, like=like), like=like)
+
+    return np.diag(values, k=k, like=like)
+
+
+@multi_dispatch(argnum=[0, 1])
+def dot(tensor1, tensor2, like=None):
+    """Returns the matrix or dot product of two tensors.
+
+    * If both tensors are 0-dimensional, elementwise multiplication
+      is performed and a 0-dimensional scalar returned.
+
+    * If both tensors are 1-dimensional, the dot product is returned.
+
+    * If the first array is 2-dimensional and the second array 1-dimensional,
+      the matrix-vector product is returned.
+
+    * If both tensors are 2-dimensional, the matrix product is returned.
+
+    * Finally, if the the first array is N-dimensional and the second array
+      M-dimensional, a sum product over the last dimension of the first array,
+      and the second-to-last dimension of the second array is returned.
+
+    Args:
+        tensor1 (tensor_like): input tensor
+        tensor2 (tensor_like): input tensor
+
+    Returns:
+        tensor_like: the matrix or dot product of two tensors
+    """
+    x, y = np.coerce([tensor1, tensor2], like=like)
+
+    if like == "torch":
+        if x.ndim == 0 and y.ndim == 0:
+            return x * y
+
+        if x.ndim <= 2 and y.ndim <= 2:
+            return x @ y
+
+        return np.tensordot(x, y, axes=[[-1], [-2]], like=like)
+
+    if like == "tensorflow":
+        if len(np.shape(x)) == 0 and len(np.shape(y)) == 0:
+            return x * y
+
+        if len(np.shape(y)) == 1:
+            return np.tensordot(x, y, axes=[[-1], [0]], like=like)
+
+        if len(np.shape(x)) == 2 and len(np.shape(y)) == 2:
+            return x @ y
+
+        return np.tensordot(x, y, axes=[[-1], [-2]], like=like)
+
+    return np.dot(x, y, like=like)
+
+
+@multi_dispatch(argnum=[0, 1])
+def tensordot(tensor1, tensor2, axes=None, like=None):
+    """Returns the tensor product of two tensors.
+    In general ``axes`` specifies either the set of axes for both
+    tensors that are contracted (with the first/second entry of ``axes``
+    giving all axis indices for the first/second tensor) or --- if it is
+    an integer --- the number of last/first axes of the first/second
+    tensor to contract over.
+    There are some non-obvious special cases:
+
+    * If both tensors are 0-dimensional, ``axes`` must be 0.
+      and a 0-dimensional scalar is returned containing the simple product.
+
+    * If both tensors are 1-dimensional and ``axes=0``, the outer product
+      is returned.
+
+    * Products between a non-0-dimensional and a 0-dimensional tensor are not
+      supported in all interfaces.
+
+    Args:
+        tensor1 (tensor_like): input tensor
+        tensor2 (tensor_like): input tensor
+        axes (int or list[list[int]]): Axes to contract over, see detail description.
+
+    Returns:
+        tensor_like: the tensor product of the two input tensors
+    """
+    tensor1, tensor2 = np.coerce([tensor1, tensor2], like=like)
+    return np.tensordot(tensor1, tensor2, axes=axes, like=like)
+
+
+@multi_dispatch(argnum=[0], tensor_list=[0])
+def get_trainable_indices(values, like=None):
+    """Returns a set containing the trainable indices of a sequence of
+    values.
+
+    Args:
+        values (Iterable[tensor_like]): Sequence of tensor-like objects to inspect
+
+    Returns:
+        set[int]: Set containing the indices of the trainable tensor-like objects
+        within the input sequence.
+
+    **Example**
+
+    >>> def cost_fn(params):
+    ...     print("Trainable:", qml.math.get_trainable_indices(params))
+    ...     return np.sum(np.sin(params[0] * params[1]))
+    >>> values = [np.array([0.1, 0.2], requires_grad=True),
+    ... np.array([0.5, 0.2], requires_grad=False)]
+    >>> cost_fn(values)
+    Trainable: {0}
+    tensor(0.0899685, requires_grad=True)
+    """
+    trainable = requires_grad
+    trainable_params = set()
+
+    if like == "jax":
+        import jax
+
+        if not any(isinstance(v, jax.core.Tracer) for v in values):
+            # No JAX tracing is occuring; treat all `DeviceArray` objects as trainable.
+            trainable = lambda p, **kwargs: isinstance(p, jax.numpy.DeviceArray)
+        else:
+            # JAX tracing is occuring; use the default behaviour (only traced arrays
+            # are treated as trainable). This is required to ensure that `jax.grad(func, argnums=...)
+            # works correctly, as the argnums argnument determines which parameters are
+            # traced arrays.
+            trainable = requires_grad
+
+    for idx, p in enumerate(values):
+        if trainable(p, interface=like):
+            trainable_params.add(idx)
+
+    return trainable_params
+
+
+def ones_like(tensor, dtype=None):
+    """Returns a tensor of all ones with the same shape and dtype
+    as the input tensor.
+
+    Args:
+        tensor (tensor_like): input tensor
+        dtype (str, np.dtype, None): The desired output datatype of the array. If not provided, the dtype of
+            ``tensor`` is used. This argument can be any supported NumPy dtype representation, including
+            a string (``"float64"``), a ``np.dtype`` object (``np.dtype("float64")``), or
+            a dtype class (``np.float64``). If ``tensor`` is not a NumPy array, the
+            **equivalent** dtype in the dispatched framework is used.
+
+    Returns:
+        tensor_like: an all-ones tensor with the same shape and
+        size as ``tensor``
+
+    **Example**
+
+    >>> x = torch.tensor([1., 2.])
+    >>> ones_like(x)
+    tensor([1, 1])
+    >>> y = tf.Variable([[0], [5]])
+    >>> ones_like(y, dtype=np.complex128)
+    <tf.Tensor: shape=(2, 1), dtype=complex128, numpy=
+    array([[1.+0.j],
+           [1.+0.j]])>
+    """
+    if dtype is not None:
+        return cast(np.ones_like(tensor), dtype)
+
+    return np.ones_like(tensor)
+
+
+@multi_dispatch(argnum=[0], tensor_list=[0])
+def stack(values, axis=0, like=None):
+    """Stack a sequence of tensors along the specified axis.
+
+    .. warning::
+
+        Tensors that are incompatible (such as Torch and TensorFlow tensors)
+        cannot both be present.
+
+    Args:
+        values (Sequence[tensor_like]): Sequence of tensor-like objects to
+            stack. Each object in the sequence must have the same size in the given axis.
+        axis (int): The axis along which the input tensors are stacked. ``axis=0`` corresponds
+            to vertical stacking.
+
+    Returns:
+        tensor_like: The stacked array. The stacked array will have one additional dimension
+        compared to the unstacked tensors.
+
+    **Example**
+
+    >>> x = tf.constant([0.6, 0.1, 0.6])
+    >>> y = tf.Variable([0.1, 0.2, 0.3])
+    >>> z = np.array([5., 8., 101.])
+    >>> stack([x, y, z])
+    <tf.Tensor: shape=(3, 3), dtype=float32, numpy=
+    array([[6.00e-01, 1.00e-01, 6.00e-01],
+           [1.00e-01, 2.00e-01, 3.00e-01],
+           [5.00e+00, 8.00e+00, 1.01e+02]], dtype=float32)>
+    """
+    values = np.coerce(values, like=like)
+    return np.stack(values, axis=axis, like=like)
+
+
+def einsum(indices, *operands, like=None):
+    """Evaluates the Einstein summation convention on the operands.
+
+    Args:
+        indices (str): Specifies the subscripts for summation as comma separated list of
+            subscript labels. An implicit (classical Einstein summation) calculation is
+            performed unless the explicit indicator ‘->’ is included as well as subscript
+            labels of the precise output form.
+        operands (tuple[tensor_like]): The tensors for the operation.
+
+    Returns:
+        tensor_like: The calculation based on the Einstein summation convention.
+
+    **Examples**
+
+    >>> a = np.arange(25).reshape(5,5)
+    >>> b = np.arange(5)
+    >>> c = np.arange(6).reshape(2,3)
+
+    Trace of a matrix:
+
+    >>> qml.math.einsum('ii', a)
+    60
+
+    Extract the diagonal (requires explicit form):
+
+    >>> qml.math.einsum('ii->i', a)
+    array([ 0,  6, 12, 18, 24])
+
+    Sum over an axis (requires explicit form):
+
+    >>> qml.math.einsum('ij->i', a)
+    array([ 10,  35,  60,  85, 110])
+
+    Compute a matrix transpose, or reorder any number of axes:
+
+    >>> np.einsum('ij->ji', c)
+    array([[0, 3],
+           [1, 4],
+           [2, 5]])
+
+    Matrix vector multiplication:
+
+    >>> np.einsum('ij,j', a, b)
+    array([ 30,  80, 130, 180, 230])
+    """
+    if like is None:
+        like = _multi_dispatch(operands)
+    return np.einsum(indices, *operands, like=like)
+
+
+def where(condition, x=None, y=None):
+    """Returns elements chosen from x or y depending on a boolean tensor condition,
+    or the indices of entries satisfying the condition.
+
+    The input tensors ``condition``, ``x``, and ``y`` must all be broadcastable to the same shape.
+
+    Args:
+        condition (tensor_like[bool]): A boolean tensor. Where ``True`` , elements from
+            ``x`` will be chosen, otherwise ``y``. If ``x`` and ``y`` are ``None`` the
+            indices where ``condition==True`` holds will be returned.
+        x (tensor_like): values from which to choose if the condition evaluates to ``True``
+        y (tensor_like): values from which to choose if the condition evaluates to ``False``
+
+    Returns:
+        tensor_like or tuple[tensor_like]: If ``x is None`` and ``y is None``, a tensor
+        or tuple of tensors with the indices where ``condition`` is ``True`` .
+        Else, a tensor with elements from ``x`` where the ``condition`` is ``True``,
+        and ``y`` otherwise. In this case, the output tensor has the same shape as
+        the input tensors.
+
+    **Example with three arguments**
+
+    >>> a = torch.tensor([0.6, 0.23, 0.7, 1.5, 1.7], requires_grad=True)
+    >>> b = torch.tensor([-1., -2., -3., -4., -5.], requires_grad=True)
+    >>> math.where(a < 1, a, b)
+    tensor([ 0.6000,  0.2300,  0.7000, -4.0000, -5.0000], grad_fn=<SWhereBackward>)
+
+    .. warning::
+
+        The output format for ``x=None`` and ``y=None`` follows the respective
+        interface and differs between TensorFlow and all other interfaces:
+        For TensorFlow, the output is a tensor with shape
+        ``(num_true, len(condition.shape))`` where ``num_true`` is the number
+        of entries in ``condition`` that are ``True`` .
+        The entry at position ``(i, j)`` is the ``j`` th entry of the ``i`` th
+        index.
+        For all other interfaces, the output is a tuple of tensor-like objects,
+        with the ``j`` th object indicating the ``j`` th entries of all indices.
+        Also see the examples below.
+
+    **Example with single argument**
+
+    For Torch, Autograd, JAX and NumPy, the output formatting is as follows:
+
+    >>> a = [[0.6, 0.23, 1.7],[1.5, 0.7, -0.2]]
+    >>> math.where(torch.tensor(a) < 1)
+    (tensor([0, 0, 1, 1]), tensor([0, 1, 1, 2]))
+
+    This is not a single tensor-like object but corresponds to the shape
+    ``(2, 4)`` . For TensorFlow, on the other hand:
+
+    >>> math.where(tf.constant(a) < 1)
+    tf.Tensor(
+    [[0 0]
+     [0 1]
+     [1 1]
+     [1 2]], shape=(4, 2), dtype=int64)
+
+    As we can see, the dimensions are swapped and the output is a single Tensor.
+    Note that the number of dimensions of the output does *not* depend on the input
+    shape, it is always two-dimensional.
+
+    """
+    if x is None and y is None:
+        interface = _multi_dispatch([condition])
+        return np.where(condition, like=interface)
+
+    interface = _multi_dispatch([condition, x, y])
+    res = np.where(condition, x, y, like=interface)
+
+    if interface == "tensorflow":
+        return np.transpose(np.stack(res))
+
+    return res
+
+
+@multi_dispatch(argnum=[0, 1])
+def frobenius_inner_product(A, B, normalize=False, like=None):
+    r"""Frobenius inner product between two matrices.
+
+    .. math::
+
+        \langle A, B \rangle_F = \sum_{i,j=1}^n A_{ij} B_{ij} = \operatorname{tr} (A^T B)
+
+    The Frobenius inner product is equivalent to the Hilbert-Schmidt inner product for
+    matrices with real-valued entries.
+
+    Args:
+        A (tensor_like[float]): First matrix, assumed to be a square array.
+        B (tensor_like[float]): Second matrix, assumed to be a square array.
+        normalize (bool): If True, divide the inner product by the Frobenius norms of A and B.
+
+    Returns:
+        float: Frobenius inner product of A and B
+
+    **Example**
+
+    >>> A = np.random.random((3,3))
+    >>> B = np.random.random((3,3))
+    >>> qml.math.frobenius_inner_product(A, B)
+    3.091948202943376
+    """
+    A, B = np.coerce([A, B], like=like)
+
+    inner_product = np.sum(A * B)
+
+    if normalize:
+        norm = np.sqrt(np.sum(A * A) * np.sum(B * B))
+        inner_product = inner_product / norm
+
+    return inner_product
+
+
+@multi_dispatch(argnum=[0, 2])
+def scatter_element_add(tensor, index, value, like=None):
+    """In-place addition of a multidimensional value over various
+    indices of a tensor.
+
+    Args:
+        tensor (tensor_like[float]): Tensor to add the value to
+        index (tuple or list[tuple]): Indices to which to add the value
+        value (float or tensor_like[float]): Value to add to ``tensor``
+        like (str): Manually chosen interface to dispatch to.
+    Returns:
+        tensor_like[float]: The tensor with the value added at the given indices.
+
+    **Example**
+
+    >>> tensor = torch.tensor([[0.1, 0.2, 0.3], [0.4, 0.5, 0.6]])
+    >>> index = (1, 2)
+    >>> value = -3.1
+    >>> qml.math.scatter_element_add(tensor, index, value)
+    tensor([[ 0.1000,  0.2000,  0.3000],
+            [ 0.4000,  0.5000, -2.5000]])
+
+    If multiple indices are given, in the form of a list of tuples, the
+    ``k`` th tuple is interpreted to contain the ``k`` th entry of all indices:
+
+    >>> indices = [(1, 0), (2, 1)] # This will modify the entries (1, 2) and (0, 1)
+    >>> values = torch.tensor([10, 20])
+    >>> qml.math.scatter_element_add(tensor, indices, values)
+    tensor([[ 0.1000, 20.2000,  0.3000],
+            [ 0.4000,  0.5000, 10.6000]])
+    """
+    if len(np.shape(tensor)) == 0 and index == ():
+        return tensor + value
+
+    return np.scatter_element_add(tensor, index, value, like=like)
+
+
+def unwrap(values, max_depth=None):
+    """Unwrap a sequence of objects to NumPy arrays.
+
+    Note that tensors on GPUs will automatically be copied
+    to the CPU.
+
+    Args:
+        values (Sequence[tensor_like]): sequence of tensor-like objects to unwrap
+        max_depth (int): Positive integer indicating the depth of unwrapping to perform
+            for nested tensor-objects. This argument only applies when unwrapping
+            Autograd ``ArrayBox`` objects.
+
+    **Example**
+
+    >>> values = [np.array([0.1, 0.2]), torch.tensor(0.1, dtype=torch.float64), torch.tensor([0.5, 0.2])]
+    >>> math.unwrap(values)
+    [array([0.1, 0.2]), 0.1, array([0.5, 0.2], dtype=float32)]
+
+    This function will continue to work during backpropagation:
+
+    >>> def cost_fn(params):
+    ...     unwrapped_params = math.unwrap(params)
+    ...     print("Unwrapped:", [(i, type(i)) for i in unwrapped_params])
+    ...     return np.sum(np.sin(params))
+    >>> params = np.array([0.1, 0.2, 0.3])
+    >>> grad = autograd.grad(cost_fn)(params)
+    Unwrapped: [(0.1, <class 'float'>), (0.2, <class 'float'>), (0.3, <class 'float'>)]
+    >>> print(grad)
+    [0.99500417 0.98006658 0.95533649]
+    """
+    res = []
+
+    for t in values:
+        if isinstance(t, ArrayBox):
+            a = np.to_numpy(t, max_depth=max_depth)
+        else:
+            a = np.to_numpy(t)
+
+        if isinstance(a, ndarray) and not a.shape:
+            # if NumPy array is scalar, convert to a Python float
+            res.append(a.tolist())
+        else:
+            res.append(a)
+
+    return res