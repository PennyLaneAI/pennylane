--- conflicted
+++ resolved
@@ -1,463 +1,460 @@
-# Copyright 2018-2021 Xanadu Quantum Technologies Inc.
-
-# Licensed under the Apache License, Version 2.0 (the "License");
-# you may not use this file except in compliance with the License.
-# You may obtain a copy of the License at
-
-#     http://www.apache.org/licenses/LICENSE-2.0
-
-# Unless required by applicable law or agreed to in writing, software
-# distributed under the License is distributed on an "AS IS" BASIS,
-# WITHOUT WARRANTIES OR CONDITIONS OF ANY KIND, either express or implied.
-# See the License for the specific language governing permissions and
-# limitations under the License.
-"""Multiple dispatch functions"""
-# pylint: disable=import-outside-toplevel,too-many-return-statements
-import warnings
-
-from autograd.numpy.numpy_boxes import ArrayBox
-from autoray import numpy as np
-from numpy import ndarray
-
-from . import single_dispatch  # pylint:disable=unused-import
-from .utils import cast, get_interface, requires_grad
-
-
-def _multi_dispatch(values):
-    """Determines the correct framework to dispatch to given a
-    sequence of tensor-like objects.
-
-    Args:
-        values (Sequence[tensor_like]): a sequence of tensor like objects
-
-    Returns:
-        str: the name of the interface
-
-    To determine the framework to dispatch to, the following rules
-    are applied:
-
-    * Tensors that are incompatible (such as Torch and TensorFlow tensors)
-      cannot both be present.
-
-    * Autograd tensors *may* be present alongside Torch and TensorFlow tensors,
-      but Torch and TensorFlow take precendence; the autograd arrays will
-      be treated as non-differentiable NumPy arrays. A warning will be raised
-      suggesting that vanilla NumPy be used instead.
-
-    * Vanilla NumPy arrays can be used alongside other tensor objects; they will
-      always be treated as non-differentiable constants.
-    """
-    if "resource_variable" in getattr(values, "__module__", tuple()):
-        values = np.asarray(values)
-
-    interfaces = {get_interface(v) for v in values}
-
-    if len(set(interfaces) - {"numpy", "autograd"}) > 1:
-        # contains multiple non-autograd interfaces
-        raise ValueError("Tensors contain mixed types; cannot determine dispatch library")
-
-    non_numpy_interfaces = set(interfaces) - {"numpy"}
-
-    if len(non_numpy_interfaces) > 1:
-        # contains autograd and another interface
-        warnings.warn(
-            f"Contains tensors of types {non_numpy_interfaces}; dispatch will prioritize "
-            "TensorFlow and PyTorch over autograd. Consider replacing Autograd with vanilla NumPy.",
-            UserWarning,
-        )
-
-    if "tensorflow" in interfaces:
-        return "tensorflow"
-
-    if "torch" in interfaces:
-        return "torch"
-
-    if "autograd" in interfaces:
-        return "autograd"
-
-    if "jax" in interfaces:
-        return "jax"
-
-    return "numpy"
-
-
-def block_diag(values):
-    """Combine a sequence of 2D tensors to form a block diagonal tensor.
-
-    Args:
-        values (Sequence[tensor_like]): Sequence of 2D arrays/tensors to form
-            the block diagonal tensor.
-
-    Returns:
-        tensor_like: the block diagonal tensor
-
-    **Example**
-
-    >>> t = [
-    ...     np.array([[1, 2], [3, 4]]),
-    ...     torch.tensor([[1, 2, 3], [-1, -6, -3]]),
-    ...     torch.tensor(5)
-    ... ]
-    >>> qml.math.block_diag(t)
-    tensor([[ 1,  2,  0,  0,  0,  0],
-            [ 3,  4,  0,  0,  0,  0],
-            [ 0,  0,  1,  2,  3,  0],
-            [ 0,  0, -1, -6, -3,  0],
-            [ 0,  0,  0,  0,  0,  5]])
-    """
-    interface = _multi_dispatch(values)
-    values = np.coerce(values, like=interface)
-    return np.block_diag(values, like=interface)
-
-
-def concatenate(values, axis=0):
-    """Concatenate a sequence of tensors along the specified axis.
-
-    .. warning::
-
-        Tensors that are incompatible (such as Torch and TensorFlow tensors)
-        cannot both be present.
-
-    Args:
-        values (Sequence[tensor_like]): Sequence of tensor-like objects to
-            concatenate. The objects must have the same shape, except in the dimension corresponding
-            to axis (the first, by default).
-        axis (int): The axis along which the input tensors are concatenated. If axis is None,
-            tensors are flattened before use. Default is 0.
-
-    Returns:
-        tensor_like: The concatenated tensor.
-
-    **Example**
-
-    >>> x = tf.constant([0.6, 0.1, 0.6])
-    >>> y = tf.Variable([0.1, 0.2, 0.3])
-    >>> z = np.array([5., 8., 101.])
-    >>> concatenate([x, y, z])
-    <tf.Tensor: shape=(3, 3), dtype=float32, numpy=
-    array([6.00e-01, 1.00e-01, 6.00e-01, 1.00e-01, 2.00e-01, 3.00e-01, 5.00e+00, 8.00e+00, 1.01e+02], dtype=float32)>
-    """
-    interface = _multi_dispatch(values)
-
-    if interface == "torch":
-        import torch
-
-        if axis is None:
-            # flatten and then concatenate zero'th dimension
-            # to reproduce numpy's behaviour
-            values = [np.flatten(torch.as_tensor(t)) for t in values]
-            axis = 0
-        else:
-            values = [torch.as_tensor(t) for t in values]
-
-    if interface == "tensorflow" and axis is None:
-        # flatten and then concatenate zero'th dimension
-        # to reproduce numpy's behaviour
-        values = [np.flatten(np.array(t)) for t in values]
-        axis = 0
-
-    return np.concatenate(values, axis=axis, like=interface)
-
-
-def diag(values, k=0):
-    """Construct a diagonal tensor from a list of scalars.
-
-    Args:
-        values (tensor_like or Sequence[scalar]): sequence of numeric values that
-            make up the diagonal
-        k (int): The diagonal in question. ``k=0`` corresponds to the main diagonal.
-            Use ``k>0`` for diagonals above the main diagonal, and ``k<0`` for
-            diagonals below the main diagonal.
-
-    Returns:
-        tensor_like: the 2D diagonal tensor
-
-    **Example**
-
-    >>> x = [1., 2., tf.Variable(3.)]
-    >>> qml.math.diag(x)
-    <tf.Tensor: shape=(3, 3), dtype=float32, numpy=
-    array([[1., 0., 0.],
-           [0., 2., 0.],
-           [0., 0., 3.]], dtype=float32)>
-    >>> y = tf.Variable([0.65, 0.2, 0.1])
-    >>> qml.math.diag(y, k=-1)
-    <tf.Tensor: shape=(4, 4), dtype=float32, numpy=
-    array([[0.  , 0.  , 0.  , 0.  ],
-           [0.65, 0.  , 0.  , 0.  ],
-           [0.  , 0.2 , 0.  , 0.  ],
-           [0.  , 0.  , 0.1 , 0.  ]], dtype=float32)>
-    >>> z = torch.tensor([0.1, 0.2])
-    >>> qml.math.diag(z, k=1)
-    tensor([[0.0000, 0.1000, 0.0000],
-            [0.0000, 0.0000, 0.2000],
-            [0.0000, 0.0000, 0.0000]])
-    """
-    interface = _multi_dispatch(values)
-
-    if isinstance(values, (list, tuple)):
-        values = np.stack(np.coerce(values, like=interface), like=interface)
-
-    return np.diag(values, k=k, like=interface)
-
-
-def dot(tensor1, tensor2):
-    """Returns the matrix or dot product of two tensors.
-
-    * If both tensors are 0-dimensional, elementwise multiplication
-      is performed and a 0-dimensional scalar returned.
-
-    * If both tensors are 1-dimensional, the dot product is returned.
-
-    * If the first array is 2-dimensional and the second array 1-dimensional,
-      the matrix-vector product is returned.
-
-    * If both tensors are 2-dimensional, the matrix product is returned.
-
-    * Finally, if the the first array is N-dimensional and the second array
-      M-dimensional, a sum product over the last dimension of the first array,
-      and the second-to-last dimension of the second array is returned.
-
-    Args:
-        tensor1 (tensor_like): input tensor
-        tensor2 (tensor_like): input tensor
-
-    Returns:
-        tensor_like: the matrix or dot product of two tensors
-    """
-    interface = _multi_dispatch([tensor1, tensor2])
-    x, y = np.coerce([tensor1, tensor2], like=interface)
-
-    if interface == "torch":
-        if x.ndim == 0 and y.ndim == 0:
-            return x * y
-
-        if x.ndim <= 2 and y.ndim <= 2:
-            return x @ y
-
-        return np.tensordot(x, y, dims=[[-1], [-2]], like=interface)
-
-    if interface == "tensorflow":
-        if x.ndim == 0 and y.ndim == 0:
-            return x * y
-
-        if y.ndim == 1:
-            return np.tensordot(x, y, axes=[[-1], [0]], like=interface)
-
-        if x.ndim == 2 and y.ndim == 2:
-            return x @ y
-
-        return np.tensordot(x, y, axes=[[-1], [-2]], like=interface)
-
-    return np.dot(x, y, like=interface)
-
-
-def get_trainable_indices(values):
-    """Returns a set containing the trainable indices of a sequence of
-    values.
-
-    Args:
-        values (Iterable[tensor_like]): Sequence of tensor-like objects to inspect
-
-    Returns:
-        set[int]: Set containing the indices of the trainable tensor-like objects
-        within the input sequence.
-
-    **Example**
-
-    >>> def cost_fn(params):
-    ...     print("Trainable:", qml.math.get_trainable_indices(params))
-    ...     return np.sum(np.sin(params[0] * params[1]))
-    >>> values = [np.array([0.1, 0.2], requires_grad=True),
-    ... np.array([0.5, 0.2], requires_grad=False)]
-    >>> cost_fn(values)
-    Trainable: {0}
-    tensor(0.0899685, requires_grad=True)
-    """
-    interface = _multi_dispatch(values)
-    trainable_params = set()
-
-    for idx, p in enumerate(values):
-        if requires_grad(p, interface=interface):
-            trainable_params.add(idx)
-
-    return trainable_params
-
-
-def ones_like(tensor, dtype=None):
-    """Returns a tensor of all ones with the same shape and dtype
-    as the input tensor.
-
-    Args:
-        tensor (tensor_like): input tensor
-        dtype (str, np.dtype, None): The desired output datatype of the array. If not provided, the dtype of
-            ``tensor`` is used. This argument can be any supported NumPy dtype representation, including
-            a string (``"float64"``), a ``np.dtype`` object (``np.dtype("float64")``), or
-            a dtype class (``np.float64``). If ``tensor`` is not a NumPy array, the
-            **equivalent** dtype in the dispatched framework is used.
-
-    Returns:
-        tensor_like: an all-ones tensor with the same shape and
-        size as ``tensor``
-
-    **Example**
-
-    >>> x = torch.tensor([1., 2.])
-    >>> ones_like(x)
-    tensor([1, 1])
-    >>> y = tf.Variable([[0], [5]])
-    >>> ones_like(y, dtype=np.complex128)
-    <tf.Tensor: shape=(2, 1), dtype=complex128, numpy=
-    array([[1.+0.j],
-           [1.+0.j]])>
-    """
-    if dtype is not None:
-        return cast(np.ones_like(tensor), dtype)
-
-    return np.ones_like(tensor)
-
-
-def stack(values, axis=0):
-    """Stack a sequence of tensors along the specified axis.
-
-    .. warning::
-
-        Tensors that are incompatible (such as Torch and TensorFlow tensors)
-        cannot both be present.
-
-    Args:
-        values (Sequence[tensor_like]): Sequence of tensor-like objects to
-            stack. Each object in the sequence must have the same size in the given axis.
-        axis (int): The axis along which the input tensors are stacked. ``axis=0`` corresponds
-            to vertical stacking.
-
-    Returns:
-        tensor_like: The stacked array. The stacked array will have one additional dimension
-        compared to the unstacked tensors.
-
-    **Example**
-
-    >>> x = tf.constant([0.6, 0.1, 0.6])
-    >>> y = tf.Variable([0.1, 0.2, 0.3])
-    >>> z = np.array([5., 8., 101.])
-    >>> stack([x, y, z])
-    <tf.Tensor: shape=(3, 3), dtype=float32, numpy=
-    array([[6.00e-01, 1.00e-01, 6.00e-01],
-           [1.00e-01, 2.00e-01, 3.00e-01],
-           [5.00e+00, 8.00e+00, 1.01e+02]], dtype=float32)>
-    """
-    interface = _multi_dispatch(values)
-    values = np.coerce(values, like=interface)
-    return np.stack(values, axis=axis, like=interface)
-
-
-def where(condition, x, y):
-    """Returns elements chosen from x or y depending on a boolean tensor condition.
-
-    The input tensors ``condition``, ``x``, and ``y`` must all be broadcastable to the same shape.
-
-    Args:
-        condition (tensor_like[bool]): A boolean tensor. Where True, elements from
-            ``x`` will be chosen, otherwise ``y``.
-        x (tensor_like): values from which to choose if the condition evaluates to ``True``
-        y (tensor_like): values from which to choose if the condition evaluates to ``False``
-
-    Returns:
-        tensor_like: A tensor with elements from ``x`` where the condition is ``True``, and
-        ``y`` otherwise. The output tensor has the same shape as the input tensors.
-
-    **Example**
-
-    >>> a = torch.tensor([0.6, 0.23, 0.7, 1.5, 1.7], requires_grad=True)
-    >>> b = torch.tensor([-1., -2., -3., -4., -5.], requires_grad=True)
-    >>> math.where(a < 1, a, b)
-    tensor([ 0.6000,  0.2300,  0.7000, -4.0000, -5.0000], grad_fn=<SWhereBackward>)
-    """
-    return np.where(condition, x, y, like=_multi_dispatch([condition, x, y]))
-
-
-<<<<<<< HEAD
-def frobenius_inner_product(A, B, normalize=False):
-    r"""Frobenius inner product between two matrices.
-
-    .. math::
-
-        \langle A, B \rangle_F = \sum_{i,j=1}^n A_{ij} B_{ij} = \operatorname{tr} (A^T B)
-
-    The Frobenius inner product is equivalent to the Hilbert-Schmidt inner product for
-    matrices with real-valued entries.
-
-    Args:
-        A (tensor_like[float]): First matrix, assumed to be a square array.
-        B (tensor_like[float]): Second matrix, assumed to be a square array.
-        normalize (bool): If True, divide the inner product by the Frobenius norms of A and B.
-
-    Returns:
-        float: Frobenius inner product of A and B
-
-    **Example**
-
-    >>> A = np.random.random((3,3))
-    >>> B = np.random.random((3,3))
-    >>> qml.math.frobenius_inner_product(A, B)
-    3.091948202943376
-    """
-    interface = _multi_dispatch([A, B])
-    A, B = np.coerce([A, B], like=interface)
-
-    inner_product = np.sum(A * B)
-
-    if normalize:
-        norm = np.sqrt(np.sum(A * A) * np.sum(B * B))
-        inner_product = inner_product / norm
-
-    return inner_product
-
-=======
-def unwrap(values, max_depth=None):
-    """Unwrap a sequence of objects to NumPy arrays.
-
-    Note that tensors on GPUs will automatically be copied
-    to the CPU.
-
-    Args:
-        values (Sequence[tensor_like]): sequence of tensor-like objects to unwrap
-        max_depth (int): Positive integer indicating the depth of unwrapping to perform
-            for nested tensor-objects. This argument only applies when unwrapping
-            Autograd ``ArrayBox`` objects.
-
-    **Example**
-
-    >>> values = [np.array([0.1, 0.2]), torch.tensor(0.1, dtype=torch.float64), torch.tensor([0.5, 0.2])]
-    >>> math.unwrap(values)
-    [array([0.1, 0.2]), 0.1, array([0.5, 0.2], dtype=float32)]
-
-    This function will continue to work during backpropagation:
-
-    >>> def cost_fn(params):
-    ...     unwrapped_params = math.unwrap(params)
-    ...     print("Unwrapped:", [(i, type(i)) for i in unwrapped_params])
-    ...     return np.sum(np.sin(params))
-    >>> params = np.array([0.1, 0.2, 0.3])
-    >>> grad = autograd.grad(cost_fn)(params)
-    Unwrapped: [(0.1, <class 'float'>), (0.2, <class 'float'>), (0.3, <class 'float'>)]
-    >>> print(grad)
-    [0.99500417 0.98006658 0.95533649]
-    """
-    res = []
-
-    for t in values:
-        if isinstance(t, ArrayBox):
-            a = np.to_numpy(t, max_depth=max_depth)
-        else:
-            a = np.to_numpy(t)
-
-        if isinstance(a, ndarray) and not a.shape:
-            # if NumPy array is scalar, convert to a Python float
-            res.append(a.tolist())
-        else:
-            res.append(a)
-
-    return res
-
->>>>>>> 5c0adbc0
+# Copyright 2018-2021 Xanadu Quantum Technologies Inc.
+
+# Licensed under the Apache License, Version 2.0 (the "License");
+# you may not use this file except in compliance with the License.
+# You may obtain a copy of the License at
+
+#     http://www.apache.org/licenses/LICENSE-2.0
+
+# Unless required by applicable law or agreed to in writing, software
+# distributed under the License is distributed on an "AS IS" BASIS,
+# WITHOUT WARRANTIES OR CONDITIONS OF ANY KIND, either express or implied.
+# See the License for the specific language governing permissions and
+# limitations under the License.
+"""Multiple dispatch functions"""
+# pylint: disable=import-outside-toplevel,too-many-return-statements
+import warnings
+
+from autograd.numpy.numpy_boxes import ArrayBox
+from autoray import numpy as np
+from numpy import ndarray
+
+from . import single_dispatch  # pylint:disable=unused-import
+from .utils import cast, get_interface, requires_grad
+
+
+def _multi_dispatch(values):
+    """Determines the correct framework to dispatch to given a
+    sequence of tensor-like objects.
+
+    Args:
+        values (Sequence[tensor_like]): a sequence of tensor like objects
+
+    Returns:
+        str: the name of the interface
+
+    To determine the framework to dispatch to, the following rules
+    are applied:
+
+    * Tensors that are incompatible (such as Torch and TensorFlow tensors)
+      cannot both be present.
+
+    * Autograd tensors *may* be present alongside Torch and TensorFlow tensors,
+      but Torch and TensorFlow take precendence; the autograd arrays will
+      be treated as non-differentiable NumPy arrays. A warning will be raised
+      suggesting that vanilla NumPy be used instead.
+
+    * Vanilla NumPy arrays can be used alongside other tensor objects; they will
+      always be treated as non-differentiable constants.
+    """
+    if "resource_variable" in getattr(values, "__module__", tuple()):
+        values = np.asarray(values)
+
+    interfaces = {get_interface(v) for v in values}
+
+    if len(set(interfaces) - {"numpy", "autograd"}) > 1:
+        # contains multiple non-autograd interfaces
+        raise ValueError("Tensors contain mixed types; cannot determine dispatch library")
+
+    non_numpy_interfaces = set(interfaces) - {"numpy"}
+
+    if len(non_numpy_interfaces) > 1:
+        # contains autograd and another interface
+        warnings.warn(
+            f"Contains tensors of types {non_numpy_interfaces}; dispatch will prioritize "
+            "TensorFlow and PyTorch over autograd. Consider replacing Autograd with vanilla NumPy.",
+            UserWarning,
+        )
+
+    if "tensorflow" in interfaces:
+        return "tensorflow"
+
+    if "torch" in interfaces:
+        return "torch"
+
+    if "autograd" in interfaces:
+        return "autograd"
+
+    if "jax" in interfaces:
+        return "jax"
+
+    return "numpy"
+
+
+def block_diag(values):
+    """Combine a sequence of 2D tensors to form a block diagonal tensor.
+
+    Args:
+        values (Sequence[tensor_like]): Sequence of 2D arrays/tensors to form
+            the block diagonal tensor.
+
+    Returns:
+        tensor_like: the block diagonal tensor
+
+    **Example**
+
+    >>> t = [
+    ...     np.array([[1, 2], [3, 4]]),
+    ...     torch.tensor([[1, 2, 3], [-1, -6, -3]]),
+    ...     torch.tensor(5)
+    ... ]
+    >>> qml.math.block_diag(t)
+    tensor([[ 1,  2,  0,  0,  0,  0],
+            [ 3,  4,  0,  0,  0,  0],
+            [ 0,  0,  1,  2,  3,  0],
+            [ 0,  0, -1, -6, -3,  0],
+            [ 0,  0,  0,  0,  0,  5]])
+    """
+    interface = _multi_dispatch(values)
+    values = np.coerce(values, like=interface)
+    return np.block_diag(values, like=interface)
+
+
+def concatenate(values, axis=0):
+    """Concatenate a sequence of tensors along the specified axis.
+
+    .. warning::
+
+        Tensors that are incompatible (such as Torch and TensorFlow tensors)
+        cannot both be present.
+
+    Args:
+        values (Sequence[tensor_like]): Sequence of tensor-like objects to
+            concatenate. The objects must have the same shape, except in the dimension corresponding
+            to axis (the first, by default).
+        axis (int): The axis along which the input tensors are concatenated. If axis is None,
+            tensors are flattened before use. Default is 0.
+
+    Returns:
+        tensor_like: The concatenated tensor.
+
+    **Example**
+
+    >>> x = tf.constant([0.6, 0.1, 0.6])
+    >>> y = tf.Variable([0.1, 0.2, 0.3])
+    >>> z = np.array([5., 8., 101.])
+    >>> concatenate([x, y, z])
+    <tf.Tensor: shape=(3, 3), dtype=float32, numpy=
+    array([6.00e-01, 1.00e-01, 6.00e-01, 1.00e-01, 2.00e-01, 3.00e-01, 5.00e+00, 8.00e+00, 1.01e+02], dtype=float32)>
+    """
+    interface = _multi_dispatch(values)
+
+    if interface == "torch":
+        import torch
+
+        if axis is None:
+            # flatten and then concatenate zero'th dimension
+            # to reproduce numpy's behaviour
+            values = [np.flatten(torch.as_tensor(t)) for t in values]
+            axis = 0
+        else:
+            values = [torch.as_tensor(t) for t in values]
+
+    if interface == "tensorflow" and axis is None:
+        # flatten and then concatenate zero'th dimension
+        # to reproduce numpy's behaviour
+        values = [np.flatten(np.array(t)) for t in values]
+        axis = 0
+
+    return np.concatenate(values, axis=axis, like=interface)
+
+
+def diag(values, k=0):
+    """Construct a diagonal tensor from a list of scalars.
+
+    Args:
+        values (tensor_like or Sequence[scalar]): sequence of numeric values that
+            make up the diagonal
+        k (int): The diagonal in question. ``k=0`` corresponds to the main diagonal.
+            Use ``k>0`` for diagonals above the main diagonal, and ``k<0`` for
+            diagonals below the main diagonal.
+
+    Returns:
+        tensor_like: the 2D diagonal tensor
+
+    **Example**
+
+    >>> x = [1., 2., tf.Variable(3.)]
+    >>> qml.math.diag(x)
+    <tf.Tensor: shape=(3, 3), dtype=float32, numpy=
+    array([[1., 0., 0.],
+           [0., 2., 0.],
+           [0., 0., 3.]], dtype=float32)>
+    >>> y = tf.Variable([0.65, 0.2, 0.1])
+    >>> qml.math.diag(y, k=-1)
+    <tf.Tensor: shape=(4, 4), dtype=float32, numpy=
+    array([[0.  , 0.  , 0.  , 0.  ],
+           [0.65, 0.  , 0.  , 0.  ],
+           [0.  , 0.2 , 0.  , 0.  ],
+           [0.  , 0.  , 0.1 , 0.  ]], dtype=float32)>
+    >>> z = torch.tensor([0.1, 0.2])
+    >>> qml.math.diag(z, k=1)
+    tensor([[0.0000, 0.1000, 0.0000],
+            [0.0000, 0.0000, 0.2000],
+            [0.0000, 0.0000, 0.0000]])
+    """
+    interface = _multi_dispatch(values)
+
+    if isinstance(values, (list, tuple)):
+        values = np.stack(np.coerce(values, like=interface), like=interface)
+
+    return np.diag(values, k=k, like=interface)
+
+
+def dot(tensor1, tensor2):
+    """Returns the matrix or dot product of two tensors.
+
+    * If both tensors are 0-dimensional, elementwise multiplication
+      is performed and a 0-dimensional scalar returned.
+
+    * If both tensors are 1-dimensional, the dot product is returned.
+
+    * If the first array is 2-dimensional and the second array 1-dimensional,
+      the matrix-vector product is returned.
+
+    * If both tensors are 2-dimensional, the matrix product is returned.
+
+    * Finally, if the the first array is N-dimensional and the second array
+      M-dimensional, a sum product over the last dimension of the first array,
+      and the second-to-last dimension of the second array is returned.
+
+    Args:
+        tensor1 (tensor_like): input tensor
+        tensor2 (tensor_like): input tensor
+
+    Returns:
+        tensor_like: the matrix or dot product of two tensors
+    """
+    interface = _multi_dispatch([tensor1, tensor2])
+    x, y = np.coerce([tensor1, tensor2], like=interface)
+
+    if interface == "torch":
+        if x.ndim == 0 and y.ndim == 0:
+            return x * y
+
+        if x.ndim <= 2 and y.ndim <= 2:
+            return x @ y
+
+        return np.tensordot(x, y, dims=[[-1], [-2]], like=interface)
+
+    if interface == "tensorflow":
+        if x.ndim == 0 and y.ndim == 0:
+            return x * y
+
+        if y.ndim == 1:
+            return np.tensordot(x, y, axes=[[-1], [0]], like=interface)
+
+        if x.ndim == 2 and y.ndim == 2:
+            return x @ y
+
+        return np.tensordot(x, y, axes=[[-1], [-2]], like=interface)
+
+    return np.dot(x, y, like=interface)
+
+
+def get_trainable_indices(values):
+    """Returns a set containing the trainable indices of a sequence of
+    values.
+
+    Args:
+        values (Iterable[tensor_like]): Sequence of tensor-like objects to inspect
+
+    Returns:
+        set[int]: Set containing the indices of the trainable tensor-like objects
+        within the input sequence.
+
+    **Example**
+
+    >>> def cost_fn(params):
+    ...     print("Trainable:", qml.math.get_trainable_indices(params))
+    ...     return np.sum(np.sin(params[0] * params[1]))
+    >>> values = [np.array([0.1, 0.2], requires_grad=True),
+    ... np.array([0.5, 0.2], requires_grad=False)]
+    >>> cost_fn(values)
+    Trainable: {0}
+    tensor(0.0899685, requires_grad=True)
+    """
+    interface = _multi_dispatch(values)
+    trainable_params = set()
+
+    for idx, p in enumerate(values):
+        if requires_grad(p, interface=interface):
+            trainable_params.add(idx)
+
+    return trainable_params
+
+
+def ones_like(tensor, dtype=None):
+    """Returns a tensor of all ones with the same shape and dtype
+    as the input tensor.
+
+    Args:
+        tensor (tensor_like): input tensor
+        dtype (str, np.dtype, None): The desired output datatype of the array. If not provided, the dtype of
+            ``tensor`` is used. This argument can be any supported NumPy dtype representation, including
+            a string (``"float64"``), a ``np.dtype`` object (``np.dtype("float64")``), or
+            a dtype class (``np.float64``). If ``tensor`` is not a NumPy array, the
+            **equivalent** dtype in the dispatched framework is used.
+
+    Returns:
+        tensor_like: an all-ones tensor with the same shape and
+        size as ``tensor``
+
+    **Example**
+
+    >>> x = torch.tensor([1., 2.])
+    >>> ones_like(x)
+    tensor([1, 1])
+    >>> y = tf.Variable([[0], [5]])
+    >>> ones_like(y, dtype=np.complex128)
+    <tf.Tensor: shape=(2, 1), dtype=complex128, numpy=
+    array([[1.+0.j],
+           [1.+0.j]])>
+    """
+    if dtype is not None:
+        return cast(np.ones_like(tensor), dtype)
+
+    return np.ones_like(tensor)
+
+
+def stack(values, axis=0):
+    """Stack a sequence of tensors along the specified axis.
+
+    .. warning::
+
+        Tensors that are incompatible (such as Torch and TensorFlow tensors)
+        cannot both be present.
+
+    Args:
+        values (Sequence[tensor_like]): Sequence of tensor-like objects to
+            stack. Each object in the sequence must have the same size in the given axis.
+        axis (int): The axis along which the input tensors are stacked. ``axis=0`` corresponds
+            to vertical stacking.
+
+    Returns:
+        tensor_like: The stacked array. The stacked array will have one additional dimension
+        compared to the unstacked tensors.
+
+    **Example**
+
+    >>> x = tf.constant([0.6, 0.1, 0.6])
+    >>> y = tf.Variable([0.1, 0.2, 0.3])
+    >>> z = np.array([5., 8., 101.])
+    >>> stack([x, y, z])
+    <tf.Tensor: shape=(3, 3), dtype=float32, numpy=
+    array([[6.00e-01, 1.00e-01, 6.00e-01],
+           [1.00e-01, 2.00e-01, 3.00e-01],
+           [5.00e+00, 8.00e+00, 1.01e+02]], dtype=float32)>
+    """
+    interface = _multi_dispatch(values)
+    values = np.coerce(values, like=interface)
+    return np.stack(values, axis=axis, like=interface)
+
+
+def where(condition, x, y):
+    """Returns elements chosen from x or y depending on a boolean tensor condition.
+
+    The input tensors ``condition``, ``x``, and ``y`` must all be broadcastable to the same shape.
+
+    Args:
+        condition (tensor_like[bool]): A boolean tensor. Where True, elements from
+            ``x`` will be chosen, otherwise ``y``.
+        x (tensor_like): values from which to choose if the condition evaluates to ``True``
+        y (tensor_like): values from which to choose if the condition evaluates to ``False``
+
+    Returns:
+        tensor_like: A tensor with elements from ``x`` where the condition is ``True``, and
+        ``y`` otherwise. The output tensor has the same shape as the input tensors.
+
+    **Example**
+
+    >>> a = torch.tensor([0.6, 0.23, 0.7, 1.5, 1.7], requires_grad=True)
+    >>> b = torch.tensor([-1., -2., -3., -4., -5.], requires_grad=True)
+    >>> math.where(a < 1, a, b)
+    tensor([ 0.6000,  0.2300,  0.7000, -4.0000, -5.0000], grad_fn=<SWhereBackward>)
+    """
+    return np.where(condition, x, y, like=_multi_dispatch([condition, x, y]))
+
+
+def frobenius_inner_product(A, B, normalize=False):
+    r"""Frobenius inner product between two matrices.
+
+    .. math::
+
+        \langle A, B \rangle_F = \sum_{i,j=1}^n A_{ij} B_{ij} = \operatorname{tr} (A^T B)
+
+    The Frobenius inner product is equivalent to the Hilbert-Schmidt inner product for
+    matrices with real-valued entries.
+
+    Args:
+        A (tensor_like[float]): First matrix, assumed to be a square array.
+        B (tensor_like[float]): Second matrix, assumed to be a square array.
+        normalize (bool): If True, divide the inner product by the Frobenius norms of A and B.
+
+    Returns:
+        float: Frobenius inner product of A and B
+
+    **Example**
+
+    >>> A = np.random.random((3,3))
+    >>> B = np.random.random((3,3))
+    >>> qml.math.frobenius_inner_product(A, B)
+    3.091948202943376
+    """
+    interface = _multi_dispatch([A, B])
+    A, B = np.coerce([A, B], like=interface)
+
+    inner_product = np.sum(A * B)
+
+    if normalize:
+        norm = np.sqrt(np.sum(A * A) * np.sum(B * B))
+        inner_product = inner_product / norm
+
+    return inner_product
+
+
+def unwrap(values, max_depth=None):
+    """Unwrap a sequence of objects to NumPy arrays.
+
+    Note that tensors on GPUs will automatically be copied
+    to the CPU.
+
+    Args:
+        values (Sequence[tensor_like]): sequence of tensor-like objects to unwrap
+        max_depth (int): Positive integer indicating the depth of unwrapping to perform
+            for nested tensor-objects. This argument only applies when unwrapping
+            Autograd ``ArrayBox`` objects.
+
+    **Example**
+
+    >>> values = [np.array([0.1, 0.2]), torch.tensor(0.1, dtype=torch.float64), torch.tensor([0.5, 0.2])]
+    >>> math.unwrap(values)
+    [array([0.1, 0.2]), 0.1, array([0.5, 0.2], dtype=float32)]
+
+    This function will continue to work during backpropagation:
+
+    >>> def cost_fn(params):
+    ...     unwrapped_params = math.unwrap(params)
+    ...     print("Unwrapped:", [(i, type(i)) for i in unwrapped_params])
+    ...     return np.sum(np.sin(params))
+    >>> params = np.array([0.1, 0.2, 0.3])
+    >>> grad = autograd.grad(cost_fn)(params)
+    Unwrapped: [(0.1, <class 'float'>), (0.2, <class 'float'>), (0.3, <class 'float'>)]
+    >>> print(grad)
+    [0.99500417 0.98006658 0.95533649]
+    """
+    res = []
+
+    for t in values:
+        if isinstance(t, ArrayBox):
+            a = np.to_numpy(t, max_depth=max_depth)
+        else:
+            a = np.to_numpy(t)
+
+        if isinstance(a, ndarray) and not a.shape:
+            # if NumPy array is scalar, convert to a Python float
+            res.append(a.tolist())
+        else:
+            res.append(a)
+
+    return res