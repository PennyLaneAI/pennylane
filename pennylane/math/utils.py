# Copyright 2018-2021 Xanadu Quantum Technologies Inc.

# Licensed under the Apache License, Version 2.0 (the "License");
# you may not use this file except in compliance with the License.
# You may obtain a copy of the License at

#     http://www.apache.org/licenses/LICENSE-2.0

# Unless required by applicable law or agreed to in writing, software
# distributed under the License is distributed on an "AS IS" BASIS,
# WITHOUT WARRANTIES OR CONDITIONS OF ANY KIND, either express or implied.
# See the License for the specific language governing permissions and
# limitations under the License.
"""Utility functions"""
import warnings

import autoray as ar
import numpy as _np

# pylint: disable=import-outside-toplevel
from autograd.numpy.numpy_boxes import ArrayBox
from autoray import numpy as np

from . import single_dispatch  # pylint:disable=unused-import


def allequal(tensor1, tensor2, **kwargs):
    """Returns True if two tensors are element-wise equal along a given axis.

    This function is equivalent to calling ``np.all(tensor1 == tensor2, **kwargs)``,
    but allows for ``tensor1`` and ``tensor2`` to differ in type.

    Args:
        tensor1 (tensor_like): tensor to compare
        tensor2 (tensor_like): tensor to compare
        **kwargs: Accepts any keyword argument that is accepted by ``np.all``,
            such as ``axis``, ``out``, and ``keepdims``. See the `NumPy documentation
            <https://numpy.org/doc/stable/reference/generated/numpy.all.html>`__ for
            more details.

    Returns:
        ndarray, bool: If ``axis=None``, a logical AND reduction is applied to all elements
        and a boolean will be returned, indicating if all elements evaluate to ``True``. Otherwise,
        a boolean NumPy array will be returned.

    **Example**

    >>> a = torch.tensor([1, 2])
    >>> b = np.array([1, 2])
    >>> allequal(a, b)
    True
    """
    t1 = ar.to_numpy(tensor1)
    t2 = ar.to_numpy(tensor2)
    return np.all(t1 == t2, **kwargs)


<<<<<<< HEAD
def all(a, axis=None, out=None, keepdims=False, *, where=None, **kwargs):
    """Wrapper around np.all."""
    try:
        # Some frameworks may provide their own all implementation.
        # Try and use it if available.
        res = np.all(a, axis=axis, out=out, keepdims=keepdims, where=where, **kwargs)
    except (TypeError, AttributeError, ImportError, RuntimeError):
        # Otherwise, convert the input to NumPy arrays.
        #
        # TODO: replace this with a bespoke, framework agnostic
        # low-level implementation to avoid the NumPy conversion:
        #
        t1 = ar.to_numpy(a)
        res = np.all(t1, axis=axis, out=out, keepdims=keepdims, where=where, **kwargs)

    return res


all.__doc__ = _np.all.__doc__


=======
>>>>>>> 7125646a
def allclose(a, b, rtol=1e-05, atol=1e-08, **kwargs):
    """Wrapper around np.allclose, allowing tensors ``a`` and ``b``
    to differ in type"""
    try:
        # Some frameworks may provide their own allclose implementation.
        # Try and use it if available.
        res = np.allclose(a, b, rtol=rtol, atol=atol, **kwargs)
    except (TypeError, AttributeError, ImportError, RuntimeError):
        # Otherwise, convert the input to NumPy arrays.
        #
        # TODO: replace this with a bespoke, framework agnostic
        # low-level implementation to avoid the NumPy conversion:
        #
        #    np.abs(a - b) <= atol + rtol * np.abs(b)
        #
        t1 = ar.to_numpy(a)
        t2 = ar.to_numpy(b)
        res = np.allclose(t1, t2, rtol=rtol, atol=atol, **kwargs)

    return res


allclose.__doc__ = _np.allclose.__doc__


def any(a, axis=None, out=None, keepdims=False, *, where=None, **kwargs):
    """Wrapper around np.any."""
    try:
        # Some frameworks may provide their own any implementation.
        # Try and use it if available.
        res = np.any(a, axis=axis, out=out, keepdims=keepdims, where=where, **kwargs)
    except (TypeError, AttributeError, ImportError, RuntimeError):
        # Otherwise, convert the input to NumPy arrays.
        #
        # TODO: replace this with a bespoke, framework agnostic
        # low-level implementation to avoid the NumPy conversion:
        #
        t1 = ar.to_numpy(a)
        res = np.any(t1, axis=axis, out=out, keepdims=keepdims, where=where, **kwargs)

    return res


all.__doc__ = _np.all.__doc__


def cast(tensor, dtype):
    """Casts the given tensor to a new type.

    Args:
        tensor (tensor_like): tensor to cast
        dtype (str, np.dtype): Any supported NumPy dtype representation; this can be
            a string (``"float64"``), a ``np.dtype`` object (``np.dtype("float64")``), or
            a dtype class (``np.float64``). If ``tensor`` is not a NumPy array, the
            **equivalent** dtype in the dispatched framework is used.

    Returns:
        tensor_like: a tensor with the same shape and values as ``tensor`` and the
        same dtype as ``dtype``

    **Example**

    We can use NumPy dtype specifiers:

    >>> x = torch.tensor([1, 2])
    >>> cast(x, np.float64)
    tensor([1., 2.], dtype=torch.float64)

    We can also use strings:

    >>> x = tf.Variable([1, 2])
    >>> cast(x, "complex128")
    <tf.Tensor: shape=(2,), dtype=complex128, numpy=array([1.+0.j, 2.+0.j])>
    """
    if isinstance(tensor, (list, tuple, int, float, complex)):
        tensor = np.asarray(tensor)

    if not isinstance(dtype, str):
        try:
            dtype = np.dtype(dtype).name
        except (AttributeError, TypeError, ImportError):
            dtype = getattr(dtype, "name", dtype)

    return ar.astype(tensor, ar.to_backend_dtype(dtype, like=ar.infer_backend(tensor)))


def cast_like(tensor1, tensor2):
    """Casts a tensor to the same dtype as another.

    Args:
        tensor1 (tensor_like): tensor to cast
        tensor2 (tensor_like): tensor with corresponding dtype to cast to

    Returns:
        tensor_like: a tensor with the same shape and values as ``tensor1`` and the
        same dtype as ``tensor2``

    **Example**

    >>> x = torch.tensor([1, 2])
    >>> y = torch.tensor([3., 4.])
    >>> cast_like(x, y)
    tensor([1., 2.])
    """
    if isinstance(tensor2, tuple) and len(tensor2) > 0:
        tensor2 = tensor2[0]
    if isinstance(tensor2, ArrayBox):
        dtype = ar.to_numpy(tensor2._value).dtype.type  # pylint: disable=protected-access
    elif not is_abstract(tensor2):
        dtype = ar.to_numpy(tensor2).dtype.type
    else:
        dtype = tensor2.dtype
    return cast(tensor1, dtype)


def convert_like(tensor1, tensor2):
    """Convert a tensor to the same type as another.

    Args:
        tensor1 (tensor_like): tensor to convert
        tensor2 (tensor_like): tensor with corresponding type to convert to

    Returns:
        tensor_like: a tensor with the same shape, values, and dtype as ``tensor1`` and the
        same type as ``tensor2``.

    **Example**

    >>> x = np.array([1, 2])
    >>> y = tf.Variable([3, 4])
    >>> convert_like(x, y)
    <tf.Tensor: shape=(2,), dtype=int64, numpy=array([1, 2])>
    """
    interface = get_interface(tensor2)

    if interface == "torch":
        dev = tensor2.device
        return np.asarray(tensor1, device=dev, like=interface)

    return np.asarray(tensor1, like=interface)


def get_interface(*values):
    """Determines the correct framework to dispatch to given a tensor-like object or a
    sequence of tensor-like objects.

    Args:
        *values (tensor_like): variable length argument list with single tensor-like objects

    Returns:
        str: the name of the interface

    To determine the framework to dispatch to, the following rules
    are applied:

    * Tensors that are incompatible (such as Torch, TensorFlow and Jax tensors)
      cannot both be present.

    * Autograd tensors *may* be present alongside Torch, TensorFlow and Jax tensors,
      but Torch, TensorFlow and Jax take precendence; the autograd arrays will
      be treated as non-differentiable NumPy arrays. A warning will be raised
      suggesting that vanilla NumPy be used instead.

    * Vanilla NumPy arrays and SciPy sparse matrices can be used alongside other tensor objects;
      they will always be treated as non-differentiable constants.

    .. warning::
        ``get_interface`` defaults to ``"numpy"`` whenever Python built-in objects are passed.
        I.e. a list or tuple of ``torch`` tensors will be identified as ``"numpy"``:

        >>> get_interface([torch.tensor([1]), torch.tensor([1])])
        "numpy"

        The correct usage in that case is to unpack the arguments ``get_interface(*[torch.tensor([1]), torch.tensor([1])])``.

    """

    if len(values) == 1:
        return _get_interface_of_single_tensor(values[0])

    interfaces = {_get_interface_of_single_tensor(v) for v in values}

    if len(interfaces - {"numpy", "scipy", "autograd"}) > 1:
        # contains multiple non-autograd interfaces
        raise ValueError("Tensors contain mixed types; cannot determine dispatch library")

    non_numpy_scipy_interfaces = set(interfaces) - {"numpy", "scipy"}

    if len(non_numpy_scipy_interfaces) > 1:
        # contains autograd and another interface
        warnings.warn(
            f"Contains tensors of types {non_numpy_scipy_interfaces}; dispatch will prioritize "
            "TensorFlow, PyTorch, and  Jax over Autograd. Consider replacing Autograd with vanilla NumPy.",
            UserWarning,
        )

    if "tensorflow" in interfaces:
        return "tensorflow"

    if "torch" in interfaces:
        return "torch"

    if "jax" in interfaces:
        return "jax"

    if "autograd" in interfaces:
        return "autograd"

    return "numpy"


def _get_interface_of_single_tensor(tensor):
    """Returns the name of the package that any array/tensor manipulations
    will dispatch to. The returned strings correspond to those used for PennyLane
    :doc:`interfaces </introduction/interfaces>`.

    Args:
        tensor (tensor_like): tensor input

    Returns:
        str: name of the interface

    **Example**

    >>> x = torch.tensor([1., 2.])
    >>> get_interface(x)
    'torch'
    >>> from pennylane import numpy as np
    >>> x = np.array([4, 5], requires_grad=True)
    >>> get_interface(x)
    'autograd'
    """
    namespace = tensor.__class__.__module__.split(".")[0]

    if namespace in ("pennylane", "autograd"):
        return "autograd"

    res = ar.infer_backend(tensor)

    if res == "builtins":
        return "numpy"

    return res


def get_deep_interface(value):
    """
    Given a deep data structure with interface-specific scalars at the bottom, return their
    interface name.

    Args:
        value (list, tuple): A deep list-of-lists, tuple-of-tuples, or combination with
            interface-specific data hidden within it

    Returns:
        str: The name of the interface deep within the value

    **Example**

    >>> x = [[jax.numpy.array(1), jax.numpy.array(2)], [jax.numpy.array(3), jax.numpy.array(4)]]
    >>> get_deep_interface(x)
    'jax'

    This can be especially useful when converting to the appropriate interface:

    >>> qml.math.asarray(x, like=qml.math.get_deep_interface(x))
    Array([[1, 2],
       [3, 4]], dtype=int64)

    """
    itr = value
    while isinstance(itr, (list, tuple)):
        if len(itr) == 0:
            return "builtins"
        itr = itr[0]
    return ar.infer_backend(itr)


def is_abstract(tensor, like=None):
    """Returns True if the tensor is considered abstract.

    Abstract arrays have no internal value, and are used primarily when
    tracing Python functions, for example, in order to perform just-in-time
    (JIT) compilation.

    Abstract tensors most commonly occur within a function that has been
    decorated using ``@tf.function`` or ``@jax.jit``.

    .. note::

        Currently Autograd tensors and Torch tensors will always return ``False``.
        This is because:

        - Autograd does not provide JIT compilation, and

        - ``@torch.jit.script`` is not currently compatible with QNodes.

    Args:
        tensor (tensor_like): input tensor
        like (str): The name of the interface. Will be determined automatically
            if not provided.

    Returns:
        bool: whether the tensor is abstract or not

    **Example**

    Consider the following JAX function:

    .. code-block:: python

        import jax
        from jax import numpy as jnp

        def function(x):
            print("Value:", x)
            print("Abstract:", qml.math.is_abstract(x))
            return jnp.sum(x ** 2)

    When we execute it, we see that the tensor is not abstract; it has known value:

    >>> x = jnp.array([0.5, 0.1])
    >>> function(x)
    Value: [0.5, 0.1]
    Abstract: False
    Array(0.26, dtype=float32)

    However, if we use the ``@jax.jit`` decorator, the tensor will now be abstract:

    >>> x = jnp.array([0.5, 0.1])
    >>> jax.jit(function)(x)
    Value: Traced<ShapedArray(float32[2])>with<DynamicJaxprTrace(level=0/1)>
    Abstract: True
    Array(0.26, dtype=float32)

    Note that JAX uses an abstract *shaped* array, so although we won't be able to
    include conditionals within our function that depend on the value of the tensor,
    we *can* include conditionals that depend on the shape of the tensor.

    Similarly, consider the following TensorFlow function:

    .. code-block:: python

        import tensorflow as tf

        def function(x):
            print("Value:", x)
            print("Abstract:", qml.math.is_abstract(x))
            return tf.reduce_sum(x ** 2)

    >>> x = tf.Variable([0.5, 0.1])
    >>> function(x)
    Value: <tf.Variable 'Variable:0' shape=(2,) dtype=float32, numpy=array([0.5, 0.1], dtype=float32)>
    Abstract: False
    <tf.Tensor: shape=(), dtype=float32, numpy=0.26>

    If we apply the ``@tf.function`` decorator, the tensor will now be abstract:

    >>> tf.function(function)(x)
    Value: <tf.Variable 'Variable:0' shape=(2,) dtype=float32>
    Abstract: True
    <tf.Tensor: shape=(), dtype=float32, numpy=0.26>
    """
    interface = like or get_interface(tensor)

    if interface == "jax":
        import jax
        from jax.interpreters.partial_eval import DynamicJaxprTracer

        if isinstance(
            tensor,
            (
                jax.interpreters.ad.JVPTracer,
                jax.interpreters.batching.BatchTracer,
                jax.interpreters.partial_eval.JaxprTracer,
            ),
        ):
            # Tracer objects will be used when computing gradients or applying transforms.
            # If the value of the tracer is known, it will contain a ConcreteArray.
            # Otherwise, it will be abstract.
            return not isinstance(tensor.aval, jax.core.ConcreteArray)

        return isinstance(tensor, DynamicJaxprTracer)

    if interface == "tensorflow":
        import tensorflow as tf
        from tensorflow.python.framework.ops import EagerTensor

        return not isinstance(tf.convert_to_tensor(tensor), EagerTensor)

    # Autograd does not have a JIT

    # QNodes do not currently support TorchScript:
    #   NotSupportedError: Compiled functions can't take variable number of arguments or
    #   use keyword-only arguments with defaults.
    return False


def import_should_record_backprop():  # pragma: no cover
    """Return should_record_backprop or an equivalent function from TensorFlow."""
    import tensorflow.python as tfpy

    if hasattr(tfpy.eager.tape, "should_record_backprop"):
        from tensorflow.python.eager.tape import should_record_backprop
    elif hasattr(tfpy.eager.tape, "should_record"):
        from tensorflow.python.eager.tape import should_record as should_record_backprop
    elif hasattr(tfpy.eager.record, "should_record_backprop"):
        from tensorflow.python.eager.record import should_record_backprop
    else:
        raise ImportError("Cannot import should_record_backprop from TensorFlow.")

    return should_record_backprop


def requires_grad(tensor, interface=None):
    """Returns True if the tensor is considered trainable.

    .. warning::

        The implementation depends on the contained tensor type, and
        may be context dependent.

        For example, Torch tensors and PennyLane tensors track trainability
        as a property of the tensor itself. TensorFlow, on the other hand,
        only tracks trainability if being watched by a gradient tape.

    Args:
        tensor (tensor_like): input tensor
        interface (str): The name of the interface. Will be determined automatically
            if not provided.

    **Example**

    Calling this function on a PennyLane NumPy array:

    >>> x = np.array([1., 5.], requires_grad=True)
    >>> requires_grad(x)
    True
    >>> x.requires_grad = False
    >>> requires_grad(x)
    False

    PyTorch has similar behaviour.

    With TensorFlow, the output is dependent on whether the tensor
    is currently being watched by a gradient tape:

    >>> x = tf.Variable([0.6, 0.1])
    >>> requires_grad(x)
    False
    >>> with tf.GradientTape() as tape:
    ...     print(requires_grad(x))
    True

    While TensorFlow constants are by default not trainable, they can be
    manually watched by the gradient tape:

    >>> x = tf.constant([0.6, 0.1])
    >>> with tf.GradientTape() as tape:
    ...     print(requires_grad(x))
    False
    >>> with tf.GradientTape() as tape:
    ...     tape.watch([x])
    ...     print(requires_grad(x))
    True
    """
    interface = interface or get_interface(tensor)

    if interface == "tensorflow":
        import tensorflow as tf

        should_record_backprop = import_should_record_backprop()
        return should_record_backprop([tf.convert_to_tensor(tensor)])

    if interface == "autograd":
        if isinstance(tensor, ArrayBox):
            return True

        return getattr(tensor, "requires_grad", False)

    if interface == "torch":
        return getattr(tensor, "requires_grad", False)

    if interface in {"numpy", "scipy"}:
        return False

    if interface == "jax":
        import jax

        return isinstance(tensor, jax.core.Tracer)

    raise ValueError(f"Argument {tensor} is an unknown object")


def in_backprop(tensor, interface=None):
    """Returns True if the tensor is considered to be in a backpropagation environment, it works for Autograd,
    TensorFlow and Jax. It is not only checking the differentiability of the tensor like :func:`~.requires_grad`, but
    rather checking if the gradient is actually calculated.

    Args:
        tensor (tensor_like): input tensor
        interface (str): The name of the interface. Will be determined automatically
            if not provided.

    **Example**

    >>> x = tf.Variable([0.6, 0.1])
    >>> requires_grad(x)
    False
    >>> with tf.GradientTape() as tape:
    ...     print(requires_grad(x))
    True

    .. seealso:: :func:`~.requires_grad`
    """
    interface = interface or get_interface(tensor)

    if interface == "tensorflow":
        import tensorflow as tf

        should_record_backprop = import_should_record_backprop()
        return should_record_backprop([tf.convert_to_tensor(tensor)])

    if interface == "autograd":
        return isinstance(tensor, ArrayBox)

    if interface == "jax":
        import jax

        return isinstance(tensor, jax.core.Tracer)

    if interface in {"numpy", "scipy"}:
        return False

    raise ValueError(f"Cannot determine if {tensor} is in backpropagation.")


def where(condition, a, b):
    """Wrapper around np.where, allowing tensors ``a`` and ``b``
    to differ in type"""
    try:
        # Some frameworks may provide their own where implementation.
        # Try and use it if available.
        res = np.where(condition, a, b)
    except (TypeError, AttributeError, ImportError, RuntimeError):
        # Otherwise, convert the input to NumPy arrays.
        #
        # TODO: replace this with a bespoke, framework agnostic
        # low-level implementation to avoid the NumPy conversion:
        #
        #    np.abs(a - b) <= atol + rtol * np.abs(b)
        #
        cond = ar.to_numpy(condition)
        t1 = ar.to_numpy(a)
        t2 = ar.to_numpy(b)
        res = np.where(cond, t1, t2)

    return res


where.__doc__ = _np.where.__doc__
<|MERGE_RESOLUTION|>--- conflicted
+++ resolved
@@ -1,642 +1,618 @@
-# Copyright 2018-2021 Xanadu Quantum Technologies Inc.
-
-# Licensed under the Apache License, Version 2.0 (the "License");
-# you may not use this file except in compliance with the License.
-# You may obtain a copy of the License at
-
-#     http://www.apache.org/licenses/LICENSE-2.0
-
-# Unless required by applicable law or agreed to in writing, software
-# distributed under the License is distributed on an "AS IS" BASIS,
-# WITHOUT WARRANTIES OR CONDITIONS OF ANY KIND, either express or implied.
-# See the License for the specific language governing permissions and
-# limitations under the License.
-"""Utility functions"""
-import warnings
-
-import autoray as ar
-import numpy as _np
-
-# pylint: disable=import-outside-toplevel
-from autograd.numpy.numpy_boxes import ArrayBox
-from autoray import numpy as np
-
-from . import single_dispatch  # pylint:disable=unused-import
-
-
-def allequal(tensor1, tensor2, **kwargs):
-    """Returns True if two tensors are element-wise equal along a given axis.
-
-    This function is equivalent to calling ``np.all(tensor1 == tensor2, **kwargs)``,
-    but allows for ``tensor1`` and ``tensor2`` to differ in type.
-
-    Args:
-        tensor1 (tensor_like): tensor to compare
-        tensor2 (tensor_like): tensor to compare
-        **kwargs: Accepts any keyword argument that is accepted by ``np.all``,
-            such as ``axis``, ``out``, and ``keepdims``. See the `NumPy documentation
-            <https://numpy.org/doc/stable/reference/generated/numpy.all.html>`__ for
-            more details.
-
-    Returns:
-        ndarray, bool: If ``axis=None``, a logical AND reduction is applied to all elements
-        and a boolean will be returned, indicating if all elements evaluate to ``True``. Otherwise,
-        a boolean NumPy array will be returned.
-
-    **Example**
-
-    >>> a = torch.tensor([1, 2])
-    >>> b = np.array([1, 2])
-    >>> allequal(a, b)
-    True
-    """
-    t1 = ar.to_numpy(tensor1)
-    t2 = ar.to_numpy(tensor2)
-    return np.all(t1 == t2, **kwargs)
-
-
-<<<<<<< HEAD
-def all(a, axis=None, out=None, keepdims=False, *, where=None, **kwargs):
-    """Wrapper around np.all."""
-    try:
-        # Some frameworks may provide their own all implementation.
-        # Try and use it if available.
-        res = np.all(a, axis=axis, out=out, keepdims=keepdims, where=where, **kwargs)
-    except (TypeError, AttributeError, ImportError, RuntimeError):
-        # Otherwise, convert the input to NumPy arrays.
-        #
-        # TODO: replace this with a bespoke, framework agnostic
-        # low-level implementation to avoid the NumPy conversion:
-        #
-        t1 = ar.to_numpy(a)
-        res = np.all(t1, axis=axis, out=out, keepdims=keepdims, where=where, **kwargs)
-
-    return res
-
-
-all.__doc__ = _np.all.__doc__
-
-
-=======
->>>>>>> 7125646a
-def allclose(a, b, rtol=1e-05, atol=1e-08, **kwargs):
-    """Wrapper around np.allclose, allowing tensors ``a`` and ``b``
-    to differ in type"""
-    try:
-        # Some frameworks may provide their own allclose implementation.
-        # Try and use it if available.
-        res = np.allclose(a, b, rtol=rtol, atol=atol, **kwargs)
-    except (TypeError, AttributeError, ImportError, RuntimeError):
-        # Otherwise, convert the input to NumPy arrays.
-        #
-        # TODO: replace this with a bespoke, framework agnostic
-        # low-level implementation to avoid the NumPy conversion:
-        #
-        #    np.abs(a - b) <= atol + rtol * np.abs(b)
-        #
-        t1 = ar.to_numpy(a)
-        t2 = ar.to_numpy(b)
-        res = np.allclose(t1, t2, rtol=rtol, atol=atol, **kwargs)
-
-    return res
-
-
-allclose.__doc__ = _np.allclose.__doc__
-
-
-def any(a, axis=None, out=None, keepdims=False, *, where=None, **kwargs):
-    """Wrapper around np.any."""
-    try:
-        # Some frameworks may provide their own any implementation.
-        # Try and use it if available.
-        res = np.any(a, axis=axis, out=out, keepdims=keepdims, where=where, **kwargs)
-    except (TypeError, AttributeError, ImportError, RuntimeError):
-        # Otherwise, convert the input to NumPy arrays.
-        #
-        # TODO: replace this with a bespoke, framework agnostic
-        # low-level implementation to avoid the NumPy conversion:
-        #
-        t1 = ar.to_numpy(a)
-        res = np.any(t1, axis=axis, out=out, keepdims=keepdims, where=where, **kwargs)
-
-    return res
-
-
-all.__doc__ = _np.all.__doc__
-
-
-def cast(tensor, dtype):
-    """Casts the given tensor to a new type.
-
-    Args:
-        tensor (tensor_like): tensor to cast
-        dtype (str, np.dtype): Any supported NumPy dtype representation; this can be
-            a string (``"float64"``), a ``np.dtype`` object (``np.dtype("float64")``), or
-            a dtype class (``np.float64``). If ``tensor`` is not a NumPy array, the
-            **equivalent** dtype in the dispatched framework is used.
-
-    Returns:
-        tensor_like: a tensor with the same shape and values as ``tensor`` and the
-        same dtype as ``dtype``
-
-    **Example**
-
-    We can use NumPy dtype specifiers:
-
-    >>> x = torch.tensor([1, 2])
-    >>> cast(x, np.float64)
-    tensor([1., 2.], dtype=torch.float64)
-
-    We can also use strings:
-
-    >>> x = tf.Variable([1, 2])
-    >>> cast(x, "complex128")
-    <tf.Tensor: shape=(2,), dtype=complex128, numpy=array([1.+0.j, 2.+0.j])>
-    """
-    if isinstance(tensor, (list, tuple, int, float, complex)):
-        tensor = np.asarray(tensor)
-
-    if not isinstance(dtype, str):
-        try:
-            dtype = np.dtype(dtype).name
-        except (AttributeError, TypeError, ImportError):
-            dtype = getattr(dtype, "name", dtype)
-
-    return ar.astype(tensor, ar.to_backend_dtype(dtype, like=ar.infer_backend(tensor)))
-
-
-def cast_like(tensor1, tensor2):
-    """Casts a tensor to the same dtype as another.
-
-    Args:
-        tensor1 (tensor_like): tensor to cast
-        tensor2 (tensor_like): tensor with corresponding dtype to cast to
-
-    Returns:
-        tensor_like: a tensor with the same shape and values as ``tensor1`` and the
-        same dtype as ``tensor2``
-
-    **Example**
-
-    >>> x = torch.tensor([1, 2])
-    >>> y = torch.tensor([3., 4.])
-    >>> cast_like(x, y)
-    tensor([1., 2.])
-    """
-    if isinstance(tensor2, tuple) and len(tensor2) > 0:
-        tensor2 = tensor2[0]
-    if isinstance(tensor2, ArrayBox):
-        dtype = ar.to_numpy(tensor2._value).dtype.type  # pylint: disable=protected-access
-    elif not is_abstract(tensor2):
-        dtype = ar.to_numpy(tensor2).dtype.type
-    else:
-        dtype = tensor2.dtype
-    return cast(tensor1, dtype)
-
-
-def convert_like(tensor1, tensor2):
-    """Convert a tensor to the same type as another.
-
-    Args:
-        tensor1 (tensor_like): tensor to convert
-        tensor2 (tensor_like): tensor with corresponding type to convert to
-
-    Returns:
-        tensor_like: a tensor with the same shape, values, and dtype as ``tensor1`` and the
-        same type as ``tensor2``.
-
-    **Example**
-
-    >>> x = np.array([1, 2])
-    >>> y = tf.Variable([3, 4])
-    >>> convert_like(x, y)
-    <tf.Tensor: shape=(2,), dtype=int64, numpy=array([1, 2])>
-    """
-    interface = get_interface(tensor2)
-
-    if interface == "torch":
-        dev = tensor2.device
-        return np.asarray(tensor1, device=dev, like=interface)
-
-    return np.asarray(tensor1, like=interface)
-
-
-def get_interface(*values):
-    """Determines the correct framework to dispatch to given a tensor-like object or a
-    sequence of tensor-like objects.
-
-    Args:
-        *values (tensor_like): variable length argument list with single tensor-like objects
-
-    Returns:
-        str: the name of the interface
-
-    To determine the framework to dispatch to, the following rules
-    are applied:
-
-    * Tensors that are incompatible (such as Torch, TensorFlow and Jax tensors)
-      cannot both be present.
-
-    * Autograd tensors *may* be present alongside Torch, TensorFlow and Jax tensors,
-      but Torch, TensorFlow and Jax take precendence; the autograd arrays will
-      be treated as non-differentiable NumPy arrays. A warning will be raised
-      suggesting that vanilla NumPy be used instead.
-
-    * Vanilla NumPy arrays and SciPy sparse matrices can be used alongside other tensor objects;
-      they will always be treated as non-differentiable constants.
-
-    .. warning::
-        ``get_interface`` defaults to ``"numpy"`` whenever Python built-in objects are passed.
-        I.e. a list or tuple of ``torch`` tensors will be identified as ``"numpy"``:
-
-        >>> get_interface([torch.tensor([1]), torch.tensor([1])])
-        "numpy"
-
-        The correct usage in that case is to unpack the arguments ``get_interface(*[torch.tensor([1]), torch.tensor([1])])``.
-
-    """
-
-    if len(values) == 1:
-        return _get_interface_of_single_tensor(values[0])
-
-    interfaces = {_get_interface_of_single_tensor(v) for v in values}
-
-    if len(interfaces - {"numpy", "scipy", "autograd"}) > 1:
-        # contains multiple non-autograd interfaces
-        raise ValueError("Tensors contain mixed types; cannot determine dispatch library")
-
-    non_numpy_scipy_interfaces = set(interfaces) - {"numpy", "scipy"}
-
-    if len(non_numpy_scipy_interfaces) > 1:
-        # contains autograd and another interface
-        warnings.warn(
-            f"Contains tensors of types {non_numpy_scipy_interfaces}; dispatch will prioritize "
-            "TensorFlow, PyTorch, and  Jax over Autograd. Consider replacing Autograd with vanilla NumPy.",
-            UserWarning,
-        )
-
-    if "tensorflow" in interfaces:
-        return "tensorflow"
-
-    if "torch" in interfaces:
-        return "torch"
-
-    if "jax" in interfaces:
-        return "jax"
-
-    if "autograd" in interfaces:
-        return "autograd"
-
-    return "numpy"
-
-
-def _get_interface_of_single_tensor(tensor):
-    """Returns the name of the package that any array/tensor manipulations
-    will dispatch to. The returned strings correspond to those used for PennyLane
-    :doc:`interfaces </introduction/interfaces>`.
-
-    Args:
-        tensor (tensor_like): tensor input
-
-    Returns:
-        str: name of the interface
-
-    **Example**
-
-    >>> x = torch.tensor([1., 2.])
-    >>> get_interface(x)
-    'torch'
-    >>> from pennylane import numpy as np
-    >>> x = np.array([4, 5], requires_grad=True)
-    >>> get_interface(x)
-    'autograd'
-    """
-    namespace = tensor.__class__.__module__.split(".")[0]
-
-    if namespace in ("pennylane", "autograd"):
-        return "autograd"
-
-    res = ar.infer_backend(tensor)
-
-    if res == "builtins":
-        return "numpy"
-
-    return res
-
-
-def get_deep_interface(value):
-    """
-    Given a deep data structure with interface-specific scalars at the bottom, return their
-    interface name.
-
-    Args:
-        value (list, tuple): A deep list-of-lists, tuple-of-tuples, or combination with
-            interface-specific data hidden within it
-
-    Returns:
-        str: The name of the interface deep within the value
-
-    **Example**
-
-    >>> x = [[jax.numpy.array(1), jax.numpy.array(2)], [jax.numpy.array(3), jax.numpy.array(4)]]
-    >>> get_deep_interface(x)
-    'jax'
-
-    This can be especially useful when converting to the appropriate interface:
-
-    >>> qml.math.asarray(x, like=qml.math.get_deep_interface(x))
-    Array([[1, 2],
-       [3, 4]], dtype=int64)
-
-    """
-    itr = value
-    while isinstance(itr, (list, tuple)):
-        if len(itr) == 0:
-            return "builtins"
-        itr = itr[0]
-    return ar.infer_backend(itr)
-
-
-def is_abstract(tensor, like=None):
-    """Returns True if the tensor is considered abstract.
-
-    Abstract arrays have no internal value, and are used primarily when
-    tracing Python functions, for example, in order to perform just-in-time
-    (JIT) compilation.
-
-    Abstract tensors most commonly occur within a function that has been
-    decorated using ``@tf.function`` or ``@jax.jit``.
-
-    .. note::
-
-        Currently Autograd tensors and Torch tensors will always return ``False``.
-        This is because:
-
-        - Autograd does not provide JIT compilation, and
-
-        - ``@torch.jit.script`` is not currently compatible with QNodes.
-
-    Args:
-        tensor (tensor_like): input tensor
-        like (str): The name of the interface. Will be determined automatically
-            if not provided.
-
-    Returns:
-        bool: whether the tensor is abstract or not
-
-    **Example**
-
-    Consider the following JAX function:
-
-    .. code-block:: python
-
-        import jax
-        from jax import numpy as jnp
-
-        def function(x):
-            print("Value:", x)
-            print("Abstract:", qml.math.is_abstract(x))
-            return jnp.sum(x ** 2)
-
-    When we execute it, we see that the tensor is not abstract; it has known value:
-
-    >>> x = jnp.array([0.5, 0.1])
-    >>> function(x)
-    Value: [0.5, 0.1]
-    Abstract: False
-    Array(0.26, dtype=float32)
-
-    However, if we use the ``@jax.jit`` decorator, the tensor will now be abstract:
-
-    >>> x = jnp.array([0.5, 0.1])
-    >>> jax.jit(function)(x)
-    Value: Traced<ShapedArray(float32[2])>with<DynamicJaxprTrace(level=0/1)>
-    Abstract: True
-    Array(0.26, dtype=float32)
-
-    Note that JAX uses an abstract *shaped* array, so although we won't be able to
-    include conditionals within our function that depend on the value of the tensor,
-    we *can* include conditionals that depend on the shape of the tensor.
-
-    Similarly, consider the following TensorFlow function:
-
-    .. code-block:: python
-
-        import tensorflow as tf
-
-        def function(x):
-            print("Value:", x)
-            print("Abstract:", qml.math.is_abstract(x))
-            return tf.reduce_sum(x ** 2)
-
-    >>> x = tf.Variable([0.5, 0.1])
-    >>> function(x)
-    Value: <tf.Variable 'Variable:0' shape=(2,) dtype=float32, numpy=array([0.5, 0.1], dtype=float32)>
-    Abstract: False
-    <tf.Tensor: shape=(), dtype=float32, numpy=0.26>
-
-    If we apply the ``@tf.function`` decorator, the tensor will now be abstract:
-
-    >>> tf.function(function)(x)
-    Value: <tf.Variable 'Variable:0' shape=(2,) dtype=float32>
-    Abstract: True
-    <tf.Tensor: shape=(), dtype=float32, numpy=0.26>
-    """
-    interface = like or get_interface(tensor)
-
-    if interface == "jax":
-        import jax
-        from jax.interpreters.partial_eval import DynamicJaxprTracer
-
-        if isinstance(
-            tensor,
-            (
-                jax.interpreters.ad.JVPTracer,
-                jax.interpreters.batching.BatchTracer,
-                jax.interpreters.partial_eval.JaxprTracer,
-            ),
-        ):
-            # Tracer objects will be used when computing gradients or applying transforms.
-            # If the value of the tracer is known, it will contain a ConcreteArray.
-            # Otherwise, it will be abstract.
-            return not isinstance(tensor.aval, jax.core.ConcreteArray)
-
-        return isinstance(tensor, DynamicJaxprTracer)
-
-    if interface == "tensorflow":
-        import tensorflow as tf
-        from tensorflow.python.framework.ops import EagerTensor
-
-        return not isinstance(tf.convert_to_tensor(tensor), EagerTensor)
-
-    # Autograd does not have a JIT
-
-    # QNodes do not currently support TorchScript:
-    #   NotSupportedError: Compiled functions can't take variable number of arguments or
-    #   use keyword-only arguments with defaults.
-    return False
-
-
-def import_should_record_backprop():  # pragma: no cover
-    """Return should_record_backprop or an equivalent function from TensorFlow."""
-    import tensorflow.python as tfpy
-
-    if hasattr(tfpy.eager.tape, "should_record_backprop"):
-        from tensorflow.python.eager.tape import should_record_backprop
-    elif hasattr(tfpy.eager.tape, "should_record"):
-        from tensorflow.python.eager.tape import should_record as should_record_backprop
-    elif hasattr(tfpy.eager.record, "should_record_backprop"):
-        from tensorflow.python.eager.record import should_record_backprop
-    else:
-        raise ImportError("Cannot import should_record_backprop from TensorFlow.")
-
-    return should_record_backprop
-
-
-def requires_grad(tensor, interface=None):
-    """Returns True if the tensor is considered trainable.
-
-    .. warning::
-
-        The implementation depends on the contained tensor type, and
-        may be context dependent.
-
-        For example, Torch tensors and PennyLane tensors track trainability
-        as a property of the tensor itself. TensorFlow, on the other hand,
-        only tracks trainability if being watched by a gradient tape.
-
-    Args:
-        tensor (tensor_like): input tensor
-        interface (str): The name of the interface. Will be determined automatically
-            if not provided.
-
-    **Example**
-
-    Calling this function on a PennyLane NumPy array:
-
-    >>> x = np.array([1., 5.], requires_grad=True)
-    >>> requires_grad(x)
-    True
-    >>> x.requires_grad = False
-    >>> requires_grad(x)
-    False
-
-    PyTorch has similar behaviour.
-
-    With TensorFlow, the output is dependent on whether the tensor
-    is currently being watched by a gradient tape:
-
-    >>> x = tf.Variable([0.6, 0.1])
-    >>> requires_grad(x)
-    False
-    >>> with tf.GradientTape() as tape:
-    ...     print(requires_grad(x))
-    True
-
-    While TensorFlow constants are by default not trainable, they can be
-    manually watched by the gradient tape:
-
-    >>> x = tf.constant([0.6, 0.1])
-    >>> with tf.GradientTape() as tape:
-    ...     print(requires_grad(x))
-    False
-    >>> with tf.GradientTape() as tape:
-    ...     tape.watch([x])
-    ...     print(requires_grad(x))
-    True
-    """
-    interface = interface or get_interface(tensor)
-
-    if interface == "tensorflow":
-        import tensorflow as tf
-
-        should_record_backprop = import_should_record_backprop()
-        return should_record_backprop([tf.convert_to_tensor(tensor)])
-
-    if interface == "autograd":
-        if isinstance(tensor, ArrayBox):
-            return True
-
-        return getattr(tensor, "requires_grad", False)
-
-    if interface == "torch":
-        return getattr(tensor, "requires_grad", False)
-
-    if interface in {"numpy", "scipy"}:
-        return False
-
-    if interface == "jax":
-        import jax
-
-        return isinstance(tensor, jax.core.Tracer)
-
-    raise ValueError(f"Argument {tensor} is an unknown object")
-
-
-def in_backprop(tensor, interface=None):
-    """Returns True if the tensor is considered to be in a backpropagation environment, it works for Autograd,
-    TensorFlow and Jax. It is not only checking the differentiability of the tensor like :func:`~.requires_grad`, but
-    rather checking if the gradient is actually calculated.
-
-    Args:
-        tensor (tensor_like): input tensor
-        interface (str): The name of the interface. Will be determined automatically
-            if not provided.
-
-    **Example**
-
-    >>> x = tf.Variable([0.6, 0.1])
-    >>> requires_grad(x)
-    False
-    >>> with tf.GradientTape() as tape:
-    ...     print(requires_grad(x))
-    True
-
-    .. seealso:: :func:`~.requires_grad`
-    """
-    interface = interface or get_interface(tensor)
-
-    if interface == "tensorflow":
-        import tensorflow as tf
-
-        should_record_backprop = import_should_record_backprop()
-        return should_record_backprop([tf.convert_to_tensor(tensor)])
-
-    if interface == "autograd":
-        return isinstance(tensor, ArrayBox)
-
-    if interface == "jax":
-        import jax
-
-        return isinstance(tensor, jax.core.Tracer)
-
-    if interface in {"numpy", "scipy"}:
-        return False
-
-    raise ValueError(f"Cannot determine if {tensor} is in backpropagation.")
-
-
-def where(condition, a, b):
-    """Wrapper around np.where, allowing tensors ``a`` and ``b``
-    to differ in type"""
-    try:
-        # Some frameworks may provide their own where implementation.
-        # Try and use it if available.
-        res = np.where(condition, a, b)
-    except (TypeError, AttributeError, ImportError, RuntimeError):
-        # Otherwise, convert the input to NumPy arrays.
-        #
-        # TODO: replace this with a bespoke, framework agnostic
-        # low-level implementation to avoid the NumPy conversion:
-        #
-        #    np.abs(a - b) <= atol + rtol * np.abs(b)
-        #
-        cond = ar.to_numpy(condition)
-        t1 = ar.to_numpy(a)
-        t2 = ar.to_numpy(b)
-        res = np.where(cond, t1, t2)
-
-    return res
-
-
-where.__doc__ = _np.where.__doc__
+# Copyright 2018-2021 Xanadu Quantum Technologies Inc.
+
+# Licensed under the Apache License, Version 2.0 (the "License");
+# you may not use this file except in compliance with the License.
+# You may obtain a copy of the License at
+
+#     http://www.apache.org/licenses/LICENSE-2.0
+
+# Unless required by applicable law or agreed to in writing, software
+# distributed under the License is distributed on an "AS IS" BASIS,
+# WITHOUT WARRANTIES OR CONDITIONS OF ANY KIND, either express or implied.
+# See the License for the specific language governing permissions and
+# limitations under the License.
+"""Utility functions"""
+import warnings
+
+import autoray as ar
+import numpy as _np
+
+# pylint: disable=import-outside-toplevel
+from autograd.numpy.numpy_boxes import ArrayBox
+from autoray import numpy as np
+
+from . import single_dispatch  # pylint:disable=unused-import
+
+
+def allequal(tensor1, tensor2, **kwargs):
+    """Returns True if two tensors are element-wise equal along a given axis.
+
+    This function is equivalent to calling ``np.all(tensor1 == tensor2, **kwargs)``,
+    but allows for ``tensor1`` and ``tensor2`` to differ in type.
+
+    Args:
+        tensor1 (tensor_like): tensor to compare
+        tensor2 (tensor_like): tensor to compare
+        **kwargs: Accepts any keyword argument that is accepted by ``np.all``,
+            such as ``axis``, ``out``, and ``keepdims``. See the `NumPy documentation
+            <https://numpy.org/doc/stable/reference/generated/numpy.all.html>`__ for
+            more details.
+
+    Returns:
+        ndarray, bool: If ``axis=None``, a logical AND reduction is applied to all elements
+        and a boolean will be returned, indicating if all elements evaluate to ``True``. Otherwise,
+        a boolean NumPy array will be returned.
+
+    **Example**
+
+    >>> a = torch.tensor([1, 2])
+    >>> b = np.array([1, 2])
+    >>> allequal(a, b)
+    True
+    """
+    t1 = ar.to_numpy(tensor1)
+    t2 = ar.to_numpy(tensor2)
+    return np.all(t1 == t2, **kwargs)
+
+
+def allclose(a, b, rtol=1e-05, atol=1e-08, **kwargs):
+    """Wrapper around np.allclose, allowing tensors ``a`` and ``b``
+    to differ in type"""
+    try:
+        # Some frameworks may provide their own allclose implementation.
+        # Try and use it if available.
+        res = np.allclose(a, b, rtol=rtol, atol=atol, **kwargs)
+    except (TypeError, AttributeError, ImportError, RuntimeError):
+        # Otherwise, convert the input to NumPy arrays.
+        #
+        # TODO: replace this with a bespoke, framework agnostic
+        # low-level implementation to avoid the NumPy conversion:
+        #
+        #    np.abs(a - b) <= atol + rtol * np.abs(b)
+        #
+        t1 = ar.to_numpy(a)
+        t2 = ar.to_numpy(b)
+        res = np.allclose(t1, t2, rtol=rtol, atol=atol, **kwargs)
+
+    return res
+
+
+allclose.__doc__ = _np.allclose.__doc__
+
+
+# def any(a, axis=None, out=None, keepdims=False, *, where=None, **kwargs):
+#     """Wrapper around np.any."""
+#     try:
+#         # Some frameworks may provide their own any implementation.
+#         # Try and use it if available.
+#         res = np.any(a, axis=axis, out=out, keepdims=keepdims, where=where, **kwargs)
+#     except (TypeError, AttributeError, ImportError, RuntimeError):
+#         # Otherwise, convert the input to NumPy arrays.
+#         #
+#         # TODO: replace this with a bespoke, framework agnostic
+#         # low-level implementation to avoid the NumPy conversion:
+#         #
+#         t1 = ar.to_numpy(a)
+#         res = np.any(t1, axis=axis, out=out, keepdims=keepdims, where=where, **kwargs)
+
+#     return res
+
+
+# all.__doc__ = _np.all.__doc__
+
+
+def cast(tensor, dtype):
+    """Casts the given tensor to a new type.
+
+    Args:
+        tensor (tensor_like): tensor to cast
+        dtype (str, np.dtype): Any supported NumPy dtype representation; this can be
+            a string (``"float64"``), a ``np.dtype`` object (``np.dtype("float64")``), or
+            a dtype class (``np.float64``). If ``tensor`` is not a NumPy array, the
+            **equivalent** dtype in the dispatched framework is used.
+
+    Returns:
+        tensor_like: a tensor with the same shape and values as ``tensor`` and the
+        same dtype as ``dtype``
+
+    **Example**
+
+    We can use NumPy dtype specifiers:
+
+    >>> x = torch.tensor([1, 2])
+    >>> cast(x, np.float64)
+    tensor([1., 2.], dtype=torch.float64)
+
+    We can also use strings:
+
+    >>> x = tf.Variable([1, 2])
+    >>> cast(x, "complex128")
+    <tf.Tensor: shape=(2,), dtype=complex128, numpy=array([1.+0.j, 2.+0.j])>
+    """
+    if isinstance(tensor, (list, tuple, int, float, complex)):
+        tensor = np.asarray(tensor)
+
+    if not isinstance(dtype, str):
+        try:
+            dtype = np.dtype(dtype).name
+        except (AttributeError, TypeError, ImportError):
+            dtype = getattr(dtype, "name", dtype)
+
+    return ar.astype(tensor, ar.to_backend_dtype(dtype, like=ar.infer_backend(tensor)))
+
+
+def cast_like(tensor1, tensor2):
+    """Casts a tensor to the same dtype as another.
+
+    Args:
+        tensor1 (tensor_like): tensor to cast
+        tensor2 (tensor_like): tensor with corresponding dtype to cast to
+
+    Returns:
+        tensor_like: a tensor with the same shape and values as ``tensor1`` and the
+        same dtype as ``tensor2``
+
+    **Example**
+
+    >>> x = torch.tensor([1, 2])
+    >>> y = torch.tensor([3., 4.])
+    >>> cast_like(x, y)
+    tensor([1., 2.])
+    """
+    if isinstance(tensor2, tuple) and len(tensor2) > 0:
+        tensor2 = tensor2[0]
+    if isinstance(tensor2, ArrayBox):
+        dtype = ar.to_numpy(tensor2._value).dtype.type  # pylint: disable=protected-access
+    elif not is_abstract(tensor2):
+        dtype = ar.to_numpy(tensor2).dtype.type
+    else:
+        dtype = tensor2.dtype
+    return cast(tensor1, dtype)
+
+
+def convert_like(tensor1, tensor2):
+    """Convert a tensor to the same type as another.
+
+    Args:
+        tensor1 (tensor_like): tensor to convert
+        tensor2 (tensor_like): tensor with corresponding type to convert to
+
+    Returns:
+        tensor_like: a tensor with the same shape, values, and dtype as ``tensor1`` and the
+        same type as ``tensor2``.
+
+    **Example**
+
+    >>> x = np.array([1, 2])
+    >>> y = tf.Variable([3, 4])
+    >>> convert_like(x, y)
+    <tf.Tensor: shape=(2,), dtype=int64, numpy=array([1, 2])>
+    """
+    interface = get_interface(tensor2)
+
+    if interface == "torch":
+        dev = tensor2.device
+        return np.asarray(tensor1, device=dev, like=interface)
+
+    return np.asarray(tensor1, like=interface)
+
+
+def get_interface(*values):
+    """Determines the correct framework to dispatch to given a tensor-like object or a
+    sequence of tensor-like objects.
+
+    Args:
+        *values (tensor_like): variable length argument list with single tensor-like objects
+
+    Returns:
+        str: the name of the interface
+
+    To determine the framework to dispatch to, the following rules
+    are applied:
+
+    * Tensors that are incompatible (such as Torch, TensorFlow and Jax tensors)
+      cannot both be present.
+
+    * Autograd tensors *may* be present alongside Torch, TensorFlow and Jax tensors,
+      but Torch, TensorFlow and Jax take precendence; the autograd arrays will
+      be treated as non-differentiable NumPy arrays. A warning will be raised
+      suggesting that vanilla NumPy be used instead.
+
+    * Vanilla NumPy arrays and SciPy sparse matrices can be used alongside other tensor objects;
+      they will always be treated as non-differentiable constants.
+
+    .. warning::
+        ``get_interface`` defaults to ``"numpy"`` whenever Python built-in objects are passed.
+        I.e. a list or tuple of ``torch`` tensors will be identified as ``"numpy"``:
+
+        >>> get_interface([torch.tensor([1]), torch.tensor([1])])
+        "numpy"
+
+        The correct usage in that case is to unpack the arguments ``get_interface(*[torch.tensor([1]), torch.tensor([1])])``.
+
+    """
+
+    if len(values) == 1:
+        return _get_interface_of_single_tensor(values[0])
+
+    interfaces = {_get_interface_of_single_tensor(v) for v in values}
+
+    if len(interfaces - {"numpy", "scipy", "autograd"}) > 1:
+        # contains multiple non-autograd interfaces
+        raise ValueError("Tensors contain mixed types; cannot determine dispatch library")
+
+    non_numpy_scipy_interfaces = set(interfaces) - {"numpy", "scipy"}
+
+    if len(non_numpy_scipy_interfaces) > 1:
+        # contains autograd and another interface
+        warnings.warn(
+            f"Contains tensors of types {non_numpy_scipy_interfaces}; dispatch will prioritize "
+            "TensorFlow, PyTorch, and  Jax over Autograd. Consider replacing Autograd with vanilla NumPy.",
+            UserWarning,
+        )
+
+    if "tensorflow" in interfaces:
+        return "tensorflow"
+
+    if "torch" in interfaces:
+        return "torch"
+
+    if "jax" in interfaces:
+        return "jax"
+
+    if "autograd" in interfaces:
+        return "autograd"
+
+    return "numpy"
+
+
+def _get_interface_of_single_tensor(tensor):
+    """Returns the name of the package that any array/tensor manipulations
+    will dispatch to. The returned strings correspond to those used for PennyLane
+    :doc:`interfaces </introduction/interfaces>`.
+
+    Args:
+        tensor (tensor_like): tensor input
+
+    Returns:
+        str: name of the interface
+
+    **Example**
+
+    >>> x = torch.tensor([1., 2.])
+    >>> get_interface(x)
+    'torch'
+    >>> from pennylane import numpy as np
+    >>> x = np.array([4, 5], requires_grad=True)
+    >>> get_interface(x)
+    'autograd'
+    """
+    namespace = tensor.__class__.__module__.split(".")[0]
+
+    if namespace in ("pennylane", "autograd"):
+        return "autograd"
+
+    res = ar.infer_backend(tensor)
+
+    if res == "builtins":
+        return "numpy"
+
+    return res
+
+
+def get_deep_interface(value):
+    """
+    Given a deep data structure with interface-specific scalars at the bottom, return their
+    interface name.
+
+    Args:
+        value (list, tuple): A deep list-of-lists, tuple-of-tuples, or combination with
+            interface-specific data hidden within it
+
+    Returns:
+        str: The name of the interface deep within the value
+
+    **Example**
+
+    >>> x = [[jax.numpy.array(1), jax.numpy.array(2)], [jax.numpy.array(3), jax.numpy.array(4)]]
+    >>> get_deep_interface(x)
+    'jax'
+
+    This can be especially useful when converting to the appropriate interface:
+
+    >>> qml.math.asarray(x, like=qml.math.get_deep_interface(x))
+    Array([[1, 2],
+       [3, 4]], dtype=int64)
+
+    """
+    itr = value
+    while isinstance(itr, (list, tuple)):
+        if len(itr) == 0:
+            return "builtins"
+        itr = itr[0]
+    return ar.infer_backend(itr)
+
+
+def is_abstract(tensor, like=None):
+    """Returns True if the tensor is considered abstract.
+
+    Abstract arrays have no internal value, and are used primarily when
+    tracing Python functions, for example, in order to perform just-in-time
+    (JIT) compilation.
+
+    Abstract tensors most commonly occur within a function that has been
+    decorated using ``@tf.function`` or ``@jax.jit``.
+
+    .. note::
+
+        Currently Autograd tensors and Torch tensors will always return ``False``.
+        This is because:
+
+        - Autograd does not provide JIT compilation, and
+
+        - ``@torch.jit.script`` is not currently compatible with QNodes.
+
+    Args:
+        tensor (tensor_like): input tensor
+        like (str): The name of the interface. Will be determined automatically
+            if not provided.
+
+    Returns:
+        bool: whether the tensor is abstract or not
+
+    **Example**
+
+    Consider the following JAX function:
+
+    .. code-block:: python
+
+        import jax
+        from jax import numpy as jnp
+
+        def function(x):
+            print("Value:", x)
+            print("Abstract:", qml.math.is_abstract(x))
+            return jnp.sum(x ** 2)
+
+    When we execute it, we see that the tensor is not abstract; it has known value:
+
+    >>> x = jnp.array([0.5, 0.1])
+    >>> function(x)
+    Value: [0.5, 0.1]
+    Abstract: False
+    Array(0.26, dtype=float32)
+
+    However, if we use the ``@jax.jit`` decorator, the tensor will now be abstract:
+
+    >>> x = jnp.array([0.5, 0.1])
+    >>> jax.jit(function)(x)
+    Value: Traced<ShapedArray(float32[2])>with<DynamicJaxprTrace(level=0/1)>
+    Abstract: True
+    Array(0.26, dtype=float32)
+
+    Note that JAX uses an abstract *shaped* array, so although we won't be able to
+    include conditionals within our function that depend on the value of the tensor,
+    we *can* include conditionals that depend on the shape of the tensor.
+
+    Similarly, consider the following TensorFlow function:
+
+    .. code-block:: python
+
+        import tensorflow as tf
+
+        def function(x):
+            print("Value:", x)
+            print("Abstract:", qml.math.is_abstract(x))
+            return tf.reduce_sum(x ** 2)
+
+    >>> x = tf.Variable([0.5, 0.1])
+    >>> function(x)
+    Value: <tf.Variable 'Variable:0' shape=(2,) dtype=float32, numpy=array([0.5, 0.1], dtype=float32)>
+    Abstract: False
+    <tf.Tensor: shape=(), dtype=float32, numpy=0.26>
+
+    If we apply the ``@tf.function`` decorator, the tensor will now be abstract:
+
+    >>> tf.function(function)(x)
+    Value: <tf.Variable 'Variable:0' shape=(2,) dtype=float32>
+    Abstract: True
+    <tf.Tensor: shape=(), dtype=float32, numpy=0.26>
+    """
+    interface = like or get_interface(tensor)
+
+    if interface == "jax":
+        import jax
+        from jax.interpreters.partial_eval import DynamicJaxprTracer
+
+        if isinstance(
+            tensor,
+            (
+                jax.interpreters.ad.JVPTracer,
+                jax.interpreters.batching.BatchTracer,
+                jax.interpreters.partial_eval.JaxprTracer,
+            ),
+        ):
+            # Tracer objects will be used when computing gradients or applying transforms.
+            # If the value of the tracer is known, it will contain a ConcreteArray.
+            # Otherwise, it will be abstract.
+            return not isinstance(tensor.aval, jax.core.ConcreteArray)
+
+        return isinstance(tensor, DynamicJaxprTracer)
+
+    if interface == "tensorflow":
+        import tensorflow as tf
+        from tensorflow.python.framework.ops import EagerTensor
+
+        return not isinstance(tf.convert_to_tensor(tensor), EagerTensor)
+
+    # Autograd does not have a JIT
+
+    # QNodes do not currently support TorchScript:
+    #   NotSupportedError: Compiled functions can't take variable number of arguments or
+    #   use keyword-only arguments with defaults.
+    return False
+
+
+def import_should_record_backprop():  # pragma: no cover
+    """Return should_record_backprop or an equivalent function from TensorFlow."""
+    import tensorflow.python as tfpy
+
+    if hasattr(tfpy.eager.tape, "should_record_backprop"):
+        from tensorflow.python.eager.tape import should_record_backprop
+    elif hasattr(tfpy.eager.tape, "should_record"):
+        from tensorflow.python.eager.tape import should_record as should_record_backprop
+    elif hasattr(tfpy.eager.record, "should_record_backprop"):
+        from tensorflow.python.eager.record import should_record_backprop
+    else:
+        raise ImportError("Cannot import should_record_backprop from TensorFlow.")
+
+    return should_record_backprop
+
+
+def requires_grad(tensor, interface=None):
+    """Returns True if the tensor is considered trainable.
+
+    .. warning::
+
+        The implementation depends on the contained tensor type, and
+        may be context dependent.
+
+        For example, Torch tensors and PennyLane tensors track trainability
+        as a property of the tensor itself. TensorFlow, on the other hand,
+        only tracks trainability if being watched by a gradient tape.
+
+    Args:
+        tensor (tensor_like): input tensor
+        interface (str): The name of the interface. Will be determined automatically
+            if not provided.
+
+    **Example**
+
+    Calling this function on a PennyLane NumPy array:
+
+    >>> x = np.array([1., 5.], requires_grad=True)
+    >>> requires_grad(x)
+    True
+    >>> x.requires_grad = False
+    >>> requires_grad(x)
+    False
+
+    PyTorch has similar behaviour.
+
+    With TensorFlow, the output is dependent on whether the tensor
+    is currently being watched by a gradient tape:
+
+    >>> x = tf.Variable([0.6, 0.1])
+    >>> requires_grad(x)
+    False
+    >>> with tf.GradientTape() as tape:
+    ...     print(requires_grad(x))
+    True
+
+    While TensorFlow constants are by default not trainable, they can be
+    manually watched by the gradient tape:
+
+    >>> x = tf.constant([0.6, 0.1])
+    >>> with tf.GradientTape() as tape:
+    ...     print(requires_grad(x))
+    False
+    >>> with tf.GradientTape() as tape:
+    ...     tape.watch([x])
+    ...     print(requires_grad(x))
+    True
+    """
+    interface = interface or get_interface(tensor)
+
+    if interface == "tensorflow":
+        import tensorflow as tf
+
+        should_record_backprop = import_should_record_backprop()
+        return should_record_backprop([tf.convert_to_tensor(tensor)])
+
+    if interface == "autograd":
+        if isinstance(tensor, ArrayBox):
+            return True
+
+        return getattr(tensor, "requires_grad", False)
+
+    if interface == "torch":
+        return getattr(tensor, "requires_grad", False)
+
+    if interface in {"numpy", "scipy"}:
+        return False
+
+    if interface == "jax":
+        import jax
+
+        return isinstance(tensor, jax.core.Tracer)
+
+    raise ValueError(f"Argument {tensor} is an unknown object")
+
+
+def in_backprop(tensor, interface=None):
+    """Returns True if the tensor is considered to be in a backpropagation environment, it works for Autograd,
+    TensorFlow and Jax. It is not only checking the differentiability of the tensor like :func:`~.requires_grad`, but
+    rather checking if the gradient is actually calculated.
+
+    Args:
+        tensor (tensor_like): input tensor
+        interface (str): The name of the interface. Will be determined automatically
+            if not provided.
+
+    **Example**
+
+    >>> x = tf.Variable([0.6, 0.1])
+    >>> requires_grad(x)
+    False
+    >>> with tf.GradientTape() as tape:
+    ...     print(requires_grad(x))
+    True
+
+    .. seealso:: :func:`~.requires_grad`
+    """
+    interface = interface or get_interface(tensor)
+
+    if interface == "tensorflow":
+        import tensorflow as tf
+
+        should_record_backprop = import_should_record_backprop()
+        return should_record_backprop([tf.convert_to_tensor(tensor)])
+
+    if interface == "autograd":
+        return isinstance(tensor, ArrayBox)
+
+    if interface == "jax":
+        import jax
+
+        return isinstance(tensor, jax.core.Tracer)
+
+    if interface in {"numpy", "scipy"}:
+        return False
+
+    raise ValueError(f"Cannot determine if {tensor} is in backpropagation.")
+
+
+def where(condition, a, b):
+    """Wrapper around np.where, allowing tensors ``a`` and ``b``
+    to differ in type"""
+    try:
+        # Some frameworks may provide their own where implementation.
+        # Try and use it if available.
+        res = np.where(condition, a, b)
+    except (TypeError, AttributeError, ImportError, RuntimeError):
+        # Otherwise, convert the input to NumPy arrays.
+        #
+        # TODO: replace this with a bespoke, framework agnostic
+        # low-level implementation to avoid the NumPy conversion:
+        #
+        #    np.abs(a - b) <= atol + rtol * np.abs(b)
+        #
+        cond = ar.to_numpy(condition)
+        t1 = ar.to_numpy(a)
+        t2 = ar.to_numpy(b)
+        res = np.where(cond, t1, t2)
+
+    return res
+
+
+where.__doc__ = _np.where.__doc__