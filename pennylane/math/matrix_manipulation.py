--- conflicted
+++ resolved
@@ -17,22 +17,14 @@
 import itertools
 import numbers
 from functools import reduce
-<<<<<<< HEAD
 from typing import Callable, Iterable, Sequence
-=======
-from typing import Sequence, Union
->>>>>>> 25144e2c
 
 import numpy as np
 from scipy.sparse import csr_matrix, eye, issparse, kron
 
-<<<<<<< HEAD
 import pennylane as qml
 from pennylane import math
 from pennylane.wires import Wires
-=======
-from pennylane import math
->>>>>>> 25144e2c
 
 
 def expand_matrix(mat, wires: Union[Sequence, int], wire_order=None, sparse_format="csr"):
@@ -306,13 +298,8 @@
 
 
 def reduce_matrices(
-<<<<<<< HEAD
     mats_and_wires_gen: Iterable[tuple[np.ndarray, Wires]], reduce_func: Callable
 ) -> tuple[np.ndarray, Wires]:
-=======
-    mats_and_wires_gen: Generator[tuple[np.ndarray, Sequence], None, None], reduce_func: Callable
-) -> tuple[np.ndarray, Sequence]:
->>>>>>> 25144e2c
     """Apply the given ``reduce_func`` cumulatively to the items of the ``mats_and_wires_gen``
     generator, from left to right, reducing the sequence to a tuple containing a single
     matrix and the wires it acts on.
@@ -415,7 +402,6 @@
     original_indices = np.array(range(N))
     expanded_tensor = math.moveaxis(expanded_tensor, tuple(original_indices), tuple(wire_indices))
 
-<<<<<<< HEAD
     return qml.math.reshape(expanded_tensor, (qudit_order**M,))
 
 
@@ -487,7 +473,4 @@
     else:
         c_phase = math.cast_like(global_phase, 1j)
         U = U * math.exp(-1j * c_phase)
-    return (U, global_phase) if return_global_phase else U
-=======
-    return math.reshape(expanded_tensor, (qudit_order**M,))
->>>>>>> 25144e2c
+    return (U, global_phase) if return_global_phase else U