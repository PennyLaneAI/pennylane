# Copyright 2018-2022 Xanadu Quantum Technologies Inc.

# Licensed under the Apache License, Version 2.0 (the "License");
# you may not use this file except in compliance with the License.
# You may obtain a copy of the License at

#     http://www.apache.org/licenses/LICENSE-2.0

# Unless required by applicable law or agreed to in writing, software
# distributed under the License is distributed on an "AS IS" BASIS,
# WITHOUT WARRANTIES OR CONDITIONS OF ANY KIND, either express or implied.
# See the License for the specific language governing permissions and
# limitations under the License.
"""
This module contains the :class:`QutritDevice` abstract base class.
"""

# For now, arguments may be different from the signatures provided in Device
# e.g. instead of expval(self, observable, wires, par) have expval(self, observable)
# pylint: disable=arguments-differ, abstract-method, no-value-for-parameter,too-many-instance-attributes,too-many-branches, no-member, bad-option-value, arguments-renamed
import itertools

import numpy as np

import pennylane as qml
from pennylane.measurements import MeasurementProcess
from pennylane import QubitDevice
from pennylane.wires import Wires


class QutritDevice(QubitDevice):  # pylint: disable=too-many-public-methods
    """Abstract base class for Pennylane qutrit devices.

    The following abstract method **must** be defined:

    * :meth:`~.apply`: append circuit operations, compile the circuit (if applicable),
      and perform the quantum computation.

    Devices that generate their own samples (such as hardware) may optionally
    overwrite :meth:`~.probabilty`. This method otherwise automatically
    computes the probabilities from the generated samples, and **must**
    overwrite the following method:

    * :meth:`~.generate_samples`: Generate samples from the device from the
      exact or approximate probability distribution.

    Analytic devices **must** overwrite the following method:

    * :meth:`~.analytic_probability`: returns the probability or marginal probability from the
      device after circuit execution. :meth:`~.marginal_prob` may be used here.

    This device contains common utility methods for qutrit-based devices. These
    do not need to be overwritten. Utility methods include:

    * :meth:`~.expval`, :meth:`~.var`, :meth:`~.sample`: return expectation values,
      variances, and samples of observables after the circuit has been rotated
      into the observable eigenbasis.

    Args:
        wires (int, Iterable[Number, str]]): Number of subsystems represented by the device,
            or iterable that contains unique labels for the subsystems as numbers (i.e., ``[-1, 0, 2]``)
            or strings (``['ancilla', 'q1', 'q2']``). Default 1 if not specified.
        shots (None, int, list[int]): Number of circuit evaluations/random samples used to estimate
            expectation values of observables. If ``None``, the device calculates probability, expectation values,
            and variances analytically. If an integer, it specifies the number of samples to estimate these quantities.
            If a list of integers is passed, the circuit evaluations are batched over the list of shots.
        r_dtype: Real floating point precision type.
        c_dtype: Complex floating point precision type.
    """

    # TODO: Update set of supported observables as new observables are added
    observables = {
        "Identity",
    }

    @classmethod
    def capabilities(cls):

        capabilities = super().capabilities().copy()
        capabilities.update(model="qutrit")
        return capabilities

    # Added here for tests to pass (See tests.test_qutrit_device.ExtractStatistics.test_results_no_state())
    # The test deleted the state property of QutritDevice to test if the appropriate error is raised by
    # `QutritDevice.statistics()` when requesting the state as a return type, but was failing as the test wouldn't
    # actually delete the state attribute, as it was only explicitly defined in `QubitDevice`.
    @property
    def state(self):
        """Returns the state vector of the circuit prior to measurement.

        .. note::

            Only state vector simulators support this property. Please see the
            plugin documentation for more details.
        """
        raise NotImplementedError

    def statistics(self, observables, shot_range=None, bin_size=None):
        # Overloading QubitDevice.statistics() as VnEntropy and MutualInfo not yet supported for QutritDevice
<<<<<<< HEAD
        results = []

        for obs in observables:
            # Pass instances directly
            if obs.return_type is Expectation:
                results.append(self.expval(obs, shot_range=shot_range, bin_size=bin_size))

            elif obs.return_type is Variance:
                results.append(self.var(obs, shot_range=shot_range, bin_size=bin_size))

            elif obs.return_type is Sample:
                results.append(self.sample(obs, shot_range=shot_range, bin_size=bin_size))

            elif obs.return_type is Probability:
                results.append(
                    self.probability(wires=obs.wires, shot_range=shot_range, bin_size=bin_size)
                )

            elif obs.return_type is State:
                if len(observables) > 1:
                    raise qml.QuantumFunctionError(
                        "The state or density matrix cannot be returned in combination"
                        " with other return types"
                    )
                if self.wires.labels != tuple(range(self.num_wires)):
                    raise qml.QuantumFunctionError(
                        "Returning the state is not supported when using custom wire labels"
                    )
                # Check if the state is accessible and decide to return the state or the density
                # matrix.
                results.append(self.access_state(wires=obs.wires))

            # This block covers the case when VnEntropy or MutualInfo are the return type for now
            # Once VnEntropy and MutualInfo support is added for QutritDevice, condition blocks for
            # them will be added separately.
            elif obs.return_type is not None:
                raise qml.QuantumFunctionError(
                    f"Unsupported return type specified for observable {obs.name}"
                )

        return results
=======
        raise NotImplementedError
>>>>>>> 25b179b1

    def generate_samples(self):
        r"""Returns the computational basis samples generated for all wires.

        Note that PennyLane uses the convention :math:`|q_0,q_1,\dots,q_{N-1}\rangle` where
        :math:`q_0` is the most significant trit.

        .. warning::

            This method should be overwritten on devices that
            generate their own computational basis samples, with the resulting
            computational basis samples stored as ``self._samples``.

        Returns:
             array[complex]: array of samples in the shape ``(dev.shots, dev.num_wires)``
        """
        number_of_states = 3**self.num_wires

        rotated_prob = self.analytic_probability()

        samples = self.sample_basis_states(number_of_states, rotated_prob)
        return QutritDevice.states_to_ternary(samples, self.num_wires)

    @staticmethod
    def generate_basis_states(num_wires, dtype=np.uint32):
        """
        Generates basis states in ternary representation according to the number
        of wires specified.

        Args:
            num_wires (int): the number wires
            dtype=np.uint32 (type): the data type of the arrays to use

        Returns:
            array[int]: the sampled basis states
        """
        basis_states_generator = itertools.product((0, 1, 2), repeat=num_wires)
        return np.fromiter(itertools.chain(*basis_states_generator), dtype=dtype).reshape(
            -1, num_wires
        )

    @staticmethod
    def states_to_ternary(samples, num_wires, dtype=np.int64):
        """Convert basis states from base 10 to ternary representation.

        This is an auxiliary method to the generate_samples method.

        Args:
            samples (array[int]): samples of basis states in base 10 representation
            num_wires (int): the number of qutrits
            dtype (type): Type of the internal integer array to be used. Can be
                important to specify for large systems for memory allocation
                purposes.

        Returns:
            array[int]: basis states in ternary representation
        """
        ternary_arr = []
        for sample in samples:
            num = []
            for _ in range(num_wires):
                sample, r = divmod(sample, 3)
                num.append(r)

            ternary_arr.append(num[::-1])

        return np.array(ternary_arr, dtype=dtype)

    def density_matrix(self, wires):
        """Returns the reduced density matrix prior to measurement.

        .. note::

            Only state vector simulators support this property. Please see the
            plugin documentation for more details.
        """
        # TODO: Add density matrix support. Currently, qml.math is hard-coded to work only with qubit states,
        # (see `qml.math.reduced_dm()`) so it needs to be updated to be able to handle calculations for qutrits
        # before this method can be implemented.
        raise NotImplementedError

    def vn_entropy(self, wires, log_base):
        r"""Returns the Von Neumann entropy prior to measurement.

        .. math::
            S( \rho ) = -\text{Tr}( \rho \log ( \rho ))

        Args:
            wires (Wires): Wires of the considered subsystem.
            log_base (float): Base for the logarithm, default is None the natural logarithm is used in this case.

        Returns:
            float: returns the Von Neumann entropy
        """
        # TODO: Add support for VnEntropy return type. Currently, qml.math is hard coded to calculate this for qubit
        # states (see `qml.math.vn_entropy()`), so it needs to be updated before VnEntropy can be supported for qutrits.
        # For now, if a user tries to request this return type, an error will be raised.
        raise NotImplementedError

    def mutual_info(self, wires0, wires1, log_base):
        r"""Returns the mutual information prior to measurement:

        .. math::

            I(A, B) = S(\rho^A) + S(\rho^B) - S(\rho^{AB})

        where :math:`S` is the von Neumann entropy.

        Args:
            wires0 (Wires): wires of the first subsystem
            wires1 (Wires): wires of the second subsystem
            log_base (float): base to use in the logarithm

        Returns:
            float: the mutual information
        """
        # TODO: Add support for MutualInfo return type. Currently, qml.math is hard coded to calculate this for qubit
        # states (see `qml.math.mutual_info()`), so it needs to be updated before MutualInfo can be supported for qutrits.
        # For now, if a user tries to request this return type, an error will be raised.
        raise NotImplementedError

    def estimate_probability(self, wires=None, shot_range=None, bin_size=None):
        """Return the estimated probability of each computational basis state
        using the generated samples.

        Args:
            wires (Iterable[Number, str], Number, str, Wires): wires to calculate
                marginal probabilities for. Wires not provided are traced out of the system.
            shot_range (tuple[int]): 2-tuple of integers specifying the range of samples
                to use. If not specified, all samples are used.
            bin_size (int): Divides the shot range into bins of size ``bin_size``, and
                returns the measurement statistic separately over each bin. If not
                provided, the entire shot range is treated as a single bin.

        Returns:
            array[float]: list of the probabilities
        """

        wires = wires or self.wires
        # convert to a wires object
        wires = Wires(wires)
        # translate to wire labels used by device
        device_wires = self.map_wires(wires)

        sample_slice = Ellipsis if shot_range is None else slice(*shot_range)
        samples = self._samples[sample_slice, device_wires]

        # convert samples from a list of 0, 1, 2 integers, to base 10 representation
        powers_of_three = 3 ** np.arange(len(device_wires))[::-1]
        indices = samples @ powers_of_three

        # count the basis state occurrences, and construct the probability vector
        if bin_size is not None:
            bins = len(samples) // bin_size

            indices = indices.reshape((bins, -1))
            prob = np.zeros([3 ** len(device_wires), bins], dtype=np.float64)

            for b, idx in enumerate(indices):
                basis_states, counts = np.unique(idx, return_counts=True)
                prob[basis_states, b] = counts / bin_size

        else:
            basis_states, counts = np.unique(indices, return_counts=True)
            prob = np.zeros([3 ** len(device_wires)], dtype=np.float64)
            prob[basis_states] = counts / len(samples)

        return self._asarray(prob, dtype=self.R_DTYPE)

    def marginal_prob(self, prob, wires=None):
        r"""Return the marginal probability of the computational basis
        states by summing the probabiliites on the non-specified wires.

        If no wires are specified, then all the basis states representable by
        the device are considered and no marginalization takes place.

        .. note::

            If the provided wires are not in the order as they appear on the device,
            the returned marginal probabilities take this permutation into account.

            For example, if the addressable wires on this device are ``Wires([0, 1, 2])`` and
            this function gets passed ``wires=[2, 0]``, then the returned marginal
            probability vector will take this 'reversal' of the two wires
            into account:

            .. math::

                \mathbb{P}^{(2, 0)}
                            = \left[
                               |00\rangle, |10\rangle, |01\rangle, |11\rangle
                              \right]

        Args:
            prob: The probabilities to return the marginal probabilities
                for
            wires (Iterable[Number, str], Number, str, Wires): wires to return
                marginal probabilities for. Wires not provided
                are traced out of the system.

        Returns:
            array[float]: array of the resulting marginal probabilities.
        """

        if wires is None:
            # no need to marginalize
            return prob

        wires = Wires(wires)
        # determine which subsystems are to be summed over
        inactive_wires = Wires.unique_wires([self.wires, wires])

        # translate to wire labels used by device
        device_wires = self.map_wires(wires)
        inactive_device_wires = self.map_wires(inactive_wires)

        # reshape the probability so that each axis corresponds to a wire
        prob = self._reshape(prob, [3] * self.num_wires)

        # sum over all inactive wires
        prob = self._flatten(self._reduce_sum(prob, inactive_device_wires.labels))
        # TODO: Add case for when inactive_device_wires is not an instance of Wires once
        # default qutrit device is added

        # The wires provided might not be in consecutive order (i.e., wires might be [2, 0]).
        # If this is the case, we must permute the marginalized probability so that
        # it corresponds to the orders of the wires passed.
        num_wires = len(device_wires)
        basis_states = self.generate_basis_states(num_wires)
        basis_states = basis_states[:, np.argsort(np.argsort(device_wires))]

        powers_of_three = 3 ** np.arange(len(device_wires))[::-1]
        perm = basis_states @ powers_of_three
        return self._gather(prob, perm)

    def sample(self, observable, shot_range=None, bin_size=None):

        # TODO: Add special cases for any observables that require them once list of
        # observables is updated.

        # translate to wire labels used by device
        device_wires = self.map_wires(observable.wires)
        name = observable.name  # pylint: disable=unused-variable
        sample_slice = Ellipsis if shot_range is None else slice(*shot_range)

        if isinstance(
            observable, MeasurementProcess
        ):  # if no observable was provided then return the raw samples
            if (
                len(observable.wires) != 0
            ):  # if wires are provided, then we only return samples from those wires
                samples = self._samples[sample_slice, np.array(device_wires)]
            else:
                samples = self._samples[sample_slice]

        else:

            # Replace the basis state in the computational basis with the correct eigenvalue.
            # Extract only the columns of the basis samples required based on ``wires``.
            samples = self._samples[
                sample_slice, np.array(device_wires)
            ]  # Add np.array here for Jax support.
            powers_of_three = 3 ** np.arange(samples.shape[-1])[::-1]
            indices = samples @ powers_of_three
            indices = np.array(indices)  # Add np.array here for Jax support.
            try:
                samples = observable.eigvals()[indices]
            except qml.operation.EigvalsUndefinedError as e:
                # if observable has no info on eigenvalues, we cannot return this measurement
                raise qml.operation.EigvalsUndefinedError(
                    f"Cannot compute samples of {observable.name}."
                ) from e

        if bin_size is None:
            return samples

        return samples.reshape((bin_size, -1))

    # TODO: Implement function
    def adjoint_jacobian(
        self, tape, starting_state=None, use_device_state=False
    ):  # pylint: disable=missing-function-docstring
        raise NotImplementedError<|MERGE_RESOLUTION|>--- conflicted
+++ resolved
@@ -97,7 +97,6 @@
 
     def statistics(self, observables, shot_range=None, bin_size=None):
         # Overloading QubitDevice.statistics() as VnEntropy and MutualInfo not yet supported for QutritDevice
-<<<<<<< HEAD
         results = []
 
         for obs in observables:
@@ -139,9 +138,6 @@
                 )
 
         return results
-=======
-        raise NotImplementedError
->>>>>>> 25b179b1
 
     def generate_samples(self):
         r"""Returns the computational basis samples generated for all wires.
