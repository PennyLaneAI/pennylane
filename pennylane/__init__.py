--- conflicted
+++ resolved
@@ -19,11 +19,6 @@
 from sys import version_info
 
 
-<<<<<<< HEAD
-=======
-import numpy as _np
-
->>>>>>> ec0ebd60
 from semantic_version import SimpleSpec, Version
 import numpy as _np
 
