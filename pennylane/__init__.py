# Copyright 2018-2024 Xanadu Quantum Technologies Inc.

# Licensed under the Apache License, Version 2.0 (the "License");
# you may not use this file except in compliance with the License.
# You may obtain a copy of the License at

#     http://www.apache.org/licenses/LICENSE-2.0

# Unless required by applicable law or agreed to in writing, software
# distributed under the License is distributed on an "AS IS" BASIS,
# WITHOUT WARRANTIES OR CONDITIONS OF ANY KIND, either express or implied.
# See the License for the specific language governing permissions and
# limitations under the License.
"""
This is the top level module from which all basic functions and classes of
PennyLane can be directly imported.
"""
import warnings

import pennylane.exceptions
from pennylane.boolean_fn import BooleanFn
import pennylane.numpy
from pennylane.queuing import QueuingManager, apply

import pennylane.compiler
from pennylane.compiler import qjit
import pennylane.capture
import pennylane.control_flow
from pennylane.control_flow import for_loop, while_loop
import pennylane.kernels
import pennylane.math
import pennylane.operation
import pennylane.allocation
import pennylane.decomposition
from pennylane.decomposition import (
    register_resources,
    register_condition,
    add_decomps,
    list_decomps,
    resource_rep,
)
import pennylane.templates
import pennylane.pauli
from pennylane.pauli import pauli_decompose
from pennylane.resource import specs
import pennylane.resource
import pennylane.qchem
from pennylane.fermi import (
    FermiC,
    FermiA,
    FermiWord,
    FermiSentence,
    jordan_wigner,
    parity_transform,
    bravyi_kitaev,
)
from pennylane.bose import (
    BoseSentence,
    BoseWord,
    binary_mapping,
    unary_mapping,
    christiansen_mapping,
)
from pennylane.qchem import (
    taper,
    symmetry_generators,
    paulix_ops,
    taper_operation,
    import_operator,
    from_openfermion,
    to_openfermion,
)
from pennylane._grad import grad, jacobian, vjp, jvp
from pennylane._version import __version__
from pennylane.about import about
from pennylane.circuit_graph import CircuitGraph
from pennylane.configuration import Configuration
from pennylane.registers import registers
from pennylane.measurements import (
    counts,
    density_matrix,
    measure,
    expval,
    probs,
    sample,
    state,
    var,
    vn_entropy,
    purity,
    mutual_info,
    classical_shadow,
    shadow_expval,
)
from pennylane.ops import *
from pennylane.ops import adjoint, ctrl, cond, exp, sum, pow, prod, s_prod
from pennylane.ops import LinearCombination as Hamiltonian
from pennylane.templates import layer
from pennylane.templates.embeddings import *
from pennylane.templates.layers import *
from pennylane.templates.tensornetworks import *
from pennylane.templates.swapnetworks import *
from pennylane.templates.state_preparations import *
from pennylane.templates.subroutines import *
from pennylane import qaoa
from pennylane.workflow import QNode, qnode, execute, set_shots
from pennylane.io import (
    from_pyquil,
    from_qasm,
    to_openqasm,
    from_qiskit,
    from_qiskit_noise,
    from_qiskit_op,
    from_quil,
    from_quil_file,
    FromBloq,
    bloq_registers,
<<<<<<< HEAD
    ToBloq,
    to_bloq,
    from_qasm3,
=======
    from_qasm3,
    to_bloq,
    ToBloq,
>>>>>>> eb497002
)
from pennylane.transforms import (
    transform,
    batch_params,
    batch_input,
    batch_partial,
    compile,
    defer_measurements,
    dynamic_one_shot,
    quantum_monte_carlo,
    apply_controlled_Q,
    commutation_dag,
    pattern_matching,
    pattern_matching_optimization,
    clifford_t_decomposition,
    add_noise,
)
from pennylane.ops.functions import (
    dot,
    eigvals,
    equal,
    assert_equal,
    evolve,
    generator,
    is_commuting,
    is_hermitian,
    is_unitary,
    map_wires,
    matrix,
    simplify,
    iterative_qpe,
    commutator,
    comm,
)
from pennylane.ops.identity import I
from pennylane.optimize import *
from pennylane.debugging import (
    snapshots,
    breakpoint,
    debug_expval,
    debug_state,
    debug_probs,
    debug_tape,
)
from pennylane.shadows import ClassicalShadow
from pennylane.qcut import cut_circuit, cut_circuit_mc
import pennylane.pulse

import pennylane.fourier
from pennylane.gradients import metric_tensor, adjoint_metric_tensor
import pennylane.gradients  # pylint:disable=wrong-import-order
from pennylane.drawer import draw, draw_mpl

# pylint:disable=wrong-import-order
import pennylane.logging  # pylint:disable=wrong-import-order

import pennylane.data

import pennylane.noise
from pennylane.noise import NoiseModel

from pennylane.devices import Tracker
from pennylane.devices.device_constructor import device, refresh_devices

import pennylane.spin

import pennylane.liealg
from pennylane.liealg import lie_closure, structure_constants, center
import pennylane.qnn

# Look for an existing configuration file
default_config = Configuration("config.toml")


def __getattr__(name):
    if name in {
        "DeviceError",
        "PennyLaneDeprecationWarning",
        "QuantumFunctionError",
        "ExperimentalWarning",
    }:  # pragma: no cover
        warnings.warn(
            f"pennylane.{name} is no longer accessible at top-level \
                and must be imported as pennylane.exceptions.{name}. \
                    Support for top-level access will be removed in v0.43.",
            pennylane.exceptions.PennyLaneDeprecationWarning,
        )
        return getattr(pennylane.exceptions, name)

    if name == "plugin_devices":
        return pennylane.devices.device_constructor.plugin_devices

    raise AttributeError(f"module 'pennylane' has no attribute '{name}'")


def version():
    """Returns the PennyLane version number."""
    return __version__<|MERGE_RESOLUTION|>--- conflicted
+++ resolved
@@ -114,15 +114,9 @@
     from_quil_file,
     FromBloq,
     bloq_registers,
-<<<<<<< HEAD
-    ToBloq,
-    to_bloq,
-    from_qasm3,
-=======
     from_qasm3,
     to_bloq,
     ToBloq,
->>>>>>> eb497002
 )
 from pennylane.transforms import (
     transform,
