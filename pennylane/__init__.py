--- conflicted
+++ resolved
@@ -49,13 +49,10 @@
     ctrl,
     measurement_grouping,
     metric_tensor,
-<<<<<<< HEAD
     specs,
-=======
     qfunc_transform,
     single_tape_transform,
     quantum_monte_carlo,
->>>>>>> 0dcbed53
 )
 from pennylane.utils import inv
 from pennylane.vqe import ExpvalCost, Hamiltonian, VQECost
