# Copyright 2018-2021 Xanadu Quantum Technologies Inc.

# Licensed under the Apache License, Version 2.0 (the "License");
# you may not use this file except in compliance with the License.
# You may obtain a copy of the License at

#     http://www.apache.org/licenses/LICENSE-2.0

# Unless required by applicable law or agreed to in writing, software
# distributed under the License is distributed on an "AS IS" BASIS,
# WITHOUT WARRANTIES OR CONDITIONS OF ANY KIND, either express or implied.
# See the License for the specific language governing permissions and
# limitations under the License.
"""
This is the top level module from which all basic functions and classes of
PennyLane can be directly imported.
"""
from importlib import reload
import types
import pkg_resources

import numpy as _np
from semantic_version import Spec, Version

from pennylane.boolean_fn import BooleanFn
from pennylane.queuing import apply, QueuingContext

import pennylane.fourier
import pennylane.kernels
import pennylane.math
import pennylane.operation
import pennylane.qnn
import pennylane.templates
import pennylane.hf
from pennylane._device import Device, DeviceError
from pennylane._grad import grad, jacobian, finite_diff
from pennylane._qubit_device import QubitDevice
from pennylane._version import __version__
from pennylane.about import about
from pennylane.circuit_graph import CircuitGraph
from pennylane.configuration import Configuration
from pennylane.tracker import Tracker
from pennylane.io import *
<<<<<<< HEAD
from pennylane.measurements import density_matrix, measure, expval, probs, sample, state, var
=======
from pennylane.measurements import density_matrix, expval, probs, sample, state, var
>>>>>>> b494a2bf
from pennylane.ops import *
from pennylane.templates import broadcast, layer
from pennylane.templates.embeddings import *
from pennylane.templates.layers import *
from pennylane.templates.tensornetworks import *
from pennylane.templates.state_preparations import *
from pennylane.templates.subroutines import *
from pennylane import qaoa
from pennylane.qnode import QNode, qnode
import pennylane.qnode_old
from pennylane.transforms import (
    adjoint,
    adjoint_metric_tensor,
    batch_params,
    batch_transform,
    draw,
    draw_mpl,
    ControlledOperation,
    compile,
    ctrl,
    cond,
    defer_measurements,
    measurement_grouping,
    metric_tensor,
    specs,
    qfunc_transform,
    single_tape_transform,
    quantum_monte_carlo,
    apply_controlled_Q,
    commutation_dag,
    is_commuting,
    simplify,
)
from pennylane.optimize import *
from pennylane.vqe import ExpvalCost, VQECost

# QueuingContext and collections needs to be imported after all other pennylane imports
from .collections import QNodeCollection, dot, map, sum
import pennylane.grouping  # pylint:disable=wrong-import-order
import pennylane.gradients  # pylint:disable=wrong-import-order
from pennylane.interfaces.batch import execute  # pylint:disable=wrong-import-order

# Look for an existing configuration file
default_config = Configuration("config.toml")


class QuantumFunctionError(Exception):
    """Exception raised when an illegal operation is defined in a quantum function."""


def _get_device_entrypoints():
    """Returns a dictionary mapping the device short name to the
    loadable entrypoint"""
    return {entry.name: entry for entry in pkg_resources.iter_entry_points("pennylane.plugins")}


def refresh_devices():
    """Scan installed PennyLane plugins to refresh the device list."""

    # This function does not return anything; instead, it has a side effect
    # which is to update the global plugin_devices variable.

    # We wish to retain the behaviour of a global plugin_devices dictionary,
    # as re-importing pkg_resources can be a very slow operation on systems
    # with a large number of installed packages.
    global plugin_devices  # pylint:disable=global-statement

    reload(pkg_resources)
    plugin_devices = _get_device_entrypoints()


# get list of installed devices
plugin_devices = _get_device_entrypoints()


def device(name, *args, **kwargs):
    r"""device(name, wires=1, *args, **kwargs)
    Load a :class:`~.Device` and return the instance.

    This function is used to load a particular quantum device,
    which can then be used to construct QNodes.

    PennyLane comes with support for the following devices:

    * :mod:`'default.qubit' <pennylane.devices.default_qubit>`: a simple
      state simulator of qubit-based quantum circuit architectures.

    * :mod:`'default.gaussian' <pennylane.devices.default_gaussian>`: a simple simulator
      of Gaussian states and operations on continuous-variable circuit architectures.

    * :mod:`'default.qubit.tf' <pennylane.devices.default_qubit_tf>`: a state simulator
      of qubit-based quantum circuit architectures written in TensorFlow, which allows
      automatic differentiation through the simulation.

    * :mod:`'default.qubit.autograd' <pennylane.devices.default_qubit_autograd>`: a state simulator
      of qubit-based quantum circuit architectures which allows
      automatic differentiation through the simulation via python's autograd library.

    Additional devices are supported through plugins — see
    the  `available plugins <https://pennylane.ai/plugins.html>`_ for more
    details.

    Args:
        name (str): the name of the device to load
        wires (int): the number of wires (subsystems) to initialise
            the device with

    Keyword Args:
        config (pennylane.Configuration): a PennyLane configuration object
            that contains global and/or device specific configurations.
        custom_decomps (Dict[Union(str, qml.Operator), Callable]): Custom
            decompositions to be applied by the device at runtime.
        decomp_depth (int): For when custom decompositions are specified,
            the maximum expansion depth used by the expansion function.

    All devices must be loaded by specifying their **short-name** as listed above,
    followed by the **wires** (subsystems) you wish to initialize. The *wires*
    argument can be an integer, in which case the wires of the device are addressed
    by consecutive integers:

    .. code-block:: python

        dev = qml.device('default.qubit', wires=5)

        def circuit():
           qml.Hadamard(wires=1)
           qml.Hadamard(wires=[0])
           qml.CNOT(wires=[3, 4])
           ...

    The *wires* argument can also be a sequence of unique numbers or strings, specifying custom wire labels
    that the user employs to address the wires:

    .. code-block:: python

        dev = qml.device('default.qubit', wires=['ancilla', 'q11', 'q12', -1, 1])

        def circuit():
           qml.Hadamard(wires='q11')
           qml.Hadamard(wires=['ancilla'])
           qml.CNOT(wires=['q12', -1] )
           ...

    Most devices accept a ``shots`` argument which specifies how many circuit executions
    are used to estimate stochastic return values. In particular, ``qml.sample()`` measurements
    will return as many samples as specified in the shots argument. The shots argument can be
    changed on a per-call basis using the built-in ``shots`` keyword argument.

    .. code-block:: python

        dev = qml.device('default.qubit', wires=1, shots=10)

        @qml.qnode(dev)
        def circuit(a):
          qml.RX(a, wires=0)
          return qml.sample(qml.PauliZ(wires=0))

    >>> circuit(0.8)  # 10 samples are returned
    [ 1  1  1 -1 -1  1  1  1  1  1]
    >>> circuit(0.8, shots=3))  # default is overwritten for this call
    [1 1 1]
    >>> circuit(0.8)  # back to default of 10 samples
    [ 1  1  1 -1 -1  1  1  1  1  1]

    When constructing a device, we may optionally pass a dictionary of custom
    decompositions to be applied to certain operations upon device execution.
    This is useful for enabling support of gates on devices where they would normally
    be unsupported.

    For example, suppose we are running on an ion trap device which does not
    natively implement the CNOT gate, but we would still like to write our
    circuits in terms of CNOTs. On a ion trap device, CNOT can be implemented
    using the ``IsingXX`` gate. We first define a decomposition function
    (such functions have the signature ``decomposition(*params, wires)``):

    .. code-block:: python

        def ion_trap_cnot(wires):
            return [
                qml.RY(np.pi/2, wires=wires[0]),
                qml.IsingXX(np.pi/2, wires=wires),
                qml.RX(-np.pi/2, wires=wires[0]),
                qml.RY(-np.pi/2, wires=wires[0]),
                qml.RY(-np.pi/2, wires=wires[1])
            ]

    Next, we create a device, and a QNode for testing. When constructing the
    QNode, we can set the expansion strategy to ``"device"`` to ensure the
    decomposition is applied and will be viewable when we draw the circuit.

    .. code-block:: python

        # As the CNOT gate normally has no decomposition, we can use default.qubit
        # here for expository purposes.
        dev = qml.device(
            'default.qubit', wires=2, custom_decomps={"CNOT" : ion_trap_cnot}
        )

        @qml.qnode(dev, expansion_strategy="device")
        def run_cnot():
            qml.CNOT(wires=[0, 1])
            return qml.expval(qml.PauliX(wires=1))

    >>> print(qml.draw(run_cnot)())
     0: ──RY(1.57)──╭IsingXX(1.57)──RX(-1.57)──RY(-1.57)──┤
     1: ────────────╰IsingXX(1.57)──RY(-1.57)─────────────┤ ⟨X⟩

    Some devices may accept additional arguments. For instance,
    ``default.gaussian`` accepts the keyword argument ``hbar``, to set
    the convention used in the commutation relation :math:`[\x,\p]=i\hbar`
    (by default set to 2).

    Please refer to the documentation for the individual devices to see any
    additional arguments that might be required or supported.
    """
    if name not in plugin_devices:
        # Device does not exist in the loaded device list.
        # Attempt to refresh the devices, in case the user
        # installed the plugin during the current Python session.
        refresh_devices()

    if name in plugin_devices:
        options = {}

        # load global configuration settings if available
        config = kwargs.get("config", default_config)

        if config:
            # combine configuration options with keyword arguments.
            # Keyword arguments take preference, followed by device options,
            # followed by plugin options, followed by global options.
            options.update(config["main"])
            options.update(config[name.split(".")[0] + ".global"])
            options.update(config[name])

        # Pop the custom decomposition keyword argument; we will use it here
        # only and not pass it to the device.
        custom_decomps = kwargs.pop("custom_decomps", None)
        decomp_depth = kwargs.pop("decomp_depth", 10)

        kwargs.pop("config", None)
        options.update(kwargs)

        # loads the device class
        plugin_device_class = plugin_devices[name].load()

        if Version(version()) not in Spec(plugin_device_class.pennylane_requires):
            raise DeviceError(
                f"The {name} plugin requires PennyLane versions {plugin_device_class.pennylane_requires}, "
                f"however PennyLane version {__version__} is installed."
            )

        # Construct the device
        dev = plugin_device_class(*args, **options)

        # Once the device is constructed, we set its custom expansion function if
        # any custom decompositions were specified.
        if custom_decomps is not None:
            custom_decomp_expand_fn = pennylane.transforms.create_decomp_expand_fn(
                custom_decomps, dev, decomp_depth=decomp_depth
            )
            dev.custom_expand(custom_decomp_expand_fn)

        return dev

    raise DeviceError("Device does not exist. Make sure the required plugin is installed.")


def version():
    """Returns the PennyLane version number."""
    return __version__


# add everything as long as it's not a module and not prefixed with _
_all = sorted(
    [
        name
        for name, function in globals().items()
        if not (name.startswith("_") or isinstance(function, types.ModuleType))
    ]
)


_qchem = None


def __getattr__(name):
    """Ensure that the qchem module is imported lazily"""
    if name == "qchem":
        global _qchem  # pylint: disable=global-statement

        if _qchem is None:

            for entry in pkg_resources.iter_entry_points("pennylane.qchem"):
                if entry.name == "OpenFermion":
                    _qchem = entry.load()

            if _qchem is None:
                raise ImportError(
                    "PennyLane-QChem not installed. \n\nTo access the qchem "
                    "module, you can install PennyLane-QChem via pip:"
                    "\n\npip install pennylane-qchem"
                    "\n\nFor more details, see the quantum chemistry documentation:"
                    "\nhttps://pennylane.readthedocs.io/en/stable/introduction/chemistry.html"
                )

        return _qchem

    raise AttributeError(f"module {__name__} has no attribute {name}")


def __dir__():  # pragma: no cover
    return _all + ["qchem"]<|MERGE_RESOLUTION|>--- conflicted
+++ resolved
@@ -41,11 +41,7 @@
 from pennylane.configuration import Configuration
 from pennylane.tracker import Tracker
 from pennylane.io import *
-<<<<<<< HEAD
 from pennylane.measurements import density_matrix, measure, expval, probs, sample, state, var
-=======
-from pennylane.measurements import density_matrix, expval, probs, sample, state, var
->>>>>>> b494a2bf
 from pennylane.ops import *
 from pennylane.templates import broadcast, layer
 from pennylane.templates.embeddings import *
