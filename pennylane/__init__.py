--- conflicted
+++ resolved
@@ -175,282 +175,10 @@
             return pennylane.ops.LinearCombination
         return pennylane.ops.Hamiltonian
 
-<<<<<<< HEAD
     if name == "plugin_devices":
         return pennylane.devices.plugin_devices
 
     raise AttributeError(f"module 'pennylane' has no attribute '{name}'")
-=======
-    raise AttributeError(f"module 'pennylane' has no attribute '{name}'")
-
-
-def _get_device_entrypoints():
-    """Returns a dictionary mapping the device short name to the
-    loadable entrypoint"""
-    entries = (
-        metadata.entry_points()["pennylane.plugins"]
-        if version_info[:2] == (3, 9)
-        # pylint:disable=unexpected-keyword-arg
-        else metadata.entry_points(group="pennylane.plugins")
-    )
-    return {entry.name: entry for entry in entries}
-
-
-def refresh_devices():
-    """Scan installed PennyLane plugins to refresh the device list."""
-
-    # This function does not return anything; instead, it has a side effect
-    # which is to update the global plugin_devices variable.
-
-    # We wish to retain the behaviour of a global plugin_devices dictionary,
-    # as re-importing metadata can be a very slow operation on systems
-    # with a large number of installed packages.
-    global plugin_devices  # pylint:disable=global-statement
-
-    reload(metadata)
-    plugin_devices = _get_device_entrypoints()
-
-
-# get list of installed devices
-plugin_devices = _get_device_entrypoints()
-
-
-# pylint: disable=protected-access
-def device(name, *args, **kwargs):
-    r"""
-    Load a device and return the instance.
-
-    This function is used to load a particular quantum device,
-    which can then be used to construct QNodes.
-
-    PennyLane comes with support for the following devices:
-
-    * :mod:`'default.qubit' <pennylane.devices.default_qubit>`: a simple
-      state simulator of qubit-based quantum circuit architectures.
-
-    * :mod:`'default.mixed' <pennylane.devices.default_mixed>`: a mixed-state
-      simulator of qubit-based quantum circuit architectures.
-
-    * ``'lightning.qubit'``: a more performant state simulator of qubit-based
-      quantum circuit architectures written in C++.
-
-    * :mod:`'default.qutrit' <pennylane.devices.default_qutrit>`: a simple
-      state simulator of qutrit-based quantum circuit architectures.
-
-    * :mod:`'default.qutrit.mixed' <pennylane.devices.default_qutrit_mixed>`: a
-      mixed-state simulator of qutrit-based quantum circuit architectures.
-
-    * :mod:`'default.gaussian' <pennylane.devices.default_gaussian>`: a simple simulator
-      of Gaussian states and operations on continuous-variable circuit architectures.
-
-    * :mod:`'default.clifford' <pennylane.devices.default_clifford>`: an efficient
-      simulator of Clifford circuits.
-
-    * :mod:`'default.tensor' <pennylane.devices.default_tensor>`: a simulator
-      of quantum circuits based on tensor networks.
-
-    Additional devices are supported through plugins — see
-    the  `available plugins <https://pennylane.ai/plugins.html>`_ for more
-    details. To list all currently installed devices, run
-    :func:`qml.about <pennylane.about>`.
-
-    Args:
-        name (str): the name of the device to load
-        wires (int): the number of wires (subsystems) to initialise
-            the device with. Note that this is optional for certain
-            devices, such as ``default.qubit``
-
-    Keyword Args:
-        config (pennylane.Configuration): a PennyLane configuration object
-            that contains global and/or device specific configurations.
-        custom_decomps (Dict[Union(str, Operator), Callable]): Custom
-            decompositions to be applied by the device at runtime.
-        decomp_depth (int): For when custom decompositions are specified,
-            the maximum expansion depth used by the expansion function.
-
-    .. warning::
-
-        The ``decomp_depth`` argument is deprecated and will be removed in version 0.39.
-
-    All devices must be loaded by specifying their **short-name** as listed above,
-    followed by the **wires** (subsystems) you wish to initialize. The ``wires``
-    argument can be an integer, in which case the wires of the device are addressed
-    by consecutive integers:
-
-    .. code-block:: python
-
-        dev = qml.device('default.qubit', wires=5)
-
-        def circuit():
-           qml.Hadamard(wires=1)
-           qml.Hadamard(wires=[0])
-           qml.CNOT(wires=[3, 4])
-           ...
-
-    The ``wires`` argument can also be a sequence of unique numbers or strings, specifying custom wire labels
-    that the user employs to address the wires:
-
-    .. code-block:: python
-
-        dev = qml.device('default.qubit', wires=['ancilla', 'q11', 'q12', -1, 1])
-
-        def circuit():
-           qml.Hadamard(wires='q11')
-           qml.Hadamard(wires=['ancilla'])
-           qml.CNOT(wires=['q12', -1])
-           ...
-
-    On some newer devices, such as ``default.qubit``, the ``wires`` argument can be omitted altogether,
-    and instead the wires will be computed when executing a circuit depending on its contents.
-
-    >>> dev = qml.device("default.qubit")
-
-    Most devices accept a ``shots`` argument which specifies how many circuit executions
-    are used to estimate stochastic return values. As an example, ``qml.sample()`` measurements
-    will return as many samples as specified in the shots argument. The shots argument can be
-    changed on a per-call basis using the built-in ``shots`` keyword argument. Note that the
-    ``shots`` argument can be a single integer or a list of shot values.
-
-    .. code-block:: python
-
-        dev = qml.device('default.qubit', wires=1, shots=10)
-
-        @qml.qnode(dev)
-        def circuit(a):
-          qml.RX(a, wires=0)
-          return qml.sample(qml.Z(0))
-
-    >>> circuit(0.8)  # 10 samples are returned
-    array([ 1,  1,  1,  1, -1,  1,  1, -1,  1,  1])
-    >>> circuit(0.8, shots=[3, 4, 4])   # default is overwritten for this call
-    (array([1, 1, 1]), array([ 1, -1,  1,  1]), array([1, 1, 1, 1]))
-    >>> circuit(0.8)  # back to default of 10 samples
-    array([ 1, -1,  1,  1, -1,  1,  1,  1,  1,  1])
-
-    When constructing a device, we may optionally pass a dictionary of custom
-    decompositions to be applied to certain operations upon device execution.
-    This is useful for enabling support of gates on devices where they would normally
-    be unsupported.
-
-    For example, suppose we are running on an ion trap device which does not
-    natively implement the CNOT gate, but we would still like to write our
-    circuits in terms of CNOTs. On a ion trap device, CNOT can be implemented
-    using the ``IsingXX`` gate. We first define a decomposition function
-    (such functions have the signature ``decomposition(*params, wires)``):
-
-    .. code-block:: python
-
-        def ion_trap_cnot(wires, **_):
-            return [
-                qml.RY(np.pi/2, wires=wires[0]),
-                qml.IsingXX(np.pi/2, wires=wires),
-                qml.RX(-np.pi/2, wires=wires[0]),
-                qml.RY(-np.pi/2, wires=wires[0]),
-                qml.RY(-np.pi/2, wires=wires[1])
-            ]
-
-    Next, we create a device, and a QNode for testing. When constructing the
-    QNode, we can set the expansion strategy to ``"device"`` to ensure the
-    decomposition is applied and will be viewable when we draw the circuit.
-    Note that custom decompositions should accept keyword arguments even when
-    it is not used.
-
-    .. code-block:: python
-
-        # As the CNOT gate normally has no decomposition, we can use default.qubit
-        # here for expository purposes.
-        dev = qml.device(
-            'default.qubit', wires=2, custom_decomps={"CNOT" : ion_trap_cnot}
-        )
-
-        @qml.qnode(dev, expansion_strategy="device")
-        def run_cnot():
-            qml.CNOT(wires=[0, 1])
-            return qml.expval(qml.X(1))
-
-    >>> print(qml.draw(run_cnot)())
-    0: ──RY(1.57)─╭IsingXX(1.57)──RX(-1.57)──RY(-1.57)─┤
-    1: ───────────╰IsingXX(1.57)──RY(-1.57)────────────┤  <X>
-
-    Some devices may accept additional arguments. For instance,
-    ``default.gaussian`` accepts the keyword argument ``hbar``, to set
-    the convention used in the commutation relation :math:`[\x,\p]=i\hbar`
-    (by default set to 2).
-
-    Please refer to the documentation for the individual devices to see any
-    additional arguments that might be required or supported.
-    """
-    if name not in plugin_devices:
-        # Device does not exist in the loaded device list.
-        # Attempt to refresh the devices, in case the user
-        # installed the plugin during the current Python session.
-        refresh_devices()
-
-    if name in plugin_devices:
-        options = {}
-
-        # load global configuration settings if available
-        config = kwargs.get("config", default_config)
-
-        if config:
-            # combine configuration options with keyword arguments.
-            # Keyword arguments take preference, followed by device options,
-            # followed by plugin options, followed by global options.
-            options.update(config["main"])
-            options.update(config[name.split(".")[0] + ".global"])
-            options.update(config[name])
-
-        # Pop the custom decomposition keyword argument; we will use it here
-        # only and not pass it to the device.
-        custom_decomps = kwargs.pop("custom_decomps", None)
-        decomp_depth = kwargs.pop("decomp_depth", None)
-
-        if decomp_depth is not None:
-            warnings.warn(
-                "The decomp_depth argument is deprecated and will be removed in version 0.39. ",
-                PennyLaneDeprecationWarning,
-            )
-        else:
-            decomp_depth = 10
-
-        kwargs.pop("config", None)
-        options.update(kwargs)
-
-        # loads the device class
-        plugin_device_class = plugin_devices[name].load()
-
-        if hasattr(plugin_device_class, "pennylane_requires") and Version(
-            version()
-        ) not in SimpleSpec(plugin_device_class.pennylane_requires):
-            raise DeviceError(
-                f"The {name} plugin requires PennyLane versions {plugin_device_class.pennylane_requires}, "
-                f"however PennyLane version {__version__} is installed."
-            )
-
-        # Construct the device
-        dev = plugin_device_class(*args, **options)
-
-        # Once the device is constructed, we set its custom expansion function if
-        # any custom decompositions were specified.
-
-        if custom_decomps is not None:
-            if isinstance(dev, pennylane.devices.LegacyDevice):
-                custom_decomp_expand_fn = pennylane.transforms.create_decomp_expand_fn(
-                    custom_decomps, dev, decomp_depth=decomp_depth
-                )
-                dev.custom_expand(custom_decomp_expand_fn)
-            else:
-                custom_decomp_preprocess = (
-                    pennylane.transforms.tape_expand._create_decomp_preprocessing(
-                        custom_decomps, dev, decomp_depth=decomp_depth
-                    )
-                )
-                dev.preprocess = custom_decomp_preprocess
-
-        return dev
-
-    raise DeviceError(f"Device {name} does not exist. Make sure the required plugin is installed.")
->>>>>>> cdf7810b
 
 
 def version():
