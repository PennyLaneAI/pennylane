# Copyright 2018-2021 Xanadu Quantum Technologies Inc.

# Licensed under the Apache License, Version 2.0 (the "License");
# you may not use this file except in compliance with the License.
# You may obtain a copy of the License at

#     http://www.apache.org/licenses/LICENSE-2.0

# Unless required by applicable law or agreed to in writing, software
# distributed under the License is distributed on an "AS IS" BASIS,
# WITHOUT WARRANTIES OR CONDITIONS OF ANY KIND, either express or implied.
# See the License for the specific language governing permissions and
# limitations under the License.
"""
This is the top level module from which all basic functions and classes of
PennyLane can be directly imported.
"""
from importlib import reload
import types
import pkg_resources

import numpy as _np
from semantic_version import SimpleSpec, Version

from pennylane.boolean_fn import BooleanFn
from pennylane.queuing import apply, QueuingContext

import pennylane.fourier
import pennylane.kernels
import pennylane.math
import pennylane.operation
import pennylane.qnn
import pennylane.resource
import pennylane.templates
import pennylane.qchem
from pennylane.qchem import taper, symmetry_generators, paulix_ops, import_operator
from pennylane._device import Device, DeviceError
from pennylane._grad import grad, jacobian
from pennylane._qubit_device import QubitDevice
from pennylane._qutrit_device import QutritDevice
from pennylane._version import __version__
from pennylane.about import about
from pennylane.circuit_graph import CircuitGraph
from pennylane.configuration import Configuration
from pennylane.drawer import draw, draw_mpl
from pennylane.tracker import Tracker
from pennylane.io import *
from pennylane.measurements import (
    counts,
    density_matrix,
    measure,
    expval,
    probs,
    sample,
    state,
    var,
    vn_entropy,
    mutual_info,
)
from pennylane.ops import *
<<<<<<< HEAD
from pennylane.ops import adjoint, ctrl, op_sum, s_prod, prod
=======
from pennylane.ops import adjoint, ctrl, op_sum, prod, s_prod
>>>>>>> 2bcb8610
from pennylane.templates import broadcast, layer
from pennylane.templates.embeddings import *
from pennylane.templates.layers import *
from pennylane.templates.tensornetworks import *
from pennylane.templates.state_preparations import *
from pennylane.templates.subroutines import *
from pennylane import qaoa
from pennylane.qnode import QNode, qnode
from pennylane.transforms import (
    adjoint_metric_tensor,
    batch_params,
    batch_input,
    batch_transform,
    batch_partial,
    cut_circuit,
    cut_circuit_mc,
    compile,
    cond,
    defer_measurements,
    measurement_grouping,
    metric_tensor,
    specs,
    qfunc_transform,
    op_transform,
    single_tape_transform,
    quantum_monte_carlo,
    apply_controlled_Q,
    commutation_dag,
    is_commuting,
    pattern_matching,
    pattern_matching_optimization,
    simplify,
)
from pennylane.ops.functions import *
from pennylane.optimize import *
from pennylane.vqe import ExpvalCost, VQECost
from pennylane.debugging import snapshots

# QueuingContext and collections needs to be imported after all other pennylane imports
from .collections import QNodeCollection, dot, map, sum
import pennylane.grouping  # pylint:disable=wrong-import-order
import pennylane.gradients  # pylint:disable=wrong-import-order
import pennylane.qinfo  # pylint:disable=wrong-import-order
from pennylane.interfaces import execute, execute_new  # pylint:disable=wrong-import-order

# Look for an existing configuration file
default_config = Configuration("config.toml")


class QuantumFunctionError(Exception):
    """Exception raised when an illegal operation is defined in a quantum function."""


def _get_device_entrypoints():
    """Returns a dictionary mapping the device short name to the
    loadable entrypoint"""
    return {entry.name: entry for entry in pkg_resources.iter_entry_points("pennylane.plugins")}


def refresh_devices():
    """Scan installed PennyLane plugins to refresh the device list."""

    # This function does not return anything; instead, it has a side effect
    # which is to update the global plugin_devices variable.

    # We wish to retain the behaviour of a global plugin_devices dictionary,
    # as re-importing pkg_resources can be a very slow operation on systems
    # with a large number of installed packages.
    global plugin_devices  # pylint:disable=global-statement

    reload(pkg_resources)
    plugin_devices = _get_device_entrypoints()


# get list of installed devices
plugin_devices = _get_device_entrypoints()


def device(name, *args, **kwargs):
    r"""device(name, wires=1, *args, **kwargs)
    Load a :class:`~.Device` and return the instance.

    This function is used to load a particular quantum device,
    which can then be used to construct QNodes.

    PennyLane comes with support for the following devices:

    * :mod:`'default.qubit' <pennylane.devices.default_qubit>`: a simple
      state simulator of qubit-based quantum circuit architectures.

    * :mod:`'default.gaussian' <pennylane.devices.default_gaussian>`: a simple simulator
      of Gaussian states and operations on continuous-variable circuit architectures.

    * :mod:`'default.qubit.tf' <pennylane.devices.default_qubit_tf>`: a state simulator
      of qubit-based quantum circuit architectures written in TensorFlow, which allows
      automatic differentiation through the simulation.

    * :mod:`'default.qubit.autograd' <pennylane.devices.default_qubit_autograd>`: a state simulator
      of qubit-based quantum circuit architectures which allows
      automatic differentiation through the simulation via python's autograd library.

    Additional devices are supported through plugins — see
    the  `available plugins <https://pennylane.ai/plugins.html>`_ for more
    details.

    Args:
        name (str): the name of the device to load
        wires (int): the number of wires (subsystems) to initialise
            the device with

    Keyword Args:
        config (pennylane.Configuration): a PennyLane configuration object
            that contains global and/or device specific configurations.
        custom_decomps (Dict[Union(str, qml.Operator), Callable]): Custom
            decompositions to be applied by the device at runtime.
        decomp_depth (int): For when custom decompositions are specified,
            the maximum expansion depth used by the expansion function.

    All devices must be loaded by specifying their **short-name** as listed above,
    followed by the **wires** (subsystems) you wish to initialize. The *wires*
    argument can be an integer, in which case the wires of the device are addressed
    by consecutive integers:

    .. code-block:: python

        dev = qml.device('default.qubit', wires=5)

        def circuit():
           qml.Hadamard(wires=1)
           qml.Hadamard(wires=[0])
           qml.CNOT(wires=[3, 4])
           ...

    The *wires* argument can also be a sequence of unique numbers or strings, specifying custom wire labels
    that the user employs to address the wires:

    .. code-block:: python

        dev = qml.device('default.qubit', wires=['ancilla', 'q11', 'q12', -1, 1])

        def circuit():
           qml.Hadamard(wires='q11')
           qml.Hadamard(wires=['ancilla'])
           qml.CNOT(wires=['q12', -1] )
           ...

    Most devices accept a ``shots`` argument which specifies how many circuit executions
    are used to estimate stochastic return values. In particular, ``qml.sample()`` measurements
    will return as many samples as specified in the shots argument. The shots argument can be
    changed on a per-call basis using the built-in ``shots`` keyword argument.

    .. code-block:: python

        dev = qml.device('default.qubit', wires=1, shots=10)

        @qml.qnode(dev)
        def circuit(a):
          qml.RX(a, wires=0)
          return qml.sample(qml.PauliZ(wires=0))

    >>> circuit(0.8)  # 10 samples are returned
    [ 1  1  1 -1 -1  1  1  1  1  1]
    >>> circuit(0.8, shots=3))  # default is overwritten for this call
    [1 1 1]
    >>> circuit(0.8)  # back to default of 10 samples
    [ 1  1  1 -1 -1  1  1  1  1  1]

    When constructing a device, we may optionally pass a dictionary of custom
    decompositions to be applied to certain operations upon device execution.
    This is useful for enabling support of gates on devices where they would normally
    be unsupported.

    For example, suppose we are running on an ion trap device which does not
    natively implement the CNOT gate, but we would still like to write our
    circuits in terms of CNOTs. On a ion trap device, CNOT can be implemented
    using the ``IsingXX`` gate. We first define a decomposition function
    (such functions have the signature ``decomposition(*params, wires)``):

    .. code-block:: python

        def ion_trap_cnot(wires):
            return [
                qml.RY(np.pi/2, wires=wires[0]),
                qml.IsingXX(np.pi/2, wires=wires),
                qml.RX(-np.pi/2, wires=wires[0]),
                qml.RY(-np.pi/2, wires=wires[0]),
                qml.RY(-np.pi/2, wires=wires[1])
            ]

    Next, we create a device, and a QNode for testing. When constructing the
    QNode, we can set the expansion strategy to ``"device"`` to ensure the
    decomposition is applied and will be viewable when we draw the circuit.

    .. code-block:: python

        # As the CNOT gate normally has no decomposition, we can use default.qubit
        # here for expository purposes.
        dev = qml.device(
            'default.qubit', wires=2, custom_decomps={"CNOT" : ion_trap_cnot}
        )

        @qml.qnode(dev, expansion_strategy="device")
        def run_cnot():
            qml.CNOT(wires=[0, 1])
            return qml.expval(qml.PauliX(wires=1))

    >>> print(qml.draw(run_cnot)())
    0: ──RY(1.57)─╭IsingXX(1.57)──RX(-1.57)──RY(-1.57)─┤
    1: ───────────╰IsingXX(1.57)──RY(-1.57)────────────┤  <X>

    Some devices may accept additional arguments. For instance,
    ``default.gaussian`` accepts the keyword argument ``hbar``, to set
    the convention used in the commutation relation :math:`[\x,\p]=i\hbar`
    (by default set to 2).

    Please refer to the documentation for the individual devices to see any
    additional arguments that might be required or supported.
    """
    if name not in plugin_devices:
        # Device does not exist in the loaded device list.
        # Attempt to refresh the devices, in case the user
        # installed the plugin during the current Python session.
        refresh_devices()

    if name in plugin_devices:
        options = {}

        # load global configuration settings if available
        config = kwargs.get("config", default_config)

        if config:
            # combine configuration options with keyword arguments.
            # Keyword arguments take preference, followed by device options,
            # followed by plugin options, followed by global options.
            options.update(config["main"])
            options.update(config[name.split(".")[0] + ".global"])
            options.update(config[name])

        # Pop the custom decomposition keyword argument; we will use it here
        # only and not pass it to the device.
        custom_decomps = kwargs.pop("custom_decomps", None)
        decomp_depth = kwargs.pop("decomp_depth", 10)

        kwargs.pop("config", None)
        options.update(kwargs)

        # loads the device class
        plugin_device_class = plugin_devices[name].load()

        if Version(version()) not in SimpleSpec(plugin_device_class.pennylane_requires):
            raise DeviceError(
                f"The {name} plugin requires PennyLane versions {plugin_device_class.pennylane_requires}, "
                f"however PennyLane version {__version__} is installed."
            )

        # Construct the device
        dev = plugin_device_class(*args, **options)

        # Once the device is constructed, we set its custom expansion function if
        # any custom decompositions were specified.
        if custom_decomps is not None:
            custom_decomp_expand_fn = pennylane.transforms.create_decomp_expand_fn(
                custom_decomps, dev, decomp_depth=decomp_depth
            )
            dev.custom_expand(custom_decomp_expand_fn)

        return dev

    raise DeviceError("Device does not exist. Make sure the required plugin is installed.")


def version():
    """Returns the PennyLane version number."""
    return __version__<|MERGE_RESOLUTION|>--- conflicted
+++ resolved
@@ -58,11 +58,7 @@
     mutual_info,
 )
 from pennylane.ops import *
-<<<<<<< HEAD
-from pennylane.ops import adjoint, ctrl, op_sum, s_prod, prod
-=======
 from pennylane.ops import adjoint, ctrl, op_sum, prod, s_prod
->>>>>>> 2bcb8610
 from pennylane.templates import broadcast, layer
 from pennylane.templates.embeddings import *
 from pennylane.templates.layers import *
