--- conflicted
+++ resolved
@@ -28,11 +28,10 @@
 import pennylane.qnn
 import pennylane.templates
 from pennylane._device import Device, DeviceError
-from pennylane._grad import grad, jacobian
+from pennylane._grad import grad, jacobian, finite_diff
 from pennylane._qubit_device import QubitDevice
 from pennylane._version import __version__
 from pennylane.about import about
-<<<<<<< HEAD
 from pennylane.circuit_graph import CircuitGraph
 from pennylane.configuration import Configuration
 from pennylane.io import *
@@ -49,29 +48,6 @@
 from .collections import QNodeCollection, apply, dot, map, sum
 from .queuing import QueuingContext
 
-=======
-from pennylane.vqe import Hamiltonian, ExpvalCost, VQECost
-
-from .circuit_graph import CircuitGraph
-from .configuration import Configuration
-from ._device import Device, DeviceError
-from .collections import apply, map, sum, dot, QNodeCollection
-from ._qubit_device import QubitDevice
-from .measure import expval, var, sample, probs
-from .ops import *
-from .optimize import *
-from .qnodes import qnode, QNode, QuantumFunctionError
-from .utils import inv
-from ._version import __version__
-from .io import *
-from ._grad import jacobian, grad, finite_diff
-
-import pennylane.math  # pylint: disable=wrong-import-order
-import pennylane.tape  # pylint: disable=wrong-import-order
-from .tape import enable_tape, disable_tape, tape_mode_active
-from .tape.qnode import draw, metric_tensor
-from .tape.transforms.adjoint import adjoint
->>>>>>> a98f2521
 
 # Look for an existing configuration file
 default_config = Configuration("config.toml")
