# Copyright 2018-2024 Xanadu Quantum Technologies Inc.

# Licensed under the Apache License, Version 2.0 (the "License");
# you may not use this file except in compliance with the License.
# You may obtain a copy of the License at

#     http://www.apache.org/licenses/LICENSE-2.0

# Unless required by applicable law or agreed to in writing, software
# distributed under the License is distributed on an "AS IS" BASIS,
# WITHOUT WARRANTIES OR CONDITIONS OF ANY KIND, either express or implied.
# See the License for the specific language governing permissions and
# limitations under the License.
"""
This is the top level module from which all basic functions and classes of
PennyLane can be directly imported.
"""


from pennylane.boolean_fn import BooleanFn
import pennylane.numpy
from pennylane.queuing import QueuingManager, apply

import pennylane.compiler
from pennylane.compiler import qjit
import pennylane.capture
<<<<<<< HEAD
import pennylane.decomposition
from pennylane.decomposition import (
    register_resources,
    add_decomposition,
    get_decompositions,
    has_decomposition,
    resource_rep,
)
=======
import pennylane.control_flow
from pennylane.control_flow import for_loop, while_loop
>>>>>>> aaaebe58
import pennylane.kernels
import pennylane.math
import pennylane.operation
import pennylane.qnn
import pennylane.templates
import pennylane.pauli
from pennylane.pauli import pauli_decompose, lie_closure, structure_constants, center
from pennylane.resource import specs
import pennylane.resource
import pennylane.qchem
from pennylane.fermi import (
    FermiC,
    FermiA,
    FermiWord,
    FermiSentence,
    jordan_wigner,
    parity_transform,
    bravyi_kitaev,
)
from pennylane.bose import (
    BoseSentence,
    BoseWord,
    binary_mapping,
    unary_mapping,
    christiansen_mapping,
)
from pennylane.qchem import (
    taper,
    symmetry_generators,
    paulix_ops,
    taper_operation,
    import_operator,
    from_openfermion,
    to_openfermion,
)
from pennylane._grad import grad, jacobian, vjp, jvp
from pennylane._version import __version__
from pennylane.about import about
from pennylane.circuit_graph import CircuitGraph
from pennylane.configuration import Configuration
from pennylane.tracker import Tracker
from pennylane.registers import registers
from pennylane.io import *
from pennylane.measurements import (
    counts,
    density_matrix,
    measure,
    expval,
    probs,
    sample,
    state,
    var,
    vn_entropy,
    purity,
    mutual_info,
    classical_shadow,
    shadow_expval,
)
from pennylane.ops import *
from pennylane.ops import adjoint, ctrl, cond, exp, sum, pow, prod, s_prod
from pennylane.ops import LinearCombination as Hamiltonian
from pennylane.templates import layer
from pennylane.templates.embeddings import *
from pennylane.templates.layers import *
from pennylane.templates.tensornetworks import *
from pennylane.templates.swapnetworks import *
from pennylane.templates.state_preparations import *
from pennylane.templates.subroutines import *
from pennylane import qaoa
from pennylane.workflow import QNode, qnode, execute
from pennylane.transforms import (
    transform,
    batch_params,
    batch_input,
    batch_partial,
    compile,
    defer_measurements,
    dynamic_one_shot,
    quantum_monte_carlo,
    apply_controlled_Q,
    commutation_dag,
    pattern_matching,
    pattern_matching_optimization,
    clifford_t_decomposition,
    add_noise,
)
from pennylane.ops.functions import (
    dot,
    eigvals,
    equal,
    assert_equal,
    evolve,
    generator,
    is_commuting,
    is_hermitian,
    is_unitary,
    map_wires,
    matrix,
    simplify,
    iterative_qpe,
    commutator,
    comm,
)
from pennylane.ops.identity import I
from pennylane.optimize import *
from pennylane.debugging import (
    snapshots,
    breakpoint,
    debug_expval,
    debug_state,
    debug_probs,
    debug_tape,
)
from pennylane.shadows import ClassicalShadow
from pennylane.qcut import cut_circuit, cut_circuit_mc
import pennylane.pulse

import pennylane.fourier
from pennylane.gradients import metric_tensor, adjoint_metric_tensor
import pennylane.gradients  # pylint:disable=wrong-import-order
from pennylane.drawer import draw, draw_mpl

# pylint:disable=wrong-import-order
import pennylane.logging  # pylint:disable=wrong-import-order

import pennylane.data

import pennylane.noise
from pennylane.noise import NoiseModel

from pennylane.devices.device_constructor import device, refresh_devices

import pennylane.spin

# Look for an existing configuration file
default_config = Configuration("config.toml")


class DeviceError(Exception):
    """Exception raised when it encounters an illegal operation in the quantum circuit."""


class QuantumFunctionError(Exception):
    """Exception raised when an illegal operation is defined in a quantum function."""


class PennyLaneDeprecationWarning(UserWarning):
    """Warning raised when a PennyLane feature is being deprecated."""


class ExperimentalWarning(UserWarning):
    """Warning raised to indicate experimental/non-stable feature or support."""


def __getattr__(name):

    if name == "plugin_devices":
        return pennylane.devices.device_constructor.plugin_devices

    raise AttributeError(f"module 'pennylane' has no attribute '{name}'")


def version():
    """Returns the PennyLane version number."""
    return __version__<|MERGE_RESOLUTION|>--- conflicted
+++ resolved
@@ -24,7 +24,6 @@
 import pennylane.compiler
 from pennylane.compiler import qjit
 import pennylane.capture
-<<<<<<< HEAD
 import pennylane.decomposition
 from pennylane.decomposition import (
     register_resources,
@@ -33,10 +32,8 @@
     has_decomposition,
     resource_rep,
 )
-=======
 import pennylane.control_flow
 from pennylane.control_flow import for_loop, while_loop
->>>>>>> aaaebe58
 import pennylane.kernels
 import pennylane.math
 import pennylane.operation
