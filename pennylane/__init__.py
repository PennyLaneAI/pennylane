# Copyright 2018-2021 Xanadu Quantum Technologies Inc.

# Licensed under the Apache License, Version 2.0 (the "License");
# you may not use this file except in compliance with the License.
# You may obtain a copy of the License at

#     http://www.apache.org/licenses/LICENSE-2.0

# Unless required by applicable law or agreed to in writing, software
# distributed under the License is distributed on an "AS IS" BASIS,
# WITHOUT WARRANTIES OR CONDITIONS OF ANY KIND, either express or implied.
# See the License for the specific language governing permissions and
# limitations under the License.
"""
This is the top level module from which all basic functions and classes of
PennyLane can be directly imported.
"""
from importlib import reload, metadata
from sys import version_info


import numpy as _np
from semantic_version import SimpleSpec, Version

from pennylane.boolean_fn import BooleanFn
from pennylane.queuing import QueuingManager, apply

import pennylane.kernels
import pennylane.math
import pennylane.operation
import pennylane.qnn
import pennylane.templates
import pennylane.pauli
from pennylane.pauli import pauli_decompose
from pennylane.resource import specs
import pennylane.resource
import pennylane.qchem
from pennylane.fermi import FermiC, FermiA, jordan_wigner
from pennylane.qchem import (
    taper,
    symmetry_generators,
    paulix_ops,
    taper_operation,
    import_operator,
)
from pennylane._device import Device, DeviceError
from pennylane._grad import grad, jacobian, vjp, jvp
from pennylane._qubit_device import QubitDevice
from pennylane._qutrit_device import QutritDevice
from pennylane._version import __version__
from pennylane.about import about
from pennylane.circuit_graph import CircuitGraph
from pennylane.configuration import Configuration
from pennylane.drawer import draw, draw_mpl
from pennylane.tracker import Tracker
from pennylane.io import *
from pennylane.measurements import (
    counts,
    density_matrix,
    measure,
    expval,
    probs,
    sample,
    state,
    var,
    vn_entropy,
    purity,
    mutual_info,
    classical_shadow,
    shadow_expval,
)
from pennylane.ops import *
from pennylane.ops import adjoint, ctrl, cond, exp, sum, pow, prod, s_prod
from pennylane.templates import broadcast, layer
from pennylane.templates.embeddings import *
from pennylane.templates.layers import *
from pennylane.templates.tensornetworks import *
from pennylane.templates.swapnetworks import *
from pennylane.templates.state_preparations import *
from pennylane.templates.subroutines import *
from pennylane import qaoa
from pennylane.qnode import QNode, qnode
from pennylane.transforms import (
    transform,
    batch_params,
    batch_input,
    batch_transform,
    batch_partial,
    compile,
    defer_measurements,
<<<<<<< HEAD
    specs,
=======
    metric_tensor,
>>>>>>> 88b37830
    qfunc_transform,
    op_transform,
    single_tape_transform,
    quantum_monte_carlo,
    apply_controlled_Q,
    commutation_dag,
    pattern_matching,
    pattern_matching_optimization,
    clifford_t_decomposition,
)
from pennylane.ops.functions import (
    dot,
    eigvals,
    equal,
    evolve,
    generator,
    is_commuting,
    is_hermitian,
    is_unitary,
    map_wires,
    matrix,
    simplify,
    iterative_qpe,
)
from pennylane.optimize import *
from pennylane.vqe import ExpvalCost
from pennylane.debugging import snapshots
from pennylane.shadows import ClassicalShadow
from pennylane.qcut import cut_circuit, cut_circuit_mc
import pennylane.pulse

import pennylane.fourier
from pennylane.gradients import metric_tensor, adjoint_metric_tensor
import pennylane.gradients  # pylint:disable=wrong-import-order
import pennylane.qinfo

# pylint:disable=wrong-import-order
from pennylane.interfaces import execute  # pylint:disable=wrong-import-order
import pennylane.logging  # pylint:disable=wrong-import-order

from pennylane.compiler import qjit, while_loop, for_loop
import pennylane.compiler

import pennylane.data

# Look for an existing configuration file
default_config = Configuration("config.toml")


class QuantumFunctionError(Exception):
    """Exception raised when an illegal operation is defined in a quantum function."""


class PennyLaneDeprecationWarning(UserWarning):
    """Warning raised when a PennyLane feature is being deprecated."""


def _get_device_entrypoints():
    """Returns a dictionary mapping the device short name to the
    loadable entrypoint"""
    entries = (
        metadata.entry_points()["pennylane.plugins"]
        if version_info[:2] == (3, 9)
        # pylint:disable=unexpected-keyword-arg
        else metadata.entry_points(group="pennylane.plugins")
    )
    return {entry.name: entry for entry in entries}


def refresh_devices():
    """Scan installed PennyLane plugins to refresh the device list."""

    # This function does not return anything; instead, it has a side effect
    # which is to update the global plugin_devices variable.

    # We wish to retain the behaviour of a global plugin_devices dictionary,
    # as re-importing metadata can be a very slow operation on systems
    # with a large number of installed packages.
    global plugin_devices  # pylint:disable=global-statement

    reload(metadata)
    plugin_devices = _get_device_entrypoints()


# get list of installed devices
plugin_devices = _get_device_entrypoints()


# pylint: disable=protected-access
def device(name, *args, **kwargs):
    r"""
    Load a device and return the instance.

    This function is used to load a particular quantum device,
    which can then be used to construct QNodes.

    PennyLane comes with support for the following devices:

    * :mod:`'default.qubit' <pennylane.devices.default_qubit>`: a simple
      state simulator of qubit-based quantum circuit architectures.

    * :mod:`'default.mixed' <pennylane.devices.default_mixed>`: a mixed-state
      simulator of qubit-based quantum circuit architectures.

    * ``'lightning.qubit'``: a more performant state simulator of qubit-based
      quantum circuit architectures written in C++.

    * :mod:`'default.qutrit' <pennylane.devices.default_qutrit>`: a simple
      state simulator of qutrit-based quantum circuit architectures.

    * :mod:`'default.gaussian' <pennylane.devices.default_gaussian>`: a simple simulator
      of Gaussian states and operations on continuous-variable circuit architectures.

    Additional devices are supported through plugins — see
    the  `available plugins <https://pennylane.ai/plugins.html>`_ for more
    details. To list all currently installed devices, run
    :func:`qml.about <pennylane.about>`.

    Args:
        name (str): the name of the device to load
        wires (int): the number of wires (subsystems) to initialise
            the device with. Note that this is optional for certain
            devices, such as ``default.qubit``

    Keyword Args:
        config (pennylane.Configuration): a PennyLane configuration object
            that contains global and/or device specific configurations.
        custom_decomps (Dict[Union(str, Operator), Callable]): Custom
            decompositions to be applied by the device at runtime.
        decomp_depth (int): For when custom decompositions are specified,
            the maximum expansion depth used by the expansion function.

    All devices must be loaded by specifying their **short-name** as listed above,
    followed by the **wires** (subsystems) you wish to initialize. The ``wires``
    argument can be an integer, in which case the wires of the device are addressed
    by consecutive integers:

    .. code-block:: python

        dev = qml.device('default.qubit', wires=5)

        def circuit():
           qml.Hadamard(wires=1)
           qml.Hadamard(wires=[0])
           qml.CNOT(wires=[3, 4])
           ...

    The ``wires`` argument can also be a sequence of unique numbers or strings, specifying custom wire labels
    that the user employs to address the wires:

    .. code-block:: python

        dev = qml.device('default.qubit', wires=['ancilla', 'q11', 'q12', -1, 1])

        def circuit():
           qml.Hadamard(wires='q11')
           qml.Hadamard(wires=['ancilla'])
           qml.CNOT(wires=['q12', -1])
           ...

    On some newer devices, such as ``default.qubit``, the ``wires`` argument can be omitted altogether,
    and instead the wires will be computed when executing a circuit depending on its contents.

    >>> dev = qml.device("default.qubit")

    Most devices accept a ``shots`` argument which specifies how many circuit executions
    are used to estimate stochastic return values. As an example, ``qml.sample()`` measurements
    will return as many samples as specified in the shots argument. The shots argument can be
    changed on a per-call basis using the built-in ``shots`` keyword argument. Note that the
    ``shots`` argument can be a single integer or a list of shot values.

    .. code-block:: python

        dev = qml.device('default.qubit', wires=1, shots=10)

        @qml.qnode(dev)
        def circuit(a):
          qml.RX(a, wires=0)
          return qml.sample(qml.PauliZ(wires=0))

    >>> circuit(0.8)  # 10 samples are returned
    array([ 1,  1,  1,  1, -1,  1,  1, -1,  1,  1])
    >>> circuit(0.8, shots=[3, 4, 4])   # default is overwritten for this call
    (array([1, 1, 1]), array([ 1, -1,  1,  1]), array([1, 1, 1, 1]))
    >>> circuit(0.8)  # back to default of 10 samples
    array([ 1, -1,  1,  1, -1,  1,  1,  1,  1,  1])

    When constructing a device, we may optionally pass a dictionary of custom
    decompositions to be applied to certain operations upon device execution.
    This is useful for enabling support of gates on devices where they would normally
    be unsupported.

    For example, suppose we are running on an ion trap device which does not
    natively implement the CNOT gate, but we would still like to write our
    circuits in terms of CNOTs. On a ion trap device, CNOT can be implemented
    using the ``IsingXX`` gate. We first define a decomposition function
    (such functions have the signature ``decomposition(*params, wires)``):

    .. code-block:: python

        def ion_trap_cnot(wires):
            return [
                qml.RY(np.pi/2, wires=wires[0]),
                qml.IsingXX(np.pi/2, wires=wires),
                qml.RX(-np.pi/2, wires=wires[0]),
                qml.RY(-np.pi/2, wires=wires[0]),
                qml.RY(-np.pi/2, wires=wires[1])
            ]

    Next, we create a device, and a QNode for testing. When constructing the
    QNode, we can set the expansion strategy to ``"device"`` to ensure the
    decomposition is applied and will be viewable when we draw the circuit.

    .. code-block:: python

        # As the CNOT gate normally has no decomposition, we can use default.qubit
        # here for expository purposes.
        dev = qml.device(
            'default.qubit', wires=2, custom_decomps={"CNOT" : ion_trap_cnot}
        )

        @qml.qnode(dev, expansion_strategy="device")
        def run_cnot():
            qml.CNOT(wires=[0, 1])
            return qml.expval(qml.PauliX(wires=1))

    >>> print(qml.draw(run_cnot)())
    0: ──RY(1.57)─╭IsingXX(1.57)──RX(-1.57)──RY(-1.57)─┤
    1: ───────────╰IsingXX(1.57)──RY(-1.57)────────────┤  <X>

    Some devices may accept additional arguments. For instance,
    ``default.gaussian`` accepts the keyword argument ``hbar``, to set
    the convention used in the commutation relation :math:`[\x,\p]=i\hbar`
    (by default set to 2).

    Please refer to the documentation for the individual devices to see any
    additional arguments that might be required or supported.
    """
    if name not in plugin_devices:
        # Device does not exist in the loaded device list.
        # Attempt to refresh the devices, in case the user
        # installed the plugin during the current Python session.
        refresh_devices()

    if name in plugin_devices:
        options = {}

        # load global configuration settings if available
        config = kwargs.get("config", default_config)

        if config:
            # combine configuration options with keyword arguments.
            # Keyword arguments take preference, followed by device options,
            # followed by plugin options, followed by global options.
            options.update(config["main"])
            options.update(config[name.split(".")[0] + ".global"])
            options.update(config[name])

        # Pop the custom decomposition keyword argument; we will use it here
        # only and not pass it to the device.
        custom_decomps = kwargs.pop("custom_decomps", None)
        decomp_depth = kwargs.pop("decomp_depth", 10)

        kwargs.pop("config", None)
        options.update(kwargs)

        # loads the device class
        plugin_device_class = plugin_devices[name].load()

        if hasattr(plugin_device_class, "pennylane_requires") and Version(
            version()
        ) not in SimpleSpec(plugin_device_class.pennylane_requires):
            raise DeviceError(
                f"The {name} plugin requires PennyLane versions {plugin_device_class.pennylane_requires}, "
                f"however PennyLane version {__version__} is installed."
            )

        # Construct the device
        dev = plugin_device_class(*args, **options)

        # Once the device is constructed, we set its custom expansion function if
        # any custom decompositions were specified.
        if custom_decomps is not None:
            if isinstance(dev, pennylane.Device):
                custom_decomp_expand_fn = pennylane.transforms.create_decomp_expand_fn(
                    custom_decomps, dev, decomp_depth=decomp_depth
                )
                dev.custom_expand(custom_decomp_expand_fn)
            else:
                custom_decomp_preprocess = (
                    pennylane.transforms.tape_expand._create_decomp_preprocessing(
                        custom_decomps, dev, decomp_depth=decomp_depth
                    )
                )
                dev.preprocess = custom_decomp_preprocess

        return dev

    raise DeviceError(f"Device {name} does not exist. Make sure the required plugin is installed.")


def version():
    """Returns the PennyLane version number."""
    return __version__<|MERGE_RESOLUTION|>--- conflicted
+++ resolved
@@ -88,11 +88,6 @@
     batch_partial,
     compile,
     defer_measurements,
-<<<<<<< HEAD
-    specs,
-=======
-    metric_tensor,
->>>>>>> 88b37830
     qfunc_transform,
     op_transform,
     single_tape_transform,
