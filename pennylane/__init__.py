# Copyright 2018-2019 Xanadu Quantum Technologies Inc.

# Licensed under the Apache License, Version 2.0 (the "License");
# you may not use this file except in compliance with the License.
# You may obtain a copy of the License at

#     http://www.apache.org/licenses/LICENSE-2.0

# Unless required by applicable law or agreed to in writing, software
# distributed under the License is distributed on an "AS IS" BASIS,
# WITHOUT WARRANTIES OR CONDITIONS OF ANY KIND, either express or implied.
# See the License for the specific language governing permissions and
# limitations under the License.
"""
This is the top level module from which all basic functions and classes of
PennyLane can be directly imported.
"""
from pkg_resources import iter_entry_points

from autograd import numpy
from autograd import grad as _grad
from autograd import jacobian as _jacobian

from semantic_version import Version, Spec

import pennylane.operation

import pennylane.init
import pennylane.templates
from pennylane.about import about


from .circuit_graph import CircuitGraph
from .configuration import Configuration
from ._device import Device, DeviceError
<<<<<<< HEAD
from .clusters import apply, map, QNodeCluster, dot, sum
=======
from ._qubit_device import QubitDevice
>>>>>>> bf311845
from .measure import expval, var, sample, probs
from .ops import *
from .optimize import *
from .qnodes import qnode, QNode, QuantumFunctionError
from ._version import __version__


_current_context = None


# overwrite module docstrings
numpy.__doc__ = "NumPy with automatic differentiation support, provided by Autograd."


# Look for an existing configuration file
default_config = Configuration("config.toml")


# get list of installed plugin devices
plugin_devices = {entry.name: entry for entry in iter_entry_points("pennylane.plugins")}

# get list of installed plugin converters
plugin_converters = {entry.name: entry for entry in iter_entry_points("pennylane.io")}

# get chemistry plugin
for entry in iter_entry_points("pennylane.qchem"):
    if entry.name == "OpenFermion":
        qchem = entry.load()


def device(name, *args, **kwargs):
    r"""device(name, wires=1, *args, **kwargs)
    Load a plugin :class:`~.Device` and return the instance.

    This function is used to load a particular quantum device,
    which can then be used to construct QNodes.

    PennyLane comes with support for the following two devices:

    * :mod:`'default.qubit' <pennylane.plugins.default_qubit>`: a simple pure
      state simulator of qubit-based quantum circuit architectures.

    * :mod:`'default.gaussian' <pennylane.plugins.default_gaussian>`: a simple simulator
      of Gaussian states and operations on continuous-variable circuit architectures.

    In addition, additional devices are supported through plugins — see
    the  `available plugins <https://pennylane.ai/plugins.html>`_ for more
    details.

    All devices must be loaded by specifying their **short-name** as listed above,
    followed by the number of *wires* (subsystems) you wish to initialize.

    Some devices may accept additional arguments. For instance,
    ``default.gaussian`` accepts the keyword argument ``hbar``, to set
    the convention used in the commutation relation :math:`[\x,\p]=i\hbar`
    (by default set to 2).

    Please refer to the documentation for the individual devices to see any
    additional arguments that might be required or supported.

    Args:
        name (str): the name of the device to load
        wires (int): the number of wires (subsystems) to initialise
            the device with

    Keyword Args:
        config (pennylane.Configuration): a PennyLane configuration object
            that contains global and/or device specific configurations.
    """
    if name in plugin_devices:
        options = {}

        # load global configuration settings if available
        config = kwargs.get("config", default_config)

        if config:
            # combine configuration options with keyword arguments.
            # Keyword arguments take preference, followed by device options,
            # followed by plugin options, followed by global options.
            options.update(config["main"])
            options.update(config[name.split(".")[0] + ".global"])
            options.update(config[name])

        kwargs.pop("config", None)
        options.update(kwargs)

        # loads the plugin device class
        plugin_device_class = plugin_devices[name].load()

        if Version(version()) not in Spec(plugin_device_class.pennylane_requires):
            raise DeviceError(
                "The {} plugin requires PennyLane versions {}, however PennyLane "
                "version {} is installed.".format(
                    name, plugin_device_class.pennylane_requires, __version__
                )
            )

        # load plugin device
        return plugin_device_class(*args, **options)

    raise DeviceError(
        "Device does not exist. Make sure the required plugin is installed."
    )


def load(quantum_circuit_object, format: str):
    """Load external quantum assembly and quantum circuits from supported frameworks
    into PennyLane templates.

    .. note::

        For more details on which formats are supported
        please consult the corresponding plugin documentation:
        https://pennylane.ai/plugins.html

    **Example:**

    >>> qc = qiskit.QuantumCircuit(2)
    >>> qc.rz(0.543, [0])
    >>> qc.cx(0, 1)
    >>> my_circuit = qml.load(qc, format='qiskit')

    The ``my_circuit`` template can now be used within QNodes, as a
    two-wire quantum template.

    >>> @qml.qnode(dev)
    >>> def circuit(x):
    >>>     qml.RX(x, wires=1)
    >>>     my_circuit(wires=(1, 0))
    >>>     return qml.expval(qml.PauliZ(0))

    Args:
        quantum_circuit_object: the quantum circuit that will be converted
            to a PennyLane template
        format (str): the format of the quantum circuit object to convert from

    Returns:
        function: the PennyLane template created from the quantum circuit
        object
    """

    if format in plugin_converters:

        # loads the plugin load function
        plugin_converter = plugin_converters[format].load()

        # calls the load function of the converter on the quantum circuit object
        return plugin_converter(quantum_circuit_object)

    raise ValueError(
        "Converter does not exist. Make sure the required plugin is installed "
        "and supports conversion."
    )


def from_qiskit(quantum_circuit):
    """Loads Qiskit QuantumCircuit objects by using the converter in the
    PennyLane-Qiskit plugin.

    **Example:**

    >>> qc = qiskit.QuantumCircuit(2)
    >>> qc.rz(0.543, [0])
    >>> qc.cx(0, 1)
    >>> my_circuit = qml.from_qiskit(qc)

    The ``my_circuit`` template can now be used within QNodes, as a
    two-wire quantum template.

    >>> @qml.qnode(dev)
    >>> def circuit(x):
    >>>     qml.RX(x, wires=1)
    >>>     my_circuit(wires=(1, 0))
    >>>     return qml.expval(qml.PauliZ(0))

    Args:
        quantum_circuit (qiskit.QuantumCircuit): a quantum circuit created in qiskit

    Returns:
        function: the PennyLane template created based on the QuantumCircuit
        object
    """
    return load(quantum_circuit, format='qiskit')


def from_qasm(quantum_circuit: str):
    """Loads quantum circuits from a QASM string using the converter in the
    PennyLane-Qiskit plugin.

    **Example:**

    .. code-block:: python

        >>> hadamard_qasm = 'OPENQASM 2.0;' \\
        ...                 'include "qelib1.inc";' \\
        ...                 'qreg q[1];' \\
        ...                 'h q[0];'
        >>> my_circuit = qml.from_qasm(hadamard_qasm)

    The ``my_circuit`` template can now be used within QNodes, as a
    two-wire quantum template.

    >>> @qml.qnode(dev)
    >>> def circuit(x):
    >>>     qml.RX(x, wires=1)
    >>>     my_circuit(wires=(1, 0))
    >>>     return qml.expval(qml.PauliZ(0))

    Args:
        quantum_circuit (str): a QASM string containing a valid quantum circuit

    Returns:
        function: the PennyLane template created based on the QASM string
    """
    return load(quantum_circuit, format='qasm')


def from_qasm_file(qasm_filename: str):
    """Loads quantum circuits from a QASM file using the converter in the
    PennyLane-Qiskit plugin.

    **Example:**

    >>> my_circuit = qml.from_qasm("hadamard_circuit.qasm")

    The ``my_circuit`` template can now be used within QNodes, as a
    two-wire quantum template.

    >>> @qml.qnode(dev)
    >>> def circuit(x):
    >>>     qml.RX(x, wires=1)
    >>>     my_circuit(wires=(1, 0))
    >>>     return qml.expval(qml.PauliZ(0))

    Args:
        qasm_filename (str): path to a QASM file containing a valid quantum circuit

    Returns:
        function: the PennyLane template created based on the QASM file
    """
    return load(qasm_filename, format='qasm_file')


def grad(func, argnum):
    """Returns the gradient as a callable function of (functions of) QNodes.

    This is a wrapper around the :mod:`autograd.grad` functions.

    Args:
        func (function): a Python function or QNode that contains
            a combination of quantum and classical nodes
        argnum (int or list(int)): which argument(s) to take the gradient
            with respect to

    Returns:
        function: the function that returns the gradient of the input
        function with respect to the arguments in argnum
    """
    # pylint: disable=no-value-for-parameter
    return _grad(func, argnum)


def jacobian(func, argnum):
    """Returns the Jacobian as a callable function of vector-valued
    (functions of) QNodes.

    This is a wrapper around the :mod:`autograd.jacobian` function.

    Args:
        func (function): a vector-valued Python function or QNode that contains
            a combination of quantum and classical nodes. The output of the computation
            must consist of a single NumPy array (if classical) or a tuple of
            expectation values (if a quantum node)
        argnum (int or Sequence[int]): which argument to take the gradient
            with respect to. If a sequence is given, the Jacobian matrix
            corresponding to all input elements and all output elements is returned.

    Returns:
        function: the function that returns the Jacobian of the input
        function with respect to the arguments in argnum
    """
    # pylint: disable=no-value-for-parameter
    if isinstance(argnum, int):
        return _jacobian(func, argnum)
    return lambda *args, **kwargs: numpy.stack([_jacobian(func, arg)(*args, **kwargs) for arg in argnum]).T


def version():
    """Returns the PennyLane version number."""
    return __version__<|MERGE_RESOLUTION|>--- conflicted
+++ resolved
@@ -33,11 +33,8 @@
 from .circuit_graph import CircuitGraph
 from .configuration import Configuration
 from ._device import Device, DeviceError
-<<<<<<< HEAD
 from .clusters import apply, map, QNodeCluster, dot, sum
-=======
 from ._qubit_device import QubitDevice
->>>>>>> bf311845
 from .measure import expval, var, sample, probs
 from .ops import *
 from .optimize import *
