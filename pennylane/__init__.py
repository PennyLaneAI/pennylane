--- conflicted
+++ resolved
@@ -65,11 +65,7 @@
     shadow_expval,
 )
 from pennylane.ops import *
-<<<<<<< HEAD
 from pennylane.ops import adjoint, ctrl, exp, op_sum, pow, prod, s_prod, evolve, pulse
-=======
-from pennylane.ops import adjoint, ctrl, exp, op_sum, pow, prod, s_prod
->>>>>>> 3ba196c7
 from pennylane.templates import broadcast, layer
 from pennylane.templates.embeddings import *
 from pennylane.templates.layers import *
