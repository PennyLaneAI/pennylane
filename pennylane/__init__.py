# Copyright 2018-2024 Xanadu Quantum Technologies Inc.

# Licensed under the Apache License, Version 2.0 (the "License");
# you may not use this file except in compliance with the License.
# You may obtain a copy of the License at

#     http://www.apache.org/licenses/LICENSE-2.0

# Unless required by applicable law or agreed to in writing, software
# distributed under the License is distributed on an "AS IS" BASIS,
# WITHOUT WARRANTIES OR CONDITIONS OF ANY KIND, either express or implied.
# See the License for the specific language governing permissions and
# limitations under the License.
"""
This is the top level module from which all basic functions and classes of
PennyLane can be directly imported.
"""
from importlib import reload, metadata
from sys import version_info


import numpy as _np

from semantic_version import SimpleSpec, Version

from pennylane.boolean_fn import BooleanFn
import pennylane.numpy
from pennylane.queuing import QueuingManager, apply

import pennylane.capture
import pennylane.kernels
import pennylane.math
import pennylane.operation
import pennylane.qnn
import pennylane.templates
import pennylane.pauli
from pennylane.pauli import pauli_decompose, lie_closure, structure_constants, center
from pennylane.resource import specs
import pennylane.resource
import pennylane.qchem
from pennylane.fermi import (
    FermiC,
    FermiA,
    jordan_wigner,
    parity_transform,
    bravyi_kitaev,
)
from pennylane.qchem import (
    taper,
    symmetry_generators,
    paulix_ops,
    taper_operation,
    import_operator,
)
from pennylane._device import Device, DeviceError
from pennylane._grad import grad, jacobian, vjp, jvp
from pennylane._qubit_device import QubitDevice
from pennylane._qutrit_device import QutritDevice
from pennylane._version import __version__
from pennylane.about import about
from pennylane.circuit_graph import CircuitGraph
from pennylane.configuration import Configuration
from pennylane.drawer import draw, draw_mpl
from pennylane.tracker import Tracker
from pennylane.io import *
from pennylane.measurements import (
    counts,
    density_matrix,
    measure,
    expval,
    probs,
    sample,
    state,
    var,
    vn_entropy,
    purity,
    mutual_info,
    classical_shadow,
    shadow_expval,
)
from pennylane.ops import *
from pennylane.ops import adjoint, ctrl, cond, exp, sum, pow, prod, s_prod
from pennylane.templates import broadcast, layer
from pennylane.templates.embeddings import *
from pennylane.templates.layers import *
from pennylane.templates.tensornetworks import *
from pennylane.templates.swapnetworks import *
from pennylane.templates.state_preparations import *
from pennylane.templates.subroutines import *
from pennylane import qaoa
from pennylane.workflow import QNode, qnode, execute
from pennylane.transforms import (
    transform,
    batch_params,
    batch_input,
    batch_transform,
    batch_partial,
    compile,
    defer_measurements,
    dynamic_one_shot,
    quantum_monte_carlo,
    apply_controlled_Q,
    commutation_dag,
    pattern_matching,
    pattern_matching_optimization,
    clifford_t_decomposition,
)
from pennylane.ops.functions import (
    dot,
    eigvals,
    equal,
    evolve,
    generator,
    is_commuting,
    is_hermitian,
    is_unitary,
    map_wires,
    matrix,
    simplify,
    iterative_qpe,
    commutator,
    comm,
)
from pennylane.ops.identity import I
from pennylane.optimize import *
from pennylane.debugging import snapshots, breakpoint
from pennylane.shadows import ClassicalShadow
from pennylane.qcut import cut_circuit, cut_circuit_mc
import pennylane.pulse

import pennylane.fourier
from pennylane.gradients import metric_tensor, adjoint_metric_tensor
import pennylane.gradients  # pylint:disable=wrong-import-order
import pennylane.qinfo

# pylint:disable=wrong-import-order
import pennylane.logging  # pylint:disable=wrong-import-order

from pennylane.compiler import qjit, while_loop, for_loop
import pennylane.compiler

import pennylane.data
<<<<<<< HEAD

import pennylane.noise
from pennylane.noise import NoiseModel

from packaging.specifiers import SpecifierSet
from packaging.version import Version
=======
import pennylane.noise
>>>>>>> 6599b3bc

# Look for an existing configuration file
default_config = Configuration("config.toml")


class QuantumFunctionError(Exception):
    """Exception raised when an illegal operation is defined in a quantum function."""


class PennyLaneDeprecationWarning(UserWarning):
    """Warning raised when a PennyLane feature is being deprecated."""


del globals()["Hamiltonian"]


def __getattr__(name):
    if name == "Hamiltonian":
        if pennylane.operation.active_new_opmath():
            return pennylane.ops.LinearCombination
        return pennylane.ops.Hamiltonian

    raise AttributeError(f"module 'pennylane' has no attribute '{name}'")


def _get_device_entrypoints():
    """Returns a dictionary mapping the device short name to the
    loadable entrypoint"""
    entries = (
        metadata.entry_points()["pennylane.plugins"]
        if version_info[:2] == (3, 9)
        # pylint:disable=unexpected-keyword-arg
        else metadata.entry_points(group="pennylane.plugins")
    )
    return {entry.name: entry for entry in entries}


def refresh_devices():
    """Scan installed PennyLane plugins to refresh the device list."""

    # This function does not return anything; instead, it has a side effect
    # which is to update the global plugin_devices variable.

    # We wish to retain the behaviour of a global plugin_devices dictionary,
    # as re-importing metadata can be a very slow operation on systems
    # with a large number of installed packages.
    global plugin_devices  # pylint:disable=global-statement

    reload(metadata)
    plugin_devices = _get_device_entrypoints()


# get list of installed devices
plugin_devices = _get_device_entrypoints()


# pylint: disable=protected-access
def device(name, *args, **kwargs):
    r"""
    Load a device and return the instance.

    This function is used to load a particular quantum device,
    which can then be used to construct QNodes.

    PennyLane comes with support for the following devices:

    * :mod:`'default.qubit' <pennylane.devices.default_qubit>`: a simple
      state simulator of qubit-based quantum circuit architectures.

    * :mod:`'default.mixed' <pennylane.devices.default_mixed>`: a mixed-state
      simulator of qubit-based quantum circuit architectures.

    * ``'lightning.qubit'``: a more performant state simulator of qubit-based
      quantum circuit architectures written in C++.

    * :mod:`'default.qutrit' <pennylane.devices.default_qutrit>`: a simple
      state simulator of qutrit-based quantum circuit architectures.

    * :mod:`'default.qutrit.mixed' <pennylane.devices.default_qutrit_mixed>`: a
      mixed-state simulator of qutrit-based quantum circuit architectures.

    * :mod:`'default.gaussian' <pennylane.devices.default_gaussian>`: a simple simulator
      of Gaussian states and operations on continuous-variable circuit architectures.

    * :mod:`'default.clifford' <pennylane.devices.default_clifford>`: an efficient
      simulator of Clifford circuits.

    * :mod:`'default.tensor' <pennylane.devices.default_tensor>`: a simulator
      of quantum circuits based on tensor networks.

    Additional devices are supported through plugins — see
    the  `available plugins <https://pennylane.ai/plugins.html>`_ for more
    details. To list all currently installed devices, run
    :func:`qml.about <pennylane.about>`.

    Args:
        name (str): the name of the device to load
        wires (int): the number of wires (subsystems) to initialise
            the device with. Note that this is optional for certain
            devices, such as ``default.qubit``

    Keyword Args:
        config (pennylane.Configuration): a PennyLane configuration object
            that contains global and/or device specific configurations.
        custom_decomps (Dict[Union(str, Operator), Callable]): Custom
            decompositions to be applied by the device at runtime.
        decomp_depth (int): For when custom decompositions are specified,
            the maximum expansion depth used by the expansion function.

    All devices must be loaded by specifying their **short-name** as listed above,
    followed by the **wires** (subsystems) you wish to initialize. The ``wires``
    argument can be an integer, in which case the wires of the device are addressed
    by consecutive integers:

    .. code-block:: python

        dev = qml.device('default.qubit', wires=5)

        def circuit():
           qml.Hadamard(wires=1)
           qml.Hadamard(wires=[0])
           qml.CNOT(wires=[3, 4])
           ...

    The ``wires`` argument can also be a sequence of unique numbers or strings, specifying custom wire labels
    that the user employs to address the wires:

    .. code-block:: python

        dev = qml.device('default.qubit', wires=['ancilla', 'q11', 'q12', -1, 1])

        def circuit():
           qml.Hadamard(wires='q11')
           qml.Hadamard(wires=['ancilla'])
           qml.CNOT(wires=['q12', -1])
           ...

    On some newer devices, such as ``default.qubit``, the ``wires`` argument can be omitted altogether,
    and instead the wires will be computed when executing a circuit depending on its contents.

    >>> dev = qml.device("default.qubit")

    Most devices accept a ``shots`` argument which specifies how many circuit executions
    are used to estimate stochastic return values. As an example, ``qml.sample()`` measurements
    will return as many samples as specified in the shots argument. The shots argument can be
    changed on a per-call basis using the built-in ``shots`` keyword argument. Note that the
    ``shots`` argument can be a single integer or a list of shot values.

    .. code-block:: python

        dev = qml.device('default.qubit', wires=1, shots=10)

        @qml.qnode(dev)
        def circuit(a):
          qml.RX(a, wires=0)
          return qml.sample(qml.Z(0))

    >>> circuit(0.8)  # 10 samples are returned
    array([ 1,  1,  1,  1, -1,  1,  1, -1,  1,  1])
    >>> circuit(0.8, shots=[3, 4, 4])   # default is overwritten for this call
    (array([1, 1, 1]), array([ 1, -1,  1,  1]), array([1, 1, 1, 1]))
    >>> circuit(0.8)  # back to default of 10 samples
    array([ 1, -1,  1,  1, -1,  1,  1,  1,  1,  1])

    When constructing a device, we may optionally pass a dictionary of custom
    decompositions to be applied to certain operations upon device execution.
    This is useful for enabling support of gates on devices where they would normally
    be unsupported.

    For example, suppose we are running on an ion trap device which does not
    natively implement the CNOT gate, but we would still like to write our
    circuits in terms of CNOTs. On a ion trap device, CNOT can be implemented
    using the ``IsingXX`` gate. We first define a decomposition function
    (such functions have the signature ``decomposition(*params, wires)``):

    .. code-block:: python

        def ion_trap_cnot(wires, **_):
            return [
                qml.RY(np.pi/2, wires=wires[0]),
                qml.IsingXX(np.pi/2, wires=wires),
                qml.RX(-np.pi/2, wires=wires[0]),
                qml.RY(-np.pi/2, wires=wires[0]),
                qml.RY(-np.pi/2, wires=wires[1])
            ]

    Next, we create a device, and a QNode for testing. When constructing the
    QNode, we can set the expansion strategy to ``"device"`` to ensure the
    decomposition is applied and will be viewable when we draw the circuit.
    Note that custom decompositions should accept keyword arguments even when
    it is not used.

    .. code-block:: python

        # As the CNOT gate normally has no decomposition, we can use default.qubit
        # here for expository purposes.
        dev = qml.device(
            'default.qubit', wires=2, custom_decomps={"CNOT" : ion_trap_cnot}
        )

        @qml.qnode(dev, expansion_strategy="device")
        def run_cnot():
            qml.CNOT(wires=[0, 1])
            return qml.expval(qml.X(1))

    >>> print(qml.draw(run_cnot)())
    0: ──RY(1.57)─╭IsingXX(1.57)──RX(-1.57)──RY(-1.57)─┤
    1: ───────────╰IsingXX(1.57)──RY(-1.57)────────────┤  <X>

    Some devices may accept additional arguments. For instance,
    ``default.gaussian`` accepts the keyword argument ``hbar``, to set
    the convention used in the commutation relation :math:`[\x,\p]=i\hbar`
    (by default set to 2).

    Please refer to the documentation for the individual devices to see any
    additional arguments that might be required or supported.
    """
    if name not in plugin_devices:
        # Device does not exist in the loaded device list.
        # Attempt to refresh the devices, in case the user
        # installed the plugin during the current Python session.
        refresh_devices()

    if name in plugin_devices:
        options = {}

        # load global configuration settings if available
        config = kwargs.get("config", default_config)

        if config:
            # combine configuration options with keyword arguments.
            # Keyword arguments take preference, followed by device options,
            # followed by plugin options, followed by global options.
            options.update(config["main"])
            options.update(config[name.split(".")[0] + ".global"])
            options.update(config[name])

        # Pop the custom decomposition keyword argument; we will use it here
        # only and not pass it to the device.
        custom_decomps = kwargs.pop("custom_decomps", None)
        decomp_depth = kwargs.pop("decomp_depth", 10)

        kwargs.pop("config", None)
        options.update(kwargs)

        # loads the device class
        plugin_device_class = plugin_devices[name].load()

        if hasattr(plugin_device_class, "pennylane_requires") and Version(
            version()
        ) not in SimpleSpec(plugin_device_class.pennylane_requires):
            raise DeviceError(
                f"The {name} plugin requires PennyLane versions {plugin_device_class.pennylane_requires}, "
                f"however PennyLane version {__version__} is installed."
            )

        # Construct the device
        dev = plugin_device_class(*args, **options)

        # Once the device is constructed, we set its custom expansion function if
        # any custom decompositions were specified.
        if custom_decomps is not None:
            if isinstance(dev, pennylane.devices.LegacyDevice):
                custom_decomp_expand_fn = pennylane.transforms.create_decomp_expand_fn(
                    custom_decomps, dev, decomp_depth=decomp_depth
                )
                dev.custom_expand(custom_decomp_expand_fn)
            else:
                custom_decomp_preprocess = (
                    pennylane.transforms.tape_expand._create_decomp_preprocessing(
                        custom_decomps, dev, decomp_depth=decomp_depth
                    )
                )
                dev.preprocess = custom_decomp_preprocess

        return dev

    raise DeviceError(f"Device {name} does not exist. Make sure the required plugin is installed.")


def version():
    """Returns the PennyLane version number."""
    return __version__<|MERGE_RESOLUTION|>--- conflicted
+++ resolved
@@ -140,16 +140,12 @@
 import pennylane.compiler
 
 import pennylane.data
-<<<<<<< HEAD
 
 import pennylane.noise
 from pennylane.noise import NoiseModel
 
 from packaging.specifiers import SpecifierSet
 from packaging.version import Version
-=======
-import pennylane.noise
->>>>>>> 6599b3bc
 
 # Look for an existing configuration file
 default_config = Configuration("config.toml")
