--- conflicted
+++ resolved
@@ -522,11 +522,7 @@
         """Reduce the depth of the observable to the minimum.
 
         Returns:
-<<<<<<< HEAD
-            .Operator: simplified operator
-=======
             .MeasurementProcess: A measurement process with a simplified observable.
->>>>>>> c8926224
         """
         if self.obs is None:
             return self
