# Copyright 2018-2021 Xanadu Quantum Technologies Inc.

# Licensed under the Apache License, Version 2.0 (the "License");
# you may not use this file except in compliance with the License.
# You may obtain a copy of the License at

#     http://www.apache.org/licenses/LICENSE-2.0

# Unless required by applicable law or agreed to in writing, software
# distributed under the License is distributed on an "AS IS" BASIS,
# WITHOUT WARRANTIES OR CONDITIONS OF ANY KIND, either express or implied.
# See the License for the specific language governing permissions and
# limitations under the License.
# pylint: disable=protected-access
"""
This module contains the functions for computing different types of measurement
outcomes from quantum observables - expectation values, variances of expectations,
and measurement samples using AnnotatedQueues.
"""
# pylint: disable=too-many-instance-attributes
import copy
import functools
import uuid
<<<<<<< HEAD
from collections.abc import Iterable
=======
import warnings
>>>>>>> 754f2c97
from enum import Enum
from typing import Generic, TypeVar

import numpy as np

import pennylane as qml
from pennylane.wires import Wires

# =============================================================================
# ObservableReturnTypes types
# =============================================================================


class ObservableReturnTypes(Enum):
    """Enumeration class to represent the return types of an observable."""

    Sample = "sample"
    Counts = "counts"
    Variance = "var"
    Expectation = "expval"
    Probability = "probs"
    State = "state"
    MidMeasure = "measure"
    VnEntropy = "vnentropy"
    MutualInfo = "mutualinfo"
    Shadow = "shadow"
    ShadowExpval = "shadowexpval"

    def __repr__(self):
        """String representation of the return types."""
        return str(self.value)


Sample = ObservableReturnTypes.Sample
"""Enum: An enumeration which represents sampling an observable."""

Counts = ObservableReturnTypes.Counts
"""Enum: An enumeration which represents returning the number of times
 each sample was obtained."""

Variance = ObservableReturnTypes.Variance
"""Enum: An enumeration which represents returning the variance of
an observable on specified wires."""

Expectation = ObservableReturnTypes.Expectation
"""Enum: An enumeration which represents returning the expectation
value of an observable on specified wires."""

Probability = ObservableReturnTypes.Probability
"""Enum: An enumeration which represents returning probabilities
of all computational basis states."""

State = ObservableReturnTypes.State
"""Enum: An enumeration which represents returning the state in the computational basis."""

MidMeasure = ObservableReturnTypes.MidMeasure
"""Enum: An enumeration which represents returning sampling the computational
basis in the middle of the circuit."""

VnEntropy = ObservableReturnTypes.VnEntropy
"""Enum: An enumeration which represents returning Von Neumann entropy before measurements."""

MutualInfo = ObservableReturnTypes.MutualInfo
"""Enum: An enumeration which represents returning the mutual information before measurements."""

Shadow = ObservableReturnTypes.Shadow
"""Enum: An enumeration which represents returning the bitstrings and recipes from
the classical shadow protocol"""

ShadowExpval = ObservableReturnTypes.ShadowExpval
"""Enum: dummy hack test"""


class MeasurementShapeError(ValueError):
    """An error raised when an unsupported operation is attempted with a
    quantum tape."""


class MeasurementProcess:
    """Represents a measurement process occurring at the end of a
    quantum variational circuit.

    Args:
        return_type (.ObservableReturnTypes): The type of measurement process.
            This includes ``Expectation``, ``Variance``, ``Sample``, ``State``, or ``Probability``.
        obs (.Observable): The observable that is to be measured as part of the
            measurement process. Not all measurement processes require observables (for
            example ``Probability``); this argument is optional.
        wires (.Wires): The wires the measurement process applies to.
            This can only be specified if an observable was not provided.
        eigvals (array): A flat array representing the eigenvalues of the measurement.
            This can only be specified if an observable was not provided.
    """

    # pylint: disable=too-few-public-methods
    # pylint: disable=too-many-arguments

    def __init__(self, return_type, obs=None, wires=None, eigvals=None, id=None, log_base=None):
        self.return_type = return_type
        self.obs = obs
        self.id = id
        self.log_base = log_base

        if wires is not None and obs is not None:
            raise ValueError("Cannot set the wires if an observable is provided.")

        self._wires = wires or Wires([])
        self._eigvals = None

        if eigvals is not None:
            if obs is not None:
                raise ValueError("Cannot set the eigenvalues if an observable is provided.")

            self._eigvals = np.array(eigvals)

        # TODO: remove the following lines once devices
        # have been refactored to accept and understand recieving
        # measurement processes rather than specific observables.

        # The following lines are only applicable for measurement processes
        # that do not have corresponding observables (e.g., Probability). We use
        # them to 'trick' the device into thinking it has recieved an observable.

        # Below, we imitate an identity observable, so that the
        # device undertakes no action upon recieving this observable.
        self.name = "Identity"
        self.data = []

        # Queue the measurement process
        self.queue()

    @property
    @functools.lru_cache()
    def numeric_type(self):
        """The Python numeric type of the measurement result.

        Returns:
            type: The output numeric type; ``int``, ``float`` or ``complex``.

        Raises:
            QuantumFunctionError: the return type of the measurement process is
                unrecognized and cannot deduce the numeric type
        """
        if self.return_type in (Expectation, MutualInfo, Probability, Variance, VnEntropy):
            return float

        if self.return_type is State:
            return complex

        if self.return_type is Sample:

            # Note: we only assume an integer numeric type if the observable is a
            # built-in observable with integer eigenvalues or a tensor product thereof
            if self.obs is None:

                # Computational basis samples
                numeric_type = int
            else:
                int_eigval_obs = {qml.PauliX, qml.PauliY, qml.PauliZ, qml.Hadamard, qml.Identity}
                tensor_terms = [self.obs] if not hasattr(self.obs, "obs") else self.obs.obs
                every_term_standard = all(o.__class__ in int_eigval_obs for o in tensor_terms)
                numeric_type = int if every_term_standard else float
            return numeric_type

        raise qml.QuantumFunctionError(
            "Cannot deduce the numeric type of the measurement process with unrecognized "
            + f"return_type {self.return_type}."
        )

    @functools.lru_cache()
    def shape(self, device=None):
        """The expected output shape of the MeasurementProcess.

        Note that the output shape is dependent on the device when:

        * The ``return_type`` is either ``Probability``, ``State`` (from :func:`.state`) or
          ``Sample``;
        * The shot vector was defined in the device.

        For example, assuming a device with ``shots=None``, expectation values
        and variances define ``shape=(1,)``, whereas probabilities in the qubit
        model define ``shape=(1, 2**num_wires)`` where ``num_wires`` is the
        number of wires the measurement acts on.

        Note that the shapes for vector-valued return types such as
        ``Probability`` and ``State`` are adjusted to the output of
        ``qml.execute`` and may have an extra first element that is squeezed
        when using QNodes.

        Args:
            device (.Device): a PennyLane device to use for determining the
                shape

        Returns:
            tuple: the output shape

        Raises:
            QuantumFunctionError: the return type of the measurement process is
                unrecognized and cannot deduce the numeric type
        """
        shape = None

        # First: prepare the shape for return types that do not require a
        # device
        if self.return_type in (Expectation, MutualInfo, Variance, VnEntropy):
            shape = (1,)

        density_matrix_return = self.return_type == State and self.wires

        if density_matrix_return:
            dim = 2 ** len(self.wires)
            shape = (1, dim, dim)

        # Determine shape if device with shot vector
        if device is not None and device._shot_vector is not None:
            shape = self._shot_vector_shape(device, main_shape=shape)

        # If we have a shape, return it here
        if shape is not None:
            return shape

        # Then: handle return types that require a device; no shot vector
        if device is None and self.return_type in (Probability, State, Sample):
            raise MeasurementShapeError(
                "The device argument is required to obtain the shape of the measurement process; "
                + f"got return type {self.return_type}."
            )

        if self.return_type == Probability:
            len_wires = len(self.wires)
            dim = self._get_num_basis_states(len_wires, device)
            return (1, dim)

        if self.return_type == State:

            # Note: qml.density_matrix has its shape defined, so we're handling
            # the qml.state case; acts on all device wires
            dim = 2 ** len(device.wires)
            return (1, dim)

        if self.return_type == Sample:
            len_wires = len(device.wires)

            if self.obs is not None:
                # qml.sample(some_observable) case
                return (1, device.shots)

            # qml.sample() case
            return (1, device.shots, len_wires)

        raise qml.QuantumFunctionError(
            "Cannot deduce the shape of the measurement process with unrecognized return_type "
            + f"{self.return_type}."
        )

    @functools.lru_cache()
    def _shot_vector_shape(self, device, main_shape=None):
        """Auxiliary function for getting the output shape when the device has
        the shot vector defined.

        The shape is device dependent even if the return type has a main shape
        pre-defined (e.g., expectation values, states, etc.).
        """
        shot_vector = device._shot_vector
        # pylint: disable=consider-using-generator
        num_shot_elements = sum([s.copies for s in shot_vector])
        shape = ()

        if main_shape is not None:

            # Expval, var and density_matrix case
            shape = list(main_shape)
            shape[0] *= num_shot_elements
            shape = tuple(shape)

        elif self.return_type == qml.measurements.Probability:

            len_wires = len(self.wires)
            dim = self._get_num_basis_states(len_wires, device)
            shape = (num_shot_elements, dim)

        elif self.return_type == qml.measurements.Sample:
            if self.obs is not None:
                shape = tuple(
                    (shot_val,) if shot_val != 1 else tuple()
                    for shot_val in device._raw_shot_sequence
                )
            else:
                # TODO: revisit when qml.sample without an observable fully
                # supports shot vectors
                raise MeasurementShapeError(
                    "Getting the output shape of a measurement returning samples along with "
                    "a device with a shot vector is not supported."
                )

        elif self.return_type == qml.measurements.State:

            # Note: qml.density_matrix has its shape defined, so we're handling
            # the qml.state case; acts on all device wires
            dim = 2 ** len(device.wires)
            shape = (num_shot_elements, dim)

        return shape

    @staticmethod
    @functools.lru_cache()
    def _get_num_basis_states(num_wires, device):
        """Auxiliary function to determine the number of basis states given the
        number of systems and a quantum device.

        This function is meant to be used with the Probability measurement to
        determine how many outcomes there will be. With qubit based devices
        we'll have two outcomes for each subsystem. With continuous variable
        devices that impose a Fock cutoff the number of basis states per
        subsystem equals the cutoff value.

        Args:
            num_wires (int): the number of qubits/qumodes
            device (.Device): a PennyLane device

        Returns:
            int: the number of basis states
        """
        cutoff = getattr(device, "cutoff", None)
        base = 2 if cutoff is None else cutoff
        return base**num_wires

    def diagonalizing_gates(self):
        """Returns the gates that diagonalize the measured wires such that they
        are in the eigenbasis of the circuit observables.

        Returns:
            List[.Operation]: the operations that diagonalize the observables
        """
        try:
            # pylint: disable=no-member
            return self.expand().operations
        except qml.operation.DecompositionUndefinedError:
            return []

    def __repr__(self):
        """Representation of this class."""
        if self.obs is None:
            return f"{self.return_type.value}(wires={self.wires.tolist()})"

        # Todo: when tape is core the return type will always be taken from the MeasurementProcess
        if self.obs.return_type is None:
            return f"{self.return_type.value}({self.obs})"

        return f"{self.obs}"

    def __copy__(self):
        cls = self.__class__

        if self.obs is not None:
            return cls(self.return_type, obs=copy.copy(self.obs))

        if self.log_base is not None:
            return cls(self.return_type, wires=self._wires, log_base=self.log_base)

        return cls(self.return_type, eigvals=self._eigvals, wires=self._wires)

    @property
    def wires(self):
        r"""The wires the measurement process acts on.

        This is the union of all the Wires objects of the measurement.
        """
        if self.obs is not None:
            return self.obs.wires

        if not isinstance(self._wires, list):
            return self._wires

        return Wires.all_wires(self._wires)

    @property
    def raw_wires(self):
        r"""The wires the measurement process acts on.

        For measurements involving more than one set of wires (such as
        mutual information), this is a list of the Wires objects. Otherwise,
        this is the same as :func:`~.MeasurementProcess.wires`
        """
        return self._wires

    def eigvals(self):
        r"""Eigenvalues associated with the measurement process.

        If the measurement process has an associated observable,
        the eigenvalues will correspond to this observable. Otherwise,
        they will be the eigenvalues provided when the measurement
        process was instantiated.

        Note that the eigenvalues are not guaranteed to be in any
        particular order.

        **Example:**

        >>> m = MeasurementProcess(Expectation, obs=qml.PauliX(wires=1))
        >>> m.eigvals()
        array([1, -1])

        Returns:
            array: eigvals representation
        """
        if self.obs is not None:
            try:
                return self.obs.eigvals()
            except qml.operation.EigvalsUndefinedError:
                pass

        return self._eigvals

    def expand(self):
        """Expand the measurement of an observable to a unitary
        rotation and a measurement in the computational basis.

        Returns:
            .QuantumTape: a quantum tape containing the operations
            required to diagonalize the observable

        **Example**

        Consider a measurement process consisting of the expectation
        value of an Hermitian observable:

        >>> H = np.array([[1, 2], [2, 4]])
        >>> obs = qml.Hermitian(H, wires=['a'])
        >>> m = MeasurementProcess(Expectation, obs=obs)

        Expanding this out:

        >>> tape = m.expand()

        We can see that the resulting tape has the qubit unitary applied,
        and a measurement process with no observable, but the eigenvalues
        specified:

        >>> print(tape.operations)
        [QubitUnitary(array([[-0.89442719,  0.4472136 ],
              [ 0.4472136 ,  0.89442719]]), wires=['a'])]
        >>> print(tape.measurements[0].eigvals())
        [0. 5.]
        >>> print(tape.measurements[0].obs)
        None
        """
        if self.obs is None:
            raise qml.operation.DecompositionUndefinedError

        with qml.tape.QuantumTape() as tape:
            self.obs.diagonalizing_gates()
            MeasurementProcess(self.return_type, wires=self.obs.wires, eigvals=self.obs.eigvals())

        return tape

    def queue(self, context=qml.QueuingContext):
        """Append the measurement process to an annotated queue."""
        if self.obs is not None:
            context.safe_update_info(self.obs, owner=self)
            context.append(self, owns=self.obs)
        else:
            context.append(self)

        return self

    @property
    def _queue_category(self):
        """Denotes that `MeasurementProcess` objects should be processed into the `_measurements` list
        in `QuantumTape` objects.

        This property is a temporary solution that should not exist long-term and should not be
        used outside of ``QuantumTape._process_queue``.
        """
        return "_ops" if self.return_type is MidMeasure else "_measurements"

    @property
    def hash(self):
        """int: returns an integer hash uniquely representing the measurement process"""

        if self.obs is None:
            fingerprint = (
                str(self.name),
                tuple(self.wires.tolist()),
                str(self.data),
                self.return_type,
            )
        else:
            fingerprint = (
                str(self.obs.name),
                tuple(self.wires.tolist()),
                str(self.obs.data),
                self.return_type,
            )

        return hash(fingerprint)


class ShadowMeasurementProcess(MeasurementProcess):
    """Represents a classical shadow measurement process occurring at the end of a
    quantum variational circuit.

    This has the same arguments as the base class MeasurementProcess, along with
    a seed that is used to seed the random measurement selection for the classical
    shadow protocol.
    """

    def __init__(self, *args, seed=None, H=None, k=1, **kwargs):
        super().__init__(*args, **kwargs)
        self.seed = seed
        self.H = H
        self.k = k

    @property
    def numeric_type(self):
        """The Python numeric type of the measurement result.

        Returns:
            type: This is always ``int``.
        """
        if self.return_type is Shadow:
            return int

        return float

    def shape(self, device=None):
        """The expected output shape of the ShadowMeasurementProcess.

        Args:
            device (.Device): a PennyLane device to use for determining the shape

        Returns:
            tuple: the output shape; this is always ``(2, T, n)``, where ``T`` is the
                number of device shots and ``n`` is the number of measured wires.

        Raises:
            MeasurementShapeError: when a device is not provided, since the output
                shape is dependent on the device.
        """
        # the return value of expval is always a scalar
        if self.return_type is ShadowExpval:
            return ()

        # otherwise, the return type requires a device
        if device is None:
            raise MeasurementShapeError(
                "The device argument is required to obtain the shape of a classical "
                "shadow measurement process."
            )

        # the first entry of the tensor represents the measured bits,
        # and the second indicate the indices of the unitaries used
        return (2, device.shots, len(self.wires))

    @property
    def wires(self):
        r"""The wires the measurement process acts on.

        This is the union of all the Wires objects of the measurement.
        """
        if self.return_type is Shadow:
            return self._wires

        if isinstance(self.H, Iterable):
            return qml.wires.Wires.all_wires([h.wires for h in self.H])

        return self.H.wires

    def __copy__(self):
        obj = super().__copy__()
        obj.seed = self.seed
        obj.H = self.H
        obj.k = self.k
        return obj


def expval(op):
    r"""Expectation value of the supplied observable.

    **Example:**

    .. code-block:: python3

        dev = qml.device("default.qubit", wires=2)

        @qml.qnode(dev)
        def circuit(x):
            qml.RX(x, wires=0)
            qml.Hadamard(wires=1)
            qml.CNOT(wires=[0, 1])
            return qml.expval(qml.PauliY(0))

    Executing this QNode:

    >>> circuit(0.5)
    -0.4794255386042029

    Args:
        op (Observable): a quantum observable object

    Raises:
        QuantumFunctionError: `op` is not an instance of :class:`~.Observable`
    """
    if not op.is_hermitian:
        warnings.warn(f"{op.name} might not be hermitian.")

    return MeasurementProcess(Expectation, obs=op)


def var(op):
    r"""Variance of the supplied observable.

    **Example:**

    .. code-block:: python3

        dev = qml.device("default.qubit", wires=2)

        @qml.qnode(dev)
        def circuit(x):
            qml.RX(x, wires=0)
            qml.Hadamard(wires=1)
            qml.CNOT(wires=[0, 1])
            return qml.var(qml.PauliY(0))

    Executing this QNode:

    >>> circuit(0.5)
    0.7701511529340698

    Args:
        op (Observable): a quantum observable object

    Raises:
        QuantumFunctionError: `op` is not an instance of :class:`~.Observable`
    """
    if not op.is_hermitian:
        warnings.warn(f"{op.name} might not be hermitian.")
    return MeasurementProcess(Variance, obs=op)


def sample(op=None, wires=None):
    r"""Sample from the supplied observable, with the number of shots
    determined from the ``dev.shots`` attribute of the corresponding device,
    returning raw samples. If no observable is provided then basis state samples are returned
    directly from the device.

    Note that the output shape of this measurement process depends on the shots
    specified on the device.

    Args:
        op (Observable or None): a quantum observable object
        wires (Sequence[int] or int or None): the wires we wish to sample from, ONLY set wires if
        op is None

    Raises:
        QuantumFunctionError: `op` is not an instance of :class:`~.Observable`
        ValueError: Cannot set wires if an observable is provided

    The samples are drawn from the eigenvalues :math:`\{\lambda_i\}` of the observable.
    The probability of drawing eigenvalue :math:`\lambda_i` is given by
    :math:`p(\lambda_i) = |\langle \xi_i | \psi \rangle|^2`, where :math:`| \xi_i \rangle`
    is the corresponding basis state from the observable's eigenbasis.

    **Example**

    .. code-block:: python3

        dev = qml.device("default.qubit", wires=2, shots=4)

        @qml.qnode(dev)
        def circuit(x):
            qml.RX(x, wires=0)
            qml.Hadamard(wires=1)
            qml.CNOT(wires=[0, 1])
            return qml.sample(qml.PauliY(0))

    Executing this QNode:

    >>> circuit(0.5)
    array([ 1.,  1.,  1., -1.])

    If no observable is provided, then the raw basis state samples obtained
    from device are returned (e.g., for a qubit device, samples from the
    computational device are returned). In this case, ``wires`` can be specified
    so that sample results only include measurement results of the qubits of interest.

    .. code-block:: python3

        dev = qml.device("default.qubit", wires=2, shots=4)

        @qml.qnode(dev)
        def circuit(x):
            qml.RX(x, wires=0)
            qml.Hadamard(wires=1)
            qml.CNOT(wires=[0, 1])
            return qml.sample()

    Executing this QNode:

    >>> circuit(0.5)
    array([[0, 1],
           [0, 0],
           [1, 1],
           [0, 0]])

    .. note::

        QNodes that return samples cannot, in general, be differentiated, since the derivative
        with respect to a sample --- a stochastic process --- is ill-defined. The one exception
        is if the QNode uses the parameter-shift method (``diff_method="parameter-shift"``), in
        which case ``qml.sample(obs)`` is interpreted as a single-shot expectation value of the
        observable ``obs``.
    """
    if op is not None and not op.is_hermitian:  # None type is also allowed for op
        warnings.warn(f"{op.name} might not be hermitian.")

    if wires is not None:
        if op is not None:
            raise ValueError(
                "Cannot specify the wires to sample if an observable is "
                "provided. The wires to sample will be determined directly from the observable."
            )
        wires = qml.wires.Wires(wires)

    return MeasurementProcess(Sample, obs=op, wires=wires)


def counts(op=None, wires=None):
    r"""Sample from the supplied observable, with the number of shots
    determined from the ``dev.shots`` attribute of the corresponding device,
    returning the number of counts for each sample. If no observable is provided then basis state
    samples are returned directly from the device.

    Note that the output shape of this measurement process depends on the shots
    specified on the device.

    Args:
        op (Observable or None): a quantum observable object
        wires (Sequence[int] or int or None): the wires we wish to sample from, ONLY set wires if
        op is None

    Raises:
        QuantumFunctionError: `op` is not an instance of :class:`~.Observable`
        ValueError: Cannot set wires if an observable is provided

    The samples are drawn from the eigenvalues :math:`\{\lambda_i\}` of the observable.
    The probability of drawing eigenvalue :math:`\lambda_i` is given by
    :math:`p(\lambda_i) = |\langle \xi_i | \psi \rangle|^2`, where :math:`| \xi_i \rangle`
    is the corresponding basis state from the observable's eigenbasis.

    **Example**

    .. code-block:: python3

        dev = qml.device("default.qubit", wires=2, shots=4)

        @qml.qnode(dev)
        def circuit(x):
            qml.RX(x, wires=0)
            qml.Hadamard(wires=1)
            qml.CNOT(wires=[0, 1])
            return qml.counts(qml.PauliY(0))

    Executing this QNode:

    >>> circuit(0.5)
    {-1: 2, 1: 2}

    If no observable is provided, then the raw basis state samples obtained
    from device are returned (e.g., for a qubit device, samples from the
    computational device are returned). In this case, ``wires`` can be specified
    so that sample results only include measurement results of the qubits of interest.

    .. code-block:: python3

        dev = qml.device("default.qubit", wires=2, shots=4)

        @qml.qnode(dev)
        def circuit(x):
            qml.RX(x, wires=0)
            qml.Hadamard(wires=1)
            qml.CNOT(wires=[0, 1])
            return qml.counts()

    Executing this QNode:

    >>> circuit(0.5)
    {'00': 3, '01': 1}

    .. note::

        QNodes that return samples cannot, in general, be differentiated, since the derivative
        with respect to a sample --- a stochastic process --- is ill-defined. The one exception
        is if the QNode uses the parameter-shift method (``diff_method="parameter-shift"``), in
        which case ``qml.sample(obs)`` is interpreted as a single-shot expectation value of the
        observable ``obs``.
    """
    if op is not None and not op.is_hermitian:  # None type is also allowed for op
        warnings.warn(f"{op.name} might not be hermitian.")

    if wires is not None:
        if op is not None:
            raise ValueError(
                "Cannot specify the wires to sample if an observable is "
                "provided. The wires to sample will be determined directly from the observable."
            )
        wires = qml.wires.Wires(wires)

    return MeasurementProcess(Counts, obs=op, wires=wires)


def probs(wires=None, op=None):
    r"""Probability of each computational basis state.

    This measurement function accepts either a wire specification or
    an observable. Passing wires to the function
    instructs the QNode to return a flat array containing the
    probabilities :math:`|\langle i | \psi \rangle |^2` of measuring
    the computational basis state :math:`| i \rangle` given the current
    state :math:`| \psi \rangle`.

    Marginal probabilities may also be requested by restricting
    the wires to a subset of the full system; the size of the
    returned array will be ``[2**len(wires)]``.

    **Example:**

    .. code-block:: python3

        dev = qml.device("default.qubit", wires=2)

        @qml.qnode(dev)
        def circuit():
            qml.Hadamard(wires=1)
            return qml.probs(wires=[0, 1])

    Executing this QNode:

    >>> circuit()
    array([0.5, 0.5, 0. , 0. ])

    The returned array is in lexicographic order, so corresponds
    to a :math:`50\%` chance of measuring either :math:`|00\rangle`
    or :math:`|01\rangle`.

    .. code-block:: python3

        dev = qml.device("default.qubit", wires=2)

        H = 1 / np.sqrt(2) * np.array([[1, 1], [1, -1]])

        @qml.qnode(dev)
        def circuit():
            qml.PauliZ(wires=0)
            qml.PauliX(wires=1)
            return qml.probs(op=qml.Hermitian(H, wires=0))

    >>> circuit()

    array([0.14644661 0.85355339])

    The returned array is in lexicographic order, so corresponds
    to a :math:`14.6\%` chance of measuring the rotated :math:`|0\rangle` state
    and :math:`85.4\%` of measuring the rotated :math:`|1\rangle` state.

    Note that the output shape of this measurement process depends on whether
    the device simulates qubit or continuous variable quantum systems.

    Args:
        wires (Sequence[int] or int): the wire the operation acts on
        op (Observable): Observable (with a diagonalzing_gates attribute) that rotates
         the computational basis
    """
    # pylint: disable=protected-access

    if wires is None and op is None:
        raise qml.QuantumFunctionError(
            "qml.probs requires either the wires or the observable to be passed."
        )

    if isinstance(op, qml.Hamiltonian):
        raise qml.QuantumFunctionError("Hamiltonians are not supported for rotating probabilities.")

    if isinstance(op, (qml.ops.Sum, qml.ops.SProd, qml.ops.Prod)):  # pylint: disable=no-member
        raise qml.QuantumFunctionError(
            "Symbolic Operations are not supported for rotating probabilities yet."
        )

    if op is not None and not qml.operation.defines_diagonalizing_gates(op):
        raise qml.QuantumFunctionError(
            f"{op} does not define diagonalizing gates : cannot be used to rotate the probability"
        )

    if wires is not None:
        if op is not None:
            raise qml.QuantumFunctionError(
                "Cannot specify the wires to probs if an observable is "
                "provided. The wires for probs will be determined directly from the observable."
            )
        return MeasurementProcess(Probability, wires=qml.wires.Wires(wires))
    return MeasurementProcess(Probability, obs=op)


def state():
    r"""Quantum state in the computational basis.

    This function accepts no observables and instead instructs the QNode to return its state. A
    ``wires`` argument should *not* be provided since ``state()`` always returns a pure state
    describing all wires in the device.

    Note that the output shape of this measurement process depends on the
    number of wires defined for the device.

    **Example:**

    .. code-block:: python3

        dev = qml.device("default.qubit", wires=2)

        @qml.qnode(dev)
        def circuit():
            qml.Hadamard(wires=1)
            return qml.state()

    Executing this QNode:

    >>> circuit()
    array([0.70710678+0.j, 0.70710678+0.j, 0.        +0.j, 0.        +0.j])

    The returned array is in lexicographic order. Hence, we have a :math:`1/\sqrt{2}` amplitude
    in both :math:`|00\rangle` and :math:`|01\rangle`.

    .. note::

        Differentiating :func:`~.state` is currently only supported when using the
        classical backpropagation differentiation method (``diff_method="backprop"``) with a
        compatible device.

    .. details::
        :title: Usage Details

        A QNode with the ``qml.state`` output can be used in a cost function with
        is then differentiated:

        >>> dev = qml.device('default.qubit', wires=2)
        >>> qml.qnode(dev, diff_method="backprop")
        ... def test(x):
        ...     qml.RY(x, wires=[0])
        ...     return qml.state()
        >>> def cost(x):
        ...     return np.abs(test(x)[0])
        >>> cost(x)
        tensor(0.98877108, requires_grad=True)
        >>> qml.grad(cost)(x)
        -0.07471906623679961
    """
    # pylint: disable=protected-access
    return MeasurementProcess(State)


def density_matrix(wires):
    r"""Quantum density matrix in the computational basis.

    This function accepts no observables and instead instructs the QNode to return its density
    matrix or reduced density matrix. The ``wires`` argument gives the possibility
    to trace out a part of the system. It can result in obtaining a mixed state, which can be
    only represented by the reduced density matrix.

    **Example:**

    .. code-block:: python3

        dev = qml.device("default.qubit", wires=2)

        @qml.qnode(dev)
        def circuit():
            qml.PauliY(wires=0)
            qml.Hadamard(wires=1)
            return qml.density_matrix([0])

    Executing this QNode:

    >>> circuit()
    array([[0.+0.j 0.+0.j]
        [0.+0.j 1.+0.j]])

    The returned matrix is the reduced density matrix, where system 1 is traced out.

    Args:
        wires (Sequence[int] or int): the wires of the subsystem

    .. note::

        Calculating the derivative of :func:`~.density_matrix` is currently only supported when
        using the classical backpropagation differentiation method (``diff_method="backprop"``)
        with a compatible device.
    """
    # pylint: disable=protected-access
    wires = qml.wires.Wires(wires)
    return MeasurementProcess(State, wires=wires)


def vn_entropy(wires, log_base=None):
    r"""Von Neumann entropy of the system prior to measurement.

    .. math::
        S( \rho ) = -\text{Tr}( \rho \log ( \rho ))

    Args:
        wires (Sequence[int] or int): The wires of the subsystem
        log_base (float): Base for the logarithm. If None, the natural logarithm is used.

    **Example:**

    .. code-block:: python3

        dev = qml.device("default.qubit", wires=2)

        @qml.qnode(dev)
        def circuit_entropy(x):
            qml.IsingXX(x, wires=[0, 1])
            return qml.vn_entropy(wires=[0])

    Executing this QNode:

    >>> circuit_entropy(np.pi/2)
    0.6931472

    It is also possible to get the gradient of the previous QNode:

    >>> param = np.array(np.pi/4, requires_grad=True)
    >>> qml.grad(circuit_entropy)(param)
    0.6232252401402305

    .. note::

        Calculating the derivative of :func:`~.vn_entropy` is currently supported when
        using the classical backpropagation differentiation method (``diff_method="backprop"``)
        with a compatible device and finite differences (``diff_method="finite-diff"``).

    .. seealso:: :func:`pennylane.qinfo.transforms.vn_entropy` and :func:`pennylane.math.vn_entropy`
    """
    wires = qml.wires.Wires(wires)
    return MeasurementProcess(VnEntropy, wires=wires, log_base=log_base)


def mutual_info(wires0, wires1, log_base=None):
    r"""Mutual information between the subsystems prior to measurement:

    .. math::

        I(A, B) = S(\rho^A) + S(\rho^B) - S(\rho^{AB})

    where :math:`S` is the von Neumann entropy.

    The mutual information is a measure of correlation between two subsystems.
    More specifically, it quantifies the amount of information obtained about
    one system by measuring the other system.

    Args:
        wires0 (Sequence[int] or int): the wires of the first subsystem
        wires1 (Sequence[int] or int): the wires of the second subsystem
        log_base (float): Base for the logarithm. If None, the natural logarithm is used.

    **Example:**

    .. code-block:: python3

        dev = qml.device("default.qubit", wires=2)

        @qml.qnode(dev)
        def circuit_mutual(x):
            qml.IsingXX(x, wires=[0, 1])
            return qml.mutual_info(wires0=[0], wires1=[1])

    Executing this QNode:

    >>> circuit_mutual(np.pi/2)
    1.3862943611198906

    It is also possible to get the gradient of the previous QNode:

    >>> param = np.array(np.pi/4, requires_grad=True)
    >>> qml.grad(circuit_mutual)(param)
    1.2464504802804612

    .. note::

        Calculating the derivative of :func:`~.mutual_info` is currently supported when
        using the classical backpropagation differentiation method (``diff_method="backprop"``)
        with a compatible device and finite differences (``diff_method="finite-diff"``).

    .. seealso:: :func:`~.vn_entropy`, :func:`pennylane.qinfo.transforms.mutual_info` and :func:`pennylane.math.mutual_info`
    """
    # the subsystems cannot overlap
    if [wire for wire in wires0 if wire in wires1]:
        raise qml.QuantumFunctionError(
            "Subsystems for computing mutual information must not overlap."
        )

    wires0 = qml.wires.Wires(wires0)
    wires1 = qml.wires.Wires(wires1)
    return MeasurementProcess(MutualInfo, wires=[wires0, wires1], log_base=log_base)


def classical_shadow(wires, seed_recipes=True):
    """
    The classical shadow measurement protocol.

    The protocol is described in detail in the `classical shadows paper <https://arxiv.org/abs/2002.08953>`_.
    This measurement process returns the randomized Pauli measurements (the ``recipes``)
    that are performed for each qubit and snapshot as an integer:

    - 0 for Pauli X,
    - 1 for Pauli Y, and
    - 2 for Pauli Z.

    It also returns the measurement results (the ``bits``); 0 if the 1 eigenvalue
    is sampled, and 1 if the -1 eigenvalue is sampled.

    The device shots are used to specify the number of snapshots. If ``T`` is the number
    of shots and ``n`` is the number of qubits, then both the measured bits and the
    Pauli measurements have shape ``(T, n)``.

    Args:
        wires (Sequence[int]): the wires to perform Pauli measurements on
        seed_recipes (bool): If True, a seed will be generated that
            is used for the randomly sampled Pauli measurements. This is to
            ensure that the same recipes are used when a tape containing this
            measurement is copied. Different seeds are still generated for
            different constructed tapes.

    **Example**

    Consider the following QNode that prepares a Bell state and performs a classical
    shadow measurement:

    .. code-block:: python3

        dev = qml.device("default.qubit", wires=2, shots=5)

        @qml.qnode(dev)
        def circuit():
            qml.Hadamard(wires=0)
            qml.CNOT(wires=[0, 1])
            return qml.classical_shadow(wires=[0, 1])

    Executing this QNode produces the sampled bits and the Pauli measurements used:

    >>> bits, recipes = circuit()
    >>> bits
    tensor([[0, 0],
            [1, 0],
            [1, 0],
            [0, 0],
            [0, 1]], dtype=uint8, requires_grad=True)
    >>> recipes
    tensor([[2, 2],
            [0, 2],
            [1, 0],
            [0, 2],
            [0, 2]], dtype=uint8, requires_grad=True)

    .. details::
        :title: Usage Details

        Consider again the QNode in the above example. Since the Pauli observables are
        randomly sampled, executing this QNode again would produce different bits and Pauli recipes:

        >>> bits, recipes = circuit()
        >>> bits
        tensor([[0, 1],
                [0, 1],
                [0, 0],
                [0, 1],
                [1, 1]], dtype=uint8, requires_grad=True)
        >>> recipes
        tensor([[1, 0],
                [2, 1],
                [2, 2],
                [1, 0],
                [0, 0]], dtype=uint8, requires_grad=True)

        To use the same Pauli recipes for different executions, the :class:`~.tape.QuantumTape`
        interface should be used instead:

        .. code-block:: python3

            dev = qml.device("default.qubit", wires=2, shots=5)

            with qml.tape.QuantumTape() as tape:
                qml.Hadamard(wires=0)
                qml.CNOT(wires=[0, 1])
                qml.classical_shadow(wires=[0, 1])

        >>> bits1, recipes1 = qml.execute([tape], device=dev, gradient_fn=None)[0][0]
        >>> bits2, recipes2 = qml.execute([tape], device=dev, gradient_fn=None)[0][0]
        >>> np.all(recipes1 == recipes2)
        True
        >>> np.all(bits1 == bits2)
        False

        If using different Pauli recipes is desired for the :class:`~.tape.QuantumTape` interface,
        the ``seed_recipes`` flag should be explicitly set to ``False``:

        .. code-block:: python3

            dev = qml.device("default.qubit", wires=2, shots=5)

            with qml.tape.QuantumTape() as tape:
                qml.Hadamard(wires=0)
                qml.CNOT(wires=[0, 1])
                qml.classical_shadow(wires=[0, 1], seed_recipes=False)

        >>> bits1, recipes1 = qml.execute([tape], device=dev, gradient_fn=None)[0][0]
        >>> bits2, recipes2 = qml.execute([tape], device=dev, gradient_fn=None)[0][0]
        >>> np.all(recipes1 == recipes2)
        False
        >>> np.all(bits1 == bits2)
        False
    """
    wires = qml.wires.Wires(wires)

    seed = np.random.randint(2**30) if seed_recipes else None
    return ShadowMeasurementProcess(Shadow, wires=wires, seed=seed)


def shadow_expval(obs, k=1, seed_recipes=True):
    """TODO: docs"""
    seed = np.random.randint(2**30) if seed_recipes else None
    return ShadowMeasurementProcess(ShadowExpval, H=obs, seed=seed, k=k)


T = TypeVar("T")


class MeasurementValueError(ValueError):
    """Error raised when an unknown measurement value is being used."""


class MeasurementValue(Generic[T]):
    """A class representing unknown measurement outcomes in the qubit model.

    Measurements on a single qubit in the computational basis are assumed.

    Args:
        measurement_id (str): The id of the measurement that this object depends on.
        zero_case (float): the first measurement outcome value
        one_case (float): the second measurement outcome value
    """

    __slots__ = ("_depends_on", "_zero_case", "_one_case", "_control_value")

    def __init__(
        self,
        measurement_id: str,
        zero_case: float = 0,
        one_case: float = 1,
    ):
        self._depends_on = measurement_id
        self._zero_case = zero_case
        self._one_case = one_case
        self._control_value = one_case  # By default, control on the one case

    @property
    def branches(self):
        """A dictionary representing all the possible outcomes of the MeasurementValue."""
        branch_dict = {}
        branch_dict[(0,)] = self._zero_case
        branch_dict[(1,)] = self._one_case
        return branch_dict

    def __invert__(self):
        """Return a copy of the measurement value with an inverted control
        value."""
        inverted_self = copy.copy(self)
        zero = self._zero_case
        one = self._one_case

        inverted_self._control_value = one if self._control_value == zero else zero

        return inverted_self

    def __eq__(self, control_value):
        """Allow asserting measurement values."""
        measurement_outcomes = {self._zero_case, self._one_case}

        if not isinstance(control_value, tuple(type(val) for val in measurement_outcomes)):
            raise MeasurementValueError(
                "The equality operator is used to assert measurement outcomes, but got a value "
                + f"with type {type(control_value)}."
            )

        if control_value not in measurement_outcomes:
            raise MeasurementValueError(
                "Unknown measurement value asserted; the set of possible measurement outcomes is: "
                + f"{measurement_outcomes}."
            )

        self._control_value = control_value
        return self

    @property
    def control_value(self):
        """The control value to consider for the measurement outcome."""
        return self._control_value

    @property
    def measurements(self):
        """List of all measurements this MeasurementValue depends on."""
        return [self._depends_on]


def measure(wires):
    """Perform a mid-circuit measurement in the computational basis on the
    supplied qubit.

    Measurement outcomes can be obtained and used to conditionally apply
    operations.

    If a device doesn't support mid-circuit measurements natively, then the
    QNode will apply the :func:`defer_measurements` transform.

    **Example:**

    .. code-block:: python3

        dev = qml.device("default.qubit", wires=2)

        @qml.qnode(dev)
        def func(x, y):
            qml.RY(x, wires=0)
            qml.CNOT(wires=[0, 1])
            m_0 = qml.measure(1)

            qml.cond(m_0, qml.RY)(y, wires=0)
            return qml.probs(wires=[0])

    Executing this QNode:

    >>> pars = np.array([0.643, 0.246], requires_grad=True)
    >>> func(*pars)
    tensor([0.90165331, 0.09834669], requires_grad=True)

    Args:
        wires (Wires): The wire of the qubit the measurement process applies to.

    Raises:
        QuantumFunctionError: if multiple wires were specified
    """
    wire = qml.wires.Wires(wires)
    if len(wire) > 1:
        raise qml.QuantumFunctionError(
            "Only a single qubit can be measured in the middle of the circuit"
        )

    # Create a UUID and a map between MP and MV to support serialization
    measurement_id = str(uuid.uuid4())[:8]
    MeasurementProcess(MidMeasure, wires=wire, id=measurement_id)
    return MeasurementValue(measurement_id)<|MERGE_RESOLUTION|>--- conflicted
+++ resolved
@@ -21,11 +21,8 @@
 import copy
 import functools
 import uuid
-<<<<<<< HEAD
 from collections.abc import Iterable
-=======
 import warnings
->>>>>>> 754f2c97
 from enum import Enum
 from typing import Generic, TypeVar
 
