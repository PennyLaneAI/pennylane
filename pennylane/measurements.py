# Copyright 2018-2021 Xanadu Quantum Technologies Inc.

# Licensed under the Apache License, Version 2.0 (the "License");
# you may not use this file except in compliance with the License.
# You may obtain a copy of the License at

#     http://www.apache.org/licenses/LICENSE-2.0

# Unless required by applicable law or agreed to in writing, software
# distributed under the License is distributed on an "AS IS" BASIS,
# WITHOUT WARRANTIES OR CONDITIONS OF ANY KIND, either express or implied.
# See the License for the specific language governing permissions and
# limitations under the License.
# pylint: disable=protected-access
"""
This module contains the functions for computing different types of measurement
outcomes from quantum observables - expectation values, variances of expectations,
and measurement samples using AnnotatedQueues.
"""
# pylint: disable=too-many-instance-attributes
import copy
import functools
import uuid
from enum import Enum
from typing import Generic, TypeVar

import numpy as np

import pennylane as qml
from pennylane.wires import Wires

# =============================================================================
# ObservableReturnTypes types
# =============================================================================


class ObservableReturnTypes(Enum):
    """Enumeration class to represent the return types of an observable."""

    Sample = "sample"
    Counts = "counts"
    Variance = "var"
    Expectation = "expval"
    Probability = "probs"
    State = "state"
    MidMeasure = "measure"
    VnEntropy = "vnentropy"
    MutualInfo = "mutualinfo"
    Shadow = "shadow"
    ShadowExpval = "shadowexpval"

    def __repr__(self):
        """String representation of the return types."""
        return str(self.value)


Sample = ObservableReturnTypes.Sample
"""Enum: An enumeration which represents sampling an observable."""

Counts = ObservableReturnTypes.Counts
"""Enum: An enumeration which represents returning the number of times
 each sample was obtained."""

Variance = ObservableReturnTypes.Variance
"""Enum: An enumeration which represents returning the variance of
an observable on specified wires."""

Expectation = ObservableReturnTypes.Expectation
"""Enum: An enumeration which represents returning the expectation
value of an observable on specified wires."""

Probability = ObservableReturnTypes.Probability
"""Enum: An enumeration which represents returning probabilities
of all computational basis states."""

State = ObservableReturnTypes.State
"""Enum: An enumeration which represents returning the state in the computational basis."""

MidMeasure = ObservableReturnTypes.MidMeasure
"""Enum: An enumeration which represents returning sampling the computational
basis in the middle of the circuit."""

VnEntropy = ObservableReturnTypes.VnEntropy
"""Enum: An enumeration which represents returning Von Neumann entropy before measurements."""

MutualInfo = ObservableReturnTypes.MutualInfo
"""Enum: An enumeration which represents returning the mutual information before measurements."""

Shadow = ObservableReturnTypes.Shadow
"""Enum: An enumeration which represents returning the bitstrings and recipes from
the classical shadow protocol"""

ShadowExpval = ObservableReturnTypes.ShadowExpval
"""Enum: dummy hack test"""


class MeasurementShapeError(ValueError):
    """An error raised when an unsupported operation is attempted with a
    quantum tape."""


class MeasurementProcess:
    """Represents a measurement process occurring at the end of a
    quantum variational circuit.

    Args:
        return_type (.ObservableReturnTypes): The type of measurement process.
            This includes ``Expectation``, ``Variance``, ``Sample``, ``State``, or ``Probability``.
        obs (.Observable): The observable that is to be measured as part of the
            measurement process. Not all measurement processes require observables (for
            example ``Probability``); this argument is optional.
        wires (.Wires): The wires the measurement process applies to.
            This can only be specified if an observable was not provided.
        eigvals (array): A flat array representing the eigenvalues of the measurement.
            This can only be specified if an observable was not provided.
    """

    # pylint: disable=too-few-public-methods
    # pylint: disable=too-many-arguments

    def __init__(self, return_type, obs=None, wires=None, eigvals=None, id=None, log_base=None):
        self.return_type = return_type
        self.obs = obs
        self.id = id
        self.log_base = log_base

        if wires is not None and obs is not None:
            raise ValueError("Cannot set the wires if an observable is provided.")

        self._wires = wires or Wires([])
        self._eigvals = None

        if eigvals is not None:
            if obs is not None:
                raise ValueError("Cannot set the eigenvalues if an observable is provided.")

            self._eigvals = np.array(eigvals)

        # TODO: remove the following lines once devices
        # have been refactored to accept and understand recieving
        # measurement processes rather than specific observables.

        # The following lines are only applicable for measurement processes
        # that do not have corresponding observables (e.g., Probability). We use
        # them to 'trick' the device into thinking it has recieved an observable.

        # Below, we imitate an identity observable, so that the
        # device undertakes no action upon recieving this observable.
        self.name = "Identity"
        self.data = []

        # Queue the measurement process
        self.queue()

    @property
    @functools.lru_cache()
    def numeric_type(self):
        """The Python numeric type of the measurement result.

        Returns:
            type: The output numeric type; ``int``, ``float`` or ``complex``.

        Raises:
            QuantumFunctionError: the return type of the measurement process is
                unrecognized and cannot deduce the numeric type
        """
        if self.return_type in (Expectation, MutualInfo, Probability, Variance, VnEntropy):
            return float

        if self.return_type is State:
            return complex

<<<<<<< HEAD
        if self.return_type is Shadow:
            return int
        
        if self.return_rtpe is ShadowExpval:
            return float

=======
>>>>>>> 0096feae
        if self.return_type is Sample:

            # Note: we only assume an integer numeric type if the observable is a
            # built-in observable with integer eigenvalues or a tensor product thereof
            if self.obs is None:

                # Computational basis samples
                numeric_type = int
            else:
                int_eigval_obs = {qml.PauliX, qml.PauliY, qml.PauliZ, qml.Hadamard, qml.Identity}
                tensor_terms = [self.obs] if not hasattr(self.obs, "obs") else self.obs.obs
                every_term_standard = all(o.__class__ in int_eigval_obs for o in tensor_terms)
                numeric_type = int if every_term_standard else float
            return numeric_type

        raise qml.QuantumFunctionError(
            "Cannot deduce the numeric type of the measurement process with unrecognized "
            + f"return_type {self.return_type}."
        )

    @functools.lru_cache()
    def shape(self, device=None):
        """The expected output shape of the MeasurementProcess.

        Note that the output shape is dependent on the device when:

        * The ``return_type`` is either ``Probability``, ``State`` (from :func:`.state`) or
          ``Sample``;
        * The shot vector was defined in the device.

        For example, assuming a device with ``shots=None``, expectation values
        and variances define ``shape=(1,)``, whereas probabilities in the qubit
        model define ``shape=(1, 2**num_wires)`` where ``num_wires`` is the
        number of wires the measurement acts on.

        Note that the shapes for vector-valued return types such as
        ``Probability`` and ``State`` are adjusted to the output of
        ``qml.execute`` and may have an extra first element that is squeezed
        when using QNodes.

        Args:
            device (.Device): a PennyLane device to use for determining the
                shape

        Returns:
            tuple: the output shape

        Raises:
            QuantumFunctionError: the return type of the measurement process is
                unrecognized and cannot deduce the numeric type
        """
        shape = None

        # First: prepare the shape for return types that do not require a
        # device
        if self.return_type in (Expectation, MutualInfo, Variance, VnEntropy, ShadowExpval):
            shape = (1,)

        density_matrix_return = self.return_type == State and self.wires

        if density_matrix_return:
            dim = 2 ** len(self.wires)
            shape = (1, dim, dim)

        # Determine shape if device with shot vector
        if device is not None and device._shot_vector is not None:
            shape = self._shot_vector_shape(device, main_shape=shape)

        # If we have a shape, return it here
        if shape is not None:
            return shape

        # Then: handle return types that require a device; no shot vector
        if device is None and self.return_type in (Probability, State, Sample):
            raise MeasurementShapeError(
                "The device argument is required to obtain the shape of the measurement process; "
                + f"got return type {self.return_type}."
            )

        if self.return_type == Probability:
            len_wires = len(self.wires)
            dim = self._get_num_basis_states(len_wires, device)
            return (1, dim)

        if self.return_type == State:

            # Note: qml.density_matrix has its shape defined, so we're handling
            # the qml.state case; acts on all device wires
            dim = 2 ** len(device.wires)
            return (1, dim)

        if self.return_type == Sample:
            len_wires = len(device.wires)

            if self.obs is not None:
                # qml.sample(some_observable) case
                return (1, device.shots)

            # qml.sample() case
            return (1, device.shots, len_wires)

        raise qml.QuantumFunctionError(
            "Cannot deduce the shape of the measurement process with unrecognized return_type "
            + f"{self.return_type}."
        )

    @functools.lru_cache()
    def _shot_vector_shape(self, device, main_shape=None):
        """Auxiliary function for getting the output shape when the device has
        the shot vector defined.

        The shape is device dependent even if the return type has a main shape
        pre-defined (e.g., expectation values, states, etc.).
        """
        shot_vector = device._shot_vector
        # pylint: disable=consider-using-generator
        num_shot_elements = sum([s.copies for s in shot_vector])
        shape = ()

        if main_shape is not None:

            # Expval, var and density_matrix case
            shape = list(main_shape)
            shape[0] *= num_shot_elements
            shape = tuple(shape)

        elif self.return_type == qml.measurements.Probability:

            len_wires = len(self.wires)
            dim = self._get_num_basis_states(len_wires, device)
            shape = (num_shot_elements, dim)

        elif self.return_type == qml.measurements.Sample:
            if self.obs is not None:
                shape = tuple(
                    (shot_val,) if shot_val != 1 else tuple()
                    for shot_val in device._raw_shot_sequence
                )
            else:
                # TODO: revisit when qml.sample without an observable fully
                # supports shot vectors
                raise MeasurementShapeError(
                    "Getting the output shape of a measurement returning samples along with "
                    "a device with a shot vector is not supported."
                )

        elif self.return_type == qml.measurements.State:

            # Note: qml.density_matrix has its shape defined, so we're handling
            # the qml.state case; acts on all device wires
            dim = 2 ** len(device.wires)
            shape = (num_shot_elements, dim)

        return shape

    @staticmethod
    @functools.lru_cache()
    def _get_num_basis_states(num_wires, device):
        """Auxiliary function to determine the number of basis states given the
        number of systems and a quantum device.

        This function is meant to be used with the Probability measurement to
        determine how many outcomes there will be. With qubit based devices
        we'll have two outcomes for each subsystem. With continuous variable
        devices that impose a Fock cutoff the number of basis states per
        subsystem equals the cutoff value.

        Args:
            num_wires (int): the number of qubits/qumodes
            device (.Device): a PennyLane device

        Returns:
            int: the number of basis states
        """
        cutoff = getattr(device, "cutoff", None)
        base = 2 if cutoff is None else cutoff
        return base**num_wires

    def diagonalizing_gates(self):
        """Returns the gates that diagonalize the measured wires such that they
        are in the eigenbasis of the circuit observables.

        Returns:
            List[.Operation]: the operations that diagonalize the observables
        """
        try:
            # pylint: disable=no-member
            return self.expand().operations
        except qml.operation.DecompositionUndefinedError:
            return []

    def __repr__(self):
        """Representation of this class."""
        if self.obs is None:
            return f"{self.return_type.value}(wires={self.wires.tolist()})"

        # Todo: when tape is core the return type will always be taken from the MeasurementProcess
        if self.obs.return_type is None:
            return f"{self.return_type.value}({self.obs})"

        return f"{self.obs}"

    def __copy__(self):
        cls = self.__class__

        if self.obs is not None:
            return cls(self.return_type, obs=copy.copy(self.obs))

        if self.log_base is not None:
            return cls(self.return_type, wires=self._wires, log_base=self.log_base)

        return cls(self.return_type, eigvals=self._eigvals, wires=self._wires)

    @property
    def wires(self):
        r"""The wires the measurement process acts on.

        This is the union of all the Wires objects of the measurement.
        """
        if self.obs is not None:
            return self.obs.wires

        if not isinstance(self._wires, list):
            return self._wires

        return Wires.all_wires(self._wires)

    @property
    def raw_wires(self):
        r"""The wires the measurement process acts on.

        For measurements involving more than one set of wires (such as
        mutual information), this is a list of the Wires objects. Otherwise,
        this is the same as :func:`~.MeasurementProcess.wires`
        """
        return self._wires

    def eigvals(self):
        r"""Eigenvalues associated with the measurement process.

        If the measurement process has an associated observable,
        the eigenvalues will correspond to this observable. Otherwise,
        they will be the eigenvalues provided when the measurement
        process was instantiated.

        Note that the eigenvalues are not guaranteed to be in any
        particular order.

        **Example:**

        >>> m = MeasurementProcess(Expectation, obs=qml.PauliX(wires=1))
        >>> m.eigvals()
        array([1, -1])

        Returns:
            array: eigvals representation
        """
        if self.obs is not None:
            try:
                return self.obs.eigvals()
            except qml.operation.EigvalsUndefinedError:
                pass

        return self._eigvals

    def expand(self):
        """Expand the measurement of an observable to a unitary
        rotation and a measurement in the computational basis.

        Returns:
            .QuantumTape: a quantum tape containing the operations
            required to diagonalize the observable

        **Example**

        Consider a measurement process consisting of the expectation
        value of an Hermitian observable:

        >>> H = np.array([[1, 2], [2, 4]])
        >>> obs = qml.Hermitian(H, wires=['a'])
        >>> m = MeasurementProcess(Expectation, obs=obs)

        Expanding this out:

        >>> tape = m.expand()

        We can see that the resulting tape has the qubit unitary applied,
        and a measurement process with no observable, but the eigenvalues
        specified:

        >>> print(tape.operations)
        [QubitUnitary(array([[-0.89442719,  0.4472136 ],
              [ 0.4472136 ,  0.89442719]]), wires=['a'])]
        >>> print(tape.measurements[0].eigvals())
        [0. 5.]
        >>> print(tape.measurements[0].obs)
        None
        """
        if self.obs is None:
            raise qml.operation.DecompositionUndefinedError

        with qml.tape.QuantumTape() as tape:
            self.obs.diagonalizing_gates()
            MeasurementProcess(self.return_type, wires=self.obs.wires, eigvals=self.obs.eigvals())

        return tape

    def queue(self, context=qml.QueuingContext):
        """Append the measurement process to an annotated queue."""
        if self.obs is not None:
            context.safe_update_info(self.obs, owner=self)
            context.append(self, owns=self.obs)
        else:
            context.append(self)

        return self

    @property
    def _queue_category(self):
        """Denotes that `MeasurementProcess` objects should be processed into the `_measurements` list
        in `QuantumTape` objects.

        This property is a temporary solution that should not exist long-term and should not be
        used outside of ``QuantumTape._process_queue``.
        """
        return "_ops" if self.return_type is MidMeasure else "_measurements"

    @property
    def hash(self):
        """int: returns an integer hash uniquely representing the measurement process"""

        if self.obs is None:
            fingerprint = (
                str(self.name),
                tuple(self.wires.tolist()),
                str(self.data),
                self.return_type,
            )
        else:
            fingerprint = (
                str(self.obs.name),
                tuple(self.wires.tolist()),
                str(self.obs.data),
                self.return_type,
            )

        return hash(fingerprint)


class ShadowMeasurementProcess(MeasurementProcess):
    """Represents a classical shadow measurement process occurring at the end of a
    quantum variational circuit.

    This has the same arguments as the base class MeasurementProcess, along with
    a seed that is used to seed the random measurement selection for the classical
    shadow protocol.
    """

    def __init__(self, *args, seed=None, **kwargs):
        super().__init__(*args, **kwargs)
        self.seed = seed

    @property
    def numeric_type(self):
        """The Python numeric type of the measurement result.

        Returns:
            type: This is always ``int``.
        """
        return int

    def shape(self, device=None):
        """The expected output shape of the ShadowMeasurementProcess.

        Args:
            device (.Device): a PennyLane device to use for determining the shape

        Returns:
            tuple: the output shape; this is always ``(2, T, n)``, where ``T`` is the
                number of device shots and ``n`` is the number of measured wires.

        Raises:
            MeasurementShapeError: when a device is not provided, since the output
                shape is dependent on the device.
        """
        # the return type requires a device
        if device is None:
            raise MeasurementShapeError(
                "The device argument is required to obtain the shape of a classical "
                "shadow measurement process."
            )

        # the first entry of the tensor represents the measured bits,
        # and the second indicate the indices of the unitaries used
        return (2, device.shots, len(self.wires))

    def __copy__(self):
        obj = super().__copy__()
        obj.seed = self.seed
        return obj


def expval(op):
    r"""Expectation value of the supplied observable.

    **Example:**

    .. code-block:: python3

        dev = qml.device("default.qubit", wires=2)

        @qml.qnode(dev)
        def circuit(x):
            qml.RX(x, wires=0)
            qml.Hadamard(wires=1)
            qml.CNOT(wires=[0, 1])
            return qml.expval(qml.PauliY(0))

    Executing this QNode:

    >>> circuit(0.5)
    -0.4794255386042029

    Args:
        op (Observable): a quantum observable object

    Raises:
        QuantumFunctionError: `op` is not an instance of :class:`~.Observable`
    """
    if not op.is_hermitian:
        raise qml.QuantumFunctionError(
            f"{op.name} is not an observable: cannot be used with expval"
        )

    return MeasurementProcess(Expectation, obs=op)


def var(op):
    r"""Variance of the supplied observable.

    **Example:**

    .. code-block:: python3

        dev = qml.device("default.qubit", wires=2)

        @qml.qnode(dev)
        def circuit(x):
            qml.RX(x, wires=0)
            qml.Hadamard(wires=1)
            qml.CNOT(wires=[0, 1])
            return qml.var(qml.PauliY(0))

    Executing this QNode:

    >>> circuit(0.5)
    0.7701511529340698

    Args:
        op (Observable): a quantum observable object

    Raises:
        QuantumFunctionError: `op` is not an instance of :class:`~.Observable`
    """
    if not op.is_hermitian:
        raise qml.QuantumFunctionError(f"{op.name} is not an observable: cannot be used with var")

    return MeasurementProcess(Variance, obs=op)


def sample(op=None, wires=None):
    r"""Sample from the supplied observable, with the number of shots
    determined from the ``dev.shots`` attribute of the corresponding device,
    returning raw samples. If no observable is provided then basis state samples are returned
    directly from the device.

    Note that the output shape of this measurement process depends on the shots
    specified on the device.

    Args:
        op (Observable or None): a quantum observable object
        wires (Sequence[int] or int or None): the wires we wish to sample from, ONLY set wires if
        op is None

    Raises:
        QuantumFunctionError: `op` is not an instance of :class:`~.Observable`
        ValueError: Cannot set wires if an observable is provided

    The samples are drawn from the eigenvalues :math:`\{\lambda_i\}` of the observable.
    The probability of drawing eigenvalue :math:`\lambda_i` is given by
    :math:`p(\lambda_i) = |\langle \xi_i | \psi \rangle|^2`, where :math:`| \xi_i \rangle`
    is the corresponding basis state from the observable's eigenbasis.

    **Example**

    .. code-block:: python3

        dev = qml.device("default.qubit", wires=2, shots=4)

        @qml.qnode(dev)
        def circuit(x):
            qml.RX(x, wires=0)
            qml.Hadamard(wires=1)
            qml.CNOT(wires=[0, 1])
            return qml.sample(qml.PauliY(0))

    Executing this QNode:

    >>> circuit(0.5)
    array([ 1.,  1.,  1., -1.])

    If no observable is provided, then the raw basis state samples obtained
    from device are returned (e.g., for a qubit device, samples from the
    computational device are returned). In this case, ``wires`` can be specified
    so that sample results only include measurement results of the qubits of interest.

    .. code-block:: python3

        dev = qml.device("default.qubit", wires=2, shots=4)

        @qml.qnode(dev)
        def circuit(x):
            qml.RX(x, wires=0)
            qml.Hadamard(wires=1)
            qml.CNOT(wires=[0, 1])
            return qml.sample()

    Executing this QNode:

    >>> circuit(0.5)
    array([[0, 1],
           [0, 0],
           [1, 1],
           [0, 0]])

    .. note::

        QNodes that return samples cannot, in general, be differentiated, since the derivative
        with respect to a sample --- a stochastic process --- is ill-defined. The one exception
        is if the QNode uses the parameter-shift method (``diff_method="parameter-shift"``), in
        which case ``qml.sample(obs)`` is interpreted as a single-shot expectation value of the
        observable ``obs``.
    """
    if op is not None and not op.is_hermitian:  # None type is also allowed for op
        raise qml.QuantumFunctionError(
            f"{op.name} is not an observable: cannot be used with sample"
        )

    if isinstance(op, (qml.ops.Sum, qml.ops.SProd, qml.ops.Prod)):  # pylint: disable=no-member
        raise qml.QuantumFunctionError("Symbolic Operations are not supported for sampling yet.")

    if wires is not None:
        if op is not None:
            raise ValueError(
                "Cannot specify the wires to sample if an observable is "
                "provided. The wires to sample will be determined directly from the observable."
            )
        wires = qml.wires.Wires(wires)

    return MeasurementProcess(Sample, obs=op, wires=wires)


def counts(op=None, wires=None):
    r"""Sample from the supplied observable, with the number of shots
    determined from the ``dev.shots`` attribute of the corresponding device,
    returning the number of counts for each sample. If no observable is provided then basis state
    samples are returned directly from the device.

    Note that the output shape of this measurement process depends on the shots
    specified on the device.

    Args:
        op (Observable or None): a quantum observable object
        wires (Sequence[int] or int or None): the wires we wish to sample from, ONLY set wires if
        op is None

    Raises:
        QuantumFunctionError: `op` is not an instance of :class:`~.Observable`
        ValueError: Cannot set wires if an observable is provided

    The samples are drawn from the eigenvalues :math:`\{\lambda_i\}` of the observable.
    The probability of drawing eigenvalue :math:`\lambda_i` is given by
    :math:`p(\lambda_i) = |\langle \xi_i | \psi \rangle|^2`, where :math:`| \xi_i \rangle`
    is the corresponding basis state from the observable's eigenbasis.

    **Example**

    .. code-block:: python3

        dev = qml.device("default.qubit", wires=2, shots=4)

        @qml.qnode(dev)
        def circuit(x):
            qml.RX(x, wires=0)
            qml.Hadamard(wires=1)
            qml.CNOT(wires=[0, 1])
            return qml.counts(qml.PauliY(0))

    Executing this QNode:

    >>> circuit(0.5)
    {-1: 2, 1: 2}

    If no observable is provided, then the raw basis state samples obtained
    from device are returned (e.g., for a qubit device, samples from the
    computational device are returned). In this case, ``wires`` can be specified
    so that sample results only include measurement results of the qubits of interest.

    .. code-block:: python3

        dev = qml.device("default.qubit", wires=2, shots=4)

        @qml.qnode(dev)
        def circuit(x):
            qml.RX(x, wires=0)
            qml.Hadamard(wires=1)
            qml.CNOT(wires=[0, 1])
            return qml.counts()

    Executing this QNode:

    >>> circuit(0.5)
    {'00': 3, '01': 1}

    .. note::

        QNodes that return samples cannot, in general, be differentiated, since the derivative
        with respect to a sample --- a stochastic process --- is ill-defined. The one exception
        is if the QNode uses the parameter-shift method (``diff_method="parameter-shift"``), in
        which case ``qml.sample(obs)`` is interpreted as a single-shot expectation value of the
        observable ``obs``.
    """
    if op is not None and not op.is_hermitian:  # None type is also allowed for op
        raise qml.QuantumFunctionError(
            f"{op.name} is not an observable: cannot be used with counts"
        )

    if isinstance(op, (qml.ops.Sum, qml.ops.SProd, qml.ops.Prod)):  # pylint: disable=no-member
        raise qml.QuantumFunctionError("Symbolic Operations are not supported for sampling yet.")

    if wires is not None:
        if op is not None:
            raise ValueError(
                "Cannot specify the wires to sample if an observable is "
                "provided. The wires to sample will be determined directly from the observable."
            )
        wires = qml.wires.Wires(wires)

    return MeasurementProcess(Counts, obs=op, wires=wires)


def probs(wires=None, op=None):
    r"""Probability of each computational basis state.

    This measurement function accepts either a wire specification or
    an observable. Passing wires to the function
    instructs the QNode to return a flat array containing the
    probabilities :math:`|\langle i | \psi \rangle |^2` of measuring
    the computational basis state :math:`| i \rangle` given the current
    state :math:`| \psi \rangle`.

    Marginal probabilities may also be requested by restricting
    the wires to a subset of the full system; the size of the
    returned array will be ``[2**len(wires)]``.

    **Example:**

    .. code-block:: python3

        dev = qml.device("default.qubit", wires=2)

        @qml.qnode(dev)
        def circuit():
            qml.Hadamard(wires=1)
            return qml.probs(wires=[0, 1])

    Executing this QNode:

    >>> circuit()
    array([0.5, 0.5, 0. , 0. ])

    The returned array is in lexicographic order, so corresponds
    to a :math:`50\%` chance of measuring either :math:`|00\rangle`
    or :math:`|01\rangle`.

    .. code-block:: python3

        dev = qml.device("default.qubit", wires=2)

        H = 1 / np.sqrt(2) * np.array([[1, 1], [1, -1]])

        @qml.qnode(dev)
        def circuit():
            qml.PauliZ(wires=0)
            qml.PauliX(wires=1)
            return qml.probs(op=qml.Hermitian(H, wires=0))

    >>> circuit()

    array([0.14644661 0.85355339])

    The returned array is in lexicographic order, so corresponds
    to a :math:`14.6\%` chance of measuring the rotated :math:`|0\rangle` state
    and :math:`85.4\%` of measuring the rotated :math:`|1\rangle` state.

    Note that the output shape of this measurement process depends on whether
    the device simulates qubit or continuous variable quantum systems.

    Args:
        wires (Sequence[int] or int): the wire the operation acts on
        op (Observable): Observable (with a diagonalzing_gates attribute) that rotates
         the computational basis
    """
    # pylint: disable=protected-access

    if wires is None and op is None:
        raise qml.QuantumFunctionError(
            "qml.probs requires either the wires or the observable to be passed."
        )

    if isinstance(op, qml.Hamiltonian):
        raise qml.QuantumFunctionError("Hamiltonians are not supported for rotating probabilities.")

    if isinstance(op, (qml.ops.Sum, qml.ops.SProd, qml.ops.Prod)):  # pylint: disable=no-member
        raise qml.QuantumFunctionError(
            "Symbolic Operations are not supported for rotating probabilities yet."
        )

    if op is not None and not qml.operation.defines_diagonalizing_gates(op):
        raise qml.QuantumFunctionError(
            f"{op} does not define diagonalizing gates : cannot be used to rotate the probability"
        )

    if wires is not None:
        if op is not None:
            raise qml.QuantumFunctionError(
                "Cannot specify the wires to probs if an observable is "
                "provided. The wires for probs will be determined directly from the observable."
            )
        return MeasurementProcess(Probability, wires=qml.wires.Wires(wires))
    return MeasurementProcess(Probability, obs=op)


def state():
    r"""Quantum state in the computational basis.

    This function accepts no observables and instead instructs the QNode to return its state. A
    ``wires`` argument should *not* be provided since ``state()`` always returns a pure state
    describing all wires in the device.

    Note that the output shape of this measurement process depends on the
    number of wires defined for the device.

    **Example:**

    .. code-block:: python3

        dev = qml.device("default.qubit", wires=2)

        @qml.qnode(dev)
        def circuit():
            qml.Hadamard(wires=1)
            return qml.state()

    Executing this QNode:

    >>> circuit()
    array([0.70710678+0.j, 0.70710678+0.j, 0.        +0.j, 0.        +0.j])

    The returned array is in lexicographic order. Hence, we have a :math:`1/\sqrt{2}` amplitude
    in both :math:`|00\rangle` and :math:`|01\rangle`.

    .. note::

        Differentiating :func:`~.state` is currently only supported when using the
        classical backpropagation differentiation method (``diff_method="backprop"``) with a
        compatible device.

    .. details::
        :title: Usage Details

        A QNode with the ``qml.state`` output can be used in a cost function with
        is then differentiated:

        >>> dev = qml.device('default.qubit', wires=2)
        >>> qml.qnode(dev, diff_method="backprop")
        ... def test(x):
        ...     qml.RY(x, wires=[0])
        ...     return qml.state()
        >>> def cost(x):
        ...     return np.abs(test(x)[0])
        >>> cost(x)
        tensor(0.98877108, requires_grad=True)
        >>> qml.grad(cost)(x)
        -0.07471906623679961
    """
    # pylint: disable=protected-access
    return MeasurementProcess(State)


def density_matrix(wires):
    r"""Quantum density matrix in the computational basis.

    This function accepts no observables and instead instructs the QNode to return its density
    matrix or reduced density matrix. The ``wires`` argument gives the possibility
    to trace out a part of the system. It can result in obtaining a mixed state, which can be
    only represented by the reduced density matrix.

    **Example:**

    .. code-block:: python3

        dev = qml.device("default.qubit", wires=2)

        @qml.qnode(dev)
        def circuit():
            qml.PauliY(wires=0)
            qml.Hadamard(wires=1)
            return qml.density_matrix([0])

    Executing this QNode:

    >>> circuit()
    array([[0.+0.j 0.+0.j]
        [0.+0.j 1.+0.j]])

    The returned matrix is the reduced density matrix, where system 1 is traced out.

    Args:
        wires (Sequence[int] or int): the wires of the subsystem

    .. note::

        Calculating the derivative of :func:`~.density_matrix` is currently only supported when
        using the classical backpropagation differentiation method (``diff_method="backprop"``)
        with a compatible device.
    """
    # pylint: disable=protected-access
    wires = qml.wires.Wires(wires)
    return MeasurementProcess(State, wires=wires)


def vn_entropy(wires, log_base=None):
    r"""Von Neumann entropy of the system prior to measurement.

    .. math::
        S( \rho ) = -\text{Tr}( \rho \log ( \rho ))

    Args:
        wires (Sequence[int] or int): The wires of the subsystem
        log_base (float): Base for the logarithm. If None, the natural logarithm is used.

    **Example:**

    .. code-block:: python3

        dev = qml.device("default.qubit", wires=2)

        @qml.qnode(dev)
        def circuit_entropy(x):
            qml.IsingXX(x, wires=[0, 1])
            return qml.vn_entropy(wires=[0])

    Executing this QNode:

    >>> circuit_entropy(np.pi/2)
    0.6931472

    It is also possible to get the gradient of the previous QNode:

    >>> param = np.array(np.pi/4, requires_grad=True)
    >>> qml.grad(circuit_entropy)(param)
    0.6232252401402305

    .. note::

        Calculating the derivative of :func:`~.vn_entropy` is currently supported when
        using the classical backpropagation differentiation method (``diff_method="backprop"``)
        with a compatible device and finite differences (``diff_method="finite-diff"``).

    .. seealso:: :func:`pennylane.qinfo.transforms.vn_entropy` and :func:`pennylane.math.vn_entropy`
    """
    wires = qml.wires.Wires(wires)
    return MeasurementProcess(VnEntropy, wires=wires, log_base=log_base)


def mutual_info(wires0, wires1, log_base=None):
    r"""Mutual information between the subsystems prior to measurement:

    .. math::

        I(A, B) = S(\rho^A) + S(\rho^B) - S(\rho^{AB})

    where :math:`S` is the von Neumann entropy.

    The mutual information is a measure of correlation between two subsystems.
    More specifically, it quantifies the amount of information obtained about
    one system by measuring the other system.

    Args:
        wires0 (Sequence[int] or int): the wires of the first subsystem
        wires1 (Sequence[int] or int): the wires of the second subsystem
        log_base (float): Base for the logarithm. If None, the natural logarithm is used.

    **Example:**

    .. code-block:: python3

        dev = qml.device("default.qubit", wires=2)

        @qml.qnode(dev)
        def circuit_mutual(x):
            qml.IsingXX(x, wires=[0, 1])
            return qml.mutual_info(wires0=[0], wires1=[1])

    Executing this QNode:

    >>> circuit_mutual(np.pi/2)
    1.3862943611198906

    It is also possible to get the gradient of the previous QNode:

    >>> param = np.array(np.pi/4, requires_grad=True)
    >>> qml.grad(circuit_mutual)(param)
    1.2464504802804612

    .. note::

        Calculating the derivative of :func:`~.mutual_info` is currently supported when
        using the classical backpropagation differentiation method (``diff_method="backprop"``)
        with a compatible device and finite differences (``diff_method="finite-diff"``).

    .. seealso:: :func:`~.vn_entropy`, :func:`pennylane.qinfo.transforms.mutual_info` and :func:`pennylane.math.mutual_info`
    """
    # the subsystems cannot overlap
    if [wire for wire in wires0 if wire in wires1]:
        raise qml.QuantumFunctionError(
            "Subsystems for computing mutual information must not overlap."
        )

    wires0 = qml.wires.Wires(wires0)
    wires1 = qml.wires.Wires(wires1)
    return MeasurementProcess(MutualInfo, wires=[wires0, wires1], log_base=log_base)


def classical_shadow(wires, seed_recipes=True):
    """
    The classical shadow measurement protocol.

    The protocol is described in detail in the `classical shadows paper <https://arxiv.org/abs/2002.08953>`_.
    This measurement process returns the randomized Pauli measurements that are
    performed for each qubit and snapshot as an integer:

    - 0 for Pauli X,
    - 1 for Pauli Y, and
    - 2 for PauliZ.

    It also returns the measurement results; 0 if the 1 eigenvalue
    is sampled, and 1 if the -1 eigenvalue is sampled.

    The device shots are used to specify the number of snapshots. If ``T`` is the number
    of shots and ``n`` is the number of qubits, then both the measured bits and the
    Pauli measurements have shape ``(T, n)``.

    Args:
        wires (Sequence[int]): the wires to perform Pauli measurements on
        seed_recipes (bool): If True, a seed will be generated that
            is used for the randomly sampled Pauli measurements. This is to
            ensure that the same recipes are used when a tape containing this
            measurement is copied. Different seeds are still generated for
            different constructed tapes.

    **Example**

    Consider the following QNode that prepares a Bell state and performs a classical
    shadow measurement:

    .. code-block:: python3

        dev = qml.device("default.qubit", wires=2, shots=5)

        @qml.qnode(dev)
        def circuit():
            qml.Hadamard(wires=0)
            qml.CNOT(wires=[0, 1])
            return qml.classical_shadow(wires=[0, 1])

    Executing this QNode produces the sampled bits and the Pauli measurements used:

    >>> bits, recipes = circuit()
    >>> bits
    tensor([[0, 0],
            [1, 0],
            [1, 0],
            [0, 0],
            [0, 1]], dtype=uint8, requires_grad=True)
    >>> recipes
    tensor([[2, 2],
            [0, 2],
            [1, 0],
            [0, 2],
            [0, 2]], dtype=uint8, requires_grad=True)

    .. details::
        :title: Usage Details

        Consider again the QNode in the above example. Since the Pauli observables are
        randomly sampled, executing this QNode again would produce different bits and Pauli recipes:

        >>> bits, recipes = circuit()
        >>> bits
        tensor([[0, 1],
                [0, 1],
                [0, 0],
                [0, 1],
                [1, 1]], dtype=uint8, requires_grad=True)
        >>> recipes
        tensor([[1, 0],
                [2, 1],
                [2, 2],
                [1, 0],
                [0, 0]], dtype=uint8, requires_grad=True)

        To use the same Pauli recipes for different executions, the :class:`~.tape.QuantumTape`
        interface should be used instead:

        .. code-block:: python3

            dev = qml.device("default.qubit", wires=2, shots=5)

            with qml.tape.QuantumTape() as tape:
                qml.Hadamard(wires=0)
                qml.CNOT(wires=[0, 1])
                qml.classical_shadow(wires=[0, 1])

        >>> bits1, recipes1 = qml.execute([tape], device=dev, gradient_fn=None)[0][0]
        >>> bits2, recipes2 = qml.execute([tape], device=dev, gradient_fn=None)[0][0]
        >>> np.all(recipes1 == recipes2)
        True
        >>> np.all(bits1 == bits2)
        False

        If using different Pauli recipes is desired for the :class:`~.tape.QuantumTape` interface,
        the ``seed_recipes`` flag should be explicitly set to ``False``:

        .. code-block:: python3

            dev = qml.device("default.qubit", wires=2, shots=5)

            with qml.tape.QuantumTape() as tape:
                qml.Hadamard(wires=0)
                qml.CNOT(wires=[0, 1])
                qml.classical_shadow(wires=[0, 1], seed_recipes=False)

        >>> bits1, recipes1 = qml.execute([tape], device=dev, gradient_fn=None)[0][0]
        >>> bits2, recipes2 = qml.execute([tape], device=dev, gradient_fn=None)[0][0]
        >>> np.all(recipes1 == recipes2)
        False
        >>> np.all(bits1 == bits2)
        False
    """
    wires = qml.wires.Wires(wires)

    seed = np.random.randint(2**30) if seed_recipes else None
    return ShadowMeasurementProcess(Shadow, wires=wires, seed=seed)

def classical_shadow_expval(H):
    """TODO: docs"""
    return MeasurementProcess(ShadowExpval, obs=H)


T = TypeVar("T")


class MeasurementValueError(ValueError):
    """Error raised when an unknown measurement value is being used."""


class MeasurementValue(Generic[T]):
    """A class representing unknown measurement outcomes in the qubit model.

    Measurements on a single qubit in the computational basis are assumed.

    Args:
        measurement_id (str): The id of the measurement that this object depends on.
        zero_case (float): the first measurement outcome value
        one_case (float): the second measurement outcome value
    """

    __slots__ = ("_depends_on", "_zero_case", "_one_case", "_control_value")

    def __init__(
        self,
        measurement_id: str,
        zero_case: float = 0,
        one_case: float = 1,
    ):
        self._depends_on = measurement_id
        self._zero_case = zero_case
        self._one_case = one_case
        self._control_value = one_case  # By default, control on the one case

    @property
    def branches(self):
        """A dictionary representing all the possible outcomes of the MeasurementValue."""
        branch_dict = {}
        branch_dict[(0,)] = self._zero_case
        branch_dict[(1,)] = self._one_case
        return branch_dict

    def __invert__(self):
        """Return a copy of the measurement value with an inverted control
        value."""
        inverted_self = copy.copy(self)
        zero = self._zero_case
        one = self._one_case

        inverted_self._control_value = one if self._control_value == zero else zero

        return inverted_self

    def __eq__(self, control_value):
        """Allow asserting measurement values."""
        measurement_outcomes = {self._zero_case, self._one_case}

        if not isinstance(control_value, tuple(type(val) for val in measurement_outcomes)):
            raise MeasurementValueError(
                "The equality operator is used to assert measurement outcomes, but got a value "
                + f"with type {type(control_value)}."
            )

        if control_value not in measurement_outcomes:
            raise MeasurementValueError(
                "Unknown measurement value asserted; the set of possible measurement outcomes is: "
                + f"{measurement_outcomes}."
            )

        self._control_value = control_value
        return self

    @property
    def control_value(self):
        """The control value to consider for the measurement outcome."""
        return self._control_value

    @property
    def measurements(self):
        """List of all measurements this MeasurementValue depends on."""
        return [self._depends_on]


def measure(wires):
    """Perform a mid-circuit measurement in the computational basis on the
    supplied qubit.

    Measurement outcomes can be obtained and used to conditionally apply
    operations.

    If a device doesn't support mid-circuit measurements natively, then the
    QNode will apply the :func:`defer_measurements` transform.

    **Example:**

    .. code-block:: python3

        dev = qml.device("default.qubit", wires=2)

        @qml.qnode(dev)
        def func(x, y):
            qml.RY(x, wires=0)
            qml.CNOT(wires=[0, 1])
            m_0 = qml.measure(1)

            qml.cond(m_0, qml.RY)(y, wires=0)
            return qml.probs(wires=[0])

    Executing this QNode:

    >>> pars = np.array([0.643, 0.246], requires_grad=True)
    >>> func(*pars)
    tensor([0.90165331, 0.09834669], requires_grad=True)

    Args:
        wires (Wires): The wire of the qubit the measurement process applies to.

    Raises:
        QuantumFunctionError: if multiple wires were specified
    """
    wire = qml.wires.Wires(wires)
    if len(wire) > 1:
        raise qml.QuantumFunctionError(
            "Only a single qubit can be measured in the middle of the circuit"
        )

    # Create a UUID and a map between MP and MV to support serialization
    measurement_id = str(uuid.uuid4())[:8]
    MeasurementProcess(MidMeasure, wires=wire, id=measurement_id)
    return MeasurementValue(measurement_id)<|MERGE_RESOLUTION|>--- conflicted
+++ resolved
@@ -170,15 +170,6 @@
         if self.return_type is State:
             return complex
 
-<<<<<<< HEAD
-        if self.return_type is Shadow:
-            return int
-        
-        if self.return_rtpe is ShadowExpval:
-            return float
-
-=======
->>>>>>> 0096feae
         if self.return_type is Sample:
 
             # Note: we only assume an integer numeric type if the observable is a
@@ -234,7 +225,7 @@
 
         # First: prepare the shape for return types that do not require a
         # device
-        if self.return_type in (Expectation, MutualInfo, Variance, VnEntropy, ShadowExpval):
+        if self.return_type in (Expectation, MutualInfo, Variance, VnEntropy):
             shape = (1,)
 
         density_matrix_return = self.return_type == State and self.wires
@@ -1245,9 +1236,10 @@
     seed = np.random.randint(2**30) if seed_recipes else None
     return ShadowMeasurementProcess(Shadow, wires=wires, seed=seed)
 
+
 def classical_shadow_expval(H):
     """TODO: docs"""
-    return MeasurementProcess(ShadowExpval, obs=H)
+    return ShadowMeasurementProcess(ShadowExpval, obs=H)
 
 
 T = TypeVar("T")
