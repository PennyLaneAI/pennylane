# Copyright 2018-2021 Xanadu Quantum Technologies Inc.

# Licensed under the Apache License, Version 2.0 (the "License");
# you may not use this file except in compliance with the License.
# You may obtain a copy of the License at

#     http://www.apache.org/licenses/LICENSE-2.0

# Unless required by applicable law or agreed to in writing, software
# distributed under the License is distributed on an "AS IS" BASIS,
# WITHOUT WARRANTIES OR CONDITIONS OF ANY KIND, either express or implied.
# See the License for the specific language governing permissions and
# limitations under the License.
# pylint: disable=protected-access
"""
This module contains the functions for computing different types of measurement
outcomes from quantum observables - expectation values, variances of expectations,
and measurement samples using AnnotatedQueues.
"""
# pylint: disable=too-many-instance-attributes
import copy
import uuid
import functools
from enum import Enum
from typing import Generic, TypeVar

import numpy as np

import pennylane as qml
from pennylane.wires import Wires

# =============================================================================
# ObservableReturnTypes types
# =============================================================================


class ObservableReturnTypes(Enum):
    """Enumeration class to represent the return types of an observable."""

    Sample = "sample"
    Variance = "var"
    Expectation = "expval"
    Probability = "probs"
    State = "state"
    MidMeasure = "measure"
    VnEntropy = "vnentropy"
    MutualInfo = "mutualinfo"

    def __repr__(self):
        """String representation of the return types."""
        return str(self.value)


Sample = ObservableReturnTypes.Sample
"""Enum: An enumeration which represents sampling an observable."""

Variance = ObservableReturnTypes.Variance
"""Enum: An enumeration which represents returning the variance of
an observable on specified wires."""

Expectation = ObservableReturnTypes.Expectation
"""Enum: An enumeration which represents returning the expectation
value of an observable on specified wires."""

Probability = ObservableReturnTypes.Probability
"""Enum: An enumeration which represents returning probabilities
of all computational basis states."""

State = ObservableReturnTypes.State
"""Enum: An enumeration which represents returning the state in the computational basis."""

MidMeasure = ObservableReturnTypes.MidMeasure
"""Enum: An enumeration which represents returning sampling the computational
basis in the middle of the circuit."""

VnEntropy = ObservableReturnTypes.VnEntropy
"""Enum: An enumeration which represents returning Von Neumann entropy before measurements."""

MutualInfo = ObservableReturnTypes.MutualInfo
"""Enum: An enumeration which represents returning the mutual information before measurements."""


class MeasurementShapeError(ValueError):
    """An error raised when an unsupported operation is attempted with a
    quantum tape."""


class MeasurementProcess:
    """Represents a measurement process occurring at the end of a
    quantum variational circuit.

    Args:
        return_type (.ObservableReturnTypes): The type of measurement process.
            This includes ``Expectation``, ``Variance``, ``Sample``, ``State``, or ``Probability``.
        obs (.Observable): The observable that is to be measured as part of the
            measurement process. Not all measurement processes require observables (for
            example ``Probability``); this argument is optional.
        wires (.Wires): The wires the measurement process applies to.
            This can only be specified if an observable was not provided.
        eigvals (array): A flat array representing the eigenvalues of the measurement.
            This can only be specified if an observable was not provided.
    """

    # pylint: disable=too-few-public-methods
    # pylint: disable=too-many-arguments

    def __init__(
        self,
        return_type,
        obs=None,
        wires=None,
        eigvals=None,
        id=None,
<<<<<<< HEAD
=======
        shape=None,
        numeric_type=None,
        log_base=None,
>>>>>>> 1b788a6b
    ):
        self.return_type = return_type
        self.obs = obs
        self.id = id
        self.log_base = log_base

        if wires is not None and obs is not None:
            raise ValueError("Cannot set the wires if an observable is provided.")

        self._wires = wires or Wires([])
        self._eigvals = None

        if eigvals is not None:
            if obs is not None:
                raise ValueError("Cannot set the eigenvalues if an observable is provided.")

            self._eigvals = np.array(eigvals)

        # TODO: remove the following lines once devices
        # have been refactored to accept and understand recieving
        # measurement processes rather than specific observables.

        # The following lines are only applicable for measurement processes
        # that do not have corresponding observables (e.g., Probability). We use
        # them to 'trick' the device into thinking it has recieved an observable.

        # Below, we imitate an identity observable, so that the
        # device undertakes no action upon recieving this observable.
        self.name = "Identity"
        self.data = []

        # Queue the measurement process
        self.queue()

    @property
    @functools.lru_cache()
    def numeric_type(self):
        """The Python numeric type of the measurement result.

        Returns:
            type: The output numeric type; ``int``, ``float`` or ``complex``.

        Raises:
            QuantumFunctionError: the return type of the measurement process is
                unrecognized and cannot deduce the numeric type
        """
        if self.return_type in (Expectation, Variance, Probability):
            return float

        if self.return_type is State:
            return complex

        if self.return_type is Sample:

            # Note: we only assume an integer numeric type if the observable is a
            # built-in observable with integer eigenvalues or a tensor product thereof
            if self.obs is None:

                # Computational basis samples
                numeric_type = int
            else:
                int_eigval_obs = {qml.PauliX, qml.PauliY, qml.PauliZ, qml.Hadamard, qml.Identity}
                tensor_terms = [self.obs] if not hasattr(self.obs, "obs") else self.obs.obs
                every_term_standard = all(o.__class__ in int_eigval_obs for o in tensor_terms)
                numeric_type = int if every_term_standard else float
            return numeric_type

        raise qml.QuantumFunctionError(
            f"Cannot deduce the numeric type of the measurement process with unrecognized return_type {self.return_type}."
        )

    @functools.lru_cache()
    def shape(self, device=None):
        """The expected output shape of the MeasurementProcess.

        Note that the output shape is dependent on the device when:

        * The ``return_type`` is either ``Probability``, ``State`` (from :func:`.state`) or
          ``Sample``;
        * The shot vector was defined in the device.

        For example, assuming a device with ``shots=None``, expectation values
        and variances define ``shape=(1,)``, whereas probabilities in the qubit
        model define ``shape=(1, 2**num_wires)`` where ``num_wires`` is the
        number of wires the measurement acts on.

        Note that the shapes for vector-valued return types such as
        ``Probability`` and ``State`` are adjusted to the output of
        ``qml.execute`` and may have an extra first element that is squeezed
        when using QNodes.

        Args:
            device (.Device): a PennyLane device to use for determining the
                shape

        Returns:
            tuple: the output shape

        Raises:
            QuantumFunctionError: the return type of the measurement process is
                unrecognized and cannot deduce the numeric type
        """
        shape = None

        # First: prepare the shape for return types that do not require a
        # device
        if self.return_type in (Expectation, Variance):
            shape = (1,)

        density_matrix_return = self.return_type == State and self.wires

        if density_matrix_return:
            dim = 2 ** len(self.wires)
            shape = (1, dim, dim)

        # Determine shape if device with shot vector
        if device is not None and device._shot_vector is not None:
            shape = self._shot_vector_shape(device, main_shape=shape)

        # If we have a shape, return it here
        if shape is not None:
            return shape

        # Then: handle return types that require a device; no shot vector
        if device is None and self.return_type in (Probability, State, Sample):
            raise MeasurementShapeError(
                f"The device argument is required to obtain the shape of the measurement process; got return type {self.return_type}."
            )

        if self.return_type == Probability:
            len_wires = len(self.wires)
            dim = self._get_num_basis_states(len_wires, device)
            return (1, dim)

        if self.return_type == State:

            # Note: qml.density_matrix has its shape defined, so we're handling
            # the qml.state case; acts on all device wires
            dim = 2 ** len(device.wires)
            return (1, dim)

        if self.return_type == Sample:
            len_wires = len(device.wires)

            if self.obs is not None:
                # qml.sample(some_observable) case
                return (1, device.shots)

            # qml.sample() case
            return (1, device.shots, len_wires)

        raise qml.QuantumFunctionError(
            f"Cannot deduce the shape of the measurement process with unrecognized return_type {self.return_type}."
        )

    @functools.lru_cache()
    def _shot_vector_shape(self, device, main_shape=None):
        """Auxiliary function for getting the output shape when the device has
        the shot vector defined.

        The shape is device dependent even if the return type has a main shape
        pre-defined (e.g., expectation values, states, etc.).
        """
        shot_vector = device._shot_vector
        # pylint: disable=consider-using-generator
        num_shot_elements = sum([s.copies for s in shot_vector])
        shape = ()

        if main_shape is not None:

            # Expval, var and density_matrix case
            shape = list(main_shape)
            shape[0] *= num_shot_elements
            shape = tuple(shape)

        elif self.return_type == qml.measurements.Probability:

            len_wires = len(self.wires)
            dim = self._get_num_basis_states(len_wires, device)
            shape = (num_shot_elements, dim)

        elif self.return_type == qml.measurements.Sample:
            if self.obs is not None:
                shape = tuple(
                    (shot_val,) if shot_val != 1 else tuple()
                    for shot_val in device._raw_shot_sequence
                )
            else:
                # TODO: revisit when qml.sample without an observable fully
                # supports shot vectors
                raise MeasurementShapeError(
                    "Getting the output shape of a measurement returning samples along with "
                    "a device with a shot vector is not supported."
                )

        elif self.return_type == qml.measurements.State:

            # Note: qml.density_matrix has its shape defined, so we're handling
            # the qml.state case; acts on all device wires
            dim = 2 ** len(device.wires)
            shape = (num_shot_elements, dim)

        return shape

    @staticmethod
    @functools.lru_cache()
    def _get_num_basis_states(num_wires, device):
        """Auxiliary function to determine the number of basis states given the
        number of systems and a quantum device.

        This function is meant to be used with the Probability measurement to
        determine how many outcomes there will be. With qubit based devices
        we'll have two outcomes for each subsystem. With continuous variable
        devices that impose a Fock cutoff the number of basis states per
        subsystem equals the cutoff value.

        Args:
            num_wires (int): the number of qubits/qumodes
            device (.Device): a PennyLane device

        Returns:
            int: the number of basis states
        """
        cutoff = getattr(device, "cutoff", None)
        base = 2 if cutoff is None else cutoff
        return base**num_wires

    def diagonalizing_gates(self):
        """Returns the gates that diagonalize the measured wires such that they
        are in the eigenbasis of the circuit observables.

        Returns:
            List[.Operation]: the operations that diagonalize the observables
        """
        try:
            # pylint: disable=no-member
            return self.expand().operations
        except qml.operation.DecompositionUndefinedError:
            return []

    def __repr__(self):
        """Representation of this class."""
        if self.obs is None:
            return f"{self.return_type.value}(wires={self.wires.tolist()})"

        # Todo: when tape is core the return type will always be taken from the MeasurementProcess
        if self.obs.return_type is None:
            return f"{self.return_type.value}({self.obs})"

        return f"{self.obs}"

    def __copy__(self):
        cls = self.__class__

        if self.obs is not None:
            return cls(self.return_type, obs=copy.copy(self.obs))

        if self.log_base is not None:
            return cls(self.return_type, wires=self._wires, log_base=self.log_base)

        return cls(self.return_type, eigvals=self._eigvals, wires=self._wires)

    @property
    def wires(self):
        r"""The wires the measurement process acts on.

        This is the union of all the Wires objects of the measurement.
        """
        if self.obs is not None:
            return self.obs.wires

        if not isinstance(self._wires, list):
            return self._wires

        return Wires.all_wires(self._wires)

    @property
    def raw_wires(self):
        r"""The wires the measurement process acts on.

        For measurements involving more than one set of wires (such as
        mutual information), this is a list of the Wires objects. Otherwise,
        this is the same as :func:`~.MeasurementProcess.wires`
        """
        return self._wires

    def eigvals(self):
        r"""Eigenvalues associated with the measurement process.

        If the measurement process has an associated observable,
        the eigenvalues will correspond to this observable. Otherwise,
        they will be the eigenvalues provided when the measurement
        process was instantiated.

        Note that the eigenvalues are not guaranteed to be in any
        particular order.

        **Example:**

        >>> m = MeasurementProcess(Expectation, obs=qml.PauliX(wires=1))
        >>> m.eigvals()
        array([1, -1])

        Returns:
            array: eigvals representation
        """
        if self.obs is not None:
            try:
                return self.obs.eigvals()
            except qml.operation.EigvalsUndefinedError:
                pass

        return self._eigvals

    def expand(self):
        """Expand the measurement of an observable to a unitary
        rotation and a measurement in the computational basis.

        Returns:
            .QuantumTape: a quantum tape containing the operations
            required to diagonalize the observable

        **Example**

        Consider a measurement process consisting of the expectation
        value of an Hermitian observable:

        >>> H = np.array([[1, 2], [2, 4]])
        >>> obs = qml.Hermitian(H, wires=['a'])
        >>> m = MeasurementProcess(Expectation, obs=obs)

        Expanding this out:

        >>> tape = m.expand()

        We can see that the resulting tape has the qubit unitary applied,
        and a measurement process with no observable, but the eigenvalues
        specified:

        >>> print(tape.operations)
        [QubitUnitary(array([[-0.89442719,  0.4472136 ],
              [ 0.4472136 ,  0.89442719]]), wires=['a'])]
        >>> print(tape.measurements[0].eigvals())
        [0. 5.]
        >>> print(tape.measurements[0].obs)
        None
        """
        if self.obs is None:
            raise qml.operation.DecompositionUndefinedError

        with qml.tape.QuantumTape() as tape:
            self.obs.diagonalizing_gates()
            MeasurementProcess(self.return_type, wires=self.obs.wires, eigvals=self.obs.eigvals())

        return tape

    def queue(self, context=qml.QueuingContext):
        """Append the measurement process to an annotated queue."""
        if self.obs is not None:
            context.safe_update_info(self.obs, owner=self)
            context.append(self, owns=self.obs)
        else:
            context.append(self)

        return self

    @property
    def _queue_category(self):
        """Denotes that `MeasurementProcess` objects should be processed into the `_measurements` list
        in `QuantumTape` objects.

        This property is a temporary solution that should not exist long-term and should not be
        used outside of ``QuantumTape._process_queue``.
        """
        return "_ops" if self.return_type is MidMeasure else "_measurements"

    @property
    def hash(self):
        """int: returns an integer hash uniquely representing the measurement process"""

        if self.obs is None:
            fingerprint = (
                str(self.name),
                tuple(self.wires.tolist()),
                str(self.data),
                self.return_type,
            )
        else:
            fingerprint = (
                str(self.obs.name),
                tuple(self.wires.tolist()),
                str(self.obs.data),
                self.return_type,
            )

        return hash(fingerprint)


def expval(op):
    r"""Expectation value of the supplied observable.

    **Example:**

    .. code-block:: python3

        dev = qml.device("default.qubit", wires=2)

        @qml.qnode(dev)
        def circuit(x):
            qml.RX(x, wires=0)
            qml.Hadamard(wires=1)
            qml.CNOT(wires=[0, 1])
            return qml.expval(qml.PauliY(0))

    Executing this QNode:

    >>> circuit(0.5)
    -0.4794255386042029

    Args:
        op (Observable): a quantum observable object

    Raises:
        QuantumFunctionError: `op` is not an instance of :class:`~.Observable`
    """
    if not op.is_hermitian:
        raise qml.QuantumFunctionError(
            f"{op.name} is not an observable: cannot be used with expval"
        )

    return MeasurementProcess(Expectation, obs=op)


def var(op):
    r"""Variance of the supplied observable.

    **Example:**

    .. code-block:: python3

        dev = qml.device("default.qubit", wires=2)

        @qml.qnode(dev)
        def circuit(x):
            qml.RX(x, wires=0)
            qml.Hadamard(wires=1)
            qml.CNOT(wires=[0, 1])
            return qml.var(qml.PauliY(0))

    Executing this QNode:

    >>> circuit(0.5)
    0.7701511529340698

    Args:
        op (Observable): a quantum observable object

    Raises:
        QuantumFunctionError: `op` is not an instance of :class:`~.Observable`
    """
    if not op.is_hermitian:
        raise qml.QuantumFunctionError(f"{op.name} is not an observable: cannot be used with var")

    return MeasurementProcess(Variance, obs=op)


def sample(op=None, wires=None):
    r"""Sample from the supplied observable, with the number of shots
    determined from the ``dev.shots`` attribute of the corresponding device.
    If no observable is provided then basis state samples are returned directly
    from the device.

    Note that the output shape of this measurement process depends on the shots
    specified on the device.

    Args:
        op (Observable or None): a quantum observable object
        wires (Sequence[int] or int or None): the wires we wish to sample from, ONLY set wires if op is None

    Raises:
        QuantumFunctionError: `op` is not an instance of :class:`~.Observable`
        ValueError: Cannot set wires if an observable is provided

    The samples are drawn from the eigenvalues :math:`\{\lambda_i\}` of the observable.
    The probability of drawing eigenvalue :math:`\lambda_i` is given by
    :math:`p(\lambda_i) = |\langle \xi_i | \psi \rangle|^2`, where :math:`| \xi_i \rangle`
    is the corresponding basis state from the observable's eigenbasis.

    **Example**

    .. code-block:: python3

        dev = qml.device("default.qubit", wires=2, shots=4)

        @qml.qnode(dev)
        def circuit(x):
            qml.RX(x, wires=0)
            qml.Hadamard(wires=1)
            qml.CNOT(wires=[0, 1])
            return qml.sample(qml.PauliY(0))

    Executing this QNode:

    >>> circuit(0.5)
    array([ 1.,  1.,  1., -1.])

    If no observable is provided, then the raw basis state samples obtained
    from device are returned (e.g., for a qubit device, samples from the
    computational device are returned). In this case, ``wires`` can be specified
    so that sample results only include measurement results of the qubits of interest.

    .. code-block:: python3

        dev = qml.device("default.qubit", wires=2, shots=4)

        @qml.qnode(dev)
        def circuit(x):
            qml.RX(x, wires=0)
            qml.Hadamard(wires=1)
            qml.CNOT(wires=[0, 1])
            return qml.sample()

    Executing this QNode:

    >>> circuit(0.5)
    array([[0, 1],
           [0, 0],
           [1, 1],
           [0, 0]])

    .. note::

        QNodes that return samples cannot, in general, be differentiated, since the derivative
        with respect to a sample --- a stochastic process --- is ill-defined. The one exception
        is if the QNode uses the parameter-shift method (``diff_method="parameter-shift"``), in which
        case ``qml.sample(obs)`` is interpreted as a single-shot expectation value of the
        observable ``obs``.
    """
    if op is not None and not op.is_hermitian:  # None type is also allowed for op
        raise qml.QuantumFunctionError(
            f"{op.name} is not an observable: cannot be used with sample"
        )

    if wires is not None:
        if op is not None:
            raise ValueError(
                "Cannot specify the wires to sample if an observable is "
                "provided. The wires to sample will be determined directly from the observable."
            )

        return MeasurementProcess(Sample, obs=op, wires=qml.wires.Wires(wires))

    return MeasurementProcess(Sample, obs=op)


def probs(wires=None, op=None):
    r"""Probability of each computational basis state.

    This measurement function accepts either a wire specification or
    an observable. Passing wires to the function
    instructs the QNode to return a flat array containing the
    probabilities :math:`|\langle i | \psi \rangle |^2` of measuring
    the computational basis state :math:`| i \rangle` given the current
    state :math:`| \psi \rangle`.

    Marginal probabilities may also be requested by restricting
    the wires to a subset of the full system; the size of the
    returned array will be ``[2**len(wires)]``.

    **Example:**

    .. code-block:: python3

        dev = qml.device("default.qubit", wires=2)

        @qml.qnode(dev)
        def circuit():
            qml.Hadamard(wires=1)
            return qml.probs(wires=[0, 1])

    Executing this QNode:

    >>> circuit()
    array([0.5, 0.5, 0. , 0. ])

    The returned array is in lexicographic order, so corresponds
    to a :math:`50\%` chance of measuring either :math:`|00\rangle`
    or :math:`|01\rangle`.

    .. code-block:: python3

        dev = qml.device("default.qubit", wires=2)

        H = 1 / np.sqrt(2) * np.array([[1, 1], [1, -1]])

        @qml.qnode(dev)
        def circuit():
            qml.PauliZ(wires=0)
            qml.PauliX(wires=1)
            return qml.probs(op=qml.Hermitian(H, wires=0))

    >>> circuit()

    array([0.14644661 0.85355339])

    The returned array is in lexicographic order, so corresponds
    to a :math:`14.6\%` chance of measuring the rotated :math:`|0\rangle` state
    and :math:`85.4\%` of measuring the rotated :math:`|1\rangle` state.

    Note that the output shape of this measurement process depends on whether
    the device simulates qubit or continuous variable quantum systems.

    Args:
        wires (Sequence[int] or int): the wire the operation acts on
        op (Observable): Observable (with a diagonalzing_gates attribute) that rotates
         the computational basis
    """
    # pylint: disable=protected-access

    if wires is None and op is None:
        raise qml.QuantumFunctionError(
            "qml.probs requires either the wires or the observable to be passed."
        )

    if isinstance(op, qml.Hamiltonian):
        raise qml.QuantumFunctionError("Hamiltonians are not supported for rotating probabilities.")

    if op is not None and not qml.operation.defines_diagonalizing_gates(op):
        raise qml.QuantumFunctionError(
            f"{op} does not define diagonalizing gates : cannot be used to rotate the probability"
        )

    if wires is not None:
        if op is not None:
            raise qml.QuantumFunctionError(
                "Cannot specify the wires to probs if an observable is "
                "provided. The wires for probs will be determined directly from the observable."
            )
        return MeasurementProcess(Probability, wires=qml.wires.Wires(wires))
    return MeasurementProcess(Probability, obs=op)


def state():
    r"""Quantum state in the computational basis.

    This function accepts no observables and instead instructs the QNode to return its state. A
    ``wires`` argument should *not* be provided since ``state()`` always returns a pure state
    describing all wires in the device.

    Note that the output shape of this measurement process depends on the
    number of wires defined for the device.

    **Example:**

    .. code-block:: python3

        dev = qml.device("default.qubit", wires=2)

        @qml.qnode(dev)
        def circuit():
            qml.Hadamard(wires=1)
            return qml.state()

    Executing this QNode:

    >>> circuit()
    array([0.70710678+0.j, 0.70710678+0.j, 0.        +0.j, 0.        +0.j])

    The returned array is in lexicographic order. Hence, we have a :math:`1/\sqrt{2}` amplitude
    in both :math:`|00\rangle` and :math:`|01\rangle`.

    .. note::

        Differentiating :func:`~.state` is currently only supported when using the
        classical backpropagation differentiation method (``diff_method="backprop"``) with a
        compatible device.

    .. details::
        :title: Usage Details

        A QNode with the ``qml.state`` output can be used in a cost function with
        is then differentiated:

        >>> dev = qml.device('default.qubit', wires=2)
        >>> qml.qnode(dev, diff_method="backprop")
        ... def test(x):
        ...     qml.RY(x, wires=[0])
        ...     return qml.state()
        >>> def cost(x):
        ...     return np.abs(test(x)[0])
        >>> cost(x)
        tensor(0.98877108, requires_grad=True)
        >>> qml.grad(cost)(x)
        -0.07471906623679961
    """
    # pylint: disable=protected-access
    return MeasurementProcess(State)


def density_matrix(wires):
    r"""Quantum density matrix in the computational basis.

    This function accepts no observables and instead instructs the QNode to return its density
    matrix or reduced density matrix. The ``wires`` argument gives the possibility
    to trace out a part of the system. It can result in obtaining a mixed state, which can be
    only represented by the reduced density matrix.

    **Example:**

    .. code-block:: python3

        dev = qml.device("default.qubit", wires=2)

        @qml.qnode(dev)
        def circuit():
            qml.PauliY(wires=0)
            qml.Hadamard(wires=1)
            return qml.density_matrix([0])

    Executing this QNode:

    >>> circuit()
    array([[0.+0.j 0.+0.j]
        [0.+0.j 1.+0.j]])

    The returned matrix is the reduced density matrix, where system 1 is traced out.

    Args:
        wires (Sequence[int] or int): the wires of the subsystem

    .. note::

        Calculating the derivative of :func:`~.density_matrix` is currently only supported when
        using the classical backpropagation differentiation method (``diff_method="backprop"``)
        with a compatible device.
    """
    # pylint: disable=protected-access
    wires = qml.wires.Wires(wires)
    return MeasurementProcess(State, wires=wires)


def vn_entropy(wires, log_base=None):
    r"""Von Neumann entropy of the system prior to measurement.

    .. math::
        S( \rho ) = -\text{Tr}( \rho \log ( \rho ))

    Args:
        wires (Sequence[int] or int): The wires of the subsystem
        log_base (float): Base for the logarithm. If None, the natural logarithm is used.

    **Example:**

    .. code-block:: python3

        dev = qml.device("default.qubit", wires=2)

        @qml.qnode(dev)
        def circuit(x):
            qml.IsingXX(x, wires=[0, 1])
            return qml.vn_entropy(wires=[0])

    Executing this QNode:

    >>> circuit_entropy(np.pi/2)
    0.6931472

    .. note::

        Calculating the derivative of :func:`~.vn_entropy` is currently only supported when
        using the classical backpropagation differentiation method (``diff_method="backprop"``)
        with a compatible device.
    """
    wires = qml.wires.Wires(wires)
    return MeasurementProcess(
        VnEntropy, wires=wires, shape=(1,), log_base=log_base, numeric_type=float
    )


def mutual_info(wires0, wires1, log_base=None):
    r"""Mutual information between the subsystems prior to measurement:

    .. math::

        I(A, B) = S(\rho^A) + S(\rho^B) - S(\rho^{AB})

    where :math:`S` is the von Neumann entropy.

    The mutual information is a measure of correlation between two subsystems.
    More specifically, it quantifies the amount of information obtained about
    one system by measuring the other system.

    Args:
        wires0 (Sequence[int] or int): the wires of the first subsystem
        wires1 (Sequence[int] or int): the wires of the second subsystem
        log_base (float): Base for the logarithm. If None, the natural logarithm is used.

    **Example:**

    .. code-block:: python3

        dev = qml.device("default.qubit", wires=2)

        @qml.qnode(dev)
        def circuit(x):
            qml.IsingXX(x, wires=[0, 1])
            return qml.mutual_info(wires0=[0], wires1=[1])

    Executing this QNode:

    >>> circuit(np.pi / 2)
    1.3862943611198906

    .. note::

        Calculating the derivative of :func:`~.mutual_info` is currently only supported when
        using the classical backpropagation differentiation method (``diff_method="backprop"``)
        with a compatible device.

    .. seealso::

        :func:`~.vn_entropy`
    """
    # the subsystems cannot overlap
    if len([wire for wire in wires0 if wire in wires1]) > 0:
        raise qml.QuantumFunctionError(
            "Subsystems for computing mutual information must not overlap."
        )

    wires0 = qml.wires.Wires(wires0)
    wires1 = qml.wires.Wires(wires1)
    return MeasurementProcess(
        MutualInfo, wires=[wires0, wires1], shape=(1,), log_base=log_base, numeric_type=float
    )


T = TypeVar("T")


class MeasurementValueError(ValueError):
    """Error raised when an unknown measurement value is being used."""


class MeasurementValue(Generic[T]):
    """A class representing unknown measurement outcomes in the qubit model.

    Measurements on a single qubit in the computational basis are assumed.

    Args:
        measurement_id (str): The id of the measurement that this object depends on.
        zero_case (float): the first measurement outcome value
        one_case (float): the second measurement outcome value
    """

    __slots__ = ("_depends_on", "_zero_case", "_one_case", "_control_value")

    def __init__(
        self,
        measurement_id: str,
        zero_case: float = 0,
        one_case: float = 1,
    ):
        self._depends_on = measurement_id
        self._zero_case = zero_case
        self._one_case = one_case
        self._control_value = one_case  # By default, control on the one case

    @property
    def branches(self):
        """A dictionary representing all the possible outcomes of the MeasurementValue."""
        branch_dict = {}
        branch_dict[(0,)] = self._zero_case
        branch_dict[(1,)] = self._one_case
        return branch_dict

    def __invert__(self):
        """Return a copy of the measurement value with an inverted control
        value."""
        inverted_self = copy.copy(self)
        zero = self._zero_case
        one = self._one_case

        inverted_self._control_value = one if self._control_value == zero else zero

        return inverted_self

    def __eq__(self, control_value):
        """Allow asserting measurement values."""
        measurement_outcomes = {self._zero_case, self._one_case}

        if not isinstance(control_value, tuple(type(val) for val in measurement_outcomes)):
            raise MeasurementValueError(
                f"The equality operator is used to assert measurement outcomes, but got a value with type {type(control_value)}."
            )

        if control_value not in measurement_outcomes:
            raise MeasurementValueError(
                f"Unknown measurement value asserted; the set of possible measurement outcomes is: {measurement_outcomes}."
            )

        self._control_value = control_value
        return self

    @property
    def control_value(self):
        """The control value to consider for the measurement outcome."""
        return self._control_value

    @property
    def measurements(self):
        """List of all measurements this MeasurementValue depends on."""
        return [self._depends_on]


def measure(wires):
    """Perform a mid-circuit measurement in the computational basis on the
    supplied qubit.

    Measurement outcomes can be obtained and used to conditionally apply
    operations.

    If a device doesn't support mid-circuit measurements natively, then the
    QNode will apply the :func:`defer_measurements` transform.

    **Example:**

    .. code-block:: python3

        dev = qml.device("default.qubit", wires=2)

        @qml.qnode(dev)
        def func(x, y):
            qml.RY(x, wires=0)
            qml.CNOT(wires=[0, 1])
            m_0 = qml.measure(1)

            qml.cond(m_0, qml.RY)(y, wires=0)
            return qml.probs(wires=[0])

    Executing this QNode:

    >>> pars = np.array([0.643, 0.246], requires_grad=True)
    >>> func(*pars)
    tensor([0.90165331, 0.09834669], requires_grad=True)

    Args:
        wires (Wires): The wire of the qubit the measurement process applies to.

    Raises:
        QuantumFunctionError: if multiple wires were specified
    """
    wire = qml.wires.Wires(wires)
    if len(wire) > 1:
        raise qml.QuantumFunctionError(
            "Only a single qubit can be measured in the middle of the circuit"
        )

    # Create a UUID and a map between MP and MV to support serialization
    measurement_id = str(uuid.uuid4())[:8]
    MeasurementProcess(MidMeasure, wires=wire, id=measurement_id)
    return MeasurementValue(measurement_id)<|MERGE_RESOLUTION|>--- conflicted
+++ resolved
@@ -111,12 +111,7 @@
         wires=None,
         eigvals=None,
         id=None,
-<<<<<<< HEAD
-=======
-        shape=None,
-        numeric_type=None,
         log_base=None,
->>>>>>> 1b788a6b
     ):
         self.return_type = return_type
         self.obs = obs
@@ -163,7 +158,7 @@
             QuantumFunctionError: the return type of the measurement process is
                 unrecognized and cannot deduce the numeric type
         """
-        if self.return_type in (Expectation, Variance, Probability):
+        if self.return_type in (Expectation, MutualInfo, Probability, Variance, VnEntropy):
             return float
 
         if self.return_type is State:
@@ -223,7 +218,7 @@
 
         # First: prepare the shape for return types that do not require a
         # device
-        if self.return_type in (Expectation, Variance):
+        if self.return_type in (Expectation, MutualInfo, Variance, VnEntropy):
             shape = (1,)
 
         density_matrix_return = self.return_type == State and self.wires
@@ -891,9 +886,7 @@
         with a compatible device.
     """
     wires = qml.wires.Wires(wires)
-    return MeasurementProcess(
-        VnEntropy, wires=wires, shape=(1,), log_base=log_base, numeric_type=float
-    )
+    return MeasurementProcess(VnEntropy, wires=wires, log_base=log_base)
 
 
 def mutual_info(wires0, wires1, log_base=None):
@@ -948,9 +941,7 @@
 
     wires0 = qml.wires.Wires(wires0)
     wires1 = qml.wires.Wires(wires1)
-    return MeasurementProcess(
-        MutualInfo, wires=[wires0, wires1], shape=(1,), log_base=log_base, numeric_type=float
-    )
+    return MeasurementProcess(MutualInfo, wires=[wires0, wires1], log_base=log_base)
 
 
 T = TypeVar("T")
