# Copyright 2018-2021 Xanadu Quantum Technologies Inc.

# Licensed under the Apache License, Version 2.0 (the "License");
# you may not use this file except in compliance with the License.
# You may obtain a copy of the License at

#     http://www.apache.org/licenses/LICENSE-2.0

# Unless required by applicable law or agreed to in writing, software
# distributed under the License is distributed on an "AS IS" BASIS,
# WITHOUT WARRANTIES OR CONDITIONS OF ANY KIND, either express or implied.
# See the License for the specific language governing permissions and
# limitations under the License.
"""
This module contains the CircuitDrawer class which is used to draw CircuitGraph instances.
"""
from collections import OrderedDict

import pennylane as qml
from pennylane.wires import Wires
from .charsets import CHARSETS, CharSet
from .representation_resolver import RepresentationResolver
from .grid import Grid

# pylint: disable=too-many-branches,too-many-arguments,too-many-return-statements,too-many-statements,consider-using-enumerate,too-many-instance-attributes


def _remove_duplicates(input_list):
    """Remove duplicate entries from a list.

    This operation preserves the order of the list's elements.

    Args:
        input_list (list[Hashable]): The list whose duplicate entries shall be removed

    Returns:
        list[Hashable]: The input list without duplicate entries
    """
    return list(OrderedDict.fromkeys(input_list))


class CircuitDrawer:
    """Creates a circuit diagram from the operators of a CircuitGraph in grid form.

    Args:
        raw_operation_grid (list[list[~.Operation]]): The CircuitGraph's operations
        raw_observable_grid (list[list[qml.operation.Observable]]): The CircuitGraph's observables
        wires (Wires): all wires on the device for which the circuit is drawn
        charset (str, pennylane.circuit_drawer.CharSet, optional): The CharSet that shall be used for drawing.
        show_all_wires (bool): If True, all wires, including empty wires, are printed.
    """

    def __init__(
        self,
        raw_operation_grid,
        raw_observable_grid,
        wires,
        charset=None,
        show_all_wires=False,
    ):
        self.operation_grid = Grid(raw_operation_grid)
        self.observable_grid = Grid(raw_observable_grid)
        self.wires = wires
        self.active_wires = self.extract_active_wires(raw_operation_grid, raw_observable_grid)

        if charset is None:
            self.charset = CHARSETS["unicode"]()
        elif isinstance(charset, type) and issubclass(charset, CharSet):
            self.charset = charset()
        else:
            if charset not in CHARSETS:
                raise ValueError(
<<<<<<< HEAD
                    "Charset {} is not supported. Supported charsets: {}.".format(
=======
                    "Charset '{}' is not supported. Supported charsets: {}.".format(
>>>>>>> 60169c53
                        charset, ", ".join(CHARSETS.keys())
                    )
                )
            self.charset = CHARSETS[charset]()

        if show_all_wires:
            # if the provided wires include empty wires, make sure they are included
            # as active wires
            self.active_wires = wires.all_wires([wires, self.active_wires])

        self.representation_resolver = RepresentationResolver(self.charset)
        self.operation_representation_grid = Grid()
        self.observable_representation_grid = Grid()
        self.operation_decoration_indices = []
        self.observable_decoration_indices = []

        self.move_multi_wire_gates(self.operation_grid)

        # Resolve operator names
        self.resolve_representation(self.operation_grid, self.operation_representation_grid)
        self.resolve_representation(self.observable_grid, self.observable_representation_grid)

        # Add multi-wire gate lines
        self.operation_decoration_indices = self.resolve_decorations(
            self.operation_grid, self.operation_representation_grid
        )
        self.observable_decoration_indices = self.resolve_decorations(
            self.observable_grid, self.observable_representation_grid
        )

        CircuitDrawer.pad_representation(
            self.operation_representation_grid,
            self.charset.WIRE,
            "",
            2 * self.charset.WIRE,
            self.operation_decoration_indices,
        )

        CircuitDrawer.pad_representation(
            self.operation_representation_grid,
            self.charset.WIRE,
            "",
            "",
            set(range(self.operation_grid.num_layers)) - set(self.operation_decoration_indices),
        )

        CircuitDrawer.pad_representation(
            self.observable_representation_grid,
            " ",
            self.charset.MEASUREMENT + " ",
            " ",
            self.observable_decoration_indices,
        )

        CircuitDrawer.pad_representation(
            self.observable_representation_grid,
            self.charset.WIRE,
            "",
            "",
            set(range(self.observable_grid.num_layers)) - set(self.observable_decoration_indices),
        )

        self.full_representation_grid = self.operation_representation_grid.copy()
        self.full_representation_grid.append_grid_by_layers(self.observable_representation_grid)

    def extract_active_wires(self, raw_operation_grid, raw_observable_grid):
        """Get the subset of wires on the device that are used in the circuit.

        Args:
            raw_operation_grid (Iterable[~.Operator]): The raw grid of operations
            raw_observable_grid (Iterable[~.Operator]): The raw  grid of observables

        Return:
            Wires: active wires on the device
        """
        # pylint: disable=protected-access
        all_operators = list(qml.utils._flatten(raw_operation_grid)) + list(
            qml.utils._flatten(raw_observable_grid)
        )
        all_wires_with_duplicates = [op.wires for op in all_operators if op is not None]
        # make Wires object containing all used wires
        all_wires = Wires.all_wires(all_wires_with_duplicates)
        # shared wires will observe the ordering of the device's wires
        shared_wires = Wires.shared_wires([self.wires, all_wires])
        return shared_wires

    def resolve_representation(self, grid, representation_grid):
        """Resolve the string representation of the given Grid.

        Args:
            grid (pennylane.circuit_drawer.Grid): Grid that holds the circuit information
            representation_grid (pennylane.circuit_drawer.Grid): Grid that is used to store the string representations
        """
        for i in range(grid.num_layers):
            representation_layer = [""] * grid.num_wires

            for wire_indices, operator in enumerate(grid.layer(i)):
                wire = self.active_wires[wire_indices]
                representation_layer[
                    wire_indices
                ] = self.representation_resolver.element_representation(operator, wire)

            representation_grid.append_layer(representation_layer)

    def add_multi_wire_connectors_to_layer(self, wire_indices, decoration_layer):
        """Add multi wire connectors for the given wires to a layer.

        Args:
            wire_indices (list[int]): The indices of wires that are to be connected
            decoration_layer (list[str]): The decoration layer to which the wires will be added
        """
        min_wire = min(wire_indices)
        max_wire = max(wire_indices)

        decoration_layer[min_wire] = self.charset.TOP_MULTI_LINE_GATE_CONNECTOR

        for k in range(min_wire + 1, max_wire):
            if k in wire_indices:
                decoration_layer[k] = self.charset.MIDDLE_MULTI_LINE_GATE_CONNECTOR
            else:
                decoration_layer[k] = self.charset.EMPTY_MULTI_LINE_GATE_CONNECTOR

        decoration_layer[max_wire] = self.charset.BOTTOM_MULTI_LINE_GATE_CONNECTOR

    def resolve_decorations(self, grid, representation_grid):
        """Resolve the decorations of the given Grid.

        If decorations are in conflict, they are automatically spread over multiple layers.

        Args:
            grid (pennylane.circuit_drawer.Grid): Grid that holds the circuit information
            representation_grid (pennylane.circuit_drawer.Grid): Grid that holds the string representations and into
                which the decorations will be inserted

        Returns:
            list[int]: List with indices of inserted decoration layers
        """
        j = 0
        inserted_indices = []

        for i in range(grid.num_layers):
            layer_operators = _remove_duplicates(grid.layer(i))

            decoration_layer = [""] * grid.num_wires

            for op in layer_operators:
                if op is None:
                    continue

                wires = op.wires
                wire_indices = self.active_wires.indices(wires)

                if len(wire_indices) > 1:
                    min_wire = min(wire_indices)
                    max_wire = max(wire_indices)

                    # If there is a conflict between decorations, we start a new decoration_layer
                    if any(
                        [decoration_layer[wire] != "" for wire in range(min_wire, max_wire + 1)]
                    ):
                        representation_grid.insert_layer(i + j, decoration_layer)
                        inserted_indices.append(i + j)
                        j += 1

                        decoration_layer = [""] * grid.num_wires

                    self.add_multi_wire_connectors_to_layer(wire_indices, decoration_layer)

            representation_grid.insert_layer(i + j, decoration_layer)
            inserted_indices.append(i + j)
            j += 1

        return inserted_indices

    @staticmethod
    def pad_representation(representation_grid, pad_str, prepend_str, suffix_str, skip_indices):
        """Pads the given representation so that width inside layers is constant.

        Args:
            representation_grid (pennylane.circuit_drawer.Grid): Grid that holds the string representations that will be padded
            pad_str (str): String that shall be used for padding
            prepend_str (str): String that is prepended to all representations that are not skipped
            suffix_str (str): String that is appended to all representations
            skip_indices (list[int]): Indices of layers that should be skipped
        """
        for i in range(representation_grid.num_layers):
            layer = representation_grid.layer(i)
            max_width = max(map(len, layer))

            if i in skip_indices:
                continue

            # Take the current layer and pad it with the pad_str
            # and also prepend with prepend_str and append the suffix_str
            # pylint: disable=cell-var-from-loop
            representation_grid.replace_layer(
                i,
                list(
                    map(
                        lambda x: prepend_str + str.ljust(x, max_width, pad_str) + suffix_str, layer
                    )
                ),
            )

    def move_multi_wire_gates(self, operator_grid):
        """Move multi-wire gates so that there are no interlocking multi-wire gates in the same layer.

        Args:
            operator_grid (pennylane.circuit_drawer.Grid): Grid that holds the circuit information and that will be edited.
        """
        n = operator_grid.num_layers
        i = -1
        while i < n - 1:
            i += 1

            this_layer = operator_grid.layer(i)
            layer_ops = _remove_duplicates(this_layer)
            other_layer = [None] * operator_grid.num_wires

            for j in range(len(layer_ops)):
                op = layer_ops[j]

                if op is None:
                    continue

                # translate wires to their indices on the device
                wire_indices = self.active_wires.indices(op.wires)

                if len(op.wires) > 1:

                    sorted_wires = wire_indices.copy()
                    sorted_wires.sort()

                    blocked_wires = list(range(sorted_wires[0], sorted_wires[-1] + 1))

                    for k in range(j + 1, len(layer_ops)):
                        other_op = layer_ops[k]

                        if other_op is None:
                            continue

                        # translate wires to their indices on the device
                        other_wire_indices = self.active_wires.indices(other_op.wires)
                        other_sorted_wire_indices = other_wire_indices.copy()
                        other_sorted_wire_indices.sort()
                        other_blocked_wires = list(
                            range(other_sorted_wire_indices[0], other_sorted_wire_indices[-1] + 1)
                        )

                        if not set(other_blocked_wires).isdisjoint(set(blocked_wires)):
                            op_indices = [
                                idx for idx, layer_op in enumerate(this_layer) if layer_op == op
                            ]

                            for l in op_indices:
                                other_layer[l] = op
                                this_layer[l] = None

                            break

            if not all([item is None for item in other_layer]):
                operator_grid.insert_layer(i + 1, other_layer)
                n += 1

    def draw(self):
        """Draw the circuit diagram.

        Returns:
            str: The circuit diagram
        """
        rendered_string = ""

        # extract the wire labels as strings and get their maximum length
        wire_names = []
        padding = 0
        for i in range(self.full_representation_grid.num_wires):
            wire_name = str(self.active_wires.labels[i])
            padding = max(padding, len(wire_name))
            wire_names.append(wire_name)

        for i in range(self.full_representation_grid.num_wires):
            # format wire name nicely
            wire = self.full_representation_grid.wire(i)
            s = " {:>" + str(padding) + "}: {}"

            rendered_string += s.format(wire_names[i], 2 * self.charset.WIRE)

            for s in wire:
                rendered_string += s

            rendered_string += "\n"

        for symbol, cache in [
            ("U", self.representation_resolver.unitary_matrix_cache),
            ("H", self.representation_resolver.hermitian_matrix_cache),
            ("M", self.representation_resolver.matrix_cache),
        ]:
            for idx, matrix in enumerate(cache):
                rendered_string += "{}{} =\n{}\n".format(symbol, idx, matrix)

        return rendered_string<|MERGE_RESOLUTION|>--- conflicted
+++ resolved
@@ -70,11 +70,7 @@
         else:
             if charset not in CHARSETS:
                 raise ValueError(
-<<<<<<< HEAD
-                    "Charset {} is not supported. Supported charsets: {}.".format(
-=======
                     "Charset '{}' is not supported. Supported charsets: {}.".format(
->>>>>>> 60169c53
                         charset, ", ".join(CHARSETS.keys())
                     )
                 )
