# Copyright 2018-2021 Xanadu Quantum Technologies Inc.

# Licensed under the Apache License, Version 2.0 (the "License");
# you may not use this file except in compliance with the License.
# You may obtain a copy of the License at

#     http://www.apache.org/licenses/LICENSE-2.0

# Unless required by applicable law or agreed to in writing, software
# distributed under the License is distributed on an "AS IS" BASIS,
# WITHOUT WARRANTIES OR CONDITIONS OF ANY KIND, either express or implied.
# See the License for the specific language governing permissions and
# limitations under the License.
"""
This subpackage provides the circuit drawing functionality used to render QNodes
as circuit diagrams.

.. currentmodule:: pennylane.circuit_drawer
.. autosummary::
    :toctree: api

"""

from .circuit_drawer import CircuitDrawer
from .charsets import CHARSETS
<<<<<<< HEAD
from .draw import draw_mpl
=======
from .draw_mpl import draw_mpl
>>>>>>> 8776ed18
from .mpldrawer import MPLDrawer
from .drawable_layers import drawable_layers, drawable_grid
from .utils import convert_wire_order<|MERGE_RESOLUTION|>--- conflicted
+++ resolved
@@ -23,11 +23,7 @@
 
 from .circuit_drawer import CircuitDrawer
 from .charsets import CHARSETS
-<<<<<<< HEAD
-from .draw import draw_mpl
-=======
 from .draw_mpl import draw_mpl
->>>>>>> 8776ed18
 from .mpldrawer import MPLDrawer
 from .drawable_layers import drawable_layers, drawable_grid
 from .utils import convert_wire_order