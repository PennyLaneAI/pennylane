--- conflicted
+++ resolved
@@ -19,11 +19,7 @@
 from warnings import warn
 
 import pennylane as qml
-<<<<<<< HEAD
-from pennylane.allocation import Allocate, DynamicWire
-=======
 from pennylane.exceptions import TransformError
->>>>>>> d71b6e01
 from pennylane.measurements import (
     CountsMP,
     MeasurementValue,
