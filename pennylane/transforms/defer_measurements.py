# Copyright 2018-2022 Xanadu Quantum Technologies Inc.

# Licensed under the Apache License, Version 2.0 (the "License");
# you may not use this file except in compliance with the License.
# You may obtain a copy of the License at

#     http://www.apache.org/licenses/LICENSE-2.0

# Unless required by applicable law or agreed to in writing, software
# distributed under the License is distributed on an "AS IS" BASIS,
# WITHOUT WARRANTIES OR CONDITIONS OF ANY KIND, either express or implied.
# See the License for the specific language governing permissions and
# limitations under the License.
"""Code for the tape transform implementing the deferred measurement principle."""

from collections.abc import Callable, Sequence
from functools import lru_cache, partial
from numbers import Number
from warnings import warn

import pennylane as qml
from pennylane.exceptions import TransformError
from pennylane.measurements import (
    CountsMP,
    ProbabilityMP,
    SampleMP,
)
from pennylane.ops.mid_measure import MeasurementValue, MidMeasure, get_mcm_predicates
from pennylane.ops.op_math import ctrl
from pennylane.queuing import QueuingManager
from pennylane.tape import QuantumScript, QuantumScriptBatch
from pennylane.transforms import transform
from pennylane.typing import PostprocessingFn
from pennylane.wires import Wires

# pylint: disable=too-many-branches, protected-access, too-many-statements


def _check_tape_validity(tape: QuantumScript):
    """Helper function to check that the tape is valid."""
    cv_types = (qml.operation.CVOperation, qml.operation.CVObservable)
    ops_cv = any(isinstance(op, cv_types) and op.name != "Identity" for op in tape.operations)
    obs_cv = any(
        isinstance(getattr(op, "obs", None), cv_types)
        and not isinstance(getattr(op, "obs", None), qml.Identity)
        for op in tape.measurements
    )
    if ops_cv or obs_cv:
        raise ValueError("Continuous variable operations and observables are not supported.")

    for mp in tape.measurements:
        if isinstance(mp, (CountsMP, ProbabilityMP, SampleMP)) and not (
            mp.obs or mp._wires or mp.mv is not None
        ):
            raise ValueError(
                f"Cannot use {mp.__class__.__name__} as a measurement without specifying wires "
                "when using qml.defer_measurements. Deferred measurements can occur "
                "automatically when using mid-circuit measurements on a device that does not "
                "support them."
            )

        if mp.__class__.__name__ == "StateMP":
            raise ValueError(
                "Cannot use StateMP as a measurement when using qml.defer_measurements. "
                "Deferred measurements can occur automatically when using mid-circuit "
                "measurements on a device that does not support them."
            )

    samples_present = any(isinstance(mp, SampleMP) for mp in tape.measurements)
    postselect_present = any(
        op.postselect is not None for op in tape.operations if isinstance(op, MidMeasure)
    )
    if postselect_present and samples_present and tape.batch_size is not None:
        raise ValueError(
            "Returning qml.sample is not supported when postselecting mid-circuit "
            "measurements with broadcasting"
        )


def _collect_mid_measure_info(tape: QuantumScript):
    """Helper function to collect information related to mid-circuit measurements in the tape."""

    # Find wires that are reused after measurement
    measured_wires = []
    reused_measurement_wires = set()
    any_repeated_measurements = False
    is_postselecting = False

    for op in tape:
        if isinstance(op, MidMeasure):
            if op.postselect is not None:
                is_postselecting = True
            if op.reset:
                reused_measurement_wires.add(op.wires[0])

            if op.wires[0] in measured_wires:
                any_repeated_measurements = True
            measured_wires.append(op.wires[0])

        else:
            reused_measurement_wires = reused_measurement_wires.union(
                set(measured_wires).intersection(op.wires.toset())
            )

    return measured_wires, reused_measurement_wires, any_repeated_measurements, is_postselecting


def null_postprocessing(results):
    """A postprocessing function returned by a transform that only converts the batch of results
    into a result for a single ``QuantumTape``.
    """
    return results[0]


@lru_cache
def _get_plxpr_defer_measurements():
    try:
        # pylint: disable=import-outside-toplevel
        import jax

        from pennylane.capture import PlxprInterpreter
        from pennylane.capture.primitives import cond_prim, ctrl_transform_prim, measure_prim
    except ImportError:  # pragma: no cover
        return None, None

    # pylint: disable=redefined-outer-name

    class DeferMeasurementsInterpreter(PlxprInterpreter):
        """Interpreter for applying the defer_measurements transform to plxpr."""

        # pylint: disable=attribute-defined-outside-init,no-self-use

        def __init__(self, num_wires):
            super().__init__()
            self._num_wires = num_wires

            # We use a dict here instead of a normal int variable because we want the state to mutate
            # when we interpret higher-order primitives
            # We store all used wires rather than just the max because if the wires are tracers, then
            # we can't do comparisons to find the max wire
            self.state = {"cur_target": num_wires - 1, "used_wires": set()}

        def cleanup(self) -> None:
            """Perform any final steps after iterating through all equations.

            This method resets the internal ``state``, specifically the ``cur_idx`` entry.
            ``cur_idx`` tracks the index within the auxiliary wires, determining which will
            be used for the target wire of the next mid-circuit measurement's replacement
            :class:`~pennylane.CNOT`.
            """
            self.state = {"cur_target": self._num_wires - 1, "used_wires": set()}

        def _update_used_wires(self, wires: qml.wires.Wires, cur_target: int):
            """Update the state with the number of wires that have been used and validate that
            there is no overlap between the used circuit wires and the mid-circuit measurement
            target wires.

            Args:
                wires (pennylane.wires.Wires): wires to add to the set of used wires
                cur_target (int): target wire to be used for a mid-circuit measurement

            Raises:
                TransformError: if there is an overlap between the used circuit wires and mid-circuit
                measurement target wires
            """
            self.state["used_wires"] |= wires.toset()
            if self.state["used_wires"].intersection(range(cur_target, self._num_wires)):
                raise TransformError(
                    "Too many mid-circuit measurements for the specified number of wires "
                    "with 'defer_measurements'."
                )

        def interpret_dynamic_operation(self, data, struct, inds):
            """Interpret an operation that uses mid-circuit measurement outcomes as parameters.

            * This will not work if mid-circuit measurement values are used to specify
              operator wires.
            * This will not work if more than one parameter uses mid-circuit measurement values.

            Args:
                data (TensorLike): Flattened data of the operator
                struct (PyTreeDef): Pytree structure of the operator
                inds (Sequence[int]): Indices of mid-circuit measurement values in ``data``

            Raises:
                TransformError: if there is an overlap between the used circuit wires and mid-circuit
                measurement target wires
            """
            if len(inds) > 1:
                raise TransformError(
                    "Cannot create operations with multiple parameters based on "
                    "mid-circuit measurements with 'defer_measurements'."
                )

            idx = inds[0]
            mv = data[idx]
            for branch, value in mv.items():
                data[idx] = value
                op = jax.tree_util.tree_unflatten(struct, data)
                qml.ctrl(op, mv.wires, control_values=branch)

        def interpret_operation(self, op: "qml.operation.Operator"):
            """Interpret a PennyLane operation instance.

            Args:
                op (Operator): a pennylane operator instance

            Returns:
                Any

            This method is only called when the operator's output is a dropped variable,
            so the output will not affect later equations in the circuit.

            See also: :meth:`~.interpret_operation_eqn`.

            """
            # Range for comparison is [cur_target + 1, num_wires) because cur_target
            # is the _next_ wire to be used for an MCM. We want to check if the used
            # wires overlap with the already applied MCMs.
            self._update_used_wires(op.wires, self.state["cur_target"] + 1)

            # We treat operators with operators based on mid-circuit measurement values
            # separately, and otherwise default to the standard behaviour
            data, struct = jax.tree_util.tree_flatten(op)
            mcm_data_inds = []
            for i, d in enumerate(data):
                if isinstance(d, MeasurementValue):
                    mcm_data_inds.append(i)

            if mcm_data_inds:
                return self.interpret_dynamic_operation(data, struct, mcm_data_inds)

            return jax.tree_util.tree_unflatten(struct, data)

        def interpret_measurement(self, measurement: "qml.measurement.MeasurementProcess"):
            """Interpret a measurement process instance.

            Args:
                measurement (MeasurementProcess): a measurement instance.

            See also :meth:`~.interpret_measurement_eqn`.

            """
            if measurement.mv is not None:
                kwargs = {"wires": measurement.wires}
                if isinstance(measurement.mv, MeasurementValue):
                    kwargs["eigvals"] = measurement.eigvals()
                if isinstance(measurement, CountsMP):
                    kwargs["all_outcomes"] = measurement.all_outcomes
                measurement = type(measurement)(**kwargs)

            else:
                # Range for comparison is [cur_target + 1, num_wires) because cur_target
                # is the _next_ wire to be used for an MCM. We want to check if the used
                # wires overlap with the already applied MCMs.
                self._update_used_wires(measurement.wires, self.state["cur_target"] + 1)

            return super().interpret_measurement(measurement)

        def resolve_mcm_values(
            self,
            primitive: "jax.extend.core.Primitive",
            subfuns: Sequence[Callable],
            invals: Sequence[MeasurementValue | Number],
            params: dict,
        ) -> MeasurementValue:
            """Create a ``MeasurementValue`` that captures all classical processing of the
            input ``eqn`` in its ``processing_fn``.

            Args:
                primitive (jax.extend.core.Primitive): Jax primitive
                subfuns (Sequence[Callable]): Callable positional arguments to the primitive.
                    These are created by pre-processing jaxpr equation parameters.
                invals (Sequence[Union[MeasurementValue, Number]]): Inputs to the primitive
                params (dict): Keyword arguments to the primitive

            Returns:
                MeasurementValue: ``MeasurementValue`` containing classical processing information
                for applying the input equation to mid-circuit measurement outcomes.
            """
            # pylint: disable=protected-access
            # MeasurementValue._apply is for applying a new operation to the current
            # MeasurementValue
            # It is used when either:
            # 1. A unary operation is performed on one MeasurementValue, e.g., ~m0
            # 2. A binary operation is performed on a MeasurementValue and a scalar,
            #    e.g., m0 + 1
            #
            # MeasurementValue._transform_bin_op is for applying a binary operation
            # to two MeasurementValues
            assert len(invals) <= 2
            processing_fn = partial(primitive.bind, *subfuns, **params)

            # One MeasurementValue
            if len(invals) == 1:
                m0 = invals[0]
                return m0._apply(processing_fn)

            # Two MeasurementValues
            if all(isinstance(inval, MeasurementValue) for inval in invals):
                m0, m1 = invals
                return m0._transform_bin_op(processing_fn, m1)

            # One MeasurementValue, one number
            [m0, other] = invals if isinstance(invals[0], MeasurementValue) else invals[::-1]
            return m0._apply(lambda x: processing_fn(x, other))

        def eval(self, jaxpr: "jax.extend.core.Jaxpr", consts: list, *args) -> list:
            """Evaluate a jaxpr.

            Args:
                jaxpr (jax.extend.core.Jaxpr): the jaxpr to evaluate
                consts (list[TensorLike]): the constant variables for the jaxpr
                *args (tuple[TensorLike]): The arguments for the jaxpr.

            Returns:
                list[TensorLike]: the results of the execution.

            """
            self._env = {}
            self.setup()

            for arg, invar in zip(args, jaxpr.invars, strict=True):
                self._env[invar] = arg
            for const, constvar in zip(consts, jaxpr.constvars, strict=True):
                self._env[constvar] = const

            for eqn in jaxpr.eqns:
                primitive = eqn.primitive
                custom_handler = self._primitive_registrations.get(primitive, None)

                if custom_handler:
                    invals = [self.read(invar) for invar in eqn.invars]
                    outvals = custom_handler(self, *invals, **eqn.params)
                elif getattr(primitive, "prim_type", "") == "operator":
                    outvals = self.interpret_operation_eqn(eqn)
                elif getattr(primitive, "prim_type", "") == "measurement":
                    outvals = self.interpret_measurement_eqn(eqn)
                else:
                    invals = [self.read(invar) for invar in eqn.invars]
                    subfuns, params = primitive.get_bind_params(eqn.params)
                    if any(isinstance(inval, MeasurementValue) for inval in invals):
                        outvals = self.resolve_mcm_values(primitive, subfuns, invals, params)
                    else:
                        outvals = primitive.bind(*subfuns, *invals, **params)

                if not primitive.multiple_results:
                    outvals = [outvals]
                for outvar, outval in zip(eqn.outvars, outvals, strict=True):
                    self._env[outvar] = outval

            # Read the final result of the Jaxpr from the environment
            outvals = []
            for var in jaxpr.outvars:
                outval = self.read(var)
                if isinstance(outval, qml.operation.Operator):
                    outvals.append(self.interpret_operation(outval))
                else:
                    outvals.append(outval)
            self.cleanup()
            self._env = {}
            return outvals

    @DeferMeasurementsInterpreter.register_primitive(measure_prim)
    def _measure_primitive(self, wires, reset=False, postselect=None):
        cur_target = self.state["cur_target"]
        # Range for comparison is [cur_target, num_wires) because cur_target
        # is the _current_ wire to be used for an MCM.
        self._update_used_wires(Wires(wires), cur_target)

        # Using type.__call__ instead of normally constructing the class prevents
        # the primitive corresponding to the class to get binded. We do not want the
        # MidMeasure's primitive to get recorded.
        meas = type.__call__(
            MidMeasure, Wires(cur_target), reset=reset, postselect=postselect, id=str(cur_target)
        )

        cnot_wires = (wires, cur_target)
        if postselect is not None:
            qml.Projector(jax.numpy.array([postselect]), wires=wires)

        qml.CNOT(wires=cnot_wires)
        if reset:
            if postselect is None:
                qml.CNOT(wires=cnot_wires[::-1])
            elif postselect == 1:
                qml.PauliX(wires=wires)

        self.state["cur_target"] -= 1
        return MeasurementValue([meas])

    @DeferMeasurementsInterpreter.register_primitive(cond_prim)
    def _cond_primitive(self, *invals, jaxpr_branches, consts_slices, args_slice):
        n_branches = len(jaxpr_branches)
        conditions = invals[:n_branches]
        if not any(isinstance(c, MeasurementValue) for c in conditions):
            return PlxprInterpreter._primitive_registrations[cond_prim](
                self,
                *invals,
                jaxpr_branches=jaxpr_branches,
                consts_slices=consts_slices,
                args_slice=args_slice,
            )

        conditions = get_mcm_predicates(conditions[:-1])
        args = invals[slice(*args_slice)]

        for i, (condition, jaxpr) in enumerate(zip(conditions, jaxpr_branches, strict=True)):

            if isinstance(condition, MeasurementValue):
                control_wires = Wires([m.wires[0] for m in condition.measurements])
                for branch, value in condition.items():
                    # When reduce_postselected is True, some branches can be ()
<<<<<<< HEAD
                    cur_consts = invals[consts_slices[i]]
                    _f = partial(
                        ctrl_transform_prim.bind,
=======
                    cur_consts = invals[slice(*consts_slices[i])]
                    qml.cond(value, ctrl_transform_prim.bind)(
                        *cur_consts,
                        *args,
                        *control_wires,
>>>>>>> ebe34d63
                        jaxpr=jaxpr,
                        n_control=len(control_wires),
                        control_values=branch,
                        work_wires=None,
                        n_consts=len(cur_consts),
                    )
                    qml.cond(value, _f)(
                        *cur_consts,
                        *args,
                        *control_wires,
                    )

        return [None] * len(jaxpr_branches[0].outvars)

    def defer_measurements_plxpr_to_plxpr(jaxpr, consts, targs, tkwargs, *args):
        """Function for applying the ``defer_measurements`` transform on plxpr."""
        # Restore tkwargs from hashable tuple to dict
        tkwargs = dict(tkwargs)

        if not tkwargs.get("num_wires", None):
            raise ValueError(
                "'num_wires' argument for qml.defer_measurements must be provided "
                "when qml.capture.enabled() is True."
            )
        if tkwargs.pop("reduce_postselected", False):
            warn(
                "Cannot set 'reduce_postselected=True' with qml.capture.enabled() "
                "when using qml.defer_measurements. Argument will be ignored.",
                UserWarning,
            )
        if tkwargs.pop("allow_postselect", False):
            warn(
                "Cannot set 'allow_postselect=True' with qml.capture.enabled() "
                "when using qml.defer_measurements. Argument will be ignored.",
                UserWarning,
            )

        interpreter = DeferMeasurementsInterpreter(*targs, **tkwargs)

        def wrapper(*inner_args):
            return interpreter.eval(jaxpr, consts, *inner_args)

        return jax.make_jaxpr(wrapper)(*args)

    return DeferMeasurementsInterpreter, defer_measurements_plxpr_to_plxpr


DeferMeasurementsInterpreter, defer_measurements_plxpr_to_plxpr = _get_plxpr_defer_measurements()


# pylint: disable=unused-argument
@partial(transform, plxpr_transform=defer_measurements_plxpr_to_plxpr)
def defer_measurements(
    tape: QuantumScript,
    reduce_postselected: bool = True,
    allow_postselect: bool = True,
    num_wires: int | None = None,
) -> tuple[QuantumScriptBatch, PostprocessingFn]:
    """Quantum function transform that substitutes operations conditioned on
    measurement outcomes to controlled operations.

    This transform uses the `deferred measurement principle
    <https://en.wikipedia.org/wiki/Deferred_Measurement_Principle>`_ and
    applies to qubit-based quantum functions.

    Support for mid-circuit measurements is device-dependent. If a device
    doesn't support mid-circuit measurements natively, then the QNode will
    apply this transform.

    .. note::

        The transform uses the :func:`~.ctrl` transform to implement operations
        controlled on mid-circuit measurement outcomes. The set of operations
        that can be controlled as such depends on the set of operations
        supported by the chosen device.

    .. note::

        Devices that inherit from :class:`~pennylane.devices.QubitDevice` **must** be initialized
        with an additional wire for each mid-circuit measurement after which the measured
        wire is reused or reset for ``defer_measurements`` to transform the quantum tape
        correctly.

    .. note::

        This transform does not change the list of terminal measurements returned by
        the quantum function.

    .. note::

        When applying the transform on a quantum function that contains the
        :class:`~.Snapshot` instruction, state information corresponding to
        simulating the transformed circuit will be obtained. No
        post-measurement states are considered.

    .. warning::

        :func:`~.pennylane.state` is not supported with the ``defer_measurements`` transform.
        Additionally, :func:`~.pennylane.probs`, :func:`~.pennylane.sample` and
        :func:`~.pennylane.counts` can only be used with ``defer_measurements`` if wires
        or an observable are explicitly specified.

    Args:
        tape (QNode or QuantumTape or Callable): a quantum circuit.
        reduce_postselected (bool): Whether to use postselection information to reduce the number
            of operations and control wires in the output tape. Active by default. This is currently
            ignored if program capture is enabled.
        allow_postselect (bool): Whether postselection is allowed. In order to perform postselection
            with ``defer_measurements``, the device must support the :class:`~.Projector` operation.
            Defaults to ``True``. This is currently ignored if program capture is enabled.
        num_wires (int): Optional argument to specify the total number of circuit wires. This is
            only used if program capture is enabled.

    Returns:
        qnode (QNode) or quantum function (Callable) or tuple[List[QuantumTape], function]: The
            transformed circuit as described in :func:`qml.transform <pennylane.transform>`.

    Raises:
        ValueError: If any measurements with no wires or observable are present
        ValueError: If continuous variable operations or measurements are present
        ValueError: If using the transform with any device other than
            :class:`default.qubit <~pennylane.devices.DefaultQubit>` and postselection is used

    **Example**

    Suppose we have a quantum function with mid-circuit measurements and
    conditional operations:

    .. code-block:: python

        def qfunc(par):
            qml.RY(0.123, wires=0)
            qml.Hadamard(wires=1)
            m_0 = qml.measure(1)
            qml.cond(m_0, qml.RY)(par, wires=0)
            return qml.expval(qml.Z(0))

    The ``defer_measurements`` transform allows executing such quantum
    functions without having to perform mid-circuit measurements:

    >>> dev = qml.device('default.qubit', wires=2)
    >>> transformed_qfunc = qml.defer_measurements(qfunc)
    >>> qnode = qml.QNode(transformed_qfunc, dev)
    >>> par = pnp.array(np.pi/2, requires_grad=True)
    >>> qnode(par)
    tensor(0.434..., requires_grad=True)

    We can also differentiate parameters passed to conditional operations:

    >>> qml.grad(qnode)(par)
    tensor(-0.496... requires_grad=True)

    Reusing and resetting measured wires will work as expected with the
    ``defer_measurements`` transform:

    .. code-block:: python

        dev = qml.device("default.qubit", wires=3)

        @qml.qnode(dev)
        def func(x, y):
            qml.RY(x, wires=0)
            qml.CNOT(wires=[0, 1])
            m_0 = qml.measure(1, reset=True)

            qml.cond(m_0, qml.RY)(y, wires=0)
            qml.RX(np.pi/4, wires=1)
            return qml.probs(wires=[0, 1])

    Executing this QNode:

    >>> pars = pnp.array([0.643, 0.246], requires_grad=True)
    >>> func(*pars)
    tensor([0.769..., 0.132..., 0.0839..., 0.014...], requires_grad=True)

    .. details::
        :title: Usage Details

        By default, ``defer_measurements`` makes use of postselection information of
        mid-circuit measurements in the circuit in order to reduce the number of controlled
        operations and control wires. We can explicitly switch this feature off and compare
        the created circuits with and without this optimization. Consider the following circuit:

        .. code-block:: python

            @qml.qnode(qml.device("default.qubit"))
            def node(x):
                qml.RX(x, 0)
                qml.RX(x, 1)
                qml.RX(x, 2)

                mcm0 = qml.measure(0, postselect=0, reset=False)
                mcm1 = qml.measure(1, postselect=None, reset=True)
                mcm2 = qml.measure(2, postselect=1, reset=False)
                qml.cond(mcm0+mcm1+mcm2==1, qml.RX)(0.5, 3)
                return qml.expval(qml.Z(0) @ qml.Z(3))

        Without the optimization, we find three gates controlled on the three measured
        qubits. They correspond to the combinations of controls that satisfy the condition
        ``mcm0+mcm1+mcm2==1``.

        >>> print(qml.draw(qml.defer_measurements(node, reduce_postselected=False))(0.6)) # doctest: +SKIP
        0: ──RX(0.60)──|0⟩⟨0|─╭●─────────────────────────────────────────────┤ ╭<Z@Z>
        1: ──RX(0.60)─────────│──╭●─╭X───────────────────────────────────────┤ │
        2: ──RX(0.60)─────────│──│──│───|1⟩⟨1|─╭○────────╭●────────╭○────────┤ │
        3: ───────────────────│──│──│──────────├RX(0.50)─├RX(0.50)─├RX(0.50)─┤ ╰<Z@Z>
        4: ───────────────────╰X─│──│──────────├○────────├○────────├●────────┤
        5: ──────────────────────╰X─╰●─────────╰●────────╰○────────╰○────────┤

        If we do not explicitly deactivate the optimization, we obtain a much simpler circuit:

        >>> print(qml.draw(qml.defer_measurements(node))(0.6))
        0: ──RX(0.60)──|0⟩⟨0|─╭●─────────────────┤ ╭<Z@Z>
        1: ──RX(0.60)─────────│──╭●─╭X───────────┤ │
        2: ──RX(0.60)─────────│──│──│───|1⟩⟨1|───┤ │
        3: ───────────────────│──│──│──╭RX(0.50)─┤ ╰<Z@Z>
        4: ───────────────────╰X─│──│──│─────────┤
        5: ──────────────────────╰X─╰●─╰○────────┤

        There is only one controlled gate with only one control wire.

    .. details::
        :title: Deferred measurements with program capture

        ``qml.defer_measurements`` can be applied to callables when program capture is enabled. To do so,
        the ``num_wires`` argument must be provided, which should be an integer corresponding to the total
        number of available wires. For ``m`` mid-circuit measurements, ``range(num_wires - m, num_wires)``
        will be the range of wires used to map mid-circuit measurements to ``CNOT`` gates.

        .. warning::

            While the transform includes validation to avoid overlap between wires of the original
            circuit and mid-circuit measurement target wires, if any wires of the original circuit
            are traced, i.e. dependent on dynamic arguments to the transformed workflow, the
            validation may not catch overlaps. Consider the following example:

            .. code-block:: python

                from functools import partial
                import jax

                qml.capture.enable()

                @qml.capture.expand_plxpr_transforms
                @partial(qml.defer_measurements, num_wires=1)
                def f(n):
                    qml.measure(n)

            >>> jax.make_jaxpr(f)(0)
            { lambda ; a:i...[]. let _:AbstractOperator() = CNOT[n_wires=2] a 0:i...[] in () }

            The circuit gets transformed without issue because the concrete value of the measured wire
            is unknown. However, execution with n = 0 would raise an error, as the CNOT wires would
            be (0, 0).

            Thus, users must be cautious when transforming a circuit. **For n total wires and
            c circuit wires, the number of mid-circuit measurements allowed is n - c.**

        Using ``defer_measurements`` with program capture enabled introduces new features and
        restrictions:

        **New features**

        * Arbitrary classical processing of mid-circuit measurement values is now possible. With
          program capture disabled, only limited classical processing, as detailed in the
          documentation for :func:`~pennylane.measure`. With program capture enabled, any unary
          or binary ``jax.numpy`` functions that can be applied to scalars can be used with mid-circuit
          measurements.

        * Using mid-circuit measurements as gate parameters is now possible. This feature currently
          has the following restrictions. First, mid-circuit measurement values cannot be used
          for multiple parameters of the same gate. Second, mid-circuit measurement values
          cannot be used as wires.

          .. code-block:: python

              from functools import partial
              import jax
              import jax.numpy as jnp

              qml.capture.enable()

              @qml.capture.expand_plxpr_transforms
              @partial(qml.defer_measurements, num_wires=10)
              def f():
                  m0 = qml.measure(0)

                  phi = jnp.sin(jnp.pi * m0)
                  qml.RX(phi, 0)
                  return qml.expval(qml.PauliZ(0))

        >>> jax.make_jaxpr(f)() # doctest: +SKIP
        { lambda ; . let
            _:AbstractOperator() = CNOT[n_wires=2] 0:i32[] 9:i32[]
            a:f32[] = mul 0.0:f32[] 3.141592653589793:f32[]
            b:f32[] = sin a
            c:AbstractOperator() = RX[n_wires=1] b 0:i32[]
            _:AbstractOperator() = Controlled[
            control_values=(False,)
            work_wire_type=borrowed
            work_wires=Wires([])
            ] c 9:i32[]
            d:f32[] = mul 1.0:f32[] 3.141592653589793:f32[]
            e:f32[] = sin d
            f:AbstractOperator() = RX[n_wires=1] e 0:i32[]
            _:AbstractOperator() = Controlled[
            control_values=(True,)
            work_wire_type=borrowed
            work_wires=Wires([])
            ] f 9:i32[]
            g:AbstractOperator() = PauliZ[n_wires=1] 0:i32[]
            h:AbstractMeasurement(n_wires=None) = expval_obs g
        in (h,) }
        >>> qml.capture.disable()

        The above dummy example showcases how the transform is applied when the aforementioned
        features are used.

        **What doesn't work**

        * mid-circuit measurement values cannot be used in the condition for a
          :func:`~pennylane.while_loop`.
        * :func:`~pennylane.measure` cannot be used inside the body of loop primitives
          (:func:`~pennylane.while_loop`, :func:`~pennylane.for_loop`).
        * If a branch of :func:`~pennylane.cond` uses mid-circuit measurements as its
          predicate, then all other branches must also use mid-circuit measurement values
          as predicates.
        * For an ``n``-parameter gate, mid-circuit measurement values can only be used
          for 1 of the ``n`` parameters.
        * :func:`~pennylane.measure` can only be used in the bodies of branches of
          :func:`~pennylane.cond` if none of the branches use mid-circuit measurements
          as predicates
        * :func:`~pennylane.measure` cannot be used inside the body of functions
          being transformed with :func:`~pennylane.adjoint` or :func:`~pennylane.ctrl`.
    """
    if not any(isinstance(o, MidMeasure) for o in tape.operations):
        return (tape,), null_postprocessing

    _check_tape_validity(tape)

    new_operations = []

    # Find wires that are reused after measurement
    (
        measured_wires,
        reused_measurement_wires,
        any_repeated_measurements,
        is_postselecting,
    ) = _collect_mid_measure_info(tape)

    if is_postselecting and not allow_postselect:
        raise ValueError(
            "Postselection is not allowed on the device with deferred measurements. The device "
            "must support the Projector gate to apply postselection."
        )

    integer_wires = [w for w in tape.wires if isinstance(w, int)]

    # Apply controlled operations to store measurement outcomes and replace
    # classically controlled operations
    control_wires = {}
    cur_wire = (
        (max(integer_wires) + 1 if integer_wires else 0)
        if reused_measurement_wires or any_repeated_measurements
        else None
    )

    for op in tape.operations:
        if isinstance(op, MidMeasure):
            _ = measured_wires.pop(0)

            if op.postselect is not None:
                with QueuingManager.stop_recording():
                    new_operations.append(qml.Projector([op.postselect], wires=op.wires[0]))

            # Store measurement outcome in new wire if wire gets reused
            if op.wires[0] in reused_measurement_wires or op.wires[0] in measured_wires:
                control_wires[op.id] = cur_wire

                with QueuingManager.stop_recording():
                    new_operations.append(qml.CNOT([op.wires[0], cur_wire]))

                if op.reset:
                    with QueuingManager.stop_recording():
                        # No need to manually reset if postselecting on |0>
                        if op.postselect is None:
                            new_operations.append(qml.CNOT([cur_wire, op.wires[0]]))
                        elif op.postselect == 1:
                            # We know that the measured wire will be in the |1> state if
                            # postselected |1>. So we can just apply a PauliX instead of
                            # a CNOT to reset
                            new_operations.append(qml.X(op.wires[0]))

                cur_wire += 1
            else:
                control_wires[op.id] = op.wires[0]

        elif op.__class__.__name__ == "Conditional":
            with QueuingManager.stop_recording():
                new_operations.extend(_add_control_gate(op, control_wires, reduce_postselected))
        else:
            new_operations.append(op)

    new_measurements = []

    for mp in tape.measurements:
        if mp.mv is not None:
            # Update measurement value wires. We can't use `qml.map_wires` because the same
            # wire can map to different control wires when multiple mid-circuit measurements
            # are made on the same wire. This mapping is determined by the id of the
            # MidMeasures. Thus, we need to manually map wires for each MidMeasure.
            if isinstance(mp.mv, MeasurementValue):
                new_ms = [
                    qml.map_wires(m, {m.wires[0]: control_wires[m.id]}) for m in mp.mv.measurements
                ]
                new_m = MeasurementValue(
                    new_ms, mp.mv.processing_fn if mp.mv.has_processing else None
                )
            else:
                new_m = []
                for val in mp.mv:
                    new_ms = [
                        qml.map_wires(m, {m.wires[0]: control_wires[m.id]})
                        for m in val.measurements
                    ]
                    new_m.append(
                        MeasurementValue(new_ms, val.processing_fn if val.has_processing else None)
                    )

            with QueuingManager.stop_recording():
                new_mp = (
                    type(mp)(obs=new_m)
                    if not isinstance(mp, CountsMP)
                    else CountsMP(obs=new_m, all_outcomes=mp.all_outcomes)
                )
        else:
            new_mp = mp
        new_measurements.append(new_mp)

    new_tape = tape.copy(operations=new_operations, measurements=new_measurements)

    if is_postselecting and new_tape.batch_size is not None:
        # Split tapes if broadcasting with postselection
        return qml.transforms.broadcast_expand(new_tape)

    return [new_tape], null_postprocessing


def _add_control_gate(op, control_wires, reduce_postselected):
    """Helper function to add control gates"""
    if reduce_postselected:
        control = [control_wires[m.id] for m in op.meas_val.measurements if m.postselect is None]
        items = op.meas_val.postselected_items()
    else:
        control = [control_wires[m.id] for m in op.meas_val.measurements]
        items = op.meas_val.items()

    new_ops = []

    for branch, value in items:
        if value:
            # Empty sampling branches can occur when using _postselected_items
            new_op = (
                op.base
                if branch == ()
                else ctrl(op.base, control=Wires(control), control_values=branch)
            )
            new_ops.append(new_op)
    return new_ops<|MERGE_RESOLUTION|>--- conflicted
+++ resolved
@@ -411,17 +411,9 @@
                 control_wires = Wires([m.wires[0] for m in condition.measurements])
                 for branch, value in condition.items():
                     # When reduce_postselected is True, some branches can be ()
-<<<<<<< HEAD
-                    cur_consts = invals[consts_slices[i]]
+                    cur_consts = invals[slice(*consts_slices[i])]
                     _f = partial(
                         ctrl_transform_prim.bind,
-=======
-                    cur_consts = invals[slice(*consts_slices[i])]
-                    qml.cond(value, ctrl_transform_prim.bind)(
-                        *cur_consts,
-                        *args,
-                        *control_wires,
->>>>>>> ebe34d63
                         jaxpr=jaxpr,
                         n_control=len(control_wires),
                         control_values=branch,
