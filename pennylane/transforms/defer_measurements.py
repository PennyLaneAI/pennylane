--- conflicted
+++ resolved
@@ -435,33 +435,25 @@
     def defer_measurements_plxpr_to_plxpr(jaxpr, consts, targs, tkwargs, *args):
         """Function for applying the ``defer_measurements`` transform on plxpr."""
 
-<<<<<<< HEAD
         if (num_wires := tkwargs.get("num_wires", None)) is None:
-=======
-        if not tkwargs.get("aux_wires", None):
->>>>>>> cc21b976
             raise ValueError(
                 "'num_wires' argument for qml.defer_measurements must be provided "
                 "when qml.capture.enabled() is True."
             )
-        if tkwargs.pop("reduce_postselected", False):
+        if tkwargs.get("reduce_postselected", False):
             warn(
                 "Cannot set 'reduce_postselected=True' with qml.capture.enabled() "
                 "when using qml.defer_measurements. Argument will be ignored.",
                 UserWarning,
             )
-        if tkwargs.pop("allow_postselect", False):
+        if tkwargs.get("allow_postselect", False):
             warn(
                 "Cannot set 'allow_postselect=True' with qml.capture.enabled() "
                 "when using qml.defer_measurements. Argument will be ignored.",
                 UserWarning,
             )
 
-<<<<<<< HEAD
         interpreter = DeferMeasurementsInterpreter(num_wires=num_wires)
-=======
-        interpreter = DeferMeasurementsInterpreter(*targs, **tkwargs)
->>>>>>> cc21b976
 
         def wrapper(*inner_args):
             return interpreter.eval(jaxpr, consts, *inner_args)
