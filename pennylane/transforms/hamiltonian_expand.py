--- conflicted
+++ resolved
@@ -101,25 +101,15 @@
         raise ValueError(
             "Passed tape must end in `qml.expval(H)`, where H is of type `qml.Hamiltonian`"
         )
-<<<<<<< HEAD
-=======
+
     if group:
         hamiltonian.simplify()
         return qml.transforms.measurement_grouping(tape, hamiltonian.ops, hamiltonian.coeffs)
->>>>>>> 0fe4507c
 
     # create tapes that measure the Pauli-words in the Hamiltonian
     tapes = []
     for ob in hamiltonian.ops:
-<<<<<<< HEAD
-        with tape.__class__() as new_tape:
-            for op in tape.operations:
-                qml.apply(op)
-            qml.expval(ob)
-        new_tape = new_tape.expand(stop_at=lambda obj: True)
-        tapes.append(new_tape)
 
-=======
         new_tape = tape.copy()
         new_tape._measurements = [
             qml.measure.MeasurementProcess(return_type=qml.operation.Expectation, obs=ob)
@@ -127,15 +117,10 @@
         tapes.append(new_tape)
 
     # create processing function that performs linear recombination
->>>>>>> 0fe4507c
     def processing_fn(res):
         dot_products = [
             qml.math.dot(qml.math.squeeze(res[i]), hamiltonian.coeffs[i]) for i in range(len(res))
         ]
-<<<<<<< HEAD
-        return qml.math.sum(qml.math.stack(dot_products))
-=======
         return qml.math.sum(qml.math.stack(dot_products), axis=0)
->>>>>>> 0fe4507c
 
     return tapes, processing_fn