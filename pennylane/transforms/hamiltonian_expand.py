--- conflicted
+++ resolved
@@ -359,14 +359,6 @@
     tapes = expanded_tapes + non_expanded_tape
     measurement_idxs = expanded_measurement_idxs + non_expanded_measurement_idxs
 
-<<<<<<< HEAD
-    def inner_processing_fn(res):
-        if group:
-            res = [qml.math.sum(c_group) for c_group in res]
-        return qml.math.sum(qml.math.stack(res), axis=0)
-
-=======
->>>>>>> e13ec035
     def outer_processing_fn(res):
         processed_results = []
         # process results of all tapes except the last one
