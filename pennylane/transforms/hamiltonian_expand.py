--- conflicted
+++ resolved
@@ -18,13 +18,9 @@
 from typing import List
 
 import pennylane as qml
-<<<<<<< HEAD
-from pennylane.measurements import Expectation, MeasurementProcess
+from pennylane.measurements import _Expectation, MeasurementProcess
 from pennylane.ops import SProd, Sum
 from pennylane.tape import QuantumScript
-=======
-from pennylane.measurements import _Expectation
->>>>>>> 56b41c5a
 
 
 def hamiltonian_expand(tape: QuantumScript, group=True):
