--- conflicted
+++ resolved
@@ -176,15 +176,7 @@
                     for c_group, r_group in zip(coeff_groupings, res_groupings)
                 ]
             summed_dot_products = qml.math.sum(qml.math.stack(dot_products), axis=0)
-<<<<<<< HEAD
-            return (
-                qml.math.convert_like(summed_dot_products, res_groupings[0])
-                if len(res_groupings) > 0
-                else summed_dot_products
-            )
-=======
             return qml.math.convert_like(summed_dot_products, res_groupings[0])
->>>>>>> 0cf84953
 
         return tapes, processing_fn
 
@@ -201,14 +193,6 @@
     def processing_fn(res):
         dot_products = [qml.math.dot(qml.math.squeeze(r), c) for c, r in zip(coeffs, res)]
         summed_dot_products = qml.math.sum(qml.math.stack(dot_products), axis=0)
-<<<<<<< HEAD
-        return (
-            qml.math.convert_like(summed_dot_products, res[0])
-            if len(res) > 0
-            else summed_dot_products
-        )
-=======
         return qml.math.convert_like(summed_dot_products, res[0])
->>>>>>> 0cf84953
 
     return tapes, processing_fn