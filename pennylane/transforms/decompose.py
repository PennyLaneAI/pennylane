# Copyright 2018-2024 Xanadu Quantum Technologies Inc.

# Licensed under the Apache License, Version 2.0 (the "License");
# you may not use this file except in compliance with the License.
# You may obtain a copy of the License at

#     http://www.apache.org/licenses/LICENSE-2.0

# Unless required by applicable law or agreed to in writing, software
# distributed under the License is distributed on an "AS IS" BASIS,
# WITHOUT WARRANTIES OR CONDITIONS OF ANY KIND, either express or implied.
# See the License for the specific language governing permissions and
# limitations under the License.
"""
A transform for decomposing quantum circuits into user defined gate sets. Offers an alternative to the more device-focused decompose transform.
"""
# pylint: disable=protected-access
# pylint: disable=unnecessary-lambda-assignment

import warnings
from collections.abc import Callable, Generator, Iterable
from functools import lru_cache, partial
from typing import Optional

import pennylane as qml
from pennylane.transforms.core import transform


def null_postprocessing(results):
    """A postprocessing function returned by a transform that only converts the batch of results
    into a result for a single ``QuantumTape``.
    """
    return results[0]


def _operator_decomposition_gen(
    op: qml.operation.Operator,
    acceptance_function: Callable[[qml.operation.Operator], bool],
    max_expansion: Optional[int] = None,
    current_depth=0,
) -> Generator[qml.operation.Operator, None, None]:
    """A generator that yields the next operation that is accepted."""

    max_depth_reached = False

    if max_expansion is not None and max_expansion <= current_depth:
        max_depth_reached = True

    if acceptance_function(op) or max_depth_reached:
        yield op
    else:
        decomp = op.decomposition()
        current_depth += 1

        for sub_op in decomp:
            yield from _operator_decomposition_gen(
                sub_op,
                acceptance_function,
                max_expansion=max_expansion,
                current_depth=current_depth,
            )


@lru_cache
def _get_plxpr_decompose():  # pylint: disable=missing-docstring
    try:
        # pylint: disable=import-outside-toplevel
        from jax import make_jaxpr

        from pennylane.capture.primitives import ctrl_transform_prim
    except ImportError:  # pragma: no cover
        return None, None

    # pylint: disable=redefined-outer-name

    class DecomposeInterpreter(qml.capture.PlxprInterpreter):
        """Plxpr Interpreter for applying the ``decompose`` transform to callables or jaxpr
        when program capture is enabled.
        """

        def __init__(self, gate_set=None, max_expansion=None):
            self.max_expansion = max_expansion

            if gate_set is None:
                gate_set = set(qml.ops.__all__)

            if isinstance(gate_set, (str, type)):
                gate_set = set([gate_set])

            if isinstance(gate_set, Iterable):
                gate_types = tuple(gate for gate in gate_set if isinstance(gate, type))
                gate_names = set(gate for gate in gate_set if isinstance(gate, str))
                self.gate_set = lambda op: (op.name in gate_names) or isinstance(op, gate_types)
            else:
                self.gate_set = gate_set

            super().__init__()

        def stopping_condition(self, op: qml.operation.Operator) -> bool:
            """Function to determine whether or not an operator needs to be decomposed or not.

            Args:
                op (qml.operation.Operator): Operator to check.

            Returns:
                bool: Whether or not ``op`` is valid or needs to be decomposed. ``True`` means
                that the operator does not need to be decomposed.
            """
            if not op.has_decomposition:
                if not self.gate_set(op):
                    warnings.warn(
                        f"Operator {op.name} does not define a decomposition and was not "
                        f"found in the target gate set. To remove this warning, add the operator name "
                        f"({op.name}) or type ({type(op)}) to the gate set.",
                        UserWarning,
                    )
                return True
            return self.gate_set(op)

        def decompose_operation(self, op: qml.operation.Operator):
            """Decompose a PennyLane operation instance if it does not satisfy the
            provided gate set.

            Args:
                op (Operator): a pennylane operator instance

            Returns:
                Any

            This method is only called when the operator's output is a dropped variable,
            so the output will not affect later equations in the circuit.

            See also: :meth:`~.interpret_operation_eqn`, :meth:`~.interpret_operation`.
            """
            if self.gate_set(op):
                return self.interpret_operation(op)

            qml.capture.disable()
            try:
                decomposition = list(
                    _operator_decomposition_gen(
                        op, self.stopping_condition, max_expansion=self.max_expansion
                    )
                )
            finally:
                qml.capture.enable()

            return [self.interpret_operation(decomp_op) for decomp_op in decomposition]

        def interpret_operation_eqn(self, eqn):
            """Interpret an equation corresponding to an operator.

            Args:
                eqn (jax.core.JaxprEqn): a jax equation for an operator.

            See also: :meth:`~.interpret_operation`.

            """
            invals = (self.read(invar) for invar in eqn.invars)
            with qml.QueuingManager.stop_recording():
                op = eqn.primitive.impl(*invals, **eqn.params)
            if eqn.outvars[0].__class__.__name__ == "DropVar":
                return self.decompose_operation(op)
            return op

    # pylint: disable=unused-variable,missing-function-docstring
    @DecomposeInterpreter.register_primitive(ctrl_transform_prim)
    def handle_ctrl_transform(*_, **__):
        raise NotImplementedError

    def decompose_plxpr_to_plxpr(
        jaxpr, consts, targs, tkwargs, *args
    ):  # pylint: disable=unused-argument
        """Function from decomposing jaxpr."""
        decomposer = DecomposeInterpreter(
            gate_set=tkwargs.pop("gate_set", None), max_expansion=tkwargs.pop("max_expansion", None)
        )

        def wrapper(*inner_args):
            return decomposer.eval(jaxpr, consts, *inner_args)

        return make_jaxpr(wrapper)(*args)

    return DecomposeInterpreter, decompose_plxpr_to_plxpr


DecomposeInterpreter, decompose_plxpr_to_plxpr = _get_plxpr_decompose()


@lru_cache
def _get_plxpr_dynamic_decompose():  # pylint: disable=missing-docstring
    try:
        # pylint: disable=import-outside-toplevel
        # pylint: disable=unused-import
        import jax

        from pennylane.capture.primitives import AbstractMeasurement, AbstractOperator
    except ImportError:  # pragma: no cover
        return None, None

    # pylint: disable=redefined-outer-name

    class DynamicDecomposeInterpreter(qml.capture.PlxprInterpreter):
        """
        Experimental Plxpr Interpreter for applying a dynamic decomposition to operations when program capture is enabled.
        """

<<<<<<< HEAD
        def __init__(self, gate_set=None, max_expansion=None):
            self.max_expansion = max_expansion

            if gate_set is None:
                gate_set = set(qml.ops.__all__)

            if isinstance(gate_set, (str, type)):
                gate_set = set([gate_set])

            if isinstance(gate_set, Iterable):
                gate_types = tuple(gate for gate in gate_set if isinstance(gate, type))
                gate_names = set(gate for gate in gate_set if isinstance(gate, str))
                self.gate_set = lambda op: (op.name in gate_names) or isinstance(op, gate_types)
            else:
                self.gate_set = gate_set

            super().__init__()

        def stopping_condition(self, op: qml.operation.Operator) -> bool:
            """Function to determine whether or not an operator needs to be decomposed or not.

            Args:
                op (qml.operation.Operator): Operator to check.

            Returns:
                bool: Whether or not ``op`` is valid or needs to be decomposed. ``True`` means
                that the operator does not need to be decomposed.
            """
            if not hasattr(op, "_compute_plxpr_decomposition"):
                if not self.gate_set(op):
                    warnings.warn(
                        f"Operator {op.name} does not define a plxpr decomposition and was not "
                        f"found in the target gate set. To remove this warning, add the operator name "
                        f"({op.name}) or type ({type(op)}) to the gate set.",
                        UserWarning,
                    )
                return True
            return self.gate_set(op)

        def eval_dynamic_decomposition(
            self, jaxpr_decomp: "jax.core.Jaxpr", *args, current_depth: int = 0
        ):
=======
        def eval_dynamic_decomposition(self, jaxpr_decomp: "jax.core.Jaxpr", consts, *args):
>>>>>>> 1ea4a14d
            """
            Evaluate a dynamic decomposition of a Jaxpr.

            Args:
                jaxpr_decomp (jax.core.Jaxpr): the Jaxpr to evaluate.
                consts (Sequence): the constants to use in the evaluation.
                *args: the arguments to use in the evaluation.
                current_depth (int): the current depth of decomposition. Defaults to 0.
            """

            for arg, invar in zip(args, jaxpr_decomp.invars, strict=True):
                self._env[invar] = arg

            for const, constvar in zip(consts, jaxpr_decomp.constvars, strict=True):
                self._env[constvar] = const

            for inner_eqn in jaxpr_decomp.eqns:

                custom_handler = self._primitive_registrations.get(inner_eqn.primitive, None)

                if custom_handler:
                    invals = [self.read(invar) for invar in inner_eqn.invars]
                    outvals = custom_handler(self, *invals, **inner_eqn.params)

                elif isinstance(inner_eqn.outvars[0].aval, AbstractOperator):
                    outvals = self.interpret_operation_eqn(inner_eqn, current_depth=current_depth)
                elif isinstance(inner_eqn.outvars[0].aval, AbstractMeasurement):
                    outvals = super().interpret_measurement_eqn(inner_eqn)
                else:
                    invals = [self.read(invar) for invar in inner_eqn.invars]
                    outvals = inner_eqn.primitive.bind(*invals, **inner_eqn.params)

                if not inner_eqn.primitive.multiple_results:
                    outvals = [outvals]

                for inner_outvar, inner_outval in zip(inner_eqn.outvars, outvals, strict=True):
                    self._env[inner_outvar] = inner_outval

        def interpret_operation_eqn(self, eqn: "jax.core.JaxprEqn", current_depth: int = 0):
            """
            Interpret an equation corresponding to an operator with controlled decomposition depth.

            Args:
                eqn (jax.core.JaxprEqn): a Jax equation for an operator.
                current_depth (int): the current depth of decomposition. Defaults to 0.
            """

            invals = (self.read(invar) for invar in eqn.invars)
            with qml.QueuingManager.stop_recording():
                op = eqn.primitive.impl(*invals, **eqn.params)

            if hasattr(op, "_compute_plxpr_decomposition") and isinstance(
                eqn.outvars[0], jax.core.DropVar
            ):

<<<<<<< HEAD
                if self.max_expansion is not None and current_depth >= self.max_expansion:
                    return super().interpret_operation_eqn(eqn)

                if self.stopping_condition(op):
                    return super().interpret_operation_eqn(eqn)

                jaxpr_decomp = op._plxpr_decomposition()
                args = (*op.parameters, *op.wires, *op.hyperparameters)
=======
                if op._has_plxpr_decomposition:
                    jaxpr_decomp = op._plxpr_decomposition()
                    args = (*op.parameters, *op.wires)
                    return self.eval_dynamic_decomposition(
                        jaxpr_decomp.jaxpr, jaxpr_decomp.consts, *args
                    )
>>>>>>> 1ea4a14d

                return self.eval_dynamic_decomposition(
                    jaxpr_decomp.jaxpr, *args, current_depth=current_depth + 1
                )

            return super().interpret_operation_eqn(eqn)

    return DynamicDecomposeInterpreter


DynamicDecomposeInterpreter = _get_plxpr_dynamic_decompose()


@partial(transform, plxpr_transform=decompose_plxpr_to_plxpr)
def decompose(tape, gate_set=None, max_expansion=None):
    """Decomposes a quantum circuit into a user-specified gate set.

    Args:
        tape (QuantumScript or QNode or Callable): a quantum circuit.
        gate_set (Iterable[str or type] or Callable, optional): The target gate set specified as
            either (1) a sequence of operator types and/or names or (2) a function that returns
            ``True`` if the operator belongs to the target gate set. Defaults to ``None``, in which
            case the gate set is considered to be all available :doc:`quantum operators </introduction/operations>`.
        max_expansion (int, optional): The maximum depth of the decomposition. Defaults to None.
            If ``None``, the circuit will be decomposed until the target gate set is reached.

    Returns:
        qnode (QNode) or quantum function (Callable) or tuple[List[QuantumScript], function]:

        The decomposed circuit. The output type is explained in :func:`qml.transform <pennylane.transform>`.

    .. note::

        This function does not guarantee a decomposition to the target gate set. If an operation
        with no defined decomposition is encountered during decomposition, it will be left in the
        circuit even if it does not belong in the target gate set. In this case, a ``UserWarning``
        will be raised. To suppress this warning, simply add the operator to the gate set.

    .. seealso::

        :func:`qml.devices.preprocess.decompose <.pennylane.devices.preprocess.decompose>` for a
        transform that is intended for device developers. This function will decompose a quantum
        circuit into a set of basis gates available on a specific device architecture.

    **Example**

    Consider the following tape:

    >>> ops = [qml.IsingXX(1.2, wires=(0,1))]
    >>> tape = qml.tape.QuantumScript(ops, measurements=[qml.expval(qml.Z(0))])

    You can decompose the circuit into a set of gates:

    >>> batch, fn = qml.transforms.decompose(tape, gate_set={qml.CNOT, qml.RX})
    >>> batch[0].circuit
    [CNOT(wires=[0, 1]), RX(1.2, wires=[0]), CNOT(wires=[0, 1]), expval(Z(0))]

    You can also apply the transform directly on a :class:`~.pennylane.QNode`:

    .. code-block:: python

        from functools import partial

        @partial(qml.transforms.decompose, gate_set={qml.Toffoli, "RX", "RZ"})
        @qml.qnode(qml.device("default.qubit"))
        def circuit():
            qml.Hadamard(wires=[0])
            qml.Toffoli(wires=[0,1,2])
            return qml.expval(qml.Z(0))

    Since the Hadamard gate is not defined in our gate set, it will be decomposed into rotations:

    >>> print(qml.draw(circuit)())
    0: ──RZ(1.57)──RX(1.57)──RZ(1.57)─╭●─┤  <Z>
    1: ───────────────────────────────├●─┤
    2: ───────────────────────────────╰X─┤

    You can also use a function to build a decomposition gate set:

    .. code-block:: python

        @partial(qml.transforms.decompose, gate_set=lambda op: len(op.wires)<=2)
        @qml.qnode(qml.device("default.qubit"))
        def circuit():
            qml.Hadamard(wires=[0])
            qml.Toffoli(wires=[0,1,2])
            return qml.expval(qml.Z(0))

    The circuit will be decomposed into single or two-qubit operators,

    >>> print(qml.draw(circuit)())
    0: ──H────────╭●───────────╭●────╭●──T──╭●─┤  <Z>
    1: ────╭●─────│─────╭●─────│───T─╰X──T†─╰X─┤
    2: ──H─╰X──T†─╰X──T─╰X──T†─╰X──T──H────────┤

    You can use the ``max_expansion`` argument to control the number of decomposition stages
    applied to the circuit. By default, the function will decompose the circuit until the desired
    gate set is reached.

    The example below demonstrates how the user can visualize the decomposition in stages:

    .. code-block:: python

        phase = 1
        target_wires = [0]
        unitary = qml.RX(phase, wires=0).matrix()
        n_estimation_wires = 3
        estimation_wires = range(1, n_estimation_wires + 1)

        @qml.qnode(qml.device("default.qubit"))
        def circuit():
            # Start in the |+> eigenstate of the unitary
            qml.Hadamard(wires=target_wires)
            qml.QuantumPhaseEstimation(
                unitary,
                target_wires=target_wires,
                estimation_wires=estimation_wires,
            )

    >>> print(qml.draw(qml.transforms.decompose(circuit, max_expansion=0))())
    0: ──H─╭QuantumPhaseEstimation─┤
    1: ────├QuantumPhaseEstimation─┤
    2: ────├QuantumPhaseEstimation─┤
    3: ────╰QuantumPhaseEstimation─┤

    >>> print(qml.draw(qml.transforms.decompose(circuit, max_expansion=1))())
    0: ──H─╭U(M0)⁴─╭U(M0)²─╭U(M0)¹───────┤
    1: ──H─╰●──────│───────│───────╭QFT†─┤
    2: ──H─────────╰●──────│───────├QFT†─┤
    3: ──H─────────────────╰●──────╰QFT†─┤

    >>> print(qml.draw(qml.transforms.decompose(circuit, max_expansion=2))())
    0: ──H──RZ(11.00)──RY(1.14)─╭X──RY(-1.14)──RZ(-9.42)─╭X──RZ(-1.57)──RZ(1.57)──RY(1.00)─╭X──RY(-1.00)
    1: ──H──────────────────────╰●───────────────────────╰●────────────────────────────────│────────────
    2: ──H─────────────────────────────────────────────────────────────────────────────────╰●───────────
    3: ──H──────────────────────────────────────────────────────────────────────────────────────────────
    ───RZ(-6.28)─╭X──RZ(4.71)──RZ(1.57)──RY(0.50)─╭X──RY(-0.50)──RZ(-6.28)─╭X──RZ(4.71)─────────────────
    ─────────────│────────────────────────────────│────────────────────────│──╭SWAP†────────────────────
    ─────────────╰●───────────────────────────────│────────────────────────│──│─────────────╭(Rϕ(1.57))†
    ──────────────────────────────────────────────╰●───────────────────────╰●─╰SWAP†─────H†─╰●──────────
    ────────────────────────────────────┤
    ──────╭(Rϕ(0.79))†─╭(Rϕ(1.57))†──H†─┤
    ───H†─│────────────╰●───────────────┤
    ──────╰●────────────────────────────┤
    """

    if gate_set is None:
        gate_set = set(qml.ops.__all__)

    if isinstance(gate_set, (str, type)):
        gate_set = set([gate_set])

    if isinstance(gate_set, Iterable):
        gate_types = tuple(gate for gate in gate_set if isinstance(gate, type))
        gate_names = set(gate for gate in gate_set if isinstance(gate, str))
        gate_set = lambda op: (op.name in gate_names) or isinstance(op, gate_types)

    def stopping_condition(op):
        if not op.has_decomposition:
            if not gate_set(op):
                warnings.warn(
                    f"Operator {op.name} does not define a decomposition and was not "
                    f"found in the target gate set. To remove this warning, add the operator name "
                    f"({op.name}) or type ({type(op)}) to the gate set.",
                    UserWarning,
                )
            return True
        return gate_set(op)

    if all(stopping_condition(op) for op in tape.operations):
        return (tape,), null_postprocessing

    try:
        new_ops = [
            final_op
            for op in tape.operations
            for final_op in _operator_decomposition_gen(
                op,
                stopping_condition,
                max_expansion=max_expansion,
            )
        ]
    except RecursionError as e:
        raise RecursionError(
            "Reached recursion limit trying to decompose operations. Operator decomposition may "
            "have entered an infinite loop. Setting max_expansion will terminate the decomposition "
            "at a fixed recursion depth."
        ) from e

    tape = tape.copy(operations=new_ops)

    return (tape,), null_postprocessing<|MERGE_RESOLUTION|>--- conflicted
+++ resolved
@@ -205,7 +205,6 @@
         Experimental Plxpr Interpreter for applying a dynamic decomposition to operations when program capture is enabled.
         """
 
-<<<<<<< HEAD
         def __init__(self, gate_set=None, max_expansion=None):
             self.max_expansion = max_expansion
 
@@ -246,11 +245,8 @@
             return self.gate_set(op)
 
         def eval_dynamic_decomposition(
-            self, jaxpr_decomp: "jax.core.Jaxpr", *args, current_depth: int = 0
+            self, jaxpr_decomp: "jax.core.Jaxpr", consts, *args, current_depth: int = 0
         ):
-=======
-        def eval_dynamic_decomposition(self, jaxpr_decomp: "jax.core.Jaxpr", consts, *args):
->>>>>>> 1ea4a14d
             """
             Evaluate a dynamic decomposition of a Jaxpr.
 
@@ -306,7 +302,6 @@
                 eqn.outvars[0], jax.core.DropVar
             ):
 
-<<<<<<< HEAD
                 if self.max_expansion is not None and current_depth >= self.max_expansion:
                     return super().interpret_operation_eqn(eqn)
 
@@ -315,14 +310,6 @@
 
                 jaxpr_decomp = op._plxpr_decomposition()
                 args = (*op.parameters, *op.wires, *op.hyperparameters)
-=======
-                if op._has_plxpr_decomposition:
-                    jaxpr_decomp = op._plxpr_decomposition()
-                    args = (*op.parameters, *op.wires)
-                    return self.eval_dynamic_decomposition(
-                        jaxpr_decomp.jaxpr, jaxpr_decomp.consts, *args
-                    )
->>>>>>> 1ea4a14d
 
                 return self.eval_dynamic_decomposition(
                     jaxpr_decomp.jaxpr, *args, current_depth=current_depth + 1
