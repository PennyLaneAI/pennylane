# Copyright 2018-2024 Xanadu Quantum Technologies Inc.

# Licensed under the Apache License, Version 2.0 (the "License");
# you may not use this file except in compliance with the License.
# You may obtain a copy of the License at

#     http://www.apache.org/licenses/LICENSE-2.0

# Unless required by applicable law or agreed to in writing, software
# distributed under the License is distributed on an "AS IS" BASIS,
# WITHOUT WARRANTIES OR CONDITIONS OF ANY KIND, either express or implied.
# See the License for the specific language governing permissions and
# limitations under the License.
"""
A transform for decomposing quantum circuits into user defined gate sets. Offers an alternative to the more device-focused decompose transform.
"""

from __future__ import annotations

import warnings
from collections import ChainMap
from collections.abc import Callable, Generator, Iterable, Sequence
from functools import lru_cache, partial, singledispatch
from types import NoneType

from pennylane import math, ops, queuing
from pennylane.allocation import Allocate, Deallocate
from pennylane.decomposition import DecompositionGraph, enabled_graph
from pennylane.decomposition.decomposition_graph import DecompGraphSolution
from pennylane.decomposition.utils import translate_op_alias
from pennylane.exceptions import DecompositionUndefinedError, PennyLaneDeprecationWarning
from pennylane.operation import Operator
from pennylane.ops import Conditional, GlobalPhase
from pennylane.transforms.core import transform


def null_postprocessing(results):
    """A postprocessing function returned by a transform that only converts the batch of results
    into a result for a single ``QuantumTape``.
    """
    return results[0]


@lru_cache
def _get_plxpr_decompose():  # pylint: disable=too-many-statements
    try:
        # pylint: disable=import-outside-toplevel
        import jax

        from pennylane.capture import PlxprInterpreter, make_plxpr, pause
        from pennylane.capture.primitives import ctrl_transform_prim
        from pennylane.decomposition.collect_resource_ops import CollectResourceOps

    except ImportError:  # pragma: no cover
        return None, None

    # pylint: disable=redefined-outer-name, too-few-public-methods

    class ControlTransformInterpreter(PlxprInterpreter):
        """Interpreter for replacing control transforms with individually controlled ops."""

        def __init__(self, control_wires, control_values=None, work_wires=None):
            super().__init__()
            self.control_wires = control_wires
            self.control_values = control_values
            self.work_wires = work_wires

        def interpret_operation(self, op):
            """Interpret operation."""
            with pause():
                ctrl_op = ops.ctrl(
                    op,
                    self.control_wires,
                    control_values=self.control_values,
                    work_wires=self.work_wires,
                )
            super().interpret_operation(ctrl_op)

    # pylint: disable=too-many-instance-attributes
    class DecomposeInterpreter(PlxprInterpreter):
        """Plxpr Interpreter for applying the ``decompose`` transform to callables or jaxpr
        when program capture is enabled.
        """

        def __init__(
            self,
            *,
            gate_set=None,
            stopping_condition=None,
            max_expansion=None,
            max_work_wires=0,
            fixed_decomps=None,
            alt_decomps=None,
        ):  # pylint: disable=too-many-arguments
            self.max_expansion = max_expansion
            self._current_depth = 0

            if not enabled_graph() and (fixed_decomps or alt_decomps):
                raise TypeError(
                    "The keyword arguments fixed_decomps and alt_decomps are only available with "
                    "the new experimental graph-based decomposition system. Use qml.decomposition.enable_graph() "
                    "to enable the new system."
                )

            self._decomp_graph_solution = None
            self._target_gate_names = None
            self._fixed_decomps, self._alt_decomps = fixed_decomps, alt_decomps
            self._max_work_wires = max_work_wires

            # We use a ChainMap to store the environment frames, which allows us to push and pop
            # environments without copying the interpreter instance when we evaluate a jaxpr of
            # a dynamic decomposition. The name is different from the _env in the parent class
            # (a dictionary) to avoid confusion.
            self._env_map = ChainMap()

            gate_set, stopping_condition = _resolve_gate_set(gate_set, stopping_condition)
            self._gate_set = gate_set
            self.stopping_condition = stopping_condition

        def setup(self) -> None:
            """Setup the environment for the interpreter by pushing a new environment frame."""

            # This is the local environment for the jaxpr evaluation, on the top of the stack,
            # from which the interpreter reads and writes variables.
            # ChainMap writes to the first dictionary in the chain by default.
            self._env_map = self._env_map.new_child()

        def cleanup(self) -> None:
            """Cleanup the environment by popping the top-most environment frame."""

            # We delete the top-most environment frame after the evaluation is done.
            self._env_map = self._env_map.parents

        def read(self, var):
            """Extract the value corresponding to a variable."""
            return var.val if isinstance(var, jax.extend.core.Literal) else self._env_map[var]

        def decompose_operation(self, op: Operator):
            """Decompose a PennyLane operation instance if it does not satisfy the
            provided gate set.

            Args:
                op (Operator): a pennylane operator instance

            This method is only called when the operator's output is a dropped variable,
            so the output will not affect later equations in the circuit.

            See also: :meth:`~.interpret_operation_eqn`, :meth:`~.interpret_operation`.
            """

            if self.stopping_condition(op):
                return self.interpret_operation(op)

            max_expansion = (
                self.max_expansion - self._current_depth if self.max_expansion is not None else None
            )

            with pause():
                decomposition = list(
                    _operator_decomposition_gen(
                        op,
                        self.stopping_condition,
                        max_expansion=max_expansion,
                        graph_solution=self._decomp_graph_solution,
                        max_work_wires=self._max_work_wires,
                    )
                )

            return [self.interpret_operation(decomp_op) for decomp_op in decomposition]

        def _evaluate_jaxpr_decomposition(self, op: Operator):
            """Creates and evaluates a Jaxpr of the plxpr decomposition of an operator."""

            if self.max_expansion is not None and self._current_depth >= self.max_expansion:
                return self.interpret_operation(op)

            if self.stopping_condition(op):
                return self.interpret_operation(op)

            if self._decomp_graph_solution and self._decomp_graph_solution.is_solved_for(
                op, num_work_wires=self._max_work_wires
            ):
                rule = self._decomp_graph_solution.decomposition(
                    op, num_work_wires=self._max_work_wires
                )
                num_wires = len(op.wires)

                def compute_qfunc_decomposition(*_args, **_kwargs):
                    wires = math.array(_args[-num_wires:], like="jax")
                    rule(*_args[:-num_wires], wires=wires, **_kwargs)

            else:
                compute_qfunc_decomposition = op.compute_qfunc_decomposition

            args = (*op.parameters, *op.wires)

            decomp_fn = partial(compute_qfunc_decomposition, **op.hyperparameters)
            jaxpr_decomp = make_plxpr(decomp_fn)(*args)

            self._current_depth += 1
            # We don't need to copy the interpreter here, as the jaxpr of the decomposition
            # is evaluated with a new environment frame placed on top of the stack.
            out = self.eval(jaxpr_decomp.jaxpr, jaxpr_decomp.consts, *args)
            self._current_depth -= 1

            return out

        # pylint: disable=too-many-branches
        def eval(self, jaxpr: jax.extend.core.Jaxpr, consts: Sequence, *args) -> list:
            """
            Evaluates a jaxpr, which can also be generated by a dynamic decomposition.

            Args:
                jaxpr_decomp (jax.extend.core.Jaxpr): the Jaxpr to evaluate
                consts (list[TensorLike]): the constant variables for the jaxpr
                *args: the arguments to use in the evaluation
            """

            self.setup()

            for arg, invar in zip(args, jaxpr.invars, strict=True):
                self._env_map[invar] = arg
            for const, constvar in zip(consts, jaxpr.constvars, strict=True):
                self._env_map[constvar] = const

            if enabled_graph() and not self._decomp_graph_solution:
                with pause():
                    collector = CollectResourceOps()
                    collector.eval(jaxpr, consts, *args)
                    operations = collector.state["ops"]

                if operations:
                    self._decomp_graph_solution = _construct_and_solve_decomp_graph(
                        operations,
                        self._gate_set,
                        self._max_work_wires,
                        self._fixed_decomps,
                        self._alt_decomps,
                    )

            for eq in jaxpr.eqns:
                prim_type = getattr(eq.primitive, "prim_type", "")
                custom_handler = self._primitive_registrations.get(eq.primitive, None)

                if custom_handler:
                    invals = [self.read(invar) for invar in eq.invars]
                    outvals = custom_handler(self, *invals, **eq.params)

                elif prim_type == "operator":
                    outvals = self.interpret_operation_eqn(eq)
                elif prim_type == "measurement":
                    outvals = self.interpret_measurement_eqn(eq)
                else:
                    invals = [self.read(invar) for invar in eq.invars]
                    subfuns, params = eq.primitive.get_bind_params(eq.params)
                    outvals = eq.primitive.bind(*subfuns, *invals, **params)

                    if self._max_work_wires is not None and eq.primitive.name == "allocate":
                        self._max_work_wires -= params["num_wires"]
                    if self._max_work_wires is not None and eq.primitive.name == "deallocate":
                        self._max_work_wires += len(invals)

                if not eq.primitive.multiple_results:
                    outvals = [outvals]

                for outvar, outval in zip(eq.outvars, outvals, strict=True):
                    self._env_map[outvar] = outval

            outvals = []
            for var in jaxpr.outvars:
                outval = self.read(var)
                if isinstance(outval, Operator):
                    outvals.append(self.interpret_operation(outval))
                else:
                    outvals.append(outval)

            self.cleanup()

            return outvals

        def interpret_operation_eqn(self, eqn: jax.extend.core.JaxprEqn):
            """Interpret an equation corresponding to an operator.

            If the operator has a dynamic decomposition defined, this method will
            create and evaluate the jaxpr of the decomposition using the :meth:`~.eval` method.

            Args:
                eqn (jax.extend.core.JaxprEqn): a jax equation for an operator.

            See also: :meth:`~.interpret_operation`.

            """

            invals = (self.read(invar) for invar in eqn.invars)

            with queuing.QueuingManager.stop_recording():
                op = eqn.primitive.impl(*invals, **eqn.params)

            if not eqn.outvars[0].__class__.__name__ == "DropVar":
                return op

            # _evaluate_jaxpr_decomposition should be used when the operator defines a
            # compute_qfunc_decomposition, or if graph-based decomposition is enabled and
            # a solution is found for this operator in the graph.
            if (
                op.has_qfunc_decomposition
                or self._decomp_graph_solution
                and self._decomp_graph_solution.is_solved_for(op, self._max_work_wires)
            ):
                return self._evaluate_jaxpr_decomposition(op)

            return self.decompose_operation(op)

    # pylint: disable=too-many-arguments
    @DecomposeInterpreter.register_primitive(ctrl_transform_prim)
    def _(self, *invals, n_control, jaxpr, control_values, work_wires, n_consts):
        consts = invals[:n_consts]
        args = invals[n_consts:-n_control]
        control_wires = invals[-n_control:]

        unroller = ControlTransformInterpreter(
            control_wires, control_values=control_values, work_wires=work_wires
        )

        def wrapper(*inner_args):
            return unroller.eval(jaxpr, consts, *inner_args)

        jaxpr = jax.make_jaxpr(wrapper)(*args)
        return self.eval(jaxpr.jaxpr, jaxpr.consts, *args)

    def decompose_plxpr_to_plxpr(jaxpr, consts, targs, tkwargs, *args):
        """Function for applying the ``decompose`` transform on plxpr."""

        interpreter = DecomposeInterpreter(*targs, **tkwargs)

        def wrapper(*inner_args):
            return interpreter.eval(jaxpr, consts, *inner_args)

        return jax.make_jaxpr(wrapper)(*args)

    return DecomposeInterpreter, decompose_plxpr_to_plxpr


DecomposeInterpreter, decompose_plxpr_to_plxpr = _get_plxpr_decompose()


@partial(transform, plxpr_transform=decompose_plxpr_to_plxpr)
def decompose(
    tape,
    *,
    gate_set=None,
    stopping_condition=None,
    max_expansion=None,
    max_work_wires: int | None = 0,
    fixed_decomps: dict | None = None,
    alt_decomps: dict | None = None,
):  # pylint: disable=too-many-arguments
    """Decomposes a quantum circuit into a user-specified gate set.

    .. note::

        When ``qml.decomposition.enable_graph()`` is present, this transform takes advantage of the
        new graph-based decomposition algorithm that allows for more flexible and resource-efficient
        decompositions towards any target gate set. The keyword arguments ``fixed_decomps`` and
        ``alt_decomps`` are only functional with this toggle present.

    .. seealso::

        For more information on PennyLane's decomposition tools and features, check out the
        :doc:`Compiling Circuits page </introduction/compiling_circuits>`.

    Args:
        tape (QuantumScript or QNode or Callable): a quantum circuit.
        gate_set (Iterable[str or type], Dict[type or str, float] or Callable, optional): The
            target gate set specified as either (1) a sequence of operator types and/or names,
            (2) a dictionary mapping operator types and/or names to their respective costs, in
            which case the total cost will be minimized (only available when the new graph-based
            decomposition system is enabled), or (3) a function that returns ``True`` if the
            operator belongs to the target gate set (not supported with the new graph-based
            decomposition system). If ``None``, the gate set is considered to be all operations in
            ``qml.ops.__all__``.  See :doc:`quantum operators </introduction/operations>` for this list.
        stopping_condition (Callable, optional): a function that returns ``True`` if the operator
            does not need to be decomposed. If ``None``, the default stopping condition is whether
            the operator is in the target gate set. See the "Gate Set vs. Stopping Condition"
            section below for more details.
        max_expansion (int, optional): The maximum depth of the decomposition. Defaults to ``None``.
            If ``None``, the circuit will be decomposed until the target gate set is reached.
        max_work_wires (int): The maximum number of work wires that can be simultaneously
            allocated. If ``None``, assume an infinite number of work wires. Defaults to ``0``.
        fixed_decomps (Dict[Type[Operator], DecompositionRule]): a dictionary mapping operator types
            to custom decomposition rules. A decomposition rule is a quantum function decorated with
            :func:`~pennylane.register_resources`. The custom decomposition rules specified here
            will be used in place of the existing decomposition rules defined for this operator.
            This is only used when :func:`~pennylane.decomposition.enable_graph` is present.
        alt_decomps (Dict[Type[Operator], List[DecompositionRule]]): a dictionary mapping operator
            types to lists of alternative custom decomposition rules. A decomposition rule is a
            quantum function decorated with :func:`~pennylane.register_resources`. The custom
            decomposition rules specified here will be considered as alternatives to the existing
            decomposition rules defined for this operator, and one of them may be chosen if they
            lead to a more resource-efficient decomposition. This is only used when :func:`~pennylane.decomposition.enable_graph`
            is present.

    Returns:
        qnode (QNode) or quantum function (Callable) or tuple[List[QuantumScript], function]:

        The decomposed circuit. The output type is explained in :func:`qml.transform <pennylane.transform>`.

    .. note::

        This function does not guarantee a decomposition to the target gate set. If an operation
        with no defined decomposition is encountered during decomposition, it will be left in the
        circuit even if it does not belong in the target gate set. In this case, a ``UserWarning``
        will be raised. To suppress this warning, simply add the operator to the gate set.
        When ``qml.decomposition.enabled_graph()``, PennyLane errors out with a ``DecompositionError``.

    .. seealso::

        For decomposing into Clifford + T, check out :func:`~.pennylane.clifford_t_decomposition`.

        :func:`qml.devices.preprocess.decompose <.pennylane.devices.preprocess.decompose>` is a
        transform that is intended for device developers. This function will decompose a quantum
        circuit into a set of basis gates available on a specific device architecture.

    **Example**

    Consider the following tape:

    >>> ops = [qml.IsingXX(1.2, wires=(0,1))]
    >>> tape = qml.tape.QuantumScript(ops, measurements=[qml.expval(qml.Z(0))])

    You can decompose the circuit into a set of gates:

    >>> batch, fn = qml.transforms.decompose(tape, gate_set={qml.CNOT, qml.RX})
    >>> batch[0].circuit
    [CNOT(wires=[0, 1]), RX(1.2, wires=[0]), CNOT(wires=[0, 1]), expval(Z(0))]

    You can also apply the transform directly on a :class:`~.pennylane.QNode`:

    .. code-block:: python

        from functools import partial

        @partial(qml.transforms.decompose, gate_set={qml.Toffoli, "RX", "RZ"})
        @qml.qnode(qml.device("default.qubit"))
        def circuit():
            qml.Hadamard(wires=[0])
            qml.Toffoli(wires=[0,1,2])
            return qml.expval(qml.Z(0))

    Since the Hadamard gate is not defined in our gate set, it will be decomposed into rotations:

    >>> print(qml.draw(circuit)())
    0: ──RZ(1.57)──RX(1.57)──RZ(1.57)─╭●─┤  <Z>
    1: ───────────────────────────────├●─┤
    2: ───────────────────────────────╰X─┤

    You can also use a function to build a decomposition gate set:

    .. code-block:: python

        @partial(qml.transforms.decompose, gate_set=lambda op: len(op.wires)<=2)
        @qml.qnode(qml.device("default.qubit"))
        def circuit():
            qml.Hadamard(wires=[0])
            qml.Toffoli(wires=[0,1,2])
            return qml.expval(qml.Z(0))

    The circuit will be decomposed into single or two-qubit operators,

    >>> print(qml.draw(circuit)())
    0: ──H────────╭●───────────╭●────╭●──T──╭●─┤  <Z>
    1: ────╭●─────│─────╭●─────│───T─╰X──T†─╰X─┤
    2: ──H─╰X──T†─╰X──T─╰X──T†─╰X──T──H────────┤

    You can use the ``max_expansion`` argument to control the number of decomposition stages
    applied to the circuit. By default, the function will decompose the circuit until the desired
    gate set is reached.

    The example below demonstrates how the user can visualize the decomposition in stages:

    .. code-block:: python

        phase = 1
        target_wires = [0]
        unitary = qml.RX(phase, wires=0).matrix()
        n_estimation_wires = 3
        estimation_wires = range(1, n_estimation_wires + 1)

        @qml.qnode(qml.device("default.qubit"))
        def circuit():
            # Start in the |+> eigenstate of the unitary
            qml.Hadamard(wires=target_wires)
            qml.QuantumPhaseEstimation(
                unitary,
                target_wires=target_wires,
                estimation_wires=estimation_wires,
            )

    >>> print(qml.draw(qml.transforms.decompose(circuit, max_expansion=0))())
    0: ──H─╭QuantumPhaseEstimation─┤
    1: ────├QuantumPhaseEstimation─┤
    2: ────├QuantumPhaseEstimation─┤
    3: ────╰QuantumPhaseEstimation─┤

    >>> print(qml.draw(qml.transforms.decompose(circuit, max_expansion=1))())
    0: ──H─╭U(M0)⁴─╭U(M0)²─╭U(M0)¹───────┤
    1: ──H─╰●──────│───────│───────╭QFT†─┤
    2: ──H─────────╰●──────│───────├QFT†─┤
    3: ──H─────────────────╰●──────╰QFT†─┤
    <BLANKLINE>
    M0 =
    [[0.877...+0.j         0.        -0.479...j]
     [0.        -0.479...j 0.877...+0.j        ]]

    >>> print(qml.draw(qml.transforms.decompose(circuit, max_expansion=2))())
    0: ──H──RZ(4.71)──RY(1.14)─╭X──RY(-1.14)──RZ(-3.14)─╭X──RZ(-1.57)──RZ(1.57)──RY(1.00)─╭X ···
    1: ──H─────────────────────╰●───────────────────────╰●────────────────────────────────│─ ···
    2: ──H────────────────────────────────────────────────────────────────────────────────╰● ···
    3: ──H────────────────────────────────────────────────────────────────────────────────── ···
    <BLANKLINE>
    0: ··· ──RY(-1.00)──RZ(-6.28)─╭X──RZ(4.71)──RZ(1.57)──RY(0.50)─╭X──RY(-0.50)──RZ(-6.28)─╭X ···
    1: ··· ───────────────────────│────────────────────────────────│────────────────────────│─ ···
    2: ··· ───────────────────────╰●───────────────────────────────│────────────────────────│─ ···
    3: ··· ────────────────────────────────────────────────────────╰●───────────────────────╰● ···
    <BLANKLINE>
    0: ··· ──RZ(4.71)────────────────────────────────────────────────────┤
    1: ··· ─╭SWAP†─────────────────────────╭(Rϕ(0.79))†─╭(Rϕ(1.57))†──H†─┤
    2: ··· ─│─────────────╭(Rϕ(1.57))†──H†─│────────────╰(Rϕ(1.57))†─────┤
    3: ··· ─╰SWAP†─────H†─╰(Rϕ(1.57))†─────╰(Rϕ(0.79))†──────────────────┤

    .. details::
        :title: Integration with the Graph-Based Decomposition System

        This transform takes advantage of the new graph-based decomposition algorithm when
        ``qml.decomposition.enable_graph()`` is present, which allows for more flexible
        decompositions towards any target gate set. For example, the current system does not
        guarantee a decomposition to the desired target gate set:

        .. code-block:: python

            import pennylane as qml

            with qml.queuing.AnnotatedQueue() as q:
                qml.CRX(0.5, wires=[0, 1])

            tape = qml.tape.QuantumScript.from_queue(q)
            [new_tape], _ = qml.transforms.decompose([tape], gate_set={"RX", "RY", "RZ", "CZ"})

        >>> from pprint import pprint
        >>> pprint(new_tape.operations)
        [RZ(np.float64(1.57...), wires=[1]),
         RY(0.25, wires=[1]),
         CNOT(wires=[0, 1]),
         RY(-0.25, wires=[1]),
         CNOT(wires=[0, 1]),
         RZ(np.float64(-1.57...), wires=[1])]

        With the new system enabled, the transform produces the expected outcome.

        >>> qml.decomposition.enable_graph()
        >>> [new_tape], _ = qml.transforms.decompose([tape], gate_set={"RX", "RY", "RZ", "CZ"})
        >>> new_tape.operations
        [RX(0.25, wires=[1]), CZ(wires=[0, 1]), RX(-0.25, wires=[1]), CZ(wires=[0, 1])]

        **Weighted Gate Sets**

        With the graph based decomposition enabled, gate weights can be provided in the ``gate_set`` parameter. For example:

        .. code-block:: python

            @partial(
                qml.transforms.decompose,
                gate_set={qml.Toffoli: 1.23, qml.RX: 4.56, qml.CZ: 0.01, qml.H: 420, qml.CRZ: 100}
            )
            @qml.qnode(qml.device("default.qubit"))
            def circuit():
                qml.CRX(0.1, wires=[0, 1])
                qml.Toffoli(wires=[0, 1, 2])
                return qml.expval(qml.Z(0))

        >>> print(qml.draw(circuit)())
        0: ───────────╭●────────────╭●─╭●─┤  <Z>
        1: ──RX(0.05)─╰Z──RX(-0.05)─╰Z─├●─┤
        2: ────────────────────────────╰X─┤

        .. code-block:: python

            @partial(
                qml.transforms.decompose,
                gate_set={qml.Toffoli: 1.23, qml.RX: 4.56, qml.CZ: 0.01, qml.H: 0.1, qml.CRZ: 0.1}
            )
            @qml.qnode(qml.device("default.qubit"))
            def circuit():
                qml.CRX(0.1, wires=[0, 1])
                qml.Toffoli(wires=[0, 1, 2])
                return qml.expval(qml.Z(0))

        >>> print(qml.draw(circuit)())
        0: ────╭●───────────╭●─┤  <Z>
        1: ──H─╰RZ(0.10)──H─├●─┤
        2: ─────────────────╰X─┤


        Here, when the Hadamard and ``CRZ`` have relatively high weights, a decomposition involving them is considered
        *less* efficient. When they have relatively low weights, a decomposition involving them is considered *more*
        efficient.

        **Gate Set vs. Stopping Condition**

        With the new graph-based decomposition system enabled, we make the distinction between a
        target gate set and a stopping condition. The ``gate_set`` is a collection of operator
        types and/or names that is required by the graph-based decomposition solver, which chooses
        a decomposition rule for each operator that ultimately minimizes the total number of gates
        in terms of the target gate set (or the total cost if weights are provided). On the other
        hand, the ``stopping_condition`` is a function that determines whether an operator instance
        needs to be decomposed. In short, the ``gate_set`` is specified in terms of operator types,
        whereas the ``stopping_condition`` is specified in terms of operator instances.

        Here is an example of using ``stopping_condition`` to not decompose a ``qml.QubitUnitary``
        instance if it's equivalent to the identity matrix.

        .. code-block:: python

            from functools import partial
            import pennylane as qml

            qml.decomposition.enable_graph()

            # Prepare a unitary matrix that we want to decompose
            U = qml.matrix(qml.Rot(0.1, 0.2, 0.3, wires=0) @ qml.Identity(wires=1))

            def stopping_condition(op):

                if isinstance(op, qml.QubitUnitary):
                    identity = math.eye(2 ** len(op.wires))
                    return math.allclose(op.matrix(), identity)

                return False

        Note that the ``stopping_condition`` does not need to check whether the operator is in the
        target gate set. This will always be checked.

        .. code-block:: python

            @partial(
                qml.transforms.decompose,
                gate_set={qml.RZ, qml.RY, qml.GlobalPhase, qml.CNOT},
                stopping_condition=stopping_condition,
            )
            @qml.qnode(qml.device("default.qubit"))
            def circuit():
                qml.QubitUnitary(U, wires=[0, 1])
                return qml.expval(qml.PauliZ(0))

        >>> print(qml.draw(circuit)())
        0: ──RZ(0.10)──RY(0.20)──RZ(0.30)─┤  <Z>
        1: ──U(M0)────────────────────────┤
        <BLANKLINE>
        M0 =
        [[1.+0.j 0.+0.j]
            [0.+0.j 1.+0.j]]

        We can see that the ``QubitUnitary`` on wire 1 is not decomposed due to the stopping
        condition, despite ``QubitUnitary`` not being in the target gate set.

        **Customizing Decompositions**

        The new system also enables specifying custom decomposition rules. When ``qml.decomposition.enable_graph()``
        is present, this transform accepts two additional keyword arguments: ``fixed_decomps`` and
        ``alt_decomps``. The user can define custom decomposition rules as quantum functions decorated
        with ``@qml.register_resources``, and provide them to the transform via these arguments.

        .. seealso:: :func:`qml.register_resources <pennylane.register_resources>`

        The ``fixed_decomps`` forces the transform to use the specified decomposition rules for
        certain operators, whereas the ``alt_decomps`` is used to provide alternative decomposition rules
        for operators that may be chosen if they lead to a more resource-efficient decomposition.

        In the following example, ``isingxx_decomp`` will always be used to decompose ``qml.IsingXX``
        gates; when it comes to ``qml.CNOT``, the system will choose the most efficient decomposition rule
        among ``my_cnot1``, ``my_cnot2``, and all existing decomposition rules defined for ``qml.CNOT``.

        .. code-block:: python

            import pennylane as qml

            qml.decomposition.enable_graph()

            @qml.register_resources({qml.CNOT: 2, qml.RX: 1})
            def isingxx_decomp(phi, wires, **__):
                qml.CNOT(wires=wires)
                qml.RX(phi, wires=[wires[0]])
                qml.CNOT(wires=wires)

            @qml.register_resources({qml.H: 2, qml.CZ: 1})
            def my_cnot1(wires, **__):
                qml.H(wires=wires[1])
                qml.CZ(wires=wires)
                qml.H(wires=wires[1])

            @qml.register_resources({qml.RY: 2, qml.CZ: 1, qml.Z: 2})
            def my_cnot2(wires, **__):
                qml.RY(np.pi/2, wires[1])
                qml.Z(wires[1])
                qml.CZ(wires=wires)
                qml.RY(np.pi/2, wires[1])
                qml.Z(wires[1])

            @partial(
                qml.transforms.decompose,
                gate_set={"RX", "RZ", "CZ", "GlobalPhase"},
                alt_decomps={qml.CNOT: [my_cnot1, my_cnot2]},
                fixed_decomps={qml.IsingXX: isingxx_decomp},
            )
            @qml.qnode(qml.device("default.qubit"))
            def circuit():
                qml.CNOT(wires=[0, 1])
                qml.IsingXX(0.5, wires=[0, 1])
                return qml.state()

        >>> qml.specs(circuit)()["resources"].gate_types
        defaultdict(<class 'int'>, {'RZ': 12, 'RX': 7, 'GlobalPhase': 6, 'CZ': 3})
        >>> qml.decomposition.disable_graph()

    """

    if not enabled_graph() and (fixed_decomps or alt_decomps):
        raise TypeError(
            "The keyword arguments fixed_decomps and alt_decomps are only available with the new "
            "experimental graph-based decomposition system. Use qml.decomposition.enable_graph() "
            "to enable the new system."
        )

    gate_set, stopping_condition = _resolve_gate_set(gate_set, stopping_condition)

    if all(stopping_condition(op) for op in tape.operations):
        return (tape,), null_postprocessing

    # If the decomposition graph is enabled, we create a DecompositionGraph instance
    # to optimize the decomposition.
    decomp_graph_solution = None

    if enabled_graph():
        decomp_graph_solution = _construct_and_solve_decomp_graph(
            tape.operations,
            gate_set,
            num_work_wires=max_work_wires,
            fixed_decomps=fixed_decomps,
            alt_decomps=alt_decomps,
        )

    try:
        new_ops = [
            final_op
            for op in tape.operations
            for final_op in _operator_decomposition_gen(
                op,
                stopping_condition,
                max_expansion=max_expansion,
                max_work_wires=max_work_wires,
                graph_solution=decomp_graph_solution,
            )
        ]
    except RecursionError as e:
        raise RecursionError(
            "Reached recursion limit trying to decompose operations. Operator decomposition may "
            "have entered an infinite loop. Setting max_expansion will terminate the decomposition "
            "at a fixed recursion depth."
        ) from e

    tape = tape.copy(operations=new_ops)

    return (tape,), null_postprocessing


def _operator_decomposition_gen(  # pylint: disable=too-many-arguments,too-many-branches
    op: Operator,
    acceptance_function: Callable[[Operator], bool],
    max_expansion: int | None = None,
    current_depth: int = 0,
    max_work_wires: int | None = 0,
    graph_solution: DecompGraphSolution | None = None,
    custom_decomposer: Callable[[Operator], Sequence[Operator]] | None = None,
    strict: bool = False,
) -> Generator[Operator]:
    """A generator that yields the next operation that is accepted.

    Args:
        op: The operator to decompose
        acceptance_function: Returns True if the operator does not need further decomposition.
        max_expansion: The maximum level of expansion.
        current_depth: The current depth of expansion.
        max_work_wires: The number of available work wires at the top level.
        graph_solution: The solution to the decomposition graph.
        custom_decomposer: A custom function that decomposes an operator. This is only relevant
            with the graph enabled, and only used by ``preprocess.decompose``.
        strict: If True, an error will be raised when an operator does not provide a decomposition
            and does not meet the stopping criteria.

    Returns:
        A generator of Operators

    """

    max_depth_reached = False
    decomp = []

    if max_expansion is not None and max_expansion <= current_depth:
        max_depth_reached = True

    if isinstance(op, (Allocate, Deallocate)):
        yield op

    elif isinstance(op, Conditional):
        if acceptance_function(op.base) or max_depth_reached:
            yield op
        else:
            yield from (
                Conditional(op.meas_val, base_op)
                for base_op in _operator_decomposition_gen(
                    op.base,
                    acceptance_function,
                    max_expansion=max_expansion,
                    current_depth=current_depth,
                    graph_solution=graph_solution,
                    custom_decomposer=custom_decomposer,
                    strict=strict,
                )
            )

    elif acceptance_function(op) or max_depth_reached:
        yield op

    elif graph_solution and graph_solution.is_solved_for(op, max_work_wires):
        op_rule = graph_solution.decomposition(op, max_work_wires)
        with queuing.AnnotatedQueue() as decomposed_ops:
            op_rule(*op.parameters, wires=op.wires, **op.hyperparameters)
        decomp = decomposed_ops.queue
        if max_work_wires is not None:
            max_work_wires -= op_rule.get_work_wire_spec(**op.resource_params).total

    elif enabled_graph() and isinstance(op, GlobalPhase):
        warnings.warn(
            "With qml.decomposition.enabled_graph(), GlobalPhase is not assumed to have a "
            "decomposition. To disable this warning, add GlobalPhase to the gate set, or "
            "assign a decomposition rule to GlobalPhase via the fixed_decomps keyword "
            "argument. To make GlobalPhase decompose to nothing, you can import null_decomp "
            "from pennylane.decomposition, and assign it to GlobalPhase."
        )
        yield op

    elif custom_decomposer is not None:
        try:
            decomp = custom_decomposer(op)
        except DecompositionUndefinedError as e:
            raise DecompositionUndefinedError(
                f"Operator {op} not supported and does not provide a decomposition."
            ) from e

    elif op.has_decomposition:
        decomp = op.decomposition()

    elif strict:
        raise DecompositionUndefinedError(
            f"Operator {op} not supported and does not provide a decomposition."
        )

    else:
        warnings.warn(
            f"Operator {op.name} does not define a decomposition to the target gate set and was not found in the "
            f"target gate set. To remove this warning, add the operator name ({op.name}) or "
            f"type ({type(op)}) to the gate set.",
            UserWarning,
        )
        yield op

    current_depth += 1
    for sub_op in decomp:
        yield from _operator_decomposition_gen(
            sub_op,
            acceptance_function,
            max_expansion=max_expansion,
            current_depth=current_depth,
            max_work_wires=max_work_wires,
            graph_solution=graph_solution,
            custom_decomposer=custom_decomposer,
            strict=strict,
        )


<<<<<<< HEAD
def _resolve_gate_set(  # pylint: disable=too-many-branches
    gate_set: Iterable[type | str] | dict[type | str, float] | Callable | None = None,
    stopping_condition: Callable[[Operator], bool] | None = None,
) -> tuple[set[type | str] | dict[type | str, float], Callable[[Operator], bool]]:
    """Resolve the gate set and the stopping condition from arguments.
=======
@singledispatch
def _process_gate_set(gate_set):
    return gate_set
>>>>>>> 3560f0a9


@_process_gate_set.register
def _(gate_set: str | type):
    # Less common, but this is used when a single gate is provided as the gate_set
    return {gate_set}


<<<<<<< HEAD
    # This is a special case when the decompose transform is called without a gate set or
    # a stopping condition. In this case, we assume all PennyLane operations are supported,
    # i.e., we only decompose templates and custom gates defined by the user.
    if gate_set is None and stopping_condition is None:
        gate_set = set(ops.__all__)
        return gate_set, lambda op: op.name in gate_set

    # The gate set could be specified with a dictionary mapping target gates to their costs.
    # Only the decomposition graph is able to take those costs into account
    if isinstance(gate_set, dict):
        if any(v < 0 for v in gate_set.values()):
            raise ValueError("Negative weights are not supported in the gate_set.")
        # For compatibility reasons, we don't raise an error when graph mode is not enabled.
        # We simply disregard the weights and treat the dictionary as just a set of gates.
        if not enabled_graph():
            gate_set = set(gate_set.keys())

    # Less common, but this is used when a single gate is provided as the gate_set
    if isinstance(gate_set, (str, type)):
        gate_set = {gate_set}

    # The gate_set could be a mix of operator names and operator types. We need to wrap this
    # in a gate_set_contains function that checks if either the name of the operator is within
    # the names in the gate set, or if the type of the operator is within the types.
    if isinstance(gate_set, Iterable):
        gate_types = tuple(gate for gate in gate_set if isinstance(gate, type))
        gate_names = {translate_op_alias(gate) for gate in gate_set if isinstance(gate, str)}
=======
@_process_gate_set.register
def _(gate_set: dict):
    # The gate set could be specified with a dictionary mapping target gates to their costs.
    # Only the decomposition graph is able to take those costs into account
    if any(v < 0 for v in gate_set.values()):
        raise ValueError("Negative weights are not supported in the gate_set.")
    # For compatibility reasons, we don't raise an error when graph mode is not enabled.
    # We simply disregard the weights and treat the dictionary as just a set of gates.
    if not enabled_graph():
        gate_set = set(gate_set.keys())
        warnings.warn(
            "Gate weights were provided to a non-graph-based decomposition. These will be ignored."
        )
    return gate_set


@_process_gate_set.register
def _(gate_set: Iterable):
    return set(gate_set)


@singledispatch
def _process_gate_set_contains(gate_set):  # pylint: disable=unused-argument
    raise TypeError("Invalid gate_set type. Must be an iterable, dictionary, or function.")


@_process_gate_set_contains.register
def _(gate_set: Iterable):
    # The gate_set could be a mix of operator names and operator types. We need to wrap this
    # in a gate_set_contains function that checks if either the name of the operator is within
    # the names in the gate set, or if the type of the operator is within the types.
    gate_types = tuple(gate for gate in gate_set if isinstance(gate, type))
    gate_names = {translate_op_alias(gate) for gate in gate_set if isinstance(gate, str)}

    def gate_set_contains(op: Operator) -> bool:
        return (op.name in gate_names) or isinstance(op, gate_types)

    return gate_set, gate_set_contains


@_process_gate_set_contains.register
def _(gate_set: NoneType):  # pylint: disable=unused-argument
    # At the beginning of the function we already handled the special case for when neither
    # gate_set nor stopping_condition is provided. Here we handle the case when gate_set
    # is not provided but stopping_condition is. This would only be valid with graph disabled.
    gate_set = set()

    # pylint: disable=unused-argument
    def gate_set_contains(op: Operator) -> bool:
        return False

    if enabled_graph():
        raise TypeError(
            "The gate_set argument is required when the graph-based decomposition system "
            "is enabled via qml.decomposition.enable_graph()"
        )

    return gate_set, gate_set_contains


@_process_gate_set_contains.register
def _(gate_set: Callable):
    # This branch exists for backwards compatibility reasons. It was overlooked
    # as a v0.44 deprecation. It is suggested that providing a function to the
    # gate_set argument should be deprecated, because only the stopping_condition is supposed to be a function.
    # The deprecation is proposed in sc-102183
    gate_set_contains = gate_set
    gate_set = set()

    if enabled_graph():
        raise TypeError(
            "Specifying gate_set as a function is not supported with the new "
            "graph-based decomposition system enabled."
        )

    return gate_set, gate_set_contains


def _resolve_gate_set(
    gate_set: Iterable[type | str] | dict[type | str, float] | Callable | None = None,
    stopping_condition: Callable[[Operator], bool] | None = None,
) -> tuple[set[type | str] | dict[type | str, float], Callable[[Operator], bool]]:
    """Resolve the gate set and the stopping condition from arguments.
>>>>>>> 3560f0a9

    The ``gate_set`` can be provided in various forms, and the ``stopping_condition`` may or
    may not be provided. This function will resolve the gate set and the stopping condition
    to the following standardized form:

<<<<<<< HEAD
    # At the beginning of the function we already handled the special case for when neither
    # gate_set nor stopping_condition is provided. Here we handle the case when gate_set
    # is not provided but stopping_condition is. This would only be valid with graph disabled.
    elif gate_set is None:
        if enabled_graph():
            raise TypeError(
                "The gate_set argument is required when the graph-based decomposition system "
                "is enabled via qml.decomposition.enable_graph()"
            )
        gate_set = set()
        gate_set_contains = lambda op: False  # pylint: disable=unnecessary-lambda-assignment

    # This branch exists for backwards compatibility reasons. I forgot to bring this up
    # as a v0.44 deprecation but maybe we should deprecate providing a function to the
    # gate_set argument because only the stopping_condition is supposed to be a function.
    # The deprecation is proposed in sc-102183
    elif isinstance(gate_set, Callable):
        warnings.warn(
            "Passing a function to the gate_set argument is deprecated. The gate_set "
            "expects a static iterable of operator types and/or operator names, and the "
            "function should be passed to the stopping_condition argument instead.",
            PennyLaneDeprecationWarning,
        )

        gate_set_contains = gate_set
        gate_set = set()
=======
    - The ``gate_set`` is set of operator **types** and/or names, a dictionary mapping operator
      types and/or names to their respective costs, or a Callable that returns True in place of a successful
      check for membership in an Iterable gate_set. This is only used by the DecompositionGraph
    - The ``stopping_condition`` is a function that takes an operator **instances** and returns
      ``True`` if the operator does not need to be decomposed. This is used during decomposition.

    """
>>>>>>> 3560f0a9

    # This is a special case when the decompose transform is called without a gate set or
    # a stopping condition. In this case, we assume all PennyLane operations are supported,
    # i.e., we only decompose templates and custom gates defined by the user.
    if gate_set is None and stopping_condition is None:
        gate_set = set(ops.__all__)
        return gate_set, lambda op: op.name in gate_set

    gate_set = _process_gate_set(gate_set)
    gate_set, gate_set_contains = _process_gate_set_contains(gate_set)

    if stopping_condition:
        # Even when the user provides a stopping condition, we still need to check
        # whether an operator belongs to the target gate set. This is to prevent
        # the case of an operator missing the stopping condition but doesn't have
        # a decomposition assigned due to being in the target gate set.
        def _stopping_condition(op):
            return gate_set_contains(op) or stopping_condition(op)

    else:
        # If the stopping condition is not explicitly provided, the default is to simply check
        # whether an operator belongs to the target gate set.
        _stopping_condition = gate_set_contains

    if not isinstance(gate_set, (set, dict)):
        gate_set = set(gate_set)

    return gate_set, _stopping_condition


def _construct_and_solve_decomp_graph(
    operations, target_gates, num_work_wires, fixed_decomps, alt_decomps
):
    """Create and solve a DecompositionGraph instance to optimize the decomposition."""

    # Create the decomposition graph
    decomp_graph = DecompositionGraph(
        operations,
        target_gates,
        fixed_decomps=fixed_decomps,
        alt_decomps=alt_decomps,
    )

    # Find the efficient pathways to the target gate set
    return decomp_graph.solve(num_work_wires=num_work_wires)<|MERGE_RESOLUTION|>--- conflicted
+++ resolved
@@ -888,17 +888,9 @@
         )
 
 
-<<<<<<< HEAD
-def _resolve_gate_set(  # pylint: disable=too-many-branches
-    gate_set: Iterable[type | str] | dict[type | str, float] | Callable | None = None,
-    stopping_condition: Callable[[Operator], bool] | None = None,
-) -> tuple[set[type | str] | dict[type | str, float], Callable[[Operator], bool]]:
-    """Resolve the gate set and the stopping condition from arguments.
-=======
 @singledispatch
 def _process_gate_set(gate_set):
     return gate_set
->>>>>>> 3560f0a9
 
 
 @_process_gate_set.register
@@ -907,35 +899,6 @@
     return {gate_set}
 
 
-<<<<<<< HEAD
-    # This is a special case when the decompose transform is called without a gate set or
-    # a stopping condition. In this case, we assume all PennyLane operations are supported,
-    # i.e., we only decompose templates and custom gates defined by the user.
-    if gate_set is None and stopping_condition is None:
-        gate_set = set(ops.__all__)
-        return gate_set, lambda op: op.name in gate_set
-
-    # The gate set could be specified with a dictionary mapping target gates to their costs.
-    # Only the decomposition graph is able to take those costs into account
-    if isinstance(gate_set, dict):
-        if any(v < 0 for v in gate_set.values()):
-            raise ValueError("Negative weights are not supported in the gate_set.")
-        # For compatibility reasons, we don't raise an error when graph mode is not enabled.
-        # We simply disregard the weights and treat the dictionary as just a set of gates.
-        if not enabled_graph():
-            gate_set = set(gate_set.keys())
-
-    # Less common, but this is used when a single gate is provided as the gate_set
-    if isinstance(gate_set, (str, type)):
-        gate_set = {gate_set}
-
-    # The gate_set could be a mix of operator names and operator types. We need to wrap this
-    # in a gate_set_contains function that checks if either the name of the operator is within
-    # the names in the gate set, or if the type of the operator is within the types.
-    if isinstance(gate_set, Iterable):
-        gate_types = tuple(gate for gate in gate_set if isinstance(gate, type))
-        gate_names = {translate_op_alias(gate) for gate in gate_set if isinstance(gate, str)}
-=======
 @_process_gate_set.register
 def _(gate_set: dict):
     # The gate set could be specified with a dictionary mapping target gates to their costs.
@@ -998,12 +961,16 @@
 
 @_process_gate_set_contains.register
 def _(gate_set: Callable):
-    # This branch exists for backwards compatibility reasons. It was overlooked
-    # as a v0.44 deprecation. It is suggested that providing a function to the
-    # gate_set argument should be deprecated, because only the stopping_condition is supposed to be a function.
-    # The deprecation is proposed in sc-102183
+    # This branch exists for backwards compatibility reasons.
     gate_set_contains = gate_set
     gate_set = set()
+
+    warnings.warn(
+        "Passing a function to the gate_set argument is deprecated. The gate_set "
+        "expects a static iterable of operator types and/or operator names, and the "
+        "function should be passed to the stopping_condition argument instead.",
+        PennyLaneDeprecationWarning,
+    )
 
     if enabled_graph():
         raise TypeError(
@@ -1019,40 +986,11 @@
     stopping_condition: Callable[[Operator], bool] | None = None,
 ) -> tuple[set[type | str] | dict[type | str, float], Callable[[Operator], bool]]:
     """Resolve the gate set and the stopping condition from arguments.
->>>>>>> 3560f0a9
 
     The ``gate_set`` can be provided in various forms, and the ``stopping_condition`` may or
     may not be provided. This function will resolve the gate set and the stopping condition
     to the following standardized form:
 
-<<<<<<< HEAD
-    # At the beginning of the function we already handled the special case for when neither
-    # gate_set nor stopping_condition is provided. Here we handle the case when gate_set
-    # is not provided but stopping_condition is. This would only be valid with graph disabled.
-    elif gate_set is None:
-        if enabled_graph():
-            raise TypeError(
-                "The gate_set argument is required when the graph-based decomposition system "
-                "is enabled via qml.decomposition.enable_graph()"
-            )
-        gate_set = set()
-        gate_set_contains = lambda op: False  # pylint: disable=unnecessary-lambda-assignment
-
-    # This branch exists for backwards compatibility reasons. I forgot to bring this up
-    # as a v0.44 deprecation but maybe we should deprecate providing a function to the
-    # gate_set argument because only the stopping_condition is supposed to be a function.
-    # The deprecation is proposed in sc-102183
-    elif isinstance(gate_set, Callable):
-        warnings.warn(
-            "Passing a function to the gate_set argument is deprecated. The gate_set "
-            "expects a static iterable of operator types and/or operator names, and the "
-            "function should be passed to the stopping_condition argument instead.",
-            PennyLaneDeprecationWarning,
-        )
-
-        gate_set_contains = gate_set
-        gate_set = set()
-=======
     - The ``gate_set`` is set of operator **types** and/or names, a dictionary mapping operator
       types and/or names to their respective costs, or a Callable that returns True in place of a successful
       check for membership in an Iterable gate_set. This is only used by the DecompositionGraph
@@ -1060,7 +998,6 @@
       ``True`` if the operator does not need to be decomposed. This is used during decomposition.
 
     """
->>>>>>> 3560f0a9
 
     # This is a special case when the decompose transform is called without a gate set or
     # a stopping condition. In this case, we assume all PennyLane operations are supported,
