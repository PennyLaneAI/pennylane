# Copyright 2018-2024 Xanadu Quantum Technologies Inc.

# Licensed under the Apache License, Version 2.0 (the "License");
# you may not use this file except in compliance with the License.
# You may obtain a copy of the License at

#     http://www.apache.org/licenses/LICENSE-2.0

# Unless required by applicable law or agreed to in writing, software
# distributed under the License is distributed on an "AS IS" BASIS,
# WITHOUT WARRANTIES OR CONDITIONS OF ANY KIND, either express or implied.
# See the License for the specific language governing permissions and
# limitations under the License.
"""
A transform for decomposing quantum circuits into user defined gate sets. Offers an alternative to the more device-focused decompose transform.
"""
# pylint: disable=protected-access
# pylint: disable=unnecessary-lambda-assignment

import warnings
from collections import ChainMap
from collections.abc import Generator, Iterable
from functools import lru_cache, partial
from typing import Callable, Optional, Sequence

import pennylane as qml
from pennylane.transforms.core import transform


def null_postprocessing(results):
    """A postprocessing function returned by a transform that only converts the batch of results
    into a result for a single ``QuantumTape``.
    """
    return results[0]


def _operator_decomposition_gen(
    op: qml.operation.Operator,
    acceptance_function: Callable[[qml.operation.Operator], bool],
    max_expansion: Optional[int] = None,
    current_depth=0,
    graph=None,
) -> Generator[qml.operation.Operator, None, None]:
    """A generator that yields the next operation that is accepted."""

    max_depth_reached = False
    decomp = []
    if max_expansion is not None and max_expansion <= current_depth:
        max_depth_reached = True

    if acceptance_function(op) or max_depth_reached:
        if qml.decomposition.enabled_graph_debug():
            print(f"[DEBUG] {op} is found in gate_set")
        yield op
    elif graph is not None and graph.check_decomposition(op):
        if qml.decomposition.enabled_graph_debug():
            print(f"[DEBUG] Decomposing {op} using decomposition graph")
            print(f"[DEBUG]     Estimated {graph.resource_estimates(op)}")
        op_rule = graph.decomposition(op)
        with qml.queuing.AnnotatedQueue() as decomposed_ops:
            op_rule.impl(*op.parameters, wires=op.wires, **op.hyperparameters)
        decomp = decomposed_ops.queue
        current_depth += 1
    else:
        if qml.decomposition.enabled_graph_debug():
            print(f"[DEBUG] Falling back to {op}.compute_decomposition")
        decomp = op.decomposition()
        current_depth += 1

    for sub_op in decomp:
        yield from _operator_decomposition_gen(
            sub_op,
            acceptance_function,
            max_expansion=max_expansion,
            current_depth=current_depth,
            graph=graph,
        )


@lru_cache
def _get_plxpr_decompose():  # pylint: disable=missing-docstring, too-many-statements
    try:
        # pylint: disable=import-outside-toplevel
        import jax

        from pennylane.capture.primitives import ctrl_transform_prim

    except ImportError:  # pragma: no cover
        return None, None

    # pylint: disable=redefined-outer-name

    class DecomposeInterpreter(qml.capture.PlxprInterpreter):
        """Plxpr Interpreter for applying the ``decompose`` transform to callables or jaxpr
        when program capture is enabled.
        """

        def __init__(self, gate_set=None, max_expansion=None, fixed_decomps=None, alt_decomps=None):

            self.max_expansion = max_expansion
            self._current_depth = 0

            self._graph_decomp = None
            self._target_gate_names = None
            self._fixed_decomps = fixed_decomps
            self._alt_decomps = alt_decomps

            # We use a ChainMap to store the environment frames,
            # which allows us to push and pop environments without copying
            # the interpreter instance when we evaluate a jaxpr of a dynamic decomposition.

            # The name is different from the _env in the parent class (a dictionary) to avoid confusion.
            self._env_map = ChainMap()

            if gate_set is None:
                gate_set = set(qml.ops.__all__)

            if isinstance(gate_set, (str, type)):
                gate_set = set([gate_set])

            if isinstance(gate_set, Iterable):
                target_gate_types = tuple(gate for gate in gate_set if isinstance(gate, type))
                target_gate_names = set(gate for gate in gate_set if isinstance(gate, str))
                self.gate_set = lambda op: (op.name in target_gate_names) or isinstance(
                    op, target_gate_types
                )

                if qml.decomposition.enabled_graph():
                    # TODO(Ali): merge this with decompose
                    self._target_gate_names = target_gate_names | set(
                        [gate.name for gate in target_gate_types]
                    )

            else:
                self.gate_set = gate_set

                if qml.decomposition.enabled_graph():
                    raise ValueError(
                        "A Callable gate_set is not support with the enabled decomposition graph."
                    )

        def setup(self) -> None:
            """Setup the environment for the interpreter by pushing a new environment frame."""

            # This is the local environment for the jaxpr evaluation, on the top of the stack,
            # from which the interpreter reads and writes variables.
            # ChainMap writes to the first dictionary in the chain by default.
            self._env_map = self._env_map.new_child()

        def cleanup(self) -> None:
            """Cleanup the environment by popping the top-most environment frame."""

            # We delete the top-most environment frame after the evaluation is done.
            self._env_map = self._env_map.parents

        def read(self, var):
            """Extract the value corresponding to a variable."""
            return var.val if isinstance(var, jax.core.Literal) else self._env_map[var]

        def stopping_condition(self, op: qml.operation.Operator) -> bool:
            """Function to determine whether or not an operator needs to be decomposed or not.

            Args:
                op (qml.operation.Operator): Operator to check.

            Returns:
                bool: Whether or not ``op`` is valid or needs to be decomposed. ``True`` means
                that the operator does not need to be decomposed.
            """

            if not op.has_decomposition:
                if not self.gate_set(op):
                    warnings.warn(
                        f"Operator {op.name} does not define a decomposition and was not "
                        f"found in the target gate set. To remove this warning, add the operator name "
                        f"({op.name}) or type ({type(op)}) to the gate set.",
                        UserWarning,
                    )
                return True
            return self.gate_set(op)

        def _create_decomp_graph(self, operations):
            """Create a DecompositionGraph instance to optimize the decomposition."""

            # FIXME(Ali): remove this after the decomposition graph is fully implemented.
            try:
                # pylint: disable=import-outside-toplevel
                from pennylane.decomposition import DecompositionGraph

                if qml.decomposition.enabled_graph():

                    if qml.decomposition.enabled_graph_debug():
                        print(
                            f"[DEBUG] Constructing the graph with captured operations {operations}\n"
                            f"[DEBUG]     AND the target gate set {self._target_gate_names}"
                        )

                    self._graph_decomp = DecompositionGraph(
                        operations,
                        self._target_gate_names,
                        fixed_decomps=self._fixed_decomps,
                        alt_decomps=self._alt_decomps,
                    )

                    if qml.decomposition.enabled_graph_debug():
                        print(f"[DEBUG] Solving the decomposition graph")

                    self._graph_decomp.solve()

            except ImportError:
                return

        def decompose_operation(self, op: qml.operation.Operator):
            """Decompose a PennyLane operation instance if it does not satisfy the
            provided gate set.

            Args:
                op (Operator): a pennylane operator instance

            This method is only called when the operator's output is a dropped variable,
            so the output will not affect later equations in the circuit.

            See also: :meth:`~.interpret_operation_eqn`, :meth:`~.interpret_operation`.
            """
            if self.gate_set(op):
                return self.interpret_operation(op)

            max_expansion = (
                self.max_expansion - self._current_depth if self.max_expansion is not None else None
            )

            with qml.capture.pause():
                decomposition = list(
                    _operator_decomposition_gen(
                        op,
                        self.stopping_condition,
                        max_expansion=max_expansion,
                        graph=self._graph_decomp,
                    )
                )

            return [self.interpret_operation(decomp_op) for decomp_op in decomposition]

        def _evaluate_jaxpr_decomposition(self, op: qml.operation.Operator):
            """Creates and evaluates a Jaxpr of the plxpr decomposition of an operator."""

            if self.gate_set(op):
                return self.interpret_operation(op)

            if self.max_expansion is not None and self._current_depth >= self.max_expansion:
                return self.interpret_operation(op)

            args = (*op.parameters, *op.wires)

            jaxpr_decomp = qml.capture.make_plxpr(
                partial(op.compute_qfunc_decomposition, **op.hyperparameters)
            )(*args)

            self._current_depth += 1
            # We don't need to copy the interpreter here, as the jaxpr of the decomposition
            # is evaluated with a new environment frame placed on top of the stack.
            out = self.eval(jaxpr_decomp.jaxpr, jaxpr_decomp.consts, *args)
            self._current_depth -= 1

            return out

        def eval(self, jaxpr: "jax.core.Jaxpr", consts: Sequence, *args) -> list:
            """
            Evaluates a jaxpr, which can also be generated by a dynamic decomposition.

            Args:
                jaxpr_decomp (jax.core.Jaxpr): the Jaxpr to evaluate
                consts (list[TensorLike]): the constant variables for the jaxpr
                *args: the arguments to use in the evaluation
            """

            self.setup()

            for arg, invar in zip(args, jaxpr.invars, strict=True):
                self._env_map[invar] = arg
            for const, constvar in zip(consts, jaxpr.constvars, strict=True):
                self._env_map[constvar] = const

            if qml.decomposition.enabled_graph():
                operations = []

                for eq in jaxpr.eqns:
                    if getattr(eq.primitive, "prim_type", "") == "operator":
                        invals = (self.read(invar) for invar in eq.invars)
                        with qml.QueuingManager.stop_recording():
                            op = eq.primitive.impl(*invals, **eq.params)
                        if eq.outvars[0].__class__.__name__ == "DropVar":
                            operations.append(op)

                if operations:
                    if qml.decomposition.enabled_graph_debug():
                        print(f"[DEBUG] PLxPR Captured operators {operations}")

                    self._create_decomp_graph(operations)

            for eq in jaxpr.eqns:

                prim_type = getattr(eq.primitive, "prim_type", "")
                custom_handler = self._primitive_registrations.get(eq.primitive, None)

                if custom_handler:

                    invals = [self.read(invar) for invar in eq.invars]
                    outvals = custom_handler(self, *invals, **eq.params)

                elif prim_type == "operator":
                    outvals = self.interpret_operation_eqn(eq)
                elif prim_type == "measurement":
                    outvals = self.interpret_measurement_eqn(eq)
                else:
                    invals = [self.read(invar) for invar in eq.invars]
                    subfuns, params = eq.primitive.get_bind_params(eq.params)
                    outvals = eq.primitive.bind(*subfuns, *invals, **params)

                if not eq.primitive.multiple_results:
                    outvals = [outvals]

                for outvar, outval in zip(eq.outvars, outvals, strict=True):
                    self._env_map[outvar] = outval

            outvals = []
            for var in jaxpr.outvars:
                outval = self.read(var)
                if isinstance(outval, qml.operation.Operator):
                    outvals.append(self.interpret_operation(outval))
                else:
                    outvals.append(outval)

            self.cleanup()

            return outvals

        def interpret_operation_eqn(self, eqn: "jax.core.JaxprEqn"):
            """Interpret an equation corresponding to an operator.

            If the operator has a dynamic decomposition defined, this method will
            create and evaluate the jaxpr of the decomposition using the :meth:`~.eval` method.

            Args:
                eqn (jax.core.JaxprEqn): a jax equation for an operator.

            See also: :meth:`~.interpret_operation`.

            """

            invals = (self.read(invar) for invar in eqn.invars)

            with qml.QueuingManager.stop_recording():
                op = eqn.primitive.impl(*invals, **eqn.params)

            if not eqn.outvars[0].__class__.__name__ == "DropVar":
                return op

            if not op.has_plxpr_decomposition:
                return self.decompose_operation(op)

            return self._evaluate_jaxpr_decomposition(op)

    # pylint: disable=unused-variable,missing-function-docstring
    @DecomposeInterpreter.register_primitive(ctrl_transform_prim)
    def handle_ctrl_transform(*_, **__):
        raise NotImplementedError

<<<<<<< HEAD
    def decompose_plxpr_to_plxpr(
        jaxpr, consts, targs, tkwargs, *args
    ):  # pylint: disable=unused-argument
        """Function from decomposing jaxpr."""
        decomposer = DecomposeInterpreter(
            gate_set=tkwargs.pop("gate_set", None),
            max_expansion=tkwargs.pop("max_expansion", None),
            fixed_decomps=tkwargs.pop("fixed_decomps", None),
            alt_decomps=tkwargs.pop("alt_decomps", None),
        )
=======
    def decompose_plxpr_to_plxpr(jaxpr, consts, targs, tkwargs, *args):
        """Function for applying the ``decompose`` transform on plxpr."""

        interpreter = DecomposeInterpreter(*targs, **tkwargs)
>>>>>>> 6abaa9ca

        def wrapper(*inner_args):
            return interpreter.eval(jaxpr, consts, *inner_args)

        return jax.make_jaxpr(wrapper)(*args)

    return DecomposeInterpreter, decompose_plxpr_to_plxpr


DecomposeInterpreter, decompose_plxpr_to_plxpr = _get_plxpr_decompose()


@partial(transform, plxpr_transform=decompose_plxpr_to_plxpr)
def decompose(
    tape, gate_set=None, max_expansion=None, fixed_decomps: dict = None, alt_decomps: dict = None
):
    """Decomposes a quantum circuit into a user-specified gate set.

    Args:
        tape (QuantumScript or QNode or Callable): a quantum circuit.
        gate_set (Iterable[str or type] or Callable, optional): The target gate set specified as
            either (1) a sequence of operator types and/or names or (2) a function that returns
            ``True`` if the operator belongs to the target gate set. Defaults to ``None``, in which
            case the gate set is considered to be all available :doc:`quantum operators </introduction/operations>`.
        max_expansion (int, optional): The maximum depth of the decomposition. Defaults to None.
            If ``None``, the circuit will be decomposed until the target gate set is reached.
        fixed_decomps (dict, optional): A dictionary mapping operator types to their decomposition
            rules. If an operator is found in the dictionary, the decomposition will be applied
            directly without checking the gate set. Defaults to None.
        alt_decomps (dict, optional): A dictionary mapping operator types to their decomposition
            rules. Defaults to None.

    Returns:
        qnode (QNode) or quantum function (Callable) or tuple[List[QuantumScript], function]:

        The decomposed circuit. The output type is explained in :func:`qml.transform <pennylane.transform>`.

    .. note::

        This function does not guarantee a decomposition to the target gate set. If an operation
        with no defined decomposition is encountered during decomposition, it will be left in the
        circuit even if it does not belong in the target gate set. In this case, a ``UserWarning``
        will be raised. To suppress this warning, simply add the operator to the gate set.

    .. seealso::

        :func:`qml.devices.preprocess.decompose <.pennylane.devices.preprocess.decompose>` for a
        transform that is intended for device developers. This function will decompose a quantum
        circuit into a set of basis gates available on a specific device architecture.

    **Example**

    Consider the following tape:

    >>> ops = [qml.IsingXX(1.2, wires=(0,1))]
    >>> tape = qml.tape.QuantumScript(ops, measurements=[qml.expval(qml.Z(0))])

    You can decompose the circuit into a set of gates:

    >>> batch, fn = qml.transforms.decompose(tape, gate_set={qml.CNOT, qml.RX})
    >>> batch[0].circuit
    [CNOT(wires=[0, 1]), RX(1.2, wires=[0]), CNOT(wires=[0, 1]), expval(Z(0))]

    You can also apply the transform directly on a :class:`~.pennylane.QNode`:

    .. code-block:: python

        from functools import partial

        @partial(qml.transforms.decompose, gate_set={qml.Toffoli, "RX", "RZ"})
        @qml.qnode(qml.device("default.qubit"))
        def circuit():
            qml.Hadamard(wires=[0])
            qml.Toffoli(wires=[0,1,2])
            return qml.expval(qml.Z(0))

    Since the Hadamard gate is not defined in our gate set, it will be decomposed into rotations:

    >>> print(qml.draw(circuit)())
    0: ──RZ(1.57)──RX(1.57)──RZ(1.57)─╭●─┤  <Z>
    1: ───────────────────────────────├●─┤
    2: ───────────────────────────────╰X─┤

    You can also use a function to build a decomposition gate set:

    .. code-block:: python

        @partial(qml.transforms.decompose, gate_set=lambda op: len(op.wires)<=2)
        @qml.qnode(qml.device("default.qubit"))
        def circuit():
            qml.Hadamard(wires=[0])
            qml.Toffoli(wires=[0,1,2])
            return qml.expval(qml.Z(0))

    The circuit will be decomposed into single or two-qubit operators,

    >>> print(qml.draw(circuit)())
    0: ──H────────╭●───────────╭●────╭●──T──╭●─┤  <Z>
    1: ────╭●─────│─────╭●─────│───T─╰X──T†─╰X─┤
    2: ──H─╰X──T†─╰X──T─╰X──T†─╰X──T──H────────┤

    You can use the ``max_expansion`` argument to control the number of decomposition stages
    applied to the circuit. By default, the function will decompose the circuit until the desired
    gate set is reached.

    The example below demonstrates how the user can visualize the decomposition in stages:

    .. code-block:: python

        phase = 1
        target_wires = [0]
        unitary = qml.RX(phase, wires=0).matrix()
        n_estimation_wires = 3
        estimation_wires = range(1, n_estimation_wires + 1)

        @qml.qnode(qml.device("default.qubit"))
        def circuit():
            # Start in the |+> eigenstate of the unitary
            qml.Hadamard(wires=target_wires)
            qml.QuantumPhaseEstimation(
                unitary,
                target_wires=target_wires,
                estimation_wires=estimation_wires,
            )

    >>> print(qml.draw(qml.transforms.decompose(circuit, max_expansion=0))())
    0: ──H─╭QuantumPhaseEstimation─┤
    1: ────├QuantumPhaseEstimation─┤
    2: ────├QuantumPhaseEstimation─┤
    3: ────╰QuantumPhaseEstimation─┤

    >>> print(qml.draw(qml.transforms.decompose(circuit, max_expansion=1))())
    0: ──H─╭U(M0)⁴─╭U(M0)²─╭U(M0)¹───────┤
    1: ──H─╰●──────│───────│───────╭QFT†─┤
    2: ──H─────────╰●──────│───────├QFT†─┤
    3: ──H─────────────────╰●──────╰QFT†─┤

    >>> print(qml.draw(qml.transforms.decompose(circuit, max_expansion=2))())
    0: ──H──RZ(11.00)──RY(1.14)─╭X──RY(-1.14)──RZ(-9.42)─╭X──RZ(-1.57)──RZ(1.57)──RY(1.00)─╭X──RY(-1.00)
    1: ──H──────────────────────╰●───────────────────────╰●────────────────────────────────│────────────
    2: ──H─────────────────────────────────────────────────────────────────────────────────╰●───────────
    3: ──H──────────────────────────────────────────────────────────────────────────────────────────────
    ───RZ(-6.28)─╭X──RZ(4.71)──RZ(1.57)──RY(0.50)─╭X──RY(-0.50)──RZ(-6.28)─╭X──RZ(4.71)─────────────────
    ─────────────│────────────────────────────────│────────────────────────│──╭SWAP†────────────────────
    ─────────────╰●───────────────────────────────│────────────────────────│──│─────────────╭(Rϕ(1.57))†
    ──────────────────────────────────────────────╰●───────────────────────╰●─╰SWAP†─────H†─╰●──────────
    ────────────────────────────────────┤
    ──────╭(Rϕ(0.79))†─╭(Rϕ(1.57))†──H†─┤
    ───H†─│────────────╰●───────────────┤
    ──────╰●────────────────────────────┤
    """

    if isinstance(gate_set, (str, type)):
        gate_set = set([gate_set])

    if isinstance(gate_set, Iterable):
        target_gate_types = tuple(gate for gate in gate_set if isinstance(gate, type))
        target_gate_names = set(gate for gate in gate_set if isinstance(gate, str))
        gate_set = lambda op: (op.name in target_gate_names) or isinstance(op, target_gate_types)

    # If the gate_set is None, we don't need to iterate over
    # all the ops to construct `target_gate_types` or `target_gate_names`
    if gate_set is None:
        target_gate_types = None
        target_gate_names = set(qml.ops.__all__)
        gate_set = lambda op: op.name in target_gate_names

    def stopping_condition(op):
        if not op.has_decomposition:
            if not gate_set(op):
                warnings.warn(
                    f"Operator {op.name} does not define a decomposition and was not "
                    f"found in the target gate set. To remove this warning, add the operator name "
                    f"({op.name}) or type ({type(op)}) to the gate set.",
                    UserWarning,
                )
            return True
        return gate_set(op)

    if all(stopping_condition(op) for op in tape.operations):
        return (tape,), null_postprocessing

    decomp_graph = None

    if qml.decomposition.enabled_graph():

        # FIXME(Ali): remove this after the decomposition graph is fully implemented.
        try:
            # pylint: disable=import-outside-toplevel
            from pennylane.decomposition import DecompositionGraph

            target_gate_names = target_gate_names | set([gate.name for gate in target_gate_types])

            if qml.decomposition.enabled_graph_debug():
                print(
                    f"[DEBUG] Constructing the graph with tape operations {tape.operations}\n[DEBUG]     AND the target gate set {target_gate_names}"
                )

            decomp_graph = DecompositionGraph(
                tape.operations,
                target_gate_names,
                fixed_decomps=fixed_decomps,
                alt_decomps=alt_decomps,
            )

            if qml.decomposition.enabled_graph_debug():
                print(f"[DEBUG] Solving the decomposition graph")
            decomp_graph.solve()

        except qml.decomposition.DecompositionError as e:
            warnings.warn(
                f"Decomposition graph optimization failed: {e}"
                "\nFalling back to default decomposition.",
                UserWarning,
            )
            decomp_graph = None
    try:
        new_ops = [
            final_op
            for op in tape.operations
            for final_op in _operator_decomposition_gen(
                op, stopping_condition, max_expansion=max_expansion, graph=decomp_graph
            )
        ]
    except RecursionError as e:
        raise RecursionError(
            "Reached recursion limit trying to decompose operations. Operator decomposition may "
            "have entered an infinite loop. Setting max_expansion will terminate the decomposition "
            "at a fixed recursion depth."
        ) from e

    tape = tape.copy(operations=new_ops)

    return (tape,), null_postprocessing<|MERGE_RESOLUTION|>--- conflicted
+++ resolved
@@ -366,23 +366,10 @@
     def handle_ctrl_transform(*_, **__):
         raise NotImplementedError
 
-<<<<<<< HEAD
-    def decompose_plxpr_to_plxpr(
-        jaxpr, consts, targs, tkwargs, *args
-    ):  # pylint: disable=unused-argument
-        """Function from decomposing jaxpr."""
-        decomposer = DecomposeInterpreter(
-            gate_set=tkwargs.pop("gate_set", None),
-            max_expansion=tkwargs.pop("max_expansion", None),
-            fixed_decomps=tkwargs.pop("fixed_decomps", None),
-            alt_decomps=tkwargs.pop("alt_decomps", None),
-        )
-=======
     def decompose_plxpr_to_plxpr(jaxpr, consts, targs, tkwargs, *args):
         """Function for applying the ``decompose`` transform on plxpr."""
 
         interpreter = DecomposeInterpreter(*targs, **tkwargs)
->>>>>>> 6abaa9ca
 
         def wrapper(*inner_args):
             return interpreter.eval(jaxpr, consts, *inner_args)
