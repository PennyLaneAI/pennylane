# Copyright 2018-2024 Xanadu Quantum Technologies Inc.

# Licensed under the Apache License, Version 2.0 (the "License");
# you may not use this file except in compliance with the License.
# You may obtain a copy of the License at

#     http://www.apache.org/licenses/LICENSE-2.0

# Unless required by applicable law or agreed to in writing, software
# distributed under the License is distributed on an "AS IS" BASIS,
# WITHOUT WARRANTIES OR CONDITIONS OF ANY KIND, either express or implied.
# See the License for the specific language governing permissions and
# limitations under the License.
"""
A transform for decomposing quantum circuits into user defined gate sets. Offers an alternative to the more device-focused decompose transform.
"""


from __future__ import annotations

import warnings
from collections import ChainMap
from collections.abc import Callable, Generator, Iterable, Sequence
from functools import lru_cache, partial

from pennylane import math, ops, queuing
from pennylane.allocation import Allocate, Deallocate
from pennylane.decomposition import DecompositionGraph, enabled_graph
from pennylane.decomposition.decomposition_graph import DecompGraphSolution
from pennylane.decomposition.utils import translate_op_alias
from pennylane.operation import Operator
<<<<<<< HEAD
from pennylane.ops.identity import GlobalPhase
=======
from pennylane.ops import Conditional
>>>>>>> e83f71cd
from pennylane.transforms.core import transform


def null_postprocessing(results):
    """A postprocessing function returned by a transform that only converts the batch of results
    into a result for a single ``QuantumTape``.
    """
    return results[0]


@lru_cache
def _get_plxpr_decompose():  # pylint: disable=missing-docstring, too-many-statements
    try:
        # pylint: disable=import-outside-toplevel
        import jax

        from pennylane.capture import PlxprInterpreter, make_plxpr, pause
        from pennylane.capture.primitives import ctrl_transform_prim
        from pennylane.decomposition.collect_resource_ops import CollectResourceOps

    except ImportError:  # pragma: no cover
        return None, None

    # pylint: disable=redefined-outer-name, too-few-public-methods

    class ControlTransformInterpreter(PlxprInterpreter):
        """Interpreter for replacing control transforms with individually controlled ops."""

        def __init__(self, control_wires, control_values=None, work_wires=None):
            super().__init__()
            self.control_wires = control_wires
            self.control_values = control_values
            self.work_wires = work_wires

        def interpret_operation(self, op):
            """Interpret operation."""
            with pause():
                ctrl_op = ops.ctrl(
                    op,
                    self.control_wires,
                    control_values=self.control_values,
                    work_wires=self.work_wires,
                )
            super().interpret_operation(ctrl_op)

    # pylint: disable=too-many-instance-attributes
    class DecomposeInterpreter(PlxprInterpreter):
        """Plxpr Interpreter for applying the ``decompose`` transform to callables or jaxpr
        when program capture is enabled.
        """

        def __init__(
            self,
            *,
            gate_set=None,
            stopping_condition=None,
            max_expansion=None,
            num_available_work_wires=0,
            fixed_decomps=None,
            alt_decomps=None,
        ):  # pylint: disable=too-many-arguments

            self.max_expansion = max_expansion
            self._current_depth = 0

            if not enabled_graph() and (fixed_decomps or alt_decomps):
                raise TypeError(
                    "The keyword arguments fixed_decomps and alt_decomps are only available with "
                    "the new experimental graph-based decomposition system. Use qml.decomposition.enable_graph() "
                    "to enable the new system."
                )

            self._decomp_graph_solution = None
            self._target_gate_names = None
            self._fixed_decomps, self._alt_decomps = fixed_decomps, alt_decomps
            self._num_available_work_wires = num_available_work_wires

            # We use a ChainMap to store the environment frames, which allows us to push and pop
            # environments without copying the interpreter instance when we evaluate a jaxpr of
            # a dynamic decomposition. The name is different from the _env in the parent class
            # (a dictionary) to avoid confusion.
            self._env_map = ChainMap()

            gate_set, stopping_condition = _resolve_gate_set(gate_set, stopping_condition)
            self._gate_set = gate_set
            self.stopping_condition = stopping_condition

        def setup(self) -> None:
            """Setup the environment for the interpreter by pushing a new environment frame."""

            # This is the local environment for the jaxpr evaluation, on the top of the stack,
            # from which the interpreter reads and writes variables.
            # ChainMap writes to the first dictionary in the chain by default.
            self._env_map = self._env_map.new_child()

        def cleanup(self) -> None:
            """Cleanup the environment by popping the top-most environment frame."""

            # We delete the top-most environment frame after the evaluation is done.
            self._env_map = self._env_map.parents

        def read(self, var):
            """Extract the value corresponding to a variable."""
            return var.val if isinstance(var, jax.extend.core.Literal) else self._env_map[var]

        def decompose_operation(self, op: Operator):
            """Decompose a PennyLane operation instance if it does not satisfy the
            provided gate set.

            Args:
                op (Operator): a pennylane operator instance

            This method is only called when the operator's output is a dropped variable,
            so the output will not affect later equations in the circuit.

            See also: :meth:`~.interpret_operation_eqn`, :meth:`~.interpret_operation`.
            """

            if self._stopping_condition(op):
                return self.interpret_operation(op)

            max_expansion = (
                self.max_expansion - self._current_depth if self.max_expansion is not None else None
            )

            with pause():
                decomposition = list(
                    _operator_decomposition_gen(
                        op,
                        self.stopping_condition,
                        max_expansion=max_expansion,
                        graph_solution=self._decomp_graph_solution,
                    )
                )

            return [self.interpret_operation(decomp_op) for decomp_op in decomposition]

        def _evaluate_jaxpr_decomposition(self, op: Operator):
            """Creates and evaluates a Jaxpr of the plxpr decomposition of an operator."""

            if self.max_expansion is not None and self._current_depth >= self.max_expansion:
                return self.interpret_operation(op)

            if self._stopping_condition(op):
                return self.interpret_operation(op)

            if self._decomp_graph_solution and self._decomp_graph_solution.is_solved_for(op):

                rule = self._decomp_graph_solution.decomposition(op)
                num_wires = len(op.wires)

                def compute_qfunc_decomposition(*_args, **_kwargs):
                    wires = math.array(_args[-num_wires:], like="jax")
                    rule(*_args[:-num_wires], wires=wires, **_kwargs)

            else:
                compute_qfunc_decomposition = op.compute_qfunc_decomposition

            args = (*op.parameters, *op.wires)

            decomp_fn = partial(compute_qfunc_decomposition, **op.hyperparameters)
            jaxpr_decomp = make_plxpr(decomp_fn)(*args)

            self._current_depth += 1
            # We don't need to copy the interpreter here, as the jaxpr of the decomposition
            # is evaluated with a new environment frame placed on top of the stack.
            out = self.eval(jaxpr_decomp.jaxpr, jaxpr_decomp.consts, *args)
            self._current_depth -= 1

            return out

        # pylint: disable=too-many-branches
        def eval(self, jaxpr: jax.extend.core.Jaxpr, consts: Sequence, *args) -> list:
            """
            Evaluates a jaxpr, which can also be generated by a dynamic decomposition.

            Args:
                jaxpr_decomp (jax.extend.core.Jaxpr): the Jaxpr to evaluate
                consts (list[TensorLike]): the constant variables for the jaxpr
                *args: the arguments to use in the evaluation
            """

            self.setup()

            for arg, invar in zip(args, jaxpr.invars, strict=True):
                self._env_map[invar] = arg
            for const, constvar in zip(consts, jaxpr.constvars, strict=True):
                self._env_map[constvar] = const

            if enabled_graph() and not self._decomp_graph_solution:

                with pause():

                    collector = CollectResourceOps()
                    collector.eval(jaxpr, consts, *args)
                    operations = collector.state["ops"]

                if operations:
                    self._decomp_graph_solution = _construct_and_solve_decomp_graph(
                        operations,
                        self._gate_set,
                        self._num_available_work_wires,
                        self._fixed_decomps,
                        self._alt_decomps,
                    )

            for eq in jaxpr.eqns:

                prim_type = getattr(eq.primitive, "prim_type", "")
                custom_handler = self._primitive_registrations.get(eq.primitive, None)

                if custom_handler:

                    invals = [self.read(invar) for invar in eq.invars]
                    outvals = custom_handler(self, *invals, **eq.params)

                elif prim_type == "operator":
                    outvals = self.interpret_operation_eqn(eq)
                elif prim_type == "measurement":
                    outvals = self.interpret_measurement_eqn(eq)
                else:
                    invals = [self.read(invar) for invar in eq.invars]
                    subfuns, params = eq.primitive.get_bind_params(eq.params)
                    outvals = eq.primitive.bind(*subfuns, *invals, **params)

                if not eq.primitive.multiple_results:
                    outvals = [outvals]

                for outvar, outval in zip(eq.outvars, outvals, strict=True):
                    self._env_map[outvar] = outval

            outvals = []
            for var in jaxpr.outvars:
                outval = self.read(var)
                if isinstance(outval, Operator):
                    outvals.append(self.interpret_operation(outval))
                else:
                    outvals.append(outval)

            self.cleanup()

            return outvals

        def interpret_operation_eqn(self, eqn: jax.extend.core.JaxprEqn):
            """Interpret an equation corresponding to an operator.

            If the operator has a dynamic decomposition defined, this method will
            create and evaluate the jaxpr of the decomposition using the :meth:`~.eval` method.

            Args:
                eqn (jax.extend.core.JaxprEqn): a jax equation for an operator.

            See also: :meth:`~.interpret_operation`.

            """

            invals = (self.read(invar) for invar in eqn.invars)

            with queuing.QueuingManager.stop_recording():
                op = eqn.primitive.impl(*invals, **eqn.params)

            if not eqn.outvars[0].__class__.__name__ == "DropVar":
                return op

            # _evaluate_jaxpr_decomposition should be used when the operator defines a
            # compute_qfunc_decomposition, or if graph-based decomposition is enabled and
            # a solution is found for this operator in the graph.
            if (
                op.has_qfunc_decomposition
                or self._decomp_graph_solution
                and self._decomp_graph_solution.is_solved_for(op)
            ):
                return self._evaluate_jaxpr_decomposition(op)

            return self.decompose_operation(op)

    # pylint: disable=too-many-arguments
    @DecomposeInterpreter.register_primitive(ctrl_transform_prim)
    def _(self, *invals, n_control, jaxpr, control_values, work_wires, n_consts):
        consts = invals[:n_consts]
        args = invals[n_consts:-n_control]
        control_wires = invals[-n_control:]

        unroller = ControlTransformInterpreter(
            control_wires, control_values=control_values, work_wires=work_wires
        )

        def wrapper(*inner_args):
            return unroller.eval(jaxpr, consts, *inner_args)

        jaxpr = jax.make_jaxpr(wrapper)(*args)
        return self.eval(jaxpr.jaxpr, jaxpr.consts, *args)

    def decompose_plxpr_to_plxpr(jaxpr, consts, targs, tkwargs, *args):
        """Function for applying the ``decompose`` transform on plxpr."""

        interpreter = DecomposeInterpreter(*targs, **tkwargs)

        def wrapper(*inner_args):
            return interpreter.eval(jaxpr, consts, *inner_args)

        return jax.make_jaxpr(wrapper)(*args)

    return DecomposeInterpreter, decompose_plxpr_to_plxpr


DecomposeInterpreter, decompose_plxpr_to_plxpr = _get_plxpr_decompose()


@partial(transform, plxpr_transform=decompose_plxpr_to_plxpr)
def decompose(
    tape,
    *,
    gate_set=None,
    stopping_condition=None,
    max_expansion=None,
    num_available_work_wires: int | None = 0,
    fixed_decomps: dict | None = None,
    alt_decomps: dict | None = None,
):  # pylint: disable=too-many-arguments
    """Decomposes a quantum circuit into a user-specified gate set.

    .. note::

        When ``qml.decomposition.enable_graph()`` is present, this transform takes advantage of the
        new graph-based decomposition algorithm that allows for more flexible and resource-efficient
        decompositions towards any target gate set. The keyword arguments ``fixed_decomps`` and
        ``alt_decomps`` are only functional with this toggle present.

    .. seealso::

        For more information on PennyLane's decomposition tools and features, check out the
        :doc:`Compiling Circuits page </introduction/compiling_circuits>`.

    Args:
        tape (QuantumScript or QNode or Callable): a quantum circuit.
        gate_set (Iterable[str or type], Dict[type or str, float] or Callable, optional): The
            target gate set specified as either (1) a sequence of operator types and/or names,
            (2) a dictionary mapping operator types and/or names to their respective costs, in
            which case the total cost will be minimized (only available when the new graph-based
            decomposition system is enabled), or (3) a function that returns ``True`` if the
            operator belongs to the target gate set (not supported with the new graph-based
            decomposition system). If ``None``, the gate set is considered to be all available
            :doc:`quantum operators </introduction/operations>`.
        stopping_condition (Callable, optional): a function that returns ``True`` if the operator
            does not need to be decomposed. If ``None``, the default stopping condition is whether
            the operator is in the target gate set. See the "Gate Set vs. Stopping Condition"
            section below for more details.
        max_expansion (int, optional): The maximum depth of the decomposition. Defaults to ``None``.
            If ``None``, the circuit will be decomposed until the target gate set is reached.
        num_available_work_wires (int): The maximum number of work wires that can be simultaneously
            allocated. If ``None``, assume an infinite number of work wires. Defaults to ``0``.
        fixed_decomps (Dict[Type[Operator], DecompositionRule]): a dictionary mapping operator types
            to custom decomposition rules. A decomposition rule is a quantum function decorated with
            :func:`~pennylane.register_resources`. The custom decomposition rules specified here
            will be used in place of the existing decomposition rules defined for this operator.
            This is only used when :func:`~pennylane.decomposition.enable_graph` is present.
        alt_decomps (Dict[Type[Operator], List[DecompositionRule]]): a dictionary mapping operator
            types to lists of alternative custom decomposition rules. A decomposition rule is a
            quantum function decorated with :func:`~pennylane.register_resources`. The custom
            decomposition rules specified here will be considered as alternatives to the existing
            decomposition rules defined for this operator, and one of them may be chosen if they
            lead to a more resource-efficient decomposition. This is only used when :func:`~pennylane.decomposition.enable_graph`
            is present.

    Returns:
        qnode (QNode) or quantum function (Callable) or tuple[List[QuantumScript], function]:

        The decomposed circuit. The output type is explained in :func:`qml.transform <pennylane.transform>`.

    .. note::

        This function does not guarantee a decomposition to the target gate set. If an operation
        with no defined decomposition is encountered during decomposition, it will be left in the
        circuit even if it does not belong in the target gate set. In this case, a ``UserWarning``
        will be raised. To suppress this warning, simply add the operator to the gate set.
        When ``qml.decomposition.enabled_graph()``, PennyLane errors out with a ``DecompositionError``.

    .. seealso::

        For decomposing into Clifford + T, check out :func:`~.pennylane.clifford_t_decomposition`.

        :func:`qml.devices.preprocess.decompose <.pennylane.devices.preprocess.decompose>` is a
        transform that is intended for device developers. This function will decompose a quantum
        circuit into a set of basis gates available on a specific device architecture.

    **Example**

    Consider the following tape:

    >>> ops = [qml.IsingXX(1.2, wires=(0,1))]
    >>> tape = qml.tape.QuantumScript(ops, measurements=[qml.expval(qml.Z(0))])

    You can decompose the circuit into a set of gates:

    >>> batch, fn = qml.transforms.decompose(tape, gate_set={qml.CNOT, qml.RX})
    >>> batch[0].circuit
    [CNOT(wires=[0, 1]), RX(1.2, wires=[0]), CNOT(wires=[0, 1]), expval(Z(0))]

    You can also apply the transform directly on a :class:`~.pennylane.QNode`:

    .. code-block:: python

        from functools import partial

        @partial(qml.transforms.decompose, gate_set={qml.Toffoli, "RX", "RZ"})
        @qml.qnode(qml.device("default.qubit"))
        def circuit():
            qml.Hadamard(wires=[0])
            qml.Toffoli(wires=[0,1,2])
            return qml.expval(qml.Z(0))

    Since the Hadamard gate is not defined in our gate set, it will be decomposed into rotations:

    >>> print(qml.draw(circuit)())
    0: ──RZ(1.57)──RX(1.57)──RZ(1.57)─╭●─┤  <Z>
    1: ───────────────────────────────├●─┤
    2: ───────────────────────────────╰X─┤

    You can also use a function to build a decomposition gate set:

    .. code-block:: python

        @partial(qml.transforms.decompose, gate_set=lambda op: len(op.wires)<=2)
        @qml.qnode(qml.device("default.qubit"))
        def circuit():
            qml.Hadamard(wires=[0])
            qml.Toffoli(wires=[0,1,2])
            return qml.expval(qml.Z(0))

    The circuit will be decomposed into single or two-qubit operators,

    >>> print(qml.draw(circuit)())
    0: ──H────────╭●───────────╭●────╭●──T──╭●─┤  <Z>
    1: ────╭●─────│─────╭●─────│───T─╰X──T†─╰X─┤
    2: ──H─╰X──T†─╰X──T─╰X──T†─╰X──T──H────────┤

    You can use the ``max_expansion`` argument to control the number of decomposition stages
    applied to the circuit. By default, the function will decompose the circuit until the desired
    gate set is reached.

    The example below demonstrates how the user can visualize the decomposition in stages:

    .. code-block:: python

        phase = 1
        target_wires = [0]
        unitary = qml.RX(phase, wires=0).matrix()
        n_estimation_wires = 3
        estimation_wires = range(1, n_estimation_wires + 1)

        @qml.qnode(qml.device("default.qubit"))
        def circuit():
            # Start in the |+> eigenstate of the unitary
            qml.Hadamard(wires=target_wires)
            qml.QuantumPhaseEstimation(
                unitary,
                target_wires=target_wires,
                estimation_wires=estimation_wires,
            )

    >>> print(qml.draw(qml.transforms.decompose(circuit, max_expansion=0))())
    0: ──H─╭QuantumPhaseEstimation─┤
    1: ────├QuantumPhaseEstimation─┤
    2: ────├QuantumPhaseEstimation─┤
    3: ────╰QuantumPhaseEstimation─┤

    >>> print(qml.draw(qml.transforms.decompose(circuit, max_expansion=1))())
    0: ──H─╭U(M0)⁴─╭U(M0)²─╭U(M0)¹───────┤
    1: ──H─╰●──────│───────│───────╭QFT†─┤
    2: ──H─────────╰●──────│───────├QFT†─┤
    3: ──H─────────────────╰●──────╰QFT†─┤

    >>> print(qml.draw(qml.transforms.decompose(circuit, max_expansion=2))())
    0: ──H──RZ(4.71)──RY(1.14)─╭X──RY(-1.14)──RZ(-3.14)─╭X──RZ(-1.57)──RZ(1.57)──RY(1.00)─╭X ···
    1: ──H─────────────────────╰●───────────────────────╰●────────────────────────────────│─ ···
    2: ──H────────────────────────────────────────────────────────────────────────────────╰● ···
    3: ──H────────────────────────────────────────────────────────────────────────────────── ···
    <BLANKLINE>
    0: ··· ──RY(-1.00)──RZ(-6.28)─╭X──RZ(4.71)──RZ(1.57)──RY(0.50)─╭X──RY(-0.50)──RZ(-6.28)─╭X ···
    1: ··· ───────────────────────│────────────────────────────────│────────────────────────│─ ···
    2: ··· ───────────────────────╰●───────────────────────────────│────────────────────────│─ ···
    3: ··· ────────────────────────────────────────────────────────╰●───────────────────────╰● ···
    <BLANKLINE>
    0: ··· ──RZ(4.71)────────────────────────────────────────────────────┤
    1: ··· ─╭SWAP†─────────────────────────╭(Rϕ(0.79))†─╭(Rϕ(1.57))†──H†─┤
    2: ··· ─│─────────────╭(Rϕ(1.57))†──H†─│────────────╰(Rϕ(1.57))†─────┤
    3: ··· ─╰SWAP†─────H†─╰(Rϕ(1.57))†─────╰(Rϕ(0.79))†──────────────────┤

    .. details::
        :title: Integration with the Graph-Based Decomposition System

        This transform takes advantage of the new graph-based decomposition algorithm when
        ``qml.decomposition.enable_graph()`` is present, which allows for more flexible
        decompositions towards any target gate set. For example, the current system does not
        guarantee a decomposition to the desired target gate set:

        .. code-block:: python

            import pennylane as qml

            with qml.queuing.AnnotatedQueue() as q:
                qml.CRX(0.5, wires=[0, 1])

            tape = qml.tape.QuantumScript.from_queue(q)
            [new_tape], _ = qml.transforms.decompose([tape], gate_set={"RX", "RY", "RZ", "CZ"})

        .. code-block:: pycon

            >>> new_tape.operations
            [RZ(1.5707963267948966, wires=[1]),
             RY(0.25, wires=[1]),
             CNOT(wires=[0, 1]),
             RY(-0.25, wires=[1]),
             CNOT(wires=[0, 1]),
             RZ(-1.5707963267948966, wires=[1])]

        With the new system enabled, the transform produces the expected outcome.

        .. code-block:: pycon

            >>> qml.decomposition.enable_graph()
            >>> [new_tape], _ = qml.transforms.decompose([tape], gate_set={"RX", "RY", "RZ", "CZ"})
            >>> new_tape.operations
            [RX(0.25, wires=[1]), CZ(wires=[0, 1]), RX(-0.25, wires=[1]), CZ(wires=[0, 1])]

        **Weighted Gate Sets**

        With the graph based decomposition enabled, gate weights can be provided in the ``gate_set`` parameter. For example:

        .. code-block:: python

            @partial(
                qml.transforms.decompose,
                gate_set={qml.Toffoli: 1.23, qml.RX: 4.56, qml.CZ: 0.01, qml.H: 420, qml.CRZ: 100}
            )
            @qml.qnode(qml.device("default.qubit"))
            def circuit():
                qml.CRX(0.1, wires=[0, 1])
                qml.Toffoli(wires=[0, 1, 2])
                return qml.expval(qml.Z(0))

        .. code-block:: pycon

            >>> print(qml.draw(circuit)())
            0: ───────────╭●────────────╭●─╭●─┤  <Z>
            1: ──RX(0.05)─╰Z──RX(-0.05)─╰Z─├●─┤
            2: ────────────────────────────╰X─┤

        .. code-block:: python

            @partial(
                qml.transforms.decompose,
                gate_set={qml.Toffoli: 1.23, qml.RX: 4.56, qml.CZ: 0.01, qml.H: 0.1, qml.CRZ: 0.1}
            )
            @qml.qnode(qml.device("default.qubit"))
            def circuit():
                qml.CRX(0.1, wires=[0, 1])
                qml.Toffoli(wires=[0, 1, 2])
                return qml.expval(qml.Z(0))

        .. code-block:: pycon

            >>> print(qml.draw(circuit)())
            0: ────╭●───────────╭●─┤  <Z>
            1: ──H─╰RZ(0.10)──H─├●─┤
            2: ─────────────────╰X─┤


        Here, when the Hadamard and ``CRZ`` have relatively high weights, a decomposition involving them is considered
        *less* efficient. When they have relatively low weights, a decomposition involving them is considered *more*
        efficient.

        **Gate Set vs. Stopping Condition**

        With the new graph-based decomposition system enabled, we make the distinction between a
        target gate set and a stopping condition. The ``gate_set`` is a collection of operator
        types and/or names that is required by the graph-based decomposition solver, which chooses
        a decomposition rule for each operator that ultimately minimizes the total number of gates
        in terms of the target gate set (or the total cost if weights are provided). On the other
        hand, the ``stopping_condition`` is a function that determines whether an operator instance
        needs to be decomposed. In short, the ``gate_set`` is specified in terms of operator types,
        whereas the ``stopping_condition`` is specified in terms of operator instances.

        Here is an example of using ``stopping_condition`` to not decompose a ``qml.QubitUnitary``
        instance if it's equivalent to the identity matrix.

        .. code-block:: python

            from functools import partial
            import pennylane as qml

            qml.decomposition.enable_graph()

            # Prepare a unitary matrix that we want to decompose
            U = qml.matrix(qml.Rot(0.1, 0.2, 0.3, wires=0) @ qml.Identity(wires=1))

            def stopping_condition(op):

                if isinstance(op, qml.QubitUnitary):
                    identity = math.eye(2 ** len(op.wires))
                    return math.allclose(op.matrix(), identity)

                return False

        Note that the ``stopping_condition`` does not need to check whether the operator is in the
        target gate set. This will always be checked.

        .. code-block:: python

            @partial(
                qml.transforms.decompose,
                gate_set={qml.RZ, qml.RY, qml.GlobalPhase, qml.CNOT},
                stopping_condition=stopping_condition,
            )
            @qml.qnode(qml.device("default.qubit"))
            def circuit():
                qml.QubitUnitary(U, wires=[0, 1])
                return qml.expval(qml.PauliZ(0))

        .. code-block:: pycon

            >>> print(qml.draw(circuit)())
            0: ──RZ(0.10)──RY(0.20)──RZ(0.30)─┤  <Z>
            1: ──U(M0)────────────────────────┤

            M0 =
            [[1.+0.j 0.+0.j]
             [0.+0.j 1.+0.j]]

        We can see that the ``QubitUnitary`` on wire 1 is not decomposed due to the stopping
        condition, despite ``QubitUnitary`` not being in the target gate set.

        **Customizing Decompositions**

        The new system also enables specifying custom decomposition rules. When ``qml.decomposition.enable_graph()``
        is present, this transform accepts two additional keyword arguments: ``fixed_decomps`` and
        ``alt_decomps``. The user can define custom decomposition rules as quantum functions decorated
        with ``@qml.register_resources``, and provide them to the transform via these arguments.

        .. seealso:: :func:`qml.register_resources <pennylane.register_resources>`

        The ``fixed_decomps`` forces the transform to use the specified decomposition rules for
        certain operators, whereas the ``alt_decomps`` is used to provide alternative decomposition rules
        for operators that may be chosen if they lead to a more resource-efficient decomposition.

        In the following example, ``isingxx_decomp`` will always be used to decompose ``qml.IsingXX``
        gates; when it comes to ``qml.CNOT``, the system will choose the most efficient decomposition rule
        among ``my_cnot1``, ``my_cnot2``, and all existing decomposition rules defined for ``qml.CNOT``.

        .. code-block:: python

            import pennylane as qml

            qml.decomposition.enable_graph()

            @qml.register_resources({qml.CNOT: 2, qml.RX: 1})
            def isingxx_decomp(phi, wires, **__):
                qml.CNOT(wires=wires)
                qml.RX(phi, wires=[wires[0]])
                qml.CNOT(wires=wires)

            @qml.register_resources({qml.H: 2, qml.CZ: 1})
            def my_cnot1(wires, **__):
                qml.H(wires=wires[1])
                qml.CZ(wires=wires)
                qml.H(wires=wires[1])

            @qml.register_resources({qml.RY: 2, qml.CZ: 1, qml.Z: 2})
            def my_cnot2(wires, **__):
                qml.RY(np.pi/2, wires[1])
                qml.Z(wires[1])
                qml.CZ(wires=wires)
                qml.RY(np.pi/2, wires[1])
                qml.Z(wires[1])

            @partial(
                qml.transforms.decompose,
                gate_set={"RX", "RZ", "CZ", "GlobalPhase"},
                alt_decomps={qml.CNOT: [my_cnot1, my_cnot2]},
                fixed_decomps={qml.IsingXX: isingxx_decomp},
            )
            @qml.qnode(qml.device("default.qubit"))
            def circuit():
                qml.CNOT(wires=[0, 1])
                qml.IsingXX(0.5, wires=[0, 1])
                return qml.state()


        .. code-block:: pycon

            >>> qml.specs(circuit)()["resources"].gate_types
            defaultdict(int, {'RZ': 12, 'RX': 7, 'GlobalPhase': 6, 'CZ': 3})

    """

    if not enabled_graph() and (fixed_decomps or alt_decomps):
        raise TypeError(
            "The keyword arguments fixed_decomps and alt_decomps are only available with the new "
            "experimental graph-based decomposition system. Use qml.decomposition.enable_graph() "
            "to enable the new system."
        )

    gate_set, stopping_condition = _resolve_gate_set(gate_set, stopping_condition)

    if all(stopping_condition(op) for op in tape.operations):
        return (tape,), null_postprocessing

    # If the decomposition graph is enabled, we create a DecompositionGraph instance
    # to optimize the decomposition.
    decomp_graph_solution = None

    if enabled_graph():

        decomp_graph_solution = _construct_and_solve_decomp_graph(
            tape.operations,
            gate_set,
            num_work_wires=num_available_work_wires,
            fixed_decomps=fixed_decomps,
            alt_decomps=alt_decomps,
        )

    try:
        new_ops = [
            final_op
            for op in tape.operations
            for final_op in _operator_decomposition_gen(
                op,
                stopping_condition,
                max_expansion=max_expansion,
                num_available_work_wires=num_available_work_wires,
                graph_solution=decomp_graph_solution,
            )
        ]
    except RecursionError as e:
        raise RecursionError(
            "Reached recursion limit trying to decompose operations. Operator decomposition may "
            "have entered an infinite loop. Setting max_expansion will terminate the decomposition "
            "at a fixed recursion depth."
        ) from e

    tape = tape.copy(operations=new_ops)

    return (tape,), null_postprocessing


def _operator_decomposition_gen(  # pylint: disable=too-many-arguments
    op: Operator,
    acceptance_function: Callable[[Operator], bool],
    max_expansion: int | None = None,
    current_depth=0,
    num_available_work_wires: int | None = 0,
    graph_solution: DecompGraphSolution | None = None,
) -> Generator[Operator]:
    """A generator that yields the next operation that is accepted."""

    max_depth_reached = False
    decomp = []

    if max_expansion is not None and max_expansion <= current_depth:
        max_depth_reached = True

<<<<<<< HEAD
    if isinstance(op, (Allocate, Deallocate)):
        yield op

    elif acceptance_function(op) or max_depth_reached:
        yield op

    elif graph_solution and graph_solution.is_solved_for(op, num_available_work_wires):
=======
    # Handle classically controlled operators
    if isinstance(op, Conditional):
        if acceptance_function(op.base) or max_depth_reached:
            yield op
        else:
            yield from (
                Conditional(op.meas_val, base_op)
                for base_op in _operator_decomposition_gen(
                    op.base,
                    acceptance_function,
                    max_expansion=max_expansion,
                    current_depth=current_depth,
                    graph_solution=graph_solution,
                )
            )

    elif acceptance_function(op) or max_depth_reached:
        yield op

    elif isinstance(op, (Allocate, Deallocate)):
        yield op

    elif graph_solution is not None and graph_solution.is_solved_for(op, num_available_work_wires):
>>>>>>> e83f71cd
        op_rule = graph_solution.decomposition(op, num_available_work_wires)
        with queuing.AnnotatedQueue() as decomposed_ops:
            op_rule(*op.parameters, wires=op.wires, **op.hyperparameters)
        decomp = decomposed_ops.queue
        if num_available_work_wires is not None:
            num_available_work_wires -= op_rule.get_work_wire_spec(**op.resource_params).total

    elif enabled_graph() and isinstance(op, GlobalPhase):
        warnings.warn(
            "With qml.decomposition.enabled_graph(), GlobalPhase is not assumed to have a "
            "decomposition. To disable this warning, add `GlobalPhase` to the gate set, or "
            "assign a decomposition rule to `GlobalPhase` via the `fixed_decomps` keyword "
            "argument. To make GlobalPhase decompose to nothing, you can import `null_decomp` "
            "from pennylane.decomposition.decomposition_rule, and assign it to GlobalPhase."
        )
        yield op

    elif op.has_decomposition:
        decomp = op.decomposition()

    else:
        warnings.warn(
            f"Operator {op.name} does not define a decomposition and was not found in the "
            f"target gate set. To remove this warning, add the operator name({op.name}) or "
            f"type ({type(op)}) to the gate set.",
            UserWarning,
        )
        yield op

    current_depth += 1
    for sub_op in decomp:
        yield from _operator_decomposition_gen(
            sub_op,
            acceptance_function,
            max_expansion=max_expansion,
            current_depth=current_depth,
            num_available_work_wires=num_available_work_wires,
            graph_solution=graph_solution,
        )


def _resolve_gate_set(
    gate_set: set[type | str] | dict[type | str, float] = None,
    stopping_condition: Callable[[Operator], bool] = None,
) -> tuple[set[type | str] | dict[type | str, float], Callable[[Operator], bool]]:
    """Resolve the gate set and the stopping condition from arguments.

    The ``gate_set`` can be provided in various forms, and the ``stopping_condition`` may or
    may not be provided. This function will resolve the gate set and the stopping condition
    to the following standardized form:

    - The ``gate_set`` is set of operator **types** and/or names, or a dictionary mapping operator
      types and/or names to their respective costs. This is only used by the DecompositionGraph
    - The ``stopping_condition`` is a function that takes an operator **instances** and returns
      ``True`` if the operator does not need to be decomposed. This is used during decomposition.

    """

    if not enabled_graph() and gate_set and stopping_condition:
        # In the old decomposition system, we don't make the distinction between a set of
        # target gates and the stopping condition, so to avoid ambiguity, we don't allow both
        # to be specified at the same time.
        raise TypeError(
            "Specifying both gate_set and stopping_condition is only supported with the new "
            "experimental graph-based decomposition system. Use qml.decomposition.enable_graph() "
            "to enable the new system."
        )

    if gate_set is None:
        gate_set = set(ops.__all__)

    if isinstance(gate_set, (str, type)):
        gate_set = {gate_set}

    if isinstance(gate_set, dict):

        if any(v < 0 for v in gate_set.values()):
            raise ValueError("Negative gate weights provided to gate_set are not supported.")

        if not enabled_graph():
            raise TypeError(
                "Specifying the gate_set with a dictionary of operator types and their weights "
                "is only supported with the new experimental graph-based decomposition system. "
                "Enable the new system using qml.decomposition.enable_graph()."
            )

    if isinstance(gate_set, Iterable):

        gate_types = tuple(gate for gate in gate_set if isinstance(gate, type))
        gate_names = {translate_op_alias(gate) for gate in gate_set if isinstance(gate, str)}

        def gate_set_contains(op: Operator) -> bool:
            return (op.name in gate_names) or isinstance(op, gate_types)

    elif isinstance(gate_set, Callable):  # pylint:disable=isinstance-second-argument-not-valid-type

        gate_set_contains = gate_set

        if enabled_graph():
            raise TypeError(
                "Specifying gate_set as a function is not supported with the new "
                "graph-based decomposition system enabled."
            )

    else:
        raise TypeError("Invalid gate_set type. Must be an iterable, dictionary, or function.")

    if stopping_condition:

        # Even when the user provides a stopping condition, we still need to check
        # whether an operator belongs to the target gate set. This is to prevent
        # the case of an operator missing the stopping condition but doesn't have
        # a decomposition assigned due to being in the target gate set.
        def _stopping_condition(op):
            return gate_set_contains(op) or stopping_condition(op)

    else:
        # If the stopping condition is not explicitly provided, the default is to simply check
        # whether an operator belongs to the target gate set.
        _stopping_condition = gate_set_contains

    return gate_set, _stopping_condition


def _construct_and_solve_decomp_graph(
    operations, target_gates, num_work_wires, fixed_decomps, alt_decomps
):
    """Create and solve a DecompositionGraph instance to optimize the decomposition."""

    # Create the decomposition graph
    decomp_graph = DecompositionGraph(
        operations,
        target_gates,
        fixed_decomps=fixed_decomps,
        alt_decomps=alt_decomps,
    )

    # Find the efficient pathways to the target gate set
    return decomp_graph.solve(num_work_wires=num_work_wires)<|MERGE_RESOLUTION|>--- conflicted
+++ resolved
@@ -29,11 +29,7 @@
 from pennylane.decomposition.decomposition_graph import DecompGraphSolution
 from pennylane.decomposition.utils import translate_op_alias
 from pennylane.operation import Operator
-<<<<<<< HEAD
-from pennylane.ops.identity import GlobalPhase
-=======
-from pennylane.ops import Conditional
->>>>>>> e83f71cd
+from pennylane.ops import Conditional, GlobalPhase
 from pennylane.transforms.core import transform
 
 
@@ -796,16 +792,9 @@
     if max_expansion is not None and max_expansion <= current_depth:
         max_depth_reached = True
 
-<<<<<<< HEAD
     if isinstance(op, (Allocate, Deallocate)):
         yield op
 
-    elif acceptance_function(op) or max_depth_reached:
-        yield op
-
-    elif graph_solution and graph_solution.is_solved_for(op, num_available_work_wires):
-=======
-    # Handle classically controlled operators
     if isinstance(op, Conditional):
         if acceptance_function(op.base) or max_depth_reached:
             yield op
@@ -824,11 +813,7 @@
     elif acceptance_function(op) or max_depth_reached:
         yield op
 
-    elif isinstance(op, (Allocate, Deallocate)):
-        yield op
-
-    elif graph_solution is not None and graph_solution.is_solved_for(op, num_available_work_wires):
->>>>>>> e83f71cd
+    elif graph_solution and graph_solution.is_solved_for(op, num_available_work_wires):
         op_rule = graph_solution.decomposition(op, num_available_work_wires)
         with queuing.AnnotatedQueue() as decomposed_ops:
             op_rule(*op.parameters, wires=op.wires, **op.hyperparameters)
