# Copyright 2018-2024 Xanadu Quantum Technologies Inc.

# Licensed under the Apache License, Version 2.0 (the "License");
# you may not use this file except in compliance with the License.
# You may obtain a copy of the License at

#     http://www.apache.org/licenses/LICENSE-2.0

# Unless required by applicable law or agreed to in writing, software
# distributed under the License is distributed on an "AS IS" BASIS,
# WITHOUT WARRANTIES OR CONDITIONS OF ANY KIND, either express or implied.
# See the License for the specific language governing permissions and
# limitations under the License.
"""
A transform for decomposing quantum circuits into user defined gate sets. Offers an alternative to the more device-focused decompose transform.
"""
# pylint: disable=protected-access
# pylint: disable=unnecessary-lambda-assignment

import warnings
from collections import ChainMap
from collections.abc import Generator, Iterable
from functools import lru_cache, partial
from typing import Callable, Optional, Sequence

import pennylane as qml
from pennylane.decomposition import DecompositionGraph
from pennylane.transforms.core import transform


def null_postprocessing(results):
    """A postprocessing function returned by a transform that only converts the batch of results
    into a result for a single ``QuantumTape``.
    """
    return results[0]


@lru_cache
def _get_plxpr_decompose():  # pylint: disable=missing-docstring, too-many-statements
    try:
        # pylint: disable=import-outside-toplevel
        import jax

        from pennylane.capture.primitives import ctrl_transform_prim

    except ImportError:  # pragma: no cover
        return None, None

<<<<<<< HEAD
    # pylint: disable=redefined-outer-name, too-many-instance-attributes
=======
    # pylint: disable=redefined-outer-name, too-few-public-methods

    class ControlTransformInterpreter(qml.capture.PlxprInterpreter):
        """Interpreter for replacing control transforms with individually controlled ops."""

        def __init__(self, control_wires, control_values=None, work_wires=None):
            super().__init__()
            self.control_wires = control_wires
            self.control_values = control_values
            self.work_wires = work_wires

        def interpret_operation(self, op):
            """Interpret operation."""
            with qml.capture.pause():
                ctrl_op = qml.ctrl(
                    op,
                    self.control_wires,
                    control_values=self.control_values,
                    work_wires=self.work_wires,
                )
            super().interpret_operation(ctrl_op)

>>>>>>> 3f589f8f
    class DecomposeInterpreter(qml.capture.PlxprInterpreter):
        """Plxpr Interpreter for applying the ``decompose`` transform to callables or jaxpr
        when program capture is enabled.
        """

        def __init__(self, gate_set=None, max_expansion=None, fixed_decomps=None, alt_decomps=None):

            self.max_expansion = max_expansion
            self._current_depth = 0

            self._graph_decomp = None
            self._target_gate_names = None
            self._fixed_decomps, self._alt_decomps = _graph_decomps_kwargs_checks(
                fixed_decomps, alt_decomps
            )

            # We use a ChainMap to store the environment frames,
            # which allows us to push and pop environments without copying
            # the interpreter instance when we evaluate a jaxpr of a dynamic decomposition.

            # The name is different from the _env in the parent class (a dictionary) to avoid confusion.
            self._env_map = ChainMap()

            if gate_set is None:
                gate_set = set(qml.ops.__all__)

            if isinstance(gate_set, (str, type)):
                gate_set = set([gate_set])

            if isinstance(gate_set, Iterable):
                target_gate_types = tuple(gate for gate in gate_set if isinstance(gate, type))
                target_gate_names = set(gate for gate in gate_set if isinstance(gate, str))
                self.gate_set = lambda op: (op.name in target_gate_names) or isinstance(
                    op, target_gate_types
                )

                if qml.decomposition.enabled_graph():

                    self._target_gate_names = target_gate_names | set(
                        op.__name__ for op in target_gate_types
                    )  # pylint: disable=protected-access

            else:
                self.gate_set = gate_set

                if qml.decomposition.enabled_graph():
                    raise TypeError(
                        "A Callable gate_set is not supported with the enabled decomposition graph."
                    )

        def setup(self) -> None:
            """Setup the environment for the interpreter by pushing a new environment frame."""

            # This is the local environment for the jaxpr evaluation, on the top of the stack,
            # from which the interpreter reads and writes variables.
            # ChainMap writes to the first dictionary in the chain by default.
            self._env_map = self._env_map.new_child()

        def cleanup(self) -> None:
            """Cleanup the environment by popping the top-most environment frame."""

            # We delete the top-most environment frame after the evaluation is done.
            self._env_map = self._env_map.parents

        def read(self, var):
            """Extract the value corresponding to a variable."""
            return var.val if isinstance(var, jax.core.Literal) else self._env_map[var]

        def stopping_condition(self, op: qml.operation.Operator) -> bool:
            """Function to determine whether or not an operator needs to be decomposed or not.

            Args:
                op (qml.operation.Operator): Operator to check.

            Returns:
                bool: Whether or not ``op`` is valid or needs to be decomposed. ``True`` means
                that the operator does not need to be decomposed.
            """
            # If the new graph-based decomposition is enabled,
            # we don't rely on the has_decomposition attribute.
            if qml.decomposition.enabled_graph():
                return self.gate_set(op)

            if not op.has_decomposition:
                if not self.gate_set(op):
                    warnings.warn(
                        f"Operator {op.name} does not define a decomposition and was not "
                        f"found in the target gate set. To remove this warning, add the operator name "
                        f"({op.name}) or type ({type(op)}) to the gate set.",
                        UserWarning,
                    )
                return True
            return self.gate_set(op)

        def decompose_operation(self, op: qml.operation.Operator):
            """Decompose a PennyLane operation instance if it does not satisfy the
            provided gate set.

            Args:
                op (Operator): a pennylane operator instance

            This method is only called when the operator's output is a dropped variable,
            so the output will not affect later equations in the circuit.

            See also: :meth:`~.interpret_operation_eqn`, :meth:`~.interpret_operation`.
            """
            if self.gate_set(op):
                return self.interpret_operation(op)

            max_expansion = (
                self.max_expansion - self._current_depth if self.max_expansion is not None else None
            )

            with qml.capture.pause():
                decomposition = list(
                    _operator_decomposition_gen(
                        op,
                        self.stopping_condition,
                        max_expansion=max_expansion,
                        graph=self._graph_decomp,
                    )
                )

            return [self.interpret_operation(decomp_op) for decomp_op in decomposition]

        def _evaluate_jaxpr_decomposition(self, op: qml.operation.Operator):
            """Creates and evaluates a Jaxpr of the plxpr decomposition of an operator."""

            if self.gate_set(op):
                return self.interpret_operation(op)

            if self.max_expansion is not None and self._current_depth >= self.max_expansion:
                return self.interpret_operation(op)

            args = (*op.parameters, *op.wires)

            jaxpr_decomp = qml.capture.make_plxpr(
                partial(op.compute_qfunc_decomposition, **op.hyperparameters)
            )(*args)

            self._current_depth += 1
            # We don't need to copy the interpreter here, as the jaxpr of the decomposition
            # is evaluated with a new environment frame placed on top of the stack.
            out = self.eval(jaxpr_decomp.jaxpr, jaxpr_decomp.consts, *args)
            self._current_depth -= 1

            return out

        # pylint: disable=too-many-branches
        def eval(self, jaxpr: "jax.core.Jaxpr", consts: Sequence, *args) -> list:
            """
            Evaluates a jaxpr, which can also be generated by a dynamic decomposition.

            Args:
                jaxpr_decomp (jax.core.Jaxpr): the Jaxpr to evaluate
                consts (list[TensorLike]): the constant variables for the jaxpr
                *args: the arguments to use in the evaluation
            """

            self.setup()

            for arg, invar in zip(args, jaxpr.invars, strict=True):
                self._env_map[invar] = arg
            for const, constvar in zip(consts, jaxpr.constvars, strict=True):
                self._env_map[constvar] = const

            if qml.decomposition.enabled_graph():

                operations = []

                # Evaluate the jaxpr of the dynamic decomposition
                # and create a decomposition graph from the known operations.
                for eq in jaxpr.eqns:

                    # Create the graph creation if eq
                    # - hasn't been registered yet,
                    # - is a primitive operator, or
                    # - has a DropVar output/invars
                    if (
                        not self._primitive_registrations.get(eq.primitive, None)
                        and getattr(eq.primitive, "prim_type", "") == "operator"
                        and eq.outvars[0].__class__.__name__ == "DropVar"
                        and all(invar.__class__.__name__ != "Var" for invar in eq.invars)
                    ):
                        invals = (self.read(invar) for invar in eq.invars)
                        with qml.QueuingManager.stop_recording():
                            op = eq.primitive.impl(*invals, **eq.params)

                        # Construct the graph for the inner operations of structured rules
                        if not op.has_plxpr_decomposition:
                            operations.append(op)

                # Skip the graph creation if there are
                # no concrete operations in the closed PLxPR:
                if operations:
                    self._graph_decomp = _get_decomp_graph(
                        operations,
                        self._target_gate_names,
                        self._fixed_decomps,
                        self._alt_decomps,
                    )

            for eq in jaxpr.eqns:

                prim_type = getattr(eq.primitive, "prim_type", "")
                custom_handler = self._primitive_registrations.get(eq.primitive, None)

                if custom_handler:

                    invals = [self.read(invar) for invar in eq.invars]
                    outvals = custom_handler(self, *invals, **eq.params)

                elif prim_type == "operator":
                    outvals = self.interpret_operation_eqn(eq)
                elif prim_type == "measurement":
                    outvals = self.interpret_measurement_eqn(eq)
                else:
                    invals = [self.read(invar) for invar in eq.invars]
                    subfuns, params = eq.primitive.get_bind_params(eq.params)
                    outvals = eq.primitive.bind(*subfuns, *invals, **params)

                if not eq.primitive.multiple_results:
                    outvals = [outvals]

                for outvar, outval in zip(eq.outvars, outvals, strict=True):
                    self._env_map[outvar] = outval

            outvals = []
            for var in jaxpr.outvars:
                outval = self.read(var)
                if isinstance(outval, qml.operation.Operator):
                    outvals.append(self.interpret_operation(outval))
                else:
                    outvals.append(outval)

            self.cleanup()

            return outvals

        def interpret_operation_eqn(self, eqn: "jax.core.JaxprEqn"):
            """Interpret an equation corresponding to an operator.

            If the operator has a dynamic decomposition defined, this method will
            create and evaluate the jaxpr of the decomposition using the :meth:`~.eval` method.

            Args:
                eqn (jax.core.JaxprEqn): a jax equation for an operator.

            See also: :meth:`~.interpret_operation`.

            """

            invals = (self.read(invar) for invar in eqn.invars)

            with qml.QueuingManager.stop_recording():
                op = eqn.primitive.impl(*invals, **eqn.params)

            if not eqn.outvars[0].__class__.__name__ == "DropVar":
                return op

            if not op.has_plxpr_decomposition:
                return self.decompose_operation(op)

            return self._evaluate_jaxpr_decomposition(op)

    # pylint: disable=too-many-arguments
    @DecomposeInterpreter.register_primitive(ctrl_transform_prim)
    def _(self, *invals, n_control, jaxpr, control_values, work_wires, n_consts):
        consts = invals[:n_consts]
        args = invals[n_consts:-n_control]
        control_wires = invals[-n_control:]

        unroller = ControlTransformInterpreter(
            control_wires, control_values=control_values, work_wires=work_wires
        )

        def wrapper(*inner_args):
            return unroller.eval(jaxpr, consts, *inner_args)

        jaxpr = jax.make_jaxpr(wrapper)(*args)
        return self.eval(jaxpr.jaxpr, jaxpr.consts, *args)

    def decompose_plxpr_to_plxpr(jaxpr, consts, targs, tkwargs, *args):
        """Function for applying the ``decompose`` transform on plxpr."""

        interpreter = DecomposeInterpreter(*targs, **tkwargs)

        def wrapper(*inner_args):
            return interpreter.eval(jaxpr, consts, *inner_args)

        return jax.make_jaxpr(wrapper)(*args)

    return DecomposeInterpreter, decompose_plxpr_to_plxpr


DecomposeInterpreter, decompose_plxpr_to_plxpr = _get_plxpr_decompose()


@partial(transform, plxpr_transform=decompose_plxpr_to_plxpr)
def decompose(
    tape,
    gate_set=None,
    max_expansion=None,
    fixed_decomps: dict = None,
    alt_decomps: dict = None,
):
    """Decomposes a quantum circuit into a user-specified gate set.

    .. note::

        When ``qml.decomposition.enable_graph()`` is present, this transform takes advantage of the
        new graph-based decomposition algorithm that allows for more flexible and resource-efficient
        decompositions towards any target gate set. The keyword arguments ``fixed_decomps`` and
        ``alt_decomps`` are only functional with this toggle present.

    Args:
        tape (QuantumScript or QNode or Callable): a quantum circuit.
        gate_set (Iterable[str or type] or Callable, optional): The target gate set specified as
            either (1) a sequence of operator types and/or names or (2) a function that returns
            ``True`` if the operator belongs to the target gate set. Defaults to ``None``, in which
            case the gate set is considered to be all available :doc:`quantum operators </introduction/operations>`.
        max_expansion (int, optional): The maximum depth of the decomposition. Defaults to None.
            If ``None``, the circuit will be decomposed until the target gate set is reached.
        fixed_decomps (Dict[Type[Operator], DecompositionRule]): a dictionary mapping operator types
            to custom decomposition rules. A decomposition rule is a quantum function decorated with
            :func:`~pennylane.register_resources`. The custom decomposition rules specified here
            will be used in place of the existing decomposition rules defined for this operator.
            This is only used when ``qml.decomposition.enable_graph()`` is present.
        alt_decomps (Dict[Type[Operator], List[DecompositionRule]]): a dictionary mapping operator
            types to lists of alternative custom decomposition rules. A decomposition rule is a
            quantum function decorated with :func:`~pennylane.register_resources`. The custom
            decomposition rules specified here will be considered as alternatives to the existing
            decomposition rules defined for this operator, and one of them may be chosen if they
            lead to a more resource-efficient decomposition. This is only used when ``qml.decomposition.enable_graph()``
            is present.

    Returns:
        qnode (QNode) or quantum function (Callable) or tuple[List[QuantumScript], function]:

        The decomposed circuit. The output type is explained in :func:`qml.transform <pennylane.transform>`.

    .. note::

        This function does not guarantee a decomposition to the target gate set. If an operation
        with no defined decomposition is encountered during decomposition, it will be left in the
        circuit even if it does not belong in the target gate set. In this case, a ``UserWarning``
        will be raised. To suppress this warning, simply add the operator to the gate set.

    .. seealso::

        :func:`qml.devices.preprocess.decompose <.pennylane.devices.preprocess.decompose>` for a
        transform that is intended for device developers. This function will decompose a quantum
        circuit into a set of basis gates available on a specific device architecture.

    .. details::
        :title: Integration with the Graph-Based Decomposition System

        This transform takes advantage of the new graph-based decomposition algorithm when
        ``qml.decomposition.enable_graph()`` is present, which allows for more flexible
        decompositions towards any target gate set. For example, the current system does not
        guarentee a decomposition to the desired target gate set:

        .. code-block:: python

            import pennylane as qml

            with qml.queuing.AnnotatedQueue() as q:
                qml.CRX(0.5, wires=[0, 1])

            tape = qml.tape.QuantumScript.from_queue(q)
            [new_tape], _ = qml.transforms.decompose([tape], gate_set={"RX", "RY", "RZ", "CZ"})

        .. code-block:: pycon

            >>> new_tape.operations
            [RZ(1.5707963267948966, wires=[1]),
             RY(0.25, wires=[1]),
             CNOT(wires=[0, 1]),
             RY(-0.25, wires=[1]),
             CNOT(wires=[0, 1]),
             RZ(-1.5707963267948966, wires=[1])]

        With the new system enabled, the transform produces the expected outcome.

        .. code-block:: pycon

            >>> qml.decomposition.enable_graph()
            >>> [new_tape], _ = qml.transforms.decompose([tape], gate_set={"RX", "RY", "RZ", "CZ"})
            >>> new_tape.operations
            [RX(0.25, wires=[1]), CZ(wires=[0, 1]), RX(-0.25, wires=[1]), CZ(wires=[0, 1])]


        **Customizing Decompositions**

        The new system also enables specifying custom decomposition rules. When ``qml.decomposition.enable_graph()``
        is present, this transform accepts two additional keyword arguments: ``fixed_decomps`` and
        ``alt_decomps``. The user can define custom decomposition rules as quantum functions decorated
        with ``@qml.register_resources``, and provide them to the transform via these arguments.

        .. seealso:: :func:`qml.register_resources <pennylane.register_resources>`

        The ``fixed_decomps`` forces the transform to use the specified decomposition rules for
        certain operators, wheras the ``alt_decomps`` is used to provide alternative decomposition rules
        for operators that may be chosen if they lead to a more resource-efficient decomposition.

        In the following example, ``isingxx_decomp`` will always be used to decompose ``qml.IsingXX``
        gates; when it comes to ``qml.CNOT``, the system will choose the most efficient decomposition rule
        among ``my_cnot1``, ``my_cnot2``, and all existing decomposition rules defined for ``qml.CNOT``.

        .. code-block:: python

            import pennylane as qml

            qml.decomposition.enable_graph()

            @qml.register_resources({qml.CNOT: 2, qml.RX: 1})
            def isingxx_decomp(phi, wires, **__):
                qml.CNOT(wires=wires)
                qml.RX(phi, wires=[wires[0]])
                qml.CNOT(wires=wires)

            @qml.register_resources({qml.H: 2, qml.CZ: 1})
            def my_cnot1(wires, **__):
                qml.H(wires=wires[1])
                qml.CZ(wires=wires)
                qml.H(wires=wires[1])

            @qml.register_resources({qml.RY: 2, qml.CZ: 1, qml.Z: 2})
            def my_cnot2(wires, **__):
                qml.RY(np.pi/2, wires[1])
                qml.Z(wires[1])
                qml.CZ(wires=wires)
                qml.RY(np.pi/2, wires[1])
                qml.Z(wires[1])

            @partial(
                qml.transforms.decompose,
                gate_set={"RX", "RZ", "CZ", "GlobalPhase"},
                alt_decomps={qml.CNOT: [my_cnot1, my_cnot2]},
                fixed_decomps={qml.IsingXX: isingxx_decomp},
            )
            @qml.qnode(qml.device("default.qubit"))
            def circuit():
                qml.CNOT(wires=[0, 1])
                qml.IsingXX(0.5, wires=[0, 1])
                return qml.state()


        .. code-block:: pycon

            >>> qml.specs(circuit)()["resources"].gate_types
            defaultdict(int, {'RZ': 12, 'RX': 7, 'GlobalPhase': 6, 'CZ': 3})

    **Example**

    Consider the following tape:

    >>> ops = [qml.IsingXX(1.2, wires=(0,1))]
    >>> tape = qml.tape.QuantumScript(ops, measurements=[qml.expval(qml.Z(0))])

    You can decompose the circuit into a set of gates:

    >>> batch, fn = qml.transforms.decompose(tape, gate_set={qml.CNOT, qml.RX})
    >>> batch[0].circuit
    [CNOT(wires=[0, 1]), RX(1.2, wires=[0]), CNOT(wires=[0, 1]), expval(Z(0))]

    You can also apply the transform directly on a :class:`~.pennylane.QNode`:

    .. code-block:: python

        from functools import partial

        @partial(qml.transforms.decompose, gate_set={qml.Toffoli, "RX", "RZ"})
        @qml.qnode(qml.device("default.qubit"))
        def circuit():
            qml.Hadamard(wires=[0])
            qml.Toffoli(wires=[0,1,2])
            return qml.expval(qml.Z(0))

    Since the Hadamard gate is not defined in our gate set, it will be decomposed into rotations:

    >>> print(qml.draw(circuit)())
    0: ──RZ(1.57)──RX(1.57)──RZ(1.57)─╭●─┤  <Z>
    1: ───────────────────────────────├●─┤
    2: ───────────────────────────────╰X─┤

    You can also use a function to build a decomposition gate set:

    .. code-block:: python

        @partial(qml.transforms.decompose, gate_set=lambda op: len(op.wires)<=2)
        @qml.qnode(qml.device("default.qubit"))
        def circuit():
            qml.Hadamard(wires=[0])
            qml.Toffoli(wires=[0,1,2])
            return qml.expval(qml.Z(0))

    The circuit will be decomposed into single or two-qubit operators,

    >>> print(qml.draw(circuit)())
    0: ──H────────╭●───────────╭●────╭●──T──╭●─┤  <Z>
    1: ────╭●─────│─────╭●─────│───T─╰X──T†─╰X─┤
    2: ──H─╰X──T†─╰X──T─╰X──T†─╰X──T──H────────┤

    You can use the ``max_expansion`` argument to control the number of decomposition stages
    applied to the circuit. By default, the function will decompose the circuit until the desired
    gate set is reached.

    The example below demonstrates how the user can visualize the decomposition in stages:

    .. code-block:: python

        phase = 1
        target_wires = [0]
        unitary = qml.RX(phase, wires=0).matrix()
        n_estimation_wires = 3
        estimation_wires = range(1, n_estimation_wires + 1)

        @qml.qnode(qml.device("default.qubit"))
        def circuit():
            # Start in the |+> eigenstate of the unitary
            qml.Hadamard(wires=target_wires)
            qml.QuantumPhaseEstimation(
                unitary,
                target_wires=target_wires,
                estimation_wires=estimation_wires,
            )

    >>> print(qml.draw(qml.transforms.decompose(circuit, max_expansion=0))())
    0: ──H─╭QuantumPhaseEstimation─┤
    1: ────├QuantumPhaseEstimation─┤
    2: ────├QuantumPhaseEstimation─┤
    3: ────╰QuantumPhaseEstimation─┤

    >>> print(qml.draw(qml.transforms.decompose(circuit, max_expansion=1))())
    0: ──H─╭U(M0)⁴─╭U(M0)²─╭U(M0)¹───────┤
    1: ──H─╰●──────│───────│───────╭QFT†─┤
    2: ──H─────────╰●──────│───────├QFT†─┤
    3: ──H─────────────────╰●──────╰QFT†─┤

    >>> print(qml.draw(qml.transforms.decompose(circuit, max_expansion=2))())
    0: ──H──RZ(11.00)──RY(1.14)─╭X──RY(-1.14)──RZ(-9.42)─╭X──RZ(-1.57)──RZ(1.57)──RY(1.00)─╭X──RY(-1.00)
    1: ──H──────────────────────╰●───────────────────────╰●────────────────────────────────│────────────
    2: ──H─────────────────────────────────────────────────────────────────────────────────╰●───────────
    3: ──H──────────────────────────────────────────────────────────────────────────────────────────────
    ───RZ(-6.28)─╭X──RZ(4.71)──RZ(1.57)──RY(0.50)─╭X──RY(-0.50)──RZ(-6.28)─╭X──RZ(4.71)─────────────────
    ─────────────│────────────────────────────────│────────────────────────│──╭SWAP†────────────────────
    ─────────────╰●───────────────────────────────│────────────────────────│──│─────────────╭(Rϕ(1.57))†
    ──────────────────────────────────────────────╰●───────────────────────╰●─╰SWAP†─────H†─╰●──────────
    ────────────────────────────────────┤
    ──────╭(Rϕ(0.79))†─╭(Rϕ(1.57))†──H†─┤
    ───H†─│────────────╰●───────────────┤
    ──────╰●────────────────────────────┤
    """

    _fixed_decomps, _alt_decomps = _graph_decomps_kwargs_checks(fixed_decomps, alt_decomps)

    if isinstance(gate_set, (str, type)):
        gate_set = {gate_set}

    if isinstance(gate_set, Iterable):
        target_gate_types = tuple(gate for gate in gate_set if isinstance(gate, type))
        target_gate_names = set(gate for gate in gate_set if isinstance(gate, str))
        gate_set = lambda op: (op.name in target_gate_names) or isinstance(op, target_gate_types)

    # If the gate_set is None, we don't need to iterate over
    # all the ops to construct `target_gate_types` or `target_gate_names`
    if gate_set is None:
        target_gate_types = tuple()
        target_gate_names = set(qml.ops.__all__)
        gate_set = lambda op: op.name in target_gate_names

    def stopping_condition(op):
        # If the new graph-based decomposition is enabled,
        # we don't rely on the has_decomposition attribute.
        if qml.decomposition.enabled_graph():
            return gate_set(op)

        if not op.has_decomposition:
            if not gate_set(op):
                warnings.warn(
                    f"Operator {op.name} does not define a decomposition and was not "
                    f"found in the target gate set. To remove this warning, add the operator name "
                    f"({op.name}) or type ({type(op)}) to the gate set.",
                    UserWarning,
                )
            return True
        return gate_set(op)

    if all(stopping_condition(op) for op in tape.operations):
        return (tape,), null_postprocessing

    # If the decomposition graph is enabled, we create a DecompositionGraph instance
    # to optimize the decomposition.
    decomp_graph = None

    if qml.decomposition.enabled_graph():

        target_gate_names = target_gate_names | set(
            op.__name__ for op in target_gate_types
        )  # pylint: disable=protected-access

        decomp_graph = _get_decomp_graph(
            tape.operations,
            target_gate_names,
            fixed_decomps=_fixed_decomps,
            alt_decomps=_alt_decomps,
        )

    try:
        new_ops = [
            final_op
            for op in tape.operations
            for final_op in _operator_decomposition_gen(
                op, stopping_condition, max_expansion=max_expansion, graph=decomp_graph
            )
        ]
    except RecursionError as e:
        raise RecursionError(
            "Reached recursion limit trying to decompose operations. Operator decomposition may "
            "have entered an infinite loop. Setting max_expansion will terminate the decomposition "
            "at a fixed recursion depth."
        ) from e

    tape = tape.copy(operations=new_ops)

    return (tape,), null_postprocessing


def _operator_decomposition_gen(
    op: qml.operation.Operator,
    acceptance_function: Callable[[qml.operation.Operator], bool],
    max_expansion: Optional[int] = None,
    current_depth=0,
    graph: DecompositionGraph = None,
) -> Generator[qml.operation.Operator, None, None]:
    """A generator that yields the next operation that is accepted."""

    max_depth_reached = False
    decomp = []

    if max_expansion is not None and max_expansion <= current_depth:
        max_depth_reached = True

    if acceptance_function(op) or max_depth_reached:
        yield op
    elif graph is not None and graph.is_solved_for(op):
        op_rule = graph.decomposition(op)
        with qml.queuing.AnnotatedQueue() as decomposed_ops:
            op_rule(*op.parameters, wires=op.wires, **op.hyperparameters)
        decomp = decomposed_ops.queue
        current_depth += 1
    else:
        decomp = op.decomposition()
        current_depth += 1

    for sub_op in decomp:
        yield from _operator_decomposition_gen(
            sub_op,
            acceptance_function,
            max_expansion=max_expansion,
            current_depth=current_depth,
            graph=graph,
        )


def _graph_decomps_kwargs_checks(fixed_decomps, alt_decomps):
    """Check the keyword arguments for the decompose transform for the graph-based decomposition."""

    if not qml.decomposition.enabled_graph() and (fixed_decomps or alt_decomps):
        raise TypeError(
            "The fixed_decomps and alt_decomps arguments must be used with the experimental graph-based decomposition."
            "Please enable the decomposition graph with qml.decomposition.enable_graph()."
        )

    return fixed_decomps, alt_decomps


def _get_decomp_graph(operations, target_gate_names, fixed_decomps, alt_decomps):
    """Create and solve a DecompositionGraph instance to optimize the decomposition."""

    # Create the decomposition graph
    graph = DecompositionGraph(
        operations,
        target_gate_names,
        fixed_decomps=fixed_decomps,
        alt_decomps=alt_decomps,
    )

    # Find the efficient pathways to the target gate set
    graph.solve()

    return graph<|MERGE_RESOLUTION|>--- conflicted
+++ resolved
@@ -46,9 +46,6 @@
     except ImportError:  # pragma: no cover
         return None, None
 
-<<<<<<< HEAD
-    # pylint: disable=redefined-outer-name, too-many-instance-attributes
-=======
     # pylint: disable=redefined-outer-name, too-few-public-methods
 
     class ControlTransformInterpreter(qml.capture.PlxprInterpreter):
@@ -71,7 +68,6 @@
                 )
             super().interpret_operation(ctrl_op)
 
->>>>>>> 3f589f8f
     class DecomposeInterpreter(qml.capture.PlxprInterpreter):
         """Plxpr Interpreter for applying the ``decompose`` transform to callables or jaxpr
         when program capture is enabled.
