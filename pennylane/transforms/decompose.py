# Copyright 2018-2024 Xanadu Quantum Technologies Inc.

# Licensed under the Apache License, Version 2.0 (the "License");
# you may not use this file except in compliance with the License.
# You may obtain a copy of the License at

#     http://www.apache.org/licenses/LICENSE-2.0

# Unless required by applicable law or agreed to in writing, software
# distributed under the License is distributed on an "AS IS" BASIS,
# WITHOUT WARRANTIES OR CONDITIONS OF ANY KIND, either express or implied.
# See the License for the specific language governing permissions and
# limitations under the License.
"""
A transform for decomposing quantum circuits into user defined gate sets. Offers an alternative to the more device-focused decompose transform.
"""
# pylint: disable=protected-access
# pylint: disable=unnecessary-lambda-assignment

import warnings
from collections.abc import Callable, Generator, Iterable
from functools import lru_cache, partial
from typing import Optional

import pennylane as qml
from pennylane.transforms.core import transform


def null_postprocessing(results):
    """A postprocessing function returned by a transform that only converts the batch of results
    into a result for a single ``QuantumTape``.
    """
    return results[0]


def _operator_decomposition_gen(
    op: qml.operation.Operator,
    acceptance_function: Callable[[qml.operation.Operator], bool],
    max_expansion: Optional[int] = None,
    current_depth=0,
) -> Generator[qml.operation.Operator, None, None]:
    """A generator that yields the next operation that is accepted."""

    max_depth_reached = False

    if max_expansion is not None and max_expansion <= current_depth:
        max_depth_reached = True

    if acceptance_function(op) or max_depth_reached:
        yield op
    else:
        decomp = op.decomposition()
        current_depth += 1

        for sub_op in decomp:
            yield from _operator_decomposition_gen(
                sub_op,
                acceptance_function,
                max_expansion=max_expansion,
                current_depth=current_depth,
            )


@lru_cache
def _get_plxpr_decompose():  # pylint: disable=missing-docstring
    try:
        # pylint: disable=import-outside-toplevel
        from jax import make_jaxpr

        from pennylane.capture.primitives import ctrl_transform_prim
    except ImportError:  # pragma: no cover
        return None, None

    # pylint: disable=redefined-outer-name

    class DecomposeInterpreter(qml.capture.PlxprInterpreter):
        """Plxpr Interpreter for applying the ``decompose`` transform to callables or jaxpr
        when program capture is enabled.
        """

        def __init__(self, gate_set=None, max_expansion=None):
            self.max_expansion = max_expansion

            if gate_set is None:
                gate_set = set(qml.ops.__all__)

            if isinstance(gate_set, (str, type)):
                gate_set = set([gate_set])

            if isinstance(gate_set, Iterable):
                gate_types = tuple(gate for gate in gate_set if isinstance(gate, type))
                gate_names = set(gate for gate in gate_set if isinstance(gate, str))
                self.gate_set = lambda op: (op.name in gate_names) or isinstance(op, gate_types)
            else:
                self.gate_set = gate_set

            super().__init__()

        def stopping_condition(self, op: qml.operation.Operator) -> bool:
            """Function to determine whether or not an operator needs to be decomposed or not.

            Args:
                op (qml.operation.Operator): Operator to check.

            Returns:
                bool: Whether or not ``op`` is valid or needs to be decomposed. ``True`` means
                that the operator does not need to be decomposed.
            """
            if not op.has_decomposition:
                if not self.gate_set(op):
                    warnings.warn(
                        f"Operator {op.name} does not define a decomposition and was not "
                        f"found in the target gate set. To remove this warning, add the operator name "
                        f"({op.name}) or type ({type(op)}) to the gate set.",
                        UserWarning,
                    )
                return True
            return self.gate_set(op)

        def decompose_operation(self, op: qml.operation.Operator):
            """Decompose a PennyLane operation instance if it does not satisfy the
            provided gate set.

            Args:
                op (Operator): a pennylane operator instance

            Returns:
                Any

            This method is only called when the operator's output is a dropped variable,
            so the output will not affect later equations in the circuit.

            See also: :meth:`~.interpret_operation_eqn`, :meth:`~.interpret_operation`.
            """
            if self.gate_set(op):
                return self.interpret_operation(op)

            qml.capture.disable()
            try:
                decomposition = list(
                    _operator_decomposition_gen(
                        op, self.stopping_condition, max_expansion=self.max_expansion
                    )
                )
            finally:
                qml.capture.enable()

            return [self.interpret_operation(decomp_op) for decomp_op in decomposition]

        def interpret_operation_eqn(self, eqn):
            """Interpret an equation corresponding to an operator.

            Args:
                eqn (jax.core.JaxprEqn): a jax equation for an operator.

            See also: :meth:`~.interpret_operation`.

            """
            invals = (self.read(invar) for invar in eqn.invars)
            with qml.QueuingManager.stop_recording():
                op = eqn.primitive.impl(*invals, **eqn.params)
            if eqn.outvars[0].__class__.__name__ == "DropVar":
                return self.decompose_operation(op)
            return op

    # pylint: disable=unused-variable,missing-function-docstring
    @DecomposeInterpreter.register_primitive(ctrl_transform_prim)
    def handle_ctrl_transform(*_, **__):
        raise NotImplementedError

    def decompose_plxpr_to_plxpr(
        jaxpr, consts, targs, tkwargs, *args
    ):  # pylint: disable=unused-argument
        """Function from decomposing jaxpr."""
        decomposer = DecomposeInterpreter(
            gate_set=tkwargs.pop("gate_set", None), max_expansion=tkwargs.pop("max_expansion", None)
        )

        def wrapper(*inner_args):
            return decomposer.eval(jaxpr, consts, *inner_args)

        return make_jaxpr(wrapper)(*args)

    return DecomposeInterpreter, decompose_plxpr_to_plxpr


DecomposeInterpreter, decompose_plxpr_to_plxpr = _get_plxpr_decompose()


@lru_cache
def _get_plxpr_dynamic_decompose():  # pylint: disable=missing-docstring
    try:
        # pylint: disable=import-outside-toplevel
        # pylint: disable=unused-import
        import jax

        from pennylane.capture.primitives import AbstractMeasurement, AbstractOperator
    except ImportError:  # pragma: no cover
        return None, None

    # pylint: disable=redefined-outer-name

    class DynamicDecomposeInterpreter(qml.capture.PlxprInterpreter):
        """
        Experimental Plxpr Interpreter for applying a dynamic decomposition to operations when program capture is enabled.
        """

<<<<<<< HEAD
        def __init__(self, gate_set=None, max_expansion=None):
            self.max_expansion = max_expansion

            if gate_set is None:
                gate_set = set(qml.ops.__all__)

            if isinstance(gate_set, (str, type)):
                gate_set = set([gate_set])

            if isinstance(gate_set, Iterable):
                gate_types = tuple(gate for gate in gate_set if isinstance(gate, type))
                gate_names = set(gate for gate in gate_set if isinstance(gate, str))
                self.gate_set = lambda op: (op.name in gate_names) or isinstance(op, gate_types)
            else:
                self.gate_set = gate_set

            super().__init__()

        def stopping_condition(self, op: qml.operation.Operator) -> bool:
            """Function to determine whether or not an operator needs to be decomposed or not.

            Args:
                op (qml.operation.Operator): Operator to check.

            Returns:
                bool: Whether or not ``op`` is valid or needs to be decomposed. ``True`` means
                that the operator does not need to be decomposed.
            """
            if not hasattr(op, "_compute_plxpr_decomposition"):
                if not self.gate_set(op):
                    warnings.warn(
                        f"Operator {op.name} does not define a plxpr decomposition and was not "
                        f"found in the target gate set. To remove this warning, add the operator name "
                        f"({op.name}) or type ({type(op)}) to the gate set.",
                        UserWarning,
                    )
                return True
            return self.gate_set(op)

        def eval_dynamic_decomposition(
            self, jaxpr_decomp: "jax.core.Jaxpr", consts: Sequence, *args, current_depth: int = 0
        ):
=======
        def eval_dynamic_decomposition(self, jaxpr_decomp: "jax.core.Jaxpr", *args):
>>>>>>> 4a561509
            """
            Evaluate a dynamic decomposition of a Jaxpr.

            Args:
<<<<<<< HEAD
                jaxpr_decomp (jax.core.Jaxpr): the Jaxpr to evaluate.
                consts (Sequence): the constants to use in the evaluation.
                *args: the arguments to use in the evaluation.
                current_depth (int): the current depth of decomposition. Defaults to 0.
=======
                jaxpr_decomp (jax.core.Jaxpr): the Jaxpr to evaluate
                *args: the arguments to use in the evaluation
>>>>>>> 4a561509
            """

            for arg, invar in zip(args, jaxpr_decomp.invars, strict=True):
                self._env[invar] = arg

            for inner_eqn in jaxpr_decomp.eqns:

                custom_handler = self._primitive_registrations.get(inner_eqn.primitive, None)

                if custom_handler:
                    invals = [self.read(invar) for invar in inner_eqn.invars]
                    outvals = custom_handler(self, *invals, **inner_eqn.params)

                elif isinstance(inner_eqn.outvars[0].aval, AbstractOperator):
<<<<<<< HEAD
                    outvals = self.interpret_operation_eqn(inner_eqn, current_depth=current_depth)
=======
                    # This does not currently support nested decompositions
                    outvals = super().interpret_operation_eqn(inner_eqn)
>>>>>>> 4a561509
                elif isinstance(inner_eqn.outvars[0].aval, AbstractMeasurement):
                    outvals = super().interpret_measurement_eqn(inner_eqn)
                else:
                    invals = [self.read(invar) for invar in inner_eqn.invars]
                    outvals = inner_eqn.primitive.bind(*invals, **inner_eqn.params)

                if not inner_eqn.primitive.multiple_results:
                    outvals = [outvals]

                for inner_outvar, inner_outval in zip(inner_eqn.outvars, outvals, strict=True):
                    self._env[inner_outvar] = inner_outval

        def interpret_operation_eqn(self, eqn: "jax.core.JaxprEqn", current_depth: int = 0):
            """
            Interpret an equation corresponding to an operator with controlled decomposition depth.

            Args:
                eqn (jax.core.JaxprEqn): a Jax equation for an operator.
                current_depth (int): the current depth of decomposition. Defaults to 0.
            """

            invals = (self.read(invar) for invar in eqn.invars)
            with qml.QueuingManager.stop_recording():
                op = eqn.primitive.impl(*invals, **eqn.params)

            if isinstance(eqn.outvars[0], jax.core.DropVar):

<<<<<<< HEAD
                if self.max_expansion is not None and current_depth >= self.max_expansion:
                    return super().interpret_operation_eqn(eqn)

                if self.stopping_condition(op):
                    return super().interpret_operation_eqn(eqn)

                jaxpr_decomp = op._plxpr_decomposition()
                args = (*op.parameters, *op.wires, *op.hyperparameters)

                return self.eval_dynamic_decomposition(
                    jaxpr_decomp.jaxpr, jaxpr_decomp.consts, *args, current_depth=current_depth + 1
                )
=======
                if hasattr(op, "_plxpr_decomposition"):

                    jaxpr_decomp = op._plxpr_decomposition()
                    args = (*op.parameters, *op.wires, *op.hyperparameters.values())
>>>>>>> 4a561509

                    # We assume that the JAXPR of the decomposition does not contain constants
                    # and that all the required parameters are passed as arguments
                    return self.eval_dynamic_decomposition(jaxpr_decomp.jaxpr, *args)

                return super().interpret_operation(op)

            return op

    return DynamicDecomposeInterpreter


DynamicDecomposeInterpreter = _get_plxpr_dynamic_decompose()


@partial(transform, plxpr_transform=decompose_plxpr_to_plxpr)
def decompose(tape, gate_set=None, max_expansion=None):
    """Decomposes a quantum circuit into a user-specified gate set.

    Args:
        tape (QuantumScript or QNode or Callable): a quantum circuit.
        gate_set (Iterable[str or type] or Callable, optional): The target gate set specified as
            either (1) a sequence of operator types and/or names or (2) a function that returns
            ``True`` if the operator belongs to the target gate set. Defaults to ``None``, in which
            case the gate set is considered to be all available :doc:`quantum operators </introduction/operations>`.
        max_expansion (int, optional): The maximum depth of the decomposition. Defaults to None.
            If ``None``, the circuit will be decomposed until the target gate set is reached.

    Returns:
        qnode (QNode) or quantum function (Callable) or tuple[List[QuantumScript], function]:

        The decomposed circuit. The output type is explained in :func:`qml.transform <pennylane.transform>`.

    .. note::

        This function does not guarantee a decomposition to the target gate set. If an operation
        with no defined decomposition is encountered during decomposition, it will be left in the
        circuit even if it does not belong in the target gate set. In this case, a ``UserWarning``
        will be raised. To suppress this warning, simply add the operator to the gate set.

    .. seealso::

        :func:`qml.devices.preprocess.decompose <.pennylane.devices.preprocess.decompose>` for a
        transform that is intended for device developers. This function will decompose a quantum
        circuit into a set of basis gates available on a specific device architecture.

    **Example**

    Consider the following tape:

    >>> ops = [qml.IsingXX(1.2, wires=(0,1))]
    >>> tape = qml.tape.QuantumScript(ops, measurements=[qml.expval(qml.Z(0))])

    You can decompose the circuit into a set of gates:

    >>> batch, fn = qml.transforms.decompose(tape, gate_set={qml.CNOT, qml.RX})
    >>> batch[0].circuit
    [CNOT(wires=[0, 1]), RX(1.2, wires=[0]), CNOT(wires=[0, 1]), expval(Z(0))]

    You can also apply the transform directly on a :class:`~.pennylane.QNode`:

    .. code-block:: python

        from functools import partial

        @partial(qml.transforms.decompose, gate_set={qml.Toffoli, "RX", "RZ"})
        @qml.qnode(qml.device("default.qubit"))
        def circuit():
            qml.Hadamard(wires=[0])
            qml.Toffoli(wires=[0,1,2])
            return qml.expval(qml.Z(0))

    Since the Hadamard gate is not defined in our gate set, it will be decomposed into rotations:

    >>> print(qml.draw(circuit)())
    0: ──RZ(1.57)──RX(1.57)──RZ(1.57)─╭●─┤  <Z>
    1: ───────────────────────────────├●─┤
    2: ───────────────────────────────╰X─┤

    You can also use a function to build a decomposition gate set:

    .. code-block:: python

        @partial(qml.transforms.decompose, gate_set=lambda op: len(op.wires)<=2)
        @qml.qnode(qml.device("default.qubit"))
        def circuit():
            qml.Hadamard(wires=[0])
            qml.Toffoli(wires=[0,1,2])
            return qml.expval(qml.Z(0))

    The circuit will be decomposed into single or two-qubit operators,

    >>> print(qml.draw(circuit)())
    0: ──H────────╭●───────────╭●────╭●──T──╭●─┤  <Z>
    1: ────╭●─────│─────╭●─────│───T─╰X──T†─╰X─┤
    2: ──H─╰X──T†─╰X──T─╰X──T†─╰X──T──H────────┤

    You can use the ``max_expansion`` argument to control the number of decomposition stages
    applied to the circuit. By default, the function will decompose the circuit until the desired
    gate set is reached.

    The example below demonstrates how the user can visualize the decomposition in stages:

    .. code-block:: python

        phase = 1
        target_wires = [0]
        unitary = qml.RX(phase, wires=0).matrix()
        n_estimation_wires = 3
        estimation_wires = range(1, n_estimation_wires + 1)

        @qml.qnode(qml.device("default.qubit"))
        def circuit():
            # Start in the |+> eigenstate of the unitary
            qml.Hadamard(wires=target_wires)
            qml.QuantumPhaseEstimation(
                unitary,
                target_wires=target_wires,
                estimation_wires=estimation_wires,
            )

    >>> print(qml.draw(qml.transforms.decompose(circuit, max_expansion=0))())
    0: ──H─╭QuantumPhaseEstimation─┤
    1: ────├QuantumPhaseEstimation─┤
    2: ────├QuantumPhaseEstimation─┤
    3: ────╰QuantumPhaseEstimation─┤

    >>> print(qml.draw(qml.transforms.decompose(circuit, max_expansion=1))())
    0: ──H─╭U(M0)⁴─╭U(M0)²─╭U(M0)¹───────┤
    1: ──H─╰●──────│───────│───────╭QFT†─┤
    2: ──H─────────╰●──────│───────├QFT†─┤
    3: ──H─────────────────╰●──────╰QFT†─┤

    >>> print(qml.draw(qml.transforms.decompose(circuit, max_expansion=2))())
    0: ──H──RZ(11.00)──RY(1.14)─╭X──RY(-1.14)──RZ(-9.42)─╭X──RZ(-1.57)──RZ(1.57)──RY(1.00)─╭X──RY(-1.00)
    1: ──H──────────────────────╰●───────────────────────╰●────────────────────────────────│────────────
    2: ──H─────────────────────────────────────────────────────────────────────────────────╰●───────────
    3: ──H──────────────────────────────────────────────────────────────────────────────────────────────
    ───RZ(-6.28)─╭X──RZ(4.71)──RZ(1.57)──RY(0.50)─╭X──RY(-0.50)──RZ(-6.28)─╭X──RZ(4.71)─────────────────
    ─────────────│────────────────────────────────│────────────────────────│──╭SWAP†────────────────────
    ─────────────╰●───────────────────────────────│────────────────────────│──│─────────────╭(Rϕ(1.57))†
    ──────────────────────────────────────────────╰●───────────────────────╰●─╰SWAP†─────H†─╰●──────────
    ────────────────────────────────────┤
    ──────╭(Rϕ(0.79))†─╭(Rϕ(1.57))†──H†─┤
    ───H†─│────────────╰●───────────────┤
    ──────╰●────────────────────────────┤
    """

    if gate_set is None:
        gate_set = set(qml.ops.__all__)

    if isinstance(gate_set, (str, type)):
        gate_set = set([gate_set])

    if isinstance(gate_set, Iterable):
        gate_types = tuple(gate for gate in gate_set if isinstance(gate, type))
        gate_names = set(gate for gate in gate_set if isinstance(gate, str))
        gate_set = lambda op: (op.name in gate_names) or isinstance(op, gate_types)

    def stopping_condition(op):
        if not op.has_decomposition:
            if not gate_set(op):
                warnings.warn(
                    f"Operator {op.name} does not define a decomposition and was not "
                    f"found in the target gate set. To remove this warning, add the operator name "
                    f"({op.name}) or type ({type(op)}) to the gate set.",
                    UserWarning,
                )
            return True
        return gate_set(op)

    if all(stopping_condition(op) for op in tape.operations):
        return (tape,), null_postprocessing

    try:
        new_ops = [
            final_op
            for op in tape.operations
            for final_op in _operator_decomposition_gen(
                op,
                stopping_condition,
                max_expansion=max_expansion,
            )
        ]
    except RecursionError as e:
        raise RecursionError(
            "Reached recursion limit trying to decompose operations. Operator decomposition may "
            "have entered an infinite loop. Setting max_expansion will terminate the decomposition "
            "at a fixed recursion depth."
        ) from e

    tape = tape.copy(operations=new_ops)

    return (tape,), null_postprocessing<|MERGE_RESOLUTION|>--- conflicted
+++ resolved
@@ -205,25 +205,6 @@
         Experimental Plxpr Interpreter for applying a dynamic decomposition to operations when program capture is enabled.
         """
 
-<<<<<<< HEAD
-        def __init__(self, gate_set=None, max_expansion=None):
-            self.max_expansion = max_expansion
-
-            if gate_set is None:
-                gate_set = set(qml.ops.__all__)
-
-            if isinstance(gate_set, (str, type)):
-                gate_set = set([gate_set])
-
-            if isinstance(gate_set, Iterable):
-                gate_types = tuple(gate for gate in gate_set if isinstance(gate, type))
-                gate_names = set(gate for gate in gate_set if isinstance(gate, str))
-                self.gate_set = lambda op: (op.name in gate_names) or isinstance(op, gate_types)
-            else:
-                self.gate_set = gate_set
-
-            super().__init__()
-
         def stopping_condition(self, op: qml.operation.Operator) -> bool:
             """Function to determine whether or not an operator needs to be decomposed or not.
 
@@ -245,25 +226,15 @@
                 return True
             return self.gate_set(op)
 
-        def eval_dynamic_decomposition(
-            self, jaxpr_decomp: "jax.core.Jaxpr", consts: Sequence, *args, current_depth: int = 0
-        ):
-=======
-        def eval_dynamic_decomposition(self, jaxpr_decomp: "jax.core.Jaxpr", *args):
->>>>>>> 4a561509
+        def eval_dynamic_decomposition(self, jaxpr_decomp: "jax.core.Jaxpr", *args, current_depth: int = 0):
             """
             Evaluate a dynamic decomposition of a Jaxpr.
 
             Args:
-<<<<<<< HEAD
                 jaxpr_decomp (jax.core.Jaxpr): the Jaxpr to evaluate.
                 consts (Sequence): the constants to use in the evaluation.
                 *args: the arguments to use in the evaluation.
                 current_depth (int): the current depth of decomposition. Defaults to 0.
-=======
-                jaxpr_decomp (jax.core.Jaxpr): the Jaxpr to evaluate
-                *args: the arguments to use in the evaluation
->>>>>>> 4a561509
             """
 
             for arg, invar in zip(args, jaxpr_decomp.invars, strict=True):
@@ -278,12 +249,7 @@
                     outvals = custom_handler(self, *invals, **inner_eqn.params)
 
                 elif isinstance(inner_eqn.outvars[0].aval, AbstractOperator):
-<<<<<<< HEAD
                     outvals = self.interpret_operation_eqn(inner_eqn, current_depth=current_depth)
-=======
-                    # This does not currently support nested decompositions
-                    outvals = super().interpret_operation_eqn(inner_eqn)
->>>>>>> 4a561509
                 elif isinstance(inner_eqn.outvars[0].aval, AbstractMeasurement):
                     outvals = super().interpret_measurement_eqn(inner_eqn)
                 else:
@@ -309,9 +275,8 @@
             with qml.QueuingManager.stop_recording():
                 op = eqn.primitive.impl(*invals, **eqn.params)
 
-            if isinstance(eqn.outvars[0], jax.core.DropVar):
-
-<<<<<<< HEAD
+            if hasattr(op, "_compute_plxpr_decomposition"):
+
                 if self.max_expansion is not None and current_depth >= self.max_expansion:
                     return super().interpret_operation_eqn(eqn)
 
@@ -324,16 +289,6 @@
                 return self.eval_dynamic_decomposition(
                     jaxpr_decomp.jaxpr, jaxpr_decomp.consts, *args, current_depth=current_depth + 1
                 )
-=======
-                if hasattr(op, "_plxpr_decomposition"):
-
-                    jaxpr_decomp = op._plxpr_decomposition()
-                    args = (*op.parameters, *op.wires, *op.hyperparameters.values())
->>>>>>> 4a561509
-
-                    # We assume that the JAXPR of the decomposition does not contain constants
-                    # and that all the required parameters are passed as arguments
-                    return self.eval_dynamic_decomposition(jaxpr_decomp.jaxpr, *args)
 
                 return super().interpret_operation(op)
 
