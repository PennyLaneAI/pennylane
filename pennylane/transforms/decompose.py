--- conflicted
+++ resolved
@@ -374,10 +374,7 @@
     gate_set=None,
     stopping_condition=None,
     max_expansion=None,
-<<<<<<< HEAD
-=======
     num_available_work_wires: int | None = 0,
->>>>>>> 9b630fb9
     fixed_decomps: dict | None = None,
     alt_decomps: dict | None = None,
 ):  # pylint: disable=too-many-arguments
@@ -845,7 +842,6 @@
     # Handle MCMs
     if isinstance(op, qml.measurements.MidMeasureMP):
         yield op
-<<<<<<< HEAD
 
     # Handle classically controlled operators
     elif isinstance(op, Conditional):
@@ -859,23 +855,16 @@
                     acceptance_function,
                     max_expansion=max_expansion,
                     current_depth=current_depth,
-                    decomp_graph_solution=decomp_graph_solution,
+                    decomp_graph_solution=graph_solution,
                 )
             ]
 
     elif acceptance_function(op) or max_depth_reached:
         yield op
 
-    elif decomp_graph_solution is not None and decomp_graph_solution.is_solved_for(op):
-        op_rule = decomp_graph_solution.decomposition(op)
-        with qml.queuing.AnnotatedQueue() as decomposed_ops:
-            op_rule(*op.parameters, wires=op.wires, **op.hyperparameters)
-        decomp = decomposed_ops.queue
-        current_depth += 1
-
-=======
     elif isinstance(op, (Allocate, Deallocate)):
         yield op
+
     elif graph_solution is not None and graph_solution.is_solved_for(op, num_available_work_wires):
         op_rule = graph_solution.decomposition(op, num_available_work_wires)
         with queuing.AnnotatedQueue() as decomposed_ops:
@@ -884,7 +873,6 @@
         current_depth += 1
         if num_available_work_wires is not None:
             num_available_work_wires -= op_rule.get_work_wire_spec(**op.resource_params).total
->>>>>>> 9b630fb9
     else:
         decomp = op.decomposition()
         current_depth += 1
