--- conflicted
+++ resolved
@@ -23,15 +23,10 @@
 from collections.abc import Callable, Generator, Iterable, Sequence
 from functools import lru_cache, partial
 
-<<<<<<< HEAD
 from pennylane import math, ops, queuing
 from pennylane.allocation import Allocate, Deallocate
 from pennylane.decomposition import DecompositionGraph, enabled_graph
-=======
-import pennylane as qml
-from pennylane.decomposition import DecompositionGraph
 from pennylane.decomposition.decomposition_graph import DecompGraphSolution
->>>>>>> f91c77f8
 from pennylane.decomposition.utils import translate_op_alias
 from pennylane.operation import Operator
 from pennylane.transforms.core import transform
@@ -208,11 +203,7 @@
             if self.max_expansion is not None and self._current_depth >= self.max_expansion:
                 return self.interpret_operation(op)
 
-<<<<<<< HEAD
-            if enabled_graph() and self._decomp_graph.is_solved_for(op):
-=======
-            if qml.decomposition.enabled_graph() and self._decomp_graph_solution.is_solved_for(op):
->>>>>>> f91c77f8
+            if enabled_graph() and self._decomp_graph_solution.is_solved_for(op):
 
                 rule = self._decomp_graph_solution.decomposition(op)
                 num_wires = len(op.wires)
@@ -255,11 +246,7 @@
             for const, constvar in zip(consts, jaxpr.constvars, strict=True):
                 self._env_map[constvar] = const
 
-<<<<<<< HEAD
-            if enabled_graph() and not self._decomp_graph:
-=======
-            if qml.decomposition.enabled_graph() and not self._decomp_graph_solution:
->>>>>>> f91c77f8
+            if enabled_graph() and not self._decomp_graph_solution:
 
                 with pause():
 
@@ -339,13 +326,8 @@
             # a solution is found for this operator in the graph.
             if (
                 op.has_qfunc_decomposition
-<<<<<<< HEAD
                 or enabled_graph()
-                and self._decomp_graph.is_solved_for(op)
-=======
-                or qml.decomposition.enabled_graph()
                 and self._decomp_graph_solution.is_solved_for(op)
->>>>>>> f91c77f8
             ):
                 return self._evaluate_jaxpr_decomposition(op)
 
@@ -824,12 +806,8 @@
                 op,
                 _stopping_condition,
                 max_expansion=max_expansion,
-<<<<<<< HEAD
                 num_available_work_wires=num_available_work_wires,
-                decomp_graph=decomp_graph,
-=======
                 decomp_graph_solution=decomp_graph_solution,
->>>>>>> f91c77f8
             )
         ]
     except RecursionError as e:
@@ -849,14 +827,9 @@
     acceptance_function: Callable[[Operator], bool],
     max_expansion: int | None = None,
     current_depth=0,
-<<<<<<< HEAD
     num_available_work_wires: int | None = 0,
-    decomp_graph: DecompositionGraph | None = None,
+    decomp_graph_solution: DecompGraphSolution | None = None,
 ) -> Generator[Operator]:
-=======
-    decomp_graph_solution: DecompGraphSolution | None = None,
-) -> Generator[qml.operation.Operator]:
->>>>>>> f91c77f8
     """A generator that yields the next operation that is accepted."""
 
     max_depth_reached = False
@@ -867,17 +840,11 @@
 
     if acceptance_function(op) or max_depth_reached:
         yield op
-<<<<<<< HEAD
     elif isinstance(op, (Allocate, Deallocate)):
         yield op
-    elif decomp_graph is not None and decomp_graph.is_solved_for(op, num_available_work_wires):
-        op_rule = decomp_graph.decomposition(op, num_work_wires=num_available_work_wires)
-        with queuing.AnnotatedQueue() as decomposed_ops:
-=======
     elif decomp_graph_solution is not None and decomp_graph_solution.is_solved_for(op):
         op_rule = decomp_graph_solution.decomposition(op)
-        with qml.queuing.AnnotatedQueue() as decomposed_ops:
->>>>>>> f91c77f8
+        with queuing.AnnotatedQueue() as decomposed_ops:
             op_rule(*op.parameters, wires=op.wires, **op.hyperparameters)
         decomp = decomposed_ops.queue
         current_depth += 1
@@ -893,12 +860,8 @@
             acceptance_function,
             max_expansion=max_expansion,
             current_depth=current_depth,
-<<<<<<< HEAD
             num_available_work_wires=num_available_work_wires,
-            decomp_graph=decomp_graph,
-=======
             decomp_graph_solution=decomp_graph_solution,
->>>>>>> f91c77f8
         )
 
 
@@ -986,13 +949,8 @@
 
 
 def _construct_and_solve_decomp_graph(
-<<<<<<< HEAD
     operations, target_gates, num_work_wires, fixed_decomps, alt_decomps
 ):
-=======
-    operations, target_gates, fixed_decomps, alt_decomps
-) -> DecompGraphSolution:
->>>>>>> f91c77f8
     """Create and solve a DecompositionGraph instance to optimize the decomposition."""
 
     # Create the decomposition graph
@@ -1004,9 +962,4 @@
     )
 
     # Find the efficient pathways to the target gate set
-<<<<<<< HEAD
-    decomp_graph.solve(num_work_wires=num_work_wires)
-    return decomp_graph
-=======
-    return decomp_graph.solve()
->>>>>>> f91c77f8
+    return decomp_graph.solve(num_work_wires=num_work_wires)