# Copyright 2018-2024 Xanadu Quantum Technologies Inc.

# Licensed under the Apache License, Version 2.0 (the "License");
# you may not use this file except in compliance with the License.
# You may obtain a copy of the License at

#     http://www.apache.org/licenses/LICENSE-2.0

# Unless required by applicable law or agreed to in writing, software
# distributed under the License is distributed on an "AS IS" BASIS,
# WITHOUT WARRANTIES OR CONDITIONS OF ANY KIND, either express or implied.
# See the License for the specific language governing permissions and
# limitations under the License.
"""
A transform for decomposing quantum circuits into user defined gate sets. Offers an alternative to the more device-focused decompose transform.
"""


from __future__ import annotations

import warnings
from collections import ChainMap
from collections.abc import Generator, Iterable
from functools import lru_cache, partial
from typing import Callable, Optional, Sequence

import pennylane as qml
from pennylane.decomposition import DecompositionGraph
from pennylane.decomposition.utils import translate_op_alias
from pennylane.operation import Operator
from pennylane.transforms.core import transform


<<<<<<< HEAD
def _resolve_gate_set(gate_set: set[type | str] | dict[type | str, float] = None):
    """
    From the provided gate_set dict, set (or None) resolves a standardized form for the gate_set,
    as well as a tuple target_gate_types and set target_gate_names, and a function that
    returns whether the gate set contains a given operator.

    Args:
        gate_set (set[type | str] | dict[type | str, float]): The gate_set to be resolved.

    Returns:
        gate_set (set[type | str] | dict[type | str, float]): The standardized gate_set.
        target_gate_types tuple[type]: The types of the gates in the gate_set.
        target_gate_names set[str]: The names of the gates in the gate_set.
        gate_set_contains (Callable): A function that checks for the membership of a gate in the gate_set.
    """
    target_gate_types = tuple()
    target_gate_names = set()

    if gate_set is None:
        gate_set: set[Type[Operator] | str] = set(qml.ops.__all__)

    if isinstance(gate_set, (str, type)):
        gate_set = {gate_set}

    if isinstance(gate_set, dict):
        for v in gate_set.values():
            if v < 0.0:
                raise ValueError(
                    "Negative gate weights provided to gate_set in decompose are not supported."
                )

        if not qml.decomposition.enabled_graph():
            raise TypeError(
                "Specifying the gate_set with a dictionary of operator types and their weights is only supported "
                "with the new experimental graph-based decomposition system. Enable the new system "
                "using qml.decomposition.enable_graph()"
            )

    if isinstance(gate_set, Iterable):
        target_gate_types = tuple(gate for gate in gate_set if isinstance(gate, type))
        target_gate_names = set(
            translate_op_alias(gate) for gate in gate_set if isinstance(gate, str)
        )

        def gate_set_contains(op):
            return (op.name in target_gate_names) or isinstance(op, target_gate_types)

    else:  # if isinstance(gate_set, Callable):
        gate_set_contains = gate_set

        if qml.decomposition.enabled_graph():
            raise TypeError(
                "Specifying gate_set as a function is not supported with the new "
                "graph-based decomposition system enabled."
            )

    return gate_set, target_gate_types, target_gate_names, gate_set_contains


=======
>>>>>>> 05b469d8
def null_postprocessing(results):
    """A postprocessing function returned by a transform that only converts the batch of results
    into a result for a single ``QuantumTape``.
    """
    return results[0]


@lru_cache
def _get_plxpr_decompose():  # pylint: disable=missing-docstring, too-many-statements
    try:
        # pylint: disable=import-outside-toplevel
        import jax

        from pennylane.capture.primitives import ctrl_transform_prim
        from pennylane.decomposition.collect_resource_ops import CollectResourceOps

    except ImportError:  # pragma: no cover
        return None, None

    # pylint: disable=redefined-outer-name, too-few-public-methods

    class ControlTransformInterpreter(qml.capture.PlxprInterpreter):
        """Interpreter for replacing control transforms with individually controlled ops."""

        def __init__(self, control_wires, control_values=None, work_wires=None):
            super().__init__()
            self.control_wires = control_wires
            self.control_values = control_values
            self.work_wires = work_wires

        def interpret_operation(self, op):
            """Interpret operation."""
            with qml.capture.pause():
                ctrl_op = qml.ctrl(
                    op,
                    self.control_wires,
                    control_values=self.control_values,
                    work_wires=self.work_wires,
                )
            super().interpret_operation(ctrl_op)

    # pylint: disable=too-many-instance-attributes
    class DecomposeInterpreter(qml.capture.PlxprInterpreter):
        """Plxpr Interpreter for applying the ``decompose`` transform to callables or jaxpr
        when program capture is enabled.
        """

        def __init__(
            self,
            *,
            gate_set=None,
            stopping_condition=None,
            max_expansion=None,
            fixed_decomps=None,
            alt_decomps=None,
        ):  # pylint: disable=too-many-arguments

            self.max_expansion = max_expansion
            self._current_depth = 0

            if not qml.decomposition.enabled_graph() and (fixed_decomps or alt_decomps):
                raise TypeError(
                    "The keyword arguments fixed_decomps and alt_decomps are only available with "
                    "the new experimental graph-based decomposition system. Use qml.decomposition.enable_graph() "
                    "to enable the new system."
                )

            self._decomp_graph = None
            self._target_gate_names = None
            self._fixed_decomps, self._alt_decomps = fixed_decomps, alt_decomps

            # We use a ChainMap to store the environment frames, which allows us to push and pop
            # environments without copying the interpreter instance when we evaluate a jaxpr of
            # a dynamic decomposition. The name is different from the _env in the parent class
            # (a dictionary) to avoid confusion.
            self._env_map = ChainMap()

            gate_set, stopping_condition = _resolve_gate_set(gate_set, stopping_condition)
            self._gate_set = gate_set
            self._stopping_condition = stopping_condition

        def setup(self) -> None:
            """Setup the environment for the interpreter by pushing a new environment frame."""

            # This is the local environment for the jaxpr evaluation, on the top of the stack,
            # from which the interpreter reads and writes variables.
            # ChainMap writes to the first dictionary in the chain by default.
            self._env_map = self._env_map.new_child()

        def cleanup(self) -> None:
            """Cleanup the environment by popping the top-most environment frame."""

            # We delete the top-most environment frame after the evaluation is done.
            self._env_map = self._env_map.parents

        def read(self, var):
            """Extract the value corresponding to a variable."""
            return var.val if isinstance(var, jax.extend.core.Literal) else self._env_map[var]

        def stopping_condition(self, op: qml.operation.Operator) -> bool:
            """Function to determine whether an operator needs to be decomposed or not.

            Args:
                op (qml.operation.Operator): Operator to check.

            Returns:
                bool: Whether ``op`` is valid or needs to be decomposed. ``True`` means
                    that the operator does not need to be decomposed.
            """

            # If the new graph-based decomposition is enabled,
            # we don't rely on the has_decomposition attribute.
            if qml.decomposition.enabled_graph():
                return self._stopping_condition(op)

            if not op.has_decomposition:
                if not self._stopping_condition(op):
                    warnings.warn(
                        f"Operator {op.name} does not define a decomposition and was not "
                        f"found in the target gate set. To remove this warning, add the operator "
                        f"name ({op.name}) or type ({type(op)}) to the gate set.",
                        UserWarning,
                    )
                return True

            return self._stopping_condition(op)

        def decompose_operation(self, op: qml.operation.Operator):
            """Decompose a PennyLane operation instance if it does not satisfy the
            provided gate set.

            Args:
                op (Operator): a pennylane operator instance

            This method is only called when the operator's output is a dropped variable,
            so the output will not affect later equations in the circuit.

            See also: :meth:`~.interpret_operation_eqn`, :meth:`~.interpret_operation`.
            """

            if self._stopping_condition(op):
                return self.interpret_operation(op)

            max_expansion = (
                self.max_expansion - self._current_depth if self.max_expansion is not None else None
            )

            with qml.capture.pause():
                decomposition = list(
                    _operator_decomposition_gen(
                        op,
                        self.stopping_condition,
                        max_expansion=max_expansion,
                        decomp_graph=self._decomp_graph,
                    )
                )

            return [self.interpret_operation(decomp_op) for decomp_op in decomposition]

        def _evaluate_jaxpr_decomposition(self, op: qml.operation.Operator):
            """Creates and evaluates a Jaxpr of the plxpr decomposition of an operator."""

            if self._stopping_condition(op):
                return self.interpret_operation(op)

            if self.max_expansion is not None and self._current_depth >= self.max_expansion:
                return self.interpret_operation(op)

            if qml.decomposition.enabled_graph() and self._decomp_graph.is_solved_for(op):

                rule = self._decomp_graph.decomposition(op)
                num_wires = len(op.wires)

                def compute_qfunc_decomposition(*_args, **_kwargs):
                    wires = qml.math.array(_args[-num_wires:], like="jax")
                    rule(*_args[:-num_wires], wires=wires, **_kwargs)

            else:
                compute_qfunc_decomposition = op.compute_qfunc_decomposition

            args = (*op.parameters, *op.wires)

            jaxpr_decomp = qml.capture.make_plxpr(
                partial(compute_qfunc_decomposition, **op.hyperparameters)
            )(*args)

            self._current_depth += 1
            # We don't need to copy the interpreter here, as the jaxpr of the decomposition
            # is evaluated with a new environment frame placed on top of the stack.
            out = self.eval(jaxpr_decomp.jaxpr, jaxpr_decomp.consts, *args)
            self._current_depth -= 1

            return out

        # pylint: disable=too-many-branches
        def eval(self, jaxpr: "jax.extend.core.Jaxpr", consts: Sequence, *args) -> list:
            """
            Evaluates a jaxpr, which can also be generated by a dynamic decomposition.

            Args:
                jaxpr_decomp (jax.extend.core.Jaxpr): the Jaxpr to evaluate
                consts (list[TensorLike]): the constant variables for the jaxpr
                *args: the arguments to use in the evaluation
            """

            self.setup()

            for arg, invar in zip(args, jaxpr.invars, strict=True):
                self._env_map[invar] = arg
            for const, constvar in zip(consts, jaxpr.constvars, strict=True):
                self._env_map[constvar] = const

            if qml.decomposition.enabled_graph() and not self._decomp_graph:

                with qml.capture.pause():

                    collector = CollectResourceOps()
                    collector.eval(jaxpr, consts, *args)
                    operations = collector.state["ops"]

                if operations:
                    self._decomp_graph = _construct_and_solve_decomp_graph(
                        operations,
                        self._gate_set,
                        self._fixed_decomps,
                        self._alt_decomps,
                    )

            for eq in jaxpr.eqns:

                prim_type = getattr(eq.primitive, "prim_type", "")
                custom_handler = self._primitive_registrations.get(eq.primitive, None)

                if custom_handler:

                    invals = [self.read(invar) for invar in eq.invars]
                    outvals = custom_handler(self, *invals, **eq.params)

                elif prim_type == "operator":
                    outvals = self.interpret_operation_eqn(eq)
                elif prim_type == "measurement":
                    outvals = self.interpret_measurement_eqn(eq)
                else:
                    invals = [self.read(invar) for invar in eq.invars]
                    subfuns, params = eq.primitive.get_bind_params(eq.params)
                    outvals = eq.primitive.bind(*subfuns, *invals, **params)

                if not eq.primitive.multiple_results:
                    outvals = [outvals]

                for outvar, outval in zip(eq.outvars, outvals, strict=True):
                    self._env_map[outvar] = outval

            outvals = []
            for var in jaxpr.outvars:
                outval = self.read(var)
                if isinstance(outval, qml.operation.Operator):
                    outvals.append(self.interpret_operation(outval))
                else:
                    outvals.append(outval)

            self.cleanup()

            return outvals

        def interpret_operation_eqn(self, eqn: "jax.extend.core.JaxprEqn"):
            """Interpret an equation corresponding to an operator.

            If the operator has a dynamic decomposition defined, this method will
            create and evaluate the jaxpr of the decomposition using the :meth:`~.eval` method.

            Args:
                eqn (jax.extend.core.JaxprEqn): a jax equation for an operator.

            See also: :meth:`~.interpret_operation`.

            """

            invals = (self.read(invar) for invar in eqn.invars)

            with qml.QueuingManager.stop_recording():
                op = eqn.primitive.impl(*invals, **eqn.params)

            if not eqn.outvars[0].__class__.__name__ == "DropVar":
                return op

            # _evaluate_jaxpr_decomposition should be used when the operator defines a
            # compute_qfunc_decomposition, or if graph-based decomposition is enabled and
            # a solution is found for this operator in the graph.
            if (
                op.has_qfunc_decomposition
                or qml.decomposition.enabled_graph()
                and self._decomp_graph.is_solved_for(op)
            ):
                return self._evaluate_jaxpr_decomposition(op)

            return self.decompose_operation(op)

    # pylint: disable=too-many-arguments
    @DecomposeInterpreter.register_primitive(ctrl_transform_prim)
    def _(self, *invals, n_control, jaxpr, control_values, work_wires):
        args = invals[:-n_control]
        control_wires = invals[-n_control:]

        unroller = ControlTransformInterpreter(
            control_wires, control_values=control_values, work_wires=work_wires
        )

        def wrapper(*inner_args):
            return unroller.eval(jaxpr, [], *inner_args)

        jaxpr = jax.make_jaxpr(wrapper)(*args)
        return self.eval(jaxpr.jaxpr, jaxpr.consts, *args)

    def decompose_plxpr_to_plxpr(jaxpr, consts, targs, tkwargs, *args):
        """Function for applying the ``decompose`` transform on plxpr."""

        interpreter = DecomposeInterpreter(*targs, **tkwargs)

        def wrapper(*inner_args):
            return interpreter.eval(jaxpr, consts, *inner_args)

        return jax.make_jaxpr(wrapper)(*args)

    return DecomposeInterpreter, decompose_plxpr_to_plxpr


DecomposeInterpreter, decompose_plxpr_to_plxpr = _get_plxpr_decompose()


@partial(transform, plxpr_transform=decompose_plxpr_to_plxpr)
def decompose(
    tape,
    *,
    gate_set=None,
    stopping_condition=None,
    max_expansion=None,
    fixed_decomps: dict = None,
    alt_decomps: dict = None,
):  # pylint: disable=too-many-arguments
    """Decomposes a quantum circuit into a user-specified gate set.

    .. note::

        When ``qml.decomposition.enable_graph()`` is present, this transform takes advantage of the
        new graph-based decomposition algorithm that allows for more flexible and resource-efficient
        decompositions towards any target gate set. The keyword arguments ``fixed_decomps`` and
        ``alt_decomps`` are only functional with this toggle present.

    .. seealso::

        For more information on PennyLane's decomposition tools and features, check out the
        :doc:`Compiling Circuits page </introduction/compiling_circuits>`.

    Args:
        tape (QuantumScript or QNode or Callable): a quantum circuit.
        gate_set (Iterable[str or type], Dict[type or str, float] or Callable, optional): The
            target gate set specified as either (1) a sequence of operator types and/or names,
            (2) a dictionary mapping operator types and/or names to their respective costs, in
            which case the total cost will be minimized (only available when the new graph-based
            decomposition system is enabled), or (3) a function that returns ``True`` if the
            operator belongs to the target gate set (not supported with the new graph-based
            decomposition system). If ``None``, the gate set is considered to be all available
            :doc:`quantum operators </introduction/operations>`.
        stopping_condition (Callable, optional): a function that returns ``True`` if the operator
            does not need to be decomposed. If ``None``, the default stopping condition is whether
            the operator is in the target gate set. See the "Gate Set vs. Stopping Condition"
            section below for more details.
        max_expansion (int, optional): The maximum depth of the decomposition. Defaults to ``None``.
            If ``None``, the circuit will be decomposed until the target gate set is reached.
        fixed_decomps (Dict[Type[Operator], DecompositionRule]): a dictionary mapping operator types
            to custom decomposition rules. A decomposition rule is a quantum function decorated with
            :func:`~pennylane.register_resources`. The custom decomposition rules specified here
            will be used in place of the existing decomposition rules defined for this operator.
            This is only used when :func:`~pennylane.decomposition.enable_graph` is present.
        alt_decomps (Dict[Type[Operator], List[DecompositionRule]]): a dictionary mapping operator
            types to lists of alternative custom decomposition rules. A decomposition rule is a
            quantum function decorated with :func:`~pennylane.register_resources`. The custom
            decomposition rules specified here will be considered as alternatives to the existing
            decomposition rules defined for this operator, and one of them may be chosen if they
            lead to a more resource-efficient decomposition. This is only used when :func:`~pennylane.decomposition.enable_graph`
            is present.

    Returns:
        qnode (QNode) or quantum function (Callable) or tuple[List[QuantumScript], function]:

        The decomposed circuit. The output type is explained in :func:`qml.transform <pennylane.transform>`.

    .. note::

        This function does not guarantee a decomposition to the target gate set. If an operation
        with no defined decomposition is encountered during decomposition, it will be left in the
        circuit even if it does not belong in the target gate set. In this case, a ``UserWarning``
        will be raised. To suppress this warning, simply add the operator to the gate set.

    .. seealso::

        For decomposing into Clifford + T, check out :func:`~.pennylane.clifford_t_decomposition`.

        :func:`qml.devices.preprocess.decompose <.pennylane.devices.preprocess.decompose>` is a
        transform that is intended for device developers. This function will decompose a quantum
        circuit into a set of basis gates available on a specific device architecture.

    **Example**

    Consider the following tape:

    >>> ops = [qml.IsingXX(1.2, wires=(0,1))]
    >>> tape = qml.tape.QuantumScript(ops, measurements=[qml.expval(qml.Z(0))])

    You can decompose the circuit into a set of gates:

    >>> batch, fn = qml.transforms.decompose(tape, gate_set={qml.CNOT, qml.RX})
    >>> batch[0].circuit
    [CNOT(wires=[0, 1]), RX(1.2, wires=[0]), CNOT(wires=[0, 1]), expval(Z(0))]

    You can also apply the transform directly on a :class:`~.pennylane.QNode`:

    .. code-block:: python

        from functools import partial

        @partial(qml.transforms.decompose, gate_set={qml.Toffoli, "RX", "RZ"})
        @qml.qnode(qml.device("default.qubit"))
        def circuit():
            qml.Hadamard(wires=[0])
            qml.Toffoli(wires=[0,1,2])
            return qml.expval(qml.Z(0))

    Since the Hadamard gate is not defined in our gate set, it will be decomposed into rotations:

    >>> print(qml.draw(circuit)())
    0: ──RZ(1.57)──RX(1.57)──RZ(1.57)─╭●─┤  <Z>
    1: ───────────────────────────────├●─┤
    2: ───────────────────────────────╰X─┤

    You can also use a function to build a decomposition gate set:

    .. code-block:: python

        @partial(qml.transforms.decompose, gate_set=lambda op: len(op.wires)<=2)
        @qml.qnode(qml.device("default.qubit"))
        def circuit():
            qml.Hadamard(wires=[0])
            qml.Toffoli(wires=[0,1,2])
            return qml.expval(qml.Z(0))

    The circuit will be decomposed into single or two-qubit operators,

    >>> print(qml.draw(circuit)())
    0: ──H────────╭●───────────╭●────╭●──T──╭●─┤  <Z>
    1: ────╭●─────│─────╭●─────│───T─╰X──T†─╰X─┤
    2: ──H─╰X──T†─╰X──T─╰X──T†─╰X──T──H────────┤

    You can use the ``max_expansion`` argument to control the number of decomposition stages
    applied to the circuit. By default, the function will decompose the circuit until the desired
    gate set is reached.

    The example below demonstrates how the user can visualize the decomposition in stages:

    .. code-block:: python

        phase = 1
        target_wires = [0]
        unitary = qml.RX(phase, wires=0).matrix()
        n_estimation_wires = 3
        estimation_wires = range(1, n_estimation_wires + 1)

        @qml.qnode(qml.device("default.qubit"))
        def circuit():
            # Start in the |+> eigenstate of the unitary
            qml.Hadamard(wires=target_wires)
            qml.QuantumPhaseEstimation(
                unitary,
                target_wires=target_wires,
                estimation_wires=estimation_wires,
            )

    >>> print(qml.draw(qml.transforms.decompose(circuit, max_expansion=0))())
    0: ──H─╭QuantumPhaseEstimation─┤
    1: ────├QuantumPhaseEstimation─┤
    2: ────├QuantumPhaseEstimation─┤
    3: ────╰QuantumPhaseEstimation─┤

    >>> print(qml.draw(qml.transforms.decompose(circuit, max_expansion=1))())
    0: ──H─╭U(M0)⁴─╭U(M0)²─╭U(M0)¹───────┤
    1: ──H─╰●──────│───────│───────╭QFT†─┤
    2: ──H─────────╰●──────│───────├QFT†─┤
    3: ──H─────────────────╰●──────╰QFT†─┤

    >>> print(qml.draw(qml.transforms.decompose(circuit, max_expansion=2))())
    0: ──H──RZ(11.00)──RY(1.14)─╭X──RY(-1.14)──RZ(-9.42)─╭X──RZ(-1.57)──RZ(1.57)──RY(1.00)─╭X──RY(-1.00)
    1: ──H──────────────────────╰●───────────────────────╰●────────────────────────────────│────────────
    2: ──H─────────────────────────────────────────────────────────────────────────────────╰●───────────
    3: ──H──────────────────────────────────────────────────────────────────────────────────────────────
    <BLANKLINE>
    ───RZ(-6.28)─╭X──RZ(4.71)──RZ(1.57)──RY(0.50)─╭X──RY(-0.50)──RZ(-6.28)─╭X──RZ(4.71)─────────────────
    ─────────────│────────────────────────────────│────────────────────────│──╭SWAP†────────────────────
    ─────────────╰●───────────────────────────────│────────────────────────│──│─────────────╭(Rϕ(1.57))†
    ──────────────────────────────────────────────╰●───────────────────────╰●─╰SWAP†─────H†─╰●──────────
    <BLANKLINE>
    ────────────────────────────────────┤
    ──────╭(Rϕ(0.79))†─╭(Rϕ(1.57))†──H†─┤
    ───H†─│────────────╰●───────────────┤
    ──────╰●────────────────────────────┤

    .. details::
        :title: Integration with the Graph-Based Decomposition System

        This transform takes advantage of the new graph-based decomposition algorithm when
        ``qml.decomposition.enable_graph()`` is present, which allows for more flexible
        decompositions towards any target gate set. For example, the current system does not
        guarantee a decomposition to the desired target gate set:

        .. code-block:: python

            import pennylane as qml

            with qml.queuing.AnnotatedQueue() as q:
                qml.CRX(0.5, wires=[0, 1])

            tape = qml.tape.QuantumScript.from_queue(q)
            [new_tape], _ = qml.transforms.decompose([tape], gate_set={"RX", "RY", "RZ", "CZ"})

        .. code-block:: pycon

            >>> new_tape.operations
            [RZ(1.5707963267948966, wires=[1]),
             RY(0.25, wires=[1]),
             CNOT(wires=[0, 1]),
             RY(-0.25, wires=[1]),
             CNOT(wires=[0, 1]),
             RZ(-1.5707963267948966, wires=[1])]

        With the new system enabled, the transform produces the expected outcome.

        .. code-block:: pycon

            >>> qml.decomposition.enable_graph()
            >>> [new_tape], _ = qml.transforms.decompose([tape], gate_set={"RX", "RY", "RZ", "CZ"})
            >>> new_tape.operations
            [RX(0.25, wires=[1]), CZ(wires=[0, 1]), RX(-0.25, wires=[1]), CZ(wires=[0, 1])]

        **Weighted Gate Sets**

        With the graph based decomposition enabled, gate weights can be provided in the ``gate_set`` parameter. For example:

        .. code-block:: python

            @partial(
                qml.transforms.decompose,
                gate_set={qml.Toffoli: 1.23, qml.RX: 4.56, qml.CZ: 0.01, qml.H: 420, qml.CRZ: 100}
            )
            @qml.qnode(qml.device("default.qubit"))
            def circuit():
                qml.CRX(0.1, wires=[0, 1])
                qml.Toffoli(wires=[0, 1, 2])
                return qml.expval(qml.Z(0))

        .. code-block:: pycon

            >>> print(qml.draw(circuit)())
            0: ───────────╭●────────────╭●─╭●─┤  <Z>
            1: ──RX(0.05)─╰Z──RX(-0.05)─╰Z─├●─┤
            2: ────────────────────────────╰X─┤

        .. code-block:: python

            @partial(
                qml.transforms.decompose,
                gate_set={qml.Toffoli: 1.23, qml.RX: 4.56, qml.CZ: 0.01, qml.H: 0.1, qml.CRZ: 0.1}
            )
            @qml.qnode(qml.device("default.qubit"))
            def circuit():
                qml.CRX(0.1, wires=[0, 1])
                qml.Toffoli(wires=[0, 1, 2])
                return qml.expval(qml.Z(0))

        .. code-block:: pycon

            >>> print(qml.draw(circuit)())
            0: ────╭●───────────╭●─┤  <Z>
            1: ──H─╰RZ(0.10)──H─├●─┤
            2: ─────────────────╰X─┤


        Here, when the Hadamard and ``CRZ`` have relatively high weights, a decomposition involving them is considered
        *less* efficient. When they have relatively low weights, a decomposition involving them is considered *more*
        efficient.

        **Gate Set vs. Stopping Condition**

        With the new graph-based decomposition system enabled, we make the distinction between a
        target gate set and a stopping condition. The ``gate_set`` is a collection of operator
        types and/or names that is required by the graph-based decomposition solver, which chooses
        a decomposition rule for each operator that ultimately minimizes the total number of gates
        in terms of the target gate set (or the total cost if weights are provided). On the other
        hand, the ``stopping_condition`` is a function that determines whether an operator instance
        needs to be decomposed. In short, the ``gate_set`` is specified in terms of operator types,
        whereas the ``stopping_condition`` is specified in terms of operator instances.

        Here is an example of using ``stopping_condition`` to not decompose a ``qml.QubitUnitary``
        instance if it's equivalent to the identity matrix.

        .. code-block:: python

            from functools import partial
            import pennylane as qml

            qml.decomposition.enable_graph()

            # Prepare a unitary matrix that we want to decompose
            U = qml.matrix(qml.Rot(0.1, 0.2, 0.3, wires=0) @ qml.Identity(wires=1))

            def stopping_condition(op):

                if isinstance(op, qml.QubitUnitary):
                    identity = qml.math.eye(2 ** len(op.wires))
                    return qml.math.allclose(op.matrix(), identity)

                return False

        Note that the ``stopping_condition`` does not need to check whether the operator is in the
        target gate set. This will always be checked.

        .. code-block:: python

            @partial(
                qml.transforms.decompose,
                gate_set={qml.RZ, qml.RY, qml.GlobalPhase, qml.CNOT},
                stopping_condition=stopping_condition,
            )
            @qml.qnode(qml.device("default.qubit"))
            def circuit():
                qml.QubitUnitary(U, wires=[0, 1])
                return qml.expval(qml.PauliZ(0))

        .. code-block:: pycon

            >>> print(qml.draw(circuit)())
            0: ──RZ(0.10)──RY(0.20)──RZ(0.30)─┤  <Z>
            1: ──U(M0)────────────────────────┤

            M0 =
            [[1.+0.j 0.+0.j]
             [0.+0.j 1.+0.j]]

        We can see that the ``QubitUnitary`` on wire 1 is not decomposed due to the stopping
        condition, despite ``QubitUnitary`` not being in the target gate set.

        **Customizing Decompositions**

        The new system also enables specifying custom decomposition rules. When ``qml.decomposition.enable_graph()``
        is present, this transform accepts two additional keyword arguments: ``fixed_decomps`` and
        ``alt_decomps``. The user can define custom decomposition rules as quantum functions decorated
        with ``@qml.register_resources``, and provide them to the transform via these arguments.

        .. seealso:: :func:`qml.register_resources <pennylane.register_resources>`

        The ``fixed_decomps`` forces the transform to use the specified decomposition rules for
        certain operators, whereas the ``alt_decomps`` is used to provide alternative decomposition rules
        for operators that may be chosen if they lead to a more resource-efficient decomposition.

        In the following example, ``isingxx_decomp`` will always be used to decompose ``qml.IsingXX``
        gates; when it comes to ``qml.CNOT``, the system will choose the most efficient decomposition rule
        among ``my_cnot1``, ``my_cnot2``, and all existing decomposition rules defined for ``qml.CNOT``.

        .. code-block:: python

            import pennylane as qml

            qml.decomposition.enable_graph()

            @qml.register_resources({qml.CNOT: 2, qml.RX: 1})
            def isingxx_decomp(phi, wires, **__):
                qml.CNOT(wires=wires)
                qml.RX(phi, wires=[wires[0]])
                qml.CNOT(wires=wires)

            @qml.register_resources({qml.H: 2, qml.CZ: 1})
            def my_cnot1(wires, **__):
                qml.H(wires=wires[1])
                qml.CZ(wires=wires)
                qml.H(wires=wires[1])

            @qml.register_resources({qml.RY: 2, qml.CZ: 1, qml.Z: 2})
            def my_cnot2(wires, **__):
                qml.RY(np.pi/2, wires[1])
                qml.Z(wires[1])
                qml.CZ(wires=wires)
                qml.RY(np.pi/2, wires[1])
                qml.Z(wires[1])

            @partial(
                qml.transforms.decompose,
                gate_set={"RX", "RZ", "CZ", "GlobalPhase"},
                alt_decomps={qml.CNOT: [my_cnot1, my_cnot2]},
                fixed_decomps={qml.IsingXX: isingxx_decomp},
            )
            @qml.qnode(qml.device("default.qubit"))
            def circuit():
                qml.CNOT(wires=[0, 1])
                qml.IsingXX(0.5, wires=[0, 1])
                return qml.state()


        .. code-block:: pycon

            >>> qml.specs(circuit)()["resources"].gate_types
            defaultdict(int, {'RZ': 12, 'RX': 7, 'GlobalPhase': 6, 'CZ': 3})

    """

    if not qml.decomposition.enabled_graph() and (fixed_decomps or alt_decomps):
        raise TypeError(
            "The keyword arguments fixed_decomps and alt_decomps are only available with the new "
            "experimental graph-based decomposition system. Use qml.decomposition.enable_graph() "
            "to enable the new system."
        )

    gate_set, stopping_condition = _resolve_gate_set(gate_set, stopping_condition)

    def _stopping_condition(op):

        # If the new graph-based decomposition is enabled,
        # we don't rely on the has_decomposition attribute.
        if qml.decomposition.enabled_graph():
            return stopping_condition(op)

        if not op.has_decomposition:
            if not stopping_condition(op):
                warnings.warn(
                    f"Operator {op.name} does not define a decomposition and was not "
                    f"found in the target gate set. To remove this warning, add the operator name "
                    f"({op.name}) or type ({type(op)}) to the gate set.",
                    UserWarning,
                )
            return True

        return stopping_condition(op)

    if all(_stopping_condition(op) for op in tape.operations):
        return (tape,), null_postprocessing

    # If the decomposition graph is enabled, we create a DecompositionGraph instance
    # to optimize the decomposition.
    decomp_graph = None

    if qml.decomposition.enabled_graph():

        decomp_graph = _construct_and_solve_decomp_graph(
            tape.operations,
            gate_set,
            fixed_decomps=fixed_decomps,
            alt_decomps=alt_decomps,
        )

    try:
        new_ops = [
            final_op
            for op in tape.operations
            for final_op in _operator_decomposition_gen(
                op, _stopping_condition, max_expansion=max_expansion, decomp_graph=decomp_graph
            )
        ]
    except RecursionError as e:
        raise RecursionError(
            "Reached recursion limit trying to decompose operations. Operator decomposition may "
            "have entered an infinite loop. Setting max_expansion will terminate the decomposition "
            "at a fixed recursion depth."
        ) from e

    tape = tape.copy(operations=new_ops)

    return (tape,), null_postprocessing


def _operator_decomposition_gen(
    op: qml.operation.Operator,
    acceptance_function: Callable[[qml.operation.Operator], bool],
    max_expansion: Optional[int] = None,
    current_depth=0,
    decomp_graph: DecompositionGraph = None,
) -> Generator[qml.operation.Operator, None, None]:
    """A generator that yields the next operation that is accepted."""

    max_depth_reached = False
    decomp = []

    if max_expansion is not None and max_expansion <= current_depth:
        max_depth_reached = True

    if acceptance_function(op) or max_depth_reached:
        yield op
    elif decomp_graph is not None and decomp_graph.is_solved_for(op):
        op_rule = decomp_graph.decomposition(op)
        with qml.queuing.AnnotatedQueue() as decomposed_ops:
            op_rule(*op.parameters, wires=op.wires, **op.hyperparameters)
        decomp = decomposed_ops.queue
        current_depth += 1
    else:
        decomp = op.decomposition()
        current_depth += 1

    for sub_op in decomp:
        yield from _operator_decomposition_gen(
            sub_op,
            acceptance_function,
            max_expansion=max_expansion,
            current_depth=current_depth,
            decomp_graph=decomp_graph,
        )


def _resolve_gate_set(
    gate_set: set[type | str] | dict[type | str, float] = None,
    stopping_condition: Callable[[qml.operation.Operator], bool] = None,
) -> tuple[set[type | str] | dict[type | str, float], Callable[[qml.operation.Operator], bool]]:
    """Resolve the gate set and the stopping condition from arguments.

    The ``gate_set`` can be provided in various forms, and the ``stopping_condition`` may or
    may not be provided. This function will resolve the gate set and the stopping condition
    to the following standardized form:

    - The ``gate_set`` is set of operator **types** and/or names, or a dictionary mapping operator
      types and/or names to their respective costs. This is only used by the DecompositionGraph
    - The ``stopping_condition`` is a function that takes an operator **instances** and returns
      ``True`` if the operator does not need to be decomposed. This is used during decomposition.

    """

    if not qml.decomposition.enabled_graph() and gate_set and stopping_condition:
        # In the old decomposition system, we don't make the distinction between a set of
        # target gates and the stopping condition, so to avoid ambiguity, we don't allow both
        # to be specified at the same time.
        raise TypeError(
            "Specifying both gate_set and stopping_condition is only supported with the new "
            "experimental graph-based decomposition system. Use qml.decomposition.enable_graph() "
            "to enable the new system."
        )

    if gate_set is None:
        gate_set = set(qml.ops.__all__)

    if isinstance(gate_set, (str, type)):
        gate_set = {gate_set}

    if isinstance(gate_set, dict):

        if any(v < 0 for v in gate_set.values()):
            raise ValueError("Negative gate weights provided to gate_set are not supported.")

        if not qml.decomposition.enabled_graph():
            raise TypeError(
                "Specifying the gate_set with a dictionary of operator types and their weights "
                "is only supported with the new experimental graph-based decomposition system. "
                "Enable the new system using qml.decomposition.enable_graph()."
            )

    if isinstance(gate_set, Iterable):

        gate_types = tuple(gate for gate in gate_set if isinstance(gate, type))
        gate_names = set(translate_op_alias(gate) for gate in gate_set if isinstance(gate, str))

        def gate_set_contains(op: Operator) -> bool:
            return (op.name in gate_names) or isinstance(op, gate_types)

    elif isinstance(gate_set, Callable):  # pylint:disable=isinstance-second-argument-not-valid-type

        gate_set_contains = gate_set

        if qml.decomposition.enabled_graph():
            raise TypeError(
                "Specifying gate_set as a function is not supported with the new "
                "graph-based decomposition system enabled."
            )

    else:
        raise TypeError("Invalid gate_set type. Must be an iterable, dictionary, or function.")

    if stopping_condition:

        # Even when the user provides a stopping condition, we still need to check
        # whether an operator belongs to the target gate set. This is to prevent
        # the case of an operator missing the stopping condition but doesn't have
        # a decomposition assigned due to being in the target gate set.
        def _stopping_condition(op):
            return gate_set_contains(op) or stopping_condition(op)

    else:
        # If the stopping condition is not explicitly provided, the default is to simply check
        # whether an operator belongs to the target gate set.
        _stopping_condition = gate_set_contains

    return gate_set, _stopping_condition


def _construct_and_solve_decomp_graph(operations, target_gates, fixed_decomps, alt_decomps):
    """Create and solve a DecompositionGraph instance to optimize the decomposition."""

    # Create the decomposition graph
    decomp_graph = DecompositionGraph(
        operations,
        target_gates,
        fixed_decomps=fixed_decomps,
        alt_decomps=alt_decomps,
    )

    # Find the efficient pathways to the target gate set
    decomp_graph.solve()
    return decomp_graph<|MERGE_RESOLUTION|>--- conflicted
+++ resolved
@@ -31,68 +31,6 @@
 from pennylane.transforms.core import transform
 
 
-<<<<<<< HEAD
-def _resolve_gate_set(gate_set: set[type | str] | dict[type | str, float] = None):
-    """
-    From the provided gate_set dict, set (or None) resolves a standardized form for the gate_set,
-    as well as a tuple target_gate_types and set target_gate_names, and a function that
-    returns whether the gate set contains a given operator.
-
-    Args:
-        gate_set (set[type | str] | dict[type | str, float]): The gate_set to be resolved.
-
-    Returns:
-        gate_set (set[type | str] | dict[type | str, float]): The standardized gate_set.
-        target_gate_types tuple[type]: The types of the gates in the gate_set.
-        target_gate_names set[str]: The names of the gates in the gate_set.
-        gate_set_contains (Callable): A function that checks for the membership of a gate in the gate_set.
-    """
-    target_gate_types = tuple()
-    target_gate_names = set()
-
-    if gate_set is None:
-        gate_set: set[Type[Operator] | str] = set(qml.ops.__all__)
-
-    if isinstance(gate_set, (str, type)):
-        gate_set = {gate_set}
-
-    if isinstance(gate_set, dict):
-        for v in gate_set.values():
-            if v < 0.0:
-                raise ValueError(
-                    "Negative gate weights provided to gate_set in decompose are not supported."
-                )
-
-        if not qml.decomposition.enabled_graph():
-            raise TypeError(
-                "Specifying the gate_set with a dictionary of operator types and their weights is only supported "
-                "with the new experimental graph-based decomposition system. Enable the new system "
-                "using qml.decomposition.enable_graph()"
-            )
-
-    if isinstance(gate_set, Iterable):
-        target_gate_types = tuple(gate for gate in gate_set if isinstance(gate, type))
-        target_gate_names = set(
-            translate_op_alias(gate) for gate in gate_set if isinstance(gate, str)
-        )
-
-        def gate_set_contains(op):
-            return (op.name in target_gate_names) or isinstance(op, target_gate_types)
-
-    else:  # if isinstance(gate_set, Callable):
-        gate_set_contains = gate_set
-
-        if qml.decomposition.enabled_graph():
-            raise TypeError(
-                "Specifying gate_set as a function is not supported with the new "
-                "graph-based decomposition system enabled."
-            )
-
-    return gate_set, target_gate_types, target_gate_names, gate_set_contains
-
-
-=======
->>>>>>> 05b469d8
 def null_postprocessing(results):
     """A postprocessing function returned by a transform that only converts the batch of results
     into a result for a single ``QuantumTape``.
