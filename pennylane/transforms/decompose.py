--- conflicted
+++ resolved
@@ -205,14 +205,9 @@
             if self.max_expansion is not None and self._current_depth >= self.max_expansion:
                 return self.interpret_operation(op)
 
-<<<<<<< HEAD
             if self._decomp_graph_solution and self._decomp_graph_solution.is_solved_for(
                 op, num_work_wires=self._num_available_work_wires
             ):
-=======
-            if self._decomp_graph_solution and self._decomp_graph_solution.is_solved_for(op):
->>>>>>> 379f8a2b
-
                 rule = self._decomp_graph_solution.decomposition(
                     op, num_work_wires=self._num_available_work_wires
                 )
@@ -348,11 +343,7 @@
             if (
                 op.has_qfunc_decomposition
                 or self._decomp_graph_solution
-<<<<<<< HEAD
                 and self._decomp_graph_solution.is_solved_for(op, self._num_available_work_wires)
-=======
-                and self._decomp_graph_solution.is_solved_for(op)
->>>>>>> 379f8a2b
             ):
                 return self._evaluate_jaxpr_decomposition(op)
 
