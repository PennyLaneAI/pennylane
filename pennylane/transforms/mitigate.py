# Copyright 2021 Xanadu Quantum Technologies Inc.

# Licensed under the Apache License, Version 2.0 (the "License");
# you may not use this file except in compliance with the License.
# You may obtain a copy of the License at

#     http://www.apache.org/licenses/LICENSE-2.0

# Unless required by applicable law or agreed to in writing, software
# distributed under the License is distributed on an "AS IS" BASIS,
# WITHOUT WARRANTIES OR CONDITIONS OF ANY KIND, either express or implied.
# See the License for the specific language governing permissions and
# limitations under the License.
"""Provides transforms for mitigating quantum circuits."""
from copy import copy

from typing import Any, Dict, Optional, Sequence, Union

from pennylane import QNode, apply, adjoint
from pennylane.math import mean, shape, round
from pennylane.queuing import AnnotatedQueue
from pennylane.tape import QuantumTape, QuantumScript
from pennylane.transforms import batch_transform

import pennylane as qml


@batch_transform
def fold_global(circuit, scale_factor):
    r"""Differentiable circuit folding of the global unitary ``circuit``.

    For a unitary circuit :math:`U = L_d .. L_1`, where :math:`L_i` can be either a gate or layer, ``fold_global`` constructs

    .. math:: \text{fold_global}(U) = U (U^\dagger U)^n (L^\dagger_d L^\dagger_{d-1} .. L^\dagger_s) (L_s .. L_d)

    where :math:`n = \lfloor (\lambda - 1)/2 \rfloor` and :math:`s = \lfloor \left((\lambda -1) \mod 2 \right) (d/2) \rfloor` are determined via the ``scale_factor`` :math:`=\lambda`.
    The purpose of folding is to artificially increase the noise for zero noise extrapolation, see :func:`~.pennylane.transforms.mitigate_with_zne`.

    Args:
        circuit (callable or QuantumTape): the circuit to be folded
        scale_factor (float): Scale factor :math:`\lambda` determining :math:`n` and :math:`s`

    Returns:
<<<<<<< HEAD
        QuantumTape: Folded circuit
=======
        function or tuple[list[QuantumScript], function]:

        - If the input is a QNode, an object representing the folded QNode that can be executed
          with the same arguments as the QNode to obtain the result of the folded circuit.

        - If the input is a tape, a tuple containing a (single-entry) list of generated
          circuits, together with a post-processing function that extracts the single tape result
          from the evaluated tape list in order to obtain the result of the folded circuit.
>>>>>>> 02e69f25

    .. seealso:: :func:`~.pennylane.transforms.mitigate_with_zne`; This function is analogous to the implementation in ``mitiq``  `mitiq.zne.scaling.fold_global <https://mitiq.readthedocs.io/en/v.0.1a2/apidoc.html?highlight=global_folding#mitiq.zne.scaling.fold_global>`_.

    **Example**

    Let us look at the following circuit.

    .. code-block:: python

        x = np.arange(6)

        @qml.qnode(dev)
        def circuit(x):
            qml.RX(x[0], wires=0)
            qml.RY(x[1], wires=1)
            qml.RZ(x[2], wires=2)
            qml.CNOT(wires=(0,1))
            qml.CNOT(wires=(1,2))
            qml.RX(x[3], wires=0)
            qml.RY(x[4], wires=1)
            qml.RZ(x[5], wires=2)
            return qml.expval(qml.PauliZ(0) @ qml.PauliZ(1) @ qml.PauliZ(2))


    Setting ``scale_factor=1`` does not affect the circuit:

    >>> folded = qml.transforms.fold_global(circuit, 1)
    >>> print(qml.draw(folded)(x))
    0: ──RX(0.0)─╭●──RX(3.0)──────────┤ ╭<Z@Z@Z>
    1: ──RY(1.0)─╰X─╭●────────RY(4.0)─┤ ├<Z@Z@Z>
    2: ──RZ(2.0)────╰X────────RZ(5.0)─┤ ╰<Z@Z@Z>

    Setting ``scale_factor=2`` results in the partially folded circuit :math:`U (L^\dagger_d L^\dagger_{d-1} .. L^\dagger_s) (L_s .. L_d)`
    with :math:`s = \lfloor \left(1 \mod 2 \right) d/2 \rfloor = 4` since the circuit is composed of :math:`d=8` gates.

    >>> folded = qml.transforms.fold_global(circuit, 2)
    >>> print(qml.draw(folded)(x))
    0: ──RX(0.0)─╭●──RX(3.0)──RX(3.0)†──RX(3.0)──────────────────┤ ╭<Z@Z@Z>
    1: ──RY(1.0)─╰X─╭●────────RY(4.0)───RY(4.0)†─╭●──╭●──RY(4.0)─┤ ├<Z@Z@Z>
    2: ──RZ(2.0)────╰X────────RZ(5.0)───RZ(5.0)†─╰X†─╰X──RZ(5.0)─┤ ╰<Z@Z@Z>

    Setting ``scale_factor=3`` results in the folded circuit :math:`U (U^\dagger U)`.

    >>> folded = qml.transforms.fold_global(circuit, 3)
    >>> print(qml.draw(folded)(x))
    0: ──RX(0.0)─╭●──RX(3.0)──RX(3.0)†───────────────╭●─────────RX(0.0)†──RX(0.0)─╭●──RX(3.0)──────────┤╭<Z@Z@Z>
    1: ──RY(1.0)─╰X─╭●────────RY(4.0)───RY(4.0)†─╭●──╰X†────────RY(1.0)†──RY(1.0)─╰X─╭●────────RY(4.0)─┤├<Z@Z@Z>
    2: ──RZ(2.0)────╰X────────RZ(5.0)───RZ(5.0)†─╰X†──RZ(2.0)†──RZ(2.0)──────────────╰X────────RZ(5.0)─┤╰<Z@Z@Z>

    .. note::

        Circuits are treated as lists of operations. Since the ordering of that list is ambiguous, so is its folding.
        This can be seen exemplarily for two equivalent unitaries :math:`U1 = X(0) Y(0) X(1) Y(1)` and :math:`U2 = X(0) X(1) Y(0) Y(1)`.
        The folded circuits according to ``scale_factor=2`` would be :math:`U1 (X(0) Y(0) Y(0) X(0))` and :math:`U2 (X(0) X(1) X(1) X(0))`, respectively.
        So even though :math:`U1` and :math:`U2` are describing the same quantum circuit, the ambiguity in their ordering as a list yields two differently folded circuits.

    .. details::

        The main purpose of folding is for zero noise extrapolation (ZNE). PennyLane provides a differentiable transform :func:`~.pennylane.transforms.mitigate_with_zne`
        that allows you to perform ZNE as a black box. If you want more control and `see` the extrapolation, you can follow the logic of the following example.

        We start by setting up a noisy device using the mixed state simulator and a noise channel.

        .. code-block:: python

            n_wires = 4

            # Describe noise
            noise_gate = qml.DepolarizingChannel
            noise_strength = 0.05

            # Load devices
            dev_ideal = qml.device("default.mixed", wires=n_wires)
            dev_noisy = qml.transforms.insert(noise_gate, noise_strength)(dev_ideal)

            x = np.arange(6)

            H = 1.*qml.PauliX(0) @ qml.PauliX(1) + 1.*qml.PauliX(1) @ qml.PauliX(2)

            def circuit(x):
                qml.RY(x[0], wires=0)
                qml.RY(x[1], wires=1)
                qml.RY(x[2], wires=2)
                qml.CNOT(wires=(0,1))
                qml.CNOT(wires=(1,2))
                qml.RY(x[3], wires=0)
                qml.RY(x[4], wires=1)
                qml.RY(x[5], wires=2)
                return qml.expval(H)

            qnode_ideal = qml.QNode(circuit, dev_ideal)
            qnode_noisy = qml.QNode(circuit, dev_noisy)

        We can then create folded versions of the noisy qnode and execute them for different scaling factors.

        >>> scale_factors = [1., 2., 3.]
        >>> folded_res = [qml.transforms.fold_global(qnode_noisy, lambda_)(x) for lambda_ in scale_factors]

        We want to later compare the ZNE with the ideal result.

        >>> ideal_res = qnode_ideal(x)

        ZNE is, as the name suggests, an extrapolation in the noise to zero. The underlyding assumption is that the level of noise is proportional to the scaling factor
        by artificially increasing the circuit depth. We can perform a polynomial fit using ``numpy`` functions. Note that internally in :func:`~.pennylane.transforms.mitigate_with_zne`
        a differentiable polynomial fit function :func:`~.pennylane.transforms.poly_extrapolate` is used.

        >>> # coefficients are ordered like coeffs[0] * x**2 + coeffs[1] * x + coeffs[0]
        >>> coeffs = np.polyfit(scale_factors, folded_res, 2)
        >>> zne_res = coeffs[-1]

        We used a polynomial fit of ``order=2``. Using ``order=len(scale_factors) -1`` is also referred to as Richardson extrapolation and implemented in :func:`~.pennylane.transforms.richardson_extrapolate`.
        We can now visualize our fit to see how close we get to the ideal result with this mitigation technique.

        .. code-block:: python

            x_fit = np.linspace(0, 3, 20)
            y_fit = np.poly1d(coeffs)(x_fit)

            plt.plot(scale_factors, folded_res, "x--", label="folded")
            plt.plot(0, ideal_res, "X", label="ideal res")
            plt.plot(0, zne_res, "X", label="ZNE res", color="tab:red")
            plt.plot(x_fit, y_fit, label="fit", color="tab:red", alpha=0.5)
            plt.legend()

        .. figure:: ../../_static/fold_global_zne_by-hand.png
            :align: center
            :width: 60%
            :target: javascript:void(0);


    """
    # The main intention for providing ``fold_global`` was for it to be used in combination with ``mitigate_with_zne``, which also works with mitiq functions.
    # To preserve the mitiq functionality, ``mitigate_with_zne`` should get a tape transform.
    # To make ``fold_global`` also user-facing and work with qnodes, this function is batch_transformed instead, and therefore applicable on qnodes.
    return [fold_global_tape(circuit, scale_factor)], lambda x: x[0]


def _divmod(a, b):
    """Performs divmod but in an all-interface compatible manner"""
    out1 = qml.math.floor(a / b)
    out2 = a - out1 * b
    return int(out1), int(out2)


def fold_global_tape(circuit, scale_factor):
    r"""
    This is the internal tape transform to be used with :func:`~.pennylane.transforms.mitigate_with_zne`.
    For the user-facing function see :func:`~.pennylane.transforms.fold_global`.

    Args:
        circuit (QuantumTape): the circuit to be folded
        scale_factor (float): Scale factor :math:`\lambda` determining :math:`n` and :math:`s`

    Returns:
        QuantumTape: Folded circuit

    """

    # TODO: simplify queing via qfunc(op) - currently just a workaround, to solve the problem of ownership when tape contains adjoint(op)
    # https://github.com/PennyLaneAI/pennylane/pull/2766 already touched on the issue, future work
    # in Q3 2022 should make it possible to substantially simplify this.
    def qfunc(op):
        copy(op).queue()

    # Generate base_circuit without measurements
    # Treat all circuits as lists of operations, build new tape in the end

    base_ops = circuit.expand().copy(copy_operations=True).operations

    num_global_folds, fraction_scale = _divmod(scale_factor - 1, 2)

    n_ops = len(base_ops)
    num_to_fold = int(round(fraction_scale * n_ops / 2))

    # Create new_circuit from folded list
    with AnnotatedQueue() as new_circuit_q:
        # Original U
        for op in base_ops:
            qfunc(op)

        # Folding U => U (U^H U)**n.
        for _ in range(int(num_global_folds)):
            for op in base_ops[::-1]:
                adjoint(qfunc)(op)

            for op in base_ops:
                qfunc(op)

        # Remainder folding U => U (U^H U)**n (L_d^H .. L_s^H) (L_s .. L_d)
        for i in range(n_ops - 1, n_ops - num_to_fold - 1, -1):
            adjoint(qfunc)(base_ops[i])

        for i in range(n_ops - num_to_fold, n_ops):
            qfunc(base_ops[i])

        # Append measurements
        for meas in circuit.measurements:
            apply(meas)

    return QuantumScript.from_queue(new_circuit_q)


# TODO: make this a pennylane.math function
def _polyfit(x, y, order):
    """Brute force implementation of polynomial fit"""
    x = qml.math.convert_like(x, y[0])
    x = qml.math.cast_like(x, y[0])
    X = qml.math.vander(x, order + 1)
    y = qml.math.stack(y)

    # scale X to improve condition number and solve
    scale = qml.math.sum(qml.math.sqrt((X * X)), axis=0)
    X = X / scale

    # Compute coeffs:
    # This part is typically done using a lstq solver, do it with the penrose inverse by hand:
    # i.e. coeffs = (X.T @ X)**-1 X.T @ y see https://en.wikipedia.org/wiki/Polynomial_regression
    c = qml.math.linalg.pinv(qml.math.transpose(X) @ X)
    c = c @ qml.math.transpose(X)
    c = qml.math.dot(c, y)
    c = qml.math.transpose(qml.math.transpose(c) / scale)
    return c


def poly_extrapolate(x, y, order):
    r"""Extrapolator to :math:`f(0)` for polynomial fit.

    The polynomial is defined as ``f(x) = p[0] * x**deg + p[1] * x**(deg-1) + ... + p[deg]`` such that ``deg = order + 1``.
    This function is compatible with all interfaces supported by pennylane.

    Args:
        x (Array): Data in x
        y (Array): Data in y = f(x)
        order (int): Order of the polynomial fit

    Returns:
        float: Extrapolated value at f(0).

    .. seealso:: :func:`~.pennylane.transforms.richardson_extrapolate`, :func:`~.pennylane.transforms.mitigate_with_zne`

    **Example:**

    >>> x = np.linspace(1, 10, 5)
    >>> y = x**2 + x + 1 + 0.3 * np.random.rand(len(x))
    >>> qml.transforms.poly_extrapolate(x, y, 2)
    tensor(1.01717601, requires_grad=True)

    """
    coeff = _polyfit(x, y, order)
    return coeff[-1]


def richardson_extrapolate(x, y):
    r"""Polynomial fit where the degree of the polynomial is fixed to being equal to the length of ``x``.

    In a nutshell, this function is calling  :func:`~.pennylane.transforms.poly_extrapolate` with ``order = len(x)-1``.
    This function is compatible with all interfaces supported by pennylane.

    Args:
        x (Array): Data in x
        y (Array): Data in y = f(x)

    Returns:
        float: Extrapolated value at f(0).

    .. seealso:: :func:`~.pennylane.transforms.poly_extrapolate`, :func:`~.pennylane.transforms.mitigate_with_zne`

    **Example:**

    >>> x = np.linspace(1, 10, 5)
    >>> y = x**2 + x + 1 + 0.3 * np.random.rand(len(x))
    >>> qml.transforms.richardson_extrapolate(x, y)
    tensor(1.15105156, requires_grad=True)

    """
    return poly_extrapolate(x, y, len(x) - 1)


# pylint: disable=too-many-arguments, protected-access
@batch_transform
def mitigate_with_zne(
    circuit: Union[QNode, QuantumTape],
    scale_factors: Sequence[float],
    folding: callable,
    extrapolate: callable,
    folding_kwargs: Optional[Dict[str, Any]] = None,
    extrapolate_kwargs: Optional[Dict[str, Any]] = None,
    reps_per_factor=1,
) -> float:
    r"""Mitigate an input circuit using zero-noise extrapolation.

    Error mitigation is a precursor to error correction and is compatible with near-term quantum
    devices. It aims to lower the impact of noise when evaluating a circuit on a quantum device by
    evaluating multiple variations of the circuit and post-processing the results into a
    noise-reduced estimate. This transform implements the zero-noise extrapolation (ZNE) method
    originally introduced by
    `Temme et al. <https://journals.aps.org/prl/abstract/10.1103/PhysRevLett.119.180509>`__ and
    `Li et al. <https://journals.aps.org/prx/abstract/10.1103/PhysRevX.7.021050>`__.

    Details on the functions passed to the ``folding`` and ``extrapolate`` arguments of this
    transform can be found in the usage details. This transform is compatible with functionality
    from the `Mitiq <https://mitiq.readthedocs.io/en/stable/>`__ package (version 0.11.0 and above),
    see the example and usage details for further information.

    Args:
        circuit (callable or QuantumTape): the circuit to be error-mitigated
        scale_factors (Sequence[float]): the range of noise scale factors used
        folding (callable): a function that returns a folded circuit for a specified scale factor
        extrapolate (callable): a function that returns an extrapolated result when provided a
            range of scale factors and corresponding results
        folding_kwargs (dict): optional keyword arguments passed to the ``folding`` function
        extrapolate_kwargs (dict): optional keyword arguments passed to the ``extrapolate`` function
        reps_per_factor (int): Number of circuits generated for each scale factor. Useful when the
            folding function is stochastic.

    Returns:
        float: the result of evaluating the circuit when mitigated using ZNE

    **Example:**

    We first create a noisy device using ``default.mixed`` by adding :class:`~.AmplitudeDamping` to
    each gate of circuits executed on the device using the :func:`~.transforms.insert` transform:

    .. code-block:: python3

        import pennylane as qml

        noise_strength = 0.05

        dev = qml.device("default.mixed", wires=2)
        dev = qml.transforms.insert(qml.AmplitudeDamping, noise_strength)(dev)

    We can now set up a mitigated QNode by passing a ``folding`` and ``extrapolate`` function. PennyLane provides native
    functions :func:`~.pennylane.transforms.fold_global` and :func:`~.pennylane.transforms.poly_extrapolate` or :func:`~.pennylane.transforms.richardson_extrapolate` that
    allow for differentiating through them. Custom functions, as well as functionalities from the `Mitiq <https://mitiq.readthedocs.io/en/stable/>`__ package
    are supported as well (see usage details below).

    .. code-block:: python3

        from pennylane import numpy as np
        from pennylane import qnode

        from pennylane.transforms import fold_global, poly_extrapolate

        n_wires = 2
        n_layers = 2

        shapes = qml.SimplifiedTwoDesign.shape(n_wires, n_layers)
        np.random.seed(0)
        w1, w2 = [np.random.random(s) for s in shapes]

        @qml.transforms.mitigate_with_zne([1., 2., 3.], fold_global, poly_extrapolate, extrapolate_kwargs={'order': 2})
        @qnode(dev)
        def circuit(w1, w2):
            qml.SimplifiedTwoDesign(w1, w2, wires=range(2))
            return qml.expval(qml.PauliZ(0))

    Executions of ``circuit`` will now be mitigated:

    >>> circuit(w1, w2)
    0.19113067083636542

    The unmitigated circuit result is ``0.33652776`` while the ideal circuit result is
    ``0.23688169`` and we can hence see that mitigation has helped reduce our estimation error.

    This mitigated qnode can be differentiated like any other qnode.

    >>> qml.grad(circuit)(w1, w2)
    (array([-0.89319941,  0.37949841]),
     array([[[-7.04121596e-01,  3.00073104e-01]],
            [[-6.41155176e-01,  8.32667268e-17]]]))

    .. details::
        :title: Usage Details

        **Theoretical details**

        A summary of ZNE can be found in `LaRose et al. <https://arxiv.org/abs/2009.04417>`__. The
        method works by assuming that the amount of noise present when a circuit is run on a
        noisy device is enumerated by a parameter :math:`\gamma`. Suppose we have an input circuit
        that experiences an amount of noise equal to :math:`\gamma = \gamma_{0}` when executed.
        Ideally, we would like to evaluate the result of the circuit in the :math:`\gamma = 0`
        noise-free setting.

        To do this, we create a family of equivalent circuits whose ideal noise-free value is the
        same as our input circuit. However, when run on a noisy device, each circuit experiences
        a noise equal to :math:`\gamma = s \gamma_{0}` for some scale factor :math:`s`. By
        evaluating the noisy outputs of each circuit, we can extrapolate to :math:`s=0` to estimate
        the result of running a noise-free circuit.

        A key element of ZNE is the ability to run equivalent circuits for a range of scale factors
        :math:`s`. When the noise present in a circuit scales with the number of gates, :math:`s`
        can be varied using `unitary folding <https://ieeexplore.ieee.org/document/9259940>`__.
        Unitary folding works by noticing that a unitary :math:`U` is equivalent to
        :math:`U U^{\dagger} U`. This type of transform can be applied to individual gates in the
        circuit or to the whole circuit. When no folding occurs, the scale factor is
        :math:`s=1` and we are running our input circuit. On the other hand, when each gate has been
        folded once, we have tripled the amount of noise in the circuit so that :math:`s=3`. For
        :math:`s \geq 3`, each gate in the circuit will be folded more than once. A typical choice
        of scale parameters is :math:`(1, 2, 3)`.

        **Unitary folding**

        This transform applies ZNE to an input circuit using the unitary folding approach. It
        requires a callable to be passed as the ``folding`` argument with signature

        .. code-block:: python

            fn(circuit, scale_factor, **folding_kwargs)

        where

        - ``circuit`` is a quantum tape,

        - ``scale_factor`` is a float, and

        - ``folding_kwargs`` are optional keyword arguments.

        The output of the function should be the folded circuit as a quantum tape.
        Folding functionality is available from the
        `Mitiq <https://mitiq.readthedocs.io/en/stable/>`__ package (version 0.11.0 and above)
        in the
        `zne.scaling.folding <https://mitiq.readthedocs.io/en/stable/apidoc.html#module-mitiq.zne.scaling.folding>`__
        module.

        .. warning::

            Calculating the gradient of mitigated circuits is not supported when using the Mitiq
            package as a backend for folding or extrapolation.

        **Extrapolation**

        This transform also requires a callable to be passed to the ``extrapolate`` argument that
        returns the extrapolated value(s). Its function should be

        .. code-block:: python

            fn(scale_factors, results, **extrapolate_kwargs)

        where

        - ``scale_factors`` are the ZNE scale factors,

        - ``results`` are the execution results of the circuit at the specified scale
          factors of shape ``(len(scale_factors), len(qnode_returns))``, and

        - ``extrapolate_kwargs`` are optional keyword arguments.

        The output of the extrapolate ``fn`` should be a flat array of
        length ``len(qnode_returns)``.

        Extrapolation functionality is available using ``extrapolate``
        methods of the factories in the
        `mitiq.zne.inference <https://mitiq.readthedocs.io/en/stable/apidoc.html#module-mitiq.zne.inference>`__
        module.
    """
    folding_kwargs = folding_kwargs or {}
    extrapolate_kwargs = extrapolate_kwargs or {}

    if isinstance(folding, qml.batch_transform):
        folding = fold_global_tape

    tape = circuit.expand(stop_at=lambda op: not isinstance(op, QuantumScript))
    script_removed = QuantumScript(tape._ops)

    tapes = [
        [folding(script_removed, s, **folding_kwargs) for _ in range(reps_per_factor)]
        for s in scale_factors
    ]

    tapes = [tape_ for tapes_ in tapes for tape_ in tapes_]  # flattens nested list
    out_tapes = [QuantumScript(tape_.operations, tape.measurements, tape._prep) for tape_ in tapes]

    def processing_fn(results):
        """Maps from input tape executions to an error-mitigated estimate"""
        if qml.active_return():
            for i, tape in enumerate(out_tapes):
                # stack the results if there are multiple measurements
                # this will not create ragged arrays since only expval measurements are allowed
                if len(tape.observables) > 1:
                    results[i] = qml.math.stack(results[i])

        # Averaging over reps_per_factor repetitions
        results_flattened = []
        for i in range(0, len(results), reps_per_factor):
            # The stacking ensures the right interface is used
            # averaging over axis=0 is critical because the qnode may have multiple outputs
            results_flattened.append(mean(qml.math.stack(results[i : i + reps_per_factor]), axis=0))

        extrapolated = extrapolate(scale_factors, results_flattened, **extrapolate_kwargs)

        if qml.active_return():
            extrapolated = extrapolated[0] if shape(extrapolated) == (1,) else extrapolated

            # unstack the results in the case of multiple measurements
            return (
                extrapolated if shape(extrapolated) == () else tuple(qml.math.unstack(extrapolated))
            )

        return extrapolated[0] if shape(extrapolated) == (1,) else extrapolated

    return out_tapes, processing_fn<|MERGE_RESOLUTION|>--- conflicted
+++ resolved
@@ -41,10 +41,7 @@
         scale_factor (float): Scale factor :math:`\lambda` determining :math:`n` and :math:`s`
 
     Returns:
-<<<<<<< HEAD
-        QuantumTape: Folded circuit
-=======
-        function or tuple[list[QuantumScript], function]:
+        function or tuple[list[QuantumTape], function]:
 
         - If the input is a QNode, an object representing the folded QNode that can be executed
           with the same arguments as the QNode to obtain the result of the folded circuit.
@@ -52,7 +49,6 @@
         - If the input is a tape, a tuple containing a (single-entry) list of generated
           circuits, together with a post-processing function that extracts the single tape result
           from the evaluated tape list in order to obtain the result of the folded circuit.
->>>>>>> 02e69f25
 
     .. seealso:: :func:`~.pennylane.transforms.mitigate_with_zne`; This function is analogous to the implementation in ``mitiq``  `mitiq.zne.scaling.fold_global <https://mitiq.readthedocs.io/en/v.0.1a2/apidoc.html?highlight=global_folding#mitiq.zne.scaling.fold_global>`_.
 
