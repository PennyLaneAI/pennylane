--- conflicted
+++ resolved
@@ -508,16 +508,8 @@
     folding_kwargs = folding_kwargs or {}
     extrapolate_kwargs = extrapolate_kwargs or {}
 
-<<<<<<< HEAD
     tape = tape.expand(stop_at=lambda op: not isinstance(op, QuantumScript))
-    script_removed = QuantumScript(tape._ops)
-=======
-    if isinstance(folding, qml.batch_transform):
-        folding = fold_global_tape
-
-    tape = circuit.expand(stop_at=lambda op: not isinstance(op, QuantumScript))
     script_removed = QuantumScript(tape.operations[tape.num_preps :])
->>>>>>> 6bcfdf9c
 
     tapes = [
         [folding(script_removed, s, **folding_kwargs) for _ in range(reps_per_factor)]
@@ -525,17 +517,13 @@
     ]
 
     tapes = [tape_ for tapes_ in tapes for tape_ in tapes_]  # flattens nested list
-<<<<<<< HEAD
 
     # if folding was a batch transform, ignore the processing function
     if isinstance(tapes[0], tuple) and isinstance(tapes[0][0], list) and callable(tapes[0][1]):
         tapes = [t[0] for t, _ in tapes]
-
-    out_tapes = [QuantumScript(tape_.operations, tape.measurements, tape._prep) for tape_ in tapes]
-=======
+    
     prep_ops = tape.operations[: tape.num_preps]
     out_tapes = [QuantumScript(prep_ops + tape_.operations, tape.measurements) for tape_ in tapes]
->>>>>>> 6bcfdf9c
 
     def processing_fn(results):
         """Maps from input tape executions to an error-mitigated estimate"""
