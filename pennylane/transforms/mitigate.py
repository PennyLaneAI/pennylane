# Copyright 2021 Xanadu Quantum Technologies Inc.

# Licensed under the Apache License, Version 2.0 (the "License");
# you may not use this file except in compliance with the License.
# You may obtain a copy of the License at

#     http://www.apache.org/licenses/LICENSE-2.0

# Unless required by applicable law or agreed to in writing, software
# distributed under the License is distributed on an "AS IS" BASIS,
# WITHOUT WARRANTIES OR CONDITIONS OF ANY KIND, either express or implied.
# See the License for the specific language governing permissions and
# limitations under the License.
"""Provides transforms for mitigating quantum circuits."""
from collections.abc import Sequence
from copy import copy
from typing import Any, Optional

import pennylane as qml
from pennylane import adjoint, apply
from pennylane.math import mean, round, shape
from pennylane.queuing import AnnotatedQueue
from pennylane.tape import QuantumScript, QuantumScriptBatch
from pennylane.transforms import transform
from pennylane.typing import PostprocessingFn


@transform
def fold_global(tape: QuantumScript, scale_factor) -> tuple[QuantumScriptBatch, PostprocessingFn]:
    r"""Differentiable circuit folding of the global unitary ``circuit``.

    For a unitary circuit :math:`U = L_d .. L_1`, where :math:`L_i` can be either a gate or layer, ``fold_global`` constructs

    .. math:: \text{fold_global}(U) = U (U^\dagger U)^n (L^\dagger_d L^\dagger_{d-1} .. L^\dagger_s) (L_s .. L_d)

    where :math:`n = \lfloor (\lambda - 1)/2 \rfloor` and :math:`s = \lfloor \left(\lambda - 1 \right) (d/2) \rfloor` are determined via the ``scale_factor`` :math:`=\lambda`.
    The purpose of folding is to artificially increase the noise for zero noise extrapolation, see :func:`~.pennylane.transforms.mitigate_with_zne`.

    Args:
        tape (QNode or QuantumTape): the quantum circuit to be folded
        scale_factor (float): Scale factor :math:`\lambda` determining :math:`n` and :math:`s`

    Returns:
        qnode (QNode) or tuple[List[QuantumTape], function]: The folded circuit as described in :func:`qml.transform <pennylane.transform>`.

    .. seealso:: :func:`~.pennylane.transforms.mitigate_with_zne`; This function is analogous to the implementation in ``mitiq``  `mitiq.zne.scaling.fold_global <https://mitiq.readthedocs.io/en/v.0.1a2/apidoc.html?highlight=global_folding#mitiq.zne.scaling.fold_global>`_.

    .. note::

        This method no longer decomposes the circuit as part of the folding procedure. Users are encouraged to use
        :func:`~.pennylane.transforms.decompose` to expand the circuit into a target gateset before using this transform.


    **Example**

    Let us look at the following circuit.

    .. code-block:: python

        x = np.arange(6)

        @qml.qnode(dev)
        def circuit(x):
            qml.RX(x[0], wires=0)
            qml.RY(x[1], wires=1)
            qml.RZ(x[2], wires=2)
            qml.CNOT(wires=(0,1))
            qml.CNOT(wires=(1,2))
            qml.RX(x[3], wires=0)
            qml.RY(x[4], wires=1)
            qml.RZ(x[5], wires=2)
            return qml.expval(qml.Z(0) @ qml.Z(1) @ qml.Z(2))


    Setting ``scale_factor=1`` does not affect the circuit:

    >>> folded = qml.transforms.fold_global(circuit, 1)
    >>> print(qml.draw(folded)(x))
    0: ──RX(0.0)─╭●──RX(3.0)──────────┤ ╭<Z@Z@Z>
    1: ──RY(1.0)─╰X─╭●────────RY(4.0)─┤ ├<Z@Z@Z>
    2: ──RZ(2.0)────╰X────────RZ(5.0)─┤ ╰<Z@Z@Z>

    Setting ``scale_factor=2`` results in the partially folded circuit :math:`U (L^\dagger_d L^\dagger_{d-1} .. L^\dagger_s) (L_s .. L_d)`
    with :math:`s = \lfloor \left(1 \mod 2 \right) d/2 \rfloor = 4` since the circuit is composed of :math:`d=8` gates.

    >>> folded = qml.transforms.fold_global(circuit, 2)
    >>> print(qml.draw(folded)(x))
    0: ──RX(0.0)─╭●──RX(3.0)──RX(3.0)†──RX(3.0)──────────────────┤ ╭<Z@Z@Z>
    1: ──RY(1.0)─╰X─╭●────────RY(4.0)───RY(4.0)†─╭●──╭●──RY(4.0)─┤ ├<Z@Z@Z>
    2: ──RZ(2.0)────╰X────────RZ(5.0)───RZ(5.0)†─╰X†─╰X──RZ(5.0)─┤ ╰<Z@Z@Z>

    Setting ``scale_factor=3`` results in the folded circuit :math:`U (U^\dagger U)`.

    >>> folded = qml.transforms.fold_global(circuit, 3)
    >>> print(qml.draw(folded)(x))
    0: ──RX(0.0)─╭●──RX(3.0)──RX(3.0)†───────────────╭●─────────RX(0.0)†──RX(0.0)─╭●──RX(3.0)──────────┤╭<Z@Z@Z>
    1: ──RY(1.0)─╰X─╭●────────RY(4.0)───RY(4.0)†─╭●──╰X†────────RY(1.0)†──RY(1.0)─╰X─╭●────────RY(4.0)─┤├<Z@Z@Z>
    2: ──RZ(2.0)────╰X────────RZ(5.0)───RZ(5.0)†─╰X†──RZ(2.0)†──RZ(2.0)──────────────╰X────────RZ(5.0)─┤╰<Z@Z@Z>

    .. note::

        Circuits are treated as lists of operations. Since the ordering of that list is ambiguous, so is its folding.
        This can be seen exemplarily for two equivalent unitaries :math:`U1 = X(0) Y(0) X(1) Y(1)` and :math:`U2 = X(0) X(1) Y(0) Y(1)`.
        The folded circuits according to ``scale_factor=2`` would be :math:`U1 (X(0) Y(0) Y(0) X(0))` and :math:`U2 (X(0) X(1) X(1) X(0))`, respectively.
        So even though :math:`U1` and :math:`U2` are describing the same quantum circuit, the ambiguity in their ordering as a list yields two differently folded circuits.

    .. details::

        The main purpose of folding is for zero noise extrapolation (ZNE). PennyLane provides a differentiable transform :func:`~.pennylane.transforms.mitigate_with_zne`
        that allows you to perform ZNE as a black box. If you want more control and `see` the extrapolation, you can follow the logic of the following example.

        We start by setting up a noisy device using the mixed state simulator and a noise channel.

        .. code-block:: python

            n_wires = 4

            # Describe noise
            noise_gate = qml.DepolarizingChannel
            noise_strength = 0.05

            # Load devices
            dev_ideal = qml.device("default.mixed", wires=n_wires)
            dev_noisy = qml.transforms.insert(noise_gate, noise_strength)(dev_ideal)

            x = np.arange(6)

            H = 1.*qml.X(0) @ qml.X(1) + 1.*qml.X(1) @ qml.X(2)

            def circuit(x):
                qml.RY(x[0], wires=0)
                qml.RY(x[1], wires=1)
                qml.RY(x[2], wires=2)
                qml.CNOT(wires=(0,1))
                qml.CNOT(wires=(1,2))
                qml.RY(x[3], wires=0)
                qml.RY(x[4], wires=1)
                qml.RY(x[5], wires=2)
                return qml.expval(H)

            qnode_ideal = qml.QNode(circuit, dev_ideal)
            qnode_noisy = qml.QNode(circuit, dev_noisy)

        We can then create folded versions of the noisy qnode and execute them for different scaling factors.

        >>> scale_factors = [1., 2., 3.]
        >>> folded_res = [qml.transforms.fold_global(qnode_noisy, lambda_)(x) for lambda_ in scale_factors]

        We want to later compare the ZNE with the ideal result.

        >>> ideal_res = qnode_ideal(x)

        ZNE is, as the name suggests, an extrapolation in the noise to zero. The underlyding assumption is that the level of noise is proportional to the scaling factor
        by artificially increasing the circuit depth. We can perform a polynomial fit using ``numpy`` functions. Note that internally in :func:`~.pennylane.transforms.mitigate_with_zne`
        a differentiable polynomial fit function :func:`~.pennylane.transforms.poly_extrapolate` is used.

        >>> # coefficients are ordered like coeffs[0] * x**2 + coeffs[1] * x + coeffs[0]
        >>> coeffs = np.polyfit(scale_factors, folded_res, 2)
        >>> zne_res = coeffs[-1]

        We used a polynomial fit of ``order=2``. Using ``order=len(scale_factors) -1`` is also referred to as Richardson extrapolation and implemented in :func:`~.pennylane.transforms.richardson_extrapolate`.
        We can now visualize our fit to see how close we get to the ideal result with this mitigation technique.

        .. code-block:: python

            x_fit = np.linspace(0, 3, 20)
            y_fit = np.poly1d(coeffs)(x_fit)

            plt.plot(scale_factors, folded_res, "x--", label="folded")
            plt.plot(0, ideal_res, "X", label="ideal res")
            plt.plot(0, zne_res, "X", label="ZNE res", color="tab:red")
            plt.plot(x_fit, y_fit, label="fit", color="tab:red", alpha=0.5)
            plt.legend()

        .. figure:: ../../_static/fold_global_zne_by-hand.png
            :align: center
            :width: 60%
            :target: javascript:void(0);


    """
    # The main intention for providing ``fold_global`` was for it to be used in combination with ``mitigate_with_zne``, which also works with mitiq functions.
    # To preserve the mitiq functionality, ``mitigate_with_zne`` should get a tape transform.
    # To make ``fold_global`` also user-facing and work with qnodes, this function is batch_transformed instead, and therefore applicable on qnodes.
    return [fold_global_tape(tape, scale_factor)], lambda x: x[0]


def _divmod(a, b):
    """Performs divmod but in an all-interface compatible manner"""
    out1 = qml.math.floor(a / b)
    out2 = a - out1 * b
    return int(out1), out2


def fold_global_tape(circuit, scale_factor):
    r"""
    This is the internal tape transform to be used with :func:`~.pennylane.transforms.mitigate_with_zne`.
    For the user-facing function see :func:`~.pennylane.transforms.fold_global`.

    Args:
        circuit (QuantumTape): the circuit to be folded
        scale_factor (float): Scale factor :math:`\lambda` determining :math:`n` and :math:`s`

    Returns:
        QuantumTape: Folded circuit

    """

    # TODO: simplify queing via qfunc(op) - currently just a workaround, to solve the problem of ownership when tape contains adjoint(op)
    # https://github.com/PennyLaneAI/pennylane/pull/2766 already touched on the issue, future work
    # in Q3 2022 should make it possible to substantially simplify this.
    def qfunc(op):
        copy(op).queue()

    # Generate base_circuit without measurements
    # Treat all circuits as lists of operations, build new tape in the end
<<<<<<< HEAD

    base_ops = circuit.expand().copy(copy_operations=True).operations
    if any((isinstance(op, qml.operation.Channel) for op in base_ops)):
        raise ValueError(
            "Circuits containing quantum channels cannot be folded with mitigate_with_zne. "
            "To use zero-noise extrapolation on the circuit with channel noise, "
            "consider adding the noise on the device rather than the circuit."
        )
=======
    base_ops = circuit.operations
>>>>>>> ade64659

    num_global_folds, fraction_scale = _divmod(scale_factor - 1, 2)

    n_ops = len(base_ops)
    num_to_fold = int(round(fraction_scale * n_ops / 2))

    # Create new_circuit from folded list
    with AnnotatedQueue() as new_circuit_q:
        # Original U
        for op in base_ops:
            qfunc(op)

        # Folding U => U (U^H U)**n.
        for _ in range(int(num_global_folds)):
            for op in base_ops[::-1]:
                adjoint(qfunc)(op)

            for op in base_ops:
                qfunc(op)

        # Remainder folding U => U (U^H U)**n (L_d^H .. L_s^H) (L_s .. L_d)
        for i in range(n_ops - 1, n_ops - num_to_fold - 1, -1):
            adjoint(qfunc)(base_ops[i])

        for i in range(n_ops - num_to_fold, n_ops):
            qfunc(base_ops[i])

        # Append measurements
        for meas in circuit.measurements:
            apply(meas)

    return QuantumScript.from_queue(new_circuit_q)


# TODO: make this a pennylane.math function
def _polyfit(x, y, order):
    """Brute force implementation of polynomial fit"""
    x = qml.math.convert_like(x, y[0])
    x = qml.math.cast_like(x, y[0])
    X = qml.math.vander(x, order + 1)
    y = qml.math.stack(y)

    # scale X to improve condition number and solve
    scale = qml.math.sum(qml.math.sqrt((X * X)), axis=0)
    X = X / scale

    # Compute coeffs:
    # This part is typically done using a lstq solver, do it with the penrose inverse by hand:
    # i.e. coeffs = (X.T @ X)**-1 X.T @ y see https://en.wikipedia.org/wiki/Polynomial_regression
    c = qml.math.linalg.pinv(qml.math.transpose(X) @ X)
    c = c @ qml.math.transpose(X)
    c = qml.math.tensordot(c, y, axes=1)
    c = qml.math.transpose(qml.math.transpose(c) / scale)
    return c


def poly_extrapolate(x, y, order):
    r"""Extrapolator to :math:`f(0)` for polynomial fit.

    The polynomial is defined as ``f(x) = p[0] * x**deg + p[1] * x**(deg-1) + ... + p[deg]`` such that ``deg = order + 1``.
    This function is compatible with all interfaces supported by pennylane.

    Args:
        x (Array): Data in x
        y (Array): Data in y = f(x)
        order (int): Order of the polynomial fit

    Returns:
        float: Extrapolated value at f(0).

    .. seealso:: :func:`~.pennylane.transforms.richardson_extrapolate`, :func:`~.pennylane.transforms.mitigate_with_zne`

    **Example:**

    >>> x = np.linspace(1, 10, 5)
    >>> y = x**2 + x + 1 + 0.3 * np.random.rand(len(x))
    >>> qml.transforms.poly_extrapolate(x, y, 2)
    tensor(1.01717601, requires_grad=True)

    """
    coeff = _polyfit(x, y, order)
    return coeff[-1]


def richardson_extrapolate(x, y):
    r"""Polynomial fit where the degree of the polynomial is fixed to being equal to the length of ``x``.

    In a nutshell, this function is calling  :func:`~.pennylane.transforms.poly_extrapolate` with ``order = len(x)-1``.
    This function is compatible with all interfaces supported by pennylane.

    Args:
        x (Array): Data in x
        y (Array): Data in y = f(x)

    Returns:
        float: Extrapolated value at f(0).

    .. seealso:: :func:`~.pennylane.transforms.poly_extrapolate`, :func:`~.pennylane.transforms.mitigate_with_zne`

    **Example:**

    >>> x = np.linspace(1, 10, 5)
    >>> y = x**2 + x + 1 + 0.3 * np.random.rand(len(x))
    >>> qml.transforms.richardson_extrapolate(x, y)
    tensor(1.15105156, requires_grad=True)

    """
    return poly_extrapolate(x, y, len(x) - 1)


def exponential_extrapolate(x, y, asymptote=None, eps=1.0e-6):
    r"""Extrapolate to the zero-noise limit using an exponential model (:math:`Ae^{Bx} + C`). This
    is done by linearizing the data using a logarithm, whereupon a linear fit is performed. Once
    the model parameters are found, they are transformed back to exponential parameters.

    Args:
        x (Array): Data in x axis.
        y (Array): Data in y axis such that :math:`y = f(x)`.
        asymptote (float): Infinite noise limit expected for your circuit of interest (:math:`C`
            in the equation above). Defaults to 0 in the case an asymptote is not supplied.
        eps (float): Epsilon to regularize :math:`\log(y - C)` when the argument is to close to
            zero or negative.

    Returns:
        float: Extrapolated value at f(0).

    .. seealso:: :func:`~.pennylane.transforms.richardson_extrapolate`, :func:`~.pennylane.transforms.mitigate_with_zne`.

    **Example:**

    >>> np.random.seed(0)
    >>> x = np.linspace(1, 10, 5)
    >>> y = np.exp(-x) + np.random.normal(scale=0.1, size=len(x))
    >>> qml.transforms.exponential_extrapolate(x, y)
    0.23365009000522544
    """
    y = qml.math.stack(y)
    slope, y_intercept = _polyfit(x, y, 1)
    if asymptote is None:
        sign = qml.math.sign(-slope)
        asymptote = 0.0
    else:
        sign = qml.math.sign(-(asymptote - y_intercept))

    y_shifted = sign * (y - asymptote)
    y_shifted = qml.math.where(y_shifted < eps, eps, y_shifted)
    y_scaled = qml.math.log(y_shifted)

    zne_unscaled = poly_extrapolate(x, y_scaled, 1)
    return sign * qml.math.exp(zne_unscaled) + asymptote


# pylint: disable=too-many-arguments, protected-access
@transform
def mitigate_with_zne(
    tape: QuantumScript,
    scale_factors: Sequence[float],
    folding: callable,
    extrapolate: callable,
    folding_kwargs: Optional[dict[str, Any]] = None,
    extrapolate_kwargs: Optional[dict[str, Any]] = None,
    reps_per_factor=1,
) -> tuple[QuantumScriptBatch, PostprocessingFn]:
    r"""Mitigate an input circuit using zero-noise extrapolation.

    Error mitigation is a precursor to error correction and is compatible with near-term quantum
    devices. It aims to lower the impact of noise when evaluating a circuit on a quantum device by
    evaluating multiple variations of the circuit and post-processing the results into a
    noise-reduced estimate. This transform implements the zero-noise extrapolation (ZNE) method
    originally introduced by
    `Temme et al. <https://journals.aps.org/prl/abstract/10.1103/PhysRevLett.119.180509>`__ and
    `Li et al. <https://journals.aps.org/prx/abstract/10.1103/PhysRevX.7.021050>`__.

    Details on the functions passed to the ``folding`` and ``extrapolate`` arguments of this
    transform can be found in the usage details. This transform is compatible with functionality
    from the `Mitiq <https://mitiq.readthedocs.io/en/stable/>`__ package (version 0.11.0 and above),
    see the example and usage details for further information.

    Args:
        tape (QNode or QuantumTape): the quantum circuit to be error-mitigated
        scale_factors (Sequence[float]): the range of noise scale factors used
        folding (callable): a function that returns a folded circuit for a specified scale factor
        extrapolate (callable): a function that returns an extrapolated result when provided a
            range of scale factors and corresponding results
        folding_kwargs (dict): optional keyword arguments passed to the ``folding`` function
        extrapolate_kwargs (dict): optional keyword arguments passed to the ``extrapolate`` function
        reps_per_factor (int): Number of circuits generated for each scale factor. Useful when the
            folding function is stochastic.

    Returns:
        qnode (QNode) or tuple[List[.QuantumTape], function]:

        The transformed circuit as described in :func:`qml.transform <pennylane.transform>`. Executing this circuit
        will provide the mitigated results in the form of a tensor of a tensor, a tuple, or a nested tuple depending
        upon the nesting structure of measurements in the original circuit.

    **Example:**

    We first create a noisy device using ``default.mixed`` by adding :class:`~.AmplitudeDamping` to
    each gate of circuits executed on the device using the :func:`~.transforms.add_noise` transform:

    .. code-block:: python3

        import pennylane as qml

        dev = qml.device("default.mixed", wires=2)

<<<<<<< HEAD
        fcond = qml.noise.wires_in(dev.wires)
        noise = qml.noise.partial_wires(qml.AmplitudeDamping, 0.05)
        noise_model = qml.NoiseModel({fcond: noise})

        noisy_dev = qml.add_noise(dev, noise_model)

    .. note ::

        The :func:`~.transforms.add_noise` transform should be used on the device instead of
        the circuit if the defined ``noise_model`` contains a :class:`~.operation.Channel`
        instance. This is to prevent ``mitigate_with_zne`` from computing the adjoint of
        the channel operation during `folding`, which is currently not supported.

    We can now set up a mitigated ``QNode`` by first decomposing it into a target gate set via :func:`~.pennylane.transforms.compile`
    and then applying this transform by passing a ``folding`` and ``extrapolate`` function. PennyLane provides native
    functions :func:`~.pennylane.transforms.fold_global` and :func:`~.pennylane.transforms.poly_extrapolate` or
    :func:`~.pennylane.transforms.richardson_extrapolate` that allow for differentiating through them. Custom functions, as well as
=======
    We can now set up a mitigated ``QNode`` by first decomposing it into a target gate set via :func:`~.pennylane.transforms.decompose`
    and then applying this transform by passing ``folding`` and ``extrapolate`` functions. PennyLane provides native
    functions :func:`~.pennylane.transforms.fold_global` and :func:`~.pennylane.transforms.poly_extrapolate`, or
    :func:`~.pennylane.transforms.richardson_extrapolate`, that allow for differentiating through them. Custom functions, as well as
>>>>>>> ade64659
    functionalities from the `Mitiq <https://mitiq.readthedocs.io/en/stable/>`__ package are supported as well (see usage details below).

    .. code-block:: python3

        import pennylane.numpy as np
        from functools import partial
        from pennylane import qnode
        from pennylane.transforms import fold_global, poly_extrapolate

        n_wires = 2
        n_layers = 2

        shapes = qml.SimplifiedTwoDesign.shape(n_layers, n_wires)
        np.random.seed(0)
        w1, w2 = [np.random.random(s) for s in shapes]

        @partial(
            qml.transforms.mitigate_with_zne,
            scale_factors=[1., 2., 3.],
            folding=fold_global,
            extrapolate=poly_extrapolate,
<<<<<<< HEAD
            extrapolate_kwargs={'order': 2}
        )
        @partial(qml.transforms.decompose, gate_set = ["RY", "CZ"])
        @qnode(noisy_dev)
=======
            extrapolate_kwargs={'order': 2})
        @partial(qml.transforms.decompose, gate_set = ["RY", "CZ"])
        @qnode(dev)
>>>>>>> ade64659
        def circuit(w1, w2):
            qml.SimplifiedTwoDesign(w1, w2, wires=range(2))
            return qml.expval(qml.Z(0))

    Executions of ``circuit`` will now be mitigated:

    >>> circuit(w1, w2)
    0.19113067083636542

    The unmitigated circuit result is ``0.33652776`` while the ideal circuit result is
    ``0.23688169`` and we can hence see that mitigation has helped reduce our estimation error.

    This mitigated qnode can be differentiated like any other qnode.

    >>> qml.grad(circuit)(w1, w2)
    (array([-0.89319941,  0.37949841]),
     array([[[-7.04121596e-01,  3.00073104e-01]],
            [[-6.41155176e-01,  8.32667268e-17]]]))

    .. note::

        As of PennyLane v0.39, the native function :func:`~.pennylane.transforms.fold_global`
        no longer decomposes the circuit as part of the folding procedure. Users are
        encouraged to use :func:`~.pennylane.transforms.decompose` to unroll the circuit into a target
        gateset before folding, when using this transform.

    .. details::
        :title: Usage Details

        **Theoretical details**

        A summary of ZNE can be found in `LaRose et al. <https://arxiv.org/abs/2009.04417>`__. The
        method works by assuming that the amount of noise present when a circuit is run on a
        noisy device is enumerated by a parameter :math:`\gamma`. Suppose we have an input circuit
        that experiences an amount of noise equal to :math:`\gamma = \gamma_{0}` when executed.
        Ideally, we would like to evaluate the result of the circuit in the :math:`\gamma = 0`
        noise-free setting.

        To do this, we create a family of equivalent circuits whose ideal noise-free value is the
        same as our input circuit. However, when run on a noisy device, each circuit experiences
        a noise equal to :math:`\gamma = s \gamma_{0}` for some scale factor :math:`s`. By
        evaluating the noisy outputs of each circuit, we can extrapolate to :math:`s=0` to estimate
        the result of running a noise-free circuit.

        A key element of ZNE is the ability to run equivalent circuits for a range of scale factors
        :math:`s`. When the noise present in a circuit scales with the number of gates, :math:`s`
        can be varied using `unitary folding <https://ieeexplore.ieee.org/document/9259940>`__.
        Unitary folding works by noticing that a unitary :math:`U` is equivalent to
        :math:`U U^{\dagger} U`. This type of transform can be applied to individual gates in the
        circuit or to the whole circuit. When no folding occurs, the scale factor is
        :math:`s=1` and we are running our input circuit. On the other hand, when each gate has been
        folded once, we have tripled the amount of noise in the circuit so that :math:`s=3`. For
        :math:`s \geq 3`, each gate in the circuit will be folded more than once. A typical choice
        of scale parameters is :math:`(1, 2, 3)`.

        **Unitary folding**

        This transform applies ZNE to an input circuit using the unitary folding approach. It
        requires a callable to be passed as the ``folding`` argument with signature

        .. code-block:: python

            fn(circuit, scale_factor, **folding_kwargs)

        where

        - ``circuit`` is a quantum tape,

        - ``scale_factor`` is a float, and

        - ``folding_kwargs`` are optional keyword arguments.

        The output of the function should be the folded circuit as a quantum tape.
        Folding functionality is available from the
        `Mitiq <https://mitiq.readthedocs.io/en/stable/>`__ package (version 0.11.0 and above)
        in the
        `zne.scaling.folding <https://mitiq.readthedocs.io/en/stable/apidoc.html#module-mitiq.zne.scaling.folding>`__
        module.

        .. warning::

            Calculating the gradient of mitigated circuits is not supported when using the Mitiq
            package as a backend for folding or extrapolation.

        **Extrapolation**

        This transform also requires a callable to be passed to the ``extrapolate`` argument that
        returns the extrapolated value(s). Its function should be

        .. code-block:: python

            fn(scale_factors, results, **extrapolate_kwargs)

        where

        - ``scale_factors`` are the ZNE scale factors,

        - ``results`` are the execution results of the circuit at the specified scale
          factors of shape ``(len(scale_factors), len(qnode_returns))``, and

        - ``extrapolate_kwargs`` are optional keyword arguments.

        The output of the extrapolate ``fn`` should be a flat array of
        length ``len(qnode_returns)``.

        Extrapolation functionality is available using ``extrapolate``
        methods of the factories in the
        `mitiq.zne.inference <https://mitiq.readthedocs.io/en/stable/apidoc.html#module-mitiq.zne.inference>`__
        module.
    """
    folding_kwargs = folding_kwargs or {}
    extrapolate_kwargs = extrapolate_kwargs or {}

    tape = tape.expand(stop_at=lambda op: not isinstance(op, QuantumScript))
    script_removed = QuantumScript(tape.operations[tape.num_preps :])

    tapes = [
        [folding(script_removed, s, **folding_kwargs) for _ in range(reps_per_factor)]
        for s in scale_factors
    ]

    tapes = [tape_ for tapes_ in tapes for tape_ in tapes_]  # flattens nested list

    # if folding was a batch transform, ignore the processing function
    if isinstance(tapes[0], tuple) and isinstance(tapes[0][0], list) and callable(tapes[0][1]):
        tapes = [t[0] for t, _ in tapes]

    prep_ops = tape.operations[: tape.num_preps]
    out_tapes = [QuantumScript(prep_ops + tape_.operations, tape.measurements) for tape_ in tapes]

    def processing_fn(results):
        """Maps from input tape executions to an error-mitigated estimate"""

        # content of `results` must be modified in this post-processing function
        results = list(results)

        for i, tape in enumerate(out_tapes):
            # stack the results if there are multiple measurements
            # this will not create ragged arrays since only expval measurements are allowed
            if len(tape.observables) > 1:
                results[i] = qml.math.stack(results[i])

        # Averaging over reps_per_factor repetitions
        results_flattened = []
        for i in range(0, len(results), reps_per_factor):
            # The stacking ensures the right interface is used
            # averaging over axis=0 is critical because the qnode may have multiple outputs
            results_flattened.append(mean(qml.math.stack(results[i : i + reps_per_factor]), axis=0))

        extrapolated = extrapolate(scale_factors, results_flattened, **extrapolate_kwargs)

        extrapolated = extrapolated[0] if shape(extrapolated) == (1,) else extrapolated

        # unstack the results in the case of multiple measurements
        return extrapolated if shape(extrapolated) == () else tuple(qml.math.unstack(extrapolated))

    return out_tapes, processing_fn<|MERGE_RESOLUTION|>--- conflicted
+++ resolved
@@ -214,18 +214,8 @@
 
     # Generate base_circuit without measurements
     # Treat all circuits as lists of operations, build new tape in the end
-<<<<<<< HEAD
-
-    base_ops = circuit.expand().copy(copy_operations=True).operations
-    if any((isinstance(op, qml.operation.Channel) for op in base_ops)):
-        raise ValueError(
-            "Circuits containing quantum channels cannot be folded with mitigate_with_zne. "
-            "To use zero-noise extrapolation on the circuit with channel noise, "
-            "consider adding the noise on the device rather than the circuit."
-        )
-=======
     base_ops = circuit.operations
->>>>>>> ade64659
+
 
     num_global_folds, fraction_scale = _divmod(scale_factor - 1, 2)
 
@@ -432,8 +422,7 @@
         import pennylane as qml
 
         dev = qml.device("default.mixed", wires=2)
-
-<<<<<<< HEAD
+ 
         fcond = qml.noise.wires_in(dev.wires)
         noise = qml.noise.partial_wires(qml.AmplitudeDamping, 0.05)
         noise_model = qml.NoiseModel({fcond: noise})
@@ -447,16 +436,11 @@
         instance. This is to prevent ``mitigate_with_zne`` from computing the adjoint of
         the channel operation during `folding`, which is currently not supported.
 
-    We can now set up a mitigated ``QNode`` by first decomposing it into a target gate set via :func:`~.pennylane.transforms.compile`
-    and then applying this transform by passing a ``folding`` and ``extrapolate`` function. PennyLane provides native
-    functions :func:`~.pennylane.transforms.fold_global` and :func:`~.pennylane.transforms.poly_extrapolate` or
-    :func:`~.pennylane.transforms.richardson_extrapolate` that allow for differentiating through them. Custom functions, as well as
-=======
     We can now set up a mitigated ``QNode`` by first decomposing it into a target gate set via :func:`~.pennylane.transforms.decompose`
     and then applying this transform by passing ``folding`` and ``extrapolate`` functions. PennyLane provides native
     functions :func:`~.pennylane.transforms.fold_global` and :func:`~.pennylane.transforms.poly_extrapolate`, or
     :func:`~.pennylane.transforms.richardson_extrapolate`, that allow for differentiating through them. Custom functions, as well as
->>>>>>> ade64659
+
     functionalities from the `Mitiq <https://mitiq.readthedocs.io/en/stable/>`__ package are supported as well (see usage details below).
 
     .. code-block:: python3
@@ -478,16 +462,9 @@
             scale_factors=[1., 2., 3.],
             folding=fold_global,
             extrapolate=poly_extrapolate,
-<<<<<<< HEAD
-            extrapolate_kwargs={'order': 2}
         )
         @partial(qml.transforms.decompose, gate_set = ["RY", "CZ"])
         @qnode(noisy_dev)
-=======
-            extrapolate_kwargs={'order': 2})
-        @partial(qml.transforms.decompose, gate_set = ["RY", "CZ"])
-        @qnode(dev)
->>>>>>> ade64659
         def circuit(w1, w2):
             qml.SimplifiedTwoDesign(w1, w2, wires=range(2))
             return qml.expval(qml.Z(0))
