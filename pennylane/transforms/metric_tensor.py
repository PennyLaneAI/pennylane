# Copyright 2018-2021 Xanadu Quantum Technologies Inc.

# Licensed under the Apache License, Version 2.0 (the "License");
# you may not use this file except in compliance with the License.
# You may obtain a copy of the License at

#     http://www.apache.org/licenses/LICENSE-2.0

# Unless required by applicable law or agreed to in writing, software
# distributed under the License is distributed on an "AS IS" BASIS,
# WITHOUT WARRANTIES OR CONDITIONS OF ANY KIND, either express or implied.
# See the License for the specific language governing permissions and
# limitations under the License.
"""
Contains the metric_tensor batch_transform which wraps multiple
methods of computing the metric tensor.
"""
import functools
import warnings

import numpy as np
import pennylane as qml

from .batch_transform import batch_transform

_GEN_TO_CGEN = {
    qml.PauliX: qml.CNOT,
    qml.PauliY: qml.CY,
    qml.PauliZ: qml.CZ,
}

<<<<<<< HEAD
_OP_TO_CGEN = {
    # PhaseShift is the same as RZ up to a global phase
    qml.PhaseShift: qml.CZ,
}


=======
>>>>>>> 31c24302
def expand_fn(tape, approx="block-diag", diag_approx=None, allow_nonunitary=True):
    """Set the metric tensor based on whether non-unitary gates are allowed."""
    # pylint: disable=unused-argument
    if not allow_nonunitary and approx is None:  # pragma: no cover
        return qml.transforms.expand_nonunitary_gen(tape)
    return qml.transforms.expand_multipar(tape)


@functools.partial(batch_transform, expand_fn=expand_fn)
def metric_tensor(
    tape, approx="block-diag", diag_approx=None, allow_nonunitary=True, aux_wire=None
):
    """Returns a function that computes the block-diagonal approximation of the metric tensor
    of a given QNode or quantum tape.

    .. note::

        Only gates that have a single parameter and define a ``generator`` are supported.
        All other parametrized gates will be decomposed if possible.

    .. warning::

        While ``approx=None`` is a valid input, the full metric tensor is not implemented yet
        but will be added in an upcoming enhancement. Effectively, this means that only
        ``approx="block-diag"`` and ``approx="diag"`` are currently supported.

    Args:
        tape (pennylane.QNode or .QuantumTape): quantum tape or QNode to find the metric tensor of
        approx (str): Which approximation of the metric tensor to compute.

            - If ``None``, the full metric tensor is computed

            - If ``"block-diag"``, the block diagonal approximation is computed, reducing
              the number of evaluated circuits significantly.

            - If ``"diag"``, only the diagonal approximation is computed, slightly
              reducing the classical overhead but not the quantum resources.

        diag_approx (bool): if True, use the diagonal approximation. If ``False``, a
            block diagonal approximation of the metric tensor is computed.
            This keyword argument is deprecated in favor of ``approx`` and will be removed soon
        allow_nonunitary (bool): Whether non-unitary operations are allowed in circuits
            created by the transform. Only relevant if ``approx`` is ``None``
        aux_wire (int or pennylane.wires.Wires): Auxiliary wire to be used for
            Hadamard tests. Defaults to ``tape.num_wires`` if not provided
        hybrid (bool): Specifies whether classical processing inside a QNode
            should be taken into account when transforming a QNode.

            - If ``True``, and classical processing is detected, the Jacobian of the classical
              processing will be computed and included. When evaluated, the
              returned metric tensor will be with respect to the QNode arguments.

            - If ``False``, any internal QNode classical processing will be
              **ignored**. When evaluated, the returned metric tensor will be with
              respect to the **gate** arguments, and not the QNode arguments.

    Returns:
        func: Function which accepts the same arguments as the QNode. When called, this
        function will return the metric tensor.

    The block diagonal part of the metric tensor always is computed using the
    covariance-based approach implemented in :func:`.metric_tensor_cov_matrix`.
    If no approximation is selected, the block off-diagonal is computed using
    Hadamard tests.

    .. warning::

        The Hadamard test-based method requires the device used to execute
        the tapes returned by the ``metric_tensor`` transform to
        have an additional wire. This wire may be specified via ``aux_wire``.
        By default contiguous numbering and an additional wire at the end
        of the input tape wires are assumed.

    **Example**

    Consider the following QNode:

    .. code-block:: python

        dev = qml.device("default.qubit", wires=3)

        @qml.qnode(dev, interface="autograd")
        def circuit(weights):
            # layer 1
            qml.RX(weights[0], wires=0)
            qml.RX(weights[1], wires=1)

            qml.CNOT(wires=[0, 1])
            qml.CNOT(wires=[1, 2])

            # layer 2
            qml.RZ(weights[2], wires=0)
            qml.RZ(weights[3], wires=2)

            qml.CNOT(wires=[0, 1])
            qml.CNOT(wires=[1, 2])
            return qml.expval(qml.PauliZ(0) @ qml.PauliZ(1)), qml.expval(qml.PauliY(2))

    We can use the ``metric_tensor`` transform to generate a new function that returns the
    metric tensor of this QNode:

    >>> met_fn = qml.metric_tensor(circuit)
    >>> weights = np.array([0.1, 0.2, 0.4, 0.5], requires_grad=True)
    >>> met_fn(weights)
    tensor([[0.25  , 0.    , 0.    , 0.    ],
            [0.    , 0.25  , 0.    , 0.    ],
            [0.    , 0.    , 0.0025, 0.0024],
            [0.    , 0.    , 0.0024, 0.0123]], requires_grad=True)

    The returned metric tensor is also fully differentiable in all interfaces.
    For example, we can compute the gradient of the ``(3, 2)`` element
    with respect to the QNode ``weights``:

    >>> grad_fn = qml.grad(lambda x: met_fn(x)[3, 2])
    >>> grad_fn(weights)
    array([[ 0.04867729, -0.00049502,  0.        ],
           [ 0.        ,  0.        ,  0.        ]])

    .. UsageDetails::

        This transform can also be applied to low-level
        :class:`~.QuantumTape` objects. This will result in no implicit quantum
        device evaluation. Instead, the processed tapes, and post-processing
        function, which together define the metric tensor are directly returned:

        >>> params = np.array([1.7, 1.0, 0.5], requires_grad=True)
        >>> with qml.tape.QuantumTape() as tape:
        ...     qml.RX(params[0], wires=0)
        ...     qml.RY(params[1], wires=0)
        ...     qml.CNOT(wires=[0, 1])
        ...     qml.PhaseShift(params[2], wires=1)
        ...     qml.expval(qml.PauliX(0))
        >>> tapes, fn = qml.metric_tensor(tape)
        >>> tapes
        [<QuantumTape: wires=[0, 1], params=0>,
         <QuantumTape: wires=[0, 1], params=1>,
         <QuantumTape: wires=[0, 1], params=3>]

        This can be useful if the underlying circuits representing the metric tensor
        computation need to be analyzed.

        The output tapes can then be evaluated and post-processed to retrieve
        the metric tensor:

        >>> dev = qml.device("default.qubit", wires=2)
        >>> fn(qml.execute(tapes, dev, None))
        array([[0.25      , 0.        , 0.        ],
               [0.        , 0.00415023, 0.        ],
               [0.        , 0.        , 0.24878844]])
    """
    if diag_approx is not None:
        warnings.warn(
            "The keyword argument diag_approx is deprecated. Please use approx='diag' instead.",
            UserWarning,
        )
        if diag_approx:
            approx = "diag"

    if approx in {"diag", "block-diag"}:
        # Only require covariance matrix based transform
        diag_approx = approx == "diag"
        return _metric_tensor_cov_matrix(tape, diag_approx)[:2]

    return _metric_tensor_hadamard(tape, allow_nonunitary, aux_wire)


@metric_tensor.custom_qnode_wrapper
def qnode_execution_wrapper(self, qnode, targs, tkwargs):
    """Here, we overwrite the QNode execution wrapper in order
    to take into account that classical processing may be present
    inside the QNode."""
    hybrid = tkwargs.pop("hybrid", True)

    if isinstance(qnode, qml.ExpvalCost):
        if qnode._multiple_devices:  # pylint: disable=protected-access
            warnings.warn(
                "ExpvalCost was instantiated with multiple devices. Only the first device "
                "will be used to evaluate the metric tensor.",
                UserWarning,
            )

        qnode = qnode.qnodes.qnodes[0]

    mt_fn = self.default_qnode_wrapper(qnode, targs, tkwargs)

    _expand_fn = lambda tape: self.expand_fn(tape, *targs, **tkwargs)
    cjac_fn = qml.transforms.classical_jacobian(qnode, expand_fn=_expand_fn)

    def wrapper(*args, **kwargs):
        mt = mt_fn(*args, **kwargs)

        if not hybrid:
            return mt

        kwargs.pop("shots", False)
        cjac = cjac_fn(*args, **kwargs)

        if isinstance(cjac, tuple):
            if len(cjac) == 1:
                cjac = cjac[0]
            else:
                # Classical processing of multiple arguments is present. Return mt @ cjac.
                metric_tensors = []

                for c in cjac:
                    if c is not None:
                        _mt = qml.math.tensordot(mt, c, [[-1], [0]])
                        _mt = qml.math.tensordot(c, _mt, [[0], [0]])
                        metric_tensors.append(_mt)

                return tuple(metric_tensors)

        is_square = cjac.shape == (1,) or (cjac.ndim == 2 and cjac.shape[0] == cjac.shape[1])

        if is_square and qml.math.allclose(cjac, qml.numpy.eye(cjac.shape[0])):
            # Classical Jacobian is the identity. No classical processing
            # is present inside the QNode.
            return mt

        # Classical processing of a single argument is present. Return mt @ cjac.
        cjac = qml.math.convert_like(cjac, mt)
        mt = qml.math.tensordot(mt, cjac, [[-1], [0]])
        mt = qml.math.tensordot(cjac, mt, [[0], [0]])
        return mt

    return wrapper


def _metric_tensor_cov_matrix(tape, diag_approx):
    """This is the metric tensor method for the block diagonal, using
    the covariance matrix of the generators of each layer."""
    # get the circuit graph
    graph = tape.graph

    metric_tensor_tapes = []
    obs_list = []
    coeffs_list = []
    params_list = []

    for queue, curr_ops, param_idx, _ in graph.iterate_parametrized_layers():
        params_list.append(param_idx)
        coeffs_list.append([])
        obs_list.append([])

        # for each operation in the layer, get the generator
        for op in curr_ops:
            gen, s = op.generator
            w = op.wires
            coeffs_list[-1].append(s)

            # get the observable corresponding to the generator of the current operation
            if isinstance(gen, np.ndarray):
                # generator is a Hermitian matrix
                obs_list[-1].append(qml.Hermitian(gen, w))

            elif issubclass(gen, qml.operation.Observable):
                # generator is an existing PennyLane operation
                obs_list[-1].append(gen(w))

            else:
                raise qml.QuantumFunctionError(
                    "Can't generate metric tensor, generator {}"
                    "has no corresponding observable".format(gen)
                )

        # Create a quantum tape with all operations
        # prior to the parametrized layer, and the rotations
        # to measure in the basis of the parametrized layer generators.
        with tape.__class__() as layer_tape:
            for op in queue:
                qml.apply(op)

            for o in obs_list[-1]:
                o.diagonalizing_gates()

            qml.probs(wires=tape.wires)

        metric_tensor_tapes.append(layer_tape)

    def processing_fn(probs):
        gs = []

        for prob, obs, coeffs in zip(probs, obs_list, coeffs_list):
            # calculate the covariance matrix of this layer
            scale = qml.math.convert_like(np.outer(coeffs, coeffs), prob)
            scale = qml.math.cast_like(scale, prob)
            g = scale * qml.math.cov_matrix(prob, obs, wires=tape.wires, diag_approx=diag_approx)
            gs.append(g)

        # create the block diagonal metric tensor
        return qml.math.block_diag(gs)

    return metric_tensor_tapes, processing_fn, obs_list, coeffs_list


@functools.lru_cache
def _get_gen_op(op, allow_nonunitary, aux_wire):
    """Get the controlled-generator operation for a given operation.

    Args:
        op (pennylane.operation.Operation): Operation from which to extract the generator
        allow_nonunitary (bool): Whether non-unitary gates are allowed in the circuit
        aux_wire (int or pennylane.wires.Wires): Auxiliary wire on which to control the operation

    Returns
        qml.Operation: Controlled-generator operation of the generator of ``op``, controlled
        on wire ``aux_wire``.

    Raises
        ValueError: If the generator of ``op`` is not known or it is non-unitary while
        ``allow_nonunitary=False``.

    If ``allow_nonunitary=True``, a general :class:`~.pennylane.ControlledQubitUnitary` is returned,
    otherwise only controlled Pauli operations are used. If the operation has a non-unitary
    generator but ``allow_nonunitary=False``, the operation ``op`` should have been decomposed
    before, leading to a ``ValueError``.
    """
    gen, _ = op.generator
    try:
        if isinstance(gen, np.ndarray) or gen not in _GEN_TO_CGEN:
            cgen = _OP_TO_CGEN[op.__class__]
        else:
            cgen = _GEN_TO_CGEN.get(gen, None)
        return cgen(wires=[aux_wire, *op.wires])

    except KeyError as e:
        if allow_nonunitary:
            if issubclass(gen, qml.operation.Observable):
                gen = gen.matrix
            return qml.ControlledQubitUnitary(gen, control_wires=aux_wire, wires=op.wires)
        raise ValueError(
            f"Generator for operation {op.__name__} not known and non-unitary operations "
            "deactivated via allow_nonunitary=False."
        ) from e


def _get_first_term_tapes(tape, layer_i, layer_j, allow_nonunitary, aux_wire):
    """Obtain the tapes for the first term of all tensor entries
    belonging to an off-diagonal block.

    Args:
        tape (pennylane.tape.QuantumTape): Tape that is being transformed
        layer_i (list): The first layer of parametrized ops, of the format of
            the layers generated by ``iterate_parametrized_layers``
        layer_j (list): The second layer of parametrized ops
        allow_nonunitary (bool): Whether non-unitary operations are allowed
            in the circuit; passed to ``_get_gen_op``
        aux_wire (int or pennylane.wires.Wires): Auxiliary wire on which to
            control the controlled-generator operations

    Returns:
        list[pennylane.tape.QuantumTape]: Transformed tapes that compute the
            first term of the metric tensor for the off-diagonal block belonging
            to the input layers
        list[tuple[int]]: 2-tuple indices assigning the tapes to metric tensor
            entries
    """

    tapes = []
    ids = []
    # Exclude the backwards cone of layer_i from the backwards cone of layer_j
    ops_between_cgens = [op for op in layer_j[0] if op not in layer_i[0]]
    # Iterate over differentiated operation in first layer
    for diffed_op_i, par_idx_i in zip(*layer_i[1:3]):
        gen_op_i = _get_gen_op(diffed_op_i, aux_wire, allow_nonunitary)
        # Iterate over differentiated operation in second layer
        # There will be one tape per pair of differentiated operations
        for diffed_op_j, par_idx_j in zip(*layer_j[1:3]):
            gen_op_j = _get_gen_op(diffed_op_j, aux_wire, allow_nonunitary)
            with tape.__class__() as new_tape:
                # Initialize auxiliary wire
                qml.Hadamard(wires=aux_wire)
                # Apply backward cone of first layer
                for op in layer_i[0]:
                    qml.apply(op)
                # Controlled-generator operation of first diff'ed op
                qml.apply(gen_op_i)
                # Apply first layer and operations between layers
                for op in ops_between_cgens:
                    qml.apply(op)
                # Controlled-generator operation of first diff'ed op
                qml.apply(gen_op_j)
                # Measure auxiliary wire
                qml.expval(qml.PauliX(aux_wire))
            tapes.append(new_tape)
            # Memorize to which metric entry this tape belongs
            ids.append((par_idx_i, par_idx_j))

    return tapes, ids


def _metric_tensor_hadamard(tape, allow_nonunitary, aux_wire):
    r"""Generate the quantum tapes that execute the Hadamard tests
    to compute the first term of block off-diagonal metric entries
    and combine them with the covariance matrix-based block diagonal tapes.

    Args:
        tape (pennylane.tape.QuantumTape): Tape that is being transformed
        allow_nonunitary (bool): Whether non-unitary operations are allowed
            in the circuit; passed to ``_get_gen_op``
        aux_wire (int or pennylane.wires.Wires): Auxiliary wire on which to
            control the controlled-generator operations. Defaults to
            ``tape.num_wires`` if not provided

    Returns:
        list[pennylane.tape.QuantumTape]: Tapes to evaluate the metric tensor
        callable: processing function to obtain the metric tensor from the tape results

    .. warning::

        This method requires the device used to execute the returned tapes to
        have an additional wire. This wire may be specified via ``aux_wire``.
        By default contiguous numbering and an additional wire at the end
        of the input tape wires are assumed.

    This method is based on computing the first term of the metric tensor with Hadamard
    tests.
    This term reads

    .. math ::

        \mathfrak{Re}\left\{\langle \partial_i\psi|\partial_j\psi\rangle\right\}

    and can be computed using an augmented circuit with an additional qubit.
    See for example `the appendix of this paper <https://arxiv.org/pdf/1804.03023.pdf>`__
    for details.
    The block diagonal of the tensor is computed using the covariance matrix approach
    implemented in :func:`.metric_tensor_cov_matrix`. In addition, we may extract the
    factors for the second terms :math:`\langle \psi|\partial_j\psi\rangle`
    of the block off-diagonal tensor from the tape results for the covariance matrix.
    This means that in total only the tapes for the first terms of the block off-diagonal
    are required in addition to ``metric_tensor_cov_matrix``.
    """
    # Prepare aux_wire
    aux_wire = aux_wire or tape.num_wires
    # Get tapes and processing function for the block diagonal metric tensor,
    # as well as the generator observables and generator coefficients for each diff'ed operation
    diag_tapes, diag_proc_fn, obs_list, coeffs = metric_tensor_cov_matrix(tape, diag_approx=False)
    graph = tape.graph
    layers = list(graph.iterate_parametrized_layers())

    first_term_tapes = []
    ids = []
    block_sizes = []
    # Get all tapes for the first term of the metric tensor
    for idx_i, layer_i in enumerate(layers):
        block_sizes.append(len(layer_i[2]))
        for layer_j in layers[idx_i + 1 :]:
            _tapes, _ids = _get_first_term_tapes(tape, layer_i, layer_j, allow_nonunitary)
            first_term_tapes.extend(_tapes)
            ids.extend(_ids)

    # Combine block diagonal and off-diagonal tapes
    tapes = diag_tapes + first_term_tapes
    # prepare block off-diagonal mask
    mask = 1 - qml.math.block_diag([np.ones((bsize, bsize)) for bsize in block_sizes])
    # Required for slicing in processing_fn
    num_diag_tapes = len(diag_tapes)

    def processing_fn(results):
        diag_res, off_diag_res = results[:num_diag_tapes], results[num_diag_tapes:]
        # Get full block diagonal tensor
        diag_mt = diag_proc_fn(diag_res)
        # Initialize block off-diagonal tensor using the stored ids
        first_term = qml.math.zeros_like(diag_mt)
        for result, idx in zip(off_diag_res, ids):
            # The metric tensor is symmetric
            first_term[idx] = first_term[idx[::-1]] = result

        # Second terms of block off-diagonal metric tensor
        expvals = []
        for prob, obs in zip(diag_res, obs_list):
            for o in obs:
                l = qml.math.cast(o.eigvals, dtype=np.float64)
                w = tape.wires.indices(o.wires)
                p = qml.math.marginal_prob(prob, w)
                expvals.append(qml.math.dot(l, p))

        # Construct <\partial_i\psi|\psi><\psi|\partial_j\psi> and mask it
        second_term = np.outer(expvals, expvals)
        second_term = qml.math.convert_like(second_term, results[0])
        second_term = qml.math.cast_like(second_term, results[0]) * mask
        # Subtract second term from first term
        off_diag_mt = first_term - second_term

        # Rescale first and second term
        _coeffs = np.hstack(coeffs)
        scale = qml.math.convert_like(np.outer(_coeffs, _coeffs), results[0])
        scale = qml.math.cast_like(scale, results[0])
        off_diag_mt = scale * off_diag_mt

        # Combine block diagonal and off-diagonal
        mt = off_diag_mt + diag_mt

        return mt

    return tapes, processing_fn
<|MERGE_RESOLUTION|>--- conflicted
+++ resolved
@@ -1,537 +1,533 @@
-# Copyright 2018-2021 Xanadu Quantum Technologies Inc.
-
-# Licensed under the Apache License, Version 2.0 (the "License");
-# you may not use this file except in compliance with the License.
-# You may obtain a copy of the License at
-
-#     http://www.apache.org/licenses/LICENSE-2.0
-
-# Unless required by applicable law or agreed to in writing, software
-# distributed under the License is distributed on an "AS IS" BASIS,
-# WITHOUT WARRANTIES OR CONDITIONS OF ANY KIND, either express or implied.
-# See the License for the specific language governing permissions and
-# limitations under the License.
-"""
-Contains the metric_tensor batch_transform which wraps multiple
-methods of computing the metric tensor.
-"""
-import functools
-import warnings
-
-import numpy as np
-import pennylane as qml
-
-from .batch_transform import batch_transform
-
-_GEN_TO_CGEN = {
-    qml.PauliX: qml.CNOT,
-    qml.PauliY: qml.CY,
-    qml.PauliZ: qml.CZ,
-}
-
-<<<<<<< HEAD
-_OP_TO_CGEN = {
-    # PhaseShift is the same as RZ up to a global phase
-    qml.PhaseShift: qml.CZ,
-}
-
-
-=======
->>>>>>> 31c24302
-def expand_fn(tape, approx="block-diag", diag_approx=None, allow_nonunitary=True):
-    """Set the metric tensor based on whether non-unitary gates are allowed."""
-    # pylint: disable=unused-argument
-    if not allow_nonunitary and approx is None:  # pragma: no cover
-        return qml.transforms.expand_nonunitary_gen(tape)
-    return qml.transforms.expand_multipar(tape)
-
-
-@functools.partial(batch_transform, expand_fn=expand_fn)
-def metric_tensor(
-    tape, approx="block-diag", diag_approx=None, allow_nonunitary=True, aux_wire=None
-):
-    """Returns a function that computes the block-diagonal approximation of the metric tensor
-    of a given QNode or quantum tape.
-
-    .. note::
-
-        Only gates that have a single parameter and define a ``generator`` are supported.
-        All other parametrized gates will be decomposed if possible.
-
-    .. warning::
-
-        While ``approx=None`` is a valid input, the full metric tensor is not implemented yet
-        but will be added in an upcoming enhancement. Effectively, this means that only
-        ``approx="block-diag"`` and ``approx="diag"`` are currently supported.
-
-    Args:
-        tape (pennylane.QNode or .QuantumTape): quantum tape or QNode to find the metric tensor of
-        approx (str): Which approximation of the metric tensor to compute.
-
-            - If ``None``, the full metric tensor is computed
-
-            - If ``"block-diag"``, the block diagonal approximation is computed, reducing
-              the number of evaluated circuits significantly.
-
-            - If ``"diag"``, only the diagonal approximation is computed, slightly
-              reducing the classical overhead but not the quantum resources.
-
-        diag_approx (bool): if True, use the diagonal approximation. If ``False``, a
-            block diagonal approximation of the metric tensor is computed.
-            This keyword argument is deprecated in favor of ``approx`` and will be removed soon
-        allow_nonunitary (bool): Whether non-unitary operations are allowed in circuits
-            created by the transform. Only relevant if ``approx`` is ``None``
-        aux_wire (int or pennylane.wires.Wires): Auxiliary wire to be used for
-            Hadamard tests. Defaults to ``tape.num_wires`` if not provided
-        hybrid (bool): Specifies whether classical processing inside a QNode
-            should be taken into account when transforming a QNode.
-
-            - If ``True``, and classical processing is detected, the Jacobian of the classical
-              processing will be computed and included. When evaluated, the
-              returned metric tensor will be with respect to the QNode arguments.
-
-            - If ``False``, any internal QNode classical processing will be
-              **ignored**. When evaluated, the returned metric tensor will be with
-              respect to the **gate** arguments, and not the QNode arguments.
-
-    Returns:
-        func: Function which accepts the same arguments as the QNode. When called, this
-        function will return the metric tensor.
-
-    The block diagonal part of the metric tensor always is computed using the
-    covariance-based approach implemented in :func:`.metric_tensor_cov_matrix`.
-    If no approximation is selected, the block off-diagonal is computed using
-    Hadamard tests.
-
-    .. warning::
-
-        The Hadamard test-based method requires the device used to execute
-        the tapes returned by the ``metric_tensor`` transform to
-        have an additional wire. This wire may be specified via ``aux_wire``.
-        By default contiguous numbering and an additional wire at the end
-        of the input tape wires are assumed.
-
-    **Example**
-
-    Consider the following QNode:
-
-    .. code-block:: python
-
-        dev = qml.device("default.qubit", wires=3)
-
-        @qml.qnode(dev, interface="autograd")
-        def circuit(weights):
-            # layer 1
-            qml.RX(weights[0], wires=0)
-            qml.RX(weights[1], wires=1)
-
-            qml.CNOT(wires=[0, 1])
-            qml.CNOT(wires=[1, 2])
-
-            # layer 2
-            qml.RZ(weights[2], wires=0)
-            qml.RZ(weights[3], wires=2)
-
-            qml.CNOT(wires=[0, 1])
-            qml.CNOT(wires=[1, 2])
-            return qml.expval(qml.PauliZ(0) @ qml.PauliZ(1)), qml.expval(qml.PauliY(2))
-
-    We can use the ``metric_tensor`` transform to generate a new function that returns the
-    metric tensor of this QNode:
-
-    >>> met_fn = qml.metric_tensor(circuit)
-    >>> weights = np.array([0.1, 0.2, 0.4, 0.5], requires_grad=True)
-    >>> met_fn(weights)
-    tensor([[0.25  , 0.    , 0.    , 0.    ],
-            [0.    , 0.25  , 0.    , 0.    ],
-            [0.    , 0.    , 0.0025, 0.0024],
-            [0.    , 0.    , 0.0024, 0.0123]], requires_grad=True)
-
-    The returned metric tensor is also fully differentiable in all interfaces.
-    For example, we can compute the gradient of the ``(3, 2)`` element
-    with respect to the QNode ``weights``:
-
-    >>> grad_fn = qml.grad(lambda x: met_fn(x)[3, 2])
-    >>> grad_fn(weights)
-    array([[ 0.04867729, -0.00049502,  0.        ],
-           [ 0.        ,  0.        ,  0.        ]])
-
-    .. UsageDetails::
-
-        This transform can also be applied to low-level
-        :class:`~.QuantumTape` objects. This will result in no implicit quantum
-        device evaluation. Instead, the processed tapes, and post-processing
-        function, which together define the metric tensor are directly returned:
-
-        >>> params = np.array([1.7, 1.0, 0.5], requires_grad=True)
-        >>> with qml.tape.QuantumTape() as tape:
-        ...     qml.RX(params[0], wires=0)
-        ...     qml.RY(params[1], wires=0)
-        ...     qml.CNOT(wires=[0, 1])
-        ...     qml.PhaseShift(params[2], wires=1)
-        ...     qml.expval(qml.PauliX(0))
-        >>> tapes, fn = qml.metric_tensor(tape)
-        >>> tapes
-        [<QuantumTape: wires=[0, 1], params=0>,
-         <QuantumTape: wires=[0, 1], params=1>,
-         <QuantumTape: wires=[0, 1], params=3>]
-
-        This can be useful if the underlying circuits representing the metric tensor
-        computation need to be analyzed.
-
-        The output tapes can then be evaluated and post-processed to retrieve
-        the metric tensor:
-
-        >>> dev = qml.device("default.qubit", wires=2)
-        >>> fn(qml.execute(tapes, dev, None))
-        array([[0.25      , 0.        , 0.        ],
-               [0.        , 0.00415023, 0.        ],
-               [0.        , 0.        , 0.24878844]])
-    """
-    if diag_approx is not None:
-        warnings.warn(
-            "The keyword argument diag_approx is deprecated. Please use approx='diag' instead.",
-            UserWarning,
-        )
-        if diag_approx:
-            approx = "diag"
-
-    if approx in {"diag", "block-diag"}:
-        # Only require covariance matrix based transform
-        diag_approx = approx == "diag"
-        return _metric_tensor_cov_matrix(tape, diag_approx)[:2]
-
-    return _metric_tensor_hadamard(tape, allow_nonunitary, aux_wire)
-
-
-@metric_tensor.custom_qnode_wrapper
-def qnode_execution_wrapper(self, qnode, targs, tkwargs):
-    """Here, we overwrite the QNode execution wrapper in order
-    to take into account that classical processing may be present
-    inside the QNode."""
-    hybrid = tkwargs.pop("hybrid", True)
-
-    if isinstance(qnode, qml.ExpvalCost):
-        if qnode._multiple_devices:  # pylint: disable=protected-access
-            warnings.warn(
-                "ExpvalCost was instantiated with multiple devices. Only the first device "
-                "will be used to evaluate the metric tensor.",
-                UserWarning,
-            )
-
-        qnode = qnode.qnodes.qnodes[0]
-
-    mt_fn = self.default_qnode_wrapper(qnode, targs, tkwargs)
-
-    _expand_fn = lambda tape: self.expand_fn(tape, *targs, **tkwargs)
-    cjac_fn = qml.transforms.classical_jacobian(qnode, expand_fn=_expand_fn)
-
-    def wrapper(*args, **kwargs):
-        mt = mt_fn(*args, **kwargs)
-
-        if not hybrid:
-            return mt
-
-        kwargs.pop("shots", False)
-        cjac = cjac_fn(*args, **kwargs)
-
-        if isinstance(cjac, tuple):
-            if len(cjac) == 1:
-                cjac = cjac[0]
-            else:
-                # Classical processing of multiple arguments is present. Return mt @ cjac.
-                metric_tensors = []
-
-                for c in cjac:
-                    if c is not None:
-                        _mt = qml.math.tensordot(mt, c, [[-1], [0]])
-                        _mt = qml.math.tensordot(c, _mt, [[0], [0]])
-                        metric_tensors.append(_mt)
-
-                return tuple(metric_tensors)
-
-        is_square = cjac.shape == (1,) or (cjac.ndim == 2 and cjac.shape[0] == cjac.shape[1])
-
-        if is_square and qml.math.allclose(cjac, qml.numpy.eye(cjac.shape[0])):
-            # Classical Jacobian is the identity. No classical processing
-            # is present inside the QNode.
-            return mt
-
-        # Classical processing of a single argument is present. Return mt @ cjac.
-        cjac = qml.math.convert_like(cjac, mt)
-        mt = qml.math.tensordot(mt, cjac, [[-1], [0]])
-        mt = qml.math.tensordot(cjac, mt, [[0], [0]])
-        return mt
-
-    return wrapper
-
-
-def _metric_tensor_cov_matrix(tape, diag_approx):
-    """This is the metric tensor method for the block diagonal, using
-    the covariance matrix of the generators of each layer."""
-    # get the circuit graph
-    graph = tape.graph
-
-    metric_tensor_tapes = []
-    obs_list = []
-    coeffs_list = []
-    params_list = []
-
-    for queue, curr_ops, param_idx, _ in graph.iterate_parametrized_layers():
-        params_list.append(param_idx)
-        coeffs_list.append([])
-        obs_list.append([])
-
-        # for each operation in the layer, get the generator
-        for op in curr_ops:
-            gen, s = op.generator
-            w = op.wires
-            coeffs_list[-1].append(s)
-
-            # get the observable corresponding to the generator of the current operation
-            if isinstance(gen, np.ndarray):
-                # generator is a Hermitian matrix
-                obs_list[-1].append(qml.Hermitian(gen, w))
-
-            elif issubclass(gen, qml.operation.Observable):
-                # generator is an existing PennyLane operation
-                obs_list[-1].append(gen(w))
-
-            else:
-                raise qml.QuantumFunctionError(
-                    "Can't generate metric tensor, generator {}"
-                    "has no corresponding observable".format(gen)
-                )
-
-        # Create a quantum tape with all operations
-        # prior to the parametrized layer, and the rotations
-        # to measure in the basis of the parametrized layer generators.
-        with tape.__class__() as layer_tape:
-            for op in queue:
-                qml.apply(op)
-
-            for o in obs_list[-1]:
-                o.diagonalizing_gates()
-
-            qml.probs(wires=tape.wires)
-
-        metric_tensor_tapes.append(layer_tape)
-
-    def processing_fn(probs):
-        gs = []
-
-        for prob, obs, coeffs in zip(probs, obs_list, coeffs_list):
-            # calculate the covariance matrix of this layer
-            scale = qml.math.convert_like(np.outer(coeffs, coeffs), prob)
-            scale = qml.math.cast_like(scale, prob)
-            g = scale * qml.math.cov_matrix(prob, obs, wires=tape.wires, diag_approx=diag_approx)
-            gs.append(g)
-
-        # create the block diagonal metric tensor
-        return qml.math.block_diag(gs)
-
-    return metric_tensor_tapes, processing_fn, obs_list, coeffs_list
-
-
-@functools.lru_cache
-def _get_gen_op(op, allow_nonunitary, aux_wire):
-    """Get the controlled-generator operation for a given operation.
-
-    Args:
-        op (pennylane.operation.Operation): Operation from which to extract the generator
-        allow_nonunitary (bool): Whether non-unitary gates are allowed in the circuit
-        aux_wire (int or pennylane.wires.Wires): Auxiliary wire on which to control the operation
-
-    Returns
-        qml.Operation: Controlled-generator operation of the generator of ``op``, controlled
-        on wire ``aux_wire``.
-
-    Raises
-        ValueError: If the generator of ``op`` is not known or it is non-unitary while
-        ``allow_nonunitary=False``.
-
-    If ``allow_nonunitary=True``, a general :class:`~.pennylane.ControlledQubitUnitary` is returned,
-    otherwise only controlled Pauli operations are used. If the operation has a non-unitary
-    generator but ``allow_nonunitary=False``, the operation ``op`` should have been decomposed
-    before, leading to a ``ValueError``.
-    """
-    gen, _ = op.generator
-    try:
-        if isinstance(gen, np.ndarray) or gen not in _GEN_TO_CGEN:
-            cgen = _OP_TO_CGEN[op.__class__]
-        else:
-            cgen = _GEN_TO_CGEN.get(gen, None)
-        return cgen(wires=[aux_wire, *op.wires])
-
-    except KeyError as e:
-        if allow_nonunitary:
-            if issubclass(gen, qml.operation.Observable):
-                gen = gen.matrix
-            return qml.ControlledQubitUnitary(gen, control_wires=aux_wire, wires=op.wires)
-        raise ValueError(
-            f"Generator for operation {op.__name__} not known and non-unitary operations "
-            "deactivated via allow_nonunitary=False."
-        ) from e
-
-
-def _get_first_term_tapes(tape, layer_i, layer_j, allow_nonunitary, aux_wire):
-    """Obtain the tapes for the first term of all tensor entries
-    belonging to an off-diagonal block.
-
-    Args:
-        tape (pennylane.tape.QuantumTape): Tape that is being transformed
-        layer_i (list): The first layer of parametrized ops, of the format of
-            the layers generated by ``iterate_parametrized_layers``
-        layer_j (list): The second layer of parametrized ops
-        allow_nonunitary (bool): Whether non-unitary operations are allowed
-            in the circuit; passed to ``_get_gen_op``
-        aux_wire (int or pennylane.wires.Wires): Auxiliary wire on which to
-            control the controlled-generator operations
-
-    Returns:
-        list[pennylane.tape.QuantumTape]: Transformed tapes that compute the
-            first term of the metric tensor for the off-diagonal block belonging
-            to the input layers
-        list[tuple[int]]: 2-tuple indices assigning the tapes to metric tensor
-            entries
-    """
-
-    tapes = []
-    ids = []
-    # Exclude the backwards cone of layer_i from the backwards cone of layer_j
-    ops_between_cgens = [op for op in layer_j[0] if op not in layer_i[0]]
-    # Iterate over differentiated operation in first layer
-    for diffed_op_i, par_idx_i in zip(*layer_i[1:3]):
-        gen_op_i = _get_gen_op(diffed_op_i, aux_wire, allow_nonunitary)
-        # Iterate over differentiated operation in second layer
-        # There will be one tape per pair of differentiated operations
-        for diffed_op_j, par_idx_j in zip(*layer_j[1:3]):
-            gen_op_j = _get_gen_op(diffed_op_j, aux_wire, allow_nonunitary)
-            with tape.__class__() as new_tape:
-                # Initialize auxiliary wire
-                qml.Hadamard(wires=aux_wire)
-                # Apply backward cone of first layer
-                for op in layer_i[0]:
-                    qml.apply(op)
-                # Controlled-generator operation of first diff'ed op
-                qml.apply(gen_op_i)
-                # Apply first layer and operations between layers
-                for op in ops_between_cgens:
-                    qml.apply(op)
-                # Controlled-generator operation of first diff'ed op
-                qml.apply(gen_op_j)
-                # Measure auxiliary wire
-                qml.expval(qml.PauliX(aux_wire))
-            tapes.append(new_tape)
-            # Memorize to which metric entry this tape belongs
-            ids.append((par_idx_i, par_idx_j))
-
-    return tapes, ids
-
-
-def _metric_tensor_hadamard(tape, allow_nonunitary, aux_wire):
-    r"""Generate the quantum tapes that execute the Hadamard tests
-    to compute the first term of block off-diagonal metric entries
-    and combine them with the covariance matrix-based block diagonal tapes.
-
-    Args:
-        tape (pennylane.tape.QuantumTape): Tape that is being transformed
-        allow_nonunitary (bool): Whether non-unitary operations are allowed
-            in the circuit; passed to ``_get_gen_op``
-        aux_wire (int or pennylane.wires.Wires): Auxiliary wire on which to
-            control the controlled-generator operations. Defaults to
-            ``tape.num_wires`` if not provided
-
-    Returns:
-        list[pennylane.tape.QuantumTape]: Tapes to evaluate the metric tensor
-        callable: processing function to obtain the metric tensor from the tape results
-
-    .. warning::
-
-        This method requires the device used to execute the returned tapes to
-        have an additional wire. This wire may be specified via ``aux_wire``.
-        By default contiguous numbering and an additional wire at the end
-        of the input tape wires are assumed.
-
-    This method is based on computing the first term of the metric tensor with Hadamard
-    tests.
-    This term reads
-
-    .. math ::
-
-        \mathfrak{Re}\left\{\langle \partial_i\psi|\partial_j\psi\rangle\right\}
-
-    and can be computed using an augmented circuit with an additional qubit.
-    See for example `the appendix of this paper <https://arxiv.org/pdf/1804.03023.pdf>`__
-    for details.
-    The block diagonal of the tensor is computed using the covariance matrix approach
-    implemented in :func:`.metric_tensor_cov_matrix`. In addition, we may extract the
-    factors for the second terms :math:`\langle \psi|\partial_j\psi\rangle`
-    of the block off-diagonal tensor from the tape results for the covariance matrix.
-    This means that in total only the tapes for the first terms of the block off-diagonal
-    are required in addition to ``metric_tensor_cov_matrix``.
-    """
-    # Prepare aux_wire
-    aux_wire = aux_wire or tape.num_wires
-    # Get tapes and processing function for the block diagonal metric tensor,
-    # as well as the generator observables and generator coefficients for each diff'ed operation
-    diag_tapes, diag_proc_fn, obs_list, coeffs = metric_tensor_cov_matrix(tape, diag_approx=False)
-    graph = tape.graph
-    layers = list(graph.iterate_parametrized_layers())
-
-    first_term_tapes = []
-    ids = []
-    block_sizes = []
-    # Get all tapes for the first term of the metric tensor
-    for idx_i, layer_i in enumerate(layers):
-        block_sizes.append(len(layer_i[2]))
-        for layer_j in layers[idx_i + 1 :]:
-            _tapes, _ids = _get_first_term_tapes(tape, layer_i, layer_j, allow_nonunitary)
-            first_term_tapes.extend(_tapes)
-            ids.extend(_ids)
-
-    # Combine block diagonal and off-diagonal tapes
-    tapes = diag_tapes + first_term_tapes
-    # prepare block off-diagonal mask
-    mask = 1 - qml.math.block_diag([np.ones((bsize, bsize)) for bsize in block_sizes])
-    # Required for slicing in processing_fn
-    num_diag_tapes = len(diag_tapes)
-
-    def processing_fn(results):
-        diag_res, off_diag_res = results[:num_diag_tapes], results[num_diag_tapes:]
-        # Get full block diagonal tensor
-        diag_mt = diag_proc_fn(diag_res)
-        # Initialize block off-diagonal tensor using the stored ids
-        first_term = qml.math.zeros_like(diag_mt)
-        for result, idx in zip(off_diag_res, ids):
-            # The metric tensor is symmetric
-            first_term[idx] = first_term[idx[::-1]] = result
-
-        # Second terms of block off-diagonal metric tensor
-        expvals = []
-        for prob, obs in zip(diag_res, obs_list):
-            for o in obs:
-                l = qml.math.cast(o.eigvals, dtype=np.float64)
-                w = tape.wires.indices(o.wires)
-                p = qml.math.marginal_prob(prob, w)
-                expvals.append(qml.math.dot(l, p))
-
-        # Construct <\partial_i\psi|\psi><\psi|\partial_j\psi> and mask it
-        second_term = np.outer(expvals, expvals)
-        second_term = qml.math.convert_like(second_term, results[0])
-        second_term = qml.math.cast_like(second_term, results[0]) * mask
-        # Subtract second term from first term
-        off_diag_mt = first_term - second_term
-
-        # Rescale first and second term
-        _coeffs = np.hstack(coeffs)
-        scale = qml.math.convert_like(np.outer(_coeffs, _coeffs), results[0])
-        scale = qml.math.cast_like(scale, results[0])
-        off_diag_mt = scale * off_diag_mt
-
-        # Combine block diagonal and off-diagonal
-        mt = off_diag_mt + diag_mt
-
-        return mt
-
-    return tapes, processing_fn
+# Copyright 2018-2021 Xanadu Quantum Technologies Inc.
+
+# Licensed under the Apache License, Version 2.0 (the "License");
+# you may not use this file except in compliance with the License.
+# You may obtain a copy of the License at
+
+#     http://www.apache.org/licenses/LICENSE-2.0
+
+# Unless required by applicable law or agreed to in writing, software
+# distributed under the License is distributed on an "AS IS" BASIS,
+# WITHOUT WARRANTIES OR CONDITIONS OF ANY KIND, either express or implied.
+# See the License for the specific language governing permissions and
+# limitations under the License.
+"""
+Contains the metric_tensor batch_transform which wraps multiple
+methods of computing the metric tensor.
+"""
+import functools
+import warnings
+
+import numpy as np
+import pennylane as qml
+
+from .batch_transform import batch_transform
+
+_GEN_TO_CGEN = {
+    qml.PauliX: qml.CNOT,
+    qml.PauliY: qml.CY,
+    qml.PauliZ: qml.CZ,
+}
+
+_OP_TO_CGEN = {
+    # PhaseShift is the same as RZ up to a global phase
+    qml.PhaseShift: qml.CZ,
+}
+
+def expand_fn(tape, approx="block-diag", diag_approx=None, allow_nonunitary=True):
+    """Set the metric tensor based on whether non-unitary gates are allowed."""
+    # pylint: disable=unused-argument
+    if not allow_nonunitary and approx is None:  # pragma: no cover
+        return qml.transforms.expand_nonunitary_gen(tape)
+    return qml.transforms.expand_multipar(tape)
+
+
+@functools.partial(batch_transform, expand_fn=expand_fn)
+def metric_tensor(
+    tape, approx="block-diag", diag_approx=None, allow_nonunitary=True, aux_wire=None
+):
+    """Returns a function that computes the block-diagonal approximation of the metric tensor
+    of a given QNode or quantum tape.
+
+    .. note::
+
+        Only gates that have a single parameter and define a ``generator`` are supported.
+        All other parametrized gates will be decomposed if possible.
+
+    .. warning::
+
+        While ``approx=None`` is a valid input, the full metric tensor is not implemented yet
+        but will be added in an upcoming enhancement. Effectively, this means that only
+        ``approx="block-diag"`` and ``approx="diag"`` are currently supported.
+
+    Args:
+        tape (pennylane.QNode or .QuantumTape): quantum tape or QNode to find the metric tensor of
+        approx (str): Which approximation of the metric tensor to compute.
+
+            - If ``None``, the full metric tensor is computed
+
+            - If ``"block-diag"``, the block diagonal approximation is computed, reducing
+              the number of evaluated circuits significantly.
+
+            - If ``"diag"``, only the diagonal approximation is computed, slightly
+              reducing the classical overhead but not the quantum resources.
+
+        diag_approx (bool): if True, use the diagonal approximation. If ``False``, a
+            block diagonal approximation of the metric tensor is computed.
+            This keyword argument is deprecated in favor of ``approx`` and will be removed soon
+        allow_nonunitary (bool): Whether non-unitary operations are allowed in circuits
+            created by the transform. Only relevant if ``approx`` is ``None``
+        aux_wire (int or pennylane.wires.Wires): Auxiliary wire to be used for
+            Hadamard tests. Defaults to ``tape.num_wires`` if not provided
+        hybrid (bool): Specifies whether classical processing inside a QNode
+            should be taken into account when transforming a QNode.
+
+            - If ``True``, and classical processing is detected, the Jacobian of the classical
+              processing will be computed and included. When evaluated, the
+              returned metric tensor will be with respect to the QNode arguments.
+
+            - If ``False``, any internal QNode classical processing will be
+              **ignored**. When evaluated, the returned metric tensor will be with
+              respect to the **gate** arguments, and not the QNode arguments.
+
+    Returns:
+        func: Function which accepts the same arguments as the QNode. When called, this
+        function will return the metric tensor.
+
+    The block diagonal part of the metric tensor always is computed using the
+    covariance-based approach implemented in :func:`.metric_tensor_cov_matrix`.
+    If no approximation is selected, the block off-diagonal is computed using
+    Hadamard tests.
+
+    .. warning::
+
+        The Hadamard test-based method requires the device used to execute
+        the tapes returned by the ``metric_tensor`` transform to
+        have an additional wire. This wire may be specified via ``aux_wire``.
+        By default contiguous numbering and an additional wire at the end
+        of the input tape wires are assumed.
+
+    **Example**
+
+    Consider the following QNode:
+
+    .. code-block:: python
+
+        dev = qml.device("default.qubit", wires=3)
+
+        @qml.qnode(dev, interface="autograd")
+        def circuit(weights):
+            # layer 1
+            qml.RX(weights[0], wires=0)
+            qml.RX(weights[1], wires=1)
+
+            qml.CNOT(wires=[0, 1])
+            qml.CNOT(wires=[1, 2])
+
+            # layer 2
+            qml.RZ(weights[2], wires=0)
+            qml.RZ(weights[3], wires=2)
+
+            qml.CNOT(wires=[0, 1])
+            qml.CNOT(wires=[1, 2])
+            return qml.expval(qml.PauliZ(0) @ qml.PauliZ(1)), qml.expval(qml.PauliY(2))
+
+    We can use the ``metric_tensor`` transform to generate a new function that returns the
+    metric tensor of this QNode:
+
+    >>> met_fn = qml.metric_tensor(circuit)
+    >>> weights = np.array([0.1, 0.2, 0.4, 0.5], requires_grad=True)
+    >>> met_fn(weights)
+    tensor([[0.25  , 0.    , 0.    , 0.    ],
+            [0.    , 0.25  , 0.    , 0.    ],
+            [0.    , 0.    , 0.0025, 0.0024],
+            [0.    , 0.    , 0.0024, 0.0123]], requires_grad=True)
+
+    The returned metric tensor is also fully differentiable in all interfaces.
+    For example, we can compute the gradient of the ``(3, 2)`` element
+    with respect to the QNode ``weights``:
+
+    >>> grad_fn = qml.grad(lambda x: met_fn(x)[3, 2])
+    >>> grad_fn(weights)
+    array([[ 0.04867729, -0.00049502,  0.        ],
+           [ 0.        ,  0.        ,  0.        ]])
+
+    .. UsageDetails::
+
+        This transform can also be applied to low-level
+        :class:`~.QuantumTape` objects. This will result in no implicit quantum
+        device evaluation. Instead, the processed tapes, and post-processing
+        function, which together define the metric tensor are directly returned:
+
+        >>> params = np.array([1.7, 1.0, 0.5], requires_grad=True)
+        >>> with qml.tape.QuantumTape() as tape:
+        ...     qml.RX(params[0], wires=0)
+        ...     qml.RY(params[1], wires=0)
+        ...     qml.CNOT(wires=[0, 1])
+        ...     qml.PhaseShift(params[2], wires=1)
+        ...     qml.expval(qml.PauliX(0))
+        >>> tapes, fn = qml.metric_tensor(tape)
+        >>> tapes
+        [<QuantumTape: wires=[0, 1], params=0>,
+         <QuantumTape: wires=[0, 1], params=1>,
+         <QuantumTape: wires=[0, 1], params=3>]
+
+        This can be useful if the underlying circuits representing the metric tensor
+        computation need to be analyzed.
+
+        The output tapes can then be evaluated and post-processed to retrieve
+        the metric tensor:
+
+        >>> dev = qml.device("default.qubit", wires=2)
+        >>> fn(qml.execute(tapes, dev, None))
+        array([[0.25      , 0.        , 0.        ],
+               [0.        , 0.00415023, 0.        ],
+               [0.        , 0.        , 0.24878844]])
+    """
+    if diag_approx is not None:
+        warnings.warn(
+            "The keyword argument diag_approx is deprecated. Please use approx='diag' instead.",
+            UserWarning,
+        )
+        if diag_approx:
+            approx = "diag"
+
+    if approx in {"diag", "block-diag"}:
+        # Only require covariance matrix based transform
+        diag_approx = approx == "diag"
+        return _metric_tensor_cov_matrix(tape, diag_approx)[:2]
+
+    return _metric_tensor_hadamard(tape, allow_nonunitary, aux_wire)
+
+
+@metric_tensor.custom_qnode_wrapper
+def qnode_execution_wrapper(self, qnode, targs, tkwargs):
+    """Here, we overwrite the QNode execution wrapper in order
+    to take into account that classical processing may be present
+    inside the QNode."""
+    hybrid = tkwargs.pop("hybrid", True)
+
+    if isinstance(qnode, qml.ExpvalCost):
+        if qnode._multiple_devices:  # pylint: disable=protected-access
+            warnings.warn(
+                "ExpvalCost was instantiated with multiple devices. Only the first device "
+                "will be used to evaluate the metric tensor.",
+                UserWarning,
+            )
+
+        qnode = qnode.qnodes.qnodes[0]
+
+    mt_fn = self.default_qnode_wrapper(qnode, targs, tkwargs)
+
+    _expand_fn = lambda tape: self.expand_fn(tape, *targs, **tkwargs)
+    cjac_fn = qml.transforms.classical_jacobian(qnode, expand_fn=_expand_fn)
+
+    def wrapper(*args, **kwargs):
+        mt = mt_fn(*args, **kwargs)
+
+        if not hybrid:
+            return mt
+
+        kwargs.pop("shots", False)
+        cjac = cjac_fn(*args, **kwargs)
+
+        if isinstance(cjac, tuple):
+            if len(cjac) == 1:
+                cjac = cjac[0]
+            else:
+                # Classical processing of multiple arguments is present. Return mt @ cjac.
+                metric_tensors = []
+
+                for c in cjac:
+                    if c is not None:
+                        _mt = qml.math.tensordot(mt, c, [[-1], [0]])
+                        _mt = qml.math.tensordot(c, _mt, [[0], [0]])
+                        metric_tensors.append(_mt)
+
+                return tuple(metric_tensors)
+
+        is_square = cjac.shape == (1,) or (cjac.ndim == 2 and cjac.shape[0] == cjac.shape[1])
+
+        if is_square and qml.math.allclose(cjac, qml.numpy.eye(cjac.shape[0])):
+            # Classical Jacobian is the identity. No classical processing
+            # is present inside the QNode.
+            return mt
+
+        # Classical processing of a single argument is present. Return mt @ cjac.
+        cjac = qml.math.convert_like(cjac, mt)
+        mt = qml.math.tensordot(mt, cjac, [[-1], [0]])
+        mt = qml.math.tensordot(cjac, mt, [[0], [0]])
+        return mt
+
+    return wrapper
+
+
+def _metric_tensor_cov_matrix(tape, diag_approx):
+    """This is the metric tensor method for the block diagonal, using
+    the covariance matrix of the generators of each layer."""
+    # get the circuit graph
+    graph = tape.graph
+
+    metric_tensor_tapes = []
+    obs_list = []
+    coeffs_list = []
+    params_list = []
+
+    for queue, curr_ops, param_idx, _ in graph.iterate_parametrized_layers():
+        params_list.append(param_idx)
+        coeffs_list.append([])
+        obs_list.append([])
+
+        # for each operation in the layer, get the generator
+        for op in curr_ops:
+            gen, s = op.generator
+            w = op.wires
+            coeffs_list[-1].append(s)
+
+            # get the observable corresponding to the generator of the current operation
+            if isinstance(gen, np.ndarray):
+                # generator is a Hermitian matrix
+                obs_list[-1].append(qml.Hermitian(gen, w))
+
+            elif issubclass(gen, qml.operation.Observable):
+                # generator is an existing PennyLane operation
+                obs_list[-1].append(gen(w))
+
+            else:
+                raise qml.QuantumFunctionError(
+                    "Can't generate metric tensor, generator {}"
+                    "has no corresponding observable".format(gen)
+                )
+
+        # Create a quantum tape with all operations
+        # prior to the parametrized layer, and the rotations
+        # to measure in the basis of the parametrized layer generators.
+        with tape.__class__() as layer_tape:
+            for op in queue:
+                qml.apply(op)
+
+            for o in obs_list[-1]:
+                o.diagonalizing_gates()
+
+            qml.probs(wires=tape.wires)
+
+        metric_tensor_tapes.append(layer_tape)
+
+    def processing_fn(probs):
+        gs = []
+
+        for prob, obs, coeffs in zip(probs, obs_list, coeffs_list):
+            # calculate the covariance matrix of this layer
+            scale = qml.math.convert_like(np.outer(coeffs, coeffs), prob)
+            scale = qml.math.cast_like(scale, prob)
+            g = scale * qml.math.cov_matrix(prob, obs, wires=tape.wires, diag_approx=diag_approx)
+            gs.append(g)
+
+        # create the block diagonal metric tensor
+        return qml.math.block_diag(gs)
+
+    return metric_tensor_tapes, processing_fn, obs_list, coeffs_list
+
+
+@functools.lru_cache
+def _get_gen_op(op, allow_nonunitary, aux_wire):
+    """Get the controlled-generator operation for a given operation.
+
+    Args:
+        op (pennylane.operation.Operation): Operation from which to extract the generator
+        allow_nonunitary (bool): Whether non-unitary gates are allowed in the circuit
+        aux_wire (int or pennylane.wires.Wires): Auxiliary wire on which to control the operation
+
+    Returns
+        qml.Operation: Controlled-generator operation of the generator of ``op``, controlled
+        on wire ``aux_wire``.
+
+    Raises
+        ValueError: If the generator of ``op`` is not known or it is non-unitary while
+        ``allow_nonunitary=False``.
+
+    If ``allow_nonunitary=True``, a general :class:`~.pennylane.ControlledQubitUnitary` is returned,
+    otherwise only controlled Pauli operations are used. If the operation has a non-unitary
+    generator but ``allow_nonunitary=False``, the operation ``op`` should have been decomposed
+    before, leading to a ``ValueError``.
+    """
+    gen, _ = op.generator
+    try:
+        if isinstance(gen, np.ndarray) or gen not in _GEN_TO_CGEN:
+            cgen = _OP_TO_CGEN[op.__class__]
+        else:
+            cgen = _GEN_TO_CGEN.get(gen, None)
+        return cgen(wires=[aux_wire, *op.wires])
+
+    except KeyError as e:
+        if allow_nonunitary:
+            if issubclass(gen, qml.operation.Observable):
+                gen = gen.matrix
+            return qml.ControlledQubitUnitary(gen, control_wires=aux_wire, wires=op.wires)
+        raise ValueError(
+            f"Generator for operation {op.__name__} not known and non-unitary operations "
+            "deactivated via allow_nonunitary=False."
+        ) from e
+
+
+def _get_first_term_tapes(tape, layer_i, layer_j, allow_nonunitary, aux_wire):
+    """Obtain the tapes for the first term of all tensor entries
+    belonging to an off-diagonal block.
+
+    Args:
+        tape (pennylane.tape.QuantumTape): Tape that is being transformed
+        layer_i (list): The first layer of parametrized ops, of the format of
+            the layers generated by ``iterate_parametrized_layers``
+        layer_j (list): The second layer of parametrized ops
+        allow_nonunitary (bool): Whether non-unitary operations are allowed
+            in the circuit; passed to ``_get_gen_op``
+        aux_wire (int or pennylane.wires.Wires): Auxiliary wire on which to
+            control the controlled-generator operations
+
+    Returns:
+        list[pennylane.tape.QuantumTape]: Transformed tapes that compute the
+            first term of the metric tensor for the off-diagonal block belonging
+            to the input layers
+        list[tuple[int]]: 2-tuple indices assigning the tapes to metric tensor
+            entries
+    """
+
+    tapes = []
+    ids = []
+    # Exclude the backwards cone of layer_i from the backwards cone of layer_j
+    ops_between_cgens = [op for op in layer_j[0] if op not in layer_i[0]]
+    # Iterate over differentiated operation in first layer
+    for diffed_op_i, par_idx_i in zip(*layer_i[1:3]):
+        gen_op_i = _get_gen_op(diffed_op_i, aux_wire, allow_nonunitary)
+        # Iterate over differentiated operation in second layer
+        # There will be one tape per pair of differentiated operations
+        for diffed_op_j, par_idx_j in zip(*layer_j[1:3]):
+            gen_op_j = _get_gen_op(diffed_op_j, aux_wire, allow_nonunitary)
+            with tape.__class__() as new_tape:
+                # Initialize auxiliary wire
+                qml.Hadamard(wires=aux_wire)
+                # Apply backward cone of first layer
+                for op in layer_i[0]:
+                    qml.apply(op)
+                # Controlled-generator operation of first diff'ed op
+                qml.apply(gen_op_i)
+                # Apply first layer and operations between layers
+                for op in ops_between_cgens:
+                    qml.apply(op)
+                # Controlled-generator operation of first diff'ed op
+                qml.apply(gen_op_j)
+                # Measure auxiliary wire
+                qml.expval(qml.PauliX(aux_wire))
+            tapes.append(new_tape)
+            # Memorize to which metric entry this tape belongs
+            ids.append((par_idx_i, par_idx_j))
+
+    return tapes, ids
+
+
+def _metric_tensor_hadamard(tape, allow_nonunitary, aux_wire):
+    r"""Generate the quantum tapes that execute the Hadamard tests
+    to compute the first term of block off-diagonal metric entries
+    and combine them with the covariance matrix-based block diagonal tapes.
+
+    Args:
+        tape (pennylane.tape.QuantumTape): Tape that is being transformed
+        allow_nonunitary (bool): Whether non-unitary operations are allowed
+            in the circuit; passed to ``_get_gen_op``
+        aux_wire (int or pennylane.wires.Wires): Auxiliary wire on which to
+            control the controlled-generator operations. Defaults to
+            ``tape.num_wires`` if not provided
+
+    Returns:
+        list[pennylane.tape.QuantumTape]: Tapes to evaluate the metric tensor
+        callable: processing function to obtain the metric tensor from the tape results
+
+    .. warning::
+
+        This method requires the device used to execute the returned tapes to
+        have an additional wire. This wire may be specified via ``aux_wire``.
+        By default contiguous numbering and an additional wire at the end
+        of the input tape wires are assumed.
+
+    This method is based on computing the first term of the metric tensor with Hadamard
+    tests.
+    This term reads
+
+    .. math ::
+
+        \mathfrak{Re}\left\{\langle \partial_i\psi|\partial_j\psi\rangle\right\}
+
+    and can be computed using an augmented circuit with an additional qubit.
+    See for example `the appendix of this paper <https://arxiv.org/pdf/1804.03023.pdf>`__
+    for details.
+    The block diagonal of the tensor is computed using the covariance matrix approach
+    implemented in :func:`.metric_tensor_cov_matrix`. In addition, we may extract the
+    factors for the second terms :math:`\langle \psi|\partial_j\psi\rangle`
+    of the block off-diagonal tensor from the tape results for the covariance matrix.
+    This means that in total only the tapes for the first terms of the block off-diagonal
+    are required in addition to ``metric_tensor_cov_matrix``.
+    """
+    # Prepare aux_wire
+    aux_wire = aux_wire or tape.num_wires
+    # Get tapes and processing function for the block diagonal metric tensor,
+    # as well as the generator observables and generator coefficients for each diff'ed operation
+    diag_tapes, diag_proc_fn, obs_list, coeffs = metric_tensor_cov_matrix(tape, diag_approx=False)
+    graph = tape.graph
+    layers = list(graph.iterate_parametrized_layers())
+
+    first_term_tapes = []
+    ids = []
+    block_sizes = []
+    # Get all tapes for the first term of the metric tensor
+    for idx_i, layer_i in enumerate(layers):
+        block_sizes.append(len(layer_i[2]))
+        for layer_j in layers[idx_i + 1 :]:
+            _tapes, _ids = _get_first_term_tapes(tape, layer_i, layer_j, allow_nonunitary)
+            first_term_tapes.extend(_tapes)
+            ids.extend(_ids)
+
+    # Combine block diagonal and off-diagonal tapes
+    tapes = diag_tapes + first_term_tapes
+    # prepare block off-diagonal mask
+    mask = 1 - qml.math.block_diag([np.ones((bsize, bsize)) for bsize in block_sizes])
+    # Required for slicing in processing_fn
+    num_diag_tapes = len(diag_tapes)
+
+    def processing_fn(results):
+        diag_res, off_diag_res = results[:num_diag_tapes], results[num_diag_tapes:]
+        # Get full block diagonal tensor
+        diag_mt = diag_proc_fn(diag_res)
+        # Initialize block off-diagonal tensor using the stored ids
+        first_term = qml.math.zeros_like(diag_mt)
+        for result, idx in zip(off_diag_res, ids):
+            # The metric tensor is symmetric
+            first_term[idx] = first_term[idx[::-1]] = result
+
+        # Second terms of block off-diagonal metric tensor
+        expvals = []
+        for prob, obs in zip(diag_res, obs_list):
+            for o in obs:
+                l = qml.math.cast(o.eigvals, dtype=np.float64)
+                w = tape.wires.indices(o.wires)
+                p = qml.math.marginal_prob(prob, w)
+                expvals.append(qml.math.dot(l, p))
+
+        # Construct <\partial_i\psi|\psi><\psi|\partial_j\psi> and mask it
+        second_term = np.outer(expvals, expvals)
+        second_term = qml.math.convert_like(second_term, results[0])
+        second_term = qml.math.cast_like(second_term, results[0]) * mask
+        # Subtract second term from first term
+        off_diag_mt = first_term - second_term
+
+        # Rescale first and second term
+        _coeffs = np.hstack(coeffs)
+        scale = qml.math.convert_like(np.outer(_coeffs, _coeffs), results[0])
+        scale = qml.math.cast_like(scale, results[0])
+        off_diag_mt = scale * off_diag_mt
+
+        # Combine block diagonal and off-diagonal
+        mt = off_diag_mt + diag_mt
+
+        return mt
+
+    return tapes, processing_fn