# Copyright 2018-2021 Xanadu Quantum Technologies Inc.

# Licensed under the Apache License, Version 2.0 (the "License");
# you may not use this file except in compliance with the License.
# You may obtain a copy of the License at

#     http://www.apache.org/licenses/LICENSE-2.0

# Unless required by applicable law or agreed to in writing, software
# distributed under the License is distributed on an "AS IS" BASIS,
# WITHOUT WARRANTIES OR CONDITIONS OF ANY KIND, either express or implied.
# See the License for the specific language governing permissions and
# limitations under the License.
"""
Contains the metric_tensor batch_transform which wraps multiple
methods of computing the metric tensor.
"""
import functools
import warnings

import pennylane as qml
from pennylane import numpy as np
from pennylane.circuit_graph import LayerData

from .batch_transform import batch_transform

# This dictionary maps generators to their controlled gate equivalent.
# It is equivalent to using ``controlled`` on the generators, but this
# approach via registering specific generators allows us to guarantee
# unitary circuits for ``allow_nonunitary=False``
_GEN_TO_CGEN = {
    qml.PauliX: qml.CNOT,
    qml.PauliY: qml.CY,
    qml.PauliZ: qml.CZ,
}

# In contrast to the above, this dictionary maps *operators* to controlled
# generator gates, skipping over the step of retrieving the generator from
# the original operation and identifying it as a gate. It replaces matrix
# arithmetics that otherwise would be required at this point.
_OP_TO_CGEN = {
    # PhaseShift is the same as RZ up to a global phase
    qml.PhaseShift: qml.CZ,
}


def expand_fn(tape, approx=None, allow_nonunitary=True, aux_wire=None, device_wires=None):
    """Set the metric tensor based on whether non-unitary gates are allowed."""
    # pylint: disable=unused-argument,too-many-arguments
    if not allow_nonunitary and approx is None:  # pragma: no cover
        return qml.transforms.expand_nonunitary_gen(tape)
    return qml.transforms.expand_multipar(tape)


@functools.partial(batch_transform, expand_fn=expand_fn)
<<<<<<< HEAD
def metric_tensor(tape, approx=None, allow_nonunitary=True, aux_wire=None, device_wires=None):
    r"""Returns a function that computes the block-diagonal approximation of the metric tensor
    of a given QNode or quantum tape.
=======
def metric_tensor(
    tape, approx=None, diag_approx=None, allow_nonunitary=True, aux_wire=None, device_wires=None
):
    r"""Returns a function that computes the metric tensor of a given QNode or quantum tape.
>>>>>>> 1472c87b

    .. note::

        Only gates that have a single parameter and define a ``generator`` are supported.
        All other parametrized gates will be decomposed if possible.

        The ``generator`` of all parametrized operations, with respect to which the
        tensor is computed, are assumed to be Hermitian.
        This is the case for unitary single-parameter operations.

    Args:
        tape (pennylane.QNode or .QuantumTape): quantum tape or QNode to find the metric tensor of
        approx (str): Which approximation of the metric tensor to compute.

            - If ``None``, the full metric tensor is computed

            - If ``"block-diag"``, the block-diagonal approximation is computed, reducing
              the number of evaluated circuits significantly.

            - If ``"diag"``, only the diagonal approximation is computed, slightly
              reducing the classical overhead but not the quantum resources
              (compared to ``"block-diag"``).

        allow_nonunitary (bool): Whether non-unitary operations are allowed in circuits
            created by the transform. Only relevant if ``approx`` is ``None``.
            Should be set to ``True`` if possible to reduce cost.
        aux_wire (int or str or pennylane.wires.Wires): Auxiliary wire to be used for
            Hadamard tests. If ``None`` (the default), a suitable wire is inferred
            from the (number of) used wires in the original circuit and ``device_wires``.
        device_wires (.wires.Wires): Wires of the device that is going to be used for the
            metric tensor. Facilitates finding a default for ``aux_wire`` if ``aux_wire``
            is ``None``.
        hybrid (bool): Specifies whether classical processing inside a QNode
            should be taken into account when transforming a QNode.

            - If ``True``, and classical processing is detected, the Jacobian of the classical
              processing will be computed and included. When evaluated, the
              returned metric tensor will be with respect to the QNode arguments.
              The output shape can vary widely.

            - If ``False``, any internal QNode classical processing will be
              **ignored**. When evaluated, the returned metric tensor will be with
              respect to the **gate** arguments, and not the QNode arguments.
              The output shape is a single two-dimensional tensor.

    Returns:
        func: Function which accepts the same arguments as the QNode. When called, this
        function will return the metric tensor.

    The block-diagonal part of the metric tensor always is computed using the
    covariance-based approach. If no approximation is selected,
    the off block-diagonal is computed using Hadamard tests.

    .. warning::

        Performing the Hadamard tests requires a device
        that has an additional wire as compared to the wires on which the
        original circuit was defined. This wire may be specified via ``aux_wire``.
        The available wires on the device may be specified via ``device_wires``.

        By default (that is, if ``device_wires=None`` ), contiguous wire
        numbering and usage is assumed and the additional
        wire is set to the next wire of the device after the circuit wires.

        If the given or inferred ``aux_wire`` does not exist on the device,
        a warning is raised and the block-diagonal approximation is computed instead.
        It is significantly cheaper in this case to explicitly set ``approx="block-diag"`` .

    The flag ``allow_nonunitary`` should be set to ``True`` whenever the device with
    which the metric tensor is computed supports non-unitary operations.
    This will avoid additional decompositions of gates, in turn avoiding a potentially
    large number of additional Hadamard test circuits to be run.
    State vector simulators, for example, often allow applying operations that are
    not unitary.
    On a real QPU, setting this flag to ``True`` may cause exceptions because the
    computation of the metric tensor will request invalid operations on a quantum
    device.

    **Example**

    Consider the following QNode:

    .. code-block:: python

        dev = qml.device("default.qubit", wires=3)

        @qml.qnode(dev, interface="autograd")
        def circuit(weights):
            qml.RX(weights[0], wires=0)
            qml.RY(weights[1], wires=0)
            qml.CNOT(wires=[0, 1])
            qml.RZ(weights[2], wires=1)
            qml.RZ(weights[3], wires=0)
            return qml.expval(qml.PauliZ(0) @ qml.PauliZ(1)), qml.expval(qml.PauliY(1))

    We can use the ``metric_tensor`` transform to generate a new function that returns the
    metric tensor of this QNode:

    >>> mt_fn = qml.metric_tensor(circuit)
    >>> weights = np.array([0.1, 0.2, 0.4, 0.5], requires_grad=True)
    >>> mt_fn(weights)
    tensor([[ 0.25  ,  0.    , -0.0497, -0.0497],
            [ 0.    ,  0.2475,  0.0243,  0.0243],
            [-0.0497,  0.0243,  0.0123,  0.0123],
            [-0.0497,  0.0243,  0.0123,  0.0123]], requires_grad=True)

    In order to save cost, one might want to compute only the block-diagonal part of
    the metric tensor, which requires significantly fewer executions of quantum functions
    and does not need an auxiliary wire on the device. This can be done using the
    ``approx`` keyword:

    >>> mt_fn = qml.metric_tensor(circuit, approx="block-diag")
    >>> weights = np.array([0.1, 0.2, 0.4, 0.5], requires_grad=True)
    >>> mt_fn(weights)
    tensor([[0.25  , 0.    , 0.    , 0.    ],
            [0.    , 0.2475, 0.    , 0.    ],
            [0.    , 0.    , 0.0123, 0.0123],
            [0.    , 0.    , 0.0123, 0.0123]], requires_grad=True)

    These blocks are given by parameter groups that belong to groups of commuting gates.

    The tensor can be further restricted to the diagonal via ``approx="diag"``. However,
    this will not save further quantum function evolutions but only classical postprocessing.

    The returned metric tensor is also fully differentiable in all interfaces.
    For example, we can compute the gradient of the Frobenius norm of the metric tensor
    with respect to the QNode ``weights`` :

    >>> norm_fn = lambda x: qml.math.linalg(mt_fn(x), ord="fro")
    >>> grad_fn = qml.grad(norm_fn)
    >>> grad_fn(weights)
    array([-0.0282246 ,  0.01340413,  0.        ,  0.        ])

    .. UsageDetails::

        This transform can also be applied to low-level
        :class:`~.QuantumTape` objects. This will result in no implicit quantum
        device evaluation. Instead, the processed tapes, and post-processing
        function, which together define the metric tensor are directly returned:

        >>> params = np.array([1.7, 1.0, 0.5], requires_grad=True)
        >>> with qml.tape.QuantumTape() as tape:
        ...     qml.RX(params[0], wires=0)
        ...     qml.RY(params[1], wires=0)
        ...     qml.CNOT(wires=[0, 1])
        ...     qml.PhaseShift(params[2], wires=1)
        ...     qml.expval(qml.PauliX(0))
        >>> tapes, fn = qml.metric_tensor(tape)
        >>> tapes
        [<QuantumTape: wires=[0, 1], params=0>,
         <QuantumTape: wires=[0, 1], params=1>,
         <QuantumTape: wires=[0, 1], params=3>,
         <QuantumTape: wires=[2, 0], params=1>,
         <QuantumTape: wires=[2, 0, 1], params=2>,
         <QuantumTape: wires=[2, 0, 1], params=2>]

        This can be useful if the underlying circuits representing the metric tensor
        computation need to be analyzed. We clearly can distinguish the first three
        tapes used for the block-diagonal from the last three tapes that use the
        auxiliary wire ``2`` , which was not used by the original tape.

        The output tapes can then be evaluated and post-processed to retrieve
        the metric tensor:

        >>> dev = qml.device("default.qubit", wires=2)
        >>> fn(qml.execute(tapes, dev, None))
        array([[ 0.25      ,  0.        ,  0.42073549],
               [ 0.        ,  0.00415023, -0.26517488],
               [ 0.42073549, -0.26517488,  0.24878844]])

        The first term of the off block-diagonal entries of the full metric tensor are
        computed with Hadamard tests. This first term reads

        .. math ::

            \mathfrak{Re}\left\{\langle \partial_i\psi|\partial_j\psi\rangle\right\}

        and can be computed using an augmented circuit with an additional qubit.
        See for example `the appendix of McArdle et al. <https://arxiv.org/pdf/1804.03023.pdf>`__
        for details.
        The block-diagonal of the tensor is computed using the covariance matrix approach.

        In addition, we may extract the factors for the second terms
        :math:`\langle \psi|\partial_j\psi\rangle`
        of the *off block-diagonal* tensor from the quantum function output for the covariance matrix!

        This means that in total only the tapes for the first terms of the off block-diagonal
        are required in addition to the circuits for the block diagonal.
    """
    # pylint: disable=too-many-arguments
    if approx in {"diag", "block-diag"}:
        # Only require covariance matrix based transform
        diag_approx = approx == "diag"
        return _metric_tensor_cov_matrix(tape, diag_approx)[:2]

    if approx is None:
        return _metric_tensor_hadamard(tape, allow_nonunitary, aux_wire, device_wires)

    raise ValueError(
        f"Unknown value {approx} for keyword argument approx. "
        "Valid values are 'diag', 'block-diag' and None."
    )


@metric_tensor.custom_qnode_wrapper
def qnode_execution_wrapper(self, qnode, targs, tkwargs):
    """Here, we overwrite the QNode execution wrapper in order
    to take into account that classical processing may be present
    inside the QNode."""
    hybrid = tkwargs.pop("hybrid", True)

    if isinstance(qnode, qml.ExpvalCost):
        if qnode._multiple_devices:  # pylint: disable=protected-access
            warnings.warn(
                "ExpvalCost was instantiated with multiple devices. Only the first device "
                "will be used to evaluate the metric tensor.",
                UserWarning,
            )

        qnode = qnode.qnodes.qnodes[0]

    tkwargs.setdefault("device_wires", qnode.device.wires)
    mt_fn = self.default_qnode_wrapper(qnode, targs, tkwargs)

    _expand_fn = lambda tape: self.expand_fn(tape, *targs, **tkwargs)
    cjac_fn = qml.transforms.classical_jacobian(qnode, expand_fn=_expand_fn)

    def wrapper(*args, **kwargs):
        try:
            mt = mt_fn(*args, **kwargs)
        except qml.wires.WireError as e:
            if str(e) == "No device wires are unused by the tape.":
                warnings.warn(
                    "The device does not have a wire that is not used by the tape."
                    "\n\nReverting to the block-diagonal approximation. It will often be "
                    "much more efficient to request the block-diagonal approximation directly!"
                )
            else:
                warnings.warn(
                    "An auxiliary wire is not available."
                    "\n\nThis can occur when computing the full metric tensor via the "
                    "Hadamard test, and the device does not provide an "
                    "additional wire or the requested auxiliary wire does not exist "
                    "on the device."
                    "\n\nReverting to the block-diagonal approximation. It will often be "
                    "much more efficient to request the block-diagonal approximation directly!"
                )
            tkwargs["approx"] = "block-diag"
            return self.__call__(qnode, *targs, **tkwargs)(*args, **kwargs)

        if not hybrid:
            return mt

        kwargs.pop("shots", False)
        cjac = cjac_fn(*args, **kwargs)

        if isinstance(cjac, tuple):
            if len(cjac) == 1:
                cjac = cjac[0]
            else:
                # Classical processing of multiple arguments is present. Return cjac.T @ mt @ cjac.
                metric_tensors = []

                for c in cjac:
                    if c is not None:
                        _mt = qml.math.tensordot(mt, c, axes=[[-1], [0]])
                        _mt = qml.math.tensordot(c, _mt, axes=[[0], [0]])
                        metric_tensors.append(_mt)

                return tuple(metric_tensors)

        is_square = cjac.shape == (1,) or (cjac.ndim == 2 and cjac.shape[0] == cjac.shape[1])

        if is_square and qml.math.allclose(cjac, qml.numpy.eye(cjac.shape[0])):
            # Classical Jacobian is the identity. No classical processing
            # is present inside the QNode.
            return mt

        # Classical processing of a single argument is present. Return mt @ cjac.
        mt = qml.math.tensordot(mt, cjac, [[-1], [0]])
        mt = qml.math.tensordot(cjac, mt, [[0], [0]])
        return mt

    return wrapper


def _metric_tensor_cov_matrix(tape, diag_approx):
    r"""This is the metric tensor method for the block diagonal, using
    the covariance matrix of the generators of each layer.

    Args:
        tape (pennylane.QNode or .QuantumTape): quantum tape or QNode to find the metric tensor of
        diag_approx (bool): if True, use the diagonal approximation. If ``False`` , a
            block-diagonal approximation of the metric tensor is computed.
    Returns:
        list[pennylane.tape.QuantumTape]: Transformed tapes that compute the probabilities
            required for the covariance matrix
        callable: Post-processing function that computes the covariance matrix from the
            results of the tapes in the first return value
        list[list[.Observable]]: Observables measured in each tape, one inner list
            corresponding to one tape in the first return value
        list[list[float]]: Coefficients to scale the results for each observable, one inner list
            corresponding to one tape in the first return value

    This method assumes the ``generator`` of all parametrized operations with respect to
    which the tensor is computed to be Hermitian. This is the case for unitary single-parameter
    operations.
    """
    # get the circuit graph
    graph = tape.graph

    metric_tensor_tapes = []
    obs_list = []
    coeffs_list = []
    params_list = []

    for queue, curr_ops, param_idx, _ in graph.iterate_parametrized_layers():
        params_list.append(param_idx)
        coeffs_list.append([])
        obs_list.append([])

        # for each operation in the layer, get the generator
        for op in curr_ops:
            gen, s = op.generator
            if op.inverse:
                s = -s
            w = op.wires
            coeffs_list[-1].append(s)

            # get the observable corresponding to the generator of the current operation
            if isinstance(gen, np.ndarray):
                # generator is a Hermitian matrix
                obs_list[-1].append(qml.Hermitian(gen, w))

            elif issubclass(gen, qml.operation.Observable):
                # generator is an existing PennyLane operation
                obs_list[-1].append(gen(w))

            else:
                raise qml.QuantumFunctionError(
                    f"Can't generate metric tensor, generator {gen}"
                    "has no corresponding observable"
                )

        # Create a quantum tape with all operations
        # prior to the parametrized layer, and the rotations
        # to measure in the basis of the parametrized layer generators.
        with tape.__class__() as layer_tape:
            for op in queue:
                qml.apply(op)

            for o in obs_list[-1]:
                o.diagonalizing_gates()

            qml.probs(wires=tape.wires)

        metric_tensor_tapes.append(layer_tape)

    def processing_fn(probs):
        gs = []

        for prob, obs, coeffs in zip(probs, obs_list, coeffs_list):

            # calculate the covariance matrix of this layer
            scale = qml.math.convert_like(qml.math.outer(coeffs, coeffs), prob)
            scale = qml.math.cast_like(scale, prob)
            g = scale * qml.math.cov_matrix(prob, obs, wires=tape.wires, diag_approx=diag_approx)
            gs.append(g)

        # create the block diagonal metric tensor
        return qml.math.block_diag(gs)

    return metric_tensor_tapes, processing_fn, obs_list, coeffs_list


@functools.lru_cache()
def _get_gen_op(op, allow_nonunitary, aux_wire):
    r"""Get the controlled-generator operation for a given operation.

    Args:
        op (pennylane.operation.Operation): Operation from which to extract the generator
        allow_nonunitary (bool): Whether non-unitary gates are allowed in the circuit
        aux_wire (int or pennylane.wires.Wires): Auxiliary wire on which to control the operation

    Returns
        qml.Operation: Controlled-generator operation of the generator of ``op``, controlled
        on wire ``aux_wire``.

    Raises
        ValueError: If the generator of ``op`` is not known or it is non-unitary while
        ``allow_nonunitary=False``.

    If ``allow_nonunitary=True``, a general :class:`~.pennylane.ControlledQubitUnitary` is returned,
    otherwise only controlled Pauli operations are used. If the operation has a non-unitary
    generator but ``allow_nonunitary=False``, the operation ``op`` should have been decomposed
    before, leading to a ``ValueError``.
    """
    gen, _ = op.generator
    try:
        if isinstance(gen, np.ndarray):
            cgen = _OP_TO_CGEN[op.__class__]
        else:
            cgen = _GEN_TO_CGEN.get(gen, None)
            if cgen is None:
                cgen = _OP_TO_CGEN[op.__class__]
        return cgen(wires=[aux_wire, *op.wires])

    except KeyError as e:
        if allow_nonunitary:
            if (not isinstance(gen, np.ndarray)) and issubclass(gen, qml.operation.Observable):
                gen = gen.matrix
            return qml.ControlledQubitUnitary(gen, control_wires=aux_wire, wires=op.wires)
        raise ValueError(
            f"Generator for operation {op} not known and non-unitary operations "
            "deactivated via allow_nonunitary=False."
        ) from e


def _get_first_term_tapes(tape, layer_i, layer_j, allow_nonunitary, aux_wire):
    r"""Obtain the tapes for the first term of all tensor entries
    belonging to an off-diagonal block.

    Args:
        tape (pennylane.tape.QuantumTape): Tape that is being transformed
        layer_i (list): The first layer of parametrized ops, of the format of
            the layers generated by ``iterate_parametrized_layers``
        layer_j (list): The second layer of parametrized ops
        allow_nonunitary (bool): Whether non-unitary operations are allowed
            in the circuit; passed to ``_get_gen_op``
        aux_wire (object or pennylane.wires.Wires): Auxiliary wire on which to
            control the controlled-generator operations

    Returns:
        list[pennylane.tape.QuantumTape]: Transformed tapes that compute the
            first term of the metric tensor for the off-diagonal block belonging
            to the input layers
        list[tuple[int]]: 2-tuple indices assigning the tapes to metric tensor
            entries
    """

    tapes = []
    ids = []
    # Exclude the backwards cone of layer_i from the backwards cone of layer_j
    ops_between_cgens = [op for op in layer_j.pre_ops if op not in layer_i.pre_ops]

    # Iterate over differentiated operation in first layer
    for diffed_op_i, par_idx_i in zip(layer_i.ops, layer_i.param_inds):
        gen_op_i = _get_gen_op(diffed_op_i, allow_nonunitary, aux_wire)

        # Iterate over differentiated operation in second layer
        # There will be one tape per pair of differentiated operations
        for diffed_op_j, par_idx_j in zip(layer_j.ops, layer_j.param_inds):
            gen_op_j = _get_gen_op(diffed_op_j, allow_nonunitary, aux_wire)

            with tape.__class__() as new_tape:
                # Initialize auxiliary wire
                qml.Hadamard(wires=aux_wire)
                # Apply backward cone of first layer
                for op in layer_i.pre_ops:
                    qml.apply(op)
                # Controlled-generator operation of first diff'ed op
                qml.apply(gen_op_i)
                # Apply first layer and operations between layers
                for op in ops_between_cgens:
                    qml.apply(op)
                # Controlled-generator operation of second diff'ed op
                qml.apply(gen_op_j)
                # Measure X on auxiliary wire
                qml.expval(qml.PauliX(aux_wire))

            tapes.append(new_tape)
            # Memorize to which metric entry this tape belongs
            ids.append((par_idx_i, par_idx_j))

    return tapes, ids


def _metric_tensor_hadamard(tape, allow_nonunitary, aux_wire, device_wires):
    r"""Generate the quantum tapes that execute the Hadamard tests
    to compute the first term of off block-diagonal metric entries
    and combine them with the covariance matrix-based block-diagonal tapes.

    Args:
        tape (pennylane.QNode or .QuantumTape): quantum tape or QNode to find the metric tensor of
        allow_nonunitary (bool): Whether non-unitary operations are allowed in circuits
            created by the transform. Only relevant if ``approx`` is ``None``
            Should be set to ``True`` if possible to reduce cost.
        aux_wire (int or .wires.Wires): Auxiliary wire to be used for
            Hadamard tests. By default, a suitable wire is inferred from the number
            of used wires in the original circuit.
        device_wires (.wires.Wires): Wires of the device that is going to be used for the
            metric tensor. Facilitates finding a default for ``aux_wire`` if ``aux_wire``
            is ``None`` .

    Returns:
        list[pennylane.tape.QuantumTape]: Tapes to evaluate the metric tensor
        callable: processing function to obtain the metric tensor from the tape results
    """
    # Get tapes and processing function for the block-diagonal metric tensor,
    # as well as the generator observables and generator coefficients for each diff'ed operation
    diag_tapes, diag_proc_fn, obs_list, coeffs = _metric_tensor_cov_matrix(tape, diag_approx=False)

    # Obtain layers of parametrized operations and account for the discrepancy between trainable
    # and non-trainable parameter indices
    graph = tape.graph
    par_idx_to_trainable_idx = {idx: i for i, idx in enumerate(sorted(tape.trainable_params))}
    layers = graph.iterate_parametrized_layers()
    layers = [
        LayerData(
            layer.pre_ops,
            layer.ops,
            tuple(par_idx_to_trainable_idx[idx] for idx in layer[2]),
            layer.post_ops,
        )
        for layer in layers
    ]

    # Get default for aux_wire
    aux_wire = _get_aux_wire(aux_wire, tape, device_wires)

    # Get all tapes for the first term of the metric tensor and memorize which
    # entry they belong to
    first_term_tapes = []
    ids = []
    block_sizes = []
    for idx_i, layer_i in enumerate(layers):
        block_sizes.append(len(layer_i.param_inds))

        for layer_j in layers[idx_i + 1 :]:
            _tapes, _ids = _get_first_term_tapes(tape, layer_i, layer_j, allow_nonunitary, aux_wire)
            first_term_tapes.extend(_tapes)
            ids.extend(_ids)

    # Combine block-diagonal and off block-diagonal tapes
    tapes = diag_tapes + first_term_tapes
    # prepare off block-diagonal mask
    mask = 1 - qml.math.block_diag([qml.math.ones((bsize, bsize)) for bsize in block_sizes])
    # Required for slicing in processing_fn
    num_diag_tapes = len(diag_tapes)

    def processing_fn(results):
        """Postprocessing function for the full metric tensor."""
        nonlocal mask
        # Split results
        diag_res, off_diag_res = results[:num_diag_tapes], results[num_diag_tapes:]
        # Get full block-diagonal tensor
        diag_mt = diag_proc_fn(diag_res)

        # Prepare the mask to match the used interface
        mask = qml.math.convert_like(mask, diag_mt)

        # Initialize off block-diagonal tensor using the stored ids
        first_term = qml.math.zeros_like(diag_mt)
        if ids:
            off_diag_res = qml.math.stack(off_diag_res, 1)[0]
            inv_ids = [_id[::-1] for _id in ids]
            first_term = qml.math.scatter_element_add(first_term, list(zip(*ids)), off_diag_res)
            first_term = qml.math.scatter_element_add(first_term, list(zip(*inv_ids)), off_diag_res)

        # Second terms of off block-diagonal metric tensor
        expvals = qml.math.zeros_like(first_term[0])
        idx = 0
        for prob, obs in zip(diag_res, obs_list):
            for o in obs:
                l = qml.math.cast(o.eigvals, dtype=np.float64)
                w = tape.wires.indices(o.wires)
                p = qml.math.marginal_prob(prob, w)
                expvals = qml.math.scatter_element_add(expvals, (idx,), qml.math.dot(l, p))
                idx += 1

        # Construct <\partial_i\psi|\psi><\psi|\partial_j\psi> and mask it
        second_term = qml.math.tensordot(expvals, expvals, axes=0) * mask

        # Subtract second term from first term
        off_diag_mt = first_term - second_term

        # Rescale first and second term
        _coeffs = qml.math.hstack(coeffs)
        scale = qml.math.convert_like(qml.math.tensordot(_coeffs, _coeffs, axes=0), results[0])
        off_diag_mt = scale * off_diag_mt

        # Combine block-diagonal and off block-diagonal
        mt = off_diag_mt + diag_mt

        return mt

    return tapes, processing_fn


def _get_aux_wire(aux_wire, tape, device_wires):
    r"""Determine an unused wire to be used as auxiliary wire for Hadamard tests.

    Args:
        aux_wire (object): Input auxiliary wire. Returned unmodified if not ``None``
        tape (pennylane.tape.QuantumTape): Tape to infer the wire for
        device_wires (.wires.Wires): Wires of the device that is going to be used for the
            metric tensor. Facilitates finding a default for ``aux_wire`` if ``aux_wire``
            is ``None`` .

    Returns:
        object: The auxiliary wire to be used. Equals ``aux_wire`` if it was not ``None`` ,
        and an often reasonable choice else.
    """
    if aux_wire is not None:
        if device_wires is None or aux_wire in device_wires:
            return aux_wire

    if device_wires is not None:
        unused_wires = qml.wires.Wires(device_wires.toset().difference(tape.wires.toset()))
        if not unused_wires:
            raise qml.wires.WireError("No device wires are unused by the tape.")
        return unused_wires[0]

    _wires = tape.wires
    for _aux in range(tape.num_wires):
        if _aux not in _wires:
            return _aux

    return tape.num_wires
<|MERGE_RESOLUTION|>--- conflicted
+++ resolved
@@ -1,684 +1,676 @@
-# Copyright 2018-2021 Xanadu Quantum Technologies Inc.
-
-# Licensed under the Apache License, Version 2.0 (the "License");
-# you may not use this file except in compliance with the License.
-# You may obtain a copy of the License at
-
-#     http://www.apache.org/licenses/LICENSE-2.0
-
-# Unless required by applicable law or agreed to in writing, software
-# distributed under the License is distributed on an "AS IS" BASIS,
-# WITHOUT WARRANTIES OR CONDITIONS OF ANY KIND, either express or implied.
-# See the License for the specific language governing permissions and
-# limitations under the License.
-"""
-Contains the metric_tensor batch_transform which wraps multiple
-methods of computing the metric tensor.
-"""
-import functools
-import warnings
-
-import pennylane as qml
-from pennylane import numpy as np
-from pennylane.circuit_graph import LayerData
-
-from .batch_transform import batch_transform
-
-# This dictionary maps generators to their controlled gate equivalent.
-# It is equivalent to using ``controlled`` on the generators, but this
-# approach via registering specific generators allows us to guarantee
-# unitary circuits for ``allow_nonunitary=False``
-_GEN_TO_CGEN = {
-    qml.PauliX: qml.CNOT,
-    qml.PauliY: qml.CY,
-    qml.PauliZ: qml.CZ,
-}
-
-# In contrast to the above, this dictionary maps *operators* to controlled
-# generator gates, skipping over the step of retrieving the generator from
-# the original operation and identifying it as a gate. It replaces matrix
-# arithmetics that otherwise would be required at this point.
-_OP_TO_CGEN = {
-    # PhaseShift is the same as RZ up to a global phase
-    qml.PhaseShift: qml.CZ,
-}
-
-
-def expand_fn(tape, approx=None, allow_nonunitary=True, aux_wire=None, device_wires=None):
-    """Set the metric tensor based on whether non-unitary gates are allowed."""
-    # pylint: disable=unused-argument,too-many-arguments
-    if not allow_nonunitary and approx is None:  # pragma: no cover
-        return qml.transforms.expand_nonunitary_gen(tape)
-    return qml.transforms.expand_multipar(tape)
-
-
-@functools.partial(batch_transform, expand_fn=expand_fn)
-<<<<<<< HEAD
-def metric_tensor(tape, approx=None, allow_nonunitary=True, aux_wire=None, device_wires=None):
-    r"""Returns a function that computes the block-diagonal approximation of the metric tensor
-    of a given QNode or quantum tape.
-=======
-def metric_tensor(
-    tape, approx=None, diag_approx=None, allow_nonunitary=True, aux_wire=None, device_wires=None
-):
-    r"""Returns a function that computes the metric tensor of a given QNode or quantum tape.
->>>>>>> 1472c87b
-
-    .. note::
-
-        Only gates that have a single parameter and define a ``generator`` are supported.
-        All other parametrized gates will be decomposed if possible.
-
-        The ``generator`` of all parametrized operations, with respect to which the
-        tensor is computed, are assumed to be Hermitian.
-        This is the case for unitary single-parameter operations.
-
-    Args:
-        tape (pennylane.QNode or .QuantumTape): quantum tape or QNode to find the metric tensor of
-        approx (str): Which approximation of the metric tensor to compute.
-
-            - If ``None``, the full metric tensor is computed
-
-            - If ``"block-diag"``, the block-diagonal approximation is computed, reducing
-              the number of evaluated circuits significantly.
-
-            - If ``"diag"``, only the diagonal approximation is computed, slightly
-              reducing the classical overhead but not the quantum resources
-              (compared to ``"block-diag"``).
-
-        allow_nonunitary (bool): Whether non-unitary operations are allowed in circuits
-            created by the transform. Only relevant if ``approx`` is ``None``.
-            Should be set to ``True`` if possible to reduce cost.
-        aux_wire (int or str or pennylane.wires.Wires): Auxiliary wire to be used for
-            Hadamard tests. If ``None`` (the default), a suitable wire is inferred
-            from the (number of) used wires in the original circuit and ``device_wires``.
-        device_wires (.wires.Wires): Wires of the device that is going to be used for the
-            metric tensor. Facilitates finding a default for ``aux_wire`` if ``aux_wire``
-            is ``None``.
-        hybrid (bool): Specifies whether classical processing inside a QNode
-            should be taken into account when transforming a QNode.
-
-            - If ``True``, and classical processing is detected, the Jacobian of the classical
-              processing will be computed and included. When evaluated, the
-              returned metric tensor will be with respect to the QNode arguments.
-              The output shape can vary widely.
-
-            - If ``False``, any internal QNode classical processing will be
-              **ignored**. When evaluated, the returned metric tensor will be with
-              respect to the **gate** arguments, and not the QNode arguments.
-              The output shape is a single two-dimensional tensor.
-
-    Returns:
-        func: Function which accepts the same arguments as the QNode. When called, this
-        function will return the metric tensor.
-
-    The block-diagonal part of the metric tensor always is computed using the
-    covariance-based approach. If no approximation is selected,
-    the off block-diagonal is computed using Hadamard tests.
-
-    .. warning::
-
-        Performing the Hadamard tests requires a device
-        that has an additional wire as compared to the wires on which the
-        original circuit was defined. This wire may be specified via ``aux_wire``.
-        The available wires on the device may be specified via ``device_wires``.
-
-        By default (that is, if ``device_wires=None`` ), contiguous wire
-        numbering and usage is assumed and the additional
-        wire is set to the next wire of the device after the circuit wires.
-
-        If the given or inferred ``aux_wire`` does not exist on the device,
-        a warning is raised and the block-diagonal approximation is computed instead.
-        It is significantly cheaper in this case to explicitly set ``approx="block-diag"`` .
-
-    The flag ``allow_nonunitary`` should be set to ``True`` whenever the device with
-    which the metric tensor is computed supports non-unitary operations.
-    This will avoid additional decompositions of gates, in turn avoiding a potentially
-    large number of additional Hadamard test circuits to be run.
-    State vector simulators, for example, often allow applying operations that are
-    not unitary.
-    On a real QPU, setting this flag to ``True`` may cause exceptions because the
-    computation of the metric tensor will request invalid operations on a quantum
-    device.
-
-    **Example**
-
-    Consider the following QNode:
-
-    .. code-block:: python
-
-        dev = qml.device("default.qubit", wires=3)
-
-        @qml.qnode(dev, interface="autograd")
-        def circuit(weights):
-            qml.RX(weights[0], wires=0)
-            qml.RY(weights[1], wires=0)
-            qml.CNOT(wires=[0, 1])
-            qml.RZ(weights[2], wires=1)
-            qml.RZ(weights[3], wires=0)
-            return qml.expval(qml.PauliZ(0) @ qml.PauliZ(1)), qml.expval(qml.PauliY(1))
-
-    We can use the ``metric_tensor`` transform to generate a new function that returns the
-    metric tensor of this QNode:
-
-    >>> mt_fn = qml.metric_tensor(circuit)
-    >>> weights = np.array([0.1, 0.2, 0.4, 0.5], requires_grad=True)
-    >>> mt_fn(weights)
-    tensor([[ 0.25  ,  0.    , -0.0497, -0.0497],
-            [ 0.    ,  0.2475,  0.0243,  0.0243],
-            [-0.0497,  0.0243,  0.0123,  0.0123],
-            [-0.0497,  0.0243,  0.0123,  0.0123]], requires_grad=True)
-
-    In order to save cost, one might want to compute only the block-diagonal part of
-    the metric tensor, which requires significantly fewer executions of quantum functions
-    and does not need an auxiliary wire on the device. This can be done using the
-    ``approx`` keyword:
-
-    >>> mt_fn = qml.metric_tensor(circuit, approx="block-diag")
-    >>> weights = np.array([0.1, 0.2, 0.4, 0.5], requires_grad=True)
-    >>> mt_fn(weights)
-    tensor([[0.25  , 0.    , 0.    , 0.    ],
-            [0.    , 0.2475, 0.    , 0.    ],
-            [0.    , 0.    , 0.0123, 0.0123],
-            [0.    , 0.    , 0.0123, 0.0123]], requires_grad=True)
-
-    These blocks are given by parameter groups that belong to groups of commuting gates.
-
-    The tensor can be further restricted to the diagonal via ``approx="diag"``. However,
-    this will not save further quantum function evolutions but only classical postprocessing.
-
-    The returned metric tensor is also fully differentiable in all interfaces.
-    For example, we can compute the gradient of the Frobenius norm of the metric tensor
-    with respect to the QNode ``weights`` :
-
-    >>> norm_fn = lambda x: qml.math.linalg(mt_fn(x), ord="fro")
-    >>> grad_fn = qml.grad(norm_fn)
-    >>> grad_fn(weights)
-    array([-0.0282246 ,  0.01340413,  0.        ,  0.        ])
-
-    .. UsageDetails::
-
-        This transform can also be applied to low-level
-        :class:`~.QuantumTape` objects. This will result in no implicit quantum
-        device evaluation. Instead, the processed tapes, and post-processing
-        function, which together define the metric tensor are directly returned:
-
-        >>> params = np.array([1.7, 1.0, 0.5], requires_grad=True)
-        >>> with qml.tape.QuantumTape() as tape:
-        ...     qml.RX(params[0], wires=0)
-        ...     qml.RY(params[1], wires=0)
-        ...     qml.CNOT(wires=[0, 1])
-        ...     qml.PhaseShift(params[2], wires=1)
-        ...     qml.expval(qml.PauliX(0))
-        >>> tapes, fn = qml.metric_tensor(tape)
-        >>> tapes
-        [<QuantumTape: wires=[0, 1], params=0>,
-         <QuantumTape: wires=[0, 1], params=1>,
-         <QuantumTape: wires=[0, 1], params=3>,
-         <QuantumTape: wires=[2, 0], params=1>,
-         <QuantumTape: wires=[2, 0, 1], params=2>,
-         <QuantumTape: wires=[2, 0, 1], params=2>]
-
-        This can be useful if the underlying circuits representing the metric tensor
-        computation need to be analyzed. We clearly can distinguish the first three
-        tapes used for the block-diagonal from the last three tapes that use the
-        auxiliary wire ``2`` , which was not used by the original tape.
-
-        The output tapes can then be evaluated and post-processed to retrieve
-        the metric tensor:
-
-        >>> dev = qml.device("default.qubit", wires=2)
-        >>> fn(qml.execute(tapes, dev, None))
-        array([[ 0.25      ,  0.        ,  0.42073549],
-               [ 0.        ,  0.00415023, -0.26517488],
-               [ 0.42073549, -0.26517488,  0.24878844]])
-
-        The first term of the off block-diagonal entries of the full metric tensor are
-        computed with Hadamard tests. This first term reads
-
-        .. math ::
-
-            \mathfrak{Re}\left\{\langle \partial_i\psi|\partial_j\psi\rangle\right\}
-
-        and can be computed using an augmented circuit with an additional qubit.
-        See for example `the appendix of McArdle et al. <https://arxiv.org/pdf/1804.03023.pdf>`__
-        for details.
-        The block-diagonal of the tensor is computed using the covariance matrix approach.
-
-        In addition, we may extract the factors for the second terms
-        :math:`\langle \psi|\partial_j\psi\rangle`
-        of the *off block-diagonal* tensor from the quantum function output for the covariance matrix!
-
-        This means that in total only the tapes for the first terms of the off block-diagonal
-        are required in addition to the circuits for the block diagonal.
-    """
-    # pylint: disable=too-many-arguments
-    if approx in {"diag", "block-diag"}:
-        # Only require covariance matrix based transform
-        diag_approx = approx == "diag"
-        return _metric_tensor_cov_matrix(tape, diag_approx)[:2]
-
-    if approx is None:
-        return _metric_tensor_hadamard(tape, allow_nonunitary, aux_wire, device_wires)
-
-    raise ValueError(
-        f"Unknown value {approx} for keyword argument approx. "
-        "Valid values are 'diag', 'block-diag' and None."
-    )
-
-
-@metric_tensor.custom_qnode_wrapper
-def qnode_execution_wrapper(self, qnode, targs, tkwargs):
-    """Here, we overwrite the QNode execution wrapper in order
-    to take into account that classical processing may be present
-    inside the QNode."""
-    hybrid = tkwargs.pop("hybrid", True)
-
-    if isinstance(qnode, qml.ExpvalCost):
-        if qnode._multiple_devices:  # pylint: disable=protected-access
-            warnings.warn(
-                "ExpvalCost was instantiated with multiple devices. Only the first device "
-                "will be used to evaluate the metric tensor.",
-                UserWarning,
-            )
-
-        qnode = qnode.qnodes.qnodes[0]
-
-    tkwargs.setdefault("device_wires", qnode.device.wires)
-    mt_fn = self.default_qnode_wrapper(qnode, targs, tkwargs)
-
-    _expand_fn = lambda tape: self.expand_fn(tape, *targs, **tkwargs)
-    cjac_fn = qml.transforms.classical_jacobian(qnode, expand_fn=_expand_fn)
-
-    def wrapper(*args, **kwargs):
-        try:
-            mt = mt_fn(*args, **kwargs)
-        except qml.wires.WireError as e:
-            if str(e) == "No device wires are unused by the tape.":
-                warnings.warn(
-                    "The device does not have a wire that is not used by the tape."
-                    "\n\nReverting to the block-diagonal approximation. It will often be "
-                    "much more efficient to request the block-diagonal approximation directly!"
-                )
-            else:
-                warnings.warn(
-                    "An auxiliary wire is not available."
-                    "\n\nThis can occur when computing the full metric tensor via the "
-                    "Hadamard test, and the device does not provide an "
-                    "additional wire or the requested auxiliary wire does not exist "
-                    "on the device."
-                    "\n\nReverting to the block-diagonal approximation. It will often be "
-                    "much more efficient to request the block-diagonal approximation directly!"
-                )
-            tkwargs["approx"] = "block-diag"
-            return self.__call__(qnode, *targs, **tkwargs)(*args, **kwargs)
-
-        if not hybrid:
-            return mt
-
-        kwargs.pop("shots", False)
-        cjac = cjac_fn(*args, **kwargs)
-
-        if isinstance(cjac, tuple):
-            if len(cjac) == 1:
-                cjac = cjac[0]
-            else:
-                # Classical processing of multiple arguments is present. Return cjac.T @ mt @ cjac.
-                metric_tensors = []
-
-                for c in cjac:
-                    if c is not None:
-                        _mt = qml.math.tensordot(mt, c, axes=[[-1], [0]])
-                        _mt = qml.math.tensordot(c, _mt, axes=[[0], [0]])
-                        metric_tensors.append(_mt)
-
-                return tuple(metric_tensors)
-
-        is_square = cjac.shape == (1,) or (cjac.ndim == 2 and cjac.shape[0] == cjac.shape[1])
-
-        if is_square and qml.math.allclose(cjac, qml.numpy.eye(cjac.shape[0])):
-            # Classical Jacobian is the identity. No classical processing
-            # is present inside the QNode.
-            return mt
-
-        # Classical processing of a single argument is present. Return mt @ cjac.
-        mt = qml.math.tensordot(mt, cjac, [[-1], [0]])
-        mt = qml.math.tensordot(cjac, mt, [[0], [0]])
-        return mt
-
-    return wrapper
-
-
-def _metric_tensor_cov_matrix(tape, diag_approx):
-    r"""This is the metric tensor method for the block diagonal, using
-    the covariance matrix of the generators of each layer.
-
-    Args:
-        tape (pennylane.QNode or .QuantumTape): quantum tape or QNode to find the metric tensor of
-        diag_approx (bool): if True, use the diagonal approximation. If ``False`` , a
-            block-diagonal approximation of the metric tensor is computed.
-    Returns:
-        list[pennylane.tape.QuantumTape]: Transformed tapes that compute the probabilities
-            required for the covariance matrix
-        callable: Post-processing function that computes the covariance matrix from the
-            results of the tapes in the first return value
-        list[list[.Observable]]: Observables measured in each tape, one inner list
-            corresponding to one tape in the first return value
-        list[list[float]]: Coefficients to scale the results for each observable, one inner list
-            corresponding to one tape in the first return value
-
-    This method assumes the ``generator`` of all parametrized operations with respect to
-    which the tensor is computed to be Hermitian. This is the case for unitary single-parameter
-    operations.
-    """
-    # get the circuit graph
-    graph = tape.graph
-
-    metric_tensor_tapes = []
-    obs_list = []
-    coeffs_list = []
-    params_list = []
-
-    for queue, curr_ops, param_idx, _ in graph.iterate_parametrized_layers():
-        params_list.append(param_idx)
-        coeffs_list.append([])
-        obs_list.append([])
-
-        # for each operation in the layer, get the generator
-        for op in curr_ops:
-            gen, s = op.generator
-            if op.inverse:
-                s = -s
-            w = op.wires
-            coeffs_list[-1].append(s)
-
-            # get the observable corresponding to the generator of the current operation
-            if isinstance(gen, np.ndarray):
-                # generator is a Hermitian matrix
-                obs_list[-1].append(qml.Hermitian(gen, w))
-
-            elif issubclass(gen, qml.operation.Observable):
-                # generator is an existing PennyLane operation
-                obs_list[-1].append(gen(w))
-
-            else:
-                raise qml.QuantumFunctionError(
-                    f"Can't generate metric tensor, generator {gen}"
-                    "has no corresponding observable"
-                )
-
-        # Create a quantum tape with all operations
-        # prior to the parametrized layer, and the rotations
-        # to measure in the basis of the parametrized layer generators.
-        with tape.__class__() as layer_tape:
-            for op in queue:
-                qml.apply(op)
-
-            for o in obs_list[-1]:
-                o.diagonalizing_gates()
-
-            qml.probs(wires=tape.wires)
-
-        metric_tensor_tapes.append(layer_tape)
-
-    def processing_fn(probs):
-        gs = []
-
-        for prob, obs, coeffs in zip(probs, obs_list, coeffs_list):
-
-            # calculate the covariance matrix of this layer
-            scale = qml.math.convert_like(qml.math.outer(coeffs, coeffs), prob)
-            scale = qml.math.cast_like(scale, prob)
-            g = scale * qml.math.cov_matrix(prob, obs, wires=tape.wires, diag_approx=diag_approx)
-            gs.append(g)
-
-        # create the block diagonal metric tensor
-        return qml.math.block_diag(gs)
-
-    return metric_tensor_tapes, processing_fn, obs_list, coeffs_list
-
-
-@functools.lru_cache()
-def _get_gen_op(op, allow_nonunitary, aux_wire):
-    r"""Get the controlled-generator operation for a given operation.
-
-    Args:
-        op (pennylane.operation.Operation): Operation from which to extract the generator
-        allow_nonunitary (bool): Whether non-unitary gates are allowed in the circuit
-        aux_wire (int or pennylane.wires.Wires): Auxiliary wire on which to control the operation
-
-    Returns
-        qml.Operation: Controlled-generator operation of the generator of ``op``, controlled
-        on wire ``aux_wire``.
-
-    Raises
-        ValueError: If the generator of ``op`` is not known or it is non-unitary while
-        ``allow_nonunitary=False``.
-
-    If ``allow_nonunitary=True``, a general :class:`~.pennylane.ControlledQubitUnitary` is returned,
-    otherwise only controlled Pauli operations are used. If the operation has a non-unitary
-    generator but ``allow_nonunitary=False``, the operation ``op`` should have been decomposed
-    before, leading to a ``ValueError``.
-    """
-    gen, _ = op.generator
-    try:
-        if isinstance(gen, np.ndarray):
-            cgen = _OP_TO_CGEN[op.__class__]
-        else:
-            cgen = _GEN_TO_CGEN.get(gen, None)
-            if cgen is None:
-                cgen = _OP_TO_CGEN[op.__class__]
-        return cgen(wires=[aux_wire, *op.wires])
-
-    except KeyError as e:
-        if allow_nonunitary:
-            if (not isinstance(gen, np.ndarray)) and issubclass(gen, qml.operation.Observable):
-                gen = gen.matrix
-            return qml.ControlledQubitUnitary(gen, control_wires=aux_wire, wires=op.wires)
-        raise ValueError(
-            f"Generator for operation {op} not known and non-unitary operations "
-            "deactivated via allow_nonunitary=False."
-        ) from e
-
-
-def _get_first_term_tapes(tape, layer_i, layer_j, allow_nonunitary, aux_wire):
-    r"""Obtain the tapes for the first term of all tensor entries
-    belonging to an off-diagonal block.
-
-    Args:
-        tape (pennylane.tape.QuantumTape): Tape that is being transformed
-        layer_i (list): The first layer of parametrized ops, of the format of
-            the layers generated by ``iterate_parametrized_layers``
-        layer_j (list): The second layer of parametrized ops
-        allow_nonunitary (bool): Whether non-unitary operations are allowed
-            in the circuit; passed to ``_get_gen_op``
-        aux_wire (object or pennylane.wires.Wires): Auxiliary wire on which to
-            control the controlled-generator operations
-
-    Returns:
-        list[pennylane.tape.QuantumTape]: Transformed tapes that compute the
-            first term of the metric tensor for the off-diagonal block belonging
-            to the input layers
-        list[tuple[int]]: 2-tuple indices assigning the tapes to metric tensor
-            entries
-    """
-
-    tapes = []
-    ids = []
-    # Exclude the backwards cone of layer_i from the backwards cone of layer_j
-    ops_between_cgens = [op for op in layer_j.pre_ops if op not in layer_i.pre_ops]
-
-    # Iterate over differentiated operation in first layer
-    for diffed_op_i, par_idx_i in zip(layer_i.ops, layer_i.param_inds):
-        gen_op_i = _get_gen_op(diffed_op_i, allow_nonunitary, aux_wire)
-
-        # Iterate over differentiated operation in second layer
-        # There will be one tape per pair of differentiated operations
-        for diffed_op_j, par_idx_j in zip(layer_j.ops, layer_j.param_inds):
-            gen_op_j = _get_gen_op(diffed_op_j, allow_nonunitary, aux_wire)
-
-            with tape.__class__() as new_tape:
-                # Initialize auxiliary wire
-                qml.Hadamard(wires=aux_wire)
-                # Apply backward cone of first layer
-                for op in layer_i.pre_ops:
-                    qml.apply(op)
-                # Controlled-generator operation of first diff'ed op
-                qml.apply(gen_op_i)
-                # Apply first layer and operations between layers
-                for op in ops_between_cgens:
-                    qml.apply(op)
-                # Controlled-generator operation of second diff'ed op
-                qml.apply(gen_op_j)
-                # Measure X on auxiliary wire
-                qml.expval(qml.PauliX(aux_wire))
-
-            tapes.append(new_tape)
-            # Memorize to which metric entry this tape belongs
-            ids.append((par_idx_i, par_idx_j))
-
-    return tapes, ids
-
-
-def _metric_tensor_hadamard(tape, allow_nonunitary, aux_wire, device_wires):
-    r"""Generate the quantum tapes that execute the Hadamard tests
-    to compute the first term of off block-diagonal metric entries
-    and combine them with the covariance matrix-based block-diagonal tapes.
-
-    Args:
-        tape (pennylane.QNode or .QuantumTape): quantum tape or QNode to find the metric tensor of
-        allow_nonunitary (bool): Whether non-unitary operations are allowed in circuits
-            created by the transform. Only relevant if ``approx`` is ``None``
-            Should be set to ``True`` if possible to reduce cost.
-        aux_wire (int or .wires.Wires): Auxiliary wire to be used for
-            Hadamard tests. By default, a suitable wire is inferred from the number
-            of used wires in the original circuit.
-        device_wires (.wires.Wires): Wires of the device that is going to be used for the
-            metric tensor. Facilitates finding a default for ``aux_wire`` if ``aux_wire``
-            is ``None`` .
-
-    Returns:
-        list[pennylane.tape.QuantumTape]: Tapes to evaluate the metric tensor
-        callable: processing function to obtain the metric tensor from the tape results
-    """
-    # Get tapes and processing function for the block-diagonal metric tensor,
-    # as well as the generator observables and generator coefficients for each diff'ed operation
-    diag_tapes, diag_proc_fn, obs_list, coeffs = _metric_tensor_cov_matrix(tape, diag_approx=False)
-
-    # Obtain layers of parametrized operations and account for the discrepancy between trainable
-    # and non-trainable parameter indices
-    graph = tape.graph
-    par_idx_to_trainable_idx = {idx: i for i, idx in enumerate(sorted(tape.trainable_params))}
-    layers = graph.iterate_parametrized_layers()
-    layers = [
-        LayerData(
-            layer.pre_ops,
-            layer.ops,
-            tuple(par_idx_to_trainable_idx[idx] for idx in layer[2]),
-            layer.post_ops,
-        )
-        for layer in layers
-    ]
-
-    # Get default for aux_wire
-    aux_wire = _get_aux_wire(aux_wire, tape, device_wires)
-
-    # Get all tapes for the first term of the metric tensor and memorize which
-    # entry they belong to
-    first_term_tapes = []
-    ids = []
-    block_sizes = []
-    for idx_i, layer_i in enumerate(layers):
-        block_sizes.append(len(layer_i.param_inds))
-
-        for layer_j in layers[idx_i + 1 :]:
-            _tapes, _ids = _get_first_term_tapes(tape, layer_i, layer_j, allow_nonunitary, aux_wire)
-            first_term_tapes.extend(_tapes)
-            ids.extend(_ids)
-
-    # Combine block-diagonal and off block-diagonal tapes
-    tapes = diag_tapes + first_term_tapes
-    # prepare off block-diagonal mask
-    mask = 1 - qml.math.block_diag([qml.math.ones((bsize, bsize)) for bsize in block_sizes])
-    # Required for slicing in processing_fn
-    num_diag_tapes = len(diag_tapes)
-
-    def processing_fn(results):
-        """Postprocessing function for the full metric tensor."""
-        nonlocal mask
-        # Split results
-        diag_res, off_diag_res = results[:num_diag_tapes], results[num_diag_tapes:]
-        # Get full block-diagonal tensor
-        diag_mt = diag_proc_fn(diag_res)
-
-        # Prepare the mask to match the used interface
-        mask = qml.math.convert_like(mask, diag_mt)
-
-        # Initialize off block-diagonal tensor using the stored ids
-        first_term = qml.math.zeros_like(diag_mt)
-        if ids:
-            off_diag_res = qml.math.stack(off_diag_res, 1)[0]
-            inv_ids = [_id[::-1] for _id in ids]
-            first_term = qml.math.scatter_element_add(first_term, list(zip(*ids)), off_diag_res)
-            first_term = qml.math.scatter_element_add(first_term, list(zip(*inv_ids)), off_diag_res)
-
-        # Second terms of off block-diagonal metric tensor
-        expvals = qml.math.zeros_like(first_term[0])
-        idx = 0
-        for prob, obs in zip(diag_res, obs_list):
-            for o in obs:
-                l = qml.math.cast(o.eigvals, dtype=np.float64)
-                w = tape.wires.indices(o.wires)
-                p = qml.math.marginal_prob(prob, w)
-                expvals = qml.math.scatter_element_add(expvals, (idx,), qml.math.dot(l, p))
-                idx += 1
-
-        # Construct <\partial_i\psi|\psi><\psi|\partial_j\psi> and mask it
-        second_term = qml.math.tensordot(expvals, expvals, axes=0) * mask
-
-        # Subtract second term from first term
-        off_diag_mt = first_term - second_term
-
-        # Rescale first and second term
-        _coeffs = qml.math.hstack(coeffs)
-        scale = qml.math.convert_like(qml.math.tensordot(_coeffs, _coeffs, axes=0), results[0])
-        off_diag_mt = scale * off_diag_mt
-
-        # Combine block-diagonal and off block-diagonal
-        mt = off_diag_mt + diag_mt
-
-        return mt
-
-    return tapes, processing_fn
-
-
-def _get_aux_wire(aux_wire, tape, device_wires):
-    r"""Determine an unused wire to be used as auxiliary wire for Hadamard tests.
-
-    Args:
-        aux_wire (object): Input auxiliary wire. Returned unmodified if not ``None``
-        tape (pennylane.tape.QuantumTape): Tape to infer the wire for
-        device_wires (.wires.Wires): Wires of the device that is going to be used for the
-            metric tensor. Facilitates finding a default for ``aux_wire`` if ``aux_wire``
-            is ``None`` .
-
-    Returns:
-        object: The auxiliary wire to be used. Equals ``aux_wire`` if it was not ``None`` ,
-        and an often reasonable choice else.
-    """
-    if aux_wire is not None:
-        if device_wires is None or aux_wire in device_wires:
-            return aux_wire
-
-    if device_wires is not None:
-        unused_wires = qml.wires.Wires(device_wires.toset().difference(tape.wires.toset()))
-        if not unused_wires:
-            raise qml.wires.WireError("No device wires are unused by the tape.")
-        return unused_wires[0]
-
-    _wires = tape.wires
-    for _aux in range(tape.num_wires):
-        if _aux not in _wires:
-            return _aux
-
-    return tape.num_wires
+# Copyright 2018-2021 Xanadu Quantum Technologies Inc.
+
+# Licensed under the Apache License, Version 2.0 (the "License");
+# you may not use this file except in compliance with the License.
+# You may obtain a copy of the License at
+
+#     http://www.apache.org/licenses/LICENSE-2.0
+
+# Unless required by applicable law or agreed to in writing, software
+# distributed under the License is distributed on an "AS IS" BASIS,
+# WITHOUT WARRANTIES OR CONDITIONS OF ANY KIND, either express or implied.
+# See the License for the specific language governing permissions and
+# limitations under the License.
+"""
+Contains the metric_tensor batch_transform which wraps multiple
+methods of computing the metric tensor.
+"""
+import functools
+import warnings
+
+import pennylane as qml
+from pennylane import numpy as np
+from pennylane.circuit_graph import LayerData
+
+from .batch_transform import batch_transform
+
+# This dictionary maps generators to their controlled gate equivalent.
+# It is equivalent to using ``controlled`` on the generators, but this
+# approach via registering specific generators allows us to guarantee
+# unitary circuits for ``allow_nonunitary=False``
+_GEN_TO_CGEN = {
+    qml.PauliX: qml.CNOT,
+    qml.PauliY: qml.CY,
+    qml.PauliZ: qml.CZ,
+}
+
+# In contrast to the above, this dictionary maps *operators* to controlled
+# generator gates, skipping over the step of retrieving the generator from
+# the original operation and identifying it as a gate. It replaces matrix
+# arithmetics that otherwise would be required at this point.
+_OP_TO_CGEN = {
+    # PhaseShift is the same as RZ up to a global phase
+    qml.PhaseShift: qml.CZ,
+}
+
+
+def expand_fn(tape, approx=None, allow_nonunitary=True, aux_wire=None, device_wires=None):
+    """Set the metric tensor based on whether non-unitary gates are allowed."""
+    # pylint: disable=unused-argument,too-many-arguments
+    if not allow_nonunitary and approx is None:  # pragma: no cover
+        return qml.transforms.expand_nonunitary_gen(tape)
+    return qml.transforms.expand_multipar(tape)
+
+
+@functools.partial(batch_transform, expand_fn=expand_fn)
+def metric_tensor(tape, approx=None, allow_nonunitary=True, aux_wire=None, device_wires=None):
+    r"""Returns a function that computes the metric tensor of a given QNode or quantum tape.
+
+    .. note::
+
+        Only gates that have a single parameter and define a ``generator`` are supported.
+        All other parametrized gates will be decomposed if possible.
+
+        The ``generator`` of all parametrized operations, with respect to which the
+        tensor is computed, are assumed to be Hermitian.
+        This is the case for unitary single-parameter operations.
+
+    Args:
+        tape (pennylane.QNode or .QuantumTape): quantum tape or QNode to find the metric tensor of
+        approx (str): Which approximation of the metric tensor to compute.
+
+            - If ``None``, the full metric tensor is computed
+
+            - If ``"block-diag"``, the block-diagonal approximation is computed, reducing
+              the number of evaluated circuits significantly.
+
+            - If ``"diag"``, only the diagonal approximation is computed, slightly
+              reducing the classical overhead but not the quantum resources
+              (compared to ``"block-diag"``).
+
+        allow_nonunitary (bool): Whether non-unitary operations are allowed in circuits
+            created by the transform. Only relevant if ``approx`` is ``None``.
+            Should be set to ``True`` if possible to reduce cost.
+        aux_wire (int or str or pennylane.wires.Wires): Auxiliary wire to be used for
+            Hadamard tests. If ``None`` (the default), a suitable wire is inferred
+            from the (number of) used wires in the original circuit and ``device_wires``.
+        device_wires (.wires.Wires): Wires of the device that is going to be used for the
+            metric tensor. Facilitates finding a default for ``aux_wire`` if ``aux_wire``
+            is ``None``.
+        hybrid (bool): Specifies whether classical processing inside a QNode
+            should be taken into account when transforming a QNode.
+
+            - If ``True``, and classical processing is detected, the Jacobian of the classical
+              processing will be computed and included. When evaluated, the
+              returned metric tensor will be with respect to the QNode arguments.
+              The output shape can vary widely.
+
+            - If ``False``, any internal QNode classical processing will be
+              **ignored**. When evaluated, the returned metric tensor will be with
+              respect to the **gate** arguments, and not the QNode arguments.
+              The output shape is a single two-dimensional tensor.
+
+    Returns:
+        func: Function which accepts the same arguments as the QNode. When called, this
+        function will return the metric tensor.
+
+    The block-diagonal part of the metric tensor always is computed using the
+    covariance-based approach. If no approximation is selected,
+    the off block-diagonal is computed using Hadamard tests.
+
+    .. warning::
+
+        Performing the Hadamard tests requires a device
+        that has an additional wire as compared to the wires on which the
+        original circuit was defined. This wire may be specified via ``aux_wire``.
+        The available wires on the device may be specified via ``device_wires``.
+
+        By default (that is, if ``device_wires=None`` ), contiguous wire
+        numbering and usage is assumed and the additional
+        wire is set to the next wire of the device after the circuit wires.
+
+        If the given or inferred ``aux_wire`` does not exist on the device,
+        a warning is raised and the block-diagonal approximation is computed instead.
+        It is significantly cheaper in this case to explicitly set ``approx="block-diag"`` .
+
+    The flag ``allow_nonunitary`` should be set to ``True`` whenever the device with
+    which the metric tensor is computed supports non-unitary operations.
+    This will avoid additional decompositions of gates, in turn avoiding a potentially
+    large number of additional Hadamard test circuits to be run.
+    State vector simulators, for example, often allow applying operations that are
+    not unitary.
+    On a real QPU, setting this flag to ``True`` may cause exceptions because the
+    computation of the metric tensor will request invalid operations on a quantum
+    device.
+
+    **Example**
+
+    Consider the following QNode:
+
+    .. code-block:: python
+
+        dev = qml.device("default.qubit", wires=3)
+
+        @qml.qnode(dev, interface="autograd")
+        def circuit(weights):
+            qml.RX(weights[0], wires=0)
+            qml.RY(weights[1], wires=0)
+            qml.CNOT(wires=[0, 1])
+            qml.RZ(weights[2], wires=1)
+            qml.RZ(weights[3], wires=0)
+            return qml.expval(qml.PauliZ(0) @ qml.PauliZ(1)), qml.expval(qml.PauliY(1))
+
+    We can use the ``metric_tensor`` transform to generate a new function that returns the
+    metric tensor of this QNode:
+
+    >>> mt_fn = qml.metric_tensor(circuit)
+    >>> weights = np.array([0.1, 0.2, 0.4, 0.5], requires_grad=True)
+    >>> mt_fn(weights)
+    tensor([[ 0.25  ,  0.    , -0.0497, -0.0497],
+            [ 0.    ,  0.2475,  0.0243,  0.0243],
+            [-0.0497,  0.0243,  0.0123,  0.0123],
+            [-0.0497,  0.0243,  0.0123,  0.0123]], requires_grad=True)
+
+    In order to save cost, one might want to compute only the block-diagonal part of
+    the metric tensor, which requires significantly fewer executions of quantum functions
+    and does not need an auxiliary wire on the device. This can be done using the
+    ``approx`` keyword:
+
+    >>> mt_fn = qml.metric_tensor(circuit, approx="block-diag")
+    >>> weights = np.array([0.1, 0.2, 0.4, 0.5], requires_grad=True)
+    >>> mt_fn(weights)
+    tensor([[0.25  , 0.    , 0.    , 0.    ],
+            [0.    , 0.2475, 0.    , 0.    ],
+            [0.    , 0.    , 0.0123, 0.0123],
+            [0.    , 0.    , 0.0123, 0.0123]], requires_grad=True)
+
+    These blocks are given by parameter groups that belong to groups of commuting gates.
+
+    The tensor can be further restricted to the diagonal via ``approx="diag"``. However,
+    this will not save further quantum function evolutions but only classical postprocessing.
+
+    The returned metric tensor is also fully differentiable in all interfaces.
+    For example, we can compute the gradient of the Frobenius norm of the metric tensor
+    with respect to the QNode ``weights`` :
+
+    >>> norm_fn = lambda x: qml.math.linalg(mt_fn(x), ord="fro")
+    >>> grad_fn = qml.grad(norm_fn)
+    >>> grad_fn(weights)
+    array([-0.0282246 ,  0.01340413,  0.        ,  0.        ])
+
+    .. UsageDetails::
+
+        This transform can also be applied to low-level
+        :class:`~.QuantumTape` objects. This will result in no implicit quantum
+        device evaluation. Instead, the processed tapes, and post-processing
+        function, which together define the metric tensor are directly returned:
+
+        >>> params = np.array([1.7, 1.0, 0.5], requires_grad=True)
+        >>> with qml.tape.QuantumTape() as tape:
+        ...     qml.RX(params[0], wires=0)
+        ...     qml.RY(params[1], wires=0)
+        ...     qml.CNOT(wires=[0, 1])
+        ...     qml.PhaseShift(params[2], wires=1)
+        ...     qml.expval(qml.PauliX(0))
+        >>> tapes, fn = qml.metric_tensor(tape)
+        >>> tapes
+        [<QuantumTape: wires=[0, 1], params=0>,
+         <QuantumTape: wires=[0, 1], params=1>,
+         <QuantumTape: wires=[0, 1], params=3>,
+         <QuantumTape: wires=[2, 0], params=1>,
+         <QuantumTape: wires=[2, 0, 1], params=2>,
+         <QuantumTape: wires=[2, 0, 1], params=2>]
+
+        This can be useful if the underlying circuits representing the metric tensor
+        computation need to be analyzed. We clearly can distinguish the first three
+        tapes used for the block-diagonal from the last three tapes that use the
+        auxiliary wire ``2`` , which was not used by the original tape.
+
+        The output tapes can then be evaluated and post-processed to retrieve
+        the metric tensor:
+
+        >>> dev = qml.device("default.qubit", wires=2)
+        >>> fn(qml.execute(tapes, dev, None))
+        array([[ 0.25      ,  0.        ,  0.42073549],
+               [ 0.        ,  0.00415023, -0.26517488],
+               [ 0.42073549, -0.26517488,  0.24878844]])
+
+        The first term of the off block-diagonal entries of the full metric tensor are
+        computed with Hadamard tests. This first term reads
+
+        .. math ::
+
+            \mathfrak{Re}\left\{\langle \partial_i\psi|\partial_j\psi\rangle\right\}
+
+        and can be computed using an augmented circuit with an additional qubit.
+        See for example `the appendix of McArdle et al. <https://arxiv.org/pdf/1804.03023.pdf>`__
+        for details.
+        The block-diagonal of the tensor is computed using the covariance matrix approach.
+
+        In addition, we may extract the factors for the second terms
+        :math:`\langle \psi|\partial_j\psi\rangle`
+        of the *off block-diagonal* tensor from the quantum function output for the covariance matrix!
+
+        This means that in total only the tapes for the first terms of the off block-diagonal
+        are required in addition to the circuits for the block diagonal.
+    """
+    # pylint: disable=too-many-arguments
+    if approx in {"diag", "block-diag"}:
+        # Only require covariance matrix based transform
+        diag_approx = approx == "diag"
+        return _metric_tensor_cov_matrix(tape, diag_approx)[:2]
+
+    if approx is None:
+        return _metric_tensor_hadamard(tape, allow_nonunitary, aux_wire, device_wires)
+
+    raise ValueError(
+        f"Unknown value {approx} for keyword argument approx. "
+        "Valid values are 'diag', 'block-diag' and None."
+    )
+
+
+@metric_tensor.custom_qnode_wrapper
+def qnode_execution_wrapper(self, qnode, targs, tkwargs):
+    """Here, we overwrite the QNode execution wrapper in order
+    to take into account that classical processing may be present
+    inside the QNode."""
+    hybrid = tkwargs.pop("hybrid", True)
+
+    if isinstance(qnode, qml.ExpvalCost):
+        if qnode._multiple_devices:  # pylint: disable=protected-access
+            warnings.warn(
+                "ExpvalCost was instantiated with multiple devices. Only the first device "
+                "will be used to evaluate the metric tensor.",
+                UserWarning,
+            )
+
+        qnode = qnode.qnodes.qnodes[0]
+
+    tkwargs.setdefault("device_wires", qnode.device.wires)
+    mt_fn = self.default_qnode_wrapper(qnode, targs, tkwargs)
+
+    _expand_fn = lambda tape: self.expand_fn(tape, *targs, **tkwargs)
+    cjac_fn = qml.transforms.classical_jacobian(qnode, expand_fn=_expand_fn)
+
+    def wrapper(*args, **kwargs):
+        try:
+            mt = mt_fn(*args, **kwargs)
+        except qml.wires.WireError as e:
+            if str(e) == "No device wires are unused by the tape.":
+                warnings.warn(
+                    "The device does not have a wire that is not used by the tape."
+                    "\n\nReverting to the block-diagonal approximation. It will often be "
+                    "much more efficient to request the block-diagonal approximation directly!"
+                )
+            else:
+                warnings.warn(
+                    "An auxiliary wire is not available."
+                    "\n\nThis can occur when computing the full metric tensor via the "
+                    "Hadamard test, and the device does not provide an "
+                    "additional wire or the requested auxiliary wire does not exist "
+                    "on the device."
+                    "\n\nReverting to the block-diagonal approximation. It will often be "
+                    "much more efficient to request the block-diagonal approximation directly!"
+                )
+            tkwargs["approx"] = "block-diag"
+            return self.__call__(qnode, *targs, **tkwargs)(*args, **kwargs)
+
+        if not hybrid:
+            return mt
+
+        kwargs.pop("shots", False)
+        cjac = cjac_fn(*args, **kwargs)
+
+        if isinstance(cjac, tuple):
+            if len(cjac) == 1:
+                cjac = cjac[0]
+            else:
+                # Classical processing of multiple arguments is present. Return cjac.T @ mt @ cjac.
+                metric_tensors = []
+
+                for c in cjac:
+                    if c is not None:
+                        _mt = qml.math.tensordot(mt, c, axes=[[-1], [0]])
+                        _mt = qml.math.tensordot(c, _mt, axes=[[0], [0]])
+                        metric_tensors.append(_mt)
+
+                return tuple(metric_tensors)
+
+        is_square = cjac.shape == (1,) or (cjac.ndim == 2 and cjac.shape[0] == cjac.shape[1])
+
+        if is_square and qml.math.allclose(cjac, qml.numpy.eye(cjac.shape[0])):
+            # Classical Jacobian is the identity. No classical processing
+            # is present inside the QNode.
+            return mt
+
+        # Classical processing of a single argument is present. Return mt @ cjac.
+        mt = qml.math.tensordot(mt, cjac, [[-1], [0]])
+        mt = qml.math.tensordot(cjac, mt, [[0], [0]])
+        return mt
+
+    return wrapper
+
+
+def _metric_tensor_cov_matrix(tape, diag_approx):
+    r"""This is the metric tensor method for the block diagonal, using
+    the covariance matrix of the generators of each layer.
+
+    Args:
+        tape (pennylane.QNode or .QuantumTape): quantum tape or QNode to find the metric tensor of
+        diag_approx (bool): if True, use the diagonal approximation. If ``False`` , a
+            block-diagonal approximation of the metric tensor is computed.
+    Returns:
+        list[pennylane.tape.QuantumTape]: Transformed tapes that compute the probabilities
+            required for the covariance matrix
+        callable: Post-processing function that computes the covariance matrix from the
+            results of the tapes in the first return value
+        list[list[.Observable]]: Observables measured in each tape, one inner list
+            corresponding to one tape in the first return value
+        list[list[float]]: Coefficients to scale the results for each observable, one inner list
+            corresponding to one tape in the first return value
+
+    This method assumes the ``generator`` of all parametrized operations with respect to
+    which the tensor is computed to be Hermitian. This is the case for unitary single-parameter
+    operations.
+    """
+    # get the circuit graph
+    graph = tape.graph
+
+    metric_tensor_tapes = []
+    obs_list = []
+    coeffs_list = []
+    params_list = []
+
+    for queue, curr_ops, param_idx, _ in graph.iterate_parametrized_layers():
+        params_list.append(param_idx)
+        coeffs_list.append([])
+        obs_list.append([])
+
+        # for each operation in the layer, get the generator
+        for op in curr_ops:
+            gen, s = op.generator
+            if op.inverse:
+                s = -s
+            w = op.wires
+            coeffs_list[-1].append(s)
+
+            # get the observable corresponding to the generator of the current operation
+            if isinstance(gen, np.ndarray):
+                # generator is a Hermitian matrix
+                obs_list[-1].append(qml.Hermitian(gen, w))
+
+            elif issubclass(gen, qml.operation.Observable):
+                # generator is an existing PennyLane operation
+                obs_list[-1].append(gen(w))
+
+            else:
+                raise qml.QuantumFunctionError(
+                    f"Can't generate metric tensor, generator {gen}"
+                    "has no corresponding observable"
+                )
+
+        # Create a quantum tape with all operations
+        # prior to the parametrized layer, and the rotations
+        # to measure in the basis of the parametrized layer generators.
+        with tape.__class__() as layer_tape:
+            for op in queue:
+                qml.apply(op)
+
+            for o in obs_list[-1]:
+                o.diagonalizing_gates()
+
+            qml.probs(wires=tape.wires)
+
+        metric_tensor_tapes.append(layer_tape)
+
+    def processing_fn(probs):
+        gs = []
+
+        for prob, obs, coeffs in zip(probs, obs_list, coeffs_list):
+
+            # calculate the covariance matrix of this layer
+            scale = qml.math.convert_like(qml.math.outer(coeffs, coeffs), prob)
+            scale = qml.math.cast_like(scale, prob)
+            g = scale * qml.math.cov_matrix(prob, obs, wires=tape.wires, diag_approx=diag_approx)
+            gs.append(g)
+
+        # create the block diagonal metric tensor
+        return qml.math.block_diag(gs)
+
+    return metric_tensor_tapes, processing_fn, obs_list, coeffs_list
+
+
+@functools.lru_cache()
+def _get_gen_op(op, allow_nonunitary, aux_wire):
+    r"""Get the controlled-generator operation for a given operation.
+
+    Args:
+        op (pennylane.operation.Operation): Operation from which to extract the generator
+        allow_nonunitary (bool): Whether non-unitary gates are allowed in the circuit
+        aux_wire (int or pennylane.wires.Wires): Auxiliary wire on which to control the operation
+
+    Returns
+        qml.Operation: Controlled-generator operation of the generator of ``op``, controlled
+        on wire ``aux_wire``.
+
+    Raises
+        ValueError: If the generator of ``op`` is not known or it is non-unitary while
+        ``allow_nonunitary=False``.
+
+    If ``allow_nonunitary=True``, a general :class:`~.pennylane.ControlledQubitUnitary` is returned,
+    otherwise only controlled Pauli operations are used. If the operation has a non-unitary
+    generator but ``allow_nonunitary=False``, the operation ``op`` should have been decomposed
+    before, leading to a ``ValueError``.
+    """
+    gen, _ = op.generator
+    try:
+        if isinstance(gen, np.ndarray):
+            cgen = _OP_TO_CGEN[op.__class__]
+        else:
+            cgen = _GEN_TO_CGEN.get(gen, None)
+            if cgen is None:
+                cgen = _OP_TO_CGEN[op.__class__]
+        return cgen(wires=[aux_wire, *op.wires])
+
+    except KeyError as e:
+        if allow_nonunitary:
+            if (not isinstance(gen, np.ndarray)) and issubclass(gen, qml.operation.Observable):
+                gen = gen.matrix
+            return qml.ControlledQubitUnitary(gen, control_wires=aux_wire, wires=op.wires)
+        raise ValueError(
+            f"Generator for operation {op} not known and non-unitary operations "
+            "deactivated via allow_nonunitary=False."
+        ) from e
+
+
+def _get_first_term_tapes(tape, layer_i, layer_j, allow_nonunitary, aux_wire):
+    r"""Obtain the tapes for the first term of all tensor entries
+    belonging to an off-diagonal block.
+
+    Args:
+        tape (pennylane.tape.QuantumTape): Tape that is being transformed
+        layer_i (list): The first layer of parametrized ops, of the format of
+            the layers generated by ``iterate_parametrized_layers``
+        layer_j (list): The second layer of parametrized ops
+        allow_nonunitary (bool): Whether non-unitary operations are allowed
+            in the circuit; passed to ``_get_gen_op``
+        aux_wire (object or pennylane.wires.Wires): Auxiliary wire on which to
+            control the controlled-generator operations
+
+    Returns:
+        list[pennylane.tape.QuantumTape]: Transformed tapes that compute the
+            first term of the metric tensor for the off-diagonal block belonging
+            to the input layers
+        list[tuple[int]]: 2-tuple indices assigning the tapes to metric tensor
+            entries
+    """
+
+    tapes = []
+    ids = []
+    # Exclude the backwards cone of layer_i from the backwards cone of layer_j
+    ops_between_cgens = [op for op in layer_j.pre_ops if op not in layer_i.pre_ops]
+
+    # Iterate over differentiated operation in first layer
+    for diffed_op_i, par_idx_i in zip(layer_i.ops, layer_i.param_inds):
+        gen_op_i = _get_gen_op(diffed_op_i, allow_nonunitary, aux_wire)
+
+        # Iterate over differentiated operation in second layer
+        # There will be one tape per pair of differentiated operations
+        for diffed_op_j, par_idx_j in zip(layer_j.ops, layer_j.param_inds):
+            gen_op_j = _get_gen_op(diffed_op_j, allow_nonunitary, aux_wire)
+
+            with tape.__class__() as new_tape:
+                # Initialize auxiliary wire
+                qml.Hadamard(wires=aux_wire)
+                # Apply backward cone of first layer
+                for op in layer_i.pre_ops:
+                    qml.apply(op)
+                # Controlled-generator operation of first diff'ed op
+                qml.apply(gen_op_i)
+                # Apply first layer and operations between layers
+                for op in ops_between_cgens:
+                    qml.apply(op)
+                # Controlled-generator operation of second diff'ed op
+                qml.apply(gen_op_j)
+                # Measure X on auxiliary wire
+                qml.expval(qml.PauliX(aux_wire))
+
+            tapes.append(new_tape)
+            # Memorize to which metric entry this tape belongs
+            ids.append((par_idx_i, par_idx_j))
+
+    return tapes, ids
+
+
+def _metric_tensor_hadamard(tape, allow_nonunitary, aux_wire, device_wires):
+    r"""Generate the quantum tapes that execute the Hadamard tests
+    to compute the first term of off block-diagonal metric entries
+    and combine them with the covariance matrix-based block-diagonal tapes.
+
+    Args:
+        tape (pennylane.QNode or .QuantumTape): quantum tape or QNode to find the metric tensor of
+        allow_nonunitary (bool): Whether non-unitary operations are allowed in circuits
+            created by the transform. Only relevant if ``approx`` is ``None``
+            Should be set to ``True`` if possible to reduce cost.
+        aux_wire (int or .wires.Wires): Auxiliary wire to be used for
+            Hadamard tests. By default, a suitable wire is inferred from the number
+            of used wires in the original circuit.
+        device_wires (.wires.Wires): Wires of the device that is going to be used for the
+            metric tensor. Facilitates finding a default for ``aux_wire`` if ``aux_wire``
+            is ``None`` .
+
+    Returns:
+        list[pennylane.tape.QuantumTape]: Tapes to evaluate the metric tensor
+        callable: processing function to obtain the metric tensor from the tape results
+    """
+    # Get tapes and processing function for the block-diagonal metric tensor,
+    # as well as the generator observables and generator coefficients for each diff'ed operation
+    diag_tapes, diag_proc_fn, obs_list, coeffs = _metric_tensor_cov_matrix(tape, diag_approx=False)
+
+    # Obtain layers of parametrized operations and account for the discrepancy between trainable
+    # and non-trainable parameter indices
+    graph = tape.graph
+    par_idx_to_trainable_idx = {idx: i for i, idx in enumerate(sorted(tape.trainable_params))}
+    layers = graph.iterate_parametrized_layers()
+    layers = [
+        LayerData(
+            layer.pre_ops,
+            layer.ops,
+            tuple(par_idx_to_trainable_idx[idx] for idx in layer[2]),
+            layer.post_ops,
+        )
+        for layer in layers
+    ]
+
+    # Get default for aux_wire
+    aux_wire = _get_aux_wire(aux_wire, tape, device_wires)
+
+    # Get all tapes for the first term of the metric tensor and memorize which
+    # entry they belong to
+    first_term_tapes = []
+    ids = []
+    block_sizes = []
+    for idx_i, layer_i in enumerate(layers):
+        block_sizes.append(len(layer_i.param_inds))
+
+        for layer_j in layers[idx_i + 1 :]:
+            _tapes, _ids = _get_first_term_tapes(tape, layer_i, layer_j, allow_nonunitary, aux_wire)
+            first_term_tapes.extend(_tapes)
+            ids.extend(_ids)
+
+    # Combine block-diagonal and off block-diagonal tapes
+    tapes = diag_tapes + first_term_tapes
+    # prepare off block-diagonal mask
+    mask = 1 - qml.math.block_diag([qml.math.ones((bsize, bsize)) for bsize in block_sizes])
+    # Required for slicing in processing_fn
+    num_diag_tapes = len(diag_tapes)
+
+    def processing_fn(results):
+        """Postprocessing function for the full metric tensor."""
+        nonlocal mask
+        # Split results
+        diag_res, off_diag_res = results[:num_diag_tapes], results[num_diag_tapes:]
+        # Get full block-diagonal tensor
+        diag_mt = diag_proc_fn(diag_res)
+
+        # Prepare the mask to match the used interface
+        mask = qml.math.convert_like(mask, diag_mt)
+
+        # Initialize off block-diagonal tensor using the stored ids
+        first_term = qml.math.zeros_like(diag_mt)
+        if ids:
+            off_diag_res = qml.math.stack(off_diag_res, 1)[0]
+            inv_ids = [_id[::-1] for _id in ids]
+            first_term = qml.math.scatter_element_add(first_term, list(zip(*ids)), off_diag_res)
+            first_term = qml.math.scatter_element_add(first_term, list(zip(*inv_ids)), off_diag_res)
+
+        # Second terms of off block-diagonal metric tensor
+        expvals = qml.math.zeros_like(first_term[0])
+        idx = 0
+        for prob, obs in zip(diag_res, obs_list):
+            for o in obs:
+                l = qml.math.cast(o.eigvals, dtype=np.float64)
+                w = tape.wires.indices(o.wires)
+                p = qml.math.marginal_prob(prob, w)
+                expvals = qml.math.scatter_element_add(expvals, (idx,), qml.math.dot(l, p))
+                idx += 1
+
+        # Construct <\partial_i\psi|\psi><\psi|\partial_j\psi> and mask it
+        second_term = qml.math.tensordot(expvals, expvals, axes=0) * mask
+
+        # Subtract second term from first term
+        off_diag_mt = first_term - second_term
+
+        # Rescale first and second term
+        _coeffs = qml.math.hstack(coeffs)
+        scale = qml.math.convert_like(qml.math.tensordot(_coeffs, _coeffs, axes=0), results[0])
+        off_diag_mt = scale * off_diag_mt
+
+        # Combine block-diagonal and off block-diagonal
+        mt = off_diag_mt + diag_mt
+
+        return mt
+
+    return tapes, processing_fn
+
+
+def _get_aux_wire(aux_wire, tape, device_wires):
+    r"""Determine an unused wire to be used as auxiliary wire for Hadamard tests.
+
+    Args:
+        aux_wire (object): Input auxiliary wire. Returned unmodified if not ``None``
+        tape (pennylane.tape.QuantumTape): Tape to infer the wire for
+        device_wires (.wires.Wires): Wires of the device that is going to be used for the
+            metric tensor. Facilitates finding a default for ``aux_wire`` if ``aux_wire``
+            is ``None`` .
+
+    Returns:
+        object: The auxiliary wire to be used. Equals ``aux_wire`` if it was not ``None`` ,
+        and an often reasonable choice else.
+    """
+    if aux_wire is not None:
+        if device_wires is None or aux_wire in device_wires:
+            return aux_wire
+
+    if device_wires is not None:
+        unused_wires = qml.wires.Wires(device_wires.toset().difference(tape.wires.toset()))
+        if not unused_wires:
+            raise qml.wires.WireError("No device wires are unused by the tape.")
+        return unused_wires[0]
+
+    _wires = tape.wires
+    for _aux in range(tape.num_wires):
+        if _aux not in _wires:
+            return _aux
+
+    return tape.num_wires