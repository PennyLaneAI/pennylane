# Copyright 2018-2021 Xanadu Quantum Technologies Inc.

# Licensed under the Apache License, Version 2.0 (the "License");
# you may not use this file except in compliance with the License.
# You may obtain a copy of the License at

#     http://www.apache.org/licenses/LICENSE-2.0

# Unless required by applicable law or agreed to in writing, software
# distributed under the License is distributed on an "AS IS" BASIS,
# WITHOUT WARRANTIES OR CONDITIONS OF ANY KIND, either express or implied.
# See the License for the specific language governing permissions and
# limitations under the License.
"""Transform for merging adjacent rotations of the same type in a quantum circuit."""
# pylint: disable=too-many-branches
from typing import Callable, Sequence

<<<<<<< HEAD
import pennylane as qml
=======
from pennylane.math import allclose, cast_like, get_interface, is_abstract, stack, zeros
from pennylane.ops.op_math import Adjoint
from pennylane.ops.qubit.attributes import composable_rotations
from pennylane.queuing import QueuingManager
>>>>>>> b556393f
from pennylane.tape import QuantumTape
from pennylane.transforms import transform

from .optimization_utils import find_next_gate, fuse_rot_angles


@transform
def merge_rotations(
    tape: QuantumTape, atol=1e-8, include_gates=None
) -> (Sequence[QuantumTape], Callable):
    r"""Quantum transform to combine rotation gates of the same type that act sequentially.

    If the combination of two rotation produces an angle that is close to 0,
    neither gate will be applied.

    Args:
        tape (QNode or QuantumTape or Callable): A quantum circuit.
        atol (float): After fusion of gates, if the fused angle :math:`\theta` is such that
            :math:`|\theta|\leq \text{atol}`, no rotation gate will be applied.
        include_gates (None or list[str]): A list of specific operations to merge. If
            set to ``None`` (default), all operations in the
            `~.pennylane.ops.qubit.attributes.composable_rotations` attribute will be merged. Otherwise,
            only the operations whose names match those in the list will undergo merging.

    Returns:
        qnode (QNode) or quantum function (Callable) or tuple[List[QuantumTape], function]: The transformed circuit as described in :func:`qml.transform <pennylane.transform>`.

    **Example**

    >>> dev = qml.device('default.qubit', wires=3)

    You can apply the transform directly on :class:`QNode`

    .. code-block:: python

        @merge_rotations
        @qml.qnode(device=dev)
        def circuit(x, y, z):
            qml.RX(x, wires=0)
            qml.RX(y, wires=0)
            qml.CNOT(wires=[1, 2])
            qml.RY(y, wires=1)
            qml.Hadamard(wires=2)
            qml.CRZ(z, wires=[2, 0])
            qml.RY(-y, wires=1)
            return qml.expval(qml.Z(0))

    >>> circuit(0.1, 0.2, 0.3)
    0.9553364891256055

    .. details::
        :title: Usage Details

        You can also apply it on quantum function.

        .. code-block:: python

            def qfunc(x, y, z):
                qml.RX(x, wires=0)
                qml.RX(y, wires=0)
                qml.CNOT(wires=[1, 2])
                qml.RY(y, wires=1)
                qml.Hadamard(wires=2)
                qml.CRZ(z, wires=[2, 0])
                qml.RY(-y, wires=1)
                return qml.expval(qml.Z(0))

        The circuit before optimization:

        >>> qnode = qml.QNode(qfunc, dev)
        >>> print(qml.draw(qnode)(1, 2, 3))
        0: ──RX(1.00)──RX(2.00)─╭RZ(3.00)────────────┤  <Z>
        1: ─╭●─────────RY(2.00)─│──────────RY(-2.00)─┤
        2: ─╰X─────────H────────╰●───────────────────┤

        By inspection, we can combine the two ``RX`` rotations on the first qubit.
        On the second qubit, we have a cumulative angle of 0, and the gates will cancel.

        >>> optimized_qfunc = merge_rotations()(qfunc)
        >>> optimized_qnode = qml.QNode(optimized_qfunc, dev)
        >>> print(qml.draw(optimized_qnode)(1, 2, 3))
        0: ──RX(3.00)────╭RZ(3.00)─┤  <Z>
        1: ─╭●───────────│─────────┤
        2: ─╰X─────────H─╰●────────┤

        It is also possible to explicitly specify which rotations ``merge_rotations`` should
        be merged using the ``include_gates`` argument. For example, if in the above
        circuit we wanted only to merge the "RX" gates, we could do so as follows:

        >>> optimized_qfunc = merge_rotations(include_gates=["RX"])(qfunc)
        >>> optimized_qnode = qml.QNode(optimized_qfunc, dev)
        >>> print(qml.draw(optimized_qnode)(1, 2, 3))
        0: ──RX(3.00)───────────╭RZ(3.00)────────────┤  <Z>
        1: ─╭●─────────RY(2.00)─│──────────RY(-2.00)─┤
        2: ─╰X─────────H────────╰●───────────────────┤

    """

    # Expand away adjoint ops
    def stop_at(obj):
        return not isinstance(obj, Adjoint)

    [expanded_tape], _ = qml.devices.preprocess.decompose(
        tape, stopping_condition=stop_at, name="merge_rotations"
    )
    list_copy = expanded_tape.operations
    new_operations = []
    while len(list_copy) > 0:
        current_gate = list_copy[0]

        # If a specific list of operations is specified, check and see if our
        # op is in it, then try to merge. If not, queue and move on.
        if include_gates is not None:
            if current_gate.name not in include_gates:
                new_operations.append(current_gate)
                list_copy.pop(0)
                continue

        # Check if the rotation is composable; if it is not, move on.
        if not current_gate in composable_rotations:
            new_operations.append(current_gate)
            list_copy.pop(0)
            continue

        # Find the next gate that acts on the same wires
        next_gate_idx = find_next_gate(current_gate.wires, list_copy[1:])

        # If no such gate is found (either there simply is none, or there are other gates
        # "in the way", queue the operation and move on
        if next_gate_idx is None:
            new_operations.append(current_gate)
            list_copy.pop(0)
            continue

        # We need to use stack to get this to work and be differentiable in all interfaces
        cumulative_angles = stack(current_gate.parameters)
        interface = get_interface(cumulative_angles)
        # As long as there is a valid next gate, check if we can merge the angles
        while next_gate_idx is not None:
            # Get the next gate
            next_gate = list_copy[next_gate_idx + 1]

            # If next gate is of the same type, we can merge the angles
            if current_gate.name == next_gate.name and current_gate.wires == next_gate.wires:
                list_copy.pop(next_gate_idx + 1)
                # The Rot gate must be treated separately
                if current_gate.name == "Rot":
                    if is_abstract(cumulative_angles):
                        # jax-jit does not support cast_like
                        cumulative_angles = cumulative_angles + stack(next_gate.parameters)
                    else:
                        cumulative_angles = fuse_rot_angles(
                            cumulative_angles,
                            cast_like(
                                stack(next_gate.parameters, like=interface), cumulative_angles
                            ),
                        )
                # Other, single-parameter rotation gates just have the angle summed
                else:
                    if is_abstract(cumulative_angles):
                        # jax-jit does not support cast_like
                        cumulative_angles = cumulative_angles + stack(next_gate.parameters)
                    else:
                        cumulative_angles = cumulative_angles + cast_like(
                            stack(next_gate.parameters, like=interface), cumulative_angles
                        )
            # If it is not, we need to stop
            else:
                break

            # If we did merge, look now at the next gate
            next_gate_idx = find_next_gate(current_gate.wires, list_copy[1:])

        # If we are tracing/jitting, don't perform any conditional checks and
        # apply the operation regardless of the angles. Otherwise, only apply if
        # the rotation angle is non-trivial.
        if is_abstract(cumulative_angles):
            with QueuingManager.stop_recording():
                new_operations.append(
                    current_gate.__class__(*cumulative_angles, wires=current_gate.wires)
                )
        else:
            if not allclose(cumulative_angles, zeros(len(cumulative_angles)), atol=atol, rtol=0):
                with QueuingManager.stop_recording():
                    new_operations.append(
                        current_gate.__class__(*cumulative_angles, wires=current_gate.wires)
                    )

        # Remove the first gate from the working list
        list_copy.pop(0)

    new_tape = type(tape)(new_operations, tape.measurements, shots=tape.shots)

    def null_postprocessing(results):
        """A postprocesing function returned by a transform that only converts the batch of results
        into a result for a single ``QuantumTape``.
        """
        return results[0]

    return [new_tape], null_postprocessing<|MERGE_RESOLUTION|>--- conflicted
+++ resolved
@@ -15,14 +15,10 @@
 # pylint: disable=too-many-branches
 from typing import Callable, Sequence
 
-<<<<<<< HEAD
-import pennylane as qml
-=======
 from pennylane.math import allclose, cast_like, get_interface, is_abstract, stack, zeros
 from pennylane.ops.op_math import Adjoint
 from pennylane.ops.qubit.attributes import composable_rotations
 from pennylane.queuing import QueuingManager
->>>>>>> b556393f
 from pennylane.tape import QuantumTape
 from pennylane.transforms import transform
 
