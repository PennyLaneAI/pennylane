--- conflicted
+++ resolved
@@ -227,15 +227,10 @@
     # Overwrite the cond primitive so that visited wires can be correctly
     # detected across the different branches.
     @MergeAmplitudeEmbeddingInterpreter.register_primitive(cond_prim)
-<<<<<<< HEAD
-    def _(self, *invals, jaxpr_branches, consts_slices, args_slice):
+    def _cond_primitive(self, *invals, jaxpr_branches, consts_slices, args_slice):
         from pennylane.capture import _restore_slice  # pylint: disable=import-outside-toplevel
 
         args = invals[_restore_slice(args_slice)]
-=======
-    def _cond_primitive(self, *invals, jaxpr_branches, consts_slices, args_slice):
-        args = invals[args_slice]
->>>>>>> 072052c6
 
         new_jaxprs = []
         new_consts = []
