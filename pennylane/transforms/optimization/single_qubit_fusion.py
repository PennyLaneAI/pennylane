# Copyright 2018-2021 Xanadu Quantum Technologies Inc.

# Licensed under the Apache License, Version 2.0 (the "License");
# you may not use this file except in compliance with the License.
# You may obtain a copy of the License at

#     http://www.apache.org/licenses/LICENSE-2.0

# Unless required by applicable law or agreed to in writing, software
# distributed under the License is distributed on an "AS IS" BASIS,
# WITHOUT WARRANTIES OR CONDITIONS OF ANY KIND, either express or implied.
# See the License for the specific language governing permissions and
# limitations under the License.
"""Transform for fusing sequences of single-qubit gates."""
# pylint: disable=too-many-branches

from functools import lru_cache, partial
from typing import Optional

import pennylane as qml
from pennylane.ops.qubit import Rot
from pennylane.queuing import QueuingManager
from pennylane.tape import QuantumScript, QuantumScriptBatch
from pennylane.transforms import transform
from pennylane.typing import PostprocessingFn, TensorLike

from .optimization_utils import find_next_gate, fuse_rot_angles


@lru_cache
def _get_plxpr_single_qubit_fusion():  # pylint: disable=missing-function-docstring,too-many-statements
    try:
        # pylint: disable=import-outside-toplevel
        from jax import make_jaxpr

        from pennylane.capture import PlxprInterpreter
        from pennylane.capture.primitives import measure_prim
        from pennylane.operation import Operator

    except ImportError:  # pragma: no cover
        return None, None

    # pylint: disable=redefined-outer-name

    class SingleQubitFusionInterpreter(PlxprInterpreter):
        """Plxpr Interpreter for applying the ``single_qubit_fusion`` transform to callables or jaxpr
        when program capture is enabled.

        .. note::

            In the process of transforming plxpr, this interpreter may reorder operations that do
            not share any wires. This will not impact the correctness of the circuit.
        """

        def __init__(self, atol: Optional[float] = 1e-8, exclude_gates: Optional[list[str]] = None):
            """Initialize the interpreter."""
            self.atol = atol
            self.exclude_gates = set(exclude_gates) if exclude_gates is not None else set()
            self.previous_ops = {}
            self._env = {}

        def setup(self) -> None:
            """Initialize the instance before interpreting equations."""
            self.previous_ops = {}
            self._env.clear()

        def cleanup(self) -> None:
            """Clean up the instance after interpreting equations."""
            self.previous_ops.clear()
            self._env.clear()

        def _retrieve_prev_ops_same_wire(self, op: Operator):
            """Retrieve and remove all previous operations that act on the same wire(s) as the given operation."""

            # The order might not be deterministic if the wires (keys) are abstract.
            # However, this only impacts operators without any shared wires,
            # which does not affect the correctness of the result.

            # If the wires are concrete, the order of the keys (wires)
            # and thus the values should reflect the order in which they are iterated
            # because in Python 3.7+ dictionaries maintain insertion order.
            previous_ops_on_wires = {
                w: self.previous_ops.pop(w) for w in op.wires if w in self.previous_ops
            }

            return previous_ops_on_wires.values()

        def _handle_non_fusible_op(self, op: Operator) -> list:
            """Handle an operation that cannot be fused into a Rot gate."""

            previous_ops_on_wires = self._retrieve_prev_ops_same_wire(op)

            res = []
            for prev_op in previous_ops_on_wires:
                # pylint: disable=protected-access
                rot = qml.Rot._primitive.impl(
                    *qml.math.stack(prev_op.single_qubit_rot_angles()), wires=prev_op.wires
                )
                res.append(super().interpret_operation(rot))

            res.append(super().interpret_operation(op))

            return res

        def _handle_fusible_op(self, op: Operator, cumulative_angles: TensorLike) -> list:
            """Handle an operation that can be potentially fused into a Rot gate."""

            # Only single-qubit gates are considered for fusion
            op_wire = op.wires[0]

            prev_op = self.previous_ops.get(op_wire)
            if prev_op is None:
                self.previous_ops[op_wire] = op
                return []

            prev_op_angles = qml.math.stack(prev_op.single_qubit_rot_angles())
            cumulative_angles = fuse_rot_angles(prev_op_angles, cumulative_angles)

            if (
                qml.math.is_abstract(cumulative_angles)
                or qml.math.requires_grad(cumulative_angles)
                or not qml.math.allclose(
                    qml.math.stack(
                        [cumulative_angles[0] + cumulative_angles[2], cumulative_angles[1]]
                    ),
                    0.0,
                    atol=self.atol,
                    rtol=0,
                )
            ):
                # pylint: disable=protected-access
                new_rot = qml.Rot._primitive.impl(*cumulative_angles, wires=op.wires)
                self.previous_ops[op_wire] = new_rot
            else:
                del self.previous_ops[op_wire]

            return []

        def interpret_operation(self, op: Operator):
            """Interpret a PennyLane operation instance."""

            # Operators like Identity() have no wires
            if len(op.wires) == 0:
                return super().interpret_operation(op)

            # We interpret directly if the gate is explicitly excluded,
            # after interpreting all previous operations on the same wires.
            if op.name in self.exclude_gates:

                previous_ops_on_wires = self._retrieve_prev_ops_same_wire(op)

                for prev_op in previous_ops_on_wires:
                    super().interpret_operation(prev_op)

                return super().interpret_operation(op)

            try:
                cumulative_angles = qml.math.stack(op.single_qubit_rot_angles())
            except (NotImplementedError, AttributeError):
                return self._handle_non_fusible_op(op)

            return self._handle_fusible_op(op, cumulative_angles)

        def interpret_all_previous_ops(self) -> None:
            """Interpret all previous operations stored in the instance."""

            for op in self.previous_ops.values():
                super().interpret_operation(op)

            self.previous_ops.clear()

        def eval(self, jaxpr: "jax.core.Jaxpr", consts: list, *args) -> list:
            """Evaluate a jaxpr.

            Args:
                jaxpr (jax.core.Jaxpr): the jaxpr to evaluate
                consts (list[TensorLike]): the constant variables for the jaxpr
                *args (tuple[TensorLike]): The arguments for the jaxpr.

            Returns:
                list[TensorLike]: the results of the execution.
            """

            self.setup()

            for arg, invar in zip(args, jaxpr.invars, strict=True):
                self._env[invar] = arg
            for const, constvar in zip(consts, jaxpr.constvars, strict=True):
                self._env[constvar] = const

            for eqn in jaxpr.eqns:

                prim_type = getattr(eqn.primitive, "prim_type", "")

                custom_handler = self._primitive_registrations.get(eqn.primitive, None)
                if custom_handler:
                    self.interpret_all_previous_ops()
                    invals = [self.read(invar) for invar in eqn.invars]
                    outvals = custom_handler(self, *invals, **eqn.params)
                elif prim_type == "operator":
                    outvals = self.interpret_operation_eqn(eqn)
                elif prim_type == "measurement":
                    self.interpret_all_previous_ops()
                    outvals = self.interpret_measurement_eqn(eqn)
                else:
                    invals = [self.read(invar) for invar in eqn.invars]
                    subfuns, params = eqn.primitive.get_bind_params(eqn.params)
                    outvals = eqn.primitive.bind(*subfuns, *invals, **params)

                if not eqn.primitive.multiple_results:
                    outvals = [outvals]
                for outvar, outval in zip(eqn.outvars, outvals, strict=True):
                    self._env[outvar] = outval

            self.interpret_all_previous_ops()

            outvals = []
            for var in jaxpr.outvars:
                outval = self.read(var)
                if isinstance(outval, Operator):
                    outvals.append(super().interpret_operation(outval))
                else:
                    outvals.append(outval)

            self.cleanup()
            return outvals

<<<<<<< HEAD
    @SingleQubitFusionInterpreter.register_primitive(measure_prim)
    def _(_, *invals, **params):
        subfuns, params = measure_prim.get_bind_params(params)
        return measure_prim.bind(*subfuns, *invals, **params)

    def single_qubit_fusion_plxpr_to_plxpr(
        jaxpr, consts, targs, tkwargs, *args
    ):  # pylint: disable=unused-argument
        interpreter = SingleQubitFusionInterpreter(
            atol=tkwargs.get("atol", 1e-8), exclude_gates=tkwargs.get("exclude_gates", None)
        )
=======
    def single_qubit_fusion_plxpr_to_plxpr(jaxpr, consts, targs, tkwargs, *args):
        """Function for applying the ``single_qubit_fusion`` transform on plxpr."""

        interpreter = SingleQubitFusionInterpreter(*targs, **tkwargs)
>>>>>>> 10a1c0d7

        def wrapper(*inner_args):
            return interpreter.eval(jaxpr, consts, *inner_args)

        return make_jaxpr(wrapper)(*args)

    return SingleQubitFusionInterpreter, single_qubit_fusion_plxpr_to_plxpr


SingleQubitFusionInterpreter, single_qubit_plxpr_to_plxpr = _get_plxpr_single_qubit_fusion()


@partial(transform, plxpr_transform=single_qubit_plxpr_to_plxpr)
def single_qubit_fusion(
    tape: QuantumScript, atol: Optional[float] = 1e-8, exclude_gates: Optional[list[str]] = None
) -> tuple[QuantumScriptBatch, PostprocessingFn]:
    r"""Quantum function transform to fuse together groups of single-qubit
    operations into a general single-qubit unitary operation (:class:`~.Rot`).

    Fusion is performed only between gates that implement the property
    ``single_qubit_rot_angles``. Any sequence of two or more single-qubit gates
    (on the same qubit) with that property defined will be fused into one ``Rot``.

    Args:
        tape (QNode or QuantumTape or Callable): A quantum circuit.
        atol (float): An absolute tolerance for which to apply a rotation after
            fusion. After fusion of gates, if the fused angles :math:`\theta` are such that
            :math:`|\theta|\leq \text{atol}`, no rotation gate will be applied.
        exclude_gates (None or list[str]): A list of gates that should be excluded
            from full fusion. If set to ``None``, all single-qubit gates that can
            be fused will be fused.

    Returns:
        qnode (QNode) or quantum function (Callable) or tuple[List[QuantumTape], Callable]:
        The transformed circuit as described in :func:`qml.transform <pennylane.transform>`.

    **Example**

    >>> dev = qml.device('default.qubit', wires=1)

    You can apply the transform directly on :class:`QNode`:

    .. code-block:: python

        @qml.transforms.single_qubit_fusion
        @qml.qnode(device=dev)
        def qfunc(r1, r2):
            qml.Hadamard(wires=0)
            qml.Rot(*r1, wires=0)
            qml.Rot(*r2, wires=0)
            qml.RZ(r1[0], wires=0)
            qml.RZ(r2[0], wires=0)
            return qml.expval(qml.X(0))

    The single qubit gates are fused before execution.

    .. note::

        The fused angles between two sets of rotation angles are not always defined uniquely
        because Euler angles are not unique for some rotations. ``single_qubit_fusion``
        makes a particular choice in this case.

    .. note::

        The order of the gates resulting from the fusion may be different depending
        on whether program capture is enabled or not. This only impacts the order of
        operations that do not share any wires, so the correctness of the circuit is not affected.

    .. warning::

        This function is not differentiable everywhere. It has singularities for specific
        input rotation angles, where the derivative will be NaN.

    .. warning::

        This function is numerically unstable at its singular points. It is recommended to use
        it with 64-bit floating point precision.

    .. details::
        :title: Usage Details

        Consider the following quantum function.

        .. code-block:: python

            def qfunc(r1, r2):
                qml.Hadamard(wires=0)
                qml.Rot(*r1, wires=0)
                qml.Rot(*r2, wires=0)
                qml.RZ(r1[0], wires=0)
                qml.RZ(r2[0], wires=0)
                return qml.expval(qml.X(0))

        The circuit before optimization:

        >>> qnode = qml.QNode(qfunc, dev)
        >>> print(qml.draw(qnode)([0.1, 0.2, 0.3], [0.4, 0.5, 0.6]))
        0: ──H──Rot(0.1, 0.2, 0.3)──Rot(0.4, 0.5, 0.6)──RZ(0.1)──RZ(0.4)──┤ ⟨X⟩

        Full single-qubit gate fusion allows us to collapse this entire sequence into a
        single ``qml.Rot`` rotation gate.

        >>> optimized_qfunc = qml.transforms.single_qubit_fusion(qfunc)
        >>> optimized_qnode = qml.QNode(optimized_qfunc, dev)
        >>> print(qml.draw(optimized_qnode)([0.1, 0.2, 0.3], [0.4, 0.5, 0.6]))
        0: ──Rot(3.57, 2.09, 2.05)──┤ ⟨X⟩

    .. details::
        :title: Derivation
        :href: derivation

        The matrix for an individual rotation is given by

        .. math::

            R(\phi_j,\theta_j,\omega_j)
            &= \begin{bmatrix}
            e^{-i(\phi_j+\omega_j)/2}\cos(\theta_j/2) & -e^{i(\phi_j-\omega_j)/2}\sin(\theta_j/2)\\
            e^{-i(\phi_j-\omega_j)/2}\sin(\theta_j/2) & e^{i(\phi_j+\omega_j)/2}\cos(\theta_j/2)
            \end{bmatrix}\\
            &= \begin{bmatrix}
            e^{-i\alpha_j}c_j & -e^{i\beta_j}s_j \\
            e^{-i\beta_j}s_j & e^{i\alpha_j}c_j
            \end{bmatrix},

        where we introduced abbreviations :math:`\alpha_j,\beta_j=\frac{\phi_j\pm\omega_j}{2}`,
        :math:`c_j=\cos(\theta_j / 2)` and :math:`s_j=\sin(\theta_j / 2)` for notational brevity.
        The upper left entry of the matrix product
        :math:`R(\phi_2,\theta_2,\omega_2)R(\phi_1,\theta_1,\omega_1)` reads

        .. math::

            x = e^{-i(\alpha_2+\alpha_1)} c_2 c_1 - e^{i(\beta_2-\beta_1)} s_2 s_1

        and should equal :math:`e^{-i\alpha_f}c_f` for the fused rotation angles.
        This means that we can obtain :math:`\theta_f` from the magnitude of the matrix product
        entry above, choosing :math:`c_f=\cos(\theta_f / 2)` to be non-negative:

        .. math::

            c_f = |x| &=
            \left|
            e^{-i(\alpha_2+\alpha_1)} c_2 c_1
            -e^{i(\beta_2-\beta_1)} s_2 s_1
            \right| \\
            &= \sqrt{c_1^2 c_2^2 + s_1^2 s_2^2 - 2 c_1 c_2 s_1 s_2 \cos(\omega_1 + \phi_2)}.

        Now we again make a choice and pick :math:`\theta_f` to be non-negative:

        .. math::

            \theta_f = 2\arccos(|x|).

        We can also extract the angle combination :math:`\alpha_f` from :math:`x` via
        :math:`\operatorname{arg}(x)`, which can be readily computed with :math:`\arctan`:

        .. math::

            \alpha_f = -\arctan\left(
            \frac{-c_1c_2\sin(\alpha_1+\alpha_2)-s_1s_2\sin(\beta_2-\beta_1)}
            {c_1c_2\cos(\alpha_1+\alpha_2)-s_1s_2\cos(\beta_2-\beta_1)}
            \right).

        We can use the standard numerical function ``arctan2``, which
        computes :math:`\arctan(x_1/x_2)` from :math:`x_1` and :math:`x_2` while handling
        special points suitably, to obtain the argument of the underlying complex number
        :math:`x_2 + x_1 i`.

        Finally, to obtain :math:`\beta_f`, we need a second element of the matrix product from
        above. We compute the lower-left entry to be

        .. math::

            y = e^{-i(\beta_2+\alpha_1)} s_2 c_1 + e^{i(\alpha_2-\beta_1)} c_2 s_1,

        which should equal :math:`e^{-i \beta_f}s_f`. From this, we can compute

        .. math::

            \beta_f = -\arctan\left(
            \frac{-c_1s_2\sin(\alpha_1+\beta_2)+s_1c_2\sin(\alpha_2-\beta_1)}
            {c_1s_2\cos(\alpha_1+\beta_2)+s_1c_2\cos(\alpha_2-\beta_1)}
            \right).

        From this, we may extract

        .. math::

            \phi_f = \alpha_f + \beta_f\qquad
            \omega_f = \alpha_f - \beta_f

        and are done.

        **Special cases:**

        There are a number of special cases for which we can skip the computation above and
        can combine rotation angles directly.

        1. If :math:`\omega_1=\phi_2=0`, we can simply merge the ``RY`` rotation angles
           :math:`\theta_j` and obtain :math:`(\phi_1, \theta_1+\theta_2, \omega_2)`.

        2. If :math:`\theta_j=0`, we can merge the two ``RZ`` rotations of the same ``Rot``
           and obtain :math:`(\phi_1+\omega_1+\phi_2, \theta_2, \omega_2)` or
           :math:`(\phi_1, \theta_1, \omega_1+\phi_2+\omega_2)`. If both ``RY`` angles vanish
           we get :math:`(\phi_1+\omega_1+\phi_2+\omega_2, 0, 0)`.

        Note that this optimization is not performed for differentiable input parameters,
        in order to maintain differentiability.

        **Mathematical properties:**

        All functions above are well-defined on the domain we are using them on,
        if we handle :math:`\arctan` via standard numerical implementations such as
        ``np.arctan2``.
        Based on the choices we made in the derivation above, the fused angles will lie in
        the intervals

        .. math::

            \phi_f, \omega_f \in [-\pi, \pi],\quad \theta_f \in [0, \pi].

        Close to the boundaries of these intervals, ``single_qubit_fusion`` exhibits
        discontinuities, depending on the combination of input angles.
        These discontinuities also lead to singular (non-differentiable) points as discussed below.

        **Differentiability:**

        The function derived above is differentiable almost everywhere.
        In particular, there are two problematic scenarios at which the derivative is not defined.
        First, the square root is not differentiable at :math:`0`, making all input angles with
        :math:`|x|=0` singular. Second, :math:`\arccos` is not differentiable at :math:`1`, making
        all input angles with :math:`|x|=1` singular.

    """
    # Make a working copy of the list to traverse
    list_copy = tape.operations.copy()
    new_operations = []
    while len(list_copy) > 0:
        current_gate = list_copy[0]

        # If the gate should be excluded, queue it and move on regardless
        # of fusion potential
        if exclude_gates is not None:
            if current_gate.name in exclude_gates:
                new_operations.append(current_gate)
                list_copy.pop(0)
                continue

        # Look for single_qubit_rot_angles; if not available, queue and move on.
        # If available, grab the angles and try to fuse.
        try:
            cumulative_angles = qml.math.stack(current_gate.single_qubit_rot_angles())
        except (NotImplementedError, AttributeError):
            new_operations.append(current_gate)
            list_copy.pop(0)
            continue

        # Find the next gate that acts on at least one of the same wires
        next_gate_idx = find_next_gate(current_gate.wires, list_copy[1:])

        if next_gate_idx is None:
            new_operations.append(current_gate)
            list_copy.pop(0)
            continue

        # Before entering the loop, we check to make sure the next gate is not in the
        # exclusion list. If it is, we should apply the original gate as-is, and not the
        # Rot version (example in test test_single_qubit_fusion_exclude_gates).
        if exclude_gates is not None:
            next_gate = list_copy[next_gate_idx + 1]
            if next_gate.name in exclude_gates:
                new_operations.append(current_gate)
                list_copy.pop(0)
                continue

        # Loop as long as a valid next gate exists
        while next_gate_idx is not None:
            next_gate = list_copy[next_gate_idx + 1]

            # Check first if the next gate is in the exclusion list
            if exclude_gates is not None:
                if next_gate.name in exclude_gates:
                    break

            # Try to extract the angles; since the Rot angles are implemented
            # solely for single-qubit gates, and we used find_next_gate to obtain
            # the gate in question, only valid single-qubit gates on the same
            # wire as the current gate will be fused.
            try:
                next_gate_angles = qml.math.stack(next_gate.single_qubit_rot_angles())
            except (NotImplementedError, AttributeError):
                break
            cumulative_angles = fuse_rot_angles(cumulative_angles, next_gate_angles)

            list_copy.pop(next_gate_idx + 1)
            next_gate_idx = find_next_gate(current_gate.wires, list_copy[1:])

        # If we are tracing/jitting or differentiating, don't perform any conditional checks and
        # apply the rotation regardless of the angles.
        # If not tracing or differentiating, check whether total rotation is trivial by checking
        # if the RY angle and the sum of the RZ angles are close to 0
        if (
            qml.math.is_abstract(cumulative_angles)
            or qml.math.requires_grad(cumulative_angles)
            or not qml.math.allclose(
                qml.math.stack([cumulative_angles[0] + cumulative_angles[2], cumulative_angles[1]]),
                0.0,
                atol=atol,
                rtol=0,
            )
        ):
            with QueuingManager.stop_recording():
                new_operations.append(Rot(*cumulative_angles, wires=current_gate.wires))

        # Remove the starting gate from the list
        list_copy.pop(0)

    new_tape = tape.copy(operations=new_operations)

    def null_postprocessing(results):
        """A postprocesing function returned by a transform that only converts the batch of results
        into a result for a single ``QuantumTape``.
        """
        return results[0]

    return [new_tape], null_postprocessing<|MERGE_RESOLUTION|>--- conflicted
+++ resolved
@@ -225,24 +225,15 @@
             self.cleanup()
             return outvals
 
-<<<<<<< HEAD
     @SingleQubitFusionInterpreter.register_primitive(measure_prim)
     def _(_, *invals, **params):
         subfuns, params = measure_prim.get_bind_params(params)
         return measure_prim.bind(*subfuns, *invals, **params)
 
-    def single_qubit_fusion_plxpr_to_plxpr(
-        jaxpr, consts, targs, tkwargs, *args
-    ):  # pylint: disable=unused-argument
-        interpreter = SingleQubitFusionInterpreter(
-            atol=tkwargs.get("atol", 1e-8), exclude_gates=tkwargs.get("exclude_gates", None)
-        )
-=======
     def single_qubit_fusion_plxpr_to_plxpr(jaxpr, consts, targs, tkwargs, *args):
         """Function for applying the ``single_qubit_fusion`` transform on plxpr."""
 
         interpreter = SingleQubitFusionInterpreter(*targs, **tkwargs)
->>>>>>> 10a1c0d7
 
         def wrapper(*inner_args):
             return interpreter.eval(jaxpr, consts, *inner_args)
