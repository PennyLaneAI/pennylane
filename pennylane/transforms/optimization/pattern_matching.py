# Copyright 2021-2022 Xanadu Quantum Technologies Inc.

# Licensed under the Apache License, Version 2.0 (the "License");
# you may not use this file except in compliance with the License.
# You may obtain a copy of the License at

#     http://www.apache.org/licenses/LICENSE-2.0

# Unless required by applicable law or agreed to in writing, software
# distributed under the License is distributed on an "AS IS" BASIS,
# WITHOUT WARRANTIES OR CONDITIONS OF ANY KIND, either express or implied.
# See the License for the specific language governing permissions and
# limitations under the License.
"""Transform finding all maximal matches of a pattern in a quantum circuit and optimizing the circuit by
substitution."""

import copy
import itertools
from collections import OrderedDict

import numpy as np

import pennylane as qml
from pennylane import adjoint
from pennylane.exceptions import QuantumFunctionError
from pennylane.ops.qubit.attributes import symmetric_over_all_wires
from pennylane.tape import QuantumScript, QuantumScriptBatch
from pennylane.transforms import transform
from pennylane.transforms.commutation_dag import commutation_dag
from pennylane.typing import PostprocessingFn
from pennylane.wires import Wires

CONTROL_BASE = {
    "CNOT": "PauliX",
    "CZ": "PauliZ",
    "CCZ": "PauliZ",
    "CY": "PauliY",
    "CH": "Hadamard",
    "CSWAP": "SWAP",
    "Toffoli": "PauliX",
    "ControlledPhaseShift": "PhaseShift",
    "CRX": "RX",
    "CRY": "RY",
    "CRZ": "RZ",
    "C(S)": "S",
    "CRot": "Rot",
    "MultiControlledX": "PauliX",
    "ControlledOperation": "ControlledOperation",
}


@transform
def pattern_matching_optimization(
    tape: QuantumScript, pattern_tapes, custom_quantum_cost=None, allow_phase=False
) -> tuple[QuantumScriptBatch, PostprocessingFn]:
    r"""Quantum function transform to optimize a circuit given a list of patterns (templates).

    Args:
        tape (QNode or QuantumTape or Callable): A quantum circuit to be optimized.
        pattern_tapes(list(.QuantumTape)): List of quantum tapes that implement the identity.
        custom_quantum_cost (dict): Optional, quantum cost that overrides the default cost dictionary.

    Returns:
        qnode (QNode) or quantum function (Callable) or tuple[List[QuantumTape], function]: The transformed circuit as described in :func:`qml.transform <pennylane.transform>`.

    Raises:
        QuantumFunctionError: The pattern provided is not a valid QuantumTape or the pattern contains measurements or
            the pattern does not implement identity or the circuit has less qubits than the pattern.

    **Example**

    >>> dev = qml.device('default.qubit', wires=5)

    You can apply the transform directly on a :class:`QNode`. For that, you need first to define a pattern that is to be
    found in the circuit. We use the following pattern that implements the identity:

    .. code-block:: python

        ops = [qml.S(0), qml.S(0), qml.Z(0)]
        pattern = qml.tape.QuantumTape(ops)


    Let's consider the following circuit where we want to replace a sequence of two ``pennylane.S`` gates with a
    ``pennylane.PauliZ`` gate.

    .. code-block:: python

        @partial(pattern_matching_optimization, pattern_tapes = [pattern])
        @qml.qnode(device=dev)
        def circuit():
            qml.S(wires=0)
            qml.Z(0)
            qml.S(wires=1)
            qml.CZ(wires=[0, 1])
            qml.S(wires=1)
            qml.S(wires=2)
            qml.CZ(wires=[1, 2])
            qml.S(wires=2)
            return qml.expval(qml.X(0))

    During the call of the circuit, it is first optimized (if possible) and then executed.

    >>> circuit()

    .. details::
        :title: Usage Details

        .. code-block:: python

            def circuit():
                qml.S(wires=0)
                qml.Z(0)
                qml.S(wires=1)
                qml.CZ(wires=[0, 1])
                qml.S(wires=1)
                qml.S(wires=2)
                qml.CZ(wires=[1, 2])
                qml.S(wires=2)
                return qml.expval(qml.X(0))

        For optimizing the circuit given the following template of CNOTs we apply the ``pattern_matching``
        transform.

        >>> qnode = qml.QNode(circuit, dev)
        >>> optimized_qfunc = pattern_matching_optimization(pattern_tapes=[pattern])(circuit)
        >>> optimized_qnode = qml.QNode(optimized_qfunc, dev)

        >>> print(qml.draw(qnode)())
        0: ──S──Z─╭●──────────┤  <X>
        1: ──S────╰Z──S─╭●────┤
        2: ──S──────────╰Z──S─┤

        >>> print(qml.draw(optimized_qnode)())
        0: ──S†─╭●────┤  <X>
        1: ──Z──╰Z─╭●─┤
        2: ──Z─────╰Z─┤

        Note that with this pattern we also replace a ``pennylane.S``, ``pennylane.PauliZ`` sequence by
        ``Adjoint(S)``. If one would like avoiding this, it possible to give a custom
        quantum cost dictionary with a negative cost for ``pennylane.PauliZ``.

        >>> my_cost = {"PauliZ": -1 , "S": 1, "Adjoint(S)": 1}
        >>> optimized_qfunc = pattern_matching_optimization(circuit, pattern_tapes=[pattern], custom_quantum_cost=my_cost)
        >>> optimized_qnode = qml.QNode(optimized_qfunc, dev)

        >>> print(qml.draw(optimized_qnode)())
        0: ──S──Z─╭●────┤  <X>
        1: ──Z────╰Z─╭●─┤
        2: ──Z───────╰Z─┤

        Now we can consider a more complicated example with the following quantum circuit to be optimized

        .. code-block:: python

            def circuit():
                qml.Toffoli(wires=[3, 4, 0])
                qml.CNOT(wires=[1, 4])
                qml.CNOT(wires=[2, 1])
                qml.Hadamard(wires=3)
                qml.Z(1)
                qml.CNOT(wires=[2, 3])
                qml.Toffoli(wires=[2, 3, 0])
                qml.CNOT(wires=[1, 4])
                return qml.expval(qml.X(0))

        We define a pattern that implement the identity:

        .. code-block:: python

            ops = [
                qml.CNOT(wires=[1, 2]),
                qml.CNOT(wires=[0, 1]),
                qml.CNOT(wires=[1, 2]),
                qml.CNOT(wires=[0, 1]),
                qml.CNOT(wires=[0, 2]),
            ]
            tape = qml.tape.QuantumTape(ops)

        For optimizing the circuit given the following pattern of CNOTs we apply the ``pattern_matching``
        transform.

        >>> dev = qml.device('default.qubit', wires=5)
        >>> qnode = qml.QNode(circuit, dev)
        >>> optimized_qfunc = pattern_matching_optimization(circuit, pattern_tapes=[pattern])
        >>> optimized_qnode = qml.QNode(optimized_qfunc, dev)

        In our case, it is possible to find three CNOTs and replace this pattern with only two CNOTs and therefore
        optimizing the circuit. The number of CNOTs in the circuit is reduced by one.

        >>> qml.specs(qnode)()["resources"].gate_types["CNOT"]
        4

        >>> qml.specs(optimized_qnode)()["resources"].gate_types["CNOT"]
        3

        >>> print(qml.draw(qnode)())
        0: ─╭X──────────╭X────┤  <X>
        1: ─│──╭●─╭X──Z─│──╭●─┤
        2: ─│──│──╰●─╭●─├●─│──┤
        3: ─├●─│───H─╰X─╰●─│──┤
        4: ─╰●─╰X──────────╰X─┤

        >>> print(qml.draw(optimized_qnode)())
        0: ─╭X──────────╭X─┤  <X>
        1: ─│─────╭X──Z─│──┤
        2: ─│──╭●─╰●─╭●─├●─┤
        3: ─├●─│───H─╰X─╰●─┤
        4: ─╰●─╰X──────────┤

    .. seealso:: :func:`~.pattern_matching`

    **References**

    [1] Iten, R., Moyard, R., Metger, T., Sutter, D. and Woerner, S., 2022.
    Exact and practical pattern matching for quantum circuit optimization.
    `doi.org/10.1145/3498325 <https://dl.acm.org/doi/abs/10.1145/3498325>`_
    """

    consecutive_wires = Wires(range(len(tape.wires)))
    inverse_wires_map = OrderedDict(zip(consecutive_wires, tape.wires))
    original_tape_meas = tape.measurements

    for pattern in pattern_tapes:
        # Check the validity of the pattern
        if not isinstance(pattern, QuantumScript):
            raise QuantumFunctionError("The pattern is not a valid quantum tape.")

        # Check that it does not contain a measurement.
        if pattern.measurements:
            raise QuantumFunctionError("The pattern contains measurements.")

        # Verify that the pattern is implementing the identity
        if not allow_phase and not np.allclose(
            qml.matrix(pattern, wire_order=pattern.wires), np.eye(2**pattern.num_wires)
        ):
            raise QuantumFunctionError("Pattern is not valid, it does not implement identity.")

        # Verify that the pattern has less qubits or same number of qubits
        if tape.num_wires < pattern.num_wires:
            raise QuantumFunctionError("Circuit has less qubits than the pattern.")

        # Construct Dag representation of the circuit and the pattern.
        circuit_dag = commutation_dag(tape)
        pattern_dag = commutation_dag(pattern)

        max_matches = pattern_matching(circuit_dag, pattern_dag)

        # Optimizes the circuit for compatible maximal matches
        if max_matches:
            # Initialize the optimization by substitution of the different matches
            substitution = TemplateSubstitution(
                max_matches, circuit_dag, pattern_dag, custom_quantum_cost, allow_phase
            )
            substitution.substitution()
            already_sub = []

            # If some substitutions are possible, we create an optimized circuit.
            if substitution.substitution_list:
                # Create a tape that does not affect the outside context.
                with qml.queuing.AnnotatedQueue() as q_inside:
                    # Loop over all possible substitutions
                    for group in substitution.substitution_list:
                        circuit_sub = group.circuit_config
                        template_inverse = group.template_config

                        pred = group.pred_block

                        # Choose the first configuration
                        qubit = group.qubit_config[0]

                        # First add all the predecessors of the given match.
                        for elem in pred:
                            node = circuit_dag.get_node(elem)  # pylint: disable=no-member
                            inst = copy.deepcopy(node.op)
                            qml.apply(inst)
                            already_sub.append(elem)

                        already_sub = already_sub + circuit_sub

                        # Then add the inverse of the template.
                        for index in template_inverse:
                            all_qubits = tape.wires.tolist()
                            all_qubits.sort()
                            wires_t = group.template_dag.get_node(index).wires
                            wires_c = [qubit[x] for x in wires_t]
                            wires = [all_qubits[x] for x in wires_c]

                            node = group.template_dag.get_node(index)
                            inst = copy.deepcopy(node.op)

                            inst = qml.map_wires(inst, wire_map=dict(zip(inst.wires, wires)))
                            adjoint(qml.apply, lazy=False)(inst)

                    # Add the unmatched gates.
                    for node_id in substitution.unmatched_list:
                        node = circuit_dag.get_node(node_id)  # pylint: disable=no-member
                        inst = copy.deepcopy(node.op)
                        qml.apply(inst)

                qscript = QuantumScript.from_queue(q_inside)
                [tape], _ = qml.map_wires(input=qscript, wire_map=inverse_wires_map)

    new_tape = tape.copy(measurements=original_tape_meas)

    def null_postprocessing(results):
        """A postprocesing function returned by a transform that only converts the batch of results
        into a result for a single ``QuantumTape``.
        """
        return results[0]

    return [new_tape], null_postprocessing


def pattern_matching(circuit_dag, pattern_dag):
    r"""Function that applies the pattern matching algorithm and returns the list of maximal matches.

    Args:
        circuit_dag (.CommutationDAG): A commutation DAG representing the circuit to be optimized.
        pattern_dag(.CommutationDAG): A commutation DAG representing the pattern.

    Returns:
        list(Match): the list of maximal matches.

    **Example**

    First let's consider the following circuit

    .. code-block:: python

        def circuit():
            qml.S(wires=0)
            qml.Z(0)
            qml.S(wires=1)
            qml.CZ(wires=[0, 1])
            qml.S(wires=1)
            qml.S(wires=2)
            qml.CZ(wires=[1, 2])
            qml.S(wires=2)
            return qml.expval(qml.X(0))

    Assume that we want to find all maximal matches of a pattern containing a sequence of two :class:`~.S` gates and
    a :class:`~.PauliZ` gate:

    .. code-block:: python

        def pattern():
            qml.S(wires=0)
            qml.S(wires=0)
            qml.Z(0)


    >>> circuit_dag = qml.commutation_dag(circuit)()
    >>> pattern_dag = qml.commutation_dag(pattern)()
    >>> all_max_matches = qml.pattern_matching(circuit_dag, pattern_dag)

    The matches are accessible by looping through the list outputted by ``qml.pattern_matching``. This output is a list
    of lists containing indices. Each list represents a match between a gate in the pattern with a gate in the circuit.
    The first indices represent the gates in the pattern and the second indices provide indices for the gates in the
    circuit (by order of appearance).

    >>> for match_conf in all_max_matches:
    ...     print(match_conf.match)
    [[0, 0], [2, 1]]
    [[0, 2], [1, 4]]
    [[0, 4], [1, 2]]
    [[0, 5], [1, 7]]
    [[0, 7], [1, 5]]

    The first match of this list corresponds to match the first gate (:class:`~.S`) in the pattern with the first gate
    in the circuit and also the third gate in the pattern (:class:`~.PauliZ`) with the second circuit gate.

    .. seealso:: :func:`~.pattern_matching_optimization`

    **Reference:**

    [1] Iten, R., Moyard, R., Metger, T., Sutter, D. and Woerner, S., 2022.
    Exact and practical pattern matching for quantum circuit optimization.
    `doi.org/10.1145/3498325 <https://dl.acm.org/doi/abs/10.1145/3498325>`_

    """
    # Match list
    match_list = []

    # Loop through all possible initial matches
    for node_c, node_p in itertools.product(circuit_dag.get_nodes(), pattern_dag.get_nodes()):
        # Initial matches between two identical gates (No qubits comparison)
        if _compare_operation_without_qubits(node_c[1], node_p[1]):
            # Fix qubits from the first (target fixed and control restrained)
            not_fixed_qubits_confs = _not_fixed_qubits(
                circuit_dag.num_wires, node_c[1].wires, pattern_dag.num_wires - len(node_p[1].wires)
            )

            # Loop over all possible qubits configurations given the first match constrains
            for not_fixed_qubits_conf in not_fixed_qubits_confs:
                for not_fixed_qubits_conf_permuted in itertools.permutations(not_fixed_qubits_conf):
                    for first_match_qubits_conf in _first_match_qubits(
                        node_c[1], node_p[1], pattern_dag.num_wires
                    ):
                        # Qubits mapping between circuit and pattern
                        qubits_conf = _merge_first_match_and_permutation(
                            first_match_qubits_conf, not_fixed_qubits_conf_permuted
                        )
                        # Update wires, target_wires, control_wires
                        wires, target_wires, control_wires = _update_qubits(
                            circuit_dag, qubits_conf
                        )

                        # Forward match part of the algorithm
                        forward = ForwardMatch(
                            circuit_dag,
                            pattern_dag,
                            node_c[0],
                            node_p[0],
                            wires,
                            target_wires,
                            control_wires,
                        )
                        forward.run_forward_match()

                        # Backward match part of the algorithm
                        backward = BackwardMatch(
                            circuit_dag,
                            pattern_dag,
                            qubits_conf,
                            forward.match,
                            forward.circuit_matched_with,
                            forward.circuit_blocked,
                            forward.pattern_matched_with,
                            node_c[0],
                            node_p[0],
                            wires,
                            control_wires,
                            target_wires,
                        )
                        backward.run_backward_match()

                        _add_match(match_list, backward.match_final)

    match_list.sort(key=lambda x: len(x.match), reverse=True)

    # Extract maximal matches and optimizes the circuit for compatible maximal matches
    if match_list:
        maximal = MaximalMatches(match_list)
        maximal.run_maximal_matches()
        max_matches = maximal.max_match_list
        return max_matches

    return match_list


def _compare_operation_without_qubits(node_1, node_2):
    """Compare two operations without taking the qubits into account.

    Args:
        node_1 (.CommutationDAGNode): First operation.
        node_2 (.CommutationDAGNode): Second operation.
    Return:
        Bool: True if similar operation (no qubits comparison) and False otherwise.
    """
    return (
        (node_1.op.name == node_2.op.name)
<<<<<<< HEAD
        and (node_1.op.data == node_2.op.data)
=======
        and qml.math.allclose(node_1.op.data, node_2.op.data)
>>>>>>> ad4530d4
        and len(node_1.wires) == len(node_2.wires)
    )


def _not_fixed_qubits(n_qubits_circuit, exclude, length):
    """
    Function that returns all possible combinations of qubits given some restrictions and using itertools.
    Args:
        n_qubits_circuit (int): Number of qubit in the circuit.
        exclude (list): list of qubits from the first matched circuit operation that needs to be excluded.
        length (int): length of the list to be returned (number of qubits in pattern -
        number of qubits from the first matched operation).
    Yield:
        iterator: Iterator of the possible lists.
    """
    circuit_range = range(0, n_qubits_circuit)
    for sublist in itertools.combinations([e for e in circuit_range if e not in exclude], length):
        yield list(sublist)


def _first_match_qubits(node_c, node_p, n_qubits_p):
    """
    Returns the list of qubits for circuit given the first match, the unknown qubit are
    replaced by -1.
    Args:
        node_c (.CommutationDAGNode): First matched node in the circuit.
        node_p (.CommutationDAGNode): First matched node in the pattern.
        n_qubits_p (int): number of qubit in the pattern.
    Returns:
        list: list of qubits to consider in circuit (with specific order).
    """
    # pylint: disable=too-many-branches
<<<<<<< HEAD
    control_base = {
        "CNOT": "PauliX",
        "CZ": "PauliZ",
        "CCZ": "PauliZ",
        "CY": "PauliY",
        "CH": "Hadamard",
        "CSWAP": "SWAP",
        "Toffoli": "PauliX",
        "ControlledPhaseShift": "PhaseShift",
        "CRX": "RX",
        "CRY": "RY",
        "CRZ": "RZ",
        "C(S)": "S",
        "CRot": "Rot",
        "MultiControlledX": "PauliX",
        "ControlledOperation": "ControlledOperation",
    }
=======
>>>>>>> ad4530d4

    first_match_qubits = []

    # Controlled gate
    if len(node_c.op.control_wires) >= 1:
        circuit_control = node_c.op.control_wires
        circuit_target = Wires([w for w in node_c.op.wires if w not in node_c.op.control_wires])
        # Not symmetric target gate or acting on 1 wire (target wires cannot be permuted) (For example Toffoli)
        if CONTROL_BASE[node_p.op.name] not in symmetric_over_all_wires:
            # Permute control
            for control_permuted in itertools.permutations(circuit_control):
                control_permuted = list(control_permuted)
                first_match_qubits_sub = [-1] * n_qubits_p
                for q in node_p.wires:
                    node_circuit_perm = control_permuted + circuit_target
                    index = node_p.wires.index(q)
                    first_match_qubits_sub[q] = node_circuit_perm[index]
                first_match_qubits.append(first_match_qubits_sub)
        # Symmetric target gate (target wires can be permuted) (For example CSWAP)
        else:
            for control_permuted in itertools.permutations(circuit_control):
                control_permuted = list(control_permuted)
                for target_permuted in itertools.permutations(circuit_target):
                    target_permuted = list(target_permuted)
                    first_match_qubits_sub = [-1] * n_qubits_p
                    for q in node_p.wires:
                        node_circuit_perm = control_permuted + target_permuted
                        first_match_qubits_sub[q] = node_circuit_perm[node_p.wires.index(q)]
                    first_match_qubits.append(first_match_qubits_sub)
    # Not controlled
    else:
        # Not symmetric gate (target wires cannot be permuted)
        if node_p.op.name not in symmetric_over_all_wires:
            first_match_qubits_sub = [-1] * n_qubits_p
            for q in node_p.wires:
                first_match_qubits_sub[q] = node_c.wires[node_p.wires.index(q)]
            first_match_qubits.append(first_match_qubits_sub)
        # Symmetric target gate (target wires cannot be permuted)
        else:
            for perm_q in itertools.permutations(node_c.wires):
                first_match_qubits_sub = [-1] * n_qubits_p
                for q in node_p.wires:
                    first_match_qubits_sub[q] = perm_q[node_p.wires.index(q)]
                first_match_qubits.append(first_match_qubits_sub)
    return first_match_qubits


def _merge_first_match_and_permutation(list_first_match, permutation):
    """
    Function that returns the final qubits configuration given the first match constraints and the permutation of
    qubits not in the first match.

    Args:
        list_first_match (list): list of qubits indices for the first match.
        permutation (list): possible permutation for the circuit qubits not in the first match.

    Returns:
        list: list of circuit qubits for the given permutation and constraints from the initial match.
    """
    list_circuit = []

    counter = 0

    for elem in list_first_match:
        if elem == -1:
            list_circuit.append(permutation[counter])
            counter = counter + 1
        else:
            list_circuit.append(elem)

    return list_circuit


def _update_qubits(circuit_dag, qubits_conf):
    """
    Update the qubits, target qubits and the control qubits given the mapping configuration between the circuit
    and the pattern.

    Args:
        circuit_dag (.CommutationDAG): the DAG representation of the circuit.
        qubits_conf (list): list of qubits of the mapping configuration.
    Return:
        list(list(int)): Wires
        list(list(int)): Target wires
        list(list(int)): Control wires
    """

    wires = []
    control_wires = []
    target_wires = []

    for i, node in enumerate(circuit_dag.get_nodes()):
        # Wires
        wires.append([])
        for q in node[1].wires:
            if q in qubits_conf:
                wires[i].append(qubits_conf.index(q))
        if len(node[1].wires) != len(wires[i]):
            wires[i] = []

        # Control wires
        control_wires.append([])
        for q in node[1].control_wires:
            if q in qubits_conf:
                control_wires[i].append(qubits_conf.index(q))
        if len(node[1].control_wires) != len(control_wires[i]):
            control_wires[i] = []

        # Target wires
        target_wires.append([])
        for q in node[1].target_wires:
            if q in qubits_conf:
                target_wires[i].append(qubits_conf.index(q))
        if len(node[1].target_wires) != len(target_wires[i]):
            target_wires[i] = []

    return wires, target_wires, control_wires


def _add_match(match_list, backward_match_list):
    """
    Add a match configuration found by pattern matching if it is not already in final list of matches.
    If the match is already in the final list, the qubit configuration is added to the existing Match.
    Args:
        match_list (list): match from the backward part of the algorithm.
        backward_match_list (list): List of matches found by the algorithm for a given configuration.
    """

    already_in = False

    for b_match in backward_match_list:
        for l_match in match_list:
            if b_match.match == l_match.match:
                index = match_list.index(l_match)
                match_list[index].qubit.append(b_match.qubit[0])
                already_in = True

        if not already_in:
            match_list.append(b_match)


def _compare_qubits(node1, wires1, control1, target1, wires2, control2, target2):
    """Compare the qubit configurations of two operations. The operations are supposed to be similar up to their
    qubits configuration.
    Args:
        node1 (.CommutationDAGNode): First node.
        wires1 (list(int)): Wires of the first node.
        control1 (list(int)): Control wires of the first node.
        target1 (list(int)): Target wires of the first node.
        wires2 (list(int)): Wires of the second node.
        control2 (list(int)): Control wires of the second node.
        target2 (list(int)): Target wires of the second node.
    """
    # pylint: disable=too-many-arguments

<<<<<<< HEAD
    control_base = {
        "CNOT": "PauliX",
        "CZ": "PauliZ",
        "CCZ": "PauliZ",
        "CY": "PauliY",
        "CSWAP": "SWAP",
        "Toffoli": "PauliX",
        "ControlledPhaseShift": "PhaseShift",
        "CRX": "RX",
        "CRY": "RY",
        "CRZ": "RZ",
        "CRot": "Rot",
        "C(S)": "S",
        "MultiControlledX": "PauliX",
        "ControlledOperation": "ControlledOperation",
    }

=======
>>>>>>> ad4530d4
    if control1 and set(control1) == set(control2):
        if CONTROL_BASE[node1.op.name] in symmetric_over_all_wires and set(target1) == set(target2):
            return True
        if target1 == target2:
            return True
    else:
        if node1.op.name in symmetric_over_all_wires and set(wires1) == set(wires2):
            return True
        if wires1 == wires2:
            return True
    return False


class ForwardMatch:  # pylint: disable=too-many-instance-attributes,too-few-public-methods
    """
    Class to apply pattern matching in the forward direction.
    """

    def __init__(
        self, circuit_dag, pattern_dag, node_id_c, node_id_p, wires, control_wires, target_wires
    ):
        """
        Create the ForwardMatch class.
        Args:
            circuit_dag (.CommutationDAG): circuit as commutation DAG.
            pattern_dag (.CommutationDAG): pattern as commutation DAG.
            node_id_c (int): index of the first gate matched in the circuit.
            node_id_p (int): index of the first gate matched in the pattern.
        """
        # pylint: disable=too-many-arguments

        # Commutation DAG of the circuit
        self.circuit_dag = circuit_dag

        # Commutation DAG of the pattern
        self.pattern_dag = pattern_dag

        # Node ID in the circuit
        self.node_id_c = node_id_c

        # Node ID in the pattern
        self.node_id_p = node_id_p

        # List of mapped wires for each node
        self.wires = wires

        # List of mapped control wires for each node
        self.control_wires = control_wires

        # List of mapped target wires for each node
        self.target_wires = target_wires

        # Successors to visit
        self.successors_to_visit = [None] * circuit_dag.size

        # Blocked nodes in the circuit
        self.circuit_blocked = [None] * circuit_dag.size

        # Matched nodes circuit
        self.circuit_matched_with = [None] * circuit_dag.size

        # Matched nodes pattern
        self.pattern_matched_with = [None] * pattern_dag.size

        # Updated qubits for each node
        self.updated_qubits = []

        # List of match
        self.match = []

        # List of candidates for the forward match
        self.candidates = []

        # List of nodes in circuit which are matched
        self.matched_nodes_list = []

    def _init_successors_to_visit(self):
        """
        Initialize the list of successors to visit.
        """
        for i in range(0, self.circuit_dag.size):
            if i == self.node_id_c:
                self.successors_to_visit[i] = self.circuit_dag.direct_successors(i)
            else:
                self.successors_to_visit[i] = []

    def _init_matched_with_circuit(self):
        """
        Initialize the list of corresponding matches in the pattern for the circuit.
        """
        for i in range(0, self.circuit_dag.size):
            if i == self.node_id_c:
                self.circuit_matched_with[i] = [self.node_id_p]
            else:
                self.circuit_matched_with[i] = []

    def _init_matched_with_pattern(self):
        """
        Initialize the list of corresponding matches in the circuit for the pattern.
        """
        for i in range(0, self.pattern_dag.size):
            if i == self.node_id_p:
                self.pattern_matched_with[i] = [self.node_id_c]
            else:
                self.pattern_matched_with[i] = []

    def _init_is_blocked_circuit(self):
        """
        Initialize the list of blocked nodes in the circuit.
        """
        for i in range(0, self.circuit_dag.size):
            self.circuit_blocked[i] = False

    def _init_list_match(self):
        """
        Initialize the list of matched nodes between the circuit and the pattern with the first match found.
        """
        self.match.append([self.node_id_p, self.node_id_c])

    def _find_forward_candidates(self, node_id_p):
        """Find the candidate nodes to be matched in the pattern for a given node in the pattern.
        Args:
            node_id_p (int): Node ID in pattern.
        """
        matches = [i[0] for i in self.match]

        pred = matches.copy()

        if len(pred) > 1:
            pred.sort()
        pred.remove(node_id_p)

        if self.pattern_dag.direct_successors(node_id_p):
            maximal_index = self.pattern_dag.direct_successors(node_id_p)[-1]
            for elem in pred:
                if elem > maximal_index:
                    pred.remove(elem)

        block = []
        for node_id in pred:
            for dir_succ in self.pattern_dag.direct_successors(node_id):
                if dir_succ not in matches:
                    succ = self.pattern_dag.successors(dir_succ)
                    block = block + succ
        self.candidates = list(
            set(self.pattern_dag.direct_successors(node_id_p)) - set(matches) - set(block)
        )

    def _init_matched_nodes(self):
        """
        Initialize the list of current matched nodes.
        """
        self.matched_nodes_list.append(
            [
                self.node_id_c,
                self.circuit_dag.get_node(self.node_id_c),
                self.successors_to_visit[self.node_id_c],
            ]
        )

    def _get_node_forward(self, list_id):
        """
        Return node and successors from the matched_nodes_list for a given ID.
        Args:
            list_id (int): considered list id of the desired node.
        Returns:
            CommutationDAGNode: Node from the matched_node_list.
            list(int): List of successors.
        """
        node = self.matched_nodes_list[list_id][1]
        succ = self.matched_nodes_list[list_id][2]
        return node, succ

    def _remove_node_forward(self, list_id):
        """Remove a node of the current matched_nodes_list for a given ID.
        Args:
            list_id (int): considered list id of the desired node.
        """
        self.matched_nodes_list.pop(list_id)

    def run_forward_match(self):
        """Apply the forward match algorithm and returns the list of matches given an initial match
        and a qubits configuration.
        """
        # pylint: disable=too-many-nested-blocks

        # Initialization
        self._init_successors_to_visit()
        self._init_matched_with_circuit()
        self._init_matched_with_pattern()
        self._init_is_blocked_circuit()

        # Initialize the list of matches and the stack of matched nodes (circuit)
        self._init_list_match()
        self._init_matched_nodes()

        # While the list of matched nodes is not empty
        while self.matched_nodes_list:
            # Return first element of the matched_nodes_list and removes it from the list
            v_first, successors_to_visit = self._get_node_forward(0)
            self._remove_node_forward(0)

            # If there is no successors to visit go to the end
            if not successors_to_visit:
                continue

            # Get the label and the node of the first successor to visit
            label = successors_to_visit[0]
            v = [label, self.circuit_dag.get_node(label)]

            # Update of the successors to visit.
            successors_to_visit.pop(0)

            # Update the matched_nodes_list with new attribute successor to visit and sort the list.
            self.matched_nodes_list.append([v_first.node_id, v_first, successors_to_visit])
            self.matched_nodes_list.sort(key=lambda x: x[2])

            # If the node is blocked and already matched go to the end
            if self.circuit_blocked[v[0]] | (self.circuit_matched_with[v[0]] != []):
                continue

            # Search for potential candidates in the pattern
            self._find_forward_candidates(self.circuit_matched_with[v_first.node_id][0])

            match = False

            # For loop over the candidates from the pattern to find a match.
            for i in self.candidates:
                # Break the for loop if a match is found.
                if match:
                    break

                node_circuit = self.circuit_dag.get_node(label)
                node_pattern = self.pattern_dag.get_node(i)

                # Necessary but not sufficient conditions for a match to happen.
                if (
                    len(self.wires[label]) != len(node_pattern.wires)
                    or set(self.wires[label]) != set(node_pattern.wires)
                    or node_circuit.op.name != node_pattern.op.name
                ):
                    continue

                # Compare two operations
                if _compare_operation_without_qubits(node_circuit, node_pattern):
                    if _compare_qubits(
                        node_circuit,
                        self.wires[label],
                        self.target_wires[label],
                        self.control_wires[label],
                        node_pattern.wires,
                        node_pattern.control_wires,
                        node_pattern.target_wires,
                    ):
                        # A match happens
                        self.circuit_matched_with[label] = [i]
                        self.pattern_matched_with[i] = [label]

                        # Append the new match to the list of matches.
                        self.match.append([i, label])

                        # Potential successors to visit (circuit) for a given match.
                        potential = self.circuit_dag.direct_successors(label)

                        # If the potential successors to visit are blocked or match, it is removed.
                        for potential_id in potential:
                            if self.circuit_blocked[potential_id] | (
                                self.circuit_matched_with[potential_id] != []
                            ):
                                potential.remove(potential_id)

                        sorted_potential = sorted(potential)

                        #  Update the successor to visit attribute
                        successorstovisit = sorted_potential

                        # Add the updated node to the stack.
                        self.matched_nodes_list.append([v[0], v[1], successorstovisit])
                        self.matched_nodes_list.sort(key=lambda x: x[2])
                        match = True
                        continue

            # If no match is found, block the node and all the successors.
            if not match:
                self.circuit_blocked[label] = True
                for succ in v[1].successors:
                    self.circuit_blocked[succ] = True


class Match:  # pylint: disable=too-few-public-methods
    """
    Object to represent a match and its qubits configurations.
    """

    def __init__(self, match, qubit):
        """Create a Match class with necessary arguments.
        Args:
            match (list): list of matched gates.
            qubit (list): list of qubits configuration.
        """
        # Match list
        self.match = match
        # Qubits list for circuit
        if any(isinstance(el, list) for el in qubit):
            self.qubit = qubit
        else:
            self.qubit = [qubit]


class MatchingScenarios:  # pylint: disable=too-few-public-methods
    """
    Class to represent a matching scenario in the Backward part of the algorithm.
    """

    def __init__(
        self, circuit_matched, circuit_blocked, pattern_matched, pattern_blocked, matches, counter
    ):
        """Create a MatchingScenarios class for the Backward match.
        Args:
            circuit_matched (list): list representing the matched gates in the circuit.
            circuit_blocked (list): list representing the blocked gates in the circuit.
            pattern_matched (list): list representing the matched gates in the pattern.
            pattern_blocked (list): list representing the blocked gates in the pattern.
            matches (list): list of matches.
            counter (int): counter of the number of circuit gates already considered.
        """
        # pylint: disable=too-many-arguments

        self.circuit_matched = circuit_matched
        self.pattern_matched = pattern_matched
        self.circuit_blocked = circuit_blocked
        self.pattern_blocked = pattern_blocked
        self.matches = matches
        self.counter = counter


class MatchingScenariosList:
    """
    Object to define a list of MatchingScenarios, with method to append
    and pop elements.
    """

    def __init__(self):
        """
        Create an empty MatchingScenariosList.
        """
        self.matching_scenarios_list = []

    def append_scenario(self, matching):
        """
        Append a scenario to the list.
        Args:
            matching (MatchingScenarios): a scenario of match.
        """
        self.matching_scenarios_list.append(matching)

    def pop_scenario(self):
        """
        Pop the first scenario of the list.
        Returns:
            MatchingScenarios: a scenario of match.
        """
        # Pop the first MatchingScenario and returns it
        first = self.matching_scenarios_list[0]
        self.matching_scenarios_list.pop(0)
        return first


class BackwardMatch:  # pylint: disable=too-many-instance-attributes, too-few-public-methods
    """
    Class BackwardMatch allows to run backward direction part of the pattern matching algorithm.
    """

    def __init__(
        self,
        circuit_dag,
        pattern_dag,
        qubits_conf,
        forward_matches,
        circuit_matched,
        circuit_blocked,
        pattern_matched,
        node_id_c,
        node_id_p,
        wires,
        control_wires,
        target_wires,
    ):
        """
        Create a ForwardMatch class with necessary arguments.
        Args:
            circuit_dag (DAGDependency): circuit in the dag dependency form.
            pattern_dag (DAGDependency): pattern in the dag dependency form.
            forward_matches (list): list of match obtained in the forward direction.
            node_id_c (int): index of the first gate matched in the circuit.
            node_id_p (int): index of the first gate matched in the pattern.
            wires (list):
            control_wires (list):
            target_wires (list):
        """
        # pylint: disable=too-many-arguments

        self.circuit_dag = circuit_dag
        self.pattern_dag = pattern_dag
        self.circuit_matched = circuit_matched
        self.circuit_blocked = circuit_blocked
        self.pattern_matched = pattern_matched
        self.qubits_conf = qubits_conf
        self.wires = wires
        self.control_wires = control_wires
        self.target_wires = target_wires
        self.node_id_c = node_id_c
        self.node_id_p = node_id_p
        self.forward_matches = forward_matches
        self.match_final = []
        self.matching_list = MatchingScenariosList()

    def _find_backward_candidates(self, pattern_blocked, matches):
        """Function which returns the list possible backward candidates in the pattern dag.
        Args:
            pattern_blocked (list(bool)): list of blocked nodes in the pattern circuit.
            matches (list(int)): list of matches.
        Returns:
            list(int): list of backward candidates ID.
        """
        pattern_block = []

        for node_id in range(self.node_id_p, self.pattern_dag.size):
            if pattern_blocked[node_id]:
                pattern_block.append(node_id)

        matches_pattern = sorted(match[0] for match in matches)

        successors = self.pattern_dag.get_node(self.node_id_p).successors
        potential = []
        for index in range(self.node_id_p + 1, self.pattern_dag.size):
            if (index not in successors) and (index not in pattern_block):
                potential.append(index)

        candidates_indices = list(set(potential) - set(matches_pattern))
        candidates_indices = sorted(candidates_indices)
        candidates_indices.reverse()

        return candidates_indices

    def run_backward_match(self):
        """Run the backward match algorithm and returns the list of matches given an initial match, a forward
        scenario and a circuit qubits configuration.
        """
        # pylint: disable=too-many-branches,too-many-statements,too-many-nested-blocks
        match_store_list = []

        counter = 1

        # Initialize the blocked pattern list
        pattern_blocked = [False] * self.pattern_dag.size

        # First Scenario is stored in the MatchingScenariosList().
        first_match = MatchingScenarios(
            self.circuit_matched,
            self.circuit_blocked,
            self.pattern_matched,
            pattern_blocked,
            self.forward_matches,
            counter,
        )

        self.matching_list = MatchingScenariosList()
        self.matching_list.append_scenario(first_match)

        # Set the circuit indices that can be matched.
        gate_indices = _gate_indices(self.circuit_matched, self.circuit_blocked)

        number_of_gate_to_match = (
            self.pattern_dag.size - (self.node_id_p - 1) - len(self.forward_matches)
        )

        # While the scenario stack is not empty.
        while self.matching_list.matching_scenarios_list:
            scenario = self.matching_list.pop_scenario()

            circuit_matched = scenario.circuit_matched
            circuit_blocked = scenario.circuit_blocked
            pattern_matched = scenario.pattern_matched
            pattern_blocked = scenario.pattern_blocked
            matches_scenario = scenario.matches
            counter_scenario = scenario.counter

            # Part of the match list coming from the backward match.
            match_backward = [
                match for match in matches_scenario if match not in self.forward_matches
            ]

            # Matches are stored
            if (
                counter_scenario > len(gate_indices)
                or len(match_backward) == number_of_gate_to_match
            ):
                matches_scenario.sort(key=lambda x: x[0])
                match_store_list.append(Match(matches_scenario, self.qubits_conf))
                continue

            # First circuit candidate.
            circuit_id = gate_indices[counter_scenario - 1]
            node_circuit = self.circuit_dag.get_node(circuit_id)

            # If the circuit candidate is blocked, only the counter is changed.
            if circuit_blocked[circuit_id]:
                matching_scenario = MatchingScenarios(
                    circuit_matched,
                    circuit_blocked,
                    pattern_matched,
                    pattern_blocked,
                    matches_scenario,
                    counter_scenario + 1,
                )
                self.matching_list.append_scenario(matching_scenario)
                continue

            # The backward candidates in the pattern.
            candidates_indices = self._find_backward_candidates(pattern_blocked, matches_scenario)

            # Get the different wires variables
            wires1 = self.wires[circuit_id]
            control_wires1 = self.control_wires[circuit_id]
            target_wires1 = self.target_wires[circuit_id]

            global_match = False
            global_broken = []

            # Loop over the pattern candidates.
            for pattern_id in candidates_indices:
                node_pattern = self.pattern_dag.get_node(pattern_id)
                wires2 = self.pattern_dag.get_node(pattern_id).wires
                control_wires2 = self.pattern_dag.get_node(pattern_id).control_wires
                target_wires2 = self.pattern_dag.get_node(pattern_id).target_wires

                # Necessary but not sufficient conditions for a match to happen.
                if (
                    len(wires1) != len(wires2)
                    or set(wires1) != set(wires2)
                    or node_circuit.op.name != node_pattern.op.name
                ):
                    continue
                # Compare two operations
                if _compare_operation_without_qubits(node_circuit, node_pattern):
                    if _compare_qubits(
                        node_circuit,
                        wires1,
                        control_wires1,
                        target_wires1,
                        wires2,
                        control_wires2,
                        target_wires2,
                    ):
                        # A match happens.
                        # If there is a match the attributes are copied.
                        circuit_matched_match = circuit_matched.copy()
                        circuit_blocked_match = circuit_blocked.copy()

                        pattern_matched_match = pattern_matched.copy()
                        pattern_blocked_match = pattern_blocked.copy()

                        matches_scenario_match = matches_scenario.copy()

                        block_list = []
                        broken_matches_match = []

                        # Loop to check if the match is not connected, in this case
                        # the successors matches are blocked and unmatched.
                        for potential_block in self.pattern_dag.successors(pattern_id):
                            if not pattern_matched_match[potential_block]:
                                pattern_blocked_match[potential_block] = True
                                block_list.append(potential_block)
                                for block_id in block_list:
                                    for succ_id in self.pattern_dag.successors(block_id):
                                        pattern_blocked_match[succ_id] = True
                                        if pattern_matched_match[succ_id]:
                                            new_id = pattern_matched_match[succ_id][0]
                                            circuit_matched_match[new_id] = []
                                            pattern_matched_match[succ_id] = []
                                            broken_matches_match.append(succ_id)

                        if broken_matches_match:
                            global_broken.append(True)
                        else:
                            global_broken.append(False)

                        new_matches_scenario_match = [
                            elem
                            for elem in matches_scenario_match
                            if elem[0] not in broken_matches_match
                        ]

                        condition = True

                        for back_match in match_backward:
                            if back_match not in new_matches_scenario_match:  # pragma: no cover
                                condition = False
                                break

                        # First option greedy match.
                        if ([self.node_id_p, self.node_id_c] in new_matches_scenario_match) and (
                            condition or not match_backward
                        ):
                            pattern_matched_match[pattern_id] = [circuit_id]
                            circuit_matched_match[circuit_id] = [pattern_id]
                            new_matches_scenario_match.append([pattern_id, circuit_id])

                            new_matching_scenario = MatchingScenarios(
                                circuit_matched_match,
                                circuit_blocked_match,
                                pattern_matched_match,
                                pattern_blocked_match,
                                new_matches_scenario_match,
                                counter_scenario + 1,
                            )
                            self.matching_list.append_scenario(new_matching_scenario)

                            global_match = True

            if global_match:
                circuit_matched_block_s = circuit_matched.copy()
                circuit_blocked_block_s = circuit_blocked.copy()

                pattern_matched_block_s = pattern_matched.copy()
                pattern_blocked_block_s = pattern_blocked.copy()

                matches_scenario_block_s = matches_scenario.copy()

                circuit_blocked_block_s[circuit_id] = True

                broken_matches = []

                # Second option, not a greedy match, block all successors (push the gate
                # to the right).
                for succ in self.circuit_dag.get_node(circuit_id).successors:
                    circuit_blocked_block_s[succ] = True
                    if circuit_matched_block_s[succ]:
                        broken_matches.append(succ)
                        new_id = circuit_matched_block_s[succ][0]
                        pattern_matched_block_s[new_id] = []
                        circuit_matched_block_s[succ] = []

                new_matches_scenario_block_s = [
                    elem for elem in matches_scenario_block_s if elem[1] not in broken_matches
                ]

                condition_not_greedy = True

                for back_match in match_backward:
                    if back_match not in new_matches_scenario_block_s:
                        condition_not_greedy = False
                        break

                if ([self.node_id_p, self.node_id_c] in new_matches_scenario_block_s) and (
                    condition_not_greedy or not match_backward
                ):
                    new_matching_scenario = MatchingScenarios(
                        circuit_matched_block_s,
                        circuit_blocked_block_s,
                        pattern_matched_block_s,
                        pattern_blocked_block_s,
                        new_matches_scenario_block_s,
                        counter_scenario + 1,
                    )
                    self.matching_list.append_scenario(new_matching_scenario)

                # Third option: if blocking the succesors breaks a match, we consider
                # also the possibility to block all predecessors (push the gate to the left).
                if broken_matches and all(global_broken):
                    circuit_matched_block_p = circuit_matched.copy()
                    circuit_blocked_block_p = circuit_blocked.copy()

                    pattern_matched_block_p = pattern_matched.copy()
                    pattern_blocked_block_p = pattern_blocked.copy()

                    matches_scenario_block_p = matches_scenario.copy()

                    circuit_blocked_block_p[circuit_id] = True

                    for pred in self.circuit_dag.get_node(circuit_id).predecessors:
                        circuit_blocked_block_p[pred] = True

                    matching_scenario = MatchingScenarios(
                        circuit_matched_block_p,
                        circuit_blocked_block_p,
                        pattern_matched_block_p,
                        pattern_blocked_block_p,
                        matches_scenario_block_p,
                        counter_scenario + 1,
                    )
                    self.matching_list.append_scenario(matching_scenario)

            # If there is no match then there are three options.
            if not global_match:
                circuit_blocked[circuit_id] = True

                following_matches = []

                successors = self.circuit_dag.get_node(circuit_id).successors
                for succ in successors:
                    if circuit_matched[succ]:
                        following_matches.append(succ)

                # First option, the circuit gate is not disturbing because there are no
                # following match and no predecessors.
                predecessors = self.circuit_dag.get_node(circuit_id).predecessors

                if not predecessors or not following_matches:
                    matching_scenario = MatchingScenarios(
                        circuit_matched,
                        circuit_blocked,
                        pattern_matched,
                        pattern_blocked,
                        matches_scenario,
                        counter_scenario + 1,
                    )
                    self.matching_list.append_scenario(matching_scenario)

                else:
                    circuit_matched_nomatch = circuit_matched.copy()
                    circuit_blocked_nomatch = circuit_blocked.copy()

                    pattern_matched_nomatch = pattern_matched.copy()
                    pattern_blocked_nomatch = pattern_blocked.copy()

                    matches_scenario_nomatch = matches_scenario.copy()

                    # Second option, all predecessors are blocked (circuit gate is
                    # moved to the left).
                    for pred in predecessors:
                        circuit_blocked[pred] = True

                    matching_scenario = MatchingScenarios(
                        circuit_matched,
                        circuit_blocked,
                        pattern_matched,
                        pattern_blocked,
                        matches_scenario,
                        counter_scenario + 1,
                    )
                    self.matching_list.append_scenario(matching_scenario)

                    # Third option, all successors are blocked (circuit gate is
                    # moved to the right).

                    broken_matches = []

                    successors = self.circuit_dag.get_node(circuit_id).successors

                    for succ in successors:
                        circuit_blocked_nomatch[succ] = True
                        if circuit_matched_nomatch[succ]:
                            broken_matches.append(succ)
                            circuit_matched_nomatch[succ] = []

                    new_matches_scenario_nomatch = [
                        elem for elem in matches_scenario_nomatch if elem[1] not in broken_matches
                    ]

                    condition_block = True

                    for back_match in match_backward:
                        if back_match not in new_matches_scenario_nomatch:
                            condition_block = False
                            break

                    if ([self.node_id_p, self.node_id_c] in matches_scenario_nomatch) and (
                        condition_block or not match_backward
                    ):
                        new_matching_scenario = MatchingScenarios(
                            circuit_matched_nomatch,
                            circuit_blocked_nomatch,
                            pattern_matched_nomatch,
                            pattern_blocked_nomatch,
                            new_matches_scenario_nomatch,
                            counter_scenario + 1,
                        )
                        self.matching_list.append_scenario(new_matching_scenario)

        length = max(len(m.match) for m in match_store_list)

        # Store the matches with maximal length.
        for scenario in match_store_list:
            if (len(scenario.match) == length) and not any(
                scenario.match == x.match for x in self.match_final
            ):
                self.match_final.append(scenario)


def _gate_indices(circuit_matched, circuit_blocked):
    """Function which returns the list of gates that are not matched and not blocked for the first scenario.
    Returns:
        list(int): list of gate id.
    """
    gate_indices = []

    for i, (matched, blocked) in enumerate(zip(circuit_matched, circuit_blocked)):
        if (not matched) and (not blocked):
            gate_indices.append(i)
    gate_indices.reverse()
    return gate_indices


class MaximalMatches:  # pylint: disable=too-few-public-methods
    """
    Class MaximalMatches allows to sort and store the maximal matches from the list
    of matches obtained with the pattern matching algorithm.
    """

    def __init__(self, pattern_matches):
        """Initialize MaximalMatches with the necessary arguments.
        Args:
            pattern_matches (list): list of matches obtained from running the algorithm.
        """
        self.pattern_matches = pattern_matches

        self.max_match_list = []

    def run_maximal_matches(self):
        """Method that extracts and stores maximal matches in decreasing length order."""

        self.max_match_list = [
            Match(
                sorted(self.pattern_matches[0].match),
                self.pattern_matches[0].qubit,
            )
        ]

        for matches in self.pattern_matches[1::]:
            present = False
            for max_match in self.max_match_list:
                for elem in matches.match:
                    if elem in max_match.match and len(matches.match) <= len(max_match.match):
                        present = True
            if not present:
                self.max_match_list.append(Match(sorted(matches.match), matches.qubit))


class SubstitutionConfig:  # pylint: disable=too-many-arguments, too-few-public-methods
    """Class to store the configuration of a given match substitution, which circuit gates, template gates,
    qubits and predecessors of the match in the circuit.
    """

    def __init__(
        self,
        circuit_config,
        template_config,
        pred_block,
        qubit_config,
        template_dag,
    ):
        self.template_dag = template_dag
        self.circuit_config = circuit_config
        self.template_config = template_config
        self.qubit_config = qubit_config
        self.pred_block = pred_block


class TemplateSubstitution:  # pylint: disable=too-few-public-methods
    """Class to run the substitution algorithm from the list of maximal matches."""

    def __init__(
        self,
        max_matches,
        circuit_dag,
        template_dag,
        custom_quantum_cost=None,
        allow_phase=False,
    ):  # pylint: disable=too-many-arguments
        """
        Initialize TemplateSubstitution with necessary arguments.
        Args:
            max_matches (list(int)): list of maximal matches obtained from the running the pattern matching algorithm.
            circuit_dag (.CommutationDAG): circuit in the dag dependency form.
            template_dag (.CommutationDAG): template in the dag dependency form.
            custom_quantum_cost (dict): Optional, quantum cost that overrides the default cost dictionnary.
        """

        self.match_stack = max_matches
        self.circuit_dag = circuit_dag
        self.template_dag = template_dag

        self.substitution_list = []
        self.unmatched_list = []
        self.allow_phase = allow_phase

        if custom_quantum_cost is not None:
            self.quantum_cost = dict(custom_quantum_cost)
        else:
            self.quantum_cost = {
                "Identity": 0,
                "PauliX": 1,
                "PauliY": 1,
                "PauliZ": 1,
                "RX": 1,
                "RY": 1,
                "RZ": 1,
                "Hadamard": 1,
                "T": 1,
                "Adjoint(T)": 1,
                "S": 1,
                "Adjoint(S)": 1,
                "CNOT": 2,
                "CZ": 4,
                "SWAP": 6,
                "CSWAP": 63,
                "Toffoli": 21,
                "C(S)": 4,
                "CCZ": 21,
<<<<<<< HEAD
=======
                # the quantum cost of a MultiControlledX gate scales as 4n^2, where n is the number of control wires
                # see exercise 4.29 in Nielsen and Chuang
                "MultiControlledX": lambda op: 2 * 4 * len(op.control_wires) ** 2,
>>>>>>> ad4530d4
            }

    def _pred_block(self, circuit_sublist, index):
        """It returns the predecessors of a given part of the circuit.
        Args:
            circuit_sublist (list): list of the gates matched in the circuit.
            index (int): Index of the group of matches.
        Returns:
            list: List of predecessors of the current match circuit configuration.
        """
        predecessors = set()
        for node_id in circuit_sublist:
            predecessors = predecessors | set(self.circuit_dag.get_node(node_id).predecessors)

        exclude = set()
        for elem in self.substitution_list[:index]:
            exclude = exclude | set(elem.circuit_config) | set(elem.pred_block)

        pred = list(predecessors - set(circuit_sublist) - exclude)
        pred.sort()

        return pred

    def _quantum_cost(self, left, right):
        """Compare the two parts of the template and returns True if the quantum cost is reduced.
        Args:
            left (list): list of matched nodes in the template.
            right (list): list of nodes to be replaced.
        Returns:
            bool: True if the quantum cost is reduced
        """
        cost_left = 0

        def _calculate_cost(cost, index):
            if self.template_dag.get_node(index).op.name != "MultiControlledX":
                cost += self.quantum_cost[self.template_dag.get_node(index).op.name]
            elif len(self.template_dag.get_node(index).op.control_wires) >= 4 and self.allow_phase:
                # special case possible due to phase trick, approx. MultiControlledX cost == MultiControlledH cost
                cost += 9 * (
                    2 * 4 * (2 + len(self.template_dag.get_node(index).op.control_wires) - 4) ** 2
                )
            else:
                # the quantum cost of a MultiControlledX gate scales as 4n^2, where n is the number of control wires
                # see exercise 4.29 in Nielsen and Chuang
                cost += 2 * 4 * len(self.template_dag.get_node(index).op.control_wires) ** 2
            return cost

        for i in left:
<<<<<<< HEAD
            cost_left = _calculate_cost(cost_left, i)

        cost_right = 0
        for j in right:
            cost_right = _calculate_cost(cost_right, j)
=======
            cost = self.quantum_cost[self.template_dag.get_node(i).op.name]
            cost_left += cost(self.template_dag.get_node(i).op) if callable(cost) else cost

        cost_right = 0
        for j in right:
            cost = self.quantum_cost[self.template_dag.get_node(j).op.name]
            cost_right += cost(self.template_dag.get_node(j).op) if callable(cost) else cost
>>>>>>> ad4530d4

        return cost_left > cost_right

    def _rules(self, circuit_sublist, template_sublist, template_complement):
        """Set of rules to decide whether the match is to be substitute or not.
        Args:
            circuit_sublist (list): list of the gates matched in the circuit.
            template_sublist (list): list of matched nodes in the template.
            template_complement (list): list of gates not matched in the template.
        Returns:
            bool: True if the match respects the given rule for replacement, False otherwise.
        """

        if self._quantum_cost(template_sublist, template_complement):
            for elem in circuit_sublist:
                for config in self.substitution_list:
                    if any(elem == x for x in config.circuit_config):
                        return False
            return True
        return False

    def _template_inverse(self, template_list, template_sublist, template_complement):
        """The template circuit realizes the identity operator, then given the list of matches in the template,
        it returns the inverse part of the template that will be replaced.
        Args:
            template_list (list): list of all gates in the template.
            template_sublist (list): list of the gates matched in the circuit.
            template_complement  (list): list of gates not matched in the template.
        Returns:
            list(int): the template inverse part that will substitute the circuit match.
        """
        inverse = template_complement
        left = []
        right = []

        pred = set()
        for index in template_sublist:
            pred = pred | set(self.template_dag.get_node(index).predecessors)
        pred = list(pred - set(template_sublist))

        succ = set()
        for index in template_sublist:
            succ = succ | set(self.template_dag.get_node(index).successors)
        succ = list(succ - set(template_sublist))

        comm = list(set(template_list) - set(pred) - set(succ))

        for elem in inverse:
            if elem in pred:
                left.append(elem)
            elif elem in succ:
                right.append(elem)
            elif elem in comm:
                right.append(elem)

        left.sort()
        right.sort()

        left.reverse()
        right.reverse()

        total = left + right
        return total

    def _substitution_sort(self):
        """Sort the substitution list."""
        ordered = False
        while not ordered:
            ordered = self._permutation()

    def _permutation(self):  # pragma: no cover
        """Permute two groups of matches if first one has predecessors in the second one.
        Returns:
            bool: True if the matches groups are in the right order, False otherwise.
        """
        for scenario in self.substitution_list:
            predecessors = set()
            for match in scenario.circuit_config:
                predecessors = predecessors | set(self.circuit_dag.get_node(match).predecessors)
            predecessors = predecessors - set(scenario.circuit_config)
            index = self.substitution_list.index(scenario)
            for scenario_b in self.substitution_list[index::]:
                if set(scenario_b.circuit_config) & predecessors:
                    index1 = self.substitution_list.index(scenario)
                    index2 = self.substitution_list.index(scenario_b)

                    scenario_pop = self.substitution_list.pop(index2)
                    self.substitution_list.insert(index1, scenario_pop)
                    return False
        return True

    def _remove_impossible(self):  # pragma: no cover
        """Remove matched groups if they both have predecessors in the other one, they are not compatible."""
        list_predecessors = []
        remove_list = []

        # Initialize predecessors for each group of matches.
        for scenario in self.substitution_list:
            predecessors = set()
            for index in scenario.circuit_config:
                predecessors = predecessors | set(self.circuit_dag.get_node(index).predecessors)
            list_predecessors.append(predecessors)

        # Check if two groups of matches are incompatible.
        for scenario_a in self.substitution_list:
            if scenario_a in remove_list:
                continue
            index_a = self.substitution_list.index(scenario_a)
            circuit_a = scenario_a.circuit_config
            for scenario_b in self.substitution_list[index_a + 1 : :]:
                if scenario_b in remove_list:
                    continue
                index_b = self.substitution_list.index(scenario_b)
                circuit_b = scenario_b.circuit_config
                if (set(circuit_a) & list_predecessors[index_b]) and (
                    set(circuit_b) & list_predecessors[index_a]
                ):
                    remove_list.append(scenario_b)

        # Remove the incompatible groups from the list.
        if remove_list:
            self.substitution_list = [
                scenario for scenario in self.substitution_list if scenario not in remove_list
            ]

    def substitution(self):
        """From the list of maximal matches, it chooses which one will be used and gives the necessary details for
        each substitution(template inverse, predecessors of the match).
        """

        while self.match_stack:
            # Get the first match scenario of the list
            current = self.match_stack.pop(0)

            current_match = current.match
            current_qubit = current.qubit

            template_sublist = [x[0] for x in current_match]
            circuit_sublist = [x[1] for x in current_match]
            circuit_sublist.sort()

            template_list = range(0, self.template_dag.size)
            template_complement = list(set(template_list) - set(template_sublist))

            # If the match obey the rule then it is added to the list.
            if self._rules(circuit_sublist, template_sublist, template_complement):
                template_sublist_inverse = self._template_inverse(
                    template_list, template_sublist, template_complement
                )

                config = SubstitutionConfig(
                    circuit_sublist,
                    template_sublist_inverse,
                    [],
                    current_qubit,
                    self.template_dag,
                )
                self.substitution_list.append(config)

        # Remove incompatible matches.
        self._remove_impossible()

        # First sort the matches according to the smallest index in the matches (circuit).
        self.substitution_list.sort(key=lambda x: x.circuit_config[0])

        # Change position of the groups due to predecessors of other groups.
        self._substitution_sort()

        for scenario in self.substitution_list:
            index = self.substitution_list.index(scenario)
            scenario.pred_block = self._pred_block(scenario.circuit_config, index)

        circuit_list = []
        for elem in self.substitution_list:
            circuit_list = circuit_list + elem.circuit_config + elem.pred_block

        # Unmatched gates that are not predecessors of any group of matches.
        self.unmatched_list = sorted(list(set(range(0, self.circuit_dag.size)) - set(circuit_list)))<|MERGE_RESOLUTION|>--- conflicted
+++ resolved
@@ -459,11 +459,7 @@
     """
     return (
         (node_1.op.name == node_2.op.name)
-<<<<<<< HEAD
-        and (node_1.op.data == node_2.op.data)
-=======
         and qml.math.allclose(node_1.op.data, node_2.op.data)
->>>>>>> ad4530d4
         and len(node_1.wires) == len(node_2.wires)
     )
 
@@ -496,26 +492,6 @@
         list: list of qubits to consider in circuit (with specific order).
     """
     # pylint: disable=too-many-branches
-<<<<<<< HEAD
-    control_base = {
-        "CNOT": "PauliX",
-        "CZ": "PauliZ",
-        "CCZ": "PauliZ",
-        "CY": "PauliY",
-        "CH": "Hadamard",
-        "CSWAP": "SWAP",
-        "Toffoli": "PauliX",
-        "ControlledPhaseShift": "PhaseShift",
-        "CRX": "RX",
-        "CRY": "RY",
-        "CRZ": "RZ",
-        "C(S)": "S",
-        "CRot": "Rot",
-        "MultiControlledX": "PauliX",
-        "ControlledOperation": "ControlledOperation",
-    }
-=======
->>>>>>> ad4530d4
 
     first_match_qubits = []
 
@@ -671,26 +647,6 @@
     """
     # pylint: disable=too-many-arguments
 
-<<<<<<< HEAD
-    control_base = {
-        "CNOT": "PauliX",
-        "CZ": "PauliZ",
-        "CCZ": "PauliZ",
-        "CY": "PauliY",
-        "CSWAP": "SWAP",
-        "Toffoli": "PauliX",
-        "ControlledPhaseShift": "PhaseShift",
-        "CRX": "RX",
-        "CRY": "RY",
-        "CRZ": "RZ",
-        "CRot": "Rot",
-        "C(S)": "S",
-        "MultiControlledX": "PauliX",
-        "ControlledOperation": "ControlledOperation",
-    }
-
-=======
->>>>>>> ad4530d4
     if control1 and set(control1) == set(control2):
         if CONTROL_BASE[node1.op.name] in symmetric_over_all_wires and set(target1) == set(target2):
             return True
@@ -1602,12 +1558,14 @@
                 "Toffoli": 21,
                 "C(S)": 4,
                 "CCZ": 21,
-<<<<<<< HEAD
-=======
-                # the quantum cost of a MultiControlledX gate scales as 4n^2, where n is the number of control wires
-                # see exercise 4.29 in Nielsen and Chuang
-                "MultiControlledX": lambda op: 2 * 4 * len(op.control_wires) ** 2,
->>>>>>> ad4530d4
+                "MultiControlledX": lambda op: (
+                    # special case possible due to phase trick, approx. MultiControlledX cost == MultiControlledH cost
+                    9 * (2 * 4 * (2 + len(op.control_wires) - 4) ** 2)
+                    if len(op.control_wires) >= 4 and self.allow_phase
+                    # the quantum cost of a MultiControlledX gate scales as 4n^2, where n is the number of control wires
+                    # see exercise 4.29 in Nielsen and Chuang
+                    else 2 * 4 * len(op.control_wires) ** 2
+                ),
             }
 
     def _pred_block(self, circuit_sublist, index):
@@ -1641,28 +1599,7 @@
         """
         cost_left = 0
 
-        def _calculate_cost(cost, index):
-            if self.template_dag.get_node(index).op.name != "MultiControlledX":
-                cost += self.quantum_cost[self.template_dag.get_node(index).op.name]
-            elif len(self.template_dag.get_node(index).op.control_wires) >= 4 and self.allow_phase:
-                # special case possible due to phase trick, approx. MultiControlledX cost == MultiControlledH cost
-                cost += 9 * (
-                    2 * 4 * (2 + len(self.template_dag.get_node(index).op.control_wires) - 4) ** 2
-                )
-            else:
-                # the quantum cost of a MultiControlledX gate scales as 4n^2, where n is the number of control wires
-                # see exercise 4.29 in Nielsen and Chuang
-                cost += 2 * 4 * len(self.template_dag.get_node(index).op.control_wires) ** 2
-            return cost
-
         for i in left:
-<<<<<<< HEAD
-            cost_left = _calculate_cost(cost_left, i)
-
-        cost_right = 0
-        for j in right:
-            cost_right = _calculate_cost(cost_right, j)
-=======
             cost = self.quantum_cost[self.template_dag.get_node(i).op.name]
             cost_left += cost(self.template_dag.get_node(i).op) if callable(cost) else cost
 
@@ -1670,7 +1607,6 @@
         for j in right:
             cost = self.quantum_cost[self.template_dag.get_node(j).op.name]
             cost_right += cost(self.template_dag.get_node(j).op) if callable(cost) else cost
->>>>>>> ad4530d4
 
         return cost_left > cost_right
 
