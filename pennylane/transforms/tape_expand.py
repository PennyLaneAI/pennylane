--- conflicted
+++ resolved
@@ -18,22 +18,9 @@
 import warnings
 
 import pennylane as qml
-<<<<<<< HEAD
+from pennylane import math
 from pennylane.exceptions import PennyLaneDeprecationWarning
-from pennylane.operation import (
-    gen_is_multi_term_hamiltonian,
-    has_gen,
-    has_grad_method,
-    has_nopar,
-    has_unitary_gen,
-    is_measurement,
-    is_trainable,
-    not_tape,
-)
-=======
-from pennylane import math
 from pennylane.measurements import MeasurementProcess
->>>>>>> 3e2c1d85
 
 
 def _update_trainable_params(tape):
