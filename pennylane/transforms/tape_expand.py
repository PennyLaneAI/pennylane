--- conflicted
+++ resolved
@@ -226,13 +226,8 @@
         original_decomp_method = obj.decomposition
 
         try:
-<<<<<<< HEAD
             # Explicitly set the new .decomposition method
-            obj.decomposition = new_decomp_method
-=======
-            # Explicitly set the new .decompose method
             obj.compute_decomposition = staticmethod(fn)
->>>>>>> 3cf5d516
             yield
 
         finally:
