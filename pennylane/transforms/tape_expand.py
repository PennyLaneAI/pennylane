--- conflicted
+++ resolved
@@ -522,7 +522,6 @@
             dev.custom_expand_fn = original_custom_expand_fn
 
     else:
-<<<<<<< HEAD
         override_method = (
             "preprocess_transforms"
             if type(dev).preprocess == qml.devices.Device.preprocess
@@ -537,21 +536,4 @@
             yield
 
         finally:
-            setattr(dev, override_method, original_method)
-=======
-        with warnings.catch_warnings():
-            warnings.filterwarnings(
-                action="ignore",
-                message=r"max_expansion argument is deprecated",
-                category=PennyLaneDeprecationWarning,
-            )
-            original_preprocess = dev.preprocess
-            new_preprocess = _create_decomp_preprocessing(custom_decomps, dev)
-
-            try:
-                dev.preprocess = new_preprocess
-                yield
-
-            finally:
-                dev.preprocess = original_preprocess
->>>>>>> c5a8985e
+            setattr(dev, override_method, original_method)