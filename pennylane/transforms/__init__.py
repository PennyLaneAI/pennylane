--- conflicted
+++ resolved
@@ -65,11 +65,8 @@
     ~transforms.undo_swaps
     ~transforms.unitary_to_rot
     ~transforms.zx.push_hadamards
-<<<<<<< HEAD
+    ~transforms.zx.reduce_non_clifford
     ~transforms.zx.todd
-=======
-    ~transforms.zx.reduce_non_clifford
->>>>>>> 404b3709
 
 There are also utility functions and decompositions available that assist with
 both transforms, and decompositions within the larger PennyLane codebase.
@@ -340,11 +337,7 @@
     set_decomposition,
 )
 from .transpile import transpile
-<<<<<<< HEAD
-from .zx import to_zx, from_zx, push_hadamards, todd
-=======
-from .zx import to_zx, from_zx, push_hadamards, reduce_non_clifford
->>>>>>> 404b3709
+from .zx import to_zx, from_zx, push_hadamards, reduce_non_clifford, todd
 from .broadcast_expand import broadcast_expand
 from .decompose import decompose
 
