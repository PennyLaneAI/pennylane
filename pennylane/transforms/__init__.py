--- conflicted
+++ resolved
@@ -74,11 +74,8 @@
     ~transforms.merge_amplitude_embedding
     ~transforms.remove_barrier
     ~transforms.undo_swaps
-<<<<<<< HEAD
     ~transforms.pattern_matching_optimization
-=======
     ~transforms.transpile
->>>>>>> c121d9cf
 
 There are also utility functions and decompositions available that assist with
 both transforms, and decompositions within the larger PennyLane codebase.
