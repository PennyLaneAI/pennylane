--- conflicted
+++ resolved
@@ -205,9 +205,6 @@
     create_decomp_expand_fn,
     set_decomposition,
 )
-<<<<<<< HEAD
 from .transpile import transpile
-=======
 from . import qcut
-from .qcut import cut_circuit
->>>>>>> 4497a016
+from .qcut import cut_circuit