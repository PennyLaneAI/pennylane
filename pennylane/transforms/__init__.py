--- conflicted
+++ resolved
@@ -362,8 +362,4 @@
 from .transpile import transpile
 from .zx import to_zx, from_zx
 from .broadcast_expand import broadcast_expand
-<<<<<<< HEAD
-from .decompose import apply_decomposition
-=======
-from .decompose import decompose
->>>>>>> 9ac2504c
+from .decompose import decompose