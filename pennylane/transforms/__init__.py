# Copyright 2018-2021 Xanadu Quantum Technologies Inc.

# Licensed under the Apache License, Version 2.0 (the "License");
# you may not use this file except in compliance with the License.
# You may obtain a copy of the License at

#     http://www.apache.org/licenses/LICENSE-2.0

# Unless required by applicable law or agreed to in writing, software
# distributed under the License is distributed on an "AS IS" BASIS,
# WITHOUT WARRANTIES OR CONDITIONS OF ANY KIND, either express or implied.
# See the License for the specific language governing permissions and
# limitations under the License.
"""
This subpackage contains QNode, quantum function, device, and tape transforms.


.. currentmodule:: pennylane

Transforms
----------

Transforms that act on QNodes
~~~~~~~~~~~~~~~~~~~~~~~~~~~~~

These transforms accept QNodes, and return new transformed functions
that compute the desired quantity.

.. autosummary::
    :toctree: api

    ~transforms.classical_jacobian
    ~batch_params
    ~batch_input
    ~batch_partial
    ~metric_tensor
    ~adjoint_metric_tensor
    ~specs
    ~transforms.split_non_commuting

Transforms that act on quantum functions
~~~~~~~~~~~~~~~~~~~~~~~~~~~~~~~~~~~~~~~~

These transforms accept quantum functions (Python functions
containing quantum operations) that are used to construct QNodes.

.. autosummary::
    :toctree: api

    ~transforms.cond
    ~defer_measurements
    ~apply_controlled_Q
    ~quantum_monte_carlo
    ~transforms.insert

Transforms for circuit compilation
~~~~~~~~~~~~~~~~~~~~~~~~~~~~~~~~~~

This set of transforms accept quantum functions, and perform basic circuit compilation tasks.

.. autosummary::
    :toctree: api

    ~compile
    ~transforms.cancel_inverses
    ~transforms.commute_controlled
    ~transforms.merge_rotations
    ~transforms.single_qubit_fusion
    ~transforms.unitary_to_rot
    ~transforms.merge_amplitude_embedding
    ~transforms.remove_barrier
    ~transforms.undo_swaps
    ~transforms.pattern_matching_optimization
    ~transforms.transpile

There are also utility functions and decompositions available that assist with
both transforms, and decompositions within the larger PennyLane codebase.

.. autosummary::
    :toctree: api

    ~transforms.zyz_decomposition
    ~transforms.two_qubit_decomposition
    ~transforms.set_decomposition
    ~transforms.pattern_matching
    ~transforms.to_zx
    ~transforms.from_zx

There are also utility functions that take a circuit and return a DAG.

.. autosummary::
    :toctree: api

    ~transforms.commutation_dag
    ~transforms.CommutationDAG
    ~transforms.CommutationDAGNode

Transform for circuit cutting
~~~~~~~~~~~~~~~~~~~~~~~~~~~~~

The :func:`~.cut_circuit` transform accepts a QNode and returns a new function that cuts the original circuit,
allowing larger circuits to be split into smaller circuits that are compatible with devices that
have a restricted number of qubits.

.. autosummary::
    :toctree: api

    ~cut_circuit

The :func:`~.cut_circuit_mc` transform is designed to be used for cutting circuits which contain :func:`~.sample`
measurements and is implemented using a Monte Carlo method. Similarly to the :func:`~.cut_circuit`
transform, this transform accepts a QNode and returns a new function that cuts the original circuit.
This transform can also accept an optional classical processing function to calculate an
expectation value.

.. autosummary::
    :toctree: api

    ~cut_circuit_mc

There are also low-level functions that can be used to build up the circuit cutting functionalities:

.. autosummary::
    :toctree: api

    ~transforms.qcut.tape_to_graph
    ~transforms.qcut.replace_wire_cut_nodes
    ~transforms.qcut.fragment_graph
    ~transforms.qcut.graph_to_tape
    ~transforms.qcut.expand_fragment_tape
    ~transforms.qcut.expand_fragment_tapes_mc
    ~transforms.qcut.qcut_processing_fn
    ~transforms.qcut.qcut_processing_fn_sample
    ~transforms.qcut.qcut_processing_fn_mc
    ~transforms.qcut.CutStrategy
    ~transforms.qcut.kahypar_cut
    ~transforms.qcut.place_wire_cuts
    ~transforms.qcut.find_and_place_cuts

Transforms that act on tapes
~~~~~~~~~~~~~~~~~~~~~~~~~~~~

These transforms accept quantum tapes, and return one or
more tapes as well as a classical processing function.

.. autosummary::
    :toctree: api

    ~transforms.broadcast_expand
    ~transforms.measurement_grouping
    ~transforms.hamiltonian_expand
<<<<<<< HEAD
    ~transforms.sign_expand
=======
    ~transforms.sum_expand
>>>>>>> 88051722

Decorators and utility functions
--------------------------------

The following decorators and convenience functions are provided
to help build custom QNode, quantum function, and tape transforms:

.. autosummary::
    :toctree: api

    ~single_tape_transform
    ~batch_transform
    ~qfunc_transform
    ~op_transform
    ~transforms.make_tape
    ~transforms.map_batch_transform
    ~transforms.create_expand_fn
    ~transforms.create_decomp_expand_fn
    ~transforms.expand_invalid_trainable
    ~transforms.expand_multipar
    ~transforms.expand_trainable_multipar
    ~transforms.expand_nonunitary_gen

Transforms for error mitigation
-------------------------------

.. autosummary::
    :toctree: api

    ~transforms.mitigate_with_zne
    ~transforms.fold_global
    ~transforms.poly_extrapolate
    ~transforms.richardson_extrapolate
"""
# Import the decorators first to prevent circular imports when used in other transforms
from .batch_transform import batch_transform, map_batch_transform
from .qfunc_transforms import make_tape, single_tape_transform, qfunc_transform
from .op_transforms import op_transform
from .batch_params import batch_params
from .batch_input import batch_input
from .batch_partial import batch_partial
from .classical_jacobian import classical_jacobian
from .condition import cond, Conditional
from .compile import compile
from .decompositions import zyz_decomposition, two_qubit_decomposition
from .defer_measurements import defer_measurements
<<<<<<< HEAD
from .hamiltonian_expand import hamiltonian_expand
from .sign_expand import sign_expand
=======
from .hamiltonian_expand import hamiltonian_expand, sum_expand
>>>>>>> 88051722
from .split_non_commuting import split_non_commuting
from .measurement_grouping import measurement_grouping
from .metric_tensor import metric_tensor
from .adjoint_metric_tensor import adjoint_metric_tensor
from .insert_ops import insert
from .mitigate import mitigate_with_zne, fold_global, poly_extrapolate, richardson_extrapolate
from .optimization import (
    cancel_inverses,
    commute_controlled,
    merge_rotations,
    single_qubit_fusion,
    merge_amplitude_embedding,
    remove_barrier,
    undo_swaps,
    pattern_matching,
    pattern_matching_optimization,
)
from .specs import specs
from .qmc import apply_controlled_Q, quantum_monte_carlo
from .unitary_to_rot import unitary_to_rot
from .commutation_dag import (
    commutation_dag,
    CommutationDAG,
    CommutationDAGNode,
)
from .tape_expand import (
    expand_invalid_trainable,
    expand_multipar,
    expand_nonunitary_gen,
    expand_trainable_multipar,
    create_expand_fn,
    create_decomp_expand_fn,
    set_decomposition,
)
from .transpile import transpile
from . import qcut
from .qcut import cut_circuit, cut_circuit_mc
from .zx import to_zx, from_zx
from .broadcast_expand import broadcast_expand<|MERGE_RESOLUTION|>--- conflicted
+++ resolved
@@ -149,11 +149,8 @@
     ~transforms.broadcast_expand
     ~transforms.measurement_grouping
     ~transforms.hamiltonian_expand
-<<<<<<< HEAD
     ~transforms.sign_expand
-=======
     ~transforms.sum_expand
->>>>>>> 88051722
 
 Decorators and utility functions
 --------------------------------
@@ -200,12 +197,8 @@
 from .compile import compile
 from .decompositions import zyz_decomposition, two_qubit_decomposition
 from .defer_measurements import defer_measurements
-<<<<<<< HEAD
-from .hamiltonian_expand import hamiltonian_expand
 from .sign_expand import sign_expand
-=======
 from .hamiltonian_expand import hamiltonian_expand, sum_expand
->>>>>>> 88051722
 from .split_non_commuting import split_non_commuting
 from .measurement_grouping import measurement_grouping
 from .metric_tensor import metric_tensor
