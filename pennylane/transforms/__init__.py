# Copyright 2018-2024 Xanadu Quantum Technologies Inc.

# Licensed under the Apache License, Version 2.0 (the "License");
# you may not use this file except in compliance with the License.
# You may obtain a copy of the License at

#     http://www.apache.org/licenses/LICENSE-2.0

# Unless required by applicable law or agreed to in writing, software
# distributed under the License is distributed on an "AS IS" BASIS,
# WITHOUT WARRANTIES OR CONDITIONS OF ANY KIND, either express or implied.
# See the License for the specific language governing permissions and
# limitations under the License.
"""
This subpackage contains PennyLane transforms and their building blocks.

.. warning::

    The transforms ``add_noise``, ``insert``, ``mitigate_with_zne``, ``fold_global``, ``poly_extrapolate``, ``richardson_extrapolate``,
    ``exponential_extrapolate`` have been moved to the :mod:`pennylane.noise` module.
    Accessing these transforms from the :mod:`pennylane.transforms` module is deprecated
    and will be removed in v0.44.

.. currentmodule:: pennylane

.. _transforms:

Custom transforms
-----------------

:func:`qml.transform <pennylane.transform>` can be used to define custom transformations
that work with PennyLane QNodes; such transformations can map a circuit
to one or many new circuits alongside associated classical post-processing.

.. autosummary::
    :toctree: api

    ~transforms.core.transform

Transforms library
------------------
A range of ready-to-use transforms are available in PennyLane.

Transforms for circuit compilation
~~~~~~~~~~~~~~~~~~~~~~~~~~~~~~~~~~

A set of transforms to perform basic circuit compilation tasks.

.. autosummary::
    :toctree: api

    ~compile
    ~transforms.cancel_inverses
    ~transforms.combine_global_phases
    ~transforms.commute_controlled
    ~transforms.decompose
    ~transforms.merge_amplitude_embedding
    ~transforms.merge_rotations
    ~transforms.pattern_matching_optimization
    ~transforms.remove_barrier
    ~transforms.match_relative_phase_toffoli
    ~transforms.match_controlled_iX_gate
    ~transforms.single_qubit_fusion
    ~transforms.transpile
    ~transforms.undo_swaps
    ~transforms.unitary_to_rot
    ~transforms.zx.optimize_t_count
    ~transforms.zx.push_hadamards
    ~transforms.zx.reduce_non_clifford
    ~transforms.zx.todd

There are also utility functions and decompositions available that assist with
both transforms, and decompositions within the larger PennyLane codebase.

.. autosummary::
    :toctree: api

    ~transforms.set_decomposition
    ~transforms.pattern_matching
    ~transforms.to_zx
    ~transforms.from_zx

There are also utility functions that take a circuit and return a DAG.

.. autosummary::
    :toctree: api

    ~transforms.commutation_dag
    ~transforms.CommutationDAG
    ~transforms.CommutationDAGNode

Transform for Clifford+T decomposition
~~~~~~~~~~~~~~~~~~~~~~~~~~~~~~~~~~~~~~

This transform accepts quantum circuits and decomposes them to the Clifford+T basis.

.. autosummary::
    :toctree: api

    ~clifford_t_decomposition

Other transforms
~~~~~~~~~~~~~~~~

These transforms use the :func:`pennylane.transform` function/decorator and can be used on
:class:`pennylane.tape.QuantumTape`, :class:`pennylane.QNode`. They fulfill multiple purposes like circuit
preprocessing, getting information from a circuit, and more.

.. autosummary::
    :toctree: api

    ~batch_params
    ~batch_input
    ~defer_measurements
    ~transforms.diagonalize_measurements
    ~transforms.split_non_commuting
    ~transforms.split_to_single_terms
    ~transforms.broadcast_expand
    ~transforms.sign_expand
    ~transforms.convert_to_numpy_parameters
    ~apply_controlled_Q
    ~quantum_monte_carlo
    ~transforms.resolve_dynamic_wires

Transforms that act only on QNodes
~~~~~~~~~~~~~~~~~~~~~~~~~~~~~~~~~~

These transforms only accept QNodes, and return new transformed functions
that compute the desired quantity.

.. autosummary::
    :toctree: api

    ~batch_partial
    ~draw
    ~draw_mpl

Transforms developer functions
------------------------------

:class:`~.TransformContainer`, :class:`~.TransformDispatcher`, and  :class:`~.TransformProgram` are
developer-facing objects that allow the
creation, dispatching, and composability of transforms. If you would like to make a custom transform, refer
instead to the documentation of :func:`qml.transform <pennylane.transform>`.

.. autosummary::
    :toctree: api

    ~transforms.core.transform_dispatcher
    ~transforms.core.transform_program

Transforming circuits
---------------------

A quantum transform is a crucial concept in PennyLane, and refers to mapping a quantum
circuit to one or more circuits, alongside a classical post-processing function.
Once a transform is registered with PennyLane, the transformed circuits will be executed,
and the classical post-processing function automatically applied to the outputs.
This becomes particularly valuable when a transform generates multiple circuits,
requiring a method to aggregate or reduce the results (e.g.,
applying the parameter-shift rule or computing the expectation value of a Hamiltonian
term-by-term).

.. note::

    For examples of built-in transforms that come with PennyLane, see the
    :doc:`/introduction/compiling_circuits` documentation.

Creating your own transform
---------------------------

To streamline the creation of transforms and ensure their versatility across
various circuit abstractions in PennyLane, the
:func:`pennylane.transform` is available.

This decorator registers transforms that accept a :class:`~.QuantumTape`
as its primary input and returns a sequence of :class:`~.QuantumTape`
and an associated processing function.

To illustrate the process of creating a quantum transform, let's consider an example. Suppose we want
a transform that removes all :class:`~.RX` operations from a given circuit. In this case, we merely need to filter the
original :class:`~.QuantumTape` and return a new one without the filtered operations. As we don't require a specific processing
function in this scenario, we include a function that simply returns the first and only result.

.. code-block:: python

    from pennylane.tape import QuantumScript, QuantumScriptBatch
    from pennylane.typing import PostprocessingFn

    def remove_rx(tape: QuantumScript) -> tuple[QuantumScriptBatch, PostprocessingFn]:

        operations = filter(lambda op: op.name != "RX", tape.operations)
        new_tape = tape.copy(operations=operations)

        def null_postprocessing(results):
            return results[0]

        return [new_tape], null_postprocessing

To make your transform applicable to both :class:`~.QNode` and quantum functions, you can use the :func:`pennylane.transform` decorator.

.. code-block:: python

    dispatched_transform = qml.transform(remove_rx)

For a more advanced example, let's consider a transform that sums a circuit with its adjoint. We define the adjoint
of the tape operations, create a new tape with these new operations, and return both tapes.
The processing function then sums the results of the original and the adjoint tape.
In this example, we use ``qml.transform`` in the form of a decorator in order to turn the custom
function into a quantum transform.

.. code-block:: python

    from pennylane.tape import QuantumScript, QuantumScriptBatch
    from pennylane.typing import PostprocessingFn

    @qml.transform
    def sum_circuit_and_adjoint(tape: QuantumScript) -> tuple[QuantumScriptBatch, PostprocessingFn]:

        operations = [qml.adjoint(op) for op in tape.operation]
        new_tape = tape.copy(operations=operations)

        def sum_postprocessing(results):
            return qml.sum(results)

        return [tape, new_tape], sum_postprocessing

Composability of transforms
---------------------------

Transforms are inherently composable on a :class:`~.QNode`, meaning that transforms with compatible post-processing
functions can be successively applied to QNodes. For example, this allows for the application of multiple compilation
passes on a QNode to maximize gate reduction before execution.

.. code-block:: python

        dev = qml.device("default.qubit", wires=1)

        @qml.transforms.merge_rotations
        @qml.transforms.cancel_inverses
        @qml.qnode(device=dev)
        def circuit(x, y):
            qml.Hadamard(wires=0)
            qml.Hadamard(wires=0)
            qml.RX(x, wires=0)
            qml.RY(y, wires=0)
            qml.RZ(y, wires=0)
            qml.RY(x, wires=0)
            return qml.expval(qml.Z(0))

In this example, inverses are canceled, leading to the removal of two Hadamard gates. Subsequently, rotations are
merged into a single :class:`qml.Rot` gate. Consequently, two transforms are successfully applied to the circuit.


Passing arguments to transforms
-------------------------------

We can decorate a QNode with ``@partial(transform_fn, **transform_kwargs)`` to provide additional keyword arguments to a transform function.
In the following example, we pass the keyword argument ``grouping_strategy="wires"`` to the :func:`~.split_non_commuting` quantum transform,
which splits a circuit into tapes measuring groups of commuting observables.

.. code-block:: python

        from functools import partial

        dev = qml.device("default.qubit", wires=2)

        @partial(qml.transforms.split_non_commuting, grouping_strategy="wires")
        @qml.qnode(dev)
        def circuit(params):
            qml.RX(params[0], wires=0)
            qml.RZ(params[1], wires=1)
            return [
                qml.expval(qml.X(0)),
                qml.expval(qml.Y(1)),
                qml.expval(qml.Z(0) @ qml.Z(1)),
                qml.expval(qml.X(0) @ qml.Z(1) + 0.5 * qml.Y(1) + qml.Z(0)),
            ]

Additional information
----------------------

Explore practical examples of transforms focused on compiling circuits in the :doc:`compiling circuits documentation </introduction/compiling_circuits>`.
For gradient transforms, refer to the examples in the :doc:`gradients documentation <../code/qml_gradients>`. Finally,
for a comprehensive overview of transforms and core functionalities, consult the :doc:`summary above <../code/qml_transforms>`.
"""

# Leave as alias for backwards-compatibility
from pennylane.tape import make_qscript as make_tape
from pennylane.exceptions import TransformError

# Import the decorators first to prevent circular imports when used in other transforms
from .core import transform
from .batch_params import batch_params
from .batch_input import batch_input
from .batch_partial import batch_partial
from .convert_to_numpy_parameters import convert_to_numpy_parameters
from .compile import compile

from .decompositions import clifford_t_decomposition
from .defer_measurements import defer_measurements
from .diagonalize_measurements import diagonalize_measurements
from .dynamic_one_shot import dynamic_one_shot, is_mcm
from .sign_expand import sign_expand
from .split_non_commuting import split_non_commuting
from .split_to_single_terms import split_to_single_terms
from .combine_global_phases import combine_global_phases
from .resolve_dynamic_wires import resolve_dynamic_wires

from .optimization import (
    cancel_inverses,
    commute_controlled,
    merge_rotations,
    single_qubit_fusion,
    merge_amplitude_embedding,
    remove_barrier,
    undo_swaps,
    pattern_matching,
    pattern_matching_optimization,
    match_controlled_iX_gate,
    match_relative_phase_toffoli,
)
from .qmc import apply_controlled_Q, quantum_monte_carlo
from .unitary_to_rot import unitary_to_rot
from .commutation_dag import (
    commutation_dag,
    CommutationDAG,
    CommutationDAGNode,
)
from .tape_expand import (
    expand_invalid_trainable,
    expand_multipar,
    expand_nonunitary_gen,
    expand_trainable_multipar,
    create_expand_fn,
    create_decomp_expand_fn,
    create_expand_trainable_multipar,
    set_decomposition,
)
from .transpile import transpile
<<<<<<< HEAD
from .zx import to_zx, from_zx, optimize_t_count, push_hadamards, reduce_non_clifford
=======
from .zx import to_zx, from_zx, push_hadamards, reduce_non_clifford, todd
>>>>>>> 547fbdf4
from .broadcast_expand import broadcast_expand
from .decompose import decompose


def __getattr__(name):
    if name in {
        "add_noise",
        "insert",
        "mitigate_with_zne",
        "fold_global",
        "poly_extrapolate",
        "richardson_extrapolate",
        "exponential_extrapolate",
    }:

        # pylint: disable=import-outside-toplevel
        import warnings
        from pennylane import exceptions
        from pennylane import noise

        warnings.warn(
            f"pennylane.{name} is no longer accessible from the transforms module \
                and must be imported as pennylane.noise.{name}. \
                    Support for access through this module will be removed in v0.44.",
            exceptions.PennyLaneDeprecationWarning,
        )

        return getattr(noise, name)

    raise AttributeError(f"module 'pennylane' has no attribute '{name}'")  # pragma: no cover<|MERGE_RESOLUTION|>--- conflicted
+++ resolved
@@ -338,11 +338,7 @@
     set_decomposition,
 )
 from .transpile import transpile
-<<<<<<< HEAD
-from .zx import to_zx, from_zx, optimize_t_count, push_hadamards, reduce_non_clifford
-=======
-from .zx import to_zx, from_zx, push_hadamards, reduce_non_clifford, todd
->>>>>>> 547fbdf4
+from .zx import to_zx, from_zx, optimize_t_count, push_hadamards, reduce_non_clifford, todd
 from .broadcast_expand import broadcast_expand
 from .decompose import decompose
 
