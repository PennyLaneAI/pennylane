# Copyright 2018-2021 Xanadu Quantum Technologies Inc.

# Licensed under the Apache License, Version 2.0 (the "License");
# you may not use this file except in compliance with the License.
# You may obtain a copy of the License at

#     http://www.apache.org/licenses/LICENSE-2.0

# Unless required by applicable law or agreed to in writing, software
# distributed under the License is distributed on an "AS IS" BASIS,
# WITHOUT WARRANTIES OR CONDITIONS OF ANY KIND, either express or implied.
# See the License for the specific language governing permissions and
# limitations under the License.
"""
This subpackage contains QNode, quantum function, device, and tape transforms.


.. currentmodule:: pennylane

Transforms
----------

Transforms that act on QNodes
~~~~~~~~~~~~~~~~~~~~~~~~~~~~~

These transforms accept QNodes, and return new transformed functions
that compute the desired quantity.

.. autosummary::
    :toctree: api

    ~transforms.classical_jacobian
    ~batch_params
    ~batch_input
    ~draw
    ~draw_mpl
    ~transforms.get_unitary_matrix
    ~metric_tensor
    ~adjoint_metric_tensor
    ~specs
    ~transforms.mitigate_with_zne

Transforms that act on quantum functions
~~~~~~~~~~~~~~~~~~~~~~~~~~~~~~~~~~~~~~~~

These transforms accept quantum functions (Python functions
containing quantum operations) that are used to construct QNodes.

.. autosummary::
    :toctree: api

    ~adjoint
    ~ctrl
    ~transforms.cond
    ~defer_measurements
    ~apply_controlled_Q
    ~quantum_monte_carlo
    ~transforms.insert

Transforms for circuit compilation
~~~~~~~~~~~~~~~~~~~~~~~~~~~~~~~~~~

This set of transforms accept quantum functions, and perform basic circuit compilation tasks.

.. autosummary::
    :toctree: api

    ~compile
    ~transforms.cancel_inverses
    ~transforms.commute_controlled
    ~transforms.merge_rotations
    ~transforms.single_qubit_fusion
    ~transforms.unitary_to_rot
    ~transforms.merge_amplitude_embedding
    ~transforms.remove_barrier
    ~transforms.undo_swaps

There are also utility functions and decompositions available that assist with
both transforms, and decompositions within the larger PennyLane codebase.

.. autosummary::
    :toctree: api

    ~transforms.zyz_decomposition
    ~transforms.two_qubit_decomposition
    ~transforms.set_decomposition
    ~transforms.simplify

There are also utility functions that take a circuit and return a DAG.

.. autosummary::
    :toctree: api

    ~transforms.commutation_dag
    ~transforms.CommutationDAG
    ~transforms.CommutationDAGNode

Transform for circuit cutting
~~~~~~~~~~~~~~~~~~~~~~~~~~~~~

This transform accepts a QNode and returns a new function that cuts the original circuit,
allowing larger circuits to be split into smaller circuits that are compatible with devices that
have a restricted number of qubits.

.. autosummary::
    :toctree: api

    ~cut_circuit

There are also low-level functions that can be used to build up the circuit cutting functionalities:

.. autosummary::
    :toctree: api

    ~transforms.qcut.tape_to_graph
    ~transforms.qcut.replace_wire_cut_nodes
    ~transforms.qcut.fragment_graph
    ~transforms.qcut.graph_to_tape
    ~transforms.qcut.remap_tape_wires
    ~transforms.qcut.expand_fragment_tape
    ~transforms.qcut.qcut_processing_fn
    ~transforms.qcut.CutStrategy
<<<<<<< HEAD
    ~transforms.qcut.kahypar_cut
    ~transforms.qcut.place_wire_cuts
    ~transforms.qcut.find_and_place_cuts
=======
    ~transforms.qcut.expand_fragment_tapes_mc
>>>>>>> d360afd1

Transforms that act on tapes
~~~~~~~~~~~~~~~~~~~~~~~~~~~~

These transforms accept quantum tapes, and return one or
more tapes as well as a classical processing function.

.. autosummary::
    :toctree: api

    ~transforms.measurement_grouping
    ~transforms.hamiltonian_expand

Decorators and utility functions
--------------------------------

The following decorators and convenience functions are provided
to help build custom QNode, quantum function, and tape transforms:

.. autosummary::
    :toctree: api

    ~single_tape_transform
    ~batch_transform
    ~qfunc_transform
    ~op_transform
    ~transforms.make_tape
    ~transforms.map_batch_transform
    ~transforms.create_expand_fn
    ~transforms.create_decomp_expand_fn
    ~transforms.expand_invalid_trainable
    ~transforms.expand_multipar
    ~transforms.expand_trainable_multipar
    ~transforms.expand_nonunitary_gen
"""
# Import the decorators first to prevent circular imports when used in other transforms
from .batch_transform import batch_transform, map_batch_transform
from .qfunc_transforms import make_tape, single_tape_transform, qfunc_transform
from .op_transforms import op_transform
from .adjoint import adjoint
from .batch_params import batch_params
from .batch_input import batch_input
from .classical_jacobian import classical_jacobian
from .condition import cond, Conditional
from .compile import compile
from .control import ControlledOperation, ctrl
from .decompositions import zyz_decomposition, two_qubit_decomposition
from .defer_measurements import defer_measurements
from .draw import draw, draw_mpl
from .hamiltonian_expand import hamiltonian_expand
from .measurement_grouping import measurement_grouping
from .metric_tensor import metric_tensor
from .adjoint_metric_tensor import adjoint_metric_tensor
from .insert_ops import insert
from .mitigate import mitigate_with_zne
from .optimization import (
    cancel_inverses,
    commute_controlled,
    merge_rotations,
    single_qubit_fusion,
    merge_amplitude_embedding,
    remove_barrier,
    undo_swaps,
)
from .specs import specs
from .qmc import apply_controlled_Q, quantum_monte_carlo
from .unitary_to_rot import unitary_to_rot
from .get_unitary_matrix import get_unitary_matrix
from .commutation_dag import (
    commutation_dag,
    is_commuting,
    CommutationDAG,
    CommutationDAGNode,
    simplify,
)
from .tape_expand import (
    expand_invalid_trainable,
    expand_multipar,
    expand_nonunitary_gen,
    expand_trainable_multipar,
    create_expand_fn,
    create_decomp_expand_fn,
    set_decomposition,
)
from . import qcut
from .qcut import cut_circuit<|MERGE_RESOLUTION|>--- conflicted
+++ resolved
@@ -120,13 +120,10 @@
     ~transforms.qcut.expand_fragment_tape
     ~transforms.qcut.qcut_processing_fn
     ~transforms.qcut.CutStrategy
-<<<<<<< HEAD
+    ~transforms.qcut.expand_fragment_tapes_mc
     ~transforms.qcut.kahypar_cut
     ~transforms.qcut.place_wire_cuts
     ~transforms.qcut.find_and_place_cuts
-=======
-    ~transforms.qcut.expand_fragment_tapes_mc
->>>>>>> d360afd1
 
 Transforms that act on tapes
 ~~~~~~~~~~~~~~~~~~~~~~~~~~~~
