--- conflicted
+++ resolved
@@ -95,10 +95,7 @@
     ~transforms.replace_wire_cut_nodes
     ~transforms.fragment_graph
     ~transforms.graph_to_tape
-<<<<<<< HEAD
     ~transforms.expand_fragment_tapes
-=======
->>>>>>> c13cb477
     ~transforms.contract_tensors
 
 
@@ -179,10 +176,7 @@
     replace_wire_cut_nodes,
     fragment_graph,
     graph_to_tape,
-<<<<<<< HEAD
     expand_fragment_tapes,
-=======
->>>>>>> c13cb477
     contract_tensors,
 
 )