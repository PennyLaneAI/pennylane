# Copyright 2018-2021 Xanadu Quantum Technologies Inc.

# Licensed under the Apache License, Version 2.0 (the "License");
# you may not use this file except in compliance with the License.
# You may obtain a copy of the License at

#     http://www.apache.org/licenses/LICENSE-2.0

# Unless required by applicable law or agreed to in writing, software
# distributed under the License is distributed on an "AS IS" BASIS,
# WITHOUT WARRANTIES OR CONDITIONS OF ANY KIND, either express or implied.
# See the License for the specific language governing permissions and
# limitations under the License.
"""
This subpackage contains PennyLane transforms and their building blocks.

.. currentmodule:: pennylane

Custom transforms
-----------------

:func:`qml.transform <pennylane.transform>` can be used to define custom transformations
that work with PennyLane QNodes; such transformations can map a circuit
to one or many new circuits alongside associated classical post-processing.

.. autosummary::
    :toctree: api

    ~transforms.core.transform

Transforms library
------------------
A range of ready-to-use transforms are available in PennyLane.

Transforms for circuit compilation
~~~~~~~~~~~~~~~~~~~~~~~~~~~~~~~~~~

A set of transforms to perform basic circuit compilation tasks.

.. autosummary::
    :toctree: api

    ~compile
    ~transforms.cancel_inverses
    ~transforms.commute_controlled
    ~transforms.merge_rotations
    ~transforms.single_qubit_fusion
    ~transforms.unitary_to_rot
    ~transforms.merge_amplitude_embedding
    ~transforms.remove_barrier
    ~transforms.undo_swaps
    ~transforms.pattern_matching_optimization
    ~transforms.transpile

There are also utility functions and decompositions available that assist with
both transforms, and decompositions within the larger PennyLane codebase.

.. autosummary::
    :toctree: api

    ~transforms.one_qubit_decomposition
    ~transforms.two_qubit_decomposition
    ~transforms.set_decomposition
    ~transforms.pattern_matching
    ~transforms.to_zx
    ~transforms.from_zx

There are also utility functions that take a circuit and return a DAG.

.. autosummary::
    :toctree: api

    ~transforms.commutation_dag
    ~transforms.CommutationDAG
    ~transforms.CommutationDAGNode

<<<<<<< HEAD
=======
Transform for Clifford+T compilation
~~~~~~~~~~~~~~~~~~~~~~~~~~~~~~~~~~~~

The following functions assist in decomposing operations to the Clifford+T basis.

.. autosummary::
    :toctree: api

    ~transforms.sk_decomposition

Transform for circuit cutting
~~~~~~~~~~~~~~~~~~~~~~~~~~~~~

The :func:`~.cut_circuit` transform accepts a QNode and returns a new function that cuts the original circuit,
allowing larger circuits to be split into smaller circuits that are compatible with devices that
have a restricted number of qubits.

.. autosummary::
    :toctree: api

    ~cut_circuit

The :func:`~.cut_circuit_mc` transform is designed to be used for cutting circuits which contain :func:`~.sample`
measurements and is implemented using a Monte Carlo method. Similarly to the :func:`~.cut_circuit`
transform, this transform accepts a QNode and returns a new function that cuts the original circuit.
This transform can also accept an optional classical processing function to calculate an
expectation value.

.. autosummary::
    :toctree: api

    ~cut_circuit_mc

There are also low-level functions that can be used to build up the circuit cutting functionalities:

.. autosummary::
    :toctree: api

    ~transforms.qcut.tape_to_graph
    ~transforms.qcut.replace_wire_cut_nodes
    ~transforms.qcut.fragment_graph
    ~transforms.qcut.graph_to_tape
    ~transforms.qcut.expand_fragment_tape
    ~transforms.qcut.expand_fragment_tapes_mc
    ~transforms.qcut.qcut_processing_fn
    ~transforms.qcut.qcut_processing_fn_sample
    ~transforms.qcut.qcut_processing_fn_mc
    ~transforms.qcut.CutStrategy
    ~transforms.qcut.kahypar_cut
    ~transforms.qcut.place_wire_cuts
    ~transforms.qcut.find_and_place_cuts

>>>>>>> e9cf50c0
Transforms for error mitigation
~~~~~~~~~~~~~~~~~~~~~~~~~~~~~~~

.. autosummary::
    :toctree: api

    ~transforms.mitigate_with_zne
    ~transforms.fold_global
    ~transforms.poly_extrapolate
    ~transforms.richardson_extrapolate

Other transforms
~~~~~~~~~~~~~~~~

These transforms use the :func:`pennylane.transform` function / decorator and can be used on
:class:`pennylane.tape.QuantumTape`, :class:`pennylane.QNode`. They fulfill multiple purposes like circuit
preprocessing, get information from a circuit and more.

.. autosummary::
    :toctree: api

    ~metric_tensor
    ~adjoint_metric_tensor
    ~batch_params
    ~batch_input
    ~transforms.insert
    ~defer_measurements
    ~transforms.split_non_commuting
    ~transforms.broadcast_expand
    ~transforms.hamiltonian_expand
    ~transforms.sign_expand
    ~transforms.sum_expand
    ~transforms.convert_to_numpy_parameters
    ~apply_controlled_Q
    ~quantum_monte_carlo

Transforms that act only on QNodes
~~~~~~~~~~~~~~~~~~~~~~~~~~~~~~~~~~

These transforms only accept QNodes, and return new transformed functions
that compute the desired quantity.

.. autosummary::
    :toctree: api

    ~transforms.classical_jacobian
    ~batch_partial
    ~specs
    ~draw
    ~draw_mpl

Decorators and utility functions
--------------------------------

The following decorators and convenience functions are provided
to help build custom QNode, quantum function, and tape transforms:

.. autosummary::
    :toctree: api

    ~transforms.make_tape
    ~transforms.map_batch_transform
    ~transforms.create_expand_fn
    ~transforms.create_decomp_expand_fn
    ~transforms.expand_invalid_trainable
    ~transforms.expand_invalid_trainable_hadamard_gradient
    ~transforms.expand_multipar
    ~transforms.expand_trainable_multipar
    ~transforms.expand_nonunitary_gen

Transforms developer functions
------------------------------

:class:`~.TransformContainer`, :class:`~.TransformDispatcher` and  :class:`~.TransformProgram` are
developer-facing objects that allow the
creation, dispatching and composability of transforms. If you would like to make a custom transform, refer
instead to the documentation of :func:`qml.transform <pennylane.transform>`.

.. autosummary::
    :toctree: api

    ~transforms.core.transform_dispatcher
    ~transforms.core.transform_program

Old transforms framework
------------------------

These utility functions were previously used to create transforms in PennyLane and are now
deprecated. It is now recommended to use :class:`qml.transform <pennylane.transform>`
for the creation of custom transforms.

.. autosummary::
    :toctree: api

    ~single_tape_transform
    ~batch_transform
    ~qfunc_transform
    ~op_transform

"""
# Import the decorators first to prevent circular imports when used in other transforms
from .core import transform, TransformError
from .batch_transform import batch_transform, map_batch_transform
from .qfunc_transforms import make_tape, single_tape_transform, qfunc_transform
from .op_transforms import op_transform
from .batch_params import batch_params
from .batch_input import batch_input
from .batch_partial import batch_partial
from .classical_jacobian import classical_jacobian
from .convert_to_numpy_parameters import convert_to_numpy_parameters
from .compile import compile
from .decompositions import (
    one_qubit_decomposition,
    two_qubit_decomposition,
    sk_decomposition,
)
from .defer_measurements import defer_measurements
from .sign_expand import sign_expand
from .hamiltonian_expand import hamiltonian_expand, sum_expand
from .split_non_commuting import split_non_commuting
from .metric_tensor import metric_tensor
from .adjoint_metric_tensor import adjoint_metric_tensor
from .insert_ops import insert

from .mitigate import mitigate_with_zne, fold_global, poly_extrapolate, richardson_extrapolate
from .optimization import (
    cancel_inverses,
    commute_controlled,
    merge_rotations,
    single_qubit_fusion,
    merge_amplitude_embedding,
    remove_barrier,
    undo_swaps,
    pattern_matching,
    pattern_matching_optimization,
)
from .specs import specs
from .qmc import apply_controlled_Q, quantum_monte_carlo
from .unitary_to_rot import unitary_to_rot
from .commutation_dag import (
    commutation_dag,
    CommutationDAG,
    CommutationDAGNode,
)
from .tape_expand import (
    expand_invalid_trainable,
    expand_invalid_trainable_hadamard_gradient,
    expand_multipar,
    expand_nonunitary_gen,
    expand_trainable_multipar,
    create_expand_fn,
    create_decomp_expand_fn,
    set_decomposition,
)
from .transpile import transpile
from .zx import to_zx, from_zx
from .broadcast_expand import broadcast_expand<|MERGE_RESOLUTION|>--- conflicted
+++ resolved
@@ -74,8 +74,6 @@
     ~transforms.CommutationDAG
     ~transforms.CommutationDAGNode
 
-<<<<<<< HEAD
-=======
 Transform for Clifford+T compilation
 ~~~~~~~~~~~~~~~~~~~~~~~~~~~~~~~~~~~~
 
@@ -128,7 +126,6 @@
     ~transforms.qcut.place_wire_cuts
     ~transforms.qcut.find_and_place_cuts
 
->>>>>>> e9cf50c0
 Transforms for error mitigation
 ~~~~~~~~~~~~~~~~~~~~~~~~~~~~~~~
 
