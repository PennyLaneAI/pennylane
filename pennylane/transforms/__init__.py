# Copyright 2018-2024 Xanadu Quantum Technologies Inc.

# Licensed under the Apache License, Version 2.0 (the "License");
# you may not use this file except in compliance with the License.
# You may obtain a copy of the License at

#     http://www.apache.org/licenses/LICENSE-2.0

# Unless required by applicable law or agreed to in writing, software
# distributed under the License is distributed on an "AS IS" BASIS,
# WITHOUT WARRANTIES OR CONDITIONS OF ANY KIND, either express or implied.
# See the License for the specific language governing permissions and
# limitations under the License.
"""
This subpackage contains PennyLane transforms and their building blocks.

.. warning::

    The transforms ``add_noise``, ``insert``, ``mitigate_with_zne``, ``fold_global``, ``poly_extrapolate``, ``richardson_extrapolate``,
    ``exponential_extrapolate`` have been moved to the :mod:`pennylane.noise` module.
    Accessing these transforms from the :mod:`pennylane.transforms` module is deprecated
    and will be removed in v0.44.

.. currentmodule:: pennylane

.. _transforms:

Custom transforms
-----------------

:func:`qml.transform <pennylane.transform>` can be used to define custom transformations
that work with PennyLane QNodes; such transformations can map a circuit
to one or many new circuits alongside associated classical post-processing.

.. autosummary::
    :toctree: api

    ~transforms.core.transform

Transforms library
------------------
A range of ready-to-use transforms are available in PennyLane.

Transforms for circuit compilation
~~~~~~~~~~~~~~~~~~~~~~~~~~~~~~~~~~

A set of transforms to perform basic circuit compilation tasks.

.. autosummary::
    :toctree: api

    ~compile
    ~transforms.cancel_inverses
    ~transforms.combine_global_phases
    ~transforms.commute_controlled
    ~transforms.decompose
    ~transforms.merge_amplitude_embedding
    ~transforms.merge_rotations
    ~transforms.pattern_matching_optimization
    ~transforms.remove_barrier
    ~transforms.match_relative_phase_toffoli
    ~transforms.match_controlled_iX_gate
    ~transforms.single_qubit_fusion
    ~transforms.transpile
    ~transforms.undo_swaps
    ~transforms.unitary_to_rot
<<<<<<< HEAD
=======
    ~transforms.rz_phase_gradient
    ~transforms.zx.optimize_t_count
    ~transforms.zx.push_hadamards
    ~transforms.zx.reduce_non_clifford
    ~transforms.zx.todd
    ~transforms.rowcol
>>>>>>> 0b6dd751

Compilation transforms using ZX calculus
~~~~~~~~~~~~~~~~~~~~~~~~~~~~~~~~~~~~~~~~~

There is a set of transforms that use ZX calculus to optimize circuits.

.. currentmodule:: pennylane.transforms
.. autosummary::
    :toctree: api

    zx.optimize_t_count
    zx.push_hadamards
    zx.reduce_non_clifford
    zx.todd

The following utility functions assist when working explicitly with ZX diagrams,
for example when writing custom ZX compilation passes.

.. currentmodule:: pennylane
.. autosummary::
    :toctree: api

    ~transforms.to_zx
    ~transforms.from_zx
    ~transforms.postorder_traverse
    ~transforms.preorder_traverse
    ~transforms.parity_matrix
    ~transforms.phase_polynomial

Other compilation utilities
~~~~~~~~~~~~~~~~~~~~~~~~~~~

There are additional utility functions and decompositions available that assist with
both transforms and decompositions within the larger PennyLane codebase.

.. autosummary::
    :toctree: api

    ~transforms.set_decomposition
    ~transforms.pattern_matching

There are also utility functions that take a circuit and return a DAG.

.. autosummary::
    :toctree: api

    ~transforms.commutation_dag
    ~transforms.CommutationDAG
    ~transforms.CommutationDAGNode

Transform for Clifford+T decomposition
~~~~~~~~~~~~~~~~~~~~~~~~~~~~~~~~~~~~~~

This transform accepts quantum circuits and decomposes them to the Clifford+T basis.

.. autosummary::
    :toctree: api

    ~clifford_t_decomposition

Other transforms
~~~~~~~~~~~~~~~~

These transforms use the :func:`pennylane.transform` function/decorator and can be used on
:class:`pennylane.tape.QuantumTape`, :class:`pennylane.QNode`. They fulfill multiple purposes like circuit
preprocessing, getting information from a circuit, and more.

.. autosummary::
    :toctree: api

    ~batch_params
    ~batch_input
    ~defer_measurements
    ~transforms.diagonalize_measurements
    ~transforms.split_non_commuting
    ~transforms.split_to_single_terms
    ~transforms.broadcast_expand
    ~transforms.sign_expand
    ~transforms.convert_to_numpy_parameters
    ~apply_controlled_Q
    ~quantum_monte_carlo
    ~transforms.resolve_dynamic_wires

Transforms that act only on QNodes
~~~~~~~~~~~~~~~~~~~~~~~~~~~~~~~~~~

These transforms only accept QNodes, and return new transformed functions
that compute the desired quantity.

.. autosummary::
    :toctree: api

    ~batch_partial
    ~draw
    ~draw_mpl

Transforms developer functions
------------------------------

:class:`~.TransformContainer`, :class:`~.TransformDispatcher`, and  :class:`~.TransformProgram` are
developer-facing objects that allow the
creation, dispatching, and composability of transforms. If you would like to make a custom transform, refer
instead to the documentation of :func:`qml.transform <pennylane.transform>`.

.. autosummary::
    :toctree: api

    ~transforms.core.transform_dispatcher
    ~transforms.core.transform_program

Transforming circuits
---------------------

A quantum transform is a crucial concept in PennyLane, and refers to mapping a quantum
circuit to one or more circuits, alongside a classical post-processing function.
Once a transform is registered with PennyLane, the transformed circuits will be executed,
and the classical post-processing function automatically applied to the outputs.
This becomes particularly valuable when a transform generates multiple circuits,
requiring a method to aggregate or reduce the results (e.g.,
applying the parameter-shift rule or computing the expectation value of a Hamiltonian
term-by-term).

.. note::

    For examples of built-in transforms that come with PennyLane, see the
    :doc:`/introduction/compiling_circuits` documentation.

Creating your own transform
---------------------------

To streamline the creation of transforms and ensure their versatility across
various circuit abstractions in PennyLane, the
:func:`pennylane.transform` is available.

This decorator registers transforms that accept a :class:`~.QuantumTape`
as its primary input and returns a sequence of :class:`~.QuantumTape`
and an associated processing function.

To illustrate the process of creating a quantum transform, let's consider an example. Suppose we want
a transform that removes all :class:`~.RX` operations from a given circuit. In this case, we merely need to filter the
original :class:`~.QuantumTape` and return a new one without the filtered operations. As we don't require a specific processing
function in this scenario, we include a function that simply returns the first and only result.

.. code-block:: python

    from pennylane.tape import QuantumScript, QuantumScriptBatch
    from pennylane.typing import PostprocessingFn

    def remove_rx(tape: QuantumScript) -> tuple[QuantumScriptBatch, PostprocessingFn]:

        operations = filter(lambda op: op.name != "RX", tape.operations)
        new_tape = tape.copy(operations=operations)

        def null_postprocessing(results):
            return results[0]

        return [new_tape], null_postprocessing

To make your transform applicable to both :class:`~.QNode` and quantum functions, you can use the :func:`pennylane.transform` decorator.

.. code-block:: python

    dispatched_transform = qml.transform(remove_rx)

For a more advanced example, let's consider a transform that sums a circuit with its adjoint. We define the adjoint
of the tape operations, create a new tape with these new operations, and return both tapes.
The processing function then sums the results of the original and the adjoint tape.
In this example, we use ``qml.transform`` in the form of a decorator in order to turn the custom
function into a quantum transform.

.. code-block:: python

    from pennylane.tape import QuantumScript, QuantumScriptBatch
    from pennylane.typing import PostprocessingFn

    @qml.transform
    def sum_circuit_and_adjoint(tape: QuantumScript) -> tuple[QuantumScriptBatch, PostprocessingFn]:

        operations = [qml.adjoint(op) for op in tape.operation]
        new_tape = tape.copy(operations=operations)

        def sum_postprocessing(results):
            return qml.sum(results)

        return [tape, new_tape], sum_postprocessing

Composability of transforms
---------------------------

Transforms are inherently composable on a :class:`~.QNode`, meaning that transforms with compatible post-processing
functions can be successively applied to QNodes. For example, this allows for the application of multiple compilation
passes on a QNode to maximize gate reduction before execution.

.. code-block:: python

        dev = qml.device("default.qubit", wires=1)

        @qml.transforms.merge_rotations
        @qml.transforms.cancel_inverses
        @qml.qnode(device=dev)
        def circuit(x, y):
            qml.Hadamard(wires=0)
            qml.Hadamard(wires=0)
            qml.RX(x, wires=0)
            qml.RY(y, wires=0)
            qml.RZ(y, wires=0)
            qml.RY(x, wires=0)
            return qml.expval(qml.Z(0))

In this example, inverses are canceled, leading to the removal of two Hadamard gates. Subsequently, rotations are
merged into a single :class:`qml.Rot` gate. Consequently, two transforms are successfully applied to the circuit.


Passing arguments to transforms
-------------------------------

We can decorate a QNode with ``@partial(transform_fn, **transform_kwargs)`` to provide additional keyword arguments to a transform function.
In the following example, we pass the keyword argument ``grouping_strategy="wires"`` to the :func:`~.split_non_commuting` quantum transform,
which splits a circuit into tapes measuring groups of commuting observables.

.. code-block:: python

        from functools import partial

        dev = qml.device("default.qubit", wires=2)

        @partial(qml.transforms.split_non_commuting, grouping_strategy="wires")
        @qml.qnode(dev)
        def circuit(params):
            qml.RX(params[0], wires=0)
            qml.RZ(params[1], wires=1)
            return [
                qml.expval(qml.X(0)),
                qml.expval(qml.Y(1)),
                qml.expval(qml.Z(0) @ qml.Z(1)),
                qml.expval(qml.X(0) @ qml.Z(1) + 0.5 * qml.Y(1) + qml.Z(0)),
            ]

Additional information
----------------------

Explore practical examples of transforms focused on compiling circuits in the :doc:`compiling circuits documentation </introduction/compiling_circuits>`.
For gradient transforms, refer to the examples in the :doc:`gradients documentation <../code/qml_gradients>`. Finally,
for a comprehensive overview of transforms and core functionalities, consult the :doc:`summary above <../code/qml_transforms>`.
"""

# Leave as alias for backwards-compatibility
from pennylane.tape import make_qscript as make_tape
from pennylane.exceptions import TransformError

# Import the decorators first to prevent circular imports when used in other transforms
from .core import transform
from .batch_params import batch_params
from .batch_input import batch_input
from .batch_partial import batch_partial
from .convert_to_numpy_parameters import convert_to_numpy_parameters
from .compile import compile

from .decompositions import clifford_t_decomposition
from .defer_measurements import defer_measurements
from .diagonalize_measurements import diagonalize_measurements
from .dynamic_one_shot import dynamic_one_shot, is_mcm
from .sign_expand import sign_expand
from .split_non_commuting import split_non_commuting
from .split_to_single_terms import split_to_single_terms
from .combine_global_phases import combine_global_phases
from .resolve_dynamic_wires import resolve_dynamic_wires

from .optimization import (
    cancel_inverses,
    commute_controlled,
    merge_rotations,
    single_qubit_fusion,
    merge_amplitude_embedding,
    remove_barrier,
    undo_swaps,
    pattern_matching,
    pattern_matching_optimization,
    match_controlled_iX_gate,
    match_relative_phase_toffoli,
)
from .qmc import apply_controlled_Q, quantum_monte_carlo
from .unitary_to_rot import unitary_to_rot
from .commutation_dag import (
    commutation_dag,
    CommutationDAG,
    CommutationDAGNode,
)
from .tape_expand import (
    expand_invalid_trainable,
    expand_multipar,
    expand_nonunitary_gen,
    expand_trainable_multipar,
    create_expand_fn,
    create_decomp_expand_fn,
    create_expand_trainable_multipar,
    set_decomposition,
)
from .transpile import transpile
from .zx import (
    to_zx,
    from_zx,
)
from .broadcast_expand import broadcast_expand
from .decompose import decompose
from .intermediate_reps import (
    parity_matrix,
    phase_polynomial,
    rowcol,
    postorder_traverse,
    preorder_traverse,
)
from .rz_phase_gradient import rz_phase_gradient


def __getattr__(name):
    if name in {
        "add_noise",
        "insert",
        "mitigate_with_zne",
        "fold_global",
        "poly_extrapolate",
        "richardson_extrapolate",
        "exponential_extrapolate",
    }:

        # pylint: disable=import-outside-toplevel
        import warnings
        from pennylane import exceptions
        from pennylane import noise

        warnings.warn(
            f"pennylane.{name} is no longer accessible from the transforms module \
                and must be imported as pennylane.noise.{name}. \
                    Support for access through this module will be removed in v0.44.",
            exceptions.PennyLaneDeprecationWarning,
        )

        return getattr(noise, name)

    raise AttributeError(f"module 'pennylane' has no attribute '{name}'")  # pragma: no cover<|MERGE_RESOLUTION|>--- conflicted
+++ resolved
@@ -64,15 +64,8 @@
     ~transforms.transpile
     ~transforms.undo_swaps
     ~transforms.unitary_to_rot
-<<<<<<< HEAD
-=======
     ~transforms.rz_phase_gradient
-    ~transforms.zx.optimize_t_count
-    ~transforms.zx.push_hadamards
-    ~transforms.zx.reduce_non_clifford
-    ~transforms.zx.todd
     ~transforms.rowcol
->>>>>>> 0b6dd751
 
 Compilation transforms using ZX calculus
 ~~~~~~~~~~~~~~~~~~~~~~~~~~~~~~~~~~~~~~~~~
