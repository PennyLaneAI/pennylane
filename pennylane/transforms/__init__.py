# Copyright 2018-2021 Xanadu Quantum Technologies Inc.

# Licensed under the Apache License, Version 2.0 (the "License");
# you may not use this file except in compliance with the License.
# You may obtain a copy of the License at

#     http://www.apache.org/licenses/LICENSE-2.0

# Unless required by applicable law or agreed to in writing, software
# distributed under the License is distributed on an "AS IS" BASIS,
# WITHOUT WARRANTIES OR CONDITIONS OF ANY KIND, either express or implied.
# See the License for the specific language governing permissions and
# limitations under the License.
"""
This subpackage contains QNode, quantum function, device, and tape transforms.


.. currentmodule:: pennylane

Transforms
----------

Transforms that act on QNodes
~~~~~~~~~~~~~~~~~~~~~~~~~~~~~

These transforms accept QNodes, and return new transformed functions
that compute the desired quantity.

.. autosummary::
    :toctree: api

    ~transforms.classical_jacobian
    ~batch_params
    ~draw
    ~draw_mpl
    ~transforms.get_unitary_matrix
    ~metric_tensor
    ~adjoint_metric_tensor
    ~specs
    ~transforms.mitigate_with_zne

Transforms that act on quantum functions
~~~~~~~~~~~~~~~~~~~~~~~~~~~~~~~~~~~~~~~~

These transforms accept quantum functions (Python functions
containing quantum operations) that are used to construct QNodes.

.. autosummary::
    :toctree: api

    ~adjoint
    ~ctrl
    ~apply_controlled_Q
    ~quantum_monte_carlo
    ~transforms.insert

Transforms for circuit compilation
~~~~~~~~~~~~~~~~~~~~~~~~~~~~~~~~~~

This set of transforms accept quantum functions, and perform basic circuit compilation tasks.

.. autosummary::
    :toctree: api

    ~compile
    ~transforms.cancel_inverses
    ~transforms.commute_controlled
    ~transforms.merge_rotations
    ~transforms.single_qubit_fusion
    ~transforms.unitary_to_rot
    ~transforms.merge_amplitude_embedding
    ~transforms.remove_barrier
    ~transforms.undo_swaps

There are also utility functions and decompositions available that assist with
both transforms, and decompositions within the larger PennyLane codebase.

.. autosummary::
    :toctree: api

    ~transforms.zyz_decomposition
    ~transforms.two_qubit_decomposition
    ~transforms.set_decomposition

Transforms for circuit cutting
~~~~~~~~~~~~~~~~~~~~~~~~~~~~~~

The following are utility functions that compose the circuit cutting transform.

.. autosummary::
    :toctree: api

    ~transforms.tape_to_graph
    ~transforms.replace_wire_cut_node
    ~transforms.replace_wire_cut_nodes
    ~transforms.fragment_graph
<<<<<<< HEAD
    ~transforms.graph_to_tape
=======
    ~transforms.contract_tensors
>>>>>>> 1b2e2135

Transforms that act on tapes
~~~~~~~~~~~~~~~~~~~~~~~~~~~~

These transforms accept quantum tapes, and return one or
more tapes as well as a classical processing function.

.. autosummary::
    :toctree: api

    ~transforms.measurement_grouping
    ~transforms.hamiltonian_expand

Decorators and utility functions
--------------------------------

The following decorators and convenience functions are provided
to help build custom QNode, quantum function, and tape transforms:

.. autosummary::
    :toctree: api

    ~single_tape_transform
    ~batch_transform
    ~qfunc_transform
    ~transforms.make_tape
    ~transforms.map_batch_transform
    ~transforms.create_expand_fn
    ~transforms.create_decomp_expand_fn
    ~transforms.expand_invalid_trainable
    ~transforms.expand_multipar
    ~transforms.expand_trainable_multipar
    ~transforms.expand_nonunitary_gen
"""
# Import the decorators first to prevent circular imports when used in other transforms
from .batch_transform import batch_transform, map_batch_transform
from .qfunc_transforms import make_tape, single_tape_transform, qfunc_transform
from .adjoint import adjoint
from .batch_params import batch_params
from .classical_jacobian import classical_jacobian
from .compile import compile
from .control import ControlledOperation, ctrl
from .decompositions import zyz_decomposition, two_qubit_decomposition
from .draw import draw, draw_mpl
from .hamiltonian_expand import hamiltonian_expand
from .measurement_grouping import measurement_grouping
from .metric_tensor import metric_tensor
from .adjoint_metric_tensor import adjoint_metric_tensor
from .insert_ops import insert
from .mitigate import mitigate_with_zne
from .optimization import (
    cancel_inverses,
    commute_controlled,
    merge_rotations,
    single_qubit_fusion,
    merge_amplitude_embedding,
    remove_barrier,
    undo_swaps,
)
from .specs import specs
from .qmc import apply_controlled_Q, quantum_monte_carlo
from .unitary_to_rot import unitary_to_rot
from .get_unitary_matrix import get_unitary_matrix
from .tape_expand import (
    expand_invalid_trainable,
    expand_multipar,
    expand_nonunitary_gen,
    expand_trainable_multipar,
    create_expand_fn,
    create_decomp_expand_fn,
    set_decomposition,
)
from .qcut import (
    tape_to_graph,
    replace_wire_cut_node,
    replace_wire_cut_nodes,
    fragment_graph,
<<<<<<< HEAD
    graph_to_tape,
=======
    contract_tensors,
>>>>>>> 1b2e2135
)<|MERGE_RESOLUTION|>--- conflicted
+++ resolved
@@ -94,11 +94,8 @@
     ~transforms.replace_wire_cut_node
     ~transforms.replace_wire_cut_nodes
     ~transforms.fragment_graph
-<<<<<<< HEAD
     ~transforms.graph_to_tape
-=======
     ~transforms.contract_tensors
->>>>>>> 1b2e2135
 
 Transforms that act on tapes
 ~~~~~~~~~~~~~~~~~~~~~~~~~~~~
@@ -176,9 +173,6 @@
     replace_wire_cut_node,
     replace_wire_cut_nodes,
     fragment_graph,
-<<<<<<< HEAD
     graph_to_tape,
-=======
     contract_tensors,
->>>>>>> 1b2e2135
 )