--- conflicted
+++ resolved
@@ -187,9 +187,6 @@
     expand_fragment_tapes,
     contract_tensors,
     qcut_processing_fn,
-<<<<<<< HEAD
     cut_circuit,
-=======
     CutStrategy,
->>>>>>> 1c0a57c6
 )