--- conflicted
+++ resolved
@@ -120,35 +120,6 @@
     >>> fn(qml.execute(tapes, qml.device("default.qubit", wires=1), None))
     tensor([0.98006658, 0.82533561, 0.54030231], requires_grad=True)
     """
-<<<<<<< HEAD
-    num_tapes = tape.batch_size
-    if num_tapes is None:
-        raise ValueError("The provided tape is not broadcasted.")
-
-    # Note that these unbatched_params will have shape (#params, num_tapes)
-    unbatched_params = []
-    for op in tape.operations + tape.observables:
-        for j, p in enumerate(op.data):
-            if op.batch_size and qml.math.ndim(p) != op.ndim_params[j]:
-                unbatched_params.append(qml.math.unstack(p))
-            else:
-                unbatched_params.append([p] * num_tapes)
-
-    output_tapes = []
-    for p in zip(*unbatched_params):
-        new_tape = tape.copy(copy_operations=True)
-        new_tape.set_parameters(p, trainable_only=False)
-        output_tapes.append(new_tape)
-
-    def processing_fn(results):
-        if len(tape.measurements) > 1 and qml.active_return():
-            processed_results = [
-                qml.math.stack([results[b][i] for b in range(tape.batch_size)])
-                for i in range(len(tape.measurements))
-            ]
-            return tuple(processed_results)
-        return qml.math.stack(results)
-=======
     # pylint: disable=protected-access
     if tape.batch_size is None:
         output_tapes = [tape]
@@ -181,6 +152,5 @@
                 ]
                 return tuple(processed_results)
             return qml.math.squeeze(qml.math.stack(results))
->>>>>>> ac0a6b72
 
     return output_tapes, processing_fn