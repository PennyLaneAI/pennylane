# Copyright 2018-2021 Xanadu Quantum Technologies Inc.

# Licensed under the Apache License, Version 2.0 (the "License");
# you may not use this file except in compliance with the License.
# You may obtain a copy of the License at

#     http://www.apache.org/licenses/LICENSE-2.0

# Unless required by applicable law or agreed to in writing, software
# distributed under the License is distributed on an "AS IS" BASIS,
# WITHOUT WARRANTIES OR CONDITIONS OF ANY KIND, either express or implied.
# See the License for the specific language governing permissions and
# limitations under the License.
"""
Contains the tape transform that splits non-commuting terms
"""
# pylint: disable=protected-access
import pennylane as qml


def split_non_commuting(tape):
    r"""
    Splits a tape measuring non-commuting observables into groups of commuting observables.

    Args:
        tape (.QuantumTape): the tape used when calculating the expectation value
            of the Hamiltonian

    Returns:
        tuple[list[.QuantumTape], function]: Returns a tuple containing a list of
        quantum tapes to be evaluated, and a function to be applied to these
        tape executions to restore the ordering of the inputs.

    **Example**

    We can create a tape with non-commuting observables:

    .. code-block:: python3

        import pennylane as qml
        with qml.tape.QuantumTape() as tape:
            qml.expval(qml.PauliZ(0))
            qml.expval(qml.PauliY(0))
        tapes, processing_fn = qml.transforms.split_non_commuting(tape)

    Now ``tapes`` is a list of two tapes, each for one of the non-commuting terms:

    >>> [t.observables for t in tapes]
    [[expval(PauliZ(wires=[0]))], [expval(PauliY(wires=[0]))]]

    The processing function becomes important when creating the commuting groups as the order of the inputs has been modified:

    .. code-block:: python3

        with qml.tape.QuantumTape() as tape:
            qml.expval(qml.PauliZ(0) @ qml.PauliZ(1))
            qml.expval(qml.PauliX(0) @ qml.PauliX(1))
            qml.expval(qml.PauliZ(0))
            qml.expval(qml.PauliX(0))
        tapes, processing_fn = qml.transforms.split_non_commuting(tape)

    In this example, the groupings are ``group_coeffs = [[0,2], [1,3]]`` and processing_fn makes sure that the final output is of the same shape and ordering:

    >>> processing_fn(tapes)
    tensor([tensor(expval(PauliZ(wires=[0]) @ PauliZ(wires=[1])), dtype=object, requires_grad=True),
        tensor(expval(PauliX(wires=[0]) @ PauliX(wires=[1])), dtype=object, requires_grad=True),
        tensor(expval(PauliZ(wires=[0])), dtype=object, requires_grad=True),
        tensor(expval(PauliX(wires=[0])), dtype=object, requires_grad=True)],
       dtype=object, requires_grad=True)

    """

    measurements = tape.measurements

<<<<<<< HEAD
    obs_list = tape.observables
=======
    obs_list = []
    # get the observables from the measurements
    # TODO: This loop should become superfluous when the reworked operator classes are implemented
    for measurement in measurements:
        if hasattr(measurement.obs, "obs"):
            # this loop re-creates multi-qubit observables, e.g. PauliZ(0) @ PauliZ(1)
            _list = (
                measurement.obs.obs
            )  # the list of individual observables before composition
            obs = _list[0]
            for ob_i in _list[1:]:
                obs @= ob_i  # I am sure there must be a better way to do this?
        else:
            obs = measurement.obs
        obs_list.append(obs)
>>>>>>> 455a3c38

    # If there is more than one group of commuting observables, split tapes
    groups, group_coeffs = qml.grouping.group_observables(obs_list, range(len(obs_list)))
    if len(groups) > 1:
        # make one tape per commuting group
        tapes = []
        for group in groups:
            with qml.tape.QuantumTape() as new_tape:
                for op in tape.operations:
                    qml.apply(op)

                for o in group:
                    qml.expval(o)

            tapes.append(new_tape)

        def reorder_fn(res):
            """re-order the output to the original shape and order"""
            res = qml.math.concatenate(res)
            new_res = res.copy() # to keep the same format as res
            reorder_indxs = qml.math.concatenate(group_coeffs)
            for i,out in zip(reorder_indxs, res):
                new_res[i] = out

            return new_res

        return tapes, reorder_fn
    # if the group is already commuting, no need to do anything
    return [tapes], lambda res: res[0]<|MERGE_RESOLUTION|>--- conflicted
+++ resolved
@@ -72,25 +72,7 @@
 
     measurements = tape.measurements
 
-<<<<<<< HEAD
     obs_list = tape.observables
-=======
-    obs_list = []
-    # get the observables from the measurements
-    # TODO: This loop should become superfluous when the reworked operator classes are implemented
-    for measurement in measurements:
-        if hasattr(measurement.obs, "obs"):
-            # this loop re-creates multi-qubit observables, e.g. PauliZ(0) @ PauliZ(1)
-            _list = (
-                measurement.obs.obs
-            )  # the list of individual observables before composition
-            obs = _list[0]
-            for ob_i in _list[1:]:
-                obs @= ob_i  # I am sure there must be a better way to do this?
-        else:
-            obs = measurement.obs
-        obs_list.append(obs)
->>>>>>> 455a3c38
 
     # If there is more than one group of commuting observables, split tapes
     groups, group_coeffs = qml.grouping.group_observables(obs_list, range(len(obs_list)))
