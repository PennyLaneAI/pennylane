# Copyright 2018-2024 Xanadu Quantum Technologies Inc.

# Licensed under the Apache License, Version 2.0 (the "License");
# you may not use this file except in compliance with the License.
# You may obtain a copy of the License at

#     http://www.apache.org/licenses/LICENSE-2.0

# Unless required by applicable law or agreed to in writing, software
# distributed under the License is distributed on an "AS IS" BASIS,
# WITHOUT WARRANTIES OR CONDITIONS OF ANY KIND, either express or implied.
# See the License for the specific language governing permissions and
# limitations under the License.

"""
Contains the tape transform that splits a tape into tapes measuring commuting observables.
"""

# pylint: disable=too-many-arguments,too-many-boolean-expressions

from functools import partial, wraps
from typing import Optional

import pennylane as qml
<<<<<<< HEAD
from pennylane.measurements import ExpectationMP, MeasurementProcess, StateMP
from pennylane.ops import LinearCombination, Prod, SProd, Sum
=======
from pennylane.measurements import ExpectationMP, MeasurementProcess, Shots, StateMP
from pennylane.ops import Prod, SProd, Sum
>>>>>>> 37abd582
from pennylane.tape import QuantumScript, QuantumScriptBatch
from pennylane.transforms import transform
from pennylane.typing import PostprocessingFn, Result, ResultBatch, TensorLike, Union


def null_postprocessing(results):
    """A postprocessing function returned by a transform that only converts the batch of results
    into a result for a single ``QuantumTape``.
    """
    return results[0]


def shot_vector_support(initial_postprocessing: PostprocessingFn) -> PostprocessingFn:
    """Convert a postprocessing function to one with shot vector support."""

    @wraps(initial_postprocessing)
    def shot_vector_postprocessing(results):
        return tuple(initial_postprocessing(r) for r in zip(*results))

    return shot_vector_postprocessing


@transform
def split_non_commuting(
    tape: QuantumScript, grouping_strategy: Optional[str] = "default"
) -> tuple[QuantumScriptBatch, PostprocessingFn]:
    r"""Splits a circuit into tapes measuring groups of commuting observables.

    Args:
        tape (QNode or QuantumScript or Callable): The quantum circuit to be split.
        grouping_strategy (str): The strategy to use for computing disjoint groups of
            commuting observables, can be ``"default"``, ``"wires"``, ``"qwc"``,
            or ``None`` to disable grouping.

    Returns:
        qnode (QNode) or tuple[List[QuantumScript], function]: The transformed circuit as described in :func:`qml.transform <pennylane.transform>`.

    .. note::
        This transform splits expectation values of sums into separate terms, and also distributes the terms into
        multiple executions if there are terms that do not commute with one another. For state-based simulators
        that are able to handle non-commuting measurements in a single execution, but don't natively support sums
        of observables, consider :func:`split_to_single_terms <pennylane.transforms.split_to_single_terms>` instead.

    **Examples:**

    This transform allows us to transform a QNode measuring multiple observables into multiple
    circuit executions, each measuring a group of commuting observables.

    .. code-block:: python3

        dev = qml.device("default.qubit", wires=2)

        @qml.transforms.split_non_commuting
        @qml.qnode(dev)
        def circuit(x):
            qml.RY(x[0], wires=0)
            qml.RX(x[1], wires=1)
            return [
                qml.expval(qml.X(0)),
                qml.expval(qml.Y(1)),
                qml.expval(qml.Z(0) @ qml.Z(1)),
                qml.expval(qml.X(0) @ qml.Z(1) + 0.5 * qml.Y(1) + qml.Z(0)),
            ]

    Instead of decorating the QNode, we can also create a new function that yields the same
    result in the following way:

    .. code-block:: python3

        @qml.qnode(dev)
        def circuit(x):
            qml.RY(x[0], wires=0)
            qml.RX(x[1], wires=1)
            return [
                qml.expval(qml.X(0)),
                qml.expval(qml.Y(1)),
                qml.expval(qml.Z(0) @ qml.Z(1)),
                qml.expval(qml.X(0) @ qml.Z(1) + 0.5 * qml.Y(1) + qml.Z(0)),
            ]

        circuit = qml.transforms.split_non_commuting(circuit)

    Internally, the QNode is split into multiple circuits when executed:

    >>> print(qml.draw(circuit)([np.pi/4, np.pi/4]))
    0: ──RY(0.79)─┤ ╭<Z@Z>  <Z>
    1: ──RX(0.79)─┤ ╰<Z@Z>
    <BLANKLINE>
    0: ──RY(0.79)─┤  <X>
    1: ──RX(0.79)─┤  <Y>
    <BLANKLINE>
    0: ──RY(0.79)─┤ ╭<X@Z>
    1: ──RX(0.79)─┤ ╰<X@Z>

    Note that the observable ``Y(1)`` occurs twice in the original QNode, but only once in the
    transformed circuits. When there are multiple expectation value measurements that rely on
    the same observable, this observable is measured only once, and the result is copied to each
    original measurement.

    While internally multiple tapes are created, the end result has the same ordering as the user
    provides in the return statement. Executing the above QNode returns the original ordering of
    the expectation values.

    >>> circuit([np.pi/4, np.pi/4])
    [0.7071067811865475, -0.7071067811865475, 0.5, 0.5]

    There are two algorithms used to compute disjoint groups of commuting observables: ``"qwc"``
    grouping uses :func:`~pennylane.pauli.group_observables` which computes groups of qubit-wise
    commuting observables, producing the fewest number of circuit executions, but can be expensive
    to compute for large multi-term Hamiltonians, while ``"wires"`` grouping simply ensures
    that no circuit contains two measurements with overlapping wires, disregarding commutativity
    between the observables being measured.

    The ``grouping_strategy`` keyword argument can be used to specify the grouping strategy. By
    default, qwc grouping is used whenever possible, except when the circuit contains multiple
    measurements that includes an expectation value of a ``qml.Hamiltonian``, in which case wires
    grouping is used in case the Hamiltonian is very large, to save on classical runtime. To force
    qwc grouping in all cases, set ``grouping_strategy="qwc"``. Similarly, to force wires grouping,
    set ``grouping_strategy="wires"``:

    .. code-block:: python3

        @functools.partial(qml.transforms.split_non_commuting, grouping_strategy="wires")
        @qml.qnode(dev)
        def circuit(x):
            qml.RY(x[0], wires=0)
            qml.RX(x[1], wires=1)
            return [
                qml.expval(qml.X(0)),
                qml.expval(qml.Y(1)),
                qml.expval(qml.Z(0) @ qml.Z(1)),
                qml.expval(qml.X(0) @ qml.Z(1) + 0.5 * qml.Y(1) + qml.Z(0)),
            ]

    In this case, four circuits are created as follows:

    >>> print(qml.draw(circuit)([np.pi/4, np.pi/4]))
    0: ──RY(0.79)─┤  <X>
    1: ──RX(0.79)─┤  <Y>
    <BLANKLINE>
    0: ──RY(0.79)─┤ ╭<Z@Z>
    1: ──RX(0.79)─┤ ╰<Z@Z>
    <BLANKLINE>
    0: ──RY(0.79)─┤ ╭<X@Z>
    1: ──RX(0.79)─┤ ╰<X@Z>
    <BLANKLINE>
    0: ──RY(0.79)─┤  <Z>
    1: ──RX(0.79)─┤

    Alternatively, to disable grouping completely, set ``grouping_strategy=None``:

    .. code-block:: python3

        @functools.partial(qml.transforms.split_non_commuting, grouping_strategy=None)
        @qml.qnode(dev)
        def circuit(x):
            qml.RY(x[0], wires=0)
            qml.RX(x[1], wires=1)
            return [
                qml.expval(qml.X(0)),
                qml.expval(qml.Y(1)),
                qml.expval(qml.Z(0) @ qml.Z(1)),
                qml.expval(qml.X(0) @ qml.Z(1) + 0.5 * qml.Y(1) + qml.Z(0)),
            ]

    In this case, each observable is measured in a separate circuit execution.

    >>> print(qml.draw(circuit)([np.pi/4, np.pi/4]))
    0: ──RY(0.79)─┤  <X>
    1: ──RX(0.79)─┤
    <BLANKLINE>
    0: ──RY(0.79)─┤
    1: ──RX(0.79)─┤  <Y>
    <BLANKLINE>
    0: ──RY(0.79)─┤ ╭<Z@Z>
    1: ──RX(0.79)─┤ ╰<Z@Z>
    <BLANKLINE>
    0: ──RY(0.79)─┤ ╭<X@Z>
    1: ──RX(0.79)─┤ ╰<X@Z>
    <BLANKLINE>
    0: ──RY(0.79)─┤  <Z>
    1: ──RX(0.79)─┤

    Note that there is an exception to the above rules: if the circuit only contains a single
    expectation value measurement of a ``Hamiltonian`` or ``Sum`` with pre-computed grouping
    indices, the grouping information will be used regardless of the requested ``grouping_strategy``

    .. details::
        :title: Usage Details

        Internally, this function works with tapes. We can create a tape with multiple
        measurements of non-commuting observables:

        .. code-block:: python3

            measurements = [
                qml.expval(qml.Z(0) @ qml.Z(1)),
                qml.expval(qml.X(0) @ qml.X(1)),
                qml.expval(qml.Z(0)),
                qml.expval(qml.X(0))
            ]
            tape = qml.tape.QuantumScript(measurements=measurements)
            tapes, processing_fn = qml.transforms.split_non_commuting(tape)

        Now ``tapes`` is a list of two tapes, each contains a group of commuting observables:

        >>> [t.measurements for t in tapes]
        [[expval(Z(0) @ Z(1)), expval(Z(0))], [expval(X(0) @ X(1)), expval(X(0))]]

        The processing function becomes important as the order of the inputs has been modified.

        >>> dev = qml.device("default.qubit", wires=2)
        >>> result_batch = [dev.execute(t) for t in tapes]
        >>> result_batch
        [(1.0, 1.0), (0.0, 0.0)]

        The processing function can be used to reorganize the results:

        >>> processing_fn(result_batch)
        (1.0, 0.0, 1.0, 0.0)

        Measurements that accept both observables and ``wires`` so that e.g. ``qml.counts``,
        ``qml.probs`` and ``qml.sample`` can also be used. When initialized using only ``wires``,
        these measurements are interpreted as measuring with respect to the observable
        ``qml.Z(wires[0])@qml.Z(wires[1])@...@qml.Z(wires[len(wires)-1])``

        .. code-block:: python3

            measurements = [
                qml.expval(qml.X(0)),
                qml.probs(wires=[1]),
                qml.probs(wires=[0, 1])
            ]
            tape = qml.tape.QuantumScript(measurements=measurements)
            tapes, processing_fn = qml.transforms.split_non_commuting(tape)

        This results in two tapes, each with commuting measurements:

        >>> [t.measurements for t in tapes]
        [[expval(X(0)), probs(wires=[1])], [probs(wires=[0, 1])]]

    """
    if len(tape.measurements) == 0:
        return [tape], null_postprocessing

    # Special case for a single measurement of a Sum, in which case
    # the grouping information can be computed and cached in the observable.
    if (
        len(tape.measurements) == 1
        and isinstance(tape.measurements[0], ExpectationMP)
        and isinstance(tape.measurements[0].obs, Sum)
        and (
            (
                grouping_strategy in ("default", "qwc")
                and all(qml.pauli.is_pauli_word(o) for o in tape.measurements[0].obs.terms()[1])
            )
            or tape.measurements[0].obs.grouping_indices is not None
        )
    ):
        return _split_ham_with_grouping(tape)

    single_term_obs_mps, offsets = _split_all_multi_term_obs_mps(tape)

    if grouping_strategy is None:
        measurements = list(single_term_obs_mps.keys())
<<<<<<< HEAD
        tapes = [tape.__class__(tape.operations, [m], shots=tape.shots) for m in measurements]
        fn = partial(
=======
        tapes = [tape.copy(measurements=[m]) for m in measurements]
        return tapes, partial(
>>>>>>> 37abd582
            _processing_fn_no_grouping,
            single_term_obs_mps=single_term_obs_mps,
            offsets=offsets,
            batch_size=tape.batch_size,
        )
        if tape.shots.has_partitioned_shots:
            fn = shot_vector_support(fn)
        return tapes, fn

    if grouping_strategy == "wires" or any(
        m.obs is not None and not qml.pauli.is_pauli_word(m.obs) for m in single_term_obs_mps
    ):
        # TODO: here we fall back to wire-based grouping if any of the observables in the tape
        #       is not a pauli word. As a result, adding a single measurement to a circuit could
        #       significantly increase the number of circuit executions. We should be able to
        #       separate the logic for pauli-word observables and non-pauli-word observables,
        #       putting non-pauli-word observables in separate wire-based groups, but using qwc
        #       based grouping for the rest of the observables. [sc-79686]
        return _split_using_wires_grouping(tape, single_term_obs_mps, offsets)

    return _split_using_qwc_grouping(tape, single_term_obs_mps, offsets)


def _split_ham_with_grouping(tape: qml.tape.QuantumScript):
    """Splits a tape measuring a single Sum and group commuting observables."""

    obs = tape.measurements[0].obs
    if obs.grouping_indices is None:
        obs.compute_grouping()

    coeffs, obs_list = obs.terms()

    # The constant offset of the Sum, typically arising from Identity terms.
    offset = 0

    # A dictionary for measurements of each unique single-term observable, mapped to the
    # indices of the original measurements it belongs to, its coefficients, the index of
    # the group it belongs to, and the index of the measurement in the group.
    single_term_obs_mps = {}

    # A list of lists for each group of commuting measurement processes.
    mp_groups = []

    # The number of measurements in each group
    group_sizes = []

    # obs.grouping_indices is a list of lists, where each list contains the indices of
    # observables that belong in each group.
    for group_idx, obs_indices in enumerate(obs.grouping_indices):
        mp_group = []
        group_size = 0
        for obs_idx in obs_indices:
            # Do not measure Identity terms, but track their contribution with the offset.
            if isinstance(obs_list[obs_idx], qml.Identity):
                offset += coeffs[obs_idx]
            else:
                new_mp = qml.expval(obs_list[obs_idx])
                if new_mp in single_term_obs_mps:
                    # If the Sum contains duplicate observables, it can be reused,
                    # and the coefficients for each duplicate should be combined.
                    single_term_obs_mps[new_mp] = (
                        single_term_obs_mps[new_mp][0],
                        [single_term_obs_mps[new_mp][1][0] + coeffs[obs_idx]],
                        single_term_obs_mps[new_mp][2],
                        single_term_obs_mps[new_mp][3],
                    )
                else:
                    mp_group.append(new_mp)
                    single_term_obs_mps[new_mp] = (
                        [0],
                        [coeffs[obs_idx]],
                        group_idx,
                        group_size,  # the index of this measurement in the group
                    )
                    group_size += 1

        if group_size > 0:
            mp_groups.append(mp_group)
            group_sizes.append(group_size)

<<<<<<< HEAD
    tapes = [tape.__class__(tape.operations, mps, shots=tape.shots) for mps in mp_groups]
    fn = partial(
=======
    tapes = [tape.copy(measurements=mps) for mps in mp_groups]
    return tapes, partial(
>>>>>>> 37abd582
        _processing_fn_with_grouping,
        single_term_obs_mps=single_term_obs_mps,
        offsets=[offset],
        group_sizes=group_sizes,
        batch_size=tape.batch_size,
    )
    if tape.shots.has_partitioned_shots:
        fn = shot_vector_support(fn)
    return tapes, fn


def _split_using_qwc_grouping(
    tape: qml.tape.QuantumScript,
    single_term_obs_mps: dict[MeasurementProcess, tuple[list[int], list[Union[float, TensorLike]]]],
    offsets: list[TensorLike],
):
    """Split tapes using group_observables in the Pauli module.

    Args:
        tape (~qml.tape.QuantumScript): The tape to be split.
        single_term_obs_mps (Dict[MeasurementProcess, Tuple[List[int], List[TensorLike]]]): A dictionary
            of measurements of each unique single-term observable, mapped to the indices of the
            original measurements it belongs to, and its coefficients.
        offsets (List[TensorLike]): Offsets associated with each original measurement in the tape.

    """

    # The legacy device does not support state measurements combined with any other
    # measurement, so each state measurement must be in its own tape.
    state_measurements = [m for m in single_term_obs_mps if isinstance(m, StateMP)]

    measurements = [m for m in single_term_obs_mps if not isinstance(m, StateMP)]
    obs_list = [_mp_to_obs(m, tape) for m in measurements]
    index_groups = []
    if len(obs_list) > 0:
        index_groups = qml.pauli.compute_partition_indices(obs_list)

    # A dictionary for measurements of each unique single-term observable, mapped to the
    # indices of the original measurements it belongs to, its coefficients, the index of
    # the group it belongs to, and the index of the measurement in the group.
    single_term_obs_mps_grouped = {}

    mp_groups = [[] for _ in index_groups]
    group_sizes = []
    for group_idx, obs_indices in enumerate(index_groups):
        group_size = 0
        for obs_idx in obs_indices:
            new_mp = measurements[obs_idx]
            mp_groups[group_idx].append(new_mp)
            single_term_obs_mps_grouped[new_mp] = (
                *single_term_obs_mps[new_mp],
                group_idx,
                group_size,
            )
            group_size += 1
        group_sizes.append(group_size)

    for state_mp in state_measurements:
        mp_groups.append([state_mp])
        single_term_obs_mps_grouped[state_mp] = (
            *single_term_obs_mps[state_mp],
            len(mp_groups) - 1,
            0,
        )
        group_sizes.append(1)

<<<<<<< HEAD
    tapes = [tape.__class__(tape.operations, mps, shots=tape.shots) for mps in mp_groups]
    fn = partial(
=======
    tapes = [tape.copy(measurements=mps) for mps in mp_groups]
    return tapes, partial(
>>>>>>> 37abd582
        _processing_fn_with_grouping,
        single_term_obs_mps=single_term_obs_mps_grouped,
        offsets=offsets,
        group_sizes=group_sizes,
        batch_size=tape.batch_size,
    )
    if tape.shots.has_partitioned_shots:
        fn = shot_vector_support(fn)
    return tapes, fn


def _split_using_wires_grouping(
    tape: qml.tape.QuantumScript,
    single_term_obs_mps: dict[MeasurementProcess, tuple[list[int], list[Union[float, TensorLike]]]],
    offsets: list[Union[float, TensorLike]],
):
    """Split tapes by grouping observables based on overlapping wires.

    Args:
        tape (~qml.tape.QuantumScript): The tape to be split.
        single_term_obs_mps (Dict[MeasurementProcess, Tuple[List[int], List[Union[float, TensorLike]]]]): A dictionary
            of measurements of each unique single-term observable, mapped to the indices of the
            original measurements it belongs to, and its coefficients.
        offsets (List[Union[float, TensorLike]]): Offsets associated with each original measurement in the tape.

    """

    mp_groups = []
    wires_for_each_group = []
    group_sizes = []

    # A dictionary for measurements of each unique single-term observable, mapped to the
    # indices of the original measurements it belongs to, its coefficient, the index of
    # the group it belongs to, and the index of the measurement in the group.
    single_term_obs_mps_grouped = {}
    num_groups = 0

    for smp, (mp_indices, coeffs) in single_term_obs_mps.items():

        if len(smp.wires) == 0:  # measurement acting on all wires
            mp_groups.append([smp])
            wires_for_each_group.append(tape.wires)
            group_sizes.append(1)
            single_term_obs_mps_grouped[smp] = (mp_indices, coeffs, num_groups, 0)
            num_groups += 1
            continue

        group_idx = 0
        added_to_existing_group = False
        while not added_to_existing_group and group_idx < num_groups:
            wires = wires_for_each_group[group_idx]
            if len(wires) != 0 and len(qml.wires.Wires.shared_wires([wires, smp.wires])) == 0:
                mp_groups[group_idx].append(smp)
                wires_for_each_group[group_idx] += smp.wires
                single_term_obs_mps_grouped[smp] = (
                    mp_indices,
                    coeffs,
                    group_idx,
                    group_sizes[group_idx],
                )
                group_sizes[group_idx] += 1
                added_to_existing_group = True
            group_idx += 1

        if not added_to_existing_group:
            mp_groups.append([smp])
            wires_for_each_group.append(smp.wires)
            group_sizes.append(1)
            single_term_obs_mps_grouped[smp] = (mp_indices, coeffs, num_groups, 0)
            num_groups += 1

<<<<<<< HEAD
    tapes = [tape.__class__(tape.operations, mps, shots=tape.shots) for mps in mp_groups]
    fn = partial(
=======
    tapes = [tape.copy(measurements=mps) for mps in mp_groups]
    return tapes, partial(
>>>>>>> 37abd582
        _processing_fn_with_grouping,
        single_term_obs_mps=single_term_obs_mps_grouped,
        offsets=offsets,
        group_sizes=group_sizes,
        batch_size=tape.batch_size,
    )
    if tape.shots.has_partitioned_shots:
        fn = shot_vector_support(fn)
    return tapes, fn


def _split_all_multi_term_obs_mps(tape: qml.tape.QuantumScript):
    """Splits all multi-term observables in a tape to measurements of single-term observables.

    Args:
        tape (~qml.tape.QuantumScript): The tape with measurements to split.

    Returns:
        single_term_obs_mps (Dict[MeasurementProcess, Tuple[List[int], List[Union[float, TensorLike]]]]): A
            dictionary for measurements of each unique single-term observable, mapped to the
            indices of the original measurements it belongs to, and its coefficients.
        offsets (List[Union[float, TensorLike]]): Offsets associated with each original measurement in the tape.

    """

    # The dictionary for measurements of each unique single-term observable, mapped the indices
    # of the original measurements it belongs to, and its coefficients.
    single_term_obs_mps = {}

    # Offsets associated with each original measurement in the tape (from Identity)
    offsets = []

    for mp_idx, mp in enumerate(tape.measurements):
        obs = mp.obs
        offset = 0
        if isinstance(mp, ExpectationMP) and isinstance(obs, (Sum, Prod, SProd)):
            # Break the observable into terms, and construct an ExpectationMP with each term.
            for c, o in zip(*obs.terms()):
                # If the observable is an identity, track it with a constant offset
                if isinstance(o, qml.Identity):
                    offset += c
                # If the single-term measurement already exists, it can be reused by all original
                # measurements. In this case, add the existing single-term measurement to the list
                # corresponding to this original measurement.
                # pylint: disable=superfluous-parens
                elif (sm := qml.expval(o)) in single_term_obs_mps:
                    single_term_obs_mps[sm][0].append(mp_idx)
                    single_term_obs_mps[sm][1].append(c)
                # Otherwise, add this new measurement to the list of single-term measurements.
                else:
                    single_term_obs_mps[sm] = ([mp_idx], [c])
        elif isinstance(obs, qml.Identity):
            offset += 1
        else:
            if isinstance(obs, (SProd, Prod)):
                obs = obs.simplify()
            if isinstance(obs, Sum):
                raise RuntimeError(
                    f"Cannot split up terms in sums for MeasurementProcess {type(mp)}"
                )
            # For all other measurement types, simply add them to the list of measurements.
            if mp not in single_term_obs_mps:
                single_term_obs_mps[mp] = ([mp_idx], [1])
            else:
                single_term_obs_mps[mp][0].append(mp_idx)
                single_term_obs_mps[mp][1].append(1)

        offsets.append(offset)

    return single_term_obs_mps, offsets


def _processing_fn_no_grouping(
    res: ResultBatch,
    single_term_obs_mps: dict[MeasurementProcess, tuple[list[int], list[Union[float, TensorLike]]]],
    offsets: list[Union[float, TensorLike]],
    batch_size: None | int,
):
    """Postprocessing function for the split_non_commuting transform without grouping.

    Args:
        res (ResultBatch): The results from executing the tapes. Assumed to have a shape
            of (n_groups [,n_shots] [,n_mps] [,batch_size])
        single_term_obs_mps (Dict[MeasurementProcess, Tuple[List[int], List[Union[float, TensorLike]]]]): A dictionary
            of measurements of each unique single-term observable, mapped to the indices of the
            original measurements it belongs to, and its coefficients.
        offsets (List[Union[float, TensorLike]]): Offsets associated with each original measurement in the tape.
        shots (Shots): The shots settings of the original tape.

    """

    res_batch_for_each_mp = [[] for _ in offsets]
    coeffs_for_each_mp = [[] for _ in offsets]

    for smp_idx, (_, (mp_indices, coeffs)) in enumerate(single_term_obs_mps.items()):

        for mp_idx, coeff in zip(mp_indices, coeffs):
            res_batch_for_each_mp[mp_idx].append(res[smp_idx])
            coeffs_for_each_mp[mp_idx].append(coeff)

<<<<<<< HEAD
    result_shape = (batch_size,) if batch_size and batch_size > 1 else ()
    # Sum up the results for each original measurement

    res_for_each_mp = [
        _sum_terms(_sub_res, coeffs, offset, result_shape)
        for _sub_res, coeffs, offset in zip(res_batch_for_each_mp, coeffs_for_each_mp, offsets)
    ]

    # res_for_each_mp should have shape (n_mps, [,n_shots] [,batch_size])
    if len(res_for_each_mp) == 1:
        return res_for_each_mp[0]

    return tuple(res_for_each_mp)
=======
    return _res_for_each_mp(res_batch_for_each_mp, coeffs_for_each_mp, offsets, shots, batch_size)
>>>>>>> 37abd582


def _processing_fn_with_grouping(
    res: ResultBatch,
    single_term_obs_mps: dict[
        MeasurementProcess, tuple[list[int], list[Union[float, TensorLike]], int, int]
    ],
    offsets: list[TensorLike],
    group_sizes: list[int],
    batch_size: int,
):
    """Postprocessing function for the split_non_commuting transform with grouping.

    Args:
        res (ResultBatch): The results from executing the tapes. Assumed to have a shape
            of (n_groups [,n_shots] [,n_mps_in_group] [,batch_size])
        single_term_obs_mps (Dict[MeasurementProcess, Tuple[List[int], List[Union[float, TensorLike]], int, int]]):
            A dictionary of measurements of each unique single-term observable, mapped to the
            indices of the original measurements it belongs to, its coefficients, its group
            index, and the index of the measurement within the group.
        offsets (List[Union[float, TensorLike]]): Offsets associated with each original measurement in the tape.
        group_sizes (List[int]): The number of tapes in each group.
        shots (Shots): The shots setting of the original tape.

    Returns:
        The results combined into a single result for each original measurement.

    """

    res_batch_for_each_mp = [[] for _ in offsets]  # ([n_mps] [,n_shots] [,batch_size])
    coeffs_for_each_mp = [[] for _ in offsets]

    for _, (mp_indices, coeffs, group_idx, mp_idx_in_group) in single_term_obs_mps.items():

        res_group = res[group_idx]  # ([n_shots] [,n_mps] [,batch_size])
        group_size = group_sizes[group_idx]

        # If there is only one term in the group, the n_mps dimension would have
        # been squeezed out, use the entire result directly.
        sub_res = res_group if group_size == 1 else res_group[mp_idx_in_group]

        # Add this result to the result batch for the corresponding original measurement
        for mp_idx, coeff in zip(mp_indices, coeffs):
            res_batch_for_each_mp[mp_idx].append(sub_res)
            coeffs_for_each_mp[mp_idx].append(coeff)

<<<<<<< HEAD
    result_shape = (batch_size,) if batch_size and batch_size > 1 else ()
=======
    return _res_for_each_mp(res_batch_for_each_mp, coeffs_for_each_mp, offsets, shots, batch_size)


def _res_for_each_mp(res_batch_for_each_mp, coeffs_for_each_mp, offsets, shots, batch_size):
    """Helper function that combines a result batch into results for each mp"""

    result_shape = _infer_result_shape(shots, batch_size)
>>>>>>> 37abd582

    # Sum up the results for each original measurement
    res_for_each_mp = [
        _sum_terms(_sub_res, coeffs, offset, result_shape)
        for _sub_res, coeffs, offset in zip(res_batch_for_each_mp, coeffs_for_each_mp, offsets)
    ]

    # res_for_each_mp should have shape (n_mps, [,n_shots] [,batch_size])
    if len(res_for_each_mp) == 1:
        return res_for_each_mp[0]

    return tuple(res_for_each_mp)


def _sum_terms(
    res: ResultBatch,
    coeffs: list[Union[float, TensorLike]],
    offset: Union[float, TensorLike],
    shape: tuple,
) -> Result:
    """Sum results from measurements of multiple terms in a multi-term observable."""
    if (
        coeffs
        and not qml.math.is_abstract(coeffs[0])
        and not qml.math.is_abstract(offset)
        and coeffs == [1]
        and offset == 0
    ):
        return res[0]

    # The shape of res at this point is (n_terms, [,n_shots] [,batch_size])
    dot_products = []
    for c, r in zip(coeffs, res):
        if qml.math.get_interface(r) == "autograd":
            r = qml.math.array(r)
        dot_products.append(qml.math.dot(c, qml.math.squeeze(r)))
    if len(dot_products) == 0:
        return qml.math.ones(shape) * offset

    summed_dot_products = qml.math.sum(qml.math.stack(dot_products), axis=0)
    if qml.math.get_interface(offset) == "autograd" and qml.math.requires_grad(summed_dot_products):
        offset = qml.math.array(offset)
    return summed_dot_products + offset


def _mp_to_obs(mp: MeasurementProcess, tape: qml.tape.QuantumScript) -> qml.operation.Operator:
    """Extract the observable from a measurement process.

    If the measurement process has an observable, return it. Otherwise, return a dummy
    observable that is a tensor product of Z gates on every wire.

    """

    if mp.obs is not None:
        return mp.obs

    obs_wires = mp.wires if mp.wires else tape.wires
    return qml.prod(*(qml.Z(wire) for wire in obs_wires))<|MERGE_RESOLUTION|>--- conflicted
+++ resolved
@@ -22,13 +22,8 @@
 from typing import Optional
 
 import pennylane as qml
-<<<<<<< HEAD
 from pennylane.measurements import ExpectationMP, MeasurementProcess, StateMP
-from pennylane.ops import LinearCombination, Prod, SProd, Sum
-=======
-from pennylane.measurements import ExpectationMP, MeasurementProcess, Shots, StateMP
 from pennylane.ops import Prod, SProd, Sum
->>>>>>> 37abd582
 from pennylane.tape import QuantumScript, QuantumScriptBatch
 from pennylane.transforms import transform
 from pennylane.typing import PostprocessingFn, Result, ResultBatch, TensorLike, Union
@@ -294,13 +289,8 @@
 
     if grouping_strategy is None:
         measurements = list(single_term_obs_mps.keys())
-<<<<<<< HEAD
-        tapes = [tape.__class__(tape.operations, [m], shots=tape.shots) for m in measurements]
+        tapes = [tape.copy(measurements=[m]) for m in measurements]
         fn = partial(
-=======
-        tapes = [tape.copy(measurements=[m]) for m in measurements]
-        return tapes, partial(
->>>>>>> 37abd582
             _processing_fn_no_grouping,
             single_term_obs_mps=single_term_obs_mps,
             offsets=offsets,
@@ -381,13 +371,8 @@
             mp_groups.append(mp_group)
             group_sizes.append(group_size)
 
-<<<<<<< HEAD
-    tapes = [tape.__class__(tape.operations, mps, shots=tape.shots) for mps in mp_groups]
+    tapes = [tape.copy(measurements=mps) for mps in mp_groups]
     fn = partial(
-=======
-    tapes = [tape.copy(measurements=mps) for mps in mp_groups]
-    return tapes, partial(
->>>>>>> 37abd582
         _processing_fn_with_grouping,
         single_term_obs_mps=single_term_obs_mps,
         offsets=[offset],
@@ -453,14 +438,8 @@
             0,
         )
         group_sizes.append(1)
-
-<<<<<<< HEAD
-    tapes = [tape.__class__(tape.operations, mps, shots=tape.shots) for mps in mp_groups]
+    tapes = [tape.copy(measurements=mps) for mps in mp_groups]
     fn = partial(
-=======
-    tapes = [tape.copy(measurements=mps) for mps in mp_groups]
-    return tapes, partial(
->>>>>>> 37abd582
         _processing_fn_with_grouping,
         single_term_obs_mps=single_term_obs_mps_grouped,
         offsets=offsets,
@@ -532,13 +511,8 @@
             single_term_obs_mps_grouped[smp] = (mp_indices, coeffs, num_groups, 0)
             num_groups += 1
 
-<<<<<<< HEAD
-    tapes = [tape.__class__(tape.operations, mps, shots=tape.shots) for mps in mp_groups]
+    tapes = [tape.copy(measurements=mps) for mps in mp_groups]
     fn = partial(
-=======
-    tapes = [tape.copy(measurements=mps) for mps in mp_groups]
-    return tapes, partial(
->>>>>>> 37abd582
         _processing_fn_with_grouping,
         single_term_obs_mps=single_term_obs_mps_grouped,
         offsets=offsets,
@@ -639,7 +613,6 @@
             res_batch_for_each_mp[mp_idx].append(res[smp_idx])
             coeffs_for_each_mp[mp_idx].append(coeff)
 
-<<<<<<< HEAD
     result_shape = (batch_size,) if batch_size and batch_size > 1 else ()
     # Sum up the results for each original measurement
 
@@ -653,9 +626,6 @@
         return res_for_each_mp[0]
 
     return tuple(res_for_each_mp)
-=======
-    return _res_for_each_mp(res_batch_for_each_mp, coeffs_for_each_mp, offsets, shots, batch_size)
->>>>>>> 37abd582
 
 
 def _processing_fn_with_grouping(
@@ -702,17 +672,7 @@
             res_batch_for_each_mp[mp_idx].append(sub_res)
             coeffs_for_each_mp[mp_idx].append(coeff)
 
-<<<<<<< HEAD
     result_shape = (batch_size,) if batch_size and batch_size > 1 else ()
-=======
-    return _res_for_each_mp(res_batch_for_each_mp, coeffs_for_each_mp, offsets, shots, batch_size)
-
-
-def _res_for_each_mp(res_batch_for_each_mp, coeffs_for_each_mp, offsets, shots, batch_size):
-    """Helper function that combines a result batch into results for each mp"""
-
-    result_shape = _infer_result_shape(shots, batch_size)
->>>>>>> 37abd582
 
     # Sum up the results for each original measurement
     res_for_each_mp = [
