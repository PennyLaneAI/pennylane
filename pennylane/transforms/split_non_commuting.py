# Copyright 2018-2024 Xanadu Quantum Technologies Inc.

# Licensed under the Apache License, Version 2.0 (the "License");
# you may not use this file except in compliance with the License.
# You may obtain a copy of the License at

#     http://www.apache.org/licenses/LICENSE-2.0

# Unless required by applicable law or agreed to in writing, software
# distributed under the License is distributed on an "AS IS" BASIS,
# WITHOUT WARRANTIES OR CONDITIONS OF ANY KIND, either express or implied.
# See the License for the specific language governing permissions and
# limitations under the License.

"""
Contains the tape transform that splits a tape into tapes measuring commuting observables.
"""

# pylint: disable=too-many-arguments,too-many-boolean-expressions

from functools import partial
from typing import Optional

import pennylane as qml
from pennylane.measurements import ExpectationMP, MeasurementProcess, Shots, StateMP
from pennylane.ops import Hamiltonian, LinearCombination, Prod, SProd, Sum
from pennylane.tape import QuantumTapeBatch
from pennylane.transforms import transform
<<<<<<< HEAD
from pennylane.typing import Result, ResultBatch, TensorLike, Union
=======
from pennylane.typing import PostprocessingFn, Result, ResultBatch
>>>>>>> 74543ed8


def null_postprocessing(results):
    """A postprocessing function returned by a transform that only converts the batch of results
    into a result for a single ``QuantumTape``.
    """
    return results[0]


@transform
def split_non_commuting(
    tape: qml.tape.QuantumScript,
    grouping_strategy: Optional[str] = "default",
) -> tuple[QuantumTapeBatch, PostprocessingFn]:
    r"""Splits a circuit into tapes measuring groups of commuting observables.

    Args:
        tape (QNode or QuantumScript or Callable): The quantum circuit to be split.
        grouping_strategy (str): The strategy to use for computing disjoint groups of
            commuting observables, can be ``"default"``, ``"wires"``, ``"qwc"``,
            or ``None`` to disable grouping.

    Returns:
        qnode (QNode) or tuple[List[QuantumScript], function]: The transformed circuit as described in :func:`qml.transform <pennylane.transform>`.

    .. note::
        This transform splits expectation values of sums into separate terms, and also distributes the terms into
        multiple executions if there are terms that do not commute with one another. For state-based simulators
        that are able to handle non-commuting measurements in a single execution, but don't natively support sums
        of observables, consider :func:`split_to_single_terms <pennylane.transforms.split_to_single_terms>` instead.

    **Examples:**

    This transform allows us to transform a QNode measuring multiple observables into multiple
    circuit executions, each measuring a group of commuting observables.

    .. code-block:: python3

        dev = qml.device("default.qubit", wires=2)

        @qml.transforms.split_non_commuting
        @qml.qnode(dev)
        def circuit(x):
            qml.RY(x[0], wires=0)
            qml.RX(x[1], wires=1)
            return [
                qml.expval(qml.X(0)),
                qml.expval(qml.Y(1)),
                qml.expval(qml.Z(0) @ qml.Z(1)),
                qml.expval(qml.X(0) @ qml.Z(1) + 0.5 * qml.Y(1) + qml.Z(0)),
            ]

    Instead of decorating the QNode, we can also create a new function that yields the same
    result in the following way:

    .. code-block:: python3

        @qml.qnode(dev)
        def circuit(x):
            qml.RY(x[0], wires=0)
            qml.RX(x[1], wires=1)
            return [
                qml.expval(qml.X(0)),
                qml.expval(qml.Y(1)),
                qml.expval(qml.Z(0) @ qml.Z(1)),
                qml.expval(qml.X(0) @ qml.Z(1) + 0.5 * qml.Y(1) + qml.Z(0)),
            ]

        circuit = qml.transforms.split_non_commuting(circuit)

    Internally, the QNode is split into multiple circuits when executed:

    >>> print(qml.draw(circuit)([np.pi/4, np.pi/4]))
    0: ──RY(0.79)─┤ ╭<Z@Z>  <Z>
    1: ──RX(0.79)─┤ ╰<Z@Z>
    <BLANKLINE>
    0: ──RY(0.79)─┤  <X>
    1: ──RX(0.79)─┤  <Y>
    <BLANKLINE>
    0: ──RY(0.79)─┤ ╭<X@Z>
    1: ──RX(0.79)─┤ ╰<X@Z>

    Note that the observable ``Y(1)`` occurs twice in the original QNode, but only once in the
    transformed circuits. When there are multiple expecatation value measurements that rely on
    the same observable, this observable is measured only once, and the result is copied to each
    original measurement.

    While internally multiple tapes are created, the end result has the same ordering as the user
    provides in the return statement. Executing the above QNode returns the original ordering of
    the expectation values.

    >>> circuit([np.pi/4, np.pi/4])
    [0.7071067811865475, -0.7071067811865475, 0.5, 0.5]

    There are two algorithms used to compute disjoint groups of commuting observables: ``"qwc"``
    grouping uses :func:`~pennylane.pauli.group_observables` which computes groups of qubit-wise
    commuting observables, producing the fewest number of circuit executions, but can be expensive
    to compute for large multi-term Hamiltonians, while ``"wires"`` grouping simply ensures
    that no circuit contains two measurements with overlapping wires, disregarding commutativity
    between the observables being measured.

    The ``grouping_strategy`` keyword argument can be used to specify the grouping strategy. By
    default, qwc grouping is used whenever possible, except when the circuit contains multiple
    measurements that includes an expectation value of a ``qml.Hamiltonian``, in which case wires
    grouping is used in case the Hamiltonian is very large, to save on classical runtime. To force
    qwc grouping in all cases, set ``grouping_strategy="qwc"``. Similarly, to force wires grouping,
    set ``grouping_strategy="wires"``:

    .. code-block:: python3

        @functools.partial(qml.transforms.split_non_commuting, grouping_strategy="wires")
        @qml.qnode(dev)
        def circuit(x):
            qml.RY(x[0], wires=0)
            qml.RX(x[1], wires=1)
            return [
                qml.expval(qml.X(0)),
                qml.expval(qml.Y(1)),
                qml.expval(qml.Z(0) @ qml.Z(1)),
                qml.expval(qml.X(0) @ qml.Z(1) + 0.5 * qml.Y(1) + qml.Z(0)),
            ]

    In this case, four circuits are created as follows:

    >>> print(qml.draw(circuit)([np.pi/4, np.pi/4]))
    0: ──RY(0.79)─┤  <X>
    1: ──RX(0.79)─┤  <Y>
    <BLANKLINE>
    0: ──RY(0.79)─┤ ╭<Z@Z>
    1: ──RX(0.79)─┤ ╰<Z@Z>
    <BLANKLINE>
    0: ──RY(0.79)─┤ ╭<X@Z>
    1: ──RX(0.79)─┤ ╰<X@Z>
    <BLANKLINE>
    0: ──RY(0.79)─┤  <Z>
    1: ──RX(0.79)─┤

    Alternatively, to disable grouping completely, set ``grouping_strategy=None``:

    .. code-block:: python3

        @functools.partial(qml.transforms.split_non_commuting, grouping_strategy=None)
        @qml.qnode(dev)
        def circuit(x):
            qml.RY(x[0], wires=0)
            qml.RX(x[1], wires=1)
            return [
                qml.expval(qml.X(0)),
                qml.expval(qml.Y(1)),
                qml.expval(qml.Z(0) @ qml.Z(1)),
                qml.expval(qml.X(0) @ qml.Z(1) + 0.5 * qml.Y(1) + qml.Z(0)),
            ]

    In this case, each observable is measured in a separate circuit execution.

    >>> print(qml.draw(circuit)([np.pi/4, np.pi/4]))
    0: ──RY(0.79)─┤  <X>
    1: ──RX(0.79)─┤
    <BLANKLINE>
    0: ──RY(0.79)─┤
    1: ──RX(0.79)─┤  <Y>
    <BLANKLINE>
    0: ──RY(0.79)─┤ ╭<Z@Z>
    1: ──RX(0.79)─┤ ╰<Z@Z>
    <BLANKLINE>
    0: ──RY(0.79)─┤ ╭<X@Z>
    1: ──RX(0.79)─┤ ╰<X@Z>
    <BLANKLINE>
    0: ──RY(0.79)─┤  <Z>
    1: ──RX(0.79)─┤

    Note that there is an exception to the above rules: if the circuit only contains a single
    expectation value measurement of a ``Hamiltonian`` or ``Sum`` with pre-computed grouping
    indices, the grouping information will be used regardless of the requested ``grouping_strategy``

    .. details::
        :title: Usage Details

        Internally, this function works with tapes. We can create a tape with multiple
        measurements of non-commuting observables:

        .. code-block:: python3

            measurements = [
                qml.expval(qml.Z(0) @ qml.Z(1)),
                qml.expval(qml.X(0) @ qml.X(1)),
                qml.expval(qml.Z(0)),
                qml.expval(qml.X(0))
            ]
            tape = qml.tape.QuantumScript(measurements=measurements)
            tapes, processing_fn = qml.transforms.split_non_commuting(tape)

        Now ``tapes`` is a list of two tapes, each contains a group of commuting observables:

        >>> [t.measurements for t in tapes]
        [[expval(Z(0) @ Z(1)), expval(Z(0))], [expval(X(0) @ X(1)), expval(X(0))]]

        The processing function becomes important as the order of the inputs has been modified.

        >>> dev = qml.device("default.qubit", wires=2)
        >>> result_batch = [dev.execute(t) for t in tapes]
        >>> result_batch
        [(1.0, 1.0), (0.0, 0.0)]

        The processing function can be used to reorganize the results:

        >>> processing_fn(result_batch)
        (1.0, 0.0, 1.0, 0.0)

        Measurements that accept both observables and ``wires`` so that e.g. ``qml.counts``,
        ``qml.probs`` and ``qml.sample`` can also be used. When initialized using only ``wires``,
        these measurements are interpreted as measuring with respect to the observable
        ``qml.Z(wires[0])@qml.Z(wires[1])@...@qml.Z(wires[len(wires)-1])``

        .. code-block:: python3

            measurements = [
                qml.expval(qml.X(0)),
                qml.probs(wires=[1]),
                qml.probs(wires=[0, 1])
            ]
            tape = qml.tape.QuantumScript(measurements=measurements)
            tapes, processing_fn = qml.transforms.split_non_commuting(tape)

        This results in two tapes, each with commuting measurements:

        >>> [t.measurements for t in tapes]
        [[expval(X(0)), probs(wires=[1])], [probs(wires=[0, 1])]]

    """
    if len(tape.measurements) == 0:
        return [tape], null_postprocessing

    # Special case for a single measurement of a Sum or Hamiltonian, in which case
    # the grouping information can be computed and cached in the observable.
    if (
        len(tape.measurements) == 1
        and isinstance(tape.measurements[0], ExpectationMP)
        and isinstance(tape.measurements[0].obs, (Hamiltonian, Sum))
        and (
            (
                grouping_strategy in ("default", "qwc")
                and all(qml.pauli.is_pauli_word(o) for o in tape.measurements[0].obs.terms()[1])
            )
            or tape.measurements[0].obs.grouping_indices is not None
        )
    ):
        return _split_ham_with_grouping(tape)

    single_term_obs_mps, offsets = _split_all_multi_term_obs_mps(tape)

    if grouping_strategy is None:
        measurements = list(single_term_obs_mps.keys())
        tapes = [tape.__class__(tape.operations, [m], shots=tape.shots) for m in measurements]
        return tapes, partial(
            _processing_fn_no_grouping,
            single_term_obs_mps=single_term_obs_mps,
            offsets=offsets,
            shots=tape.shots,
            batch_size=tape.batch_size,
        )

    if (
        grouping_strategy == "wires"
        or grouping_strategy == "default"
        and any(
            isinstance(m, ExpectationMP) and isinstance(m.obs, (LinearCombination, Hamiltonian))
            for m in tape.measurements
        )
        or any(
            m.obs is not None and not qml.pauli.is_pauli_word(m.obs) for m in single_term_obs_mps
        )
    ):
        # This is a loose check to see whether wires grouping or qwc grouping should be used,
        # which does not necessarily make perfect sense but is consistent with the old decision
        # logic in `Device.batch_transform`. The premise is that qwc grouping is classically
        # expensive but produces fewer tapes, whereas wires grouping is classically faster to
        # compute, but inefficient quantum-wise. If this transform is to be added to a device's
        # `preprocess`, it will be performed for every circuit execution, which can get very
        # expensive if there is a large number of observables. The reasoning here is, large
        # Hamiltonians typically come in the form of a `LinearCombination` or `Hamiltonian`, so
        # if we see one of those, use wires grouping to be safe. Otherwise, use qwc grouping.
        return _split_using_wires_grouping(tape, single_term_obs_mps, offsets)

    return _split_using_qwc_grouping(tape, single_term_obs_mps, offsets)


def _split_ham_with_grouping(tape: qml.tape.QuantumScript):
    """Splits a tape measuring a single Hamiltonian or Sum and group commuting observables."""

    obs = tape.measurements[0].obs
    if obs.grouping_indices is None:
        obs.compute_grouping()

    coeffs, obs_list = obs.terms()

    # The constant offset of the Hamiltonian, typically arising from Identity terms.
    offset = 0

    # A dictionary for measurements of each unique single-term observable, mapped to the
    # indices of the original measurements it belongs to, its coefficients, the index of
    # the group it belongs to, and the index of the measurement in the group.
    single_term_obs_mps = {}

    # A list of lists for each group of commuting measurement processes.
    mp_groups = []

    # The number of measurements in each group
    group_sizes = []

    # obs.grouping_indices is a list of lists, where each list contains the indices of
    # observables that belong in each group.
    for group_idx, obs_indices in enumerate(obs.grouping_indices):
        mp_group = []
        group_size = 0
        for obs_idx in obs_indices:
            # Do not measure Identity terms, but track their contribution with the offset.
            if isinstance(obs_list[obs_idx], qml.Identity):
                offset += coeffs[obs_idx]
            else:
                new_mp = qml.expval(obs_list[obs_idx])
                if new_mp in single_term_obs_mps:
                    # If the Hamiltonian contains duplicate observables, it can be reused,
                    # and the coefficients for each duplicate should be combined.
                    single_term_obs_mps[new_mp] = (
                        single_term_obs_mps[new_mp][0],
                        [single_term_obs_mps[new_mp][1][0] + coeffs[obs_idx]],
                        single_term_obs_mps[new_mp][2],
                        single_term_obs_mps[new_mp][3],
                    )
                else:
                    mp_group.append(new_mp)
                    single_term_obs_mps[new_mp] = (
                        [0],
                        [coeffs[obs_idx]],
                        group_idx,
                        group_size,  # the index of this measurement in the group
                    )
                    group_size += 1

        if group_size > 0:
            mp_groups.append(mp_group)
            group_sizes.append(group_size)

    tapes = [tape.__class__(tape.operations, mps, shots=tape.shots) for mps in mp_groups]
    return tapes, partial(
        _processing_fn_with_grouping,
        single_term_obs_mps=single_term_obs_mps,
        offsets=[offset],
        group_sizes=group_sizes,
        shots=tape.shots,
        batch_size=tape.batch_size,
    )


def _split_using_qwc_grouping(
    tape: qml.tape.QuantumScript,
<<<<<<< HEAD
    single_term_obs_mps: Dict[MeasurementProcess, Tuple[List[int], List[Union[float, TensorLike]]]],
    offsets: List[Union[float, TensorLike]],
=======
    single_term_obs_mps: dict[MeasurementProcess, tuple[list[int], list[float]]],
    offsets: list[float],
>>>>>>> 74543ed8
):
    """Split tapes using group_observables in the Pauli module.

    Args:
        tape (~qml.tape.QuantumScript): The tape to be split.
        single_term_obs_mps (Dict[MeasurementProcess, Tuple[List[int], List[Union[float, TensorLike]]]]): A dictionary
            of measurements of each unique single-term observable, mapped to the indices of the
            original measurements it belongs to, and its coefficients.
        offsets (List[Union[float, TensorLike]]): Offsets associated with each original measurement in the tape.

    """

    # The legacy device does not support state measurements combined with any other
    # measurement, so each state measurement must be in its own tape.
    state_measurements = [m for m in single_term_obs_mps if isinstance(m, StateMP)]

    measurements = [m for m in single_term_obs_mps if not isinstance(m, StateMP)]
    obs_list = [_mp_to_obs(m, tape) for m in measurements]
    index_groups = []
    if len(obs_list) > 0:
        _, index_groups = qml.pauli.group_observables(obs_list, range(len(obs_list)))

    # A dictionary for measurements of each unique single-term observable, mapped to the
    # indices of the original measurements it belongs to, its coefficients, the index of
    # the group it belongs to, and the index of the measurement in the group.
    single_term_obs_mps_grouped = {}

    mp_groups = [[] for _ in index_groups]
    group_sizes = []
    for group_idx, obs_indices in enumerate(index_groups):
        group_size = 0
        for obs_idx in obs_indices:
            new_mp = measurements[obs_idx]
            mp_groups[group_idx].append(new_mp)
            single_term_obs_mps_grouped[new_mp] = (
                *single_term_obs_mps[new_mp],
                group_idx,
                group_size,
            )
            group_size += 1
        group_sizes.append(group_size)

    for state_mp in state_measurements:
        mp_groups.append([state_mp])
        single_term_obs_mps_grouped[state_mp] = (
            *single_term_obs_mps[state_mp],
            len(mp_groups) - 1,
            0,
        )
        group_sizes.append(1)

    tapes = [tape.__class__(tape.operations, mps, shots=tape.shots) for mps in mp_groups]
    return tapes, partial(
        _processing_fn_with_grouping,
        single_term_obs_mps=single_term_obs_mps_grouped,
        offsets=offsets,
        group_sizes=group_sizes,
        shots=tape.shots,
        batch_size=tape.batch_size,
    )


def _split_using_wires_grouping(
    tape: qml.tape.QuantumScript,
<<<<<<< HEAD
    single_term_obs_mps: Dict[MeasurementProcess, Tuple[List[int], List[Union[float, TensorLike]]]],
    offsets: List[Union[float, TensorLike]],
=======
    single_term_obs_mps: dict[MeasurementProcess, tuple[list[int], list[float]]],
    offsets: list[float],
>>>>>>> 74543ed8
):
    """Split tapes by grouping observables based on overlapping wires.

    Args:
        tape (~qml.tape.QuantumScript): The tape to be split.
        single_term_obs_mps (Dict[MeasurementProcess, Tuple[List[int], List[Union[float, TensorLike]]]]): A dictionary
            of measurements of each unique single-term observable, mapped to the indices of the
            original measurements it belongs to, and its coefficients.
        offsets (List[Union[float, TensorLike]]): Offsets associated with each original measurement in the tape.

    """

    mp_groups = []
    wires_for_each_group = []
    group_sizes = []

    # A dictionary for measurements of each unique single-term observable, mapped to the
    # indices of the original measurements it belongs to, its coefficient, the index of
    # the group it belongs to, and the index of the measurement in the group.
    single_term_obs_mps_grouped = {}
    num_groups = 0

    for smp, (mp_indices, coeffs) in single_term_obs_mps.items():

        if len(smp.wires) == 0:  # measurement acting on all wires
            mp_groups.append([smp])
            wires_for_each_group.append(tape.wires)
            group_sizes.append(1)
            single_term_obs_mps_grouped[smp] = (mp_indices, coeffs, num_groups, 0)
            num_groups += 1
            continue

        group_idx = 0
        added_to_existing_group = False
        while not added_to_existing_group and group_idx < num_groups:
            wires = wires_for_each_group[group_idx]
            if len(wires) != 0 and len(qml.wires.Wires.shared_wires([wires, smp.wires])) == 0:
                mp_groups[group_idx].append(smp)
                wires_for_each_group[group_idx] += smp.wires
                single_term_obs_mps_grouped[smp] = (
                    mp_indices,
                    coeffs,
                    group_idx,
                    group_sizes[group_idx],
                )
                group_sizes[group_idx] += 1
                added_to_existing_group = True
            group_idx += 1

        if not added_to_existing_group:
            mp_groups.append([smp])
            wires_for_each_group.append(smp.wires)
            group_sizes.append(1)
            single_term_obs_mps_grouped[smp] = (mp_indices, coeffs, num_groups, 0)
            num_groups += 1

    tapes = [tape.__class__(tape.operations, mps, shots=tape.shots) for mps in mp_groups]
    return tapes, partial(
        _processing_fn_with_grouping,
        single_term_obs_mps=single_term_obs_mps_grouped,
        offsets=offsets,
        group_sizes=group_sizes,
        shots=tape.shots,
        batch_size=tape.batch_size,
    )


def _split_all_multi_term_obs_mps(tape: qml.tape.QuantumScript):
    """Splits all multi-term observables in a tape to measurements of single-term observables.

    Args:
        tape (~qml.tape.QuantumScript): The tape with measurements to split.

    Returns:
        single_term_obs_mps (Dict[MeasurementProcess, Tuple[List[int], List[Union[float, TensorLike]]]]): A
            dictionary for measurements of each unique single-term observable, mapped to the
            indices of the original measurements it belongs to, and its coefficients.
        offsets (List[Union[float, TensorLike]]): Offsets associated with each original measurement in the tape.

    """

    # The dictionary for measurements of each unique single-term observable, mapped the indices
    # of the original measurements it belongs to, and its coefficients.
    single_term_obs_mps = {}

    # Offsets associated with each original measurement in the tape (from Identity)
    offsets = []

    for mp_idx, mp in enumerate(tape.measurements):
        obs = mp.obs
        offset = 0
        if isinstance(mp, ExpectationMP) and isinstance(obs, (Hamiltonian, Sum, Prod, SProd)):
            # Break the observable into terms, and construct an ExpectationMP with each term.
            for c, o in zip(*obs.terms()):
                # If the observable is an identity, track it with a constant offset
                if isinstance(o, qml.Identity):
                    offset += c
                # If the single-term measurement already exists, it can be reused by all original
                # measurements. In this case, add the existing single-term measurement to the list
                # corresponding to this original measurement.
                # pylint: disable=superfluous-parens
                elif (sm := qml.expval(o)) in single_term_obs_mps:
                    single_term_obs_mps[sm][0].append(mp_idx)
                    single_term_obs_mps[sm][1].append(c)
                # Otherwise, add this new measurement to the list of single-term measurements.
                else:
                    single_term_obs_mps[sm] = ([mp_idx], [c])
        else:
            if isinstance(obs, SProd):
                obs = obs.simplify()
            if isinstance(obs, (Hamiltonian, Sum)):
                raise RuntimeError(
                    f"Cannot split up terms in sums for MeasurementProcess {type(mp)}"
                )
            # For all other measurement types, simply add them to the list of measurements.
            if mp not in single_term_obs_mps:
                single_term_obs_mps[mp] = ([mp_idx], [1])
            else:
                single_term_obs_mps[mp][0].append(mp_idx)
                single_term_obs_mps[mp][1].append(1)

        offsets.append(offset)

    return single_term_obs_mps, offsets


def _processing_fn_no_grouping(
    res: ResultBatch,
<<<<<<< HEAD
    single_term_obs_mps: Dict[MeasurementProcess, Tuple[List[int], List[Union[float, TensorLike]]]],
    offsets: List[Union[float, TensorLike]],
=======
    single_term_obs_mps: dict[MeasurementProcess, tuple[list[int], list[float]]],
    offsets: list[float],
>>>>>>> 74543ed8
    shots: Shots,
    batch_size: int,
):
    """Postprocessing function for the split_non_commuting transform without grouping.

    Args:
        res (ResultBatch): The results from executing the tapes. Assumed to have a shape
            of (n_groups [,n_shots] [,n_mps] [,batch_size])
        single_term_obs_mps (Dict[MeasurementProcess, Tuple[List[int], List[Union[float, TensorLike]]]]): A dictionary
            of measurements of each unique single-term observable, mapped to the indices of the
            original measurements it belongs to, and its coefficients.
        offsets (List[Union[float, TensorLike]]): Offsets associated with each original measurement in the tape.
        shots (Shots): The shots settings of the original tape.

    """

    res_batch_for_each_mp = [[] for _ in offsets]
    coeffs_for_each_mp = [[] for _ in offsets]

    for smp_idx, (_, (mp_indices, coeffs)) in enumerate(single_term_obs_mps.items()):

        for mp_idx, coeff in zip(mp_indices, coeffs):
            res_batch_for_each_mp[mp_idx].append(res[smp_idx])
            coeffs_for_each_mp[mp_idx].append(coeff)

    result_shape = _infer_result_shape(shots, batch_size)

    # Sum up the results for each original measurement
    res_for_each_mp = [
        _sum_terms(_sub_res, coeffs, offset, result_shape)
        for _sub_res, coeffs, offset in zip(res_batch_for_each_mp, coeffs_for_each_mp, offsets)
    ]

    # res_for_each_mp should have shape (n_mps, [,n_shots] [,batch_size])
    if len(res_for_each_mp) == 1:
        return res_for_each_mp[0]

    if shots.has_partitioned_shots:
        # If the shot vector dimension exists, it should be moved to the first axis
        # Basically, the shape becomes (n_shots, n_mps, [,batch_size])
        res_for_each_mp = [
            tuple(res_for_each_mp[j][i] for j in range(len(res_for_each_mp)))
            for i in range(shots.num_copies)
        ]

    return tuple(res_for_each_mp)


def _processing_fn_with_grouping(
    res: ResultBatch,
<<<<<<< HEAD
    single_term_obs_mps: Dict[
        MeasurementProcess, Tuple[List[int], List[Union[float, TensorLike]], int, int]
    ],
    offsets: List[Union[float, TensorLike]],
    group_sizes: List[int],
=======
    single_term_obs_mps: dict[MeasurementProcess, tuple[list[int], list[float], int, int]],
    offsets: list[float],
    group_sizes: list[int],
>>>>>>> 74543ed8
    shots: Shots,
    batch_size: int,
):
    """Postprocessing function for the split_non_commuting transform with grouping.

    Args:
        res (ResultBatch): The results from executing the tapes. Assumed to have a shape
            of (n_groups [,n_shots] [,n_mps_in_group] [,batch_size])
        single_term_obs_mps (Dict[MeasurementProcess, Tuple[List[int], List[Union[float, TensorLike]], int, int]]):
            A dictionary of measurements of each unique single-term observable, mapped to the
            indices of the original measurements it belongs to, its coefficients, its group
            index, and the index of the measurement within the group.
        offsets (List[Union[float, TensorLike]]): Offsets associated with each original measurement in the tape.
        group_sizes (List[int]): The number of tapes in each group.
        shots (Shots): The shots setting of the original tape.

    Returns:
        The results combined into a single result for each original measurement.

    """

    res_batch_for_each_mp = [[] for _ in offsets]  # ([n_mps] [,n_shots] [,batch_size])
    coeffs_for_each_mp = [[] for _ in offsets]

    for _, (mp_indices, coeffs, group_idx, mp_idx_in_group) in single_term_obs_mps.items():

        res_group = res[group_idx]  # ([n_shots] [,n_mps] [,batch_size])
        group_size = group_sizes[group_idx]

        if group_size > 1 and shots.has_partitioned_shots:
            # Each result should have shape ([n_shots] [,batch_size])
            sub_res = [_res[mp_idx_in_group] for _res in res_group]
        else:
            # If there is only one term in the group, the n_mps dimension would have
            # been squeezed out, use the entire result directly.
            sub_res = res_group if group_size == 1 else res_group[mp_idx_in_group]

        # Add this result to the result batch for the corresponding original measurement
        for mp_idx, coeff in zip(mp_indices, coeffs):
            res_batch_for_each_mp[mp_idx].append(sub_res)
            coeffs_for_each_mp[mp_idx].append(coeff)

    result_shape = _infer_result_shape(shots, batch_size)

    # Sum up the results for each original measurement
    res_for_each_mp = [
        _sum_terms(_sub_res, coeffs, offset, result_shape)
        for _sub_res, coeffs, offset in zip(res_batch_for_each_mp, coeffs_for_each_mp, offsets)
    ]

    # res_for_each_mp should have shape (n_mps, [,n_shots] [,batch_size])
    if len(res_for_each_mp) == 1:
        return res_for_each_mp[0]

    if shots.has_partitioned_shots:
        # If the shot vector dimension exists, it should be moved to the first axis
        # Basically, the shape becomes (n_shots, n_mps, [,batch_size])
        res_for_each_mp = [
            tuple(res_for_each_mp[j][i] for j in range(len(res_for_each_mp)))
            for i in range(shots.num_copies)
        ]

    return tuple(res_for_each_mp)


<<<<<<< HEAD
def _sum_terms(
    res: ResultBatch,
    coeffs: List[Union[float, TensorLike]],
    offset: Union[float, TensorLike],
    shape: Tuple,
) -> Result:
=======
def _sum_terms(res: ResultBatch, coeffs: list[float], offset: float, shape: tuple) -> Result:
>>>>>>> 74543ed8
    """Sum results from measurements of multiple terms in a multi-term observable."""

    # Trivially return the original result
    if coeffs == [1] and offset == 0:
        return res[0]

    # The shape of res at this point is (n_terms, [,n_shots] [,batch_size])
    dot_products = []
    for c, r in zip(coeffs, res):
        if qml.math.get_interface(r) == "autograd":
            r = qml.math.array(r)
        dot_products.append(qml.math.dot(qml.math.squeeze(r), c))
    if len(dot_products) == 0:
        return qml.math.ones(shape) * offset

    if qml.math.get_interface(offset) == "autograd" and hasattr(offset, "requires_grad"):
        offset.requires_grad = True

    summed_dot_products = qml.math.sum(qml.math.stack(dot_products), axis=0)
    return summed_dot_products + offset


def _mp_to_obs(mp: MeasurementProcess, tape: qml.tape.QuantumScript) -> qml.operation.Operator:
    """Extract the observable from a measurement process.

    If the measurement process has an observable, return it. Otherwise, return a dummy
    observable that is a tensor product of Z gates on every wire.

    """

    if mp.obs is not None:
        return mp.obs

    obs_wires = mp.wires if mp.wires else tape.wires
    return qml.prod(*(qml.Z(wire) for wire in obs_wires))


def _infer_result_shape(shots: Shots, batch_size: int) -> tuple:
    """Based on the result, infer the ([,n_shots] [,batch_size]) shape of the result."""

    shape = ()
    if shots.has_partitioned_shots:
        shape += (shots.num_copies,)
    if batch_size and batch_size > 1:
        shape += (batch_size,)
    return shape<|MERGE_RESOLUTION|>--- conflicted
+++ resolved
@@ -26,11 +26,7 @@
 from pennylane.ops import Hamiltonian, LinearCombination, Prod, SProd, Sum
 from pennylane.tape import QuantumTapeBatch
 from pennylane.transforms import transform
-<<<<<<< HEAD
-from pennylane.typing import Result, ResultBatch, TensorLike, Union
-=======
-from pennylane.typing import PostprocessingFn, Result, ResultBatch
->>>>>>> 74543ed8
+from pennylane.typing import PostprocessingFn, Result, ResultBatch, TensorLike, Union
 
 
 def null_postprocessing(results):
@@ -388,13 +384,8 @@
 
 def _split_using_qwc_grouping(
     tape: qml.tape.QuantumScript,
-<<<<<<< HEAD
-    single_term_obs_mps: Dict[MeasurementProcess, Tuple[List[int], List[Union[float, TensorLike]]]],
-    offsets: List[Union[float, TensorLike]],
-=======
-    single_term_obs_mps: dict[MeasurementProcess, tuple[list[int], list[float]]],
-    offsets: list[float],
->>>>>>> 74543ed8
+    single_term_obs_mps: dict[MeasurementProcess, tuple[list[int], list[Union[float, TensorLike]]]],
+    offsets: list[Union[float, TensorLike]],
 ):
     """Split tapes using group_observables in the Pauli module.
 
@@ -459,13 +450,8 @@
 
 def _split_using_wires_grouping(
     tape: qml.tape.QuantumScript,
-<<<<<<< HEAD
-    single_term_obs_mps: Dict[MeasurementProcess, Tuple[List[int], List[Union[float, TensorLike]]]],
-    offsets: List[Union[float, TensorLike]],
-=======
-    single_term_obs_mps: dict[MeasurementProcess, tuple[list[int], list[float]]],
-    offsets: list[float],
->>>>>>> 74543ed8
+    single_term_obs_mps: dict[MeasurementProcess, tuple[list[int], list[Union[float, TensorLike]]]],
+    offsets: list[Union[float, TensorLike]],
 ):
     """Split tapes by grouping observables based on overlapping wires.
 
@@ -594,13 +580,8 @@
 
 def _processing_fn_no_grouping(
     res: ResultBatch,
-<<<<<<< HEAD
-    single_term_obs_mps: Dict[MeasurementProcess, Tuple[List[int], List[Union[float, TensorLike]]]],
-    offsets: List[Union[float, TensorLike]],
-=======
-    single_term_obs_mps: dict[MeasurementProcess, tuple[list[int], list[float]]],
-    offsets: list[float],
->>>>>>> 74543ed8
+    single_term_obs_mps: dict[MeasurementProcess, tuple[list[int], list[Union[float, TensorLike]]]],
+    offsets: list[Union[float, TensorLike]],
     shots: Shots,
     batch_size: int,
 ):
@@ -651,17 +632,9 @@
 
 def _processing_fn_with_grouping(
     res: ResultBatch,
-<<<<<<< HEAD
-    single_term_obs_mps: Dict[
-        MeasurementProcess, Tuple[List[int], List[Union[float, TensorLike]], int, int]
-    ],
-    offsets: List[Union[float, TensorLike]],
-    group_sizes: List[int],
-=======
-    single_term_obs_mps: dict[MeasurementProcess, tuple[list[int], list[float], int, int]],
-    offsets: list[float],
+    single_term_obs_mps: dict[MeasurementProcess, tuple[list[int], list[Union[float, TensorLike]], int, int]],
+    offsets: list[Union[float, TensorLike]],
     group_sizes: list[int],
->>>>>>> 74543ed8
     shots: Shots,
     batch_size: int,
 ):
@@ -727,16 +700,8 @@
     return tuple(res_for_each_mp)
 
 
-<<<<<<< HEAD
-def _sum_terms(
-    res: ResultBatch,
-    coeffs: List[Union[float, TensorLike]],
-    offset: Union[float, TensorLike],
-    shape: Tuple,
-) -> Result:
-=======
-def _sum_terms(res: ResultBatch, coeffs: list[float], offset: float, shape: tuple) -> Result:
->>>>>>> 74543ed8
+
+def _sum_terms(res: ResultBatch, coeffs: list[Union[float, TensorLike]], offset: Union[float, TensorLike], shape: tuple) -> Result:
     """Sum results from measurements of multiple terms in a multi-term observable."""
 
     # Trivially return the original result
