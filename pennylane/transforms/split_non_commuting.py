--- conflicted
+++ resolved
@@ -188,14 +188,9 @@
             obs_list.append(pauliz_obs)
 
     # If there is more than one group of commuting observables, split tapes
-<<<<<<< HEAD
-    groups, group_coeffs = qml.pauli.group_observables(obs_list, range(len(obs_list)))
+    _, group_coeffs = qml.pauli.group_observables(obs_list, range(len(obs_list)))
     print(groups, group_coeffs)
-    if len(groups) > 1:
-=======
-    _, group_coeffs = qml.pauli.group_observables(obs_list, range(len(obs_list)))
     if len(group_coeffs) > 1:
->>>>>>> 68a1edd9
         # make one tape per commuting group
         tapes = []
         for indices in group_coeffs:
