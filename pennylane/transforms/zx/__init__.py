# Copyright 2022 Xanadu Quantum Technologies Inc.

# Licensed under the Apache License, Version 2.0 (the "License");
# you may not use this file except in compliance with the License.
# You may obtain a copy of the License at

#     http://www.apache.org/licenses/LICENSE-2.0

# Unless required by applicable law or agreed to in writing, software
# distributed under the License is distributed on an "AS IS" BASIS,
# WITHOUT WARRANTIES OR CONDITIONS OF ANY KIND, either express or implied.
# See the License for the specific language governing permissions and
# limitations under the License.
"""PennyLane ZX calculus module"""
from .converter import to_zx, from_zx
<<<<<<< HEAD

from .push_hadamards import push_hadamards
from .todd import todd
=======
from .push_hadamards import push_hadamards
from .reduce_non_clifford import reduce_non_clifford
>>>>>>> 404b3709
<|MERGE_RESOLUTION|>--- conflicted
+++ resolved
@@ -13,11 +13,7 @@
 # limitations under the License.
 """PennyLane ZX calculus module"""
 from .converter import to_zx, from_zx
-<<<<<<< HEAD
 
 from .push_hadamards import push_hadamards
-from .todd import todd
-=======
-from .push_hadamards import push_hadamards
 from .reduce_non_clifford import reduce_non_clifford
->>>>>>> 404b3709
+from .todd import todd