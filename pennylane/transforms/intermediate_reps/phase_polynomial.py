# Copyright 2025 Xanadu Quantum Technologies Inc.

# Licensed under the Apache License, Version 2.0 (the "License");
# you may not use this file except in compliance with the License.
# You may obtain a copy of the License at

#     http://www.apache.org/licenses/LICENSE-2.0

# Unless required by applicable law or agreed to in writing, software
# distributed under the License is distributed on an "AS IS" BASIS,
# WITHOUT WARRANTIES OR CONDITIONS OF ANY KIND, either express or implied.
# See the License for the specific language governing permissions and
# limitations under the License.
"""Phase polynomial intermediate representation"""

from collections.abc import Sequence
from functools import partial

import numpy as np

from pennylane.tape import QuantumScript
from pennylane.transforms import transform
from pennylane.typing import PostprocessingFn, TensorLike


@partial(transform, is_informative=True)
def phase_polynomial(
    circ: QuantumScript, wire_order: Sequence | None = None
) -> tuple[tuple[TensorLike, TensorLike, TensorLike], PostprocessingFn]:
    r"""
    Compute the `Phase polynomial intermediate representation <https://pennylane.ai/compilation/phase-polynomial-intermediate-representation>`__
    for circuits consisting of :class:`~.CNOT` and :class:`~.RZ` gates.

    For a given ciruit, it produces the `parity matrix <https://pennylane.ai/compilation/parity-matrix-intermediate-representation>`__,
    the `parity table <https://pennylane.ai/compilation/parity-table>`__ and the associated angles,
    which make up the phase polynomial intermediate representation.

    Args:
        circ (QNode or QuantumScript or Callable): Quantum circuit containing only ``CNOT`` and ``RZ`` gates.
        wire_order (Iterable): Indicates how rows and columns should be ordered. If ``None`` is provided, uses the wires of the input circuit (``tape.wires``).

    Returns:
<<<<<<< HEAD
        tuple(TensorLike, TensorLike, TensorLike): A tuple consisting of the :func:`~parity_matrix`, parity table and corresponding angles for each parity.
        In the case of inputting a callable function, a new callable with the same call signature is returned (see :func:`pennylane.transform`).
=======
        tuple(TensorLike, TensorLike, TensorLike):
            A tuple consisting of the :func:`~parity_matrix`, parity table and corresponding angles for each parity.
            In the case of inputting a callable function, a new callable with the same call signature is returned (see :func:`pennylane.transform`).
>>>>>>> 804cf56e

    **Example**

    We look at the circuit in Figure 1 in `arXiv:2104.00934 <https://arxiv.org/abs/2104.00934>`__.

    .. code-block: python

        import pennylane as qml

        def circuit():
            qml.CNOT((1, 0))
            qml.RZ(1, 0)
            qml.CNOT((2, 0))
            qml.RZ(2, 0)
            qml.CNOT((0, 1))
            qml.CNOT((3, 1))
            qml.RZ(3, 1)

    >>> print(qml.draw(circuit)())
    0: ─╭X──RZ(1.00)─╭X──RZ(2.00)─╭●──────────────┤
    1: ─╰●───────────│────────────╰X─╭X──RZ(3.00)─┤
    2: ──────────────╰●──────────────│────────────┤
    3: ──────────────────────────────╰●───────────┤

    The phase polynomial representation consisting of the parity matrix, parity table and
    associated angles are computed by ``phase_polynomial``.

    >>> from pennylane.transforms import phase_polynomial
    >>> pmat, ptab, angles = phase_polynomial(circuit, wire_order=range(4))()
    >>> pmat
    array([[1, 1, 1, 0],
           [1, 0, 1, 1],
           [0, 0, 1, 0],
           [0, 0, 0, 1]])
    >>> ptab
    array([[1, 1, 1],
           [1, 1, 0],
           [0, 1, 1],
           [0, 0, 1]])
    >>> angles
    array([1, 2, 3])

    .. details::
        :title: Usage Details

        We can go through explicitly reconstructing the output wavefunction.
        First, let us compute the exact wavefunction from the circuit.

        .. code-block:: python

            input = np.array([1, 1, 1, 1]) # computational basis state

            def comp_basis_to_wf(basis_state):
                basis_state = qml.BasisState(np.array(basis_state), range(4))
                return basis_state.state_vector().reshape(-1)

            input_wf = comp_basis_to_wf(input)
            output_wf = qml.matrix(tape, wire_order=range(4)) @ input_wf

        The output wavefunction is given by :math:`e^{2i} |1 1 1 1\rangle`, which we can confirm:

        >>> np.allclose(output_wf, np.exp(2j) * input_wf)
        True

        Note that the action of an :class:`~RZ` gate is given by

        .. math:: R_Z(\theta) |x\rangle = e^{-i \frac{\theta}{2} Z} |x\rangle = e^{-i \frac{\theta}{2} (1 - 2x)} |x\rangle

        Hence, we need to convert the collected parities :math:`\boldsymbol{x}` as :math:`-(1 - 2\boldsymbol{x})/2`, accordingly. In particular, the collected phase :math:`p(x)` is given by

        >>> output_phase = -(1 - 2 * ((input @ ptab) % 2))/2
        >>> output_phase = output_phase @ angles

        The final output wavefunction from the phase polynomial description is then given by the following.

        >>> output_wf_re = np.exp(1j * output_phase) * comp_basis_to_wf(pmat @ input % 2)

        We can compare it to the exact output wavefunction and see that they match:

        >>> np.allclose(output_wf_re, output_wf)
        True

    .. details::
        :title: Theory

        Phase polynomial circuits can be described by a phase polynomial :math:`p(\boldsymbol{x})` and a :func:`~parity_matrix` :math:`P` acting on a computational basis state :math:`|\boldsymbol{x}\rangle = |x_1, x_2, .., x_n\rangle` in the following way:

        .. math:: U |\boldsymbol{x}\rangle = e^{i p(\boldsymbol{x})} |P \boldsymbol{x}\rangle.

        Since the parity matrix :math:`P` is part of this description, :math:`p` and :math:`P` in conjunction are sometimes referred to as the phase polynomial intermediate representation (IR).

        The phase polynomial :math:`p(\boldsymbol{x})` is described in terms of its parity table :math:`P_T` and associated angles. For this, note that
        the action of a :class:`~RZ` gate onto a computational basis state :math:`|x\rangle` is given by

        .. math:: R_Z(\theta) |x\rangle = e^{-i \frac{\theta}{2} (1 - 2x)} |x\rangle.

        The parity table :math:`P_T` is made up of the `parities` :math:`\boldsymbol{x}` at the point in the circuit where the associated :class:`~RZ` gate is acting.
        To track the impact of the gate, we thus simply collect the current parity and remember the angle.
        Take for example the circuit ``[CNOT((0, 1)), RZ(theta, 1), CNOT((0, 1))]`` (read from left to right like a circuit diagram). We start in some arbitrary computational basis state
        ``x = [x1, x2]``. The first CNOT is transforming the input state to ``[x1, x1 ⊕ x2]``.
        For the action of ``RZ`` we remember the angle ``theta`` as well as the current parity ``x1 ⊕ x2`` on that wire.
        The second CNOT gate undoes the parity change and restores the original computational basis state ``[x1, x2]``.

        Hence, the parity matrix is simply the identity, but the parity table for the phase polynomial is ``P_T = [[x1 ⊕ x2]]`` (or ``[[1, 1]]``) together with the angle ``theta`` in the list of angles ``[theta]``.
        The computation of the circuit is thus simply

        .. math:: U |x_1, x_2\rangle = e^{-i \frac{\theta}{2} \left(1 - 2(x_1 \oplus x_2) \right)} |x_1, x_2\rangle

        The semantics of this function is roughly given by the following implementation:

        .. code-block:: python

            def compute_phase_polynomial(tape):
                wires = tape.wires
                parity_matrix = np.eye(len(wires), dtype=int)
                parity_table = []
                angles = []

                for op in tape.operations:

                    if op.name == "CNOT":
                        control, target = op.wires
                        parity_matrix[target] = (parity_matrix[target] + parity_matrix[control]) % 2

                    elif op.name == "RZ":
                        angles.append(op.data[0]) # append theta_i
                        # append _current_ parity (hence the copy)
                        parity_table.append(parity_matrix[op.wires[0]].copy())

                return parity_matrix, np.array(parity_table).T, angles

    """

    def postprocessing_fn(tapes):
        circ = tapes[0]

        wires = circ.wires
        w_order = wire_order

        if w_order is None:
            w_order = wires

        wire_map = {wire: idx for idx, wire in enumerate(w_order)}

        parity_matrix = np.eye(len(wire_map), dtype=int)
        parity_table = []
        angles = []
        i = 0
        for op in circ.operations:
            if op.name == "CNOT":
                control, target = op.wires
                parity_matrix[wire_map[target]] = (
                    parity_matrix[wire_map[target]] + parity_matrix[wire_map[control]]
                ) % 2
            elif op.name == "RZ":
                angles.append(op.data[0])  # append theta_i
                RZ_wire = wire_map[op.wires[0]]

                # append _current_ parity (hence the copy)
                parity_table.append(parity_matrix[RZ_wire].copy())
            else:
                raise TypeError(
                    f"phase_polynomial can only handle CNOT and RZ operators, received {op}"
                )

            i += 1

        return parity_matrix, np.array(parity_table).T, np.array(angles)

    return [circ], postprocessing_fn<|MERGE_RESOLUTION|>--- conflicted
+++ resolved
@@ -40,14 +40,9 @@
         wire_order (Iterable): Indicates how rows and columns should be ordered. If ``None`` is provided, uses the wires of the input circuit (``tape.wires``).
 
     Returns:
-<<<<<<< HEAD
-        tuple(TensorLike, TensorLike, TensorLike): A tuple consisting of the :func:`~parity_matrix`, parity table and corresponding angles for each parity.
-        In the case of inputting a callable function, a new callable with the same call signature is returned (see :func:`pennylane.transform`).
-=======
         tuple(TensorLike, TensorLike, TensorLike):
             A tuple consisting of the :func:`~parity_matrix`, parity table and corresponding angles for each parity.
             In the case of inputting a callable function, a new callable with the same call signature is returned (see :func:`pennylane.transform`).
->>>>>>> 804cf56e
 
     **Example**
 
