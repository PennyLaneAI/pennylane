--- conflicted
+++ resolved
@@ -36,11 +36,7 @@
 
 from .core import transform
 
-<<<<<<< HEAD
-fillin_value = np.iinfo(np.int32).min
-=======
 fill_in_value = np.iinfo(np.int32).min
->>>>>>> be35a7b1
 
 
 def null_postprocessing(results):
@@ -142,11 +138,8 @@
                 )
                 del results[0:s]
             return tuple(final_results)
-<<<<<<< HEAD
-=======
         if not tape.shots.has_partitioned_shots:
             results = results[0]
->>>>>>> be35a7b1
         return parse_native_mid_circuit_measurements(tape, aux_tapes, results)
 
     return aux_tapes, processing_fn
@@ -236,11 +229,7 @@
 
     interface = qml.math.get_deep_interface(circuit.data)
 
-<<<<<<< HEAD
-    all_mcms = [op for op in aux_tapes[0].operations if isinstance(op, MidMeasureMP)]
-=======
     all_mcms = [op for op in aux_tapes[0].operations if is_mcm(op)]
->>>>>>> be35a7b1
     n_mcms = len(all_mcms)
     post_process_tape = qml.tape.QuantumScript(
         aux_tapes[0].operations,
@@ -254,7 +243,6 @@
     mcm_samples = qml.math.array(
         [[res] if single_measurement else res[-n_mcms::] for res in results], like=interface
     )
-<<<<<<< HEAD
     # Can't use boolean dtype array with tf, hence why conditionally setting items to 0 or 1
     has_postselect = qml.math.array(
         [[1 if op.postselect is not None else 0 for op in all_mcms]], like=interface
@@ -267,16 +255,7 @@
     # is_valid has to be int array rather than bool array due to tf dtype rules for the
     # remainder of this function
     is_valid = qml.math.cast_like(is_valid, mcm_samples)
-    mid_meas = [op for op in circuit.operations if isinstance(op, MidMeasureMP)]
-=======
-    has_postselect = qml.math.array([op.postselect is not None for op in all_mcms]).reshape((1, -1))
-    postselect = qml.math.array(
-        [0 if op.postselect is None else op.postselect for op in all_mcms]
-    ).reshape((1, -1))
-    is_valid = qml.math.all(mcm_samples * has_postselect == postselect, axis=1)
-    has_valid = qml.math.any(is_valid)
     mid_meas = [op for op in circuit.operations if is_mcm(op)]
->>>>>>> be35a7b1
     mcm_samples = [mcm_samples[:, i : i + 1] for i in range(n_mcms)]
     mcm_samples = dict((k, v) for k, v in zip(mid_meas, mcm_samples))
 
@@ -295,16 +274,11 @@
             meas = measurement_with_no_shots(m)
             m_count += 1
         else:
-<<<<<<< HEAD
             result = qml.math.array(
                 [qml.math.array(res[i], like=interface) for res in results], like=interface
             )
             meas = gather_non_mcm(m, result, is_valid)
-=======
-            result = qml.math.array([res[m_count] for res in results], like=interface)
-            meas = gather_non_mcm(m, result, is_valid)
             m_count += 1
->>>>>>> be35a7b1
         if isinstance(m, SampleMP):
             meas = qml.math.squeeze(meas)
         normalized_meas.append(meas)
@@ -340,20 +314,13 @@
         if is_interface_jax and measurement.ndim == 2:
             is_valid = is_valid.reshape((-1, 1))
         return (
-<<<<<<< HEAD
-            qml.math.where(is_valid, measurement, fillin_value)
-=======
             qml.math.where(is_valid, measurement, fill_in_value)
->>>>>>> be35a7b1
             if is_interface_jax
             else measurement[is_valid]
         )
     # VarianceMP
-<<<<<<< HEAD
     measurement = qml.math.cast(measurement, float)
     is_valid = qml.math.cast(is_valid, float)
-=======
->>>>>>> be35a7b1
     expval = qml.math.sum(measurement * is_valid) / qml.math.sum(is_valid)
     return qml.math.sum((measurement - expval) ** 2 * is_valid) / qml.math.sum(is_valid)
 
@@ -386,7 +353,6 @@
         if isinstance(measurement, CountsMP):
             mcm_samples = [{"".join(str(v) for v in tuple(s)): 1} for s in mcm_samples]
         return gather_non_mcm(measurement, mcm_samples, is_valid)
-<<<<<<< HEAD
     mcm_samples = qml.math.ravel(qml.math.array(mv.concretize(samples), like=interface))
     if isinstance(measurement, ProbabilityMP):
         counts = [
@@ -396,14 +362,6 @@
         counts = qml.math.array(counts, like=interface)
         return counts / qml.math.sum(counts)
     # mcm_samples = qml.math.ravel(qml.math.array([mv.concretize(samples)], like=interface))
-=======
-    if isinstance(measurement, ProbabilityMP):
-        mcm_samples = qml.math.array(mv.concretize(samples), like=interface).ravel()
-        counts = [qml.math.sum((mcm_samples == v) * is_valid) for v in list(mv.branches.values())]
-        counts = qml.math.array(counts, like=interface)
-        return counts / qml.math.sum(counts)
-    mcm_samples = qml.math.array([mv.concretize(samples)], like=interface).ravel()
->>>>>>> be35a7b1
     if isinstance(measurement, CountsMP):
         mcm_samples = [{s: 1} for s in mcm_samples]
     return gather_non_mcm(measurement, mcm_samples, is_valid)