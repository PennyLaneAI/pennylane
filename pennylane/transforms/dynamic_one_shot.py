--- conflicted
+++ resolved
@@ -233,15 +233,9 @@
     """Combines, gathers and normalizes the results of native mid-circuit measurement runs.
 
     Args:
-<<<<<<< HEAD
-        circuit (QuantumTape): The original tape
-        aux_tapes tuple[QuantumTape]: A tuple of transformed tapes
-        results tuple[Sequence[Any]]: A tuple of results with length n-shots
-=======
-        circuit (QuantumTape): Initial ``QuantumScript``
-        aux_tapes (List[QuantumTape]): List of auxilary ``QuantumScript`` objects
+        circuit (QuantumTape): The original ``QuantumScript``
+        aux_tapes (List[QuantumTape]): List of auxiliary ``QuantumScript`` objects
         results (TensorLike): Array of measurement results
->>>>>>> 4ff59f78
 
     Returns:
         tuple(TensorLike): The results of the simulation
@@ -314,14 +308,14 @@
     return tuple(normalized_meas) if len(normalized_meas) > 1 else normalized_meas[0]
 
 
-<<<<<<< HEAD
 def gather_mcm_qjit(measurement, samples, is_valid):
     """Process MCM measurements when the Catalyst compiler is active.
 
     Args:
         measurement (MeasurementProcess): measurement
         samples (dict): Mid-circuit measurement samples
-        is_valid (TensorLike): Mask of valid samples
+        is_valid (TensorLike): Boolean array with the same shape as ``samples`` where the value at
+            each index specifies whether or not the respective sample is valid.
 
     Returns:
         TensorLike: The combined measurement outcome
@@ -347,14 +341,6 @@
     return gather_non_mcm(measurement, meas, is_valid)
 
 
-def gather_non_mcm(circuit_measurement, measurements, is_valid):
-    """Combines, gathers and normalizes an array of terminal measurements.
-
-    Args:
-        circuit_measurement (MeasurementProcess): Measurement
-        measurements (TensorLike): Stacked measurement results
-        is_valid (TensorLike): Mask of valid samples
-=======
 def gather_non_mcm(measurement, samples, is_valid):
     """Combines, gathers and normalizes several measurements with trivial measurement values.
 
@@ -363,44 +349,19 @@
         samples (TensorLike): Post-processed measurement samples
         is_valid (TensorLike): Boolean array with the same shape as ``samples`` where the value at
             each index specifies whether or not the respective sample is valid.
->>>>>>> 4ff59f78
 
     Returns:
         TensorLike: The combined measurement outcome
     """
     if isinstance(measurement, CountsMP):
         tmp = Counter()
-<<<<<<< HEAD
-        for i, d in enumerate(measurements):
-=======
         for i, d in enumerate(samples):
->>>>>>> 4ff59f78
             tmp.update(
                 dict((k if isinstance(k, str) else float(k), v * is_valid[i]) for k, v in d.items())
             )
-        if not circuit_measurement.all_outcomes:
+        if not measurement.all_outcomes:
             tmp = Counter({k: v for k, v in tmp.items() if v > 0})
         return dict(sorted(tmp.items()))
-<<<<<<< HEAD
-    if isinstance(circuit_measurement, ExpectationMP):
-        return qml.math.sum(measurements * is_valid) / qml.math.sum(is_valid)
-    if isinstance(circuit_measurement, ProbabilityMP):
-        return qml.math.sum(measurements * is_valid.reshape((-1, 1)), axis=0) / qml.math.sum(
-            is_valid
-        )
-    if isinstance(circuit_measurement, SampleMP):
-        is_interface_jax = qml.math.get_deep_interface(is_valid) == "jax"
-        if is_interface_jax and measurements.ndim == 2:
-            is_valid = is_valid.reshape((-1, 1))
-        return (
-            qml.math.where(is_valid, measurements, fill_in_value)
-            if is_interface_jax
-            else measurements[is_valid]
-        )
-    # VarianceMP
-    expval = qml.math.sum(measurements * is_valid) / qml.math.sum(is_valid)
-    return qml.math.sum((measurements - expval) ** 2 * is_valid) / qml.math.sum(is_valid)
-=======
     if isinstance(measurement, ExpectationMP):
         return qml.math.sum(samples * is_valid) / qml.math.sum(is_valid)
     if isinstance(measurement, ProbabilityMP):
@@ -417,7 +378,6 @@
     # VarianceMP
     expval = qml.math.sum(samples * is_valid) / qml.math.sum(is_valid)
     return qml.math.sum((samples - expval) ** 2 * is_valid) / qml.math.sum(is_valid)
->>>>>>> 4ff59f78
 
 
 def gather_mcm(measurement, samples, is_valid):
@@ -426,12 +386,8 @@
     Args:
         measurement (MeasurementProcess): measurement
         samples (List[dict]): Mid-circuit measurement samples
-<<<<<<< HEAD
-        is_valid (TensorLike): Mask of valid samples
-=======
         is_valid (TensorLike): Boolean array with the same shape as ``samples`` where the value at
             each index specifies whether or not the respective sample is valid.
->>>>>>> 4ff59f78
 
     Returns:
         TensorLike: The combined measurement outcome
