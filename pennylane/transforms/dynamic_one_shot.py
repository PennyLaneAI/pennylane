--- conflicted
+++ resolved
@@ -36,11 +36,7 @@
 
 from .core import transform
 
-<<<<<<< HEAD
-fillin_value = np.iinfo(np.int32).min
-=======
 fill_in_value = np.iinfo(np.int32).min
->>>>>>> 9f7e8ba8
 
 
 def null_postprocessing(results):
@@ -142,11 +138,8 @@
                 )
                 del results[0:s]
             return tuple(final_results)
-<<<<<<< HEAD
         if not tape.shots.has_partitioned_shots:
             results = results[0]
-=======
->>>>>>> 9f7e8ba8
         return parse_native_mid_circuit_measurements(tape, aux_tapes, results)
 
     return aux_tapes, processing_fn
@@ -236,11 +229,7 @@
 
     interface = qml.math.get_deep_interface(circuit.data)
 
-<<<<<<< HEAD
     all_mcms = [op for op in aux_tapes[0].operations if is_mcm(op)]
-=======
-    all_mcms = [op for op in aux_tapes[0].operations if isinstance(op, MidMeasureMP)]
->>>>>>> 9f7e8ba8
     n_mcms = len(all_mcms)
     post_process_tape = qml.tape.QuantumScript(
         aux_tapes[0].operations,
@@ -260,11 +249,7 @@
     ).reshape((1, -1))
     is_valid = qml.math.all(mcm_samples * has_postselect == postselect, axis=1)
     has_valid = qml.math.any(is_valid)
-<<<<<<< HEAD
     mid_meas = [op for op in circuit.operations if is_mcm(op)]
-=======
-    mid_meas = [op for op in circuit.operations if isinstance(op, MidMeasureMP)]
->>>>>>> 9f7e8ba8
     mcm_samples = [mcm_samples[:, i : i + 1] for i in range(n_mcms)]
     mcm_samples = dict((k, v) for k, v in zip(mid_meas, mcm_samples))
 
@@ -283,14 +268,9 @@
             meas = measurement_with_no_shots(m)
             m_count += 1
         else:
-<<<<<<< HEAD
-            result = qml.math.array([res[i] for res in results], like=interface)
-            meas = gather_non_mcm(m, result, is_valid)
-=======
             result = qml.math.array([res[m_count] for res in results], like=interface)
             meas = gather_non_mcm(m, result, is_valid)
             m_count += 1
->>>>>>> 9f7e8ba8
         if isinstance(m, SampleMP):
             meas = qml.math.squeeze(meas)
         normalized_meas.append(meas)
@@ -326,11 +306,7 @@
         if is_interface_jax and measurement.ndim == 2:
             is_valid = is_valid.reshape((-1, 1))
         return (
-<<<<<<< HEAD
-            qml.math.where(is_valid, measurement, fillin_value)
-=======
             qml.math.where(is_valid, measurement, fill_in_value)
->>>>>>> 9f7e8ba8
             if is_interface_jax
             else measurement[is_valid]
         )
