# Copyright 2018-2024 Xanadu Quantum Technologies Inc.

# Licensed under the Apache License, Version 2.0 (the "License");
# you may not use this file except in compliance with the License.
# You may obtain a copy of the License at

#     http://www.apache.org/licenses/LICENSE-2.0

# Unless required by applicable law or agreed to in writing, software
# distributed under the License is distributed on an "AS IS" BASIS,
# WITHOUT WARRANTIES OR CONDITIONS OF ANY KIND, either express or implied.
# See the License for the specific language governing permissions and
# limitations under the License.
"""
Contains the batch dimension transform.
"""

import itertools

# pylint: disable=import-outside-toplevel
from collections import Counter
from typing import Callable, Sequence

import numpy as np

import pennylane as qml
from pennylane.measurements import (
    CountsMP,
    ExpectationMP,
    MeasurementValue,
    MidMeasureMP,
    ProbabilityMP,
    SampleMP,
    VarianceMP,
)

from .core import transform

<<<<<<< HEAD
fillin_value = np.iinfo(np.int32).min
=======
fill_in_value = np.iinfo(np.int32).min
>>>>>>> 9f7e8ba8


def null_postprocessing(results):
    """A postprocessing function returned by a transform that only converts the batch of results
    into a result for a single ``QuantumTape``.
    """
    return results[0]


@transform
def dynamic_one_shot(
    tape: qml.tape.QuantumTape, **kwargs
) -> (Sequence[qml.tape.QuantumTape], Callable):
    """Transform a QNode to into several one-shot tapes to support dynamic circuit execution.

    Args:
        tape (QNode or QuantumTape or Callable): a quantum circuit to add a batch dimension to

    Returns:
        qnode (QNode) or quantum function (Callable) or tuple[List[QuantumTape], function]:

        The transformed circuit as described in :func:`qml.transform <pennylane.transform>`.
        This circuit will provide the results of a dynamic execution.


    **Example**

    Consider the following circuit:

    .. code-block:: python

        dev = qml.device("default.qubit", shots=100)
        params = np.pi / 4 * np.ones(2)

        @qml.dynamic_one_shot
        @qml.qnode(dev)
        def func(x, y):
            qml.RX(x, wires=0)
            m0 = qml.measure(0)
            qml.cond(m0, qml.RY)(y, wires=1)
            return qml.expval(op=m0)

    The ``qml.dynamic_one_shot`` decorator prompts the QNode to perform a hundred one-shot
    calculations, where in each calculation the ``qml.measure`` operations dynamically
    measures the 0-wire and collapse the state vector stochastically. This transforms
    contrasts with ``qml.defer_measurements``, which instead introduces an extra wire
    for each mid-circuit measurement. The ``qml.dynamic_one_shot`` transform is favorable in the
    few-shots several-mid-circuit-measurement limit, whereas ``qml.defer_measurements`` is favorable
    in the opposite limit.
    """

    if not any(isinstance(o, MidMeasureMP) for o in tape.operations):
        return (tape,), null_postprocessing

    for m in tape.measurements:
        if not isinstance(m, (CountsMP, ExpectationMP, ProbabilityMP, SampleMP, VarianceMP)):
            raise TypeError(
                f"Native mid-circuit measurement mode does not support {type(m).__name__} "
                "measurements."
            )
    _ = kwargs.get("device", None)

    if not tape.shots:
        raise qml.QuantumFunctionError("dynamic_one_shot is only supported with finite shots.")

    samples_present = any(isinstance(mp, SampleMP) for mp in tape.measurements)
    postselect_present = any(
        op.postselect is not None for op in tape.operations if isinstance(op, MidMeasureMP)
    )
    if postselect_present and samples_present and tape.batch_size is not None:
        raise ValueError(
            "Returning qml.sample is not supported when postselecting mid-circuit "
            "measurements with broadcasting"
        )

    if (batch_size := tape.batch_size) is not None:
        tapes, broadcast_fn = qml.transforms.broadcast_expand(tape)
    else:
        tapes = [tape]
        broadcast_fn = None

    aux_tapes = [init_auxiliary_tape(t) for t in tapes]
    # Shape of output_tapes is (batch_size * total_shots,) with broadcasting,
    # and (total_shots,) otherwise
    output_tapes = [at for at in aux_tapes for _ in range(tape.shots.total_shots)]

    def processing_fn(results, has_partitioned_shots=None, batched_results=None):
        if batched_results is None and batch_size is not None:
            # If broadcasting, recursively process the results for each batch. For each batch
            # there are tape.shots.total_shots results. The length of the first axis of final_results
            # will be batch_size.
            results = list(results)
            final_results = []
            for _ in range(batch_size):
                final_results.append(
                    processing_fn(results[0 : tape.shots.total_shots], batched_results=False)
                )
                del results[0 : tape.shots.total_shots]
            return broadcast_fn(final_results)

        if has_partitioned_shots is None and tape.shots.has_partitioned_shots:
            # If using shot vectors, recursively process the results for each shot bin. The length
            # of the first axis of final_results will be the length of the shot vector.
            results = list(results)
            final_results = []
            for s in tape.shots:
                final_results.append(
                    processing_fn(results[0:s], has_partitioned_shots=False, batched_results=False)
                )
                del results[0:s]
            return tuple(final_results)
        return parse_native_mid_circuit_measurements(tape, aux_tapes, results)

    return output_tapes, processing_fn


@dynamic_one_shot.custom_qnode_transform
def _dynamic_one_shot_qnode(self, qnode, targs, tkwargs):
    """Custom qnode transform for ``dynamic_one_shot``."""
    if tkwargs.get("device", None):
        raise ValueError(
            "Cannot provide a 'device' value directly to the dynamic_one_shot decorator "
            "when transforming a QNode."
        )
    if qnode.device is not None:
        support_mcms = hasattr(qnode.device, "capabilities") and qnode.device.capabilities().get(
            "supports_mid_measure", False
        )
        support_mcms = support_mcms or qnode.device.name in ("default.qubit", "lightning.qubit")
        if not support_mcms:
            raise TypeError(
                f"Device {qnode.device.name} does not support mid-circuit measurements "
                "natively, and hence it does not support the dynamic_one_shot transform. "
                "'default.qubit' and 'lightning.qubit' currently support mid-circuit "
                "measurements and the dynamic_one_shot transform."
            )
    tkwargs.setdefault("device", qnode.device)
    return self.default_qnode_transform(qnode, targs, tkwargs)


def init_auxiliary_tape(circuit: qml.tape.QuantumScript):
    """Creates an auxiliary circuit to perform one-shot mid-circuit measurement calculations.

    Measurements are replaced by SampleMP measurements on wires and observables found in the
    original measurements.

    Args:
        circuit (QuantumTape): The original QuantumScript

    Returns:
        QuantumScript: A copy of the circuit with modified measurements
    """
    new_measurements = []
    for m in circuit.measurements:
        if not m.mv:
            if isinstance(m, VarianceMP):
                new_measurements.append(SampleMP(obs=m.obs))
            else:
                new_measurements.append(m)
    for op in circuit:
        if isinstance(op, MidMeasureMP):
            new_measurements.append(qml.sample(MeasurementValue([op], lambda res: res)))

    return qml.tape.QuantumScript(
        circuit.operations, new_measurements, shots=1, trainable_params=circuit.trainable_params
    )


def parse_native_mid_circuit_measurements(
    circuit: qml.tape.QuantumScript, aux_tapes: qml.tape.QuantumScript, results
):
    """Combines, gathers and normalizes the results of native mid-circuit measurement runs.

    Args:
        circuit (QuantumTape): A one-shot (auxiliary) QuantumScript
        all_shot_meas (Sequence[Any]): List of accumulated measurement results
        mcm_shot_meas (Sequence[dict]): List of dictionaries containing the mid-circuit measurement results of each shot

    Returns:
        tuple(TensorLike): The results of the simulation
    """

    def measurement_with_no_shots(measurement):
        return (
            np.nan * np.ones_like(measurement.eigvals())
            if isinstance(measurement, ProbabilityMP)
            else np.nan
        )

    interface = qml.math.get_deep_interface(circuit.data)

    all_mcms = [op for op in aux_tapes[0].operations if isinstance(op, MidMeasureMP)]
    n_mcms = len(all_mcms)
    post_process_tape = qml.tape.QuantumScript(
        aux_tapes[0].operations,
        aux_tapes[0].measurements[0:-n_mcms],
        shots=aux_tapes[0].shots,
        trainable_params=aux_tapes[0].trainable_params,
    )
    single_measurement = (
        len(post_process_tape.measurements) == 0 and len(aux_tapes[0].measurements) == 1
    )
    mcm_samples = qml.math.array(
        [[res] if single_measurement else res[-n_mcms::] for res in results], like=interface
    )
    has_postselect = qml.math.array([op.postselect is not None for op in all_mcms]).reshape((1, -1))
    postselect = qml.math.array(
        [0 if op.postselect is None else op.postselect for op in all_mcms]
    ).reshape((1, -1))
    is_valid = qml.math.all(mcm_samples * has_postselect == postselect, axis=1)
    has_valid = qml.math.any(is_valid)
    mid_meas = [op for op in circuit.operations if isinstance(op, MidMeasureMP)]
    mcm_samples = [mcm_samples[:, i : i + 1] for i in range(n_mcms)]
    mcm_samples = dict((k, v) for k, v in zip(mid_meas, mcm_samples))

    normalized_meas = []
    m_count = 0
    for m in circuit.measurements:
        if not isinstance(m, (CountsMP, ExpectationMP, ProbabilityMP, SampleMP, VarianceMP)):
            raise TypeError(
                f"Native mid-circuit measurement mode does not support {type(m).__name__} measurements."
            )
        if interface != "jax" and m.mv and not has_valid:
            meas = measurement_with_no_shots(m)
        elif m.mv:
            meas = gather_mcm(m, mcm_samples, is_valid)
        elif interface != "jax" and not has_valid:
            meas = measurement_with_no_shots(m)
            m_count += 1
        else:
<<<<<<< HEAD
            result = qml.math.array([res[i] for res in results], like=interface)
            meas = gather_non_mcm(m, result, is_valid)
=======
            result = qml.math.array([res[m_count] for res in results], like=interface)
            meas = gather_non_mcm(m, result, is_valid)
            m_count += 1
>>>>>>> 9f7e8ba8
        if isinstance(m, SampleMP):
            meas = qml.math.squeeze(meas)
        normalized_meas.append(meas)

    return tuple(normalized_meas) if len(normalized_meas) > 1 else normalized_meas[0]


def gather_non_mcm(circuit_measurement, measurement, is_valid):
    """Combines, gathers and normalizes several measurements with trivial measurement values.

    Args:
        circuit_measurement (MeasurementProcess): measurement
        measurement (TensorLike): measurement results
        samples (List[dict]): Mid-circuit measurement samples

    Returns:
        TensorLike: The combined measurement outcome
    """
    if isinstance(circuit_measurement, CountsMP):
        tmp = Counter()
        for i, d in enumerate(measurement):
            tmp.update(dict((k, v * is_valid[i]) for k, v in d.items()))
        tmp = Counter({k: v for k, v in tmp.items() if v > 0})
        return dict(sorted(tmp.items()))
    if isinstance(circuit_measurement, ExpectationMP):
        return qml.math.sum(measurement * is_valid) / qml.math.sum(is_valid)
    if isinstance(circuit_measurement, ProbabilityMP):
        return qml.math.sum(measurement * is_valid.reshape((-1, 1)), axis=0) / qml.math.sum(
            is_valid
        )
    if isinstance(circuit_measurement, SampleMP):
        is_interface_jax = qml.math.get_deep_interface(is_valid) == "jax"
        if is_interface_jax and measurement.ndim == 2:
            is_valid = is_valid.reshape((-1, 1))
        return (
<<<<<<< HEAD
            qml.math.where(is_valid, measurement, fillin_value)
=======
            qml.math.where(is_valid, measurement, fill_in_value)
>>>>>>> 9f7e8ba8
            if is_interface_jax
            else measurement[is_valid]
        )
    # VarianceMP
    expval = qml.math.sum(measurement * is_valid) / qml.math.sum(is_valid)
    return qml.math.sum((measurement - expval) ** 2 * is_valid) / qml.math.sum(is_valid)


def gather_mcm(measurement, samples, is_valid):
    """Combines, gathers and normalizes several measurements with non-trivial measurement values.

    Args:
        measurement (MeasurementProcess): measurement
        samples (List[dict]): Mid-circuit measurement samples

    Returns:
        TensorLike: The combined measurement outcome
    """
    interface = qml.math.get_deep_interface(is_valid)
    mv = measurement.mv
    # The following block handles measurement value lists, like ``qml.counts(op=[mcm0, mcm1, mcm2])``.
    if isinstance(measurement, (CountsMP, ProbabilityMP, SampleMP)) and isinstance(mv, Sequence):
        mcm_samples = [m.concretize(samples) for m in mv]
        mcm_samples = qml.math.concatenate(mcm_samples, axis=1)
        if isinstance(measurement, ProbabilityMP):
            values = [list(m.branches.values()) for m in mv]
            values = list(itertools.product(*values))
            values = [qml.math.array([v], like=interface) for v in values]
            counts = [
                qml.math.sum(qml.math.all(mcm_samples == v, axis=1) * is_valid) for v in values
            ]
            counts = qml.math.array(counts, like=interface)
            return counts / qml.math.sum(counts)
        if isinstance(measurement, CountsMP):
            mcm_samples = [{"".join(str(v) for v in tuple(s)): 1} for s in mcm_samples]
        return gather_non_mcm(measurement, mcm_samples, is_valid)
    if isinstance(measurement, ProbabilityMP):
        mcm_samples = qml.math.array(mv.concretize(samples), like=interface).ravel()
        counts = [qml.math.sum((mcm_samples == v) * is_valid) for v in list(mv.branches.values())]
        counts = qml.math.array(counts, like=interface)
        return counts / qml.math.sum(counts)
    mcm_samples = qml.math.array([mv.concretize(samples)], like=interface).ravel()
    if isinstance(measurement, CountsMP):
        mcm_samples = [{s: 1} for s in mcm_samples]
    return gather_non_mcm(measurement, mcm_samples, is_valid)<|MERGE_RESOLUTION|>--- conflicted
+++ resolved
@@ -36,11 +36,7 @@
 
 from .core import transform
 
-<<<<<<< HEAD
-fillin_value = np.iinfo(np.int32).min
-=======
 fill_in_value = np.iinfo(np.int32).min
->>>>>>> 9f7e8ba8
 
 
 def null_postprocessing(results):
@@ -271,14 +267,9 @@
             meas = measurement_with_no_shots(m)
             m_count += 1
         else:
-<<<<<<< HEAD
-            result = qml.math.array([res[i] for res in results], like=interface)
-            meas = gather_non_mcm(m, result, is_valid)
-=======
             result = qml.math.array([res[m_count] for res in results], like=interface)
             meas = gather_non_mcm(m, result, is_valid)
             m_count += 1
->>>>>>> 9f7e8ba8
         if isinstance(m, SampleMP):
             meas = qml.math.squeeze(meas)
         normalized_meas.append(meas)
@@ -314,11 +305,7 @@
         if is_interface_jax and measurement.ndim == 2:
             is_valid = is_valid.reshape((-1, 1))
         return (
-<<<<<<< HEAD
-            qml.math.where(is_valid, measurement, fillin_value)
-=======
             qml.math.where(is_valid, measurement, fill_in_value)
->>>>>>> 9f7e8ba8
             if is_interface_jax
             else measurement[is_valid]
         )
