# Copyright 2018-2024 Xanadu Quantum Technologies Inc.

# Licensed under the Apache License, Version 2.0 (the "License");
# you may not use this file except in compliance with the License.
# You may obtain a copy of the License at

#     http://www.apache.org/licenses/LICENSE-2.0

# Unless required by applicable law or agreed to in writing, software
# distributed under the License is distributed on an "AS IS" BASIS,
# WITHOUT WARRANTIES OR CONDITIONS OF ANY KIND, either express or implied.
# See the License for the specific language governing permissions and
# limitations under the License.
"""
Contains the batch dimension transform.
"""

import itertools

# pylint: disable=import-outside-toplevel
from collections import Counter
from typing import Callable, Sequence

import numpy as np

import pennylane as qml
from pennylane.measurements import (
    CountsMP,
    ExpectationMP,
    MeasurementValue,
    MidMeasureMP,
    ProbabilityMP,
    SampleMP,
    VarianceMP,
)
from pennylane.typing import TensorLike

from .core import transform

fill_in_value = np.iinfo(np.int32).min


def null_postprocessing(results):
    """A postprocessing function returned by a transform that only converts the batch of results
    into a result for a single ``QuantumTape``.
    """
    return results[0]


@transform
def dynamic_one_shot(
    tape: qml.tape.QuantumTape, **kwargs
) -> tuple[Sequence[qml.tape.QuantumTape], Callable]:
    """Transform a QNode to into several one-shot tapes to support dynamic circuit execution.

    Args:
        tape (QNode or QuantumTape or Callable): a quantum circuit to add a batch dimension to

    Returns:
        qnode (QNode) or quantum function (Callable) or tuple[List[QuantumTape], function]:

        The transformed circuit as described in :func:`qml.transform <pennylane.transform>`.
        This circuit will provide the results of a dynamic execution.


    **Example**

    Consider the following circuit:

    .. code-block:: python

        dev = qml.device("default.qubit", shots=100)
        params = np.pi / 4 * np.ones(2)

        @qml.dynamic_one_shot
        @qml.qnode(dev)
        def func(x, y):
            qml.RX(x, wires=0)
            m0 = qml.measure(0)
            qml.cond(m0, qml.RY)(y, wires=1)
            return qml.expval(op=m0)

    The ``qml.dynamic_one_shot`` decorator prompts the QNode to perform a hundred one-shot
    calculations, where in each calculation the ``qml.measure`` operations dynamically
    measures the 0-wire and collapse the state vector stochastically. This transforms
    contrasts with ``qml.defer_measurements``, which instead introduces an extra wire
    for each mid-circuit measurement. The ``qml.dynamic_one_shot`` transform is favorable in the
    few-shots several-mid-circuit-measurement limit, whereas ``qml.defer_measurements`` is favorable
    in the opposite limit.
    """
    if not any(is_mcm(o) for o in tape.operations):
        return (tape,), null_postprocessing

    for m in tape.measurements:
        if not isinstance(m, (CountsMP, ExpectationMP, ProbabilityMP, SampleMP, VarianceMP)):
            raise TypeError(
                f"Native mid-circuit measurement mode does not support {type(m).__name__} "
                "measurements."
            )
    _ = kwargs.get("device", None)

    if not tape.shots:
        raise qml.QuantumFunctionError("dynamic_one_shot is only supported with finite shots.")

    samples_present = any(isinstance(mp, SampleMP) for mp in tape.measurements)
    postselect_present = any(op.postselect is not None for op in tape.operations if is_mcm(op))
    if postselect_present and samples_present and tape.batch_size is not None:
        raise ValueError(
            "Returning qml.sample is not supported when postselecting mid-circuit "
            "measurements with broadcasting"
        )

    if (batch_size := tape.batch_size) is not None:
        tapes, broadcast_fn = qml.transforms.broadcast_expand(tape)
    else:
        tapes = [tape]
        broadcast_fn = None

    aux_tapes = [init_auxiliary_tape(t) for t in tapes]

    def processing_fn(results, has_partitioned_shots=None, batched_results=None):
        if batched_results is None and batch_size is not None:
            # If broadcasting, recursively process the results for each batch. For each batch
            # there are tape.shots.total_shots results. The length of the first axis of final_results
            # will be batch_size.
            final_results = []
            for result in results:
                final_results.append(processing_fn((result,), batched_results=False))
            return broadcast_fn(final_results)

        if has_partitioned_shots is None and tape.shots.has_partitioned_shots:
            # If using shot vectors, recursively process the results for each shot bin. The length
            # of the first axis of final_results will be the length of the shot vector.
            results = list(results[0])
            final_results = []
            for s in tape.shots:
                final_results.append(
                    processing_fn(results[0:s], has_partitioned_shots=False, batched_results=False)
                )
                del results[0:s]
            return tuple(final_results)
        if not tape.shots.has_partitioned_shots:
            results = results[0]
        return parse_native_mid_circuit_measurements(tape, aux_tapes, results)

    return aux_tapes, processing_fn


@dynamic_one_shot.custom_qnode_transform
def _dynamic_one_shot_qnode(self, qnode, targs, tkwargs):
    """Custom qnode transform for ``dynamic_one_shot``."""
    if tkwargs.get("device", None):
        raise ValueError(
            "Cannot provide a 'device' value directly to the dynamic_one_shot decorator "
            "when transforming a QNode."
        )
    if qnode.device is not None:
        support_mcms = hasattr(qnode.device, "capabilities") and qnode.device.capabilities().get(
            "supports_mid_measure", False
        )
        support_mcms = support_mcms or qnode.device.name in ("default.qubit", "lightning.qubit")
        if not support_mcms:
            raise TypeError(
                f"Device {qnode.device.name} does not support mid-circuit measurements "
                "natively, and hence it does not support the dynamic_one_shot transform. "
                "'default.qubit' and 'lightning.qubit' currently support mid-circuit "
                "measurements and the dynamic_one_shot transform."
            )
    tkwargs.setdefault("device", qnode.device)
    return self.default_qnode_transform(qnode, targs, tkwargs)


def is_mcm(operation):
    """Returns True if the operation is a mid-circuit measurement and False otherwise."""
    mcm = isinstance(operation, MidMeasureMP)
    return mcm or "MidCircuitMeasure" in str(type(operation))


def init_auxiliary_tape(circuit: qml.tape.QuantumScript):
    """Creates an auxiliary circuit to perform one-shot mid-circuit measurement calculations.

    Measurements are replaced by SampleMP measurements on wires and observables found in the
    original measurements.

    Args:
        circuit (QuantumTape): The original QuantumScript

    Returns:
        QuantumScript: A copy of the circuit with modified measurements
    """
    new_measurements = []
    for m in circuit.measurements:
        if not m.mv:
            if isinstance(m, VarianceMP):
                new_measurements.append(SampleMP(obs=m.obs))
            else:
                new_measurements.append(m)
    for op in circuit:
        if is_mcm(op):
            new_measurements.append(qml.sample(MeasurementValue([op], lambda res: res)))

    return qml.tape.QuantumScript(
        circuit.operations,
        new_measurements,
        shots=[1] * circuit.shots.total_shots,
        trainable_params=circuit.trainable_params,
    )


def parse_native_mid_circuit_measurements(
    circuit: qml.tape.QuantumScript, aux_tapes: qml.tape.QuantumScript, results: TensorLike
):
    """Combines, gathers and normalizes the results of native mid-circuit measurement runs.

    Args:
        circuit (QuantumTape): Initial ``QuantumScript``
        aux_tapes (List[QuantumTape]): List of auxilary ``QuantumScript`` objects
        results (TensorLike): Array of measurement results

    Returns:
        tuple(TensorLike): The results of the simulation
    """

    def measurement_with_no_shots(measurement):
        return (
            np.nan * np.ones_like(measurement.eigvals())
            if isinstance(measurement, ProbabilityMP)
            else np.nan
        )

    interface = qml.math.get_deep_interface(circuit.data)
    interface = "numpy" if interface == "builtins" else interface

    all_mcms = [op for op in aux_tapes[0].operations if is_mcm(op)]
    n_mcms = len(all_mcms)
    post_process_tape = qml.tape.QuantumScript(
        aux_tapes[0].operations,
        aux_tapes[0].measurements[0:-n_mcms],
        shots=aux_tapes[0].shots,
        trainable_params=aux_tapes[0].trainable_params,
    )
    single_measurement = (
        len(post_process_tape.measurements) == 0 and len(aux_tapes[0].measurements) == 1
    )
    mcm_samples = qml.math.array(
        [[res] if single_measurement else res[-n_mcms::] for res in results], like=interface
    )
    # Can't use boolean dtype array with tf, hence why conditionally setting items to 0 or 1
    has_postselect = qml.math.array(
        [[int(op.postselect is not None) for op in all_mcms]], like=interface
    )
    postselect = qml.math.array(
        [[0 if op.postselect is None else op.postselect for op in all_mcms]], like=interface
    )
    is_valid = qml.math.all(mcm_samples * has_postselect == postselect, axis=1)
    has_valid = qml.math.any(is_valid)
    mid_meas = [op for op in circuit.operations if is_mcm(op)]
    mcm_samples = [mcm_samples[:, i : i + 1] for i in range(n_mcms)]
    mcm_samples = dict((k, v) for k, v in zip(mid_meas, mcm_samples))

    normalized_meas = []
    m_count = 0
    for m in circuit.measurements:
        if not isinstance(m, (CountsMP, ExpectationMP, ProbabilityMP, SampleMP, VarianceMP)):
            raise TypeError(
                f"Native mid-circuit measurement mode does not support {type(m).__name__} measurements."
            )
        if interface != "jax" and m.mv and not has_valid:
            meas = measurement_with_no_shots(m)
        elif m.mv:
            meas = gather_mcm(m, mcm_samples, is_valid)
        elif interface != "jax" and not has_valid:
            meas = measurement_with_no_shots(m)
            m_count += 1
        else:
            result = [res[m_count] for res in results]
            if not isinstance(m, CountsMP):
                # We don't need to cast to arrays when using qml.counts. qml.math.array is not viable
                # as it assumes all elements of the input are of builtin python types and not belonging
                # to any particular interface
                result = qml.math.stack(result, like=interface)
            meas = gather_non_mcm(m, result, is_valid)
            m_count += 1
        if isinstance(m, SampleMP):
            meas = qml.math.squeeze(meas)
        normalized_meas.append(meas)

    return tuple(normalized_meas) if len(normalized_meas) > 1 else normalized_meas[0]


def gather_non_mcm(measurement, samples, is_valid):
    """Combines, gathers and normalizes several measurements with trivial measurement values.

    Args:
        measurement (MeasurementProcess): measurement
<<<<<<< HEAD
        samples (TensorLike): measurement samples
=======
        samples (TensorLike): Post-processed measurement samples
>>>>>>> 4ff59f78
        is_valid (TensorLike): Boolean array with the same shape as ``samples`` where the value at
            each index specifies whether or not the respective sample is valid.

    Returns:
        TensorLike: The combined measurement outcome
    """
    if isinstance(measurement, CountsMP):
        tmp = Counter()
        for i, d in enumerate(samples):
            tmp.update(
                dict((k if isinstance(k, str) else float(k), v * is_valid[i]) for k, v in d.items())
            )
        tmp = Counter({k: v for k, v in tmp.items() if v > 0})
        return dict(sorted(tmp.items()))
    if isinstance(measurement, ExpectationMP):
        return qml.math.sum(samples * is_valid) / qml.math.sum(is_valid)
    if isinstance(measurement, ProbabilityMP):
        return qml.math.sum(samples * is_valid.reshape((-1, 1)), axis=0) / qml.math.sum(is_valid)
    if isinstance(measurement, SampleMP):
        is_interface_jax = qml.math.get_deep_interface(is_valid) == "jax"
        if is_interface_jax and samples.ndim == 2:
            is_valid = is_valid.reshape((-1, 1))
        return (
            qml.math.where(is_valid, samples, fill_in_value)
            if is_interface_jax
            else samples[is_valid]
        )
    # VarianceMP
    expval = qml.math.sum(samples * is_valid) / qml.math.sum(is_valid)
    return qml.math.sum((samples - expval) ** 2 * is_valid) / qml.math.sum(is_valid)


def gather_mcm(measurement, samples, is_valid):
    """Combines, gathers and normalizes several measurements with non-trivial measurement values.

    Args:
        measurement (MeasurementProcess): measurement
        samples (List[dict]): Mid-circuit measurement samples
        is_valid (TensorLike): Boolean array with the same shape as ``samples`` where the value at
            each index specifies whether or not the respective sample is valid.

    Returns:
        TensorLike: The combined measurement outcome
    """
    interface = qml.math.get_deep_interface(is_valid)
    mv = measurement.mv
    # The following block handles measurement value lists, like ``qml.counts(op=[mcm0, mcm1, mcm2])``.
    if isinstance(measurement, (CountsMP, ProbabilityMP, SampleMP)) and isinstance(mv, Sequence):
        mcm_samples = [m.concretize(samples) for m in mv]
        mcm_samples = qml.math.concatenate(mcm_samples, axis=1)
        if isinstance(measurement, ProbabilityMP):
            values = [list(m.branches.values()) for m in mv]
            values = list(itertools.product(*values))
            values = [qml.math.array([v], like=interface) for v in values]
            counts = [
                qml.math.sum(qml.math.all(mcm_samples == v, axis=1) * is_valid) for v in values
            ]
            counts = qml.math.array(counts, like=interface)
            return counts / qml.math.sum(counts)
        if isinstance(measurement, CountsMP):
            mcm_samples = [{"".join(str(int(v)) for v in tuple(s)): 1} for s in mcm_samples]
        return gather_non_mcm(measurement, mcm_samples, is_valid)
    mcm_samples = qml.math.ravel(qml.math.array(mv.concretize(samples), like=interface))
    if isinstance(measurement, ProbabilityMP):
        counts = [qml.math.sum((mcm_samples == v) * is_valid) for v in list(mv.branches.values())]
        counts = qml.math.array(counts, like=interface)
        return counts / qml.math.sum(counts)
    if isinstance(measurement, CountsMP):
        mcm_samples = [{float(s): 1} for s in mcm_samples]
    return gather_non_mcm(measurement, mcm_samples, is_valid)<|MERGE_RESOLUTION|>--- conflicted
+++ resolved
@@ -293,11 +293,7 @@
 
     Args:
         measurement (MeasurementProcess): measurement
-<<<<<<< HEAD
-        samples (TensorLike): measurement samples
-=======
         samples (TensorLike): Post-processed measurement samples
->>>>>>> 4ff59f78
         is_valid (TensorLike): Boolean array with the same shape as ``samples`` where the value at
             each index specifies whether or not the respective sample is valid.
 
