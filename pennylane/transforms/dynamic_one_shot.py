--- conflicted
+++ resolved
@@ -139,17 +139,16 @@
                 )
                 del results[0:s]
             return tuple(final_results)
-<<<<<<< HEAD
-        all_mcms = [op for op in aux_tape.operations if isinstance(op, MidMeasureMP)]
+        all_mcms = [op for op in aux_tapes[0].operations if isinstance(op, MidMeasureMP)]
         n_mcms = len(all_mcms)
         post_process_tape = qml.tape.QuantumScript(
-            aux_tape.operations,
-            aux_tape.measurements[0:-n_mcms],
-            shots=aux_tape.shots,
-            trainable_params=aux_tape.trainable_params,
+            aux_tapes[0].operations,
+            aux_tapes[0].measurements[0:-n_mcms],
+            shots=aux_tapes[0].shots,
+            trainable_params=aux_tapes[0].trainable_params,
         )
         single_measurement = (
-            len(post_process_tape.measurements) == 0 and len(aux_tape.measurements) == 1
+            len(post_process_tape.measurements) == 0 and len(aux_tapes[0].measurements) == 1
         )
         mcm_samples = np.zeros((len(results), n_mcms), dtype=np.int64)
         for i, res in enumerate(results):
@@ -157,16 +156,13 @@
         mcm_mask = qml.math.all(mcm_samples != -1, axis=1)
         mcm_samples = mcm_samples[mcm_mask, :]
         results = list(compress(results, mcm_mask))
-=======
 
         # The following code assumes no broadcasting and no shot vectors. The above code should
         # handle those cases
->>>>>>> 2b47a006
         all_shot_meas, list_mcm_values_dict, valid_shots = None, [], 0
         for i, res in enumerate(results):
             samples = [res] if single_measurement else res[-n_mcms::]
             valid_shots += 1
-<<<<<<< HEAD
             mcm_values_dict = dict((k, v) for k, v in zip(all_mcms, samples))
             if len(post_process_tape.measurements) == 0:
                 one_shot_meas = []
@@ -175,9 +171,6 @@
             else:
                 one_shot_meas = res[0:-n_mcms]
             all_shot_meas = accumulate_native_mcm(post_process_tape, all_shot_meas, one_shot_meas)
-=======
-            all_shot_meas = accumulate_native_mcm(aux_tapes[0], all_shot_meas, one_shot_meas)
->>>>>>> 2b47a006
             list_mcm_values_dict.append(mcm_values_dict)
         if not valid_shots:
             warnings.warn(
