# Copyright 2018-2024 Xanadu Quantum Technologies Inc.

# Licensed under the Apache License, Version 2.0 (the "License");
# you may not use this file except in compliance with the License.
# You may obtain a copy of the License at

#     http://www.apache.org/licenses/LICENSE-2.0

# Unless required by applicable law or agreed to in writing, software
# distributed under the License is distributed on an "AS IS" BASIS,
# WITHOUT WARRANTIES OR CONDITIONS OF ANY KIND, either express or implied.
# See the License for the specific language governing permissions and
# limitations under the License.
"""
Contains the batch dimension transform.
"""

import itertools

# pylint: disable=import-outside-toplevel
from collections import Counter
from typing import Callable, Sequence

import numpy as np

import pennylane as qml
from pennylane.measurements import (
    CountsMP,
    ExpectationMP,
    MeasurementValue,
    MidMeasureMP,
    ProbabilityMP,
    SampleMP,
    VarianceMP,
)
from pennylane.typing import TensorLike

from .core import transform

fill_in_value = np.iinfo(np.int32).min


def null_postprocessing(results):
    """A postprocessing function returned by a transform that only converts the batch of results
    into a result for a single ``QuantumTape``.
    """
    return results[0]


@transform
def dynamic_one_shot(
    tape: qml.tape.QuantumTape, **kwargs
) -> (Sequence[qml.tape.QuantumTape], Callable):
    """Transform a QNode to into several one-shot tapes to support dynamic circuit execution.

    Args:
        tape (QNode or QuantumTape or Callable): a quantum circuit to add a batch dimension to
        postselect_shots (bool): Whether or not to discard shots that don't match the
            postselection criteria.

    Returns:
        qnode (QNode) or quantum function (Callable) or tuple[List[QuantumTape], function]:

        The transformed circuit as described in :func:`qml.transform <pennylane.transform>`.
        This circuit will provide the results of a dynamic execution.


    **Example**

    Consider the following circuit:

    .. code-block:: python

        dev = qml.device("default.qubit", shots=100)
        params = np.pi / 4 * np.ones(2)

        @qml.dynamic_one_shot
        @qml.qnode(dev)
        def func(x, y):
            qml.RX(x, wires=0)
            m0 = qml.measure(0)
            qml.cond(m0, qml.RY)(y, wires=1)
            return qml.expval(op=m0)

    The ``qml.dynamic_one_shot`` decorator prompts the QNode to perform a hundred one-shot
    calculations, where in each calculation the ``qml.measure`` operations dynamically
    measures the 0-wire and collapse the state vector stochastically. This transforms
    contrasts with ``qml.defer_measurements``, which instead introduces an extra wire
    for each mid-circuit measurement. The ``qml.dynamic_one_shot`` transform is favorable in the
    few-shots several-mid-circuit-measurement limit, whereas ``qml.defer_measurements`` is favorable
    in the opposite limit.
    """
    if not any(is_mcm(o) for o in tape.operations):
        return (tape,), null_postprocessing

    for m in tape.measurements:
        if not isinstance(m, (CountsMP, ExpectationMP, ProbabilityMP, SampleMP, VarianceMP)):
            raise TypeError(
                f"Native mid-circuit measurement mode does not support {type(m).__name__} "
                "measurements."
            )
    _ = kwargs.get("device", None)
    print("in dynamic_one_shot")

    postselect_shots = kwargs.get("postselect_shots", None)
    if qml.compiler.active() and postselect_shots:
        raise ValueError("Can't discard invalid shots while using qml.qjit")
    postselect_shots = True if postselect_shots is None else postselect_shots

    if not tape.shots:
        raise qml.QuantumFunctionError("dynamic_one_shot is only supported with finite shots.")

    samples_present = any(isinstance(mp, SampleMP) for mp in tape.measurements)
    postselect_present = any(op.postselect is not None for op in tape.operations if is_mcm(op))
    if postselect_present and samples_present and tape.batch_size is not None:
        raise ValueError(
            "Returning qml.sample is not supported when postselecting mid-circuit "
            "measurements with broadcasting"
        )

    if (batch_size := tape.batch_size) is not None:
        tapes, broadcast_fn = qml.transforms.broadcast_expand(tape)
    else:
        tapes = [tape]
        broadcast_fn = None

    aux_tapes = [init_auxiliary_tape(t) for t in tapes]

    def processing_fn(results, has_partitioned_shots=None, batched_results=None):
        if batched_results is None and batch_size is not None:
            # If broadcasting, recursively process the results for each batch. For each batch
            # there are tape.shots.total_shots results. The length of the first axis of final_results
            # will be batch_size.
            final_results = []
            for result in results:
                final_results.append(processing_fn((result,), batched_results=False))
            return broadcast_fn(final_results)

        if has_partitioned_shots is None and tape.shots.has_partitioned_shots:
            # If using shot vectors, recursively process the results for each shot bin. The length
            # of the first axis of final_results will be the length of the shot vector.
            results = list(results[0])
            final_results = []
            for s in tape.shots:
                final_results.append(
                    processing_fn(results[0:s], has_partitioned_shots=False, batched_results=False)
                )
                del results[0:s]
            return tuple(final_results)
<<<<<<< HEAD
        return parse_native_mid_circuit_measurements(tape, aux_tapes, results, postselect_shots)
=======
        if not tape.shots.has_partitioned_shots:
            results = results[0]
        return parse_native_mid_circuit_measurements(tape, aux_tapes, results)
>>>>>>> 0dcba449

    return aux_tapes, processing_fn


@dynamic_one_shot.custom_qnode_transform
def _dynamic_one_shot_qnode(self, qnode, targs, tkwargs):
    """Custom qnode transform for ``dynamic_one_shot``."""
    if tkwargs.get("device", None):
        raise ValueError(
            "Cannot provide a 'device' value directly to the dynamic_one_shot decorator "
            "when transforming a QNode."
        )
    if qnode.device is not None:
        support_mcms = hasattr(qnode.device, "capabilities") and qnode.device.capabilities().get(
            "supports_mid_measure", False
        )
        support_mcms = support_mcms or qnode.device.name in ("default.qubit", "lightning.qubit")
        if not support_mcms:
            raise TypeError(
                f"Device {qnode.device.name} does not support mid-circuit measurements "
                "natively, and hence it does not support the dynamic_one_shot transform. "
                "'default.qubit' and 'lightning.qubit' currently support mid-circuit "
                "measurements and the dynamic_one_shot transform."
            )
    tkwargs.setdefault("device", qnode.device)
    return self.default_qnode_transform(qnode, targs, tkwargs)


def is_mcm(operation):
    """Returns True if the operation is a mid-circuit measurement and False otherwise."""
    mcm = isinstance(operation, MidMeasureMP)
    return mcm or "MidCircuitMeasure" in str(type(operation))


def init_auxiliary_tape(circuit: qml.tape.QuantumScript):
    """Creates an auxiliary circuit to perform one-shot mid-circuit measurement calculations.

    Measurements are replaced by SampleMP measurements on wires and observables found in the
    original measurements.

    Args:
        circuit (QuantumTape): The original QuantumScript

    Returns:
        QuantumScript: A copy of the circuit with modified measurements
    """
    new_measurements = []
    for m in circuit.measurements:
        if not m.mv:
            if isinstance(m, VarianceMP):
                new_measurements.append(SampleMP(obs=m.obs))
            else:
                new_measurements.append(m)
    for op in circuit:
        if is_mcm(op):
            new_measurements.append(qml.sample(MeasurementValue([op], lambda res: res)))

    return qml.tape.QuantumScript(
        circuit.operations,
        new_measurements,
        shots=[1] * circuit.shots.total_shots,
        trainable_params=circuit.trainable_params,
    )


def parse_native_mid_circuit_measurements(
    circuit: qml.tape.QuantumScript,
    aux_tapes: qml.tape.QuantumScript,
    results: TensorLike,
    postselect_shots: bool,
):
    """Combines, gathers and normalizes the results of native mid-circuit measurement runs.

    Args:
        circuit (QuantumTape): Initial ``QuantumScript``
        aux_tapes (List[QuantumTape]): List of auxilary ``QuantumScript`` objects
        results (TensorLike): Array of measurement results
        postselect_shots (bool): Whether or not to discard shots that don't match the
            postselection criteria.

    Returns:
        tuple(TensorLike): The results of the simulation
    """

    def measurement_with_no_shots(measurement):
        return (
            np.nan * np.ones_like(measurement.eigvals())
            if isinstance(measurement, ProbabilityMP)
            else np.nan
        )

    interface = qml.math.get_deep_interface(circuit.data)

    all_mcms = [op for op in aux_tapes[0].operations if is_mcm(op)]
    n_mcms = len(all_mcms)
    post_process_tape = qml.tape.QuantumScript(
        aux_tapes[0].operations,
        aux_tapes[0].measurements[0:-n_mcms],
        shots=aux_tapes[0].shots,
        trainable_params=aux_tapes[0].trainable_params,
    )
    single_measurement = (
        len(post_process_tape.measurements) == 0 and len(aux_tapes[0].measurements) == 1
    )
    mcm_samples = qml.math.array(
        [[res] if single_measurement else res[-n_mcms::] for res in results], like=interface
    )
    has_postselect = qml.math.array([op.postselect is not None for op in all_mcms]).reshape((1, -1))
    postselect = qml.math.array(
        [0 if op.postselect is None else op.postselect for op in all_mcms]
    ).reshape((1, -1))
    is_valid = qml.math.all(mcm_samples * has_postselect == postselect, axis=1)
    has_valid = qml.math.any(is_valid)
    mid_meas = [op for op in circuit.operations if is_mcm(op)]
    mcm_samples = [mcm_samples[:, i : i + 1] for i in range(n_mcms)]
    mcm_samples = dict((k, v) for k, v in zip(mid_meas, mcm_samples))

    normalized_meas = []
    m_count = 0
    for m in circuit.measurements:
        if not isinstance(m, (CountsMP, ExpectationMP, ProbabilityMP, SampleMP, VarianceMP)):
            raise TypeError(
                f"Native mid-circuit measurement mode does not support {type(m).__name__} measurements."
            )
        if interface != "jax" and m.mv and not has_valid:
            meas = measurement_with_no_shots(m)
        elif m.mv:
            meas = gather_mcm(m, mcm_samples, is_valid, postselect_shots)
        elif interface != "jax" and not has_valid:
            meas = measurement_with_no_shots(m)
            m_count += 1
        else:
            result = qml.math.array([res[m_count] for res in results], like=interface)
            meas = gather_non_mcm(m, result, is_valid, postselect_shots)
            m_count += 1
        if isinstance(m, SampleMP):
            meas = qml.math.squeeze(meas)
        normalized_meas.append(meas)

    return tuple(normalized_meas) if len(normalized_meas) > 1 else normalized_meas[0]


def gather_non_mcm(measurement, samples, is_valid, postselect_shots):
    """Combines, gathers and normalizes several measurements with trivial measurement values.

    Args:
        measurement (MeasurementProcess): measurement
        samples (TensorLike): measurement samples
        is_valid (TensorLike): Boolean array with the same shape as ``samples`` where the value at
            each index specifies whether or not the respective sample is valid.
        postselect_shots (bool): Whether or not to discard shots that don't match the
            postselection criteria.

    Returns:
        TensorLike: The combined measurement outcome
    """
    if isinstance(measurement, CountsMP):
        tmp = Counter()
        for i, d in enumerate(samples):
            tmp.update(dict((k, v * is_valid[i]) for k, v in d.items()))
        tmp = Counter({k: v for k, v in tmp.items() if v > 0})
        return dict(sorted(tmp.items()))
    if isinstance(measurement, ExpectationMP):
        return qml.math.sum(samples * is_valid) / qml.math.sum(is_valid)
    if isinstance(measurement, ProbabilityMP):
        return qml.math.sum(samples * is_valid.reshape((-1, 1)), axis=0) / qml.math.sum(is_valid)
    if isinstance(measurement, SampleMP):
        is_interface_jax = qml.math.get_deep_interface(is_valid) == "jax"
        postselect_shots = postselect_shots and not is_interface_jax
        if not postselect_shots and samples.ndim == 2:
            is_valid = is_valid.reshape((-1, 1))
        return (
            qml.math.where(is_valid, samples, fill_in_value)
            if not postselect_shots
            else samples[is_valid]
        )
    # VarianceMP
    expval = qml.math.sum(samples * is_valid) / qml.math.sum(is_valid)
    return qml.math.sum((samples - expval) ** 2 * is_valid) / qml.math.sum(is_valid)


def gather_mcm(measurement, samples, is_valid, postselect_shots):
    """Combines, gathers and normalizes several measurements with non-trivial measurement values.

    Args:
        measurement (MeasurementProcess): measurement
        samples (List[dict]): Mid-circuit measurement samples
        is_valid (TensorLike): Boolean array with the same shape as ``samples`` where the value at
            each index specifies whether or not the respective sample is valid.
        postselect_shots (bool): Whether or not to discard shots that don't match the
            postselection criteria.

    Returns:
        TensorLike: The combined measurement outcome
    """
    interface = qml.math.get_deep_interface(is_valid)
    mv = measurement.mv
    # The following block handles measurement value lists, like ``qml.counts(op=[mcm0, mcm1, mcm2])``.
    if isinstance(measurement, (CountsMP, ProbabilityMP, SampleMP)) and isinstance(mv, Sequence):
        mcm_samples = [m.concretize(samples) for m in mv]
        mcm_samples = qml.math.concatenate(mcm_samples, axis=1)
        if isinstance(measurement, ProbabilityMP):
            values = [list(m.branches.values()) for m in mv]
            values = list(itertools.product(*values))
            values = [qml.math.array([v], like=interface) for v in values]
            counts = [
                qml.math.sum(qml.math.all(mcm_samples == v, axis=1) * is_valid) for v in values
            ]
            counts = qml.math.array(counts, like=interface)
            return counts / qml.math.sum(counts)
        if isinstance(measurement, CountsMP):
            mcm_samples = [{"".join(str(v) for v in tuple(s)): 1} for s in mcm_samples]
        return gather_non_mcm(measurement, mcm_samples, is_valid, postselect_shots)
    if isinstance(measurement, ProbabilityMP):
        mcm_samples = qml.math.array(mv.concretize(samples), like=interface).ravel()
        counts = [qml.math.sum((mcm_samples == v) * is_valid) for v in list(mv.branches.values())]
        counts = qml.math.array(counts, like=interface)
        return counts / qml.math.sum(counts)
    mcm_samples = qml.math.array([mv.concretize(samples)], like=interface).ravel()
    if isinstance(measurement, CountsMP):
        mcm_samples = [{s: 1} for s in mcm_samples]
    return gather_non_mcm(measurement, mcm_samples, is_valid, postselect_shots)<|MERGE_RESOLUTION|>--- conflicted
+++ resolved
@@ -147,13 +147,9 @@
                 )
                 del results[0:s]
             return tuple(final_results)
-<<<<<<< HEAD
-        return parse_native_mid_circuit_measurements(tape, aux_tapes, results, postselect_shots)
-=======
         if not tape.shots.has_partitioned_shots:
             results = results[0]
-        return parse_native_mid_circuit_measurements(tape, aux_tapes, results)
->>>>>>> 0dcba449
+        return parse_native_mid_circuit_measurements(tape, aux_tapes, results, postselect_shots)
 
     return aux_tapes, processing_fn
 
