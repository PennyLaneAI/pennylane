# Copyright 2018-2024 Xanadu Quantum Technologies Inc.

# Licensed under the Apache License, Version 2.0 (the "License");
# you may not use this file except in compliance with the License.
# You may obtain a copy of the License at

#     http://www.apache.org/licenses/LICENSE-2.0

# Unless required by applicable law or agreed to in writing, software
# distributed under the License is distributed on an "AS IS" BASIS,
# WITHOUT WARRANTIES OR CONDITIONS OF ANY KIND, either express or implied.
# See the License for the specific language governing permissions and
# limitations under the License.
"""Transform to diagonalize measurements on a tape and transform the measurements
to come from readout in the computational basis returned as samples or counts."""

import pennylane as qml
from pennylane.transforms import transform


@transform
def measurements_from_samples(tape):
<<<<<<< HEAD
    r"""Replaces all measurements from a tape with a single sample measurement,
    and adds postprocessing functions for each original measurement.
=======
    r"""Quantum function transform that replaces all terminal measurements with a single sample 
    measurement.
>>>>>>> 9654c0a6

    .. note::
        This transform diagonalizes all the operations on the tape. An error will
        be raised if non-commuting terms are encountered. To avoid non-commuting
        terms in circuit measurements, the :func:`split_non_commuting <pennylane.transforms.split_non_commuting>`
        transform can be applied.

    Args:
        tape (QNode or QuantumTape or Callable): A quantum circuit.

    Returns:
        qnode (QNode) or quantum function (Callable) or tuple[List[QuantumTape], function]: The
        transformed circuit as described in :func:`qml.transform <pennylane.transform>`.

    **Example**

    Consider the tape:

    >>> ops = [qml.X(0), qml.RY(1.23, 1)]
    >>> measurements = [qml.expval(qml.Y(0)), qml.probs(wires=[1])]
    >>> tape = qml.tape.QuantumScript(ops, measurements, shots=10)

    We can apply the transform to diagonalize and convert the two measurements to a single sample:

    >>> (new_tape, ), fn = qml.transforms.measurements_from_samples(tape)
    >>> new_tape.measurements
    [sample(wires=[0, 1])]

    The tape operations now include diagonalizing gates.

    >>> new_tape.operations
    [X(0), RY(1.23, wires=[1]), RX(1.5707963267948966, wires=[0])]

    Executing the tape returns samples that can be post-processed to get the originally requested measurements:

    >>> dev = qml.device("default.qubit")
    >>> dev.execute(new_tape)
    array([[1, 0],
           [0, 0],
           [0, 1],
           [1, 1],
           [0, 1],
           [1, 0],
           [0, 1],
           [1, 0],
           [1, 0],
           [1, 0]])

    >>> fn((res,))
    (-0.2, array([0.6, 0.4]))
    """

    for mp in tape.measurements:
        if not mp.obs and not mp.wires:
            raise RuntimeError(
                "Please apply validate_device_wires transform before measurements_from_samples"
            )

    diagonalized_tape, measured_wires = _get_diagonalized_tape_and_wires(tape)
    new_tape = diagonalized_tape.copy(measurements=[qml.sample(wires=measured_wires)])

    def postprocessing_fn(results):
        """A processing function to get measurement values from samples."""
        samples = results[0]
        results_processed = []
        for m in tape.measurements:
            if len(tape.shots.shot_vector) > 1:
                res = tuple(m.process_samples(_unsqueezed(s), measured_wires) for s in samples)
            else:
                res = m.process_samples(_unsqueezed(samples), measured_wires)
            results_processed.append(res)

        if len(tape.measurements) == 1:
            results_processed = results_processed[0]
        else:
            results_processed = tuple(results_processed)
        return results_processed

    return [new_tape], postprocessing_fn


@transform
def measurements_from_counts(tape):
<<<<<<< HEAD
    r"""Replaces all measurements from a tape with a single counts measurement,
    and adds postprocessing functions for each original measurement.
=======
    r"""Quantum function transform that replaces all terminal measurements with a single counts 
    measurement.
>>>>>>> 9654c0a6

    .. note::
        This transform diagonalizes all the operations on the tape. An error will
        be raised if non-commuting terms are encountered. To avoid non-commuting
        terms in circuit measurements, the :func:`split_non_commuting <pennylane.transforms.split_non_commuting>`
        transform can be applied.

    Args:
        tape (QNode or QuantumTape or Callable): A quantum circuit.

    Returns:
        qnode (QNode) or quantum function (Callable) or tuple[List[QuantumTape], function]: The
        transformed circuit as described in :func:`qml.transform <pennylane.transform>`.

    **Example**

    Consider the tape:

    >>> ops = [qml.X(0), qml.RY(1.23, 1)]
    >>> measurements = [qml.expval(qml.Y(0)), qml.probs(wires=[1])]
    >>> tape = qml.tape.QuantumScript(ops, measurements, shots=10)

    We can apply the transform to diagonalize and convert the two measurements to a single sample:

    >>> (new_tape, ), fn = qml.transforms.measurements_from_counts(tape)
    >>> new_tape.measurements
    [CountsMP(wires=[0, 1], all_outcomes=False)]

    The tape operations now include diagonalizing gates.

    >>> new_tape.operations
    [X(0), RY(1.23, wires=[1]), RX(1.5707963267948966, wires=[0])]

    Executing the tape returns samples that can be post-processed to get the originally requested measurements:

    >>> dev = qml.device("default.qubit")
    >>> dev.execute(new_tape)
    {'00': 4, '01': 2, '10': 2, '11': 2}

    >>> fn((res,))
    (-0.19999999999999996, array([0.7, 0.3]))
    """

    for mp in tape.measurements:
        if not mp.obs and not mp.wires:
            raise RuntimeError(
                "Please apply validate_device_wires transform before measurements_from_samples"
            )

    diagonalized_tape, measured_wires = _get_diagonalized_tape_and_wires(tape)
    new_tape = diagonalized_tape.copy(measurements=[qml.counts(wires=measured_wires)])

    def postprocessing_fn(results):
        """A processing function to get measurement values from counts."""
        samples = results[0]
        results_processed = []
        for m in tape.measurements:
            if len(tape.shots.shot_vector) > 1:
                res = tuple(m.process_counts(s, measured_wires) for s in samples)
            else:
                res = m.process_counts(samples, measured_wires)
            results_processed.append(res)

        if len(tape.measurements) == 1:
            results_processed = results_processed[0]
        else:
            results_processed = tuple(results_processed)
        return results_processed

    return [new_tape], postprocessing_fn


def _get_diagonalized_tape_and_wires(tape):
    """Apply the diagonalize_measurements transform to the tape and extract a list of
    all the wires present in the measurements"""

    (diagonalized_tape,), _ = qml.transforms.diagonalize_measurements(tape)

    measured_wires = set()
    for m in diagonalized_tape.measurements:
        measured_wires.update(
            m.wires.tolist()
        )  # ToDo: add test confirming that the wire order can be weird and this still works
    measured_wires = list(measured_wires)

    return diagonalized_tape, measured_wires


def _unsqueezed(samples):
    """If the samples have been squeezed to remove the 'extra' dimension in the case where
    shots=1 or wires=1, unsqueeze to restore the raw samples format expected by mp.process_samples
    """

    # Before we start post-processing the transforms, we squeeze out the extra dimension in samples
    # where wire=1 or shots=1 (this is not done in Catalyst). This makes it incompatible with
    # the process_samples method on the measurement processes.
    # this would be fixed by waiting to squeeze until the very end before returning
    # so that we don't have to handle special cases regarding shapes in our processing pipeline

    if len(samples.shape) == 1:
        samples = qml.math.array([[s] for s in samples], like=samples)
    return samples<|MERGE_RESOLUTION|>--- conflicted
+++ resolved
@@ -20,13 +20,9 @@
 
 @transform
 def measurements_from_samples(tape):
-<<<<<<< HEAD
-    r"""Replaces all measurements from a tape with a single sample measurement,
-    and adds postprocessing functions for each original measurement.
-=======
-    r"""Quantum function transform that replaces all terminal measurements with a single sample 
+    """Quantum function transform that replaces all measurements from a tape with
+    a single sample measurement, and adds postprocessing functions for each original
     measurement.
->>>>>>> 9654c0a6
 
     .. note::
         This transform diagonalizes all the operations on the tape. An error will
@@ -110,13 +106,8 @@
 
 @transform
 def measurements_from_counts(tape):
-<<<<<<< HEAD
-    r"""Replaces all measurements from a tape with a single counts measurement,
-    and adds postprocessing functions for each original measurement.
-=======
-    r"""Quantum function transform that replaces all terminal measurements with a single counts 
-    measurement.
->>>>>>> 9654c0a6
+    r"""Quantum function transform that replaces all measurements from a tape with a single
+    counts measurement, and adds postprocessing functions for each original measurement.
 
     .. note::
         This transform diagonalizes all the operations on the tape. An error will
