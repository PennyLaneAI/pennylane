--- conflicted
+++ resolved
@@ -16,11 +16,6 @@
 from functools import partial
 from typing import Callable, Sequence
 
-<<<<<<< HEAD
-import pennylane as qml
-from pennylane.queuing import QueuingManager
-=======
->>>>>>> b556393f
 from pennylane.ops import __all__ as all_ops
 from pennylane.queuing import QueuingManager
 from pennylane.tape import QuantumTape
