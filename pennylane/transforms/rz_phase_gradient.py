# Copyright 2025 Xanadu Quantum Technologies Inc.

# Licensed under the Apache License, Version 2.0 (the "License");
# you may not use this file except in compliance with the License.
# You may obtain a copy of the License at

#     http://www.apache.org/licenses/LICENSE-2.0

# Unless required by applicable law or agreed to in writing, software
# distributed under the License is distributed on an "AS IS" BASIS,
# WITHOUT WARRANTIES OR CONDITIONS OF ANY KIND, either express or implied.
# See the License for the specific language governing permissions and
# limitations under the License.
"""
A transform for decomposing RZ rotations using a phase gradient catalyst state.
"""

import numpy as np

import pennylane as qml
from pennylane.operation import Operator
from pennylane.queuing import QueuingManager
from pennylane.tape import QuantumScript, QuantumScriptBatch
from pennylane.transforms import transform
from pennylane.typing import PostprocessingFn
from pennylane.wires import Wires


def _binary_repr_int(phi, precision):
    # Reasoning for +1e-10 term:
    # due to the division by pi, we obtain 14.999.. instead of 15 for, e.g., (1, 1, 1, 1) pi
    # at the same time, we want to floor off any additional floats when converting to the desired precision,
    # e.g. representing (1, 1, 1, 1) with only 3 digits we want to obtain (1, 1, 1)
    # so overall we floor but make sure we add a little term to not accidentally write 14 when the result is 14.999..
    return int(np.floor(2**precision * phi / (2 * np.pi) + 1e-10))


@QueuingManager.stop_recording()
def _rz_phase_gradient(
    phi: float, wire: Wires, angle_wires: Wires, phase_grad_wires: Wires, work_wires: Wires
) -> Operator:
    """Function that transforms the RZ gate to the phase gradient circuit
    The precision is implicitly defined by the length of ``angle_wires``
    Note that the global phases are collected and added as one big global phase in the main function
    """

    precision = len(angle_wires)
    # BasisEmbedding can handle integer inputs, no need to actually translate to binary
    binary_int = _binary_repr_int(phi, precision)

    compute_op = qml.ctrl(qml.BasisEmbedding(features=binary_int, wires=angle_wires), control=wire)
    target_op = qml.SemiAdder(angle_wires, phase_grad_wires, work_wires)

    return qml.change_op_basis(compute_op, target_op, compute_op)


@transform
def rz_phase_gradient(
    tape: QuantumScript, angle_wires: Wires, phase_grad_wires: Wires, work_wires: Wires
) -> tuple[QuantumScriptBatch, PostprocessingFn]:
    r"""Quantum function transform to decompose all instances of :class:`~.RZ` gates into additions
    using a phase gradient resource state.

    For example, an :class:`~.RZ` gate with angle :math:`\phi = (0 \cdot 2^{-1} + 1 \cdot 2^{-2} + 0 \cdot 2^{-3}) 2\pi`
    is translated into the following routine, where the angle is conditionally prepared on the ``angle_wires`` in binary
    and added to a ``phase_grad_wires`` register semi-inplace via :class:`~.SemiAdder`.

    .. code-block::

        target: ─RZ(ϕ)─ = ────╭●──────────────╭●────exp(iϕ/2)─┤
         ang_0:           ────├|0⟩─╭SemiAdder─├|0⟩────────────┤
         ang_1:           ────├|1⟩─├SemiAdder─├|1⟩────────────┤
         ang_2:           ────╰|0⟩─├SemiAdder─╰|0⟩────────────┤
         phg_0:           ─────────├SemiAdder─────────────────┤
         phg_1:           ─────────├SemiAdder─────────────────┤
         phg_2:           ─────────╰SemiAdder─────────────────┤

    For this routine to work, the provided ``phase_grad_wires`` need to hold a phase gradient
    state :math:`|\nabla n\rangle = \frac{1}{\sqrt{N}} \sum_{m=0}^{N-1} e^{-2 \pi i \frac{m}{N}} |m\rangle`,
    where :math:`n` is the number of qubits and :math:`N=2^n`.
    Because this state is not modified and can be re-used at a later stage, the transform does not prepare it but
    rather assumes it has been prepared on those wires at an earlier stage.

    Note that :class:`~.SemiAdder` requires additional ``work_wires`` (not shown in the diagram) for the semi-in-place addition
    :math:`\text{SemiAdder}|x\rangle_\text{ang} |y\rangle_\text{phg} = |x\rangle_\text{ang} |x + y\rangle_\text{phg}`.

    More details can be found on page 4 in `arXiv:1709.06648 <https://arxiv.org/abs/1709.06648>`__
    and Figure 17a in `arXiv:2211.15465 <https://arxiv.org/abs/2211.15465>`__ (a generalization to
    multiplexed :class:`~.RZ` rotations is provided in Figure 4 in
    `arXiv:2409.07332 <https://arxiv.org/abs/2409.07332>`__).

    Note that technically, this circuit realizes :class:`~.PhaseShift`, i.e. :math:`R_\phi(\phi) = R_Z(\phi) e^{i\phi/2}`.
    The additional global phase is taken into account in the decomposition.

    Args:
        tape (QNode or QuantumTape or Callable): A quantum circuit containing :class:`~.RZ` gates.
        angle_wires (Wires): The qubits that conditionally load the angle :math:`\phi` of
            the :class:`~.RZ` gate in binary as a multiple of :math:`2\pi`.
            The length of the ``angle_wires`` implicitly determines the precision
            with which the angle is represented.
            E.g., :math:`(2^{-1} + 2^{-2} + 2^{-3}) 2\pi` is exactly represented by three bits as ``111``.
        phase_grad_wires (Wires): The catalyst qubits with a phase gradient state prepared on them.
            Needs to be at least the length of ``angle_wires`` and will only
            use the first ``len(angle_wires)``.
        work_wires (Wires): Additional work wires to realize the :class:`~.SemiAdder` between the ``angle_wires`` and
            ``phase_grad_wires``. Needs to be at least ``b-1`` wires, where ``b=len(phase_grad_wires)`` is
            the precision of the angle :math:`\phi`.

    Returns:
        qnode (QNode) or quantum function (Callable) or tuple[List[QuantumTape], function]: The transformed circuit as described in :func:`qml.transform <pennylane.transform>`.

    **Example**

    .. code-block:: python

        from functools import partial

        from pennylane.transforms.rz_phase_gradient import rz_phase_gradient

        precision = 3
        phi = (1 / 2 + 1 / 4 + 1 / 8) * 2 * np.pi
        wire = "targ"
        angle_wires = [f"ang_{i}" for i in range(precision)]
        phase_grad_wires = [f"phg_{i}" for i in range(precision)]
        work_wires = [f"work_{i}" for i in range(precision - 1)]
        wire_order = [wire] + angle_wires + phase_grad_wires + work_wires


        def phase_gradient(wires):
            for i, w in enumerate(wires):
                qml.H(w)
                qml.PhaseShift(-np.pi/2**i, w)

        @partial(
            rz_phase_gradient,
            angle_wires=angle_wires,
            phase_grad_wires=phase_grad_wires,
            work_wires=work_wires,
        )
        @qml.qnode(qml.device("default.qubit"))
        def rz_circ(phi, wire):
            phase_gradient(phase_grad_wires)  # prepare phase gradient state

            qml.Hadamard(wire)  # transform rotation
            qml.RZ(phi, wire)
            qml.Hadamard(wire)  # transform rotation

            return qml.probs(wire)


    In this example we perform the rotation of an angle of :math:`\phi = (0.111)_2 2\pi`.
    Because phase shifts are trivial on computational basis states, we transform the :math:`R_Z`
    rotation to :math:`R_X = H R_Z H` via two :class:`~.Hadamard` gates.

    Note that for the transform to work, we needed to also prepare a phase gradient state on
    the ``phase_grad_wires`` via ``phase_gradient``.

    Overall, the full circuit looks like the following:

    >>> print(qml.draw(rz_circ, wire_order=wire_order)(phi, wire))
      targ: ──H────────────╭(|Ψ⟩)@SemiAdder@(|Ψ⟩)──H─╭GlobalPhase(2.75)─┤  Probs
     ang_0: ───────────────├(|Ψ⟩)@SemiAdder@(|Ψ⟩)────├GlobalPhase(2.75)─┤
     ang_1: ───────────────├(|Ψ⟩)@SemiAdder@(|Ψ⟩)────├GlobalPhase(2.75)─┤
     ang_2: ───────────────├(|Ψ⟩)@SemiAdder@(|Ψ⟩)────├GlobalPhase(2.75)─┤
     phg_0: ──H──Rϕ(-3.14)─├(|Ψ⟩)@SemiAdder@(|Ψ⟩)────├GlobalPhase(2.75)─┤
     phg_1: ──H──Rϕ(-1.57)─├(|Ψ⟩)@SemiAdder@(|Ψ⟩)────├GlobalPhase(2.75)─┤
     phg_2: ──H──Rϕ(-0.79)─├(|Ψ⟩)@SemiAdder@(|Ψ⟩)────├GlobalPhase(2.75)─┤
    work_0: ───────────────├(|Ψ⟩)@SemiAdder@(|Ψ⟩)────├GlobalPhase(2.75)─┤
    work_1: ───────────────╰(|Ψ⟩)@SemiAdder@(|Ψ⟩)────╰GlobalPhase(2.75)─┤

<<<<<<< HEAD
=======
    The additional work wires are required by the :class:`~.SemiAdder`.
    Executing the circuit, we get the following result:

    >>> rz_circ(phi, wire) # doctest: +SKIP
    array([0.853..., 0.146...])

    This matches the expected result of just applying a simple ``RX`` gate:

    >>> np.abs(qml.RX(phi, 0).matrix()[:, 0]) ** 2
    array([0.85355339, 0.14644661])

>>>>>>> 2b19b1d8
    """

    if len(phase_grad_wires) < len(angle_wires):
        raise ValueError(
            "phase_grad_wires needs to be at least as large as angle_wires. "
            f"Got {len(phase_grad_wires)} phase_grad_wires, which is fewer than the "
            f"{len(angle_wires)} angle wires."
        )

    operations = []
    global_phases = []
    for op in tape.operations:
        if isinstance(op, qml.RZ):
            wire = op.wires
            phi = op.parameters[0]
            global_phases.append(phi / 2)

            operations.append(
                _rz_phase_gradient(
                    phi,
                    wire,
                    angle_wires=angle_wires,
                    phase_grad_wires=phase_grad_wires,
                    work_wires=work_wires,
                )
            )
        else:
            operations.append(op)

    operations.append(qml.GlobalPhase(sum(global_phases)))

    new_tape = tape.copy(operations=operations)

    def null_postprocessing(results):
        """A postprocesing function returned by a transform that only converts the batch of results
        into a result for a single ``QuantumTape``.
        """
        return results[0]

    return [new_tape], null_postprocessing<|MERGE_RESOLUTION|>--- conflicted
+++ resolved
@@ -168,20 +168,17 @@
     work_0: ───────────────├(|Ψ⟩)@SemiAdder@(|Ψ⟩)────├GlobalPhase(2.75)─┤
     work_1: ───────────────╰(|Ψ⟩)@SemiAdder@(|Ψ⟩)────╰GlobalPhase(2.75)─┤
 
-<<<<<<< HEAD
-=======
     The additional work wires are required by the :class:`~.SemiAdder`.
     Executing the circuit, we get the following result:
 
-    >>> rz_circ(phi, wire) # doctest: +SKIP
+    >>> rz_circ(phi, wire)
     array([0.853..., 0.146...])
 
     This matches the expected result of just applying a simple ``RX`` gate:
 
     >>> np.abs(qml.RX(phi, 0).matrix()[:, 0]) ** 2
-    array([0.85355339, 0.14644661])
-
->>>>>>> 2b19b1d8
+    array([0.853..., 0.146...])
+
     """
 
     if len(phase_grad_wires) < len(angle_wires):
