--- conflicted
+++ resolved
@@ -78,11 +78,7 @@
     of shape ``(batch_size,)``:
 
     >>> circuit(x, weights)
-<<<<<<< HEAD
-    tensor([-0.30773348 0.23135516 0.13086565], requires_grad=True)
-=======
     tensor([ 0.00800498,  0.2735391 , -0.24395442], requires_grad=True)
->>>>>>> c1432641
 
     QNodes with a batch dimension remain fully differentiable:
 
@@ -138,4 +134,4 @@
         new_tape.set_parameters(p, trainable_only=not all_operations)
         output_tapes.append(new_tape)
 
-    return output_tapes, lambda x: qml.math.squeeze(qml.math.stack(x))
+    return output_tapes, lambda x: qml.math.squeeze(qml.math.stack(x))