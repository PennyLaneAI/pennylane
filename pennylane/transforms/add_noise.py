# Copyright 2018-2024 Xanadu Quantum Technologies Inc.
# Licensed under the Apache License, Version 2.0 (the "License");
# you may not use this file except in compliance with the License.
# You may obtain a copy of the License at

#     http://www.apache.org/licenses/LICENSE-2.0

# Unless required by applicable law or agreed to in writing, software
# distributed under the License is distributed on an "AS IS" BASIS,
# WITHOUT WARRANTIES OR CONDITIONS OF ANY KIND, either express or implied.
# See the License for the specific language governing permissions and
# limitations under the License.
"""Transform for adding a noise model to a quantum circuit or device"""
from copy import copy
from functools import lru_cache

import pennylane as qml
from pennylane.transforms.core import TransformContainer, transform


@transform
def add_noise(tape, noise_model, level=None):
    """Insert operations according to a provided noise model.

    Circuits passed through this quantum transform will be updated to apply the
    insertion-based :class:`~.NoiseModel`, which contains a mapping
    ``{BooleanFn: Callable}`` from conditions to the corresponding noise
    gates. Each condition in the noise model will be evaluated on the
    operations contained within the given circuit. For conditions that
    evaluate to ``True``, the noisy gates contained within the ``Callable``
    will be inserted after the operation under consideration.

    Args:
        tape (QNode or QuantumTape or Callable or pennylane.devices.Device): the input circuit or
            device to be transformed.
        noise_model (~pennylane.NoiseModel): noise model according to which noise has to be inserted.
        level (None, str, int, slice): An indication of which stage in the transform program the
            noise model should be applied to. Only relevant when transforming a ``QNode``. More details
            on the following permissible values can be found in the :func:`~.workflow.get_transform_program` -

            * ``None``: expands the tape to have no ``Adjoint`` and ``Templates``.
            * ``str``: acceptable keys are ``"top"``, ``"user"``, ``"device"``, and ``"gradient"``.
            * ``int``: how many transforms to include, starting from the front of the program.
            * ``slice``: a slice to select out components of the transform program.

    Returns:
        qnode (QNode) or quantum function (Callable) or tuple[List[.QuantumTape], function] or device (pennylane.devices.Device):
        Transformed circuit as described in :func:`qml.transform <pennylane.transform>`.

    Raises:
        ValueError: argument ``noise_model`` is not a valid noise model.

    .. note::

        For a given ``model_map`` within a ``NoiseModel``, if multiple conditionals in the ``model_map``
        evaluate to ``True`` for an operation, then the noise operations defined via their respective
        noisy quantum functions will be added in the same order in which the conditionals appear in the
        ``model_map``.

    **Example:**

    The following QNode can be transformed to add noise to the circuit:

    .. code-block:: python3

        from functools import partial

        dev = qml.device("default.mixed", wires=2)

        fcond1 = qml.noise.op_eq(qml.RX) & qml.noise.wires_in([0, 1])
        noise1 = qml.noise.partial_wires(qml.PhaseDamping, 0.4)

        fcond2 = qml.noise.op_in([qml.RX, qml.RZ])
        def noise2(op, **kwargs):
            qml.ThermalRelaxationError(op.parameters[0] * 0.5, kwargs["t1"],  kwargs["t2"], 0.6, op.wires)

        noise_model = qml.NoiseModel({fcond1: noise1, fcond2: noise2}, t1=2.0, t2=0.2)

        @partial(qml.transforms.add_noise, noise_model=noise_model)
        @qml.qnode(dev)
        def circuit(w, x, y, z):
            qml.RX(w, wires=0)
            qml.RY(x, wires=1)
            qml.CNOT(wires=[0, 1])
            qml.RY(y, wires=0)
            qml.RX(z, wires=1)
            return qml.expval(qml.Z(0) @ qml.Z(1))

    Executions of this circuit will differ from the noise-free value:

<<<<<<< HEAD
    .. code-block:: python

        >>> circuit(0.9, 0.4, 0.5, 0.6)
        array(0.544053)
        >>> print(qml.draw(circuit)(0.9, 0.4, 0.5, 0.6))
        0: ──RX(0.90)──PhaseDamping(0.40)──ThermalRelaxationError(0.45,2.00,0.20,0.60)─╭●──RY(0.50)
        1: ──RY(0.40)──────────────────────────────────────────────────────────────────╰X──RX(0.60)

        ───────────────────────────────────────────────────────────────────┤ ╭<Z@Z>
        ───PhaseDamping(0.40)──ThermalRelaxationError(0.30,2.00,0.20,0.60)─┤ ╰<Z@Z>
=======
    >>> circuit(0.9, 0.4, 0.5, 0.6)
    array(0.60722291)

    >>> print(qml.draw(circuit, max_length=150)(0.9, 0.4, 0.5, 0.6))
    0: ──RX(0.90)──PhaseDamping(0.40)──────────────────────────╭●──RY(0.50)──ThermalRelaxationError(0.25,2.00,0.20,0.60)─┤ ╭<Z@Z>
    1: ──RY(0.40)──ThermalRelaxationError(0.20,2.00,0.20,0.60)─╰X──RX(0.60)──PhaseDamping(0.40)──────────────────────────┤ ╰<Z@Z>
>>>>>>> ea14834a

    .. details::
        :title: Tranform Levels
        :href: add-noise-levels

        When transforming an already constructed ``QNode``, the ``add_noise`` transform will be
        added at the end of the "user" transforms by default, i.e., after all the transforms
        that have been manually applied to the QNode up to that point.

        .. code-block:: python3

            dev = qml.device("default.mixed", wires=2)

            @qml.metric_tensor
            @qml.transforms.undo_swaps
            @qml.transforms.merge_rotations
            @qml.transforms.cancel_inverses
            @qml.qnode(dev)
            def circuit(w, x, y, z):
                qml.RX(w, wires=0)
                qml.RY(x, wires=1)
                qml.CNOT(wires=[0, 1])
                qml.RY(y, wires=0)
                qml.RX(z, wires=1)
                return qml.expval(qml.Z(0) @ qml.Z(1))

            noisy_circuit = qml.transforms.add_noise(circuit, noise_model)

        >>> qml.workflow.get_transform_program(circuit)
        TransformProgram(cancel_inverses, merge_rotations, undo_swaps, _expand_metric_tensor, batch_transform, expand_fn, metric_tensor)

        >>> qml.workflow.get_transform_program(noisy_circuit)
        TransformProgram(cancel_inverses, merge_rotations, undo_swaps, _expand_metric_tensor, add_noise, batch_transform, expand_fn, metric_tensor)

        However, one can request to insert the ``add_noise`` transform at any specific point in the transform program. By specifying the ``level`` keyword argument while
        transforming a ``QNode``, this transform can be added at a designated level within the transform program, as determined using the
        :func:`get_transform_program <pennylane.workflow.get_transform_program>`. For example, specifying ``None`` will add it at the end, ensuring that the tape is expanded to have no ``Adjoint`` and ``Templates``:

        >>> qml.transforms.add_noise(circuit, noise_model, level=None).transform_program
        TransformProgram(cancel_inverses, merge_rotations, undo_swaps, _expand_metric_tensor, batch_transform, expand_fn, add_noise, metric_tensor)

        Other acceptable values for ``level`` are ``"top"``, ``"user"``, ``"device"``, and ``"gradient"``. Among these, `"top"` will allow addition
        to an empty transform program, `"user"` will allow addition at the end of user-specified transforms, `"device"` will allow addition at the
        end of device-specific transforms, and `"gradient"` will allow addition at the end of transforms that expand trainable operations. For example:

        >>> qml.transforms.add_noise(circuit, noise_model, level="top").transform_program
        TransformProgram(add_noise)

        >>> qml.transforms.add_noise(circuit, noise_model, level="user").transform_program
        TransformProgram(cancel_inverses, merge_rotations, undo_swaps, _expand_metric_tensor, add_noise, metric_tensor)

        >>> qml.transforms.add_noise(circuit, noise_model, level="device").transform_program
        TransformProgram(cancel_inverses, merge_rotations, undo_swaps, _expand_metric_tensor, batch_transform, expand_fn, add_noise, metric_tensor)

        Finally, more precise control over the insertion of the transform can be achieved by specifying an integer or slice for indexing when extracting the transform program. For example, one can do:

        >>> qml.transforms.add_noise(circuit, noise_model, level=2).transform_program
        TransformProgram(cancel_inverses, merge_rotations, add_noise)

        >>> qml.transforms.add_noise(circuit, noise_model, level=slice(1,3)).transform_program
        TransformProgram(merge_rotations, undo_swaps, add_noise)

    """
    if not hasattr(noise_model, "model_map") or not hasattr(noise_model, "metadata"):
        raise ValueError(
            f"Provided noise model object must define model_map and metatadata attributes, got {noise_model}."
        )

    if level is None or level == "user":  # decompose templates and their adjoints

        def stop_at(obj):
            if not isinstance(obj, qml.operation.Operator):
                return True
            if not obj.has_decomposition:
                return True
            return not (hasattr(qml.templates, obj.name) or isinstance(obj, qml.ops.Adjoint))

        error_type = (qml.operation.DecompositionUndefinedError,)
        decompose = qml.devices.preprocess.decompose
        [tape], _ = decompose(tape, stopping_condition=stop_at, name="add_noise", error=error_type)

    conditions, noises = [], []
    metadata = noise_model.metadata
    for condition, noise in noise_model.model_map.items():
        conditions.append(lru_cache(maxsize=512)(condition))
        noises.append(qml.tape.make_qscript(noise))

    new_operations = []
    for operation in tape.operations:
        curr_ops = [operation]
        for condition, noise in zip(conditions, noises):
            if condition(operation):
                noise_ops = noise(operation, **metadata).operations
                if operation in noise_ops and _check_queue_op(operation, noise, metadata):
                    ops_indx = noise_ops.index(operation)
                    curr_ops = noise_ops[:ops_indx] + curr_ops + noise_ops[ops_indx + 1 :]
                else:
                    curr_ops.extend(noise_ops)
        new_operations.extend(curr_ops)

    new_tape = type(tape)(new_operations, tape.measurements, shots=tape.shots)
    post_processing_fn = qml.devices.preprocess.null_postprocessing

    return [new_tape], post_processing_fn


def _check_queue_op(operation, noise_func, metadata):
    """Performs a secondary check for existence of an operation in the queue using a randomized ID"""

    test_id = "f49968bfc4W0H86df3A733bf6e92904d21a_!$-T-@!_c131S549b169b061I25b85398bfd8ec1S3c"
    test_queue = noise_func(
        qml.noise.partial_wires(operation, id=test_id)(operation.wires), **metadata
    ).operations

    return any(test_id == getattr(o, "id", "") for o in test_queue)


# pylint:disable = protected-access
@add_noise.custom_qnode_transform
def custom_qnode_wrapper(self, qnode, targs, tkwargs):
    """QNode execution wrapper for supporting ``add_noise`` with levels"""
    cqnode = copy(qnode)
    level = tkwargs.get("level", "user")

    transform_program = qml.workflow.get_transform_program(qnode, level=level)

    cqnode._transform_program = transform_program
    cqnode.add_transform(
        TransformContainer(
            self._transform,
            targs,
            {**tkwargs},
            self._classical_cotransform,
            self._is_informative,
            self._final_transform,
        )
    )

    return cqnode<|MERGE_RESOLUTION|>--- conflicted
+++ resolved
@@ -88,7 +88,6 @@
 
     Executions of this circuit will differ from the noise-free value:
 
-<<<<<<< HEAD
     .. code-block:: python
 
         >>> circuit(0.9, 0.4, 0.5, 0.6)
@@ -99,14 +98,6 @@
 
         ───────────────────────────────────────────────────────────────────┤ ╭<Z@Z>
         ───PhaseDamping(0.40)──ThermalRelaxationError(0.30,2.00,0.20,0.60)─┤ ╰<Z@Z>
-=======
-    >>> circuit(0.9, 0.4, 0.5, 0.6)
-    array(0.60722291)
-
-    >>> print(qml.draw(circuit, max_length=150)(0.9, 0.4, 0.5, 0.6))
-    0: ──RX(0.90)──PhaseDamping(0.40)──────────────────────────╭●──RY(0.50)──ThermalRelaxationError(0.25,2.00,0.20,0.60)─┤ ╭<Z@Z>
-    1: ──RY(0.40)──ThermalRelaxationError(0.20,2.00,0.20,0.60)─╰X──RX(0.60)──PhaseDamping(0.40)──────────────────────────┤ ╰<Z@Z>
->>>>>>> ea14834a
 
     .. details::
         :title: Tranform Levels
