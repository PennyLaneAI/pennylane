# Copyright 2025 Xanadu Quantum Technologies Inc.

# Licensed under the Apache License, Version 2.0 (the "License");
# you may not use this file except in compliance with the License.
# You may obtain a copy of the License at

#     http://www.apache.org/licenses/LICENSE-2.0

# Unless required by applicable law or agreed to in writing, software
# distributed under the License is distributed on an "AS IS" BASIS,
# WITHOUT WARRANTIES OR CONDITIONS OF ANY KIND, either express or implied.
# See the License for the specific language governing permissions and
# limitations under the License.
"""Aliases for pauli-based computation passes from Catalyst's passes module."""

from functools import partial

from pennylane.transforms.core import transform


@partial(transform, pass_name="to-ppr")
def to_ppr(tape):
    r"""A quantum compilation pass that converts Clifford+T gates into Pauli Product Rotation (PPR)
    gates.
<<<<<<< HEAD

    .. note::

        This transform requires decorating the QNode with :func:`@qml.qjit <pennylane.qjit>` and for
        program capture to be enabled via :func:`qml.capture.enable() <pennylane.capture.enable>`.

    Clifford gates are defined as :math:`\exp(-{iP\tfrac{\pi}{4}})`, where :math:`P` is a Pauli word.
    Non-Clifford gates are defined as :math:`\exp(-{iP\tfrac{\pi}{8}})`.

    For more information on the PPM compilation pass, check out the
    `compilation hub <https://pennylane.ai/compilation/pauli-product-measurement>`__.

    .. note::

        The circuits that generated from this pass are currently not executable on any backend.
        This pass is only for analysis with the ``null.qubit`` device and potential future execution
        when a suitable backend is available.

    The full list of supported gates and operations are
    ``qml.H``,
    ``qml.S``,
    ``qml.T``,
    ``qml.X``,
    ``qml.Y``,
    ``qml.Z``,
    ``qml.adjoint(qml.S)``,
    ``qml.adjoint(qml.T)``,
    ``qml.CNOT``, and
    ``catalyst.measure``.

    Args:
        fn (QNode): QNode to apply the pass to

    Returns:
        :class:`QNode <pennylane.QNode>`

    **Example**

    The ``to_ppr`` compilation pass can be applied as a dectorator on a QNode:

    .. code-block:: python

        import pennylane as qml

        qml.capture.enable()

        @qml.qjit(target="mlir")
        @qml.transforms.to_ppr
        @qml.qnode(qml.device("null.qubit", wires=2))
        def circuit():
            qml.H(0)
            qml.CNOT([0, 1])
            qml.T(0)
            return qml.expval(qml.Z(0))

    For clear and inspectable results, use ``target="mlir"`` in the ``qjit`` decorator, ensure that
    PennyLane's program capture is enabled, :func:`pennylane.capture.enable`, and call ``to_ppr``
    from the PennyLane frontend (``qml.transforms.to_ppr``) instead of with
    ``catalyst.passes.to_ppr``.

    >>> print(qml.specs(circuit, level="all")()['resources'])
    {
        'No transforms': ...,
        'Before MLIR Passes (MLIR-0)': ...,
        'to-ppr (MLIR-1)': Resources(
            num_wires=2,
            num_gates=7,
            gate_types=defaultdict(<class 'int'>, {'PPR-pi/4-w1': 5, 'PPR-pi/4-w2': 1, 'PPR-pi/8-w1': 1}),
            gate_sizes=defaultdict(<class 'int'>, {1: 6, 2: 1}),
            depth=None,
            shots=Shots(total_shots=None, shot_vector=())
        )
    }

    In the above output, ``PPR-theta-weight`` denotes the type of PPR present in the circuit, where
    ``theta`` is the PPR angle (:math:`\theta`) and ``weight`` is the PPR weight.

=======
>>>>>>> f2a68551
    """

    raise NotImplementedError(
        "The to_ppr compilation pass has no tape implementation, and can only be applied when decorating the entire worfklow with @qml.qjit and when it is placed after all transforms that only have a tape implementation."
    )


@partial(transform, pass_name="commute_ppr")
def commute_ppr(tape, *, max_pauli_size=0):
    r"""A quantum compilation pass that commutes Clifford Pauli product rotation (PPR) gates,
    :math:`\exp(-{iP\tfrac{\pi}{4}})`, past non-Clifford PPRs gates,
    :math:`\exp(-{iP\tfrac{\pi}{8}})`, where :math:`P` is a Pauli word.
<<<<<<< HEAD

    .. note::

        This transform requires decorating the QNode with :func:`@qml.qjit <pennylane.qjit>` and for
        program capture to be enabled via :func:`qml.capture.enable() <pennylane.capture.enable>`.

    For more information on PPRs, check out the
    `Compilation Hub <https://pennylane.ai/compilation/pauli-product-measurement>`_.

    .. note::

        The circuits that generated from this pass are currently not executable on any backend.
        This pass is only for analysis with the ``null.qubit`` device and potential future execution
        when a suitable backend is available.

    Args:
        fn (QNode): QNode to apply the pass to.
        max_pauli_size (int):
            The maximum size of Pauli strings resulting from commutation. If a commutation results
            in a PPR that acts on more than ``max_pauli_size`` qubits, that commutation will not be
            performed.

    Returns:
        :class:`QNode <pennylane.QNode>`

    **Example**

    The ``commute_ppr`` compilation pass can be applied as a dectorator on a QNode:

    .. code-block:: python

        import pennylane as qml
        from functools import partial
        import jax.numpy as jnp

        qml.capture.enable()

        @qml.qjit(target="mlir")
        @partial(qml.transforms.commute_ppr, max_pauli_size=2)
        @qml.qnode(qml.device("null.qubit", wires=2))
        def circuit():

            # equivalent to a Hadamard gate
            qml.PauliRot(jnp.pi / 2, pauli_word="Z", wires=0)
            qml.PauliRot(jnp.pi / 2, pauli_word="X", wires=0)
            qml.PauliRot(jnp.pi / 2, pauli_word="Z", wires=0)

            # equivalent to a CNOT gate
            qml.PauliRot(jnp.pi / 2, pauli_word="ZX", wires=[0, 1])
            qml.PauliRot(-jnp.pi / 2, pauli_word="Z", wires=0)
            qml.PauliRot(-jnp.pi / 2, pauli_word="X", wires=1)

            # equivalent to a T gate
            qml.PauliRot(jnp.pi / 4, pauli_word="Z", wires=0)

            return qml.expval(qml.Z(0))

    For clear and inspectable results, use ``target="mlir"`` in the ``qjit`` decorator, ensure that
    PennyLane's program capture is enabled, :func:`pennylane.capture.enable`, and call
    ``commute_ppr`` from the PennyLane frontend (``qml.transforms.commute_ppr``) instead of with
    ``catalyst.passes.commute_ppr``.

    >>> print(qml.specs(circuit, level="all")()['resources'])
    {
        'No transforms': ...,
        'Before MLIR Passes (MLIR-0)': ...,
        'commute-ppr (MLIR-1)': Resources(
            num_wires=2,
            num_gates=7,
            gate_types=defaultdict(<class 'int'>, {'PPR-pi/8-w1': 1, 'PPR-pi/4-w1': 5, 'PPR-pi/4-w2': 1}),
            gate_sizes=defaultdict(<class 'int'>, {1: 6, 2: 1}),
            depth=None,
            shots=Shots(total_shots=None, shot_vector=()))
    }

    In the example above, the Clifford PPRs (``H`` and ``CNOT``) will be commuted past the
    non-Clifford PPR (``T``). In the output above, ``PPR-theta-weight`` denotes the type of PPR
    present in the circuit, where ``theta`` is the PPR angle (:math:`\theta`) and ``weight`` is the
    PPR weight.

    Note that if a commutation resulted in a PPR acting on more than ``max_pauli_size`` qubits
    (here, ``max_pauli_size = 2``), that commutation would be skipped.

=======
>>>>>>> f2a68551
    """

    raise NotImplementedError(
        "The commute_ppr compilation pass has no tape implementation, and can only be applied when decorating the entire worfklow with @qml.qjit and when it is placed after all transforms that only have a tape implementation."
    )


@partial(transform, pass_name="merge_ppr_ppm")
def merge_ppr_ppm(tape=None, *, max_pauli_size=0):
    R"""
    A quantum compilation pass that absorbs Clifford Pauli product rotation (PPR) operations,
    :math:`\exp{-iP\tfrac{\pi}{4}}`, into the final Pauli product measurements (PPMs).
    """
    raise NotImplementedError(
        "The merge_ppr_ppm compilation pass has no tape implementation, and can only be applied when decorating the entire worfklow with @qml.qjit and when it is placed after all transforms that only have a tape implementation."
    )


@partial(transform, pass_name="ppr_to_ppm")
def ppr_to_ppm(tape=None, *, decompose_method="pauli-corrected", avoid_y_measure=False):
    R"""
    A quantum compilation pass that decomposes Pauli product rotations (PPRs),
    :math:`P(\theta) = \exp(-iP\theta)`, into Pauli product measurements (PPMs).
    """
    raise NotImplementedError(
        "The ppr_to_ppm compilation pass has no tape implementation, and can only be applied when decorating the entire worfklow with @qml.qjit and when it is placed after all transforms that only have a tape implementation."
    )


@partial(transform, pass_name="ppm-compilation")
def ppm_compilation(
    tape=None, *, decompose_method="pauli-corrected", avoid_y_measure=False, max_pauli_size=0
):
    R"""
    A quantum compilation pass that transforms Clifford+T gates into Pauli product measurements
    (PPMs).
    """
    raise NotImplementedError(
        "The ppm_compilation compilation pass has no tape implementation, and can only be applied when decorating the entire worfklow with @qml.qjit and when it is placed after all transforms that only have a tape implementation."
    )


@partial(transform, pass_name="reduce-t-depth")
def reduce_t_depth(qnode):
    R"""
    A quantum compilation pass that reduces the depth and count of non-Clifford Pauli product
    rotation (PPR, :math:`P(\theta) = \exp(-iP\theta)`) operators (e.g., ``T`` gates) by commuting
    PPRs in adjacent layers and merging compatible ones (a layer comprises PPRs that mutually
    commute). For more details, see Figure 6 of
    `A Game of Surface Codes <https://arXiv:1808.02892v3>`_.
    """

    raise NotImplementedError(
        "The reduce_t_depth compilation pass has no tape implementation, and can only be applied when decorating the entire worfklow with @qml.qjit and when it is placed after all transforms that only have a tape implementation."
    )<|MERGE_RESOLUTION|>--- conflicted
+++ resolved
@@ -22,7 +22,6 @@
 def to_ppr(tape):
     r"""A quantum compilation pass that converts Clifford+T gates into Pauli Product Rotation (PPR)
     gates.
-<<<<<<< HEAD
 
     .. note::
 
@@ -100,8 +99,6 @@
     In the above output, ``PPR-theta-weight`` denotes the type of PPR present in the circuit, where
     ``theta`` is the PPR angle (:math:`\theta`) and ``weight`` is the PPR weight.
 
-=======
->>>>>>> f2a68551
     """
 
     raise NotImplementedError(
@@ -114,7 +111,6 @@
     r"""A quantum compilation pass that commutes Clifford Pauli product rotation (PPR) gates,
     :math:`\exp(-{iP\tfrac{\pi}{4}})`, past non-Clifford PPRs gates,
     :math:`\exp(-{iP\tfrac{\pi}{8}})`, where :math:`P` is a Pauli word.
-<<<<<<< HEAD
 
     .. note::
 
@@ -198,8 +194,6 @@
     Note that if a commutation resulted in a PPR acting on more than ``max_pauli_size`` qubits
     (here, ``max_pauli_size = 2``), that commutation would be skipped.
 
-=======
->>>>>>> f2a68551
     """
 
     raise NotImplementedError(
