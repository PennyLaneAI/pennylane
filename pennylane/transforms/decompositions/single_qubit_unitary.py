# Copyright 2018-2021 Xanadu Quantum Technologies Inc.

# Licensed under the Apache License, Version 2.0 (the "License");
# you may not use this file except in compliance with the License.
# You may obtain a copy of the License at

#     http://www.apache.org/licenses/LICENSE-2.0

# Unless required by applicable law or agreed to in writing, software
# distributed under the License is distributed on an "AS IS" BASIS,
# WITHOUT WARRANTIES OR CONDITIONS OF ANY KIND, either express or implied.
# See the License for the specific language governing permissions and
# limitations under the License.
"""Contains transforms and helpers functions for decomposing arbitrary unitary
operations into elementary gates.
"""
import warnings

import numpy

import pennylane as qml
from pennylane import math


def _convert_to_su2(U, return_global_phase=False):
    r"""Convert a 2x2 unitary matrix to :math:`SU(2)`. (batched operation)

    Args:
        U (array[complex]): A matrix with a batch dimension, presumed to be
        of shape :math:`n \times 2 \times 2` and unitary for any positive integer n.
        return_global_phase (bool): If `True`, the return will include
        the global phase. If `False`, only the :math:`SU(2)` representative
        is returned.

    Returns:
        array[complex]: A :math:`n \times 2 \times 2` matrix in :math:`SU(2)` that is
        equivalent to U up to a global phase. If ``return_global_phase=True``,
        a 2-element tuple is returned, with the first element being the
        :math:`SU(2)` equivalent and the second, the global phase.
    """
    # Compute the determinants
    dets = math.linalg.det(U)

    exp_angles = math.cast_like(math.angle(dets), 1j) / 2
    U_SU2 = math.cast_like(U, dets) * math.exp(-1j * exp_angles)[:, None, None]
    return (U_SU2, exp_angles) if return_global_phase else U_SU2


def zyz_decomposition(U, wire):
    r"""Recover the decomposition of a single-qubit matrix :math:`U` in terms of
    elementary operations.

    Diagonal operations can be converted to a single :class:`.RZ` gate, while non-diagonal
    operations will be converted to a :class:`.Rot` gate that implements the original operation
    up to a global phase in the form :math:`RZ(\omega) RY(\theta) RZ(\phi)`.

    .. warning::

        When used with ``jax.jit``, all unitaries will be converted to :class:`.Rot` gates,
        including those that are diagonal.

    Args:
        U (tensor): A 2 x 2 unitary matrix.
        wire (Union[Wires, Sequence[int] or int]): The wire on which to apply the operation.

    Returns:
        list[qml.Operation]: A ``Rot`` gate on the specified wire that implements ``U``
        up to a global phase, or an equivalent ``RZ`` gate if ``U`` is diagonal.

    **Example**

    Suppose we would like to apply the following unitary operation:

    .. code-block:: python3

        U = np.array([
            [-0.28829348-0.78829734j,  0.30364367+0.45085995j],
            [ 0.53396245-0.10177564j,  0.76279558-0.35024096j]
        ])

    For PennyLane devices that cannot natively implement ``QubitUnitary``, we
    can instead recover a ``Rot`` gate that implements the same operation, up
    to a global phase:

    >>> decomp = zyz_decomposition(U, 0)
    >>> decomp
    [Rot(-0.24209529417800013, 1.14938178234275, 1.7330581433950871, wires=[0])]
    """
    warnings.warn(
        "The zyz_decomposition function is deprecated and will be removed soon. Use"
        " one_qubit_decomposition() with the keyword rotations='ZYZ'"
    )
    return _zyz_decomposition_old(U=U, wire=wire)


def _zyz_decomposition_old(U, wire):
    r"""Recover the decomposition of a single-qubit matrix :math:`U` in terms of
    elementary operations.

    Diagonal operations can be converted to a single :class:`.RZ` gate, while non-diagonal
    operations will be converted to a :class:`.Rot` gate that implements the original operation
    up to a global phase in the form :math:`RZ(\omega) RY(\theta) RZ(\phi)`.

    .. warning::

        When used with ``jax.jit``, all unitaries will be converted to :class:`.Rot` gates,
        including those that are diagonal.

    Args:
        U (tensor): A 2 x 2 unitary matrix.
        wire (Union[Wires, Sequence[int] or int]): The wire on which to apply the operation.

    Returns:
        list[qml.Operation]: A ``Rot`` gate on the specified wire that implements ``U``
        up to a global phase, or an equivalent ``RZ`` gate if ``U`` is diagonal.

    **Example**

    Suppose we would like to apply the following unitary operation:

    .. code-block:: python3

        U = np.array([
            [-0.28829348-0.78829734j,  0.30364367+0.45085995j],
            [ 0.53396245-0.10177564j,  0.76279558-0.35024096j]
        ])

    For PennyLane devices that cannot natively implement ``QubitUnitary``, we
    can instead recover a ``Rot`` gate that implements the same operation, up
    to a global phase:

    >>> decomp = zyz_decomposition(U, 0)
    >>> decomp
    [Rot(-0.24209529417800013, 1.14938178234275, 1.7330581433950871, wires=[0])]
    """

    # Cast to batched format for more consistent code
    U = math.expand_dims(U, axis=0) if len(U.shape) == 2 else U

    U = _convert_to_su2(U)

    # If U is only one unitary and its value is not abstract, we can include a conditional
    # statement that will check if the off-diagonal elements are 0; if so, just use one RZ
    if len(U) == 1 and not math.is_abstract(U[0]):
        if math.allclose(U[0, 0, 1], 0.0):
            return [qml.RZ(2 * math.angle(U[0, 1, 1]), wires=wire)]

    # For batched U or single U with non-zero off-diagonal, compute the
    # Rot operator decomposition instead
    off_diagonal_elements = math.clip(math.abs(U[:, 0, 1]), 0, 1)
    thetas = 2 * math.arcsin(off_diagonal_elements)

    # Compute phi and omega from the angles of the top row; use atan2 to keep
    # the angle within -np.pi and np.pi, and add very small value to the real
    # part to avoid division by zero.
    epsilon = 1e-64
    angles_U00 = math.arctan2(
        math.imag(U[:, 0, 0]),
        math.real(U[:, 0, 0]) + epsilon,
    )
    angles_U10 = math.arctan2(
        math.imag(U[:, 1, 0]),
        math.real(U[:, 1, 0]) + epsilon,
    )

    phis = -angles_U10 - angles_U00
    omegas = angles_U10 - angles_U00

    phis, thetas, omegas = map(math.squeeze, [phis, thetas, omegas])

    return [qml.Rot(phis, thetas, omegas, wires=wire)]


def _zyz_decomposition(U, wire, return_global_phase=False):
    r"""Compute the decomposition of a single-qubit matrix :math:`U` in terms
    of elementary operations, as a product of Z and Y rotations in the form
    :math:`e^{i\alpha} RZ(\omega) RY(\theta) RZ(\phi)`. (batched operation)

    .. warning::

        When used with ``jax.jit``, all unitaries will be converted to :class:`.Rot` gates,
        including those that are diagonal.

    Args:
        U (tensor): A :math:`2 \times 2` unitary matrix.
        wire (Union[Wires, Sequence[int] or int]): The wire on which to apply the operation.
        return_global_phase (bool): Whether to return the global phase
            as a ``qml.s_prod`` between ``exp(1j)*alpha`` and ``qml.Identity`` as the last
            element of the returned list of operations.

    Returns:
        list[Operation]: Returns a list of gates, an ``RZ``, an ``RY`` and
        another ``RZ`` gate, which when applied in the order of appearance in the list is
        equivalent to the unitary :math:`U` up to a global phase. If `return_global_phase=True`,
        the global phase is returned as the last element of the list.

    **Example**

    >>> U = np.array([[-0.28829348-0.78829734j,  0.30364367+0.45085995j],
    ...               [ 0.53396245-0.10177564j,  0.76279558-0.35024096j]])
    >>> decomp = zyz_decomposition(U, 0, return_global_phase=True)
    >>> decomp
    [RZ(tensor(-0.2420953, requires_grad=True), wires=[0]),
    RY(tensor(1.14938178, requires_grad=True), wires=[0]),
    RZ(tensor(1.73305815, requires_grad=True), wires=[0]),
    (0.38469215914523336-0.9230449299422961j)*(Identity(wires=[0]))]
    """

    # Cast to batched format for more consistent code
    U = math.expand_dims(U, axis=0) if len(U.shape) == 2 else U

    U_det1, alphas = _convert_to_su2(U, return_global_phase=True)

    # For batched U or single U with non-zero off-diagonal, compute the
    # normal decomposition instead
    off_diagonal_elements = math.clip(math.abs(U_det1[:, 0, 1]), 0, 1)
    thetas = 2 * math.arcsin(off_diagonal_elements)

    # Compute phi and omega from the angles of the top row; use atan2 to keep
    # the angle within -np.pi and np.pi, and add very small value to the real
    # part to avoid division by zero.
    epsilon = 1e-64
    angles_U00 = math.arctan2(
        math.imag(U_det1[:, 0, 0]),
        math.real(U_det1[:, 0, 0]) + epsilon,
    )
    angles_U10 = math.arctan2(
        math.imag(U_det1[:, 1, 0]),
        math.real(U_det1[:, 1, 0]) + epsilon,
    )

    phis = -angles_U10 - angles_U00
    omegas = angles_U10 - angles_U00

<<<<<<< HEAD
    phis, thetas, omegas, alphas = map(math.squeeze, [phis, thetas, omegas, alphas])

    phis = phis % (4 * qml.numpy.pi)
    thetas = thetas % (4 * qml.numpy.pi)
    omegas = omegas % (4 * qml.numpy.pi)
=======
    # Wrap angles to range [-\pi, \pi]
    phis = (phis + qml.numpy.pi) % (2 * qml.numpy.pi) - qml.numpy.pi
    omegas = (omegas + qml.numpy.pi) % (2 * qml.numpy.pi) - qml.numpy.pi

    phis, thetas, omegas, alphas = map(math.squeeze, [phis, thetas, omegas, alphas])
>>>>>>> 855e9da9

    operations = [qml.RZ(phis, wire), qml.RY(thetas, wire), qml.RZ(omegas, wire)]
    if return_global_phase:
        operations.append(qml.s_prod(math.exp(1j * alphas), qml.Identity(wire)))

    return operations


def xyx_decomposition(U, wire, return_global_phase=False):
    r"""Compute the decomposition of a single-qubit matrix :math:`U` in terms
    of elementary operations, as a product of X and Y rotations in the form
    :math:`e^{i\gamma} RX(\phi) RY(\theta) RX(\lambda)`. (batched operation)

    Args:
        U (array[complex]): A :math:`2 \times 2` unitary matrix.
        wire (Union[Wires, Sequence[int] or int]): The wire on which to apply the operation.
        return_global_phase (bool): Whether to return the global phase
            as a ``qml.s_prod`` between ``exp(1j)*gamma`` and ``qml.Identity`` as the last
            element of the returned list of operations.

    Returns:
        list[Operation]: Returns a list of of gates, an ``RX``, an ``RY`` and
        another ``RX`` gate, which when applied in the order of appearance in the list is
        equivalent to the unitary :math:`U` up to a global phase. If `return_global_phase=True`,
        the global phase is returned as the last element of the list.

    **Example**

    >>> U = np.array([[-0.28829348-0.78829734j,  0.30364367+0.45085995j],
    ...               [ 0.53396245-0.10177564j,  0.76279558-0.35024096j]])
    >>> decomp = xyx_decomposition(U, 0, return_global_phase=True)
    >>> decomp
    [RX(tensor(-1.72101925, requires_grad=True), wires=[0]),
    RY(tensor(1.39749741, requires_grad=True), wires=[0]),
    RX(tensor(0.45246584, requires_grad=True), wires=[0]),
    (0.38469215914523336-0.9230449299422961j)*(Identity(wires=[0]))]
    """
    warnings.warn(
        "The xyx_decomposition function is deprecated and will be removed soon. Use :func:`one_qubit_decomposition` "
        "with the keyword  rotations=`XYX`"
    )
    return _xyx_decomposition(U=U, wire=wire, return_global_phase=return_global_phase)


def _xyx_decomposition(U, wire, return_global_phase=False):
    r"""Compute the decomposition of a single-qubit matrix :math:`U` in terms
    of elementary operations, as a product of X and Y rotations in the form
    :math:`e^{i\gamma} RX(\phi) RY(\theta) RX(\lambda)`.

    Args:
        U (array[complex]): A 2 x 2 unitary matrix.
        wire (Union[Wires, Sequence[int] or int]): The wire on which to apply the operation.
        return_global_phase (bool): Whether to return the global phase
            as a `qml.s_prod` between `exp(1j)*gamma` and `qml.Identity` as the last
            element of the returned list of operations.

    Returns:
        list[Operation]: Returns a list of of gates, an ``RX``, an ``RY`` and
        another ``RX`` gate, which when applied in the order of appearance in the list is equivalent
        to the unitary :math:`U` up to global phase. If `return_global_phase=True`,
        the global phase is returned as the last element of the list.

    **Example**

    >>> U = np.array([[-0.28829348-0.78829734j,  0.30364367+0.45085995j],
    ...               [ 0.53396245-0.10177564j,  0.76279558-0.35024096j]])
    >>> decomp = xyx_decomposition(U, 0, return_global_phase=True)
    >>> decomp
    [RX(array(0.45246584), wires=[0]),
    RY(array(1.39749741), wires=[0]),
    RX(array(-1.72101925), wires=[0]),
    (0.38469215914523336-0.9230449299422961j)*(Identity(wires=[0]))]
    """

    # Small number to add to denominators to avoid division by zero
    EPS = 1e-64

    # Choose gamma such that exp(-i*gamma)*U is special unitary (detU==1).
    U = math.expand_dims(U, axis=0) if len(U.shape) == 2 else U
    U_det1, gammas = _convert_to_su2(U, return_global_phase=True)

    # Compute \phi, \theta and \lambda after analytically solving for them from
    # U_det1 = expm(1j*\phi*PauliX) expm(1j*\theta*PauliY) expm(1j*\lambda*PauliX)
    lams_plus_phis = math.arctan2(-math.imag(U_det1[:, 0, 1]), math.real(U_det1[:, 0, 0]) + EPS)
    lams_minus_phis = math.arctan2(math.imag(U_det1[:, 0, 0]), -math.real(U_det1[:, 0, 1]) + EPS)
    lams = lams_plus_phis + lams_minus_phis
    phis = lams_plus_phis - lams_minus_phis
<<<<<<< HEAD
=======

    # Wrap angles to range [-\pi, \pi]
    lams = (lams + qml.numpy.pi) % (2 * qml.numpy.pi) - qml.numpy.pi
    phis = (phis + qml.numpy.pi) % (2 * qml.numpy.pi) - qml.numpy.pi
>>>>>>> 855e9da9

    # The following conditional attempts to avoid 0 / 0 errors. Either the
    # sine is 0 or the cosine, but not both.
    thetas = math.where(
        math.isclose(math.sin(lams_plus_phis), math.zeros_like(lams_plus_phis)),
        2 * math.arccos(math.real(U_det1[:, 1, 1]) / (math.cos(lams_plus_phis) + EPS)),
        2 * math.arccos(-math.imag(U_det1[:, 0, 1]) / (math.sin(lams_plus_phis) + EPS)),
    )
<<<<<<< HEAD

    phis, thetas, lams, gammas = map(math.squeeze, [phis, thetas, lams, gammas])

    phis = phis % (4 * qml.numpy.pi)
    thetas = thetas % (4 * qml.numpy.pi)
    lams = lams % (4 * qml.numpy.pi)

    operations = [qml.RX(lams, wire), qml.RY(thetas, wire), qml.RX(phis, wire)]
    if return_global_phase:
        operations.append(qml.s_prod(math.exp(1j * gammas), qml.Identity(wire)))

    return operations


def _zxz_decomposition(U, wire, return_global_phase=False):
    r"""Compute the decomposition of a single-qubit matrix :math:`U` in terms
    of elementary operations, as a product of X and Z rotations in the form
    :math:`e^{i\alpha} RZ(\phi) RY(\theta) RZ(\psi)`. (batched operation)

    Args:
        U (array[complex]): A :math:`2 \times 2` unitary matrix.
        wire (Union[Wires, Sequence[int] or int]): The wire on which to apply the operation.
        return_global_phase (bool): Whether to return the global phase
            as a ``qml.s_prod`` between ``exp(1j)*alpha`` and ``qml.Identity`` as the last
            element of the returned list of operations.

    Returns:
        list[Operation]: Returns a list of gates, an ``RZ``, an ``RX`` and
        another ``RZ`` gate, which when applied in the order of appearance in the list is
        equivalent to the unitary :math:`U` up to a global phase. If `return_global_phase=True`,
        the global phase is returned as the last element of the list.

    **Example**

    >>> U = np.array([[-0.28829348-0.78829734j,  0.30364367+0.45085995j],
    ...               [ 0.53396245-0.10177564j,  0.76279558-0.35024096j]])
    >>> decomp = zxz_decomposition(U, 0, return_global_phase=True)
    >>> decomp
        [RZ(tensor(-1.81289163, requires_grad=True), wires=[0]),
        RX(tensor(1.14938178, requires_grad=True), wires=[0]),
        RZ(tensor(-2.97933083, requires_grad=True), wires=[0]),
        (0.38469215914523336-0.9230449299422961j)*(Identity(wires=[0]))]
    """

    # Small number to add to denominators to avoid division by zero
    EPS = 1e-64

    # Get global phase \alpha and U in SU(2) form (determinant is 1)
    U = math.expand_dims(U, axis=0) if len(U.shape) == 2 else U
    U_det1, alphas = _convert_to_su2(U, return_global_phase=True)

    # Use top row to solve for \phi and \psi
    phis_plus_psis = math.arctan2(-math.imag(U_det1[:, 0, 0]), math.real(U_det1[:, 0, 0]) + EPS)
    phis_minus_psis = math.arctan2(-math.real(U_det1[:, 0, 1]), -math.imag(U_det1[:, 0, 1]) + EPS)

    phis = phis_plus_psis + phis_minus_psis
    psis = phis_plus_psis - phis_minus_psis

    # Conditional to avoid divide by 0 errors
    thetas = math.where(
        math.isclose(math.sin(phis_plus_psis), math.zeros_like(phis_plus_psis)),
        math.real(U_det1[:, 0, 0]) / (math.cos(phis_plus_psis) + EPS),
        -math.imag(U_det1[:, 0, 0]) / (math.sin(phis_plus_psis) + EPS),
    )
    # Arcos is only defined between -1 and 1
    thetas = qml.math.where(thetas > 1.0, 1.0, thetas)
    thetas = qml.math.where(thetas < -1.0, -1.0, thetas)
    thetas = 2 * math.arccos(thetas)

    phis, thetas, psis, alphas = map(math.squeeze, [phis, thetas, psis, alphas])

    phis = phis % (4 * qml.numpy.pi)
    thetas = thetas % (4 * qml.numpy.pi)
    psis = psis % (4 * qml.numpy.pi)

    # Return gates in the order they will be applied on the qubit
    operations = [qml.RZ(psis, wire), qml.RX(thetas, wire), qml.RZ(phis, wire)]
    if return_global_phase:
        operations.append(qml.s_prod(math.exp(1j * alphas), qml.Identity(wire)))
=======

    phis, thetas, lams, gammas = map(math.squeeze, [phis, thetas, lams, gammas])

    operations = [qml.RX(lams, wire), qml.RY(thetas, wire), qml.RX(phis, wire)]
    if return_global_phase:
        operations.append(qml.s_prod(math.exp(1j * gammas), qml.Identity(wire)))
>>>>>>> 855e9da9

    return operations


<<<<<<< HEAD
def one_qubit_decomposition(U, wire, rotations="ZYZ", return_global_phase=False):
    r"""Decompose a one-qubit unitary :math:`U` in terms of elementary operations. (batched operation)

    Any one qubit unitary operation can be implemented upto a global phase by composing RX, RY,
    and RZ gates.

=======
def _zxz_decomposition(U, wire, return_global_phase=False):
    r"""Compute the decomposition of a single-qubit matrix :math:`U` in terms
    of elementary operations, as a product of X and Z rotations in the form
    :math:`e^{i\alpha} RZ(\phi) RY(\theta) RZ(\psi)`. (batched operation)

    Args:
        U (array[complex]): A :math:`2 \times 2` unitary matrix.
        wire (Union[Wires, Sequence[int] or int]): The wire on which to apply the operation.
        return_global_phase (bool): Whether to return the global phase
            as a ``qml.s_prod`` between ``exp(1j)*alpha`` and ``qml.Identity`` as the last
            element of the returned list of operations.

    Returns:
        list[Operation]: Returns a list of gates, an ``RZ``, an ``RX`` and
        another ``RZ`` gate, which when applied in the order of appearance in the list is
        equivalent to the unitary :math:`U` up to a global phase. If `return_global_phase=True`,
        the global phase is returned as the last element of the list.

    **Example**

    >>> U = np.array([[-0.28829348-0.78829734j,  0.30364367+0.45085995j],
    ...               [ 0.53396245-0.10177564j,  0.76279558-0.35024096j]])
    >>> decomp = zxz_decomposition(U, 0, return_global_phase=True)
    >>> decomp
        [RZ(tensor(-1.81289163, requires_grad=True), wires=[0]),
        RX(tensor(1.14938178, requires_grad=True), wires=[0]),
        RZ(tensor(-2.97933083, requires_grad=True), wires=[0]),
        (0.38469215914523336-0.9230449299422961j)*(Identity(wires=[0]))]
    """

    # Small number to add to denominators to avoid division by zero
    EPS = 1e-64

    # Get global phase \alpha and U in SU(2) form (determinant is 1)
    U = math.expand_dims(U, axis=0) if len(U.shape) == 2 else U
    U_det1, alphas = _convert_to_su2(U, return_global_phase=True)

    # Use top row to solve for \phi and \psi
    phis_plus_psis = math.arctan2(-math.imag(U_det1[:, 0, 0]), math.real(U_det1[:, 0, 0]) + EPS)
    phis_minus_psis = math.arctan2(-math.real(U_det1[:, 0, 1]), -math.imag(U_det1[:, 0, 1]) + EPS)
    phis = phis_plus_psis + phis_minus_psis
    psis = phis_plus_psis - phis_minus_psis

    # Wrap angles to range [-\pi, \pi]
    phis = (phis + qml.numpy.pi) % (2 * qml.numpy.pi) - qml.numpy.pi
    psis = (psis + qml.numpy.pi) % (2 * qml.numpy.pi) - qml.numpy.pi

    # Conditional to avoid divide by 0 errors
    thetas = math.where(
        math.isclose(math.sin(phis_plus_psis), math.zeros_like(phis_plus_psis)),
        2 * math.arccos(math.real(U_det1[:, 0, 0]) / (math.cos(phis_plus_psis) + EPS)),
        2 * math.arccos(-math.imag(U_det1[:, 0, 0]) / (math.sin(phis_plus_psis) + EPS)),
    )

    phis, thetas, psis, alphas = map(math.squeeze, [phis, thetas, psis, alphas])

    # Return gates in the order they will be applied on the qubit
    operations = [qml.RZ(psis, wire), qml.RX(thetas, wire), qml.RZ(phis, wire)]
    if return_global_phase:
        operations.append(qml.s_prod(math.exp(1j * alphas), qml.Identity(wire)))

    return operations


def one_qubit_decomposition(U, wire, rotations="ZYZ", return_global_phase=False):
    r"""Decompose a one-qubit unitary :math:`U` in terms of elementary operations. (batched operation)

    Any one qubit unitary operation can be implemented upto a global phase by composing RX, RY,
    and RZ gates.

>>>>>>> 855e9da9
    Currently supported values for `rotations` are "ZYZ", "XYX", and "ZXZ".

    Args:
        U (tensor): A :math:`2 \times 2` unitary matrix.
        wire (Union[Wires, Sequence[int] or int]): The wire on which to apply the operation.
        rotations (str): A string defining the sequence of rotations to decompose :math:`U` into.
        return_global_phase (bool): Whether to return the global phase as a ``qml.s_prod`` between ``exp(1j)*alpha``
            and ``qml.Identity`` as the last element of the returned list of operations.

    Returns:
        list[Operation]: Returns a list of gates which when applied in the order of appearance in
        the list is equivalent to the unitary :math:`U` up to a global phase. If `return_global_phase=True`,
        the global phase is returned as the last element of the list.

    **Example**

    >>> U = np.array([[-0.28829348-0.78829734j,  0.30364367+0.45085995j],
    ...               [ 0.53396245-0.10177564j,  0.76279558-0.35024096j]])
    >>> decomp = one_qubit_decomposition(U, 0, "ZXZ", return_global_phase=True)
    >>> decomp
        [RZ(tensor(-1.81289163, requires_grad=True), wires=[0]),
        RX(tensor(1.14938178, requires_grad=True), wires=[0]),
        RZ(tensor(-2.97933083, requires_grad=True), wires=[0]),
        (0.38469215914523336-0.9230449299422961j)*(Identity(wires=[0]))]
    """
    supported_rotations = {
        "rot": zyz_decomposition,
        "ZYZ": _zyz_decomposition,
        "XYX": _xyx_decomposition,
        "ZXZ": _zxz_decomposition,
    }

    if rotations in supported_rotations:
        if rotations == "rot":
            return supported_rotations[rotations](U, wire)
        return supported_rotations[rotations](U, wire, return_global_phase)

    raise ValueError(
        f"Value {rotations} passed to rotations is either invalid or currently unsupported."
    )<|MERGE_RESOLUTION|>--- conflicted
+++ resolved
@@ -232,19 +232,11 @@
     phis = -angles_U10 - angles_U00
     omegas = angles_U10 - angles_U00
 
-<<<<<<< HEAD
     phis, thetas, omegas, alphas = map(math.squeeze, [phis, thetas, omegas, alphas])
 
     phis = phis % (4 * qml.numpy.pi)
     thetas = thetas % (4 * qml.numpy.pi)
     omegas = omegas % (4 * qml.numpy.pi)
-=======
-    # Wrap angles to range [-\pi, \pi]
-    phis = (phis + qml.numpy.pi) % (2 * qml.numpy.pi) - qml.numpy.pi
-    omegas = (omegas + qml.numpy.pi) % (2 * qml.numpy.pi) - qml.numpy.pi
-
-    phis, thetas, omegas, alphas = map(math.squeeze, [phis, thetas, omegas, alphas])
->>>>>>> 855e9da9
 
     operations = [qml.RZ(phis, wire), qml.RY(thetas, wire), qml.RZ(omegas, wire)]
     if return_global_phase:
@@ -332,13 +324,6 @@
     lams_minus_phis = math.arctan2(math.imag(U_det1[:, 0, 0]), -math.real(U_det1[:, 0, 1]) + EPS)
     lams = lams_plus_phis + lams_minus_phis
     phis = lams_plus_phis - lams_minus_phis
-<<<<<<< HEAD
-=======
-
-    # Wrap angles to range [-\pi, \pi]
-    lams = (lams + qml.numpy.pi) % (2 * qml.numpy.pi) - qml.numpy.pi
-    phis = (phis + qml.numpy.pi) % (2 * qml.numpy.pi) - qml.numpy.pi
->>>>>>> 855e9da9
 
     # The following conditional attempts to avoid 0 / 0 errors. Either the
     # sine is 0 or the cosine, but not both.
@@ -347,7 +332,6 @@
         2 * math.arccos(math.real(U_det1[:, 1, 1]) / (math.cos(lams_plus_phis) + EPS)),
         2 * math.arccos(-math.imag(U_det1[:, 0, 1]) / (math.sin(lams_plus_phis) + EPS)),
     )
-<<<<<<< HEAD
 
     phis, thetas, lams, gammas = map(math.squeeze, [phis, thetas, lams, gammas])
 
@@ -427,97 +411,16 @@
     operations = [qml.RZ(psis, wire), qml.RX(thetas, wire), qml.RZ(phis, wire)]
     if return_global_phase:
         operations.append(qml.s_prod(math.exp(1j * alphas), qml.Identity(wire)))
-=======
-
-    phis, thetas, lams, gammas = map(math.squeeze, [phis, thetas, lams, gammas])
-
-    operations = [qml.RX(lams, wire), qml.RY(thetas, wire), qml.RX(phis, wire)]
-    if return_global_phase:
-        operations.append(qml.s_prod(math.exp(1j * gammas), qml.Identity(wire)))
->>>>>>> 855e9da9
 
     return operations
 
 
-<<<<<<< HEAD
 def one_qubit_decomposition(U, wire, rotations="ZYZ", return_global_phase=False):
     r"""Decompose a one-qubit unitary :math:`U` in terms of elementary operations. (batched operation)
 
     Any one qubit unitary operation can be implemented upto a global phase by composing RX, RY,
     and RZ gates.
 
-=======
-def _zxz_decomposition(U, wire, return_global_phase=False):
-    r"""Compute the decomposition of a single-qubit matrix :math:`U` in terms
-    of elementary operations, as a product of X and Z rotations in the form
-    :math:`e^{i\alpha} RZ(\phi) RY(\theta) RZ(\psi)`. (batched operation)
-
-    Args:
-        U (array[complex]): A :math:`2 \times 2` unitary matrix.
-        wire (Union[Wires, Sequence[int] or int]): The wire on which to apply the operation.
-        return_global_phase (bool): Whether to return the global phase
-            as a ``qml.s_prod`` between ``exp(1j)*alpha`` and ``qml.Identity`` as the last
-            element of the returned list of operations.
-
-    Returns:
-        list[Operation]: Returns a list of gates, an ``RZ``, an ``RX`` and
-        another ``RZ`` gate, which when applied in the order of appearance in the list is
-        equivalent to the unitary :math:`U` up to a global phase. If `return_global_phase=True`,
-        the global phase is returned as the last element of the list.
-
-    **Example**
-
-    >>> U = np.array([[-0.28829348-0.78829734j,  0.30364367+0.45085995j],
-    ...               [ 0.53396245-0.10177564j,  0.76279558-0.35024096j]])
-    >>> decomp = zxz_decomposition(U, 0, return_global_phase=True)
-    >>> decomp
-        [RZ(tensor(-1.81289163, requires_grad=True), wires=[0]),
-        RX(tensor(1.14938178, requires_grad=True), wires=[0]),
-        RZ(tensor(-2.97933083, requires_grad=True), wires=[0]),
-        (0.38469215914523336-0.9230449299422961j)*(Identity(wires=[0]))]
-    """
-
-    # Small number to add to denominators to avoid division by zero
-    EPS = 1e-64
-
-    # Get global phase \alpha and U in SU(2) form (determinant is 1)
-    U = math.expand_dims(U, axis=0) if len(U.shape) == 2 else U
-    U_det1, alphas = _convert_to_su2(U, return_global_phase=True)
-
-    # Use top row to solve for \phi and \psi
-    phis_plus_psis = math.arctan2(-math.imag(U_det1[:, 0, 0]), math.real(U_det1[:, 0, 0]) + EPS)
-    phis_minus_psis = math.arctan2(-math.real(U_det1[:, 0, 1]), -math.imag(U_det1[:, 0, 1]) + EPS)
-    phis = phis_plus_psis + phis_minus_psis
-    psis = phis_plus_psis - phis_minus_psis
-
-    # Wrap angles to range [-\pi, \pi]
-    phis = (phis + qml.numpy.pi) % (2 * qml.numpy.pi) - qml.numpy.pi
-    psis = (psis + qml.numpy.pi) % (2 * qml.numpy.pi) - qml.numpy.pi
-
-    # Conditional to avoid divide by 0 errors
-    thetas = math.where(
-        math.isclose(math.sin(phis_plus_psis), math.zeros_like(phis_plus_psis)),
-        2 * math.arccos(math.real(U_det1[:, 0, 0]) / (math.cos(phis_plus_psis) + EPS)),
-        2 * math.arccos(-math.imag(U_det1[:, 0, 0]) / (math.sin(phis_plus_psis) + EPS)),
-    )
-
-    phis, thetas, psis, alphas = map(math.squeeze, [phis, thetas, psis, alphas])
-
-    # Return gates in the order they will be applied on the qubit
-    operations = [qml.RZ(psis, wire), qml.RX(thetas, wire), qml.RZ(phis, wire)]
-    if return_global_phase:
-        operations.append(qml.s_prod(math.exp(1j * alphas), qml.Identity(wire)))
-
-    return operations
-
-
-def one_qubit_decomposition(U, wire, rotations="ZYZ", return_global_phase=False):
-    r"""Decompose a one-qubit unitary :math:`U` in terms of elementary operations. (batched operation)
-
-    Any one qubit unitary operation can be implemented upto a global phase by composing RX, RY,
-    and RZ gates.
-
->>>>>>> 855e9da9
     Currently supported values for `rotations` are "ZYZ", "XYX", and "ZXZ".
 
     Args:
