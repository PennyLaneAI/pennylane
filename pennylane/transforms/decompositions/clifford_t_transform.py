--- conflicted
+++ resolved
@@ -330,8 +330,6 @@
 
     return merged_ops, number_ops
 
-
-<<<<<<< HEAD
 class _CachedCallable:
     """A class to cache the decomposition of the operators.
 
@@ -384,9 +382,6 @@
 
 
 # pylint: disable= too-many-nested-blocks, too-many-branches, too-many-statements, unnecessary-lambda-assignment
-=======
-# pylint: disable=too-many-branches
->>>>>>> 3d2cc548
 @transform
 def clifford_t_decomposition(
     tape: QuantumScript,
