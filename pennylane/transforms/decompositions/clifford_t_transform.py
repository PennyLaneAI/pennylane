# Copyright 2018-2023 Xanadu Quantum Technologies Inc.

# Licensed under the Apache License, Version 2.0 (the "License");
# you may not use this file except in compliance with the License.
# You may obtain a copy of the License at

#     http://www.apache.org/licenses/LICENSE-2.0

# Unless required by applicable law or agreed to in writing, software
# distributed under the License is distributed on an "AS IS" BASIS,
# WITHOUT WARRANTIES OR CONDITIONS OF ANY KIND, either express or implied.
# See the License for the specific language governing permissions and
# limitations under the License.
"""Transform function for the Clifford+T decomposition."""

import math
import warnings
from functools import lru_cache, partial
from itertools import product

import pennylane as qml
from pennylane.measurements.mid_measure import MeasurementValue
from pennylane.ops import Adjoint
from pennylane.ops.op_math.decompositions.ross_selinger import rs_decomposition
from pennylane.ops.op_math.decompositions.solovay_kitaev import sk_decomposition
from pennylane.queuing import QueuingManager
from pennylane.tape import QuantumScript, QuantumScriptBatch
from pennylane.transforms.core import transform
from pennylane.transforms.optimization import (
    cancel_inverses,
    commute_controlled,
    merge_rotations,
    remove_barrier,
)
from pennylane.transforms.optimization.optimization_utils import _fuse_global_phases, find_next_gate
from pennylane.typing import PostprocessingFn

# Single qubits Clifford+T gates in PL
_CLIFFORD_T_ONE_GATES = [
    qml.Identity,
    qml.X,
    qml.Y,
    qml.Z,
    qml.Hadamard,
    qml.S,
    qml.SX,
    qml.T,
]

# Two qubits Clifford+T gates in PL
_CLIFFORD_T_TWO_GATES = [
    qml.CNOT,
    qml.CY,
    qml.CZ,
    qml.SWAP,
    qml.ISWAP,
]

# Single-parameter gates in PL
# note: _simplify_param makes use of their periodic nature,
# any additions to this, should be reflected there as well.
_PARAMETER_GATES = (qml.RX, qml.RY, qml.RZ, qml.Rot, qml.PhaseShift)

# Clifford+T gate set
_CLIFFORD_T_GATES = tuple(_CLIFFORD_T_ONE_GATES + _CLIFFORD_T_TWO_GATES) + (qml.GlobalPhase,)

# Gates to be skipped during decomposition
_SKIP_OP_TYPES = (qml.Barrier, qml.Snapshot, qml.WireCut, MeasurementValue)

# Stores the cache of a specified size for the decomposition function
# that is used to decompose the RZ gates in the Clifford+T basis.
_CLIFFORD_T_CACHE = None

_CATALYST_SKIP_OP_TYPES = ()


# pylint: disable=import-outside-toplevel, global-statement
def _add_catalyst_skip_op_types():
    """Delayed addition of PennyLane-Catalyst skip op types."""
    global _CATALYST_SKIP_OP_TYPES
    try:
        from catalyst.api_extensions.quantum_operators import MidCircuitMeasure

        _CATALYST_SKIP_OP_TYPES = (*_CATALYST_SKIP_OP_TYPES, MidCircuitMeasure)
    except (ModuleNotFoundError, ImportError):  # pragma: no cover
        pass


def _check_clifford_op(op, use_decomposition=False):
    r"""Checks if an operator is Clifford or not.

    For a given unitary operator :math:`U` acting on :math:`N` qubits, this method checks that the
    transformation :math:`UPU^{\dagger}` maps the Pauli tensor products :math:`P = {I, X, Y, Z}^{\otimes N}`
    to Pauli tensor products using the decomposition of the matrix for :math:`U` in the Pauli basis.

    Args:
        op (~pennylane.operation.Operation): the operator that needs to be tested
        use_decomposition (bool): if ``True``, use operator's decomposition to compute the matrix, in case
            it doesn't define a ``compute_matrix`` method. Default is ``False``.

    Returns:
        Bool that represents whether the provided operator is Clifford or not.
    """

    # Check if matrix can be calculated for the operator
    if (not op.has_matrix and not use_decomposition) or (
        use_decomposition and not qml.tape.QuantumScript(op.decomposition()).wires
    ):
        return False

    # Compute the LCUs for the operator in Pauli basis
    pauli_terms = qml.pauli_decompose(qml.matrix(op), wire_order=op.wires, check_hermitian=False)
    pauli_terms_adj = qml.Hamiltonian(qml.math.conj(pauli_terms.coeffs), pauli_terms.ops)

    # Build Pauli tensor products P in the Hamiltonian form
    def pauli_group(x):
        return [qml.Identity(x), qml.X(x), qml.Y(x), qml.Z(x)]

    # Build PauliSentence and Hamiltonians representations for set P
    pauli_sens = [
        qml.pauli.pauli_sentence(qml.prod(*pauli))
        for pauli in product(*(pauli_group(idx) for idx in op.wires))
    ]
    pauli_ops = (pauli_sen.operation(wire_order=op.wires) for pauli_sen in pauli_sens)

    # Perform U@P@U^\dagger and check if the result exists in set P
    for pauli_prod in product([pauli_terms], pauli_ops, [pauli_terms_adj]):
        # hopefully op_math.prod scales better than matrix multiplication, i.e., O((2^N)^3)
        upu = qml.pauli.pauli_sentence(qml.prod(*pauli_prod))
        upu.simplify()
        # Pauli sum always lie outside set P
        if len(upu) != 1:
            return False

    return True


def check_clifford_t(op, use_decomposition=False):
    r"""Checks whether the gate is in the standard Clifford+T basis.

    For a given unitary operator :math:`U` acting on :math:`N` qubits, which is not a T-gate,
    this method checks that the transformation :math:`UPU^{\dagger}` maps the Pauli tensor products
    :math:`P = {I, X, Y, Z}^{\otimes N}` to Pauli tensor products using the decomposition of the
    matrix for :math:`U` in the Pauli basis.

    Args:
        op (~pennylane.operation.Operation): the operator that needs to be checked
        use_decomposition (bool): if ``True``, use operator's decomposition to compute the matrix, in case
            it doesn't define a ``compute_matrix`` method. Default is ``False``.

    Returns:
        Bool that represents whether the provided operator is Clifford+T or not.
    """
    # Get the base operation for an adjointed operation
    if isinstance(op, Adjoint):
        base = op.base
    else:
        base = None

    # Save time and check from the pre-computed list
    if isinstance(op, _CLIFFORD_T_GATES) or isinstance(base, _CLIFFORD_T_GATES):
        return True

    # Save time and check from the parameter of rotation gates
    if isinstance(op, _PARAMETER_GATES) or isinstance(base, _PARAMETER_GATES):
        theta = op.data[0]
        return (
            False
            if qml.math.is_abstract(theta)
            else qml.math.allclose(qml.math.mod(theta, math.pi), 0.0)
        )

    return _check_clifford_op(op, use_decomposition=use_decomposition)


def _simplify_param(theta, gate):
    r"""Check if the parameter allows simplification for the rotation gate.

    For the cases where theta is an integer multiple of π: (a) returns a global phase
    when even, and (b) returns combination of provided gate with global phase when odd.
    In rest of the other cases it would return None.
    """
    if qml.math.is_abstract(theta):  # pragma: no cover
        return None

    if qml.math.allclose(theta, 0.0, atol=1e-6):
        return [qml.GlobalPhase(0.0)]

    rem_, mod_ = qml.math.divide(theta, math.pi), qml.math.mod(theta, math.pi)
    if qml.math.allclose(mod_, 0.0, atol=1e-6):
        ops = [qml.GlobalPhase(theta / 2)]
        if qml.math.allclose(qml.math.mod(rem_, 2), 1.0, atol=1e-6):
            ops.append(gate)
        return ops

    return None


# pylint: disable= too-many-branches,
def _rot_decompose(op):
    r"""Decomposes a rotation operation: :class:`~.Rot`, :class:`~.RX`, :class:`~.RY`, :class:`~.RZ`,
    :class:`~.PhaseShift` or a :class`~.QubitUnitary` into a basis composed of :class:`~.RZ`,
    :class:`~.S`, and :class:`~.Hadamard`.
    """
    d_ops = []

    if isinstance(op, qml.QubitUnitary):
        ops = op.decomposition()
        for o in ops[:-1]:
            d_ops.extend(_rot_decompose(o))
        d_ops.append(ops[-1])
        return d_ops

    # Extend for Rot operation with Rz.Ry.Rz decompositions
    if isinstance(op, qml.Rot):
        (phi, theta, omega), wires = op.parameters, op.wires
        for dec in [qml.RZ(phi, wires), qml.RY(theta, wires), qml.RZ(omega, wires)]:
            d_ops.extend(_rot_decompose(dec))
        return d_ops

    (theta,), wires = op.data, op.wires
    if isinstance(op, qml.ops.Adjoint):
        ops_ = _rot_decompose(op.base.adjoint())
    elif isinstance(op, qml.RX):
        ops_ = _simplify_param(theta, qml.X(wires))
        if ops_ is None:  # Use Rx = H @ Rz @ H
            ops_ = [qml.Hadamard(wires), qml.RZ(theta, wires), qml.Hadamard(wires)]
    elif isinstance(op, qml.RY):
        ops_ = _simplify_param(theta, qml.Y(wires))
        if ops_ is None:  # Use Ry = S @ H @ Rz @ H @ S.adjoint()
            ops_ = [
                qml.S(wires),
                qml.Hadamard(wires),
                qml.RZ(theta, wires),
                qml.Hadamard(wires),
                qml.adjoint(qml.S(wires)),
            ][::-1]
    elif isinstance(op, qml.RZ):
        ops_ = _simplify_param(theta, qml.Z(wires))
        if ops_ is None:
            ops_ = [qml.RZ(theta, wires)]
    elif isinstance(op, qml.PhaseShift):
        ops_ = _simplify_param(theta, qml.Z(wires))
        if ops_ is None:
            ops_ = [qml.RZ(theta, wires=wires), qml.GlobalPhase(-theta / 2)]
            if not qml.math.is_abstract(theta):
                # The following loop simplifies the two cases where for all odd intergers `k`,
                # `PhaseShift(k * pi / 2)` is S / S* and `PhaseShift(k * pi / 4)` is T / T*.
                for val_ in [2, 4]:
                    div_ = qml.math.divide(theta, math.pi / val_)
                    mod_ = qml.math.mod(theta, math.pi / val_)
                    if qml.math.allclose(mod_, 0.0, atol=1e-6) and qml.math.allclose(
                        qml.math.mod(div_, 2), 1.0, atol=1e-6
                    ):
                        vop_ = qml.S(wires) if val_ == 2 else qml.T(wires)
                        sign = qml.math.mod(qml.math.floor_divide(div_, 2), 2)
                        ops_ = [
                            vop_ if qml.math.allclose(sign, 0.0, atol=1e-6) else qml.adjoint(vop_)
                        ]
                        break
        else:
            ops_.append(qml.GlobalPhase(-theta / 2))

    else:
        raise ValueError(
            f"Operation {op} is not a supported Pauli rotation: qml.RX, qml.RY, qml.RZ, qml.Rot and qml.PhaseShift."
        )

    d_ops.extend(ops_)
    return d_ops


def _one_qubit_decompose(op):
    r"""Decomposition for single qubit operations using combination of :class:`~.RZ`, :class:`~.S`, and
    :class:`~.Hadamard`."""

    with warnings.catch_warnings():
        warnings.simplefilter("ignore", RuntimeWarning)
        sd_ops = qml.ops.one_qubit_decomposition(
            qml.matrix(op), op.wires, "ZXZ", return_global_phase=True
        )
    # Get the global phase
    gphase_op = sd_ops.pop()

    # Decompose the rotation gates
    d_ops = []
    for sd_op in sd_ops:
        d_ops.extend(_rot_decompose(sd_op) if sd_op.num_params else [sd_op])

    return d_ops, gphase_op


def _two_qubit_decompose(op):
    r"""Decomposition for two qubit operations using combination of :class:`~.RZ`, :class:`~.S`,
    :class:`~.Hadamard`, and :class:`~.CNOT`."""

    with warnings.catch_warnings():
        warnings.simplefilter("ignore", RuntimeWarning)
        td_ops = qml.ops.two_qubit_decomposition(qml.matrix(op), op.wires)

    d_ops = []
    for td_op in td_ops:
        d_ops.extend(
            _rot_decompose(td_op) if td_op.num_params and len(td_op.wires) == 1 else [td_op]
        )

    return d_ops


def _merge_param_gates(operations, merge_ops=None):
    """Merge the provided parametrized gates on the same wires that are adjacent to each other"""

    copied_ops = operations.copy()
    merged_ops, number_ops = [], 0

    while len(copied_ops) > 0:
        curr_gate = copied_ops.pop(0)

        # If gate is not to be merged, let it go
        if merge_ops is not None and curr_gate.name not in merge_ops:
            merged_ops.append(curr_gate)
            continue

        # If gate is in the merge_ops, update counter
        if curr_gate.name in merge_ops:
            number_ops += 1

        # Find the next gate that acts on the same wires
        next_gate_idx = find_next_gate(curr_gate.wires, copied_ops)
        if next_gate_idx is None:
            merged_ops.append(curr_gate)
            continue

        # Initialize the current angle and iterate until end of merge
        curr_params = curr_gate.parameters
        curr_intrfc = qml.math.get_deep_interface(curr_gate.parameters)
        cumulative_angles = qml.math.array(curr_params, dtype=float, like=curr_intrfc)
        next_gate = copied_ops[next_gate_idx]
        while curr_gate.name == next_gate.name and curr_gate.wires == next_gate.wires:
            cumulative_angles += qml.math.array(next_gate.parameters, like=curr_intrfc)
            # Check if the subsequent gate exists in the vicinity
            copied_ops.pop(next_gate_idx)
            next_gate_idx = find_next_gate(curr_gate.wires, copied_ops)
            if next_gate_idx is None:
                break
            next_gate = copied_ops[next_gate_idx]

        # Replace the current gate, add it to merged list and pop it from orginal one
        merged_ops.append(curr_gate.__class__(*cumulative_angles, wires=curr_gate.wires))

    return merged_ops, number_ops


# NOTE: The cache size is set to 2000, which is a reasonable size for the mapping
# decomposition in circuit with up to 500 wires. This is based on the fact that the
# decompositions being mapped would contain {H, S, T} (with or without {Sadj, Tadj}).
@lru_cache(maxsize=2000)
def _map_wires(op, wire):
    """Maps the operator to the provided wire."""
    return op.map_wires({0: wire})


class _CachedCallable:
    """A class to cache the decomposition of the operators.

    Args:
        method (str): The method to be used for decomposition.
        epsilon (float): The maximum permissible operator norm error for the decomposition.
        cache_size (int): The size of the cache built for the decomposition function based on the angle.
        is_qjit (bool): Whether the decomposition is being performed with QJIT enabled.
        **method_kwargs: Keyword argument to pass options for the ``method`` used for decompositions.
    """

    def __init__(self, method, epsilon, cache_size, is_qjit=False, **method_kwargs):
        match method:
            case "sk":
                self.decompose_fn = lru_cache(maxsize=cache_size)(
                    partial(sk_decomposition, epsilon=epsilon, **method_kwargs)
                )
            case "gridsynth":
                self.decompose_fn = lru_cache(maxsize=cache_size)(
                    partial(rs_decomposition, epsilon=epsilon, is_qjit=is_qjit, **method_kwargs)
                )
            case _:
                raise NotImplementedError(
                    f"Currently we only support Solovay-Kitaev ('sk') and Ross-Selinger ('gridsynth') decompositions, got {method}"
                )

        self.method = method
        self.epsilon = epsilon
        self.cache_size = cache_size
        self.is_qjit = is_qjit
        self.method_kwargs = method_kwargs
        self.query = lru_cache(maxsize=cache_size)(self.cached_decompose)

<<<<<<< HEAD
    def compatible(self, method, epsilon, cache_size, is_qjit, **method_kwargs):
        """Check equality based on `method`, `epsilon` and `method_kwargs`."""
=======
    def compatible(self, method, epsilon, cache_size, cache_eps_rtol, **method_kwargs):
        """Check compatibility based on `method`, `epsilon`, `cache_eps_rtol` and `method_kwargs`."""
>>>>>>> 6dec1a17
        return (
            self.method == method
            and self.epsilon <= epsilon
            and (
                qml.math.allclose(self.epsilon, epsilon, rtol=cache_eps_rtol, atol=0.0)
                if cache_eps_rtol is not None
                else True
            )
            and self.cache_size <= cache_size
            and self.is_qjit == is_qjit
            and self.method_kwargs == method_kwargs
        )

    def cached_decompose(self, op):
        """Decomposes the angle into a sequence of gates."""
        if not self.is_qjit:
            f_adj = op.data[0] < 2 * math.pi  # 4 * pi / 2
            cached_op = op if f_adj else op.adjoint()

            seq = self.decompose_fn(cached_op)
            if f_adj:
                return seq

            adj = [qml.adjoint(s, lazy=False) for s in reversed(seq)]
            return adj[1:] + adj[:1]

        return self.decompose_fn(op)


# pylint: disable= too-many-nested-blocks, too-many-branches, too-many-statements, unnecessary-lambda-assignment
@transform
def clifford_t_decomposition(
    tape: QuantumScript,
    epsilon=1e-4,
    method="sk",
    cache_size=1000,
    cache_eps_rtol=None,
    **method_kwargs,
) -> tuple[QuantumScriptBatch, PostprocessingFn]:
    r"""Decomposes a circuit into the Clifford+T basis.

    This method first decomposes the gate operations to a basis comprised of Clifford, :class:`~.T`, :class:`~.RZ` and
    :class:`~.GlobalPhase` operations (and their adjoints). The Clifford gates include the following PennyLane operations:

    - Single qubit gates - :class:`~.Identity`, :class:`~.PauliX`, :class:`~.PauliY`, :class:`~.PauliZ`,
      :class:`~.SX`, :class:`~.S`, and :class:`~.Hadamard`.
    - Two qubit gates - :class:`~.CNOT`, :class:`~.CY`, :class:`~.CZ`, :class:`~.SWAP`, and :class:`~.ISWAP`.

    Then, the leftover single qubit :class:`~.RZ` operations are approximated in the Clifford+T basis with
    :math:`\epsilon > 0` error. By default, we use the Solovay-Kitaev algorithm described in
    `Dawson and Nielsen (2005) <https://arxiv.org/abs/quant-ph/0505030>`_ for this.
    Alternatively, the Ross-Selinger algorithm described in `Ross and Selinger (2016) <https://arxiv.org/abs/1403.2975v3>`_
    can be used by setting the ``method`` to ``"gridsynth"``.

    Args:
        tape (QNode or QuantumTape or Callable): The quantum circuit to be decomposed.
        epsilon (float): The maximum permissible operator norm error of the complete circuit decomposition. Defaults to ``0.0001``.
        method (str): Method to be used for Clifford+T decomposition. Default value is ``"sk"`` for Solovay-Kitaev. Alternatively,
            the Ross-Selinger algorithm can be used with ``"gridsynth"``.
        cache_size (int): The size of the cache built for the decomposition function based on the angle. Defaults to ``1000``.
        cache_eps_rtol (Optional[float]): The relative tolerance for ``epsilon`` values between which the cache may be reused.
            Defaults to ``None``, which means that a cached decomposition will be used if it is `at least as precise` as the requested error.
        **method_kwargs: Keyword argument to pass options for the ``method`` used for decompositions.

    Returns:
        qnode (QNode) or quantum function (Callable) or tuple[List[QuantumTape], function]: The transformed circuit as described
        in the :func:`qml.transform <pennylane.transform>`.

    **Keyword Arguments**

    - Solovay-Kitaev decomposition --
        **max_depth** (int), **basis_set** (list[str]), **basis_length** (int) -- arguments for the ``"sk"`` method,
        where the decomposition is performed using the :func:`~.sk_decomposition` method.

    - Ross-Selinger (``gridsynth``) decomposition --
        **max_search_trials** (int), **max_factoring_trials** (int) -- arguments for the ``"gridsynth"`` method,
        where the decomposition is performed using the :func:`~.rs_decomposition` method.

    Raises:
        ValueError: If a gate operation does not have a decomposition when required.
        NotImplementedError: If chosen decomposition ``method`` is not supported.

    .. seealso:: :func:`~.rs_decomposition` and :func:`~.sk_decomposition` for Ross-Selinger and Solovay-Kitaev decomposition methods, respectively.

    **Example**

    .. code-block:: python3

        @qml.qnode(qml.device("default.qubit"))
        def circuit(x, y):
            qml.RX(x, 0)
            qml.CNOT([0, 1])
            qml.RY(y, 0)
            return qml.expval(qml.Z(0))

        x, y = 1.1, 2.2
        decomposed_circuit = qml.transforms.clifford_t_decomposition(circuit)
        result = circuit(x, y)
        approx = decomposed_circuit(x, y)

    >>> qml.math.allclose(result, approx, atol=1e-4)
    True
    """
    with QueuingManager.stop_recording():
        # Build the basis set and the pipeline for initial compilation pass
        basis_set = [op.__name__ for op in _PARAMETER_GATES + _CLIFFORD_T_GATES + _SKIP_OP_TYPES]
        pipelines = [remove_barrier, commute_controlled, cancel_inverses, merge_rotations]

        # Compile the tape according to depth provided by the user and expand it
        [compiled_tape], _ = qml.compile(tape, pipelines, basis_set=basis_set)

        if not _CATALYST_SKIP_OP_TYPES:
            _add_catalyst_skip_op_types()

        # Now iterate over the expanded tape operations
        decomp_ops, gphase_ops = [], []
        for op in compiled_tape.operations:
            # Check whether operation is to be skipped
            if isinstance(op, _SKIP_OP_TYPES + _CATALYST_SKIP_OP_TYPES):
                decomp_ops.append(op)

            # Check whether the operation is a global phase
            elif isinstance(op, qml.GlobalPhase):
                gphase_ops.append(op)

            # Check whether the operation is a Clifford or a T-gate
            elif op.name in basis_set and check_clifford_t(op):
                if op.num_params:
                    decomp_ops.extend(_rot_decompose(op))
                else:
                    decomp_ops.append(op)

            # Decompose and then iteratively go deeper via DFS
            else:
                # Single qubit unitary decomposition with ZXZ rotations
                if op.num_wires == 1:
                    if op.name in basis_set:
                        d_ops = _rot_decompose(op)
                    else:
                        d_ops, g_op = _one_qubit_decompose(op)
                        gphase_ops.append(g_op)
                    decomp_ops.extend(d_ops)

                # Two qubit unitary decomposition with SU(4) rotations
                elif op.num_wires == 2:
                    d_ops = _two_qubit_decompose(op)
                    decomp_ops.extend(d_ops)

                # If we don't know how to decompose the operation
                else:
                    raise ValueError(
                        f"Cannot unroll {op} into the Clifford+T basis as no rule exists for its decomposition"
                    )

        # Merge RZ rotations together
        merged_ops, number_ops = _merge_param_gates(decomp_ops, merge_ops=["RZ"])

        # Squeeze global phases into a single global phase
        new_operations = _fuse_global_phases(merged_ops + gphase_ops)

        # Compute the per-gate epsilon value
        epsilon /= number_ops or 1

        # _CACHED_DECOMPOSE is a global variable that caches the decomposition function,
        # where the implementation of each function should have the following signature:
        # def decompose_fn(op: Operator, epsilon: float, **method_kwargs) -> List[Operator]
        # note: the last operator in the decomposition must be a GlobalPhase

        is_qjit = qml.compiler.active_compiler() == "catalyst"

        # Build the decomposition cache based on the method
        global _CLIFFORD_T_CACHE  # pylint: disable=global-statement
        if _CLIFFORD_T_CACHE is None or not _CLIFFORD_T_CACHE.compatible(
<<<<<<< HEAD
            method, epsilon, cache_size, is_qjit, **method_kwargs
=======
            method, epsilon, cache_size, cache_eps_rtol, **method_kwargs
>>>>>>> 6dec1a17
        ):
            _CLIFFORD_T_CACHE = _CachedCallable(
                method, epsilon, cache_size, is_qjit, **method_kwargs
            )

        decomp_ops = []
        phase = new_operations.pop().data[0]
        for op in new_operations:
            if isinstance(op, qml.RZ):
                # If simplifies to Identity, skip it
                if not (op_param := op.simplify().data):
                    continue
                wire = op.wires[0] if is_qjit else 0
                # Decompose the RZ operation with a default wire
                clifford_ops = _CLIFFORD_T_CACHE.query(qml.RZ(op_param[0], [wire]))
                op_wire = op.wires[0]
                # Extract the global phase from the last operation
                # Map the operations to the original wires
                if is_qjit:
                    phase += clifford_ops[-1].data[0]
                    decomp_ops.extend(clifford_ops[:-1])  # Already mapped
                else:
                    phase += qml.math.convert_like(clifford_ops[-1].data[0], phase)
                    decomp_ops.extend([_map_wires(cl_op, op_wire) for cl_op in clifford_ops[:-1]])
            else:
                decomp_ops.append(op)

        # check if phase is non-zero for non jax-jit cases
        if qml.math.is_abstract(phase) or not qml.math.allclose(phase, 0.0):
            decomp_ops.append(qml.GlobalPhase(phase))

    # Construct a new tape with the expanded set of operations
    # and then clear `decomp_ops` list to free up the memory
    new_tape = compiled_tape.copy(operations=decomp_ops)
    decomp_ops.clear()

    # Perform a final attempt of simplification before return
    # TODO: Remove this branch after fix https://github.com/PennyLaneAI/pennylane/issues/7803, so
    # then cancel_inverses can compute with QJIT
    if not is_qjit:
        [new_tape], _ = cancel_inverses(new_tape)

    def null_postprocessing(results):
        """A postprocesing function returned by a transform that only converts the batch of results
        into a result for a single ``QuantumTape``.
        """
        return results[0]

    return [new_tape], null_postprocessing<|MERGE_RESOLUTION|>--- conflicted
+++ resolved
@@ -393,13 +393,8 @@
         self.method_kwargs = method_kwargs
         self.query = lru_cache(maxsize=cache_size)(self.cached_decompose)
 
-<<<<<<< HEAD
-    def compatible(self, method, epsilon, cache_size, is_qjit, **method_kwargs):
-        """Check equality based on `method`, `epsilon` and `method_kwargs`."""
-=======
-    def compatible(self, method, epsilon, cache_size, cache_eps_rtol, **method_kwargs):
+    def compatible(self, method, epsilon, cache_size, cache_eps_rtol, is_qjit, **method_kwargs):
         """Check compatibility based on `method`, `epsilon`, `cache_eps_rtol` and `method_kwargs`."""
->>>>>>> 6dec1a17
         return (
             self.method == method
             and self.epsilon <= epsilon
@@ -573,11 +568,7 @@
         # Build the decomposition cache based on the method
         global _CLIFFORD_T_CACHE  # pylint: disable=global-statement
         if _CLIFFORD_T_CACHE is None or not _CLIFFORD_T_CACHE.compatible(
-<<<<<<< HEAD
-            method, epsilon, cache_size, is_qjit, **method_kwargs
-=======
-            method, epsilon, cache_size, cache_eps_rtol, **method_kwargs
->>>>>>> 6dec1a17
+            method, epsilon, cache_size, cache_eps_rtol, is_qjit, **method_kwargs
         ):
             _CLIFFORD_T_CACHE = _CachedCallable(
                 method, epsilon, cache_size, is_qjit, **method_kwargs
