# Copyright 2023 Xanadu Quantum Technologies Inc.

# Licensed under the Apache License, Version 2.0 (the "License");
# you may not use this file except in compliance with the License.
# You may obtain a copy of the License at

#     http://www.apache.org/licenses/LICENSE-2.0

# Unless required by applicable law or agreed to in writing, software
# distributed under the License is distributed on an "AS IS" BASIS,
# WITHOUT WARRANTIES OR CONDITIONS OF ANY KIND, either express or implied.
# See the License for the specific language governing permissions and
# limitations under the License.
"""
This module contains the ``CompilePipeline`` class.
"""

from __future__ import annotations

from collections.abc import Sequence
from copy import copy
from functools import partial
from typing import TYPE_CHECKING, overload

from pennylane.exceptions import TransformError
from pennylane.tape import QuantumScript, QuantumScriptBatch
from pennylane.typing import BatchPostprocessingFn, PostprocessingFn, ResultBatch

from .cotransform_cache import CotransformCache
from .transform_dispatcher import BoundTransform, TransformDispatcher

if TYPE_CHECKING:
    import jax


def _batch_postprocessing(
    results: ResultBatch,
    individual_fns: list[PostprocessingFn],
    slices: list[slice] | list[int],
) -> ResultBatch:
    """Broadcast individual post processing functions onto their respective tapes.

    Args:
        results (ResultBatch): The numeric outcome from executing a batch of :class:`~.QuantumTape`

    Keyword Args:
        individual_fns (List[Callable]): postprocessing functions converting a batch of results into a single result
            corresponding to only a single :class:`~.QuantumTape`.
        slices (List[slice]): the indices for the results that correspond to each individual post processing function.

    >>> results = (1.0, 2.0, 3.0, 4.0)
    >>> def postprocessing1(results):
    ...     return results[0] + results[1]
    >>> def postprocessing2(results):
    ...     return results[0]+0.5
    >>> def postprocessing3(results):
    ...     return results[0]*2
    >>> slices = [slice(0,2), slice(2,3), slice(3,4)]
    >>> individual_fns = [postprocessing1, postprocessing2, postprocessing3]
    >>> _batch_postprocessing(results, individual_fns, slices)
    (3.0, 3.5, 8.0)

    """
    return tuple(fn(results[sl]) for fn, sl in zip(individual_fns, slices, strict=True))


def _apply_postprocessing_stack(
    results: ResultBatch,
    postprocessing_stack: list[BatchPostprocessingFn],
) -> ResultBatch:
    """Applies the postprocessing and cotransform postprocessing functions in a Last-In-First-Out LIFO manner.

    Args:
        results (ResultBatch): The numeric outcome from executing a batch of :class:`~.QuantumTape`

    Keyword Args:
        postprocessing_stack (List(BatchPostProcessingFn)): a LIFO stack of post processing functions.

    Returns:
        ResultBatch: the post processed results.

    >>> results = (1.0, 2.0, 3.0, 4.0)
    >>> def postprocessing1(results):
    ...     return (results[0] + results[1], results[2] + results[3])
    >>> def postprocessing2(results):
    ...     return (results[0] + 1, results[1] + 2)
    >>> _apply_postprocessing_stack(results, [postprocessing1])
    (3.0, 7.0)
    >>> _apply_postprocessing_stack(results, [postprocessing2, postprocessing1])
    (4.0, 9.0)

    """
    for postprocessing in reversed(postprocessing_stack):
        results = postprocessing(results)
    return results


def null_postprocessing(results: ResultBatch) -> ResultBatch:
    """An empty postprocessing function that simply returns its input.

    Args:
        results (ResultBatch): Results from executing a batch of :class:`~.QuantumTape`.

    Returns:
        ResultBatch: the input to the function.

    """
    return results


class CompilePipeline:
    """Class that contains a compile pipeline and the methods to interact with it.

    The order of execution is the order in the list containing the containers.

    Args:
        initial_program (Optional[Sequence[BoundTransform]]): A sequence of transforms with
            which to initialize the program.
        cotransform_cache (Optional[CotransformCache]): A named tuple containing the ``qnode``,
            ``args``, and ``kwargs`` required to compute classical cotransforms.

    The main case where one would have to interact directly with a compile pipeline is when developing a
    :class:`Device <pennylane.devices.Device>`. In this case, the pre-processing method of a device
    returns a compile pipeline. You should directly refer to the device API documentation for more details.

    .. warning::

        This class is developer-facing and should not be used directly. Instead, use
        :func:`qml.transform <pennylane.transform>` if you would like to make a custom
        transform.

    .. seealso:: :func:`~.pennylane.transform`

    **Implemented Dunder methods**

    Programs have several implemented dunder methods for easy manipulation.

    >>> from pennylane import CompilePipeline
    >>> from copy import copy
    >>> program = CompilePipeline()
    >>> program.add_transform(qml.compile)
    >>> program.add_transform(qml.transforms.cancel_inverses)
    >>> [t for t in program]  # Iteration
    [<compile((), {})>, <cancel_inverses((), {})>]
    >>> program[0]
    <compile((), {})>
    >>> program[::-1]
    CompilePipeline(cancel_inverses, compile)
    >>> len(program)
    2
    >>> True if program else False
    True
    >>> True if CompilePipeline() else False
    False
    >>> program2 = copy(program)
    >>> program2 == program
    True
    >>> qml.compile in program
    True
    >>> qml.transforms.split_non_commuting in program
    False
    >>> program + program
    CompilePipeline(compile, cancel_inverses, compile, cancel_inverses)

    """

    @overload
    def __init__(
        self,
        transforms: Sequence[TransformContainer],
        /,
        *,
        cotransform_cache: CotransformCache | None = None,
    ): ...
    @overload
    def __init__(
        self,
<<<<<<< HEAD
        initial_program: Sequence[BoundTransform] | None = None,
=======
        *transforms: CompilePipeline | TransformContainer | TransformDispatcher,
        cotransform_cache: CotransformCache | None = None,
    ): ...
    def __init__(
        self,
        *transforms: CompilePipeline
        | TransformContainer
        | TransformDispatcher
        | Sequence[TransformContainer],
>>>>>>> 834b9229
        cotransform_cache: CotransformCache | None = None,
    ):
        if len(transforms) == 1 and isinstance(transforms[0], Sequence):
            self._compile_pipeline = list(transforms[0])
            self.cotransform_cache = cotransform_cache
            return

        self._compile_pipeline = []
        self.cotransform_cache = cotransform_cache
        for obj in transforms:
            if not isinstance(obj, (CompilePipeline, TransformContainer, TransformDispatcher)):
                raise TypeError(
                    "CompilePipeline can only be constructed with a series of transforms "
                    "or compile pipelines, or with a single list of transforms."
                )
            self += obj

    def __copy__(self):
        return CompilePipeline(self._compile_pipeline, cotransform_cache=self.cotransform_cache)

    def __iter__(self):
        """list[BoundTransform]: Return an iterator to the underlying compile pipeline."""
        return self._compile_pipeline.__iter__()

    def __len__(self) -> int:
        """int: Return the number transforms in the program."""
        return len(self._compile_pipeline)

    @overload
<<<<<<< HEAD
    def __getitem__(self, idx: int) -> "BoundTransform": ...

=======
    def __getitem__(self, idx: int) -> TransformContainer: ...
>>>>>>> 834b9229
    @overload
    def __getitem__(self, idx: slice) -> CompilePipeline: ...
    def __getitem__(self, idx):
        """(BoundTransform, List[BoundTransform]): Return the indexed transform container from underlying
        compile pipeline"""
        if isinstance(idx, slice):
            return CompilePipeline(self._compile_pipeline[idx])
        return self._compile_pipeline[idx]

    def __bool__(self) -> bool:
        return bool(self._compile_pipeline)

    def __add__(
<<<<<<< HEAD
        self, other: "CompilePipeline | BoundTransform | TransformDispatcher"
    ) -> "CompilePipeline":
=======
        self, other: CompilePipeline | TransformContainer | TransformDispatcher
    ) -> CompilePipeline:

>>>>>>> 834b9229
        # Convert dispatcher to container if needed
        if isinstance(other, TransformDispatcher):
            other = BoundTransform(other)

        # Handle BoundTransform
        if isinstance(other, BoundTransform):
            other = CompilePipeline([other])

        # Handle CompilePipeline
        if isinstance(other, CompilePipeline):
            if self.has_final_transform and other.has_final_transform:
                raise TransformError("The compile pipeline already has a terminal transform.")

            transforms = self._compile_pipeline + other._compile_pipeline
            if self.has_final_transform:
                transforms.append(transforms.pop(len(self) - 1))

            cotransform_cache = None
            if self.cotransform_cache:
                if other.cotransform_cache:
                    raise ValueError("Cannot add two compile pipelines with cotransform caches.")
                cotransform_cache = self.cotransform_cache
            elif other.cotransform_cache:
                cotransform_cache = other.cotransform_cache
            return CompilePipeline(transforms, cotransform_cache=cotransform_cache)

        return NotImplemented

<<<<<<< HEAD
    def __radd__(self, other: "BoundTransform | TransformDispatcher") -> "CompilePipeline":
=======
    def __radd__(self, other: TransformContainer | TransformDispatcher) -> CompilePipeline:
>>>>>>> 834b9229
        """Right addition to prepend a transform to the program.

        Args:
            other: A BoundTransform or TransformDispatcher to prepend.

        Returns:
            CompilePipeline: A new program with the transform prepended.
        """
        if isinstance(other, BoundTransform):
            if self.has_final_transform and other.final_transform:
                raise TransformError("The compile pipeline already has a terminal transform.")

            transforms = [other] + self._compile_pipeline
            return CompilePipeline(transforms, cotransform_cache=self.cotransform_cache)

        return NotImplemented

    def __iadd__(
<<<<<<< HEAD
        self, other: "CompilePipeline | BoundTransform | TransformDispatcher"
    ) -> "CompilePipeline":
=======
        self, other: CompilePipeline | TransformContainer | TransformDispatcher
    ) -> CompilePipeline:
>>>>>>> 834b9229
        """In-place addition to append a transform to the program.

        Args:
            other: A BoundTransform, TransformDispatcher, or CompilePipeline to append.

        Returns:
            CompilePipeline: This program with the transform(s) appended.
        """
        # Convert dispatcher to container if needed
        if isinstance(other, TransformDispatcher):
            other = BoundTransform(other)

        if isinstance(other, BoundTransform):
            other = CompilePipeline([other])

        if isinstance(other, CompilePipeline):
            if self.has_final_transform and other.has_final_transform:
                raise TransformError("The compile pipeline already has a terminal transform.")

            if self.has_final_transform:
                # Remove the final transform
                final_transform = self._compile_pipeline.pop(-1)
                # Extend with other's transforms
                self._compile_pipeline.extend(other._compile_pipeline)
                # Add the final transform back
                self._compile_pipeline.append(final_transform)
            else:
                self._compile_pipeline.extend(other._compile_pipeline)

            if other.cotransform_cache:
                if self.cotransform_cache:
                    raise ValueError("Cannot add two compile pipelines with cotransform caches.")
                self.cotransform_cache = other.cotransform_cache
            return self

        return NotImplemented

    def __mul__(self, n: int) -> CompilePipeline:
        """Right multiplication to repeat a program n times.

        Args:
            n (int): Number of times to repeat this program.

        Returns:
            CompilePipeline: A new program with this program repeated n times.
        """
        if not isinstance(n, int):
            return NotImplemented
        if n < 0:
            raise ValueError("Cannot multiply compile pipeline by negative integer")

        if self.has_final_transform:
            raise TransformError(
                "Cannot multiply a compile pipeline that has a terminal transform."
            )

        transforms = self._compile_pipeline * n
        return CompilePipeline(transforms, cotransform_cache=self.cotransform_cache)

    __rmul__ = __mul__

    def __repr__(self):
        """The string representation of the compile pipeline class."""
        gen = (f"{t.transform.__name__ if t.transform else t.pass_name}" for t in self)
        contents = ", ".join(gen)
        return f"CompilePipeline({contents})"

    def __eq__(self, other) -> bool:
        if not isinstance(other, CompilePipeline):
            return False

        return self._compile_pipeline == other._compile_pipeline

    def __contains__(self, obj) -> bool:
        if isinstance(obj, BoundTransform):
            return obj in self._compile_pipeline
        if isinstance(obj, TransformDispatcher):
            return any(obj.transform == t.transform for t in self)
        return False

    def push_back(self, transform_container: BoundTransform):
        """Add a transform (container) to the end of the program.

        Args:
            transform_container(BoundTransform): A transform represented by its container.
        """
        if not isinstance(transform_container, BoundTransform):
            raise TransformError("Only transform container can be added to the compile pipeline.")

        # Program can only contain one informative transform and at the end of the program
        if self.has_final_transform:
            if transform_container.final_transform:
                raise TransformError("The compile pipeline already has a terminal transform.")
            self._compile_pipeline.insert(-1, transform_container)
            return
        self._compile_pipeline.append(transform_container)

    def insert_front(self, transform_container: BoundTransform):
        """Insert the transform container at the beginning of the program.

        Args:
            transform_container(BoundTransform): A transform represented by its container.
        """
        if (transform_container.final_transform) and not self.is_empty():
            raise TransformError(
                "Informative transforms can only be added at the end of the program."
            )
        self._compile_pipeline.insert(0, transform_container)

    def add_transform(self, transform: TransformDispatcher, *targs, **tkwargs):
        """Add a transform (dispatcher) to the end of the program.

        Note that this should be a function decorated with/called by
        ``qml.transforms.transform``, and not a ``BoundTransform``.

        Args:
            transform (TransformDispatcher): The transform to add to the compile pipeline.
            *targs: Any additional arguments that are passed to the transform.

        Keyword Args:
            **tkwargs: Any additional keyword arguments that are passed to the transform.

        """
        if not isinstance(transform, TransformDispatcher):
            raise TransformError("Only transform dispatcher can be added to the compile pipeline.")

        if transform.expand_transform:
            self.push_back(
                BoundTransform(TransformDispatcher(transform.expand_transform), targs, tkwargs)
            )
        self.push_back(
            BoundTransform(
                transform,
                args=targs,
                kwargs=tkwargs,
            )
        )

    def insert_front_transform(self, transform: TransformDispatcher, *targs, **tkwargs):
        """Add a transform (dispatcher) to the beginning of the program.

        Args:
            transform(TransformDispatcher): The transform to add to the front of the compile pipeline.
            *targs: Any additional arguments that are passed to the transform.

        Keyword Args:
            **tkwargs: Any additional keyword arguments that are passed to the transform.

        """
        if transform.final_transform and not self.is_empty():
            raise TransformError(
                "Informative transforms can only be added at the end of the program."
            )

        self.insert_front(
            BoundTransform(
                transform,
                args=targs,
                kwargs=tkwargs,
            )
        )

        if transform.expand_transform:
            self.insert_front(
                BoundTransform(TransformDispatcher(transform.expand_transform), targs, tkwargs)
            )

    def pop_front(self):
        """Pop the transform container at the beginning of the program.

        Returns:
            BoundTransform: The transform container at the beginning of the program.
        """
        return self._compile_pipeline.pop(0)

    def get_last(self):
        """Get the last transform container.

        Returns:
            BoundTransform: The last transform in the program.

        Raises:
            TransformError: It raises an error if the program is empty.
        """
        if self:
            return self._compile_pipeline[-1]
        raise TransformError(
            "The compile pipeline is empty and you cannot get the last transform container."
        )

    def is_empty(self):
        """Check if the compile pipeline is empty or not.

        Returns:
            bool: Boolean, True if empty, False otherwise.
        """
        return len(self) == 0

    @property
    def is_informative(self) -> bool:
        """``True`` if the compile pipeline is informative.

        Returns:
            bool: Boolean
        """
        return self[-1].is_informative if self else False

    @property
    def has_final_transform(self) -> bool:
        """``True`` if the compile pipeline has a terminal transform."""
        return self[-1].final_transform if self else False  # pylint: disable=no-member

    def has_classical_cotransform(self) -> bool:
        """Check if the compile pipeline has some classical cotransforms.

        Returns:
            bool: Boolean
        """
        return any(t.classical_cotransform is not None for t in self)

    def set_classical_component(self, qnode, args, kwargs):
        """Set the classical jacobians and argnums if the transform is hybrid with a classical cotransform."""
        # pylint: disable=no-member
        if self.has_classical_cotransform() and self[-1].kwargs.get("hybrid", True):
            self.cotransform_cache = CotransformCache(qnode, args, kwargs)

    def prune_dynamic_transform(self, type_to_keep=1):
        """Ensures that only one or none ``dynamic_one_shot`` is applied.

        Args:
            type_to_keep (int): The type of the dynamic transform to keep. 0: keep none,
                1: dynamic_one_shot or mid_circuit_measurements, 2: only mid_circuit_measurements.

        Returns:
            bool: ``True`` if a dynamic transform was found, ``False`` otherwise.

        """

        i = len(self._compile_pipeline) - 1
        found = False
        while i >= 0:
            t = self._compile_pipeline[i]
            if "mid_circuit_measurements" in str(t) and type_to_keep > 0:
                type_to_keep = 0  # keep this and do not keep the rest
                found = True
            elif "dynamic_one_shot" in str(t) and type_to_keep == 1:
                type_to_keep = 0  # keep this and do not keep the rest
                found = True
            elif "dynamic_one_shot" in str(t) or "mid_circuit_measurements" in str(t):
                self._compile_pipeline.pop(i)
            i -= 1
        return found

    def __call_tapes(
        self, tapes: QuantumScript | QuantumScriptBatch
    ) -> tuple[QuantumScriptBatch, BatchPostprocessingFn]:
        if not self:
            return tapes, null_postprocessing

        if isinstance(tapes, QuantumScript):
            tapes = (tapes,)

        processing_fns_stack = []

        for transform_container in self:
            transform, targs, tkwargs, cotransform, _, _, _ = transform_container
            tkwargs = {
                key: value for key, value in tkwargs.items() if key not in {"argnums", "hybrid"}
            }
            execution_tapes, fns, slices, classical_fns = [], [], [], []

            start = 0
            argnums = (
                self.cotransform_cache.get_argnums(transform_container)
                if self.cotransform_cache
                else None
            )

            classical_jacobians = []
            for tape_idx, tape in enumerate(tapes):
                if argnums is not None:
                    tape.trainable_params = argnums[tape_idx]
                if transform is None:
                    raise NotImplementedError(
                        f"transform {transform_container} has no defined tape transform."
                    )
                new_tapes, fn = transform(tape, *targs, **tkwargs)
                execution_tapes.extend(new_tapes)

                fns.append(fn)
                end = start + len(new_tapes)
                slices.append(slice(start, end))
                start = end

                jac = (
                    self.cotransform_cache.get_classical_jacobian(transform_container, tape_idx)
                    if self.cotransform_cache
                    else None
                )
                classical_jacobians.append(jac)
                if cotransform and classical_jacobians[-1] is not None:
                    classical_fns.append(
                        partial(cotransform, cjac=classical_jacobians[-1], tape=tape)
                    )

            if cotransform and classical_fns:
                slices_classical = list(range(len(tapes)))
                batch_postprocessing_classical = partial(
                    _batch_postprocessing, individual_fns=classical_fns, slices=slices_classical
                )
                batch_postprocessing_classical.__doc__ = _batch_postprocessing.__doc__
                processing_fns_stack.append(batch_postprocessing_classical)

            batch_postprocessing = partial(_batch_postprocessing, individual_fns=fns, slices=slices)
            batch_postprocessing.__doc__ = _batch_postprocessing.__doc__
            processing_fns_stack.append(batch_postprocessing)

            # set input tapes for next iteration.
            tapes = execution_tapes

        postprocessing_fn = partial(
            _apply_postprocessing_stack,
            postprocessing_stack=processing_fns_stack,
        )

        postprocessing_fn.__doc__ = _apply_postprocessing_stack.__doc__

        # Reset classical jacobians
        return tuple(tapes), postprocessing_fn

    def __call_jaxpr(
        self, jaxpr: jax.extend.core.Jaxpr, consts: Sequence, *args
    ) -> jax.extend.core.ClosedJaxpr:
        # pylint: disable=import-outside-toplevel
        import jax

        cur_jaxpr = jax.extend.core.ClosedJaxpr(jaxpr, consts)
        for container in self:
            _, targs, tkwargs, _, plxpr_transform, _, _ = container
            cur_jaxpr = plxpr_transform(cur_jaxpr.jaxpr, cur_jaxpr.consts, targs, tkwargs, *args)

        return cur_jaxpr

    def __call_generic(self, obj):
        """Apply the transform program to a generic object (QNode, device, callable, etc.).

        This method chain-applies each transform using the generic dispatch system.

        Args:
            obj: The object to transform (QNode, device, callable, etc.).

        Returns:
            The transformed object.
        """
        result = obj
        for container in self:
            result = container(result)
        return result

    @overload
    def __call__(
        self, jaxpr: jax.extend.core.Jaxpr, consts: Sequence, *args
    ) -> jax.extend.core.ClosedJaxpr: ...
    @overload
    def __call__(self, tape: QuantumScript) -> tuple[QuantumScriptBatch, BatchPostprocessingFn]: ...

    @overload
    def __call__(
        self, tapes: QuantumScriptBatch
    ) -> tuple[QuantumScriptBatch, BatchPostprocessingFn]: ...
    def __call__(self, *args, **kwargs):
        if type(args[0]).__name__ == "Jaxpr":
            return self.__call_jaxpr(*args, **kwargs)

        first_arg = args[0]

        # Sequence of QuantumScripts: QuantumScriptBatch
        if isinstance(first_arg, (QuantumScript, Sequence)):
            return self.__call_tapes(*args, **kwargs)

        # For any other object (QNode, device, callable, etc.),
        # chain-apply each transform using the generic dispatch system
        return self.__call_generic(first_arg)


@TransformDispatcher.generic_register
def _apply_to_program(obj: CompilePipeline, transform, *targs, **tkwargs):
    program = copy(obj)

    if transform.expand_transform:
        # pylint: disable=protected-access
        program.push_back(
            BoundTransform(
                transform.expand_transform,
                targs,
                tkwargs,
                use_argnum=transform._use_argnum_in_expand,
            )
        )
    program.push_back(
        BoundTransform(
            transform,
            args=targs,
            kwargs=tkwargs,
        )
    )
    return program<|MERGE_RESOLUTION|>--- conflicted
+++ resolved
@@ -175,19 +175,15 @@
     @overload
     def __init__(
         self,
-<<<<<<< HEAD
-        initial_program: Sequence[BoundTransform] | None = None,
-=======
         *transforms: CompilePipeline | TransformContainer | TransformDispatcher,
         cotransform_cache: CotransformCache | None = None,
     ): ...
     def __init__(
         self,
         *transforms: CompilePipeline
-        | TransformContainer
+        | BoundTransform
         | TransformDispatcher
-        | Sequence[TransformContainer],
->>>>>>> 834b9229
+        | Sequence[BoundTransform],
         cotransform_cache: CotransformCache | None = None,
     ):
         if len(transforms) == 1 and isinstance(transforms[0], Sequence):
@@ -217,12 +213,7 @@
         return len(self._compile_pipeline)
 
     @overload
-<<<<<<< HEAD
-    def __getitem__(self, idx: int) -> "BoundTransform": ...
-
-=======
-    def __getitem__(self, idx: int) -> TransformContainer: ...
->>>>>>> 834b9229
+    def __getitem__(self, idx: int) -> BoundTransform: ...
     @overload
     def __getitem__(self, idx: slice) -> CompilePipeline: ...
     def __getitem__(self, idx):
@@ -236,14 +227,9 @@
         return bool(self._compile_pipeline)
 
     def __add__(
-<<<<<<< HEAD
-        self, other: "CompilePipeline | BoundTransform | TransformDispatcher"
-    ) -> "CompilePipeline":
-=======
-        self, other: CompilePipeline | TransformContainer | TransformDispatcher
+        self, other: CompilePipeline | BoundTransform | TransformDispatcher
     ) -> CompilePipeline:
 
->>>>>>> 834b9229
         # Convert dispatcher to container if needed
         if isinstance(other, TransformDispatcher):
             other = BoundTransform(other)
@@ -272,11 +258,7 @@
 
         return NotImplemented
 
-<<<<<<< HEAD
-    def __radd__(self, other: "BoundTransform | TransformDispatcher") -> "CompilePipeline":
-=======
-    def __radd__(self, other: TransformContainer | TransformDispatcher) -> CompilePipeline:
->>>>>>> 834b9229
+    def __radd__(self, other: BoundTransform | TransformDispatcher) -> CompilePipeline:
         """Right addition to prepend a transform to the program.
 
         Args:
@@ -295,13 +277,8 @@
         return NotImplemented
 
     def __iadd__(
-<<<<<<< HEAD
-        self, other: "CompilePipeline | BoundTransform | TransformDispatcher"
-    ) -> "CompilePipeline":
-=======
-        self, other: CompilePipeline | TransformContainer | TransformDispatcher
+        self, other: CompilePipeline | BoundTransform | TransformDispatcher
     ) -> CompilePipeline:
->>>>>>> 834b9229
         """In-place addition to append a transform to the program.
 
         Args:
