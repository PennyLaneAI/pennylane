--- conflicted
+++ resolved
@@ -158,16 +158,13 @@
             raise TransformError("Only transform container can be added to the transform program.")
 
         # Program can only contain one informative transform and at the end of the program
-<<<<<<< HEAD
         if self.is_informative:
             raise TransformError("The transform program already has an informative transform.")
         if self.has_classical_cotransform:
             raise TransformError("The transform program already has an gradient based transform. For higher order"
                                  " derivatives use the QNode kwarg with max diff directly.")
-=======
         if self.has_final_transform:
             raise TransformError("The transform program already has a terminal transform.")
->>>>>>> cbc8d19e
         self._transform_program.append(transform_container)
 
     def insert_front(self, transform_container: TransformContainer):
@@ -283,7 +280,10 @@
         return self[-1].is_informative if self else False
 
     @property
-<<<<<<< HEAD
+    def has_final_transform(self) -> bool:
+        """Check if the transform program has a terminal transform or not."""
+        return self[-1].final_transform if self else False
+ 
     def has_classical_cotransform(self) -> bool:
         """Check if the transform program has some classical cotransforms.
 
@@ -403,32 +403,13 @@
         qnode.construct(args, kwargs)
 
     def __call__(self, tapes: Tuple[QuantumTape]) -> Tuple[ResultBatch, BatchPostProcessingFn]:
-        if self.is_informative:
-            raise NotImplementedError("Informative transforms are not yet supported.")
-=======
-    def has_final_transform(self) -> bool:
-        """Check if the transform program has a terminal transform or not."""
-        return self[-1].final_transform if self else False
->>>>>>> cbc8d19e
-
-    def __call__(self, tapes: Tuple[QuantumTape]) -> Tuple[ResultBatch, BatchPostProcessingFn]:
         if not self:
             return tapes, null_postprocessing
 
         processing_fns_stack = []
 
-<<<<<<< HEAD
         for i, transform_container in enumerate(self):
             transform, targs, tkwargs, cotransform, _ = transform_container
-=======
-        for transform_container in self:
-            transform, args, kwargs, cotransform, _, _ = transform_container
-
-            if cotransform:
-                raise NotImplementedError(
-                    "cotransforms are not yet integrated with TransformProgram"
-                )
->>>>>>> cbc8d19e
 
             execution_tapes = []
             fns = []
