# Copyright 2023 Xanadu Quantum Technologies Inc.

# Licensed under the Apache License, Version 2.0 (the "License");
# you may not use this file except in compliance with the License.
# You may obtain a copy of the License at

#     http://www.apache.org/licenses/LICENSE-2.0

# Unless required by applicable law or agreed to in writing, software
# distributed under the License is distributed on an "AS IS" BASIS,
# WITHOUT WARRANTIES OR CONDITIONS OF ANY KIND, either express or implied.
# See the License for the specific language governing permissions and
# limitations under the License.
"""
This module contains the ``TransformProgram`` class.
"""
from functools import partial
from typing import Callable, List, Optional, Sequence, Tuple, Union

import pennylane as qml
from pennylane.tape import QuantumTape
from pennylane.typing import Result, ResultBatch

from .transform_dispatcher import TransformContainer, TransformDispatcher, TransformError

PostProcessingFn = Callable[[ResultBatch], Result]
BatchPostProcessingFn = Callable[[ResultBatch], ResultBatch]


def _batch_postprocessing(
    results: ResultBatch, individual_fns: List[PostProcessingFn], slices: List[slice]
) -> ResultBatch:
    """Broadcast individual post processing functions onto their respective tapes.

    Args:
        results (ResultBatch): The numeric outcome from executing a batch of :class:`~.QuantumTape`

    Keyword Args:
        individual_fns (List[Callable]): postprocessing functions converting a batch of results into a single result
           corresponding to only a single :class:`~.QuantumTape`.
        slices (List[slice]): the indices for the results that correspond to each individual post processing function.

    >>> results = (1.0, 2.0, 3.0, 4.0)
    >>> def postprocessing1(results):
    ...     return results[0] + results[1]
    >>> def postprocessing2(results):
    ...     return results[0]+0.5
    >>> def postprocessing3(results):
    ...     return results[0]*2
    >>> slices = [slice(0,2), slice(2,3), slice(3,4)]
    >>> individual_fns = [postprocessing1, postprocessing2, postprocessing3]
    >>> _batch_postprocessing(results, individual_fns, slices)
    (3.0, 3.5, 8.0)

    """
    return tuple(fn(results[sl]) for fn, sl in zip(individual_fns, slices))


def _apply_postprocessing_stack(
    results: ResultBatch,
    postprocessing_stack: List[BatchPostProcessingFn],
) -> ResultBatch:
    """Applies the postprocessing and cotransform postprocessing functions in a Last-In-First-Out LIFO manner.

    Args:
        results (ResultBatch): The numeric outcome from executing a batch of :class:`~.QuantumTape`

    Keyword Args:
        postprocessing_stack (List(BatchPostProcessingFn)): a LIFO stack of post processing functions.

    Returns:
        ResultBatch: the post processed results.

    >>> results = (1.0, 2.0, 3.0, 4.0)
    >>> def postprocessing1(results):
    ...     return (results[0] + results[1], results[2] + results[3])
    >>> def postprocessing2(results):
    .... return (results[0] + 1, results[1] + 2)
    >>> _apply_postprocessing_stack(results, [postprocessing1])
    (3.0, 7.0)
    >>> _apply_postprocessing_stack(results, [postprocessing2, postprocessing1])
    (4.0, 9.0)

    """
    for postprocessing in reversed(postprocessing_stack):
        results = postprocessing(results)
    return results


def null_postprocessing(results: ResultBatch) -> ResultBatch:
    """An empty postprocessing function that simply returns its input.

    Args:
        results (ResultBatch): Results from executing a batch of :class:`~.QuantumTape`.

    Returns:
        ResultBatch: the input to the function.

    """
    return results


class TransformProgram:
    """Class that contains a transform program and the methods to interact with it.

    The order of execution is the order in the list containing the containers.

    The main case where one would have to interact directly with a transform program is when developing a
    :class:`Device <pennylane.devices.Device>`. In this case, the pre-processing method of a device
    returns a transform program. You should directly refer to the device API documentation for more details.

    .. warning::

        This class is developer-facing and should not be used directly. Instead, use
        :func:`qml.transform <pennylane.transform>` if you would like to make a custom
        transform.

    .. seealso:: :func:`~.pennylane.transform`

    **Implemented Dunder methods**

    Programs have several implemented dunder methods for easy manipulation.

    >>> program = TransformProgram()
    >>> program.add_transform(qml.compile)
    >>> program.add_transform(qml.transforms.cancel_inverses)
    >>> [t for t in program]  # Iteration
    [<compile([], {})>, <cancel_inverses([], {})>]
    >>> program[0]
    <compile([], {})>
    >>> program[::-1]
    TransformProgram(cancel_inverses, compile)
    >>> len(program)
    2
    >>> True if program else False
    True
    >>> True if TransformProgram() else False
    False
    >>> program2 = copy.copy(program)
    >>> program2 == program
    True
    >>> qml.compile in program
    True
    >>> qml.transforms.hamiltonian_expand in program
    False
    >>> program + program
    TransformProgram(compile, cancel_inverses, compile, cancel_inverses)

    """

    def __init__(self, initial_program: Optional[Sequence] = None):
        self._transform_program = list(initial_program) if initial_program else []
        self._classical_jacobians = None
        self._argnums = None

    def __iter__(self):
        """list[TransformContainer]: Return an iterator to the underlying transform program."""
        return self._transform_program.__iter__()

    def __len__(self):
        """int: Return the number transforms in the program."""
        return len(self._transform_program)

    def __getitem__(self, idx) -> Union["TransformProgram", "TransformContainer"]:
        """(TransformContainer, List[TransformContainer]): Return the indexed transform container from underlying
        transform program"""
        if isinstance(idx, slice):
            return TransformProgram(self._transform_program[idx])
        return self._transform_program[idx]

    def __bool__(self):
        return bool(self._transform_program)

    def __add__(self, other):
        if self.has_final_transform and other.has_final_transform:
            raise TransformError("The transform program already has a terminal transform.")

        transforms = self._transform_program + other._transform_program
        if self.has_final_transform:
            transforms.append(transforms.pop(len(self) - 1))

        return TransformProgram(transforms)

    def __repr__(self):
        """The string representation of the transform program class."""
        contents = ", ".join(f"{transform_c.transform.__name__}" for transform_c in self)
        return f"TransformProgram({contents})"

    def __eq__(self, other) -> bool:
        if not isinstance(other, TransformProgram):
            return False

        return self._transform_program == other._transform_program

    def __contains__(self, obj):
        if isinstance(obj, TransformContainer):
            return obj in self._transform_program
        if isinstance(obj, TransformDispatcher):
            return any(obj.transform == t.transform for t in self)
        return False

    def push_back(self, transform_container: TransformContainer):
        """Add a transform (container) to the end of the program.

        Args:
            transform_container(TransformContainer): A transform represented by its container.
        """
        if not isinstance(transform_container, TransformContainer):
            raise TransformError("Only transform container can be added to the transform program.")

        # Program can only contain one informative transform and at the end of the program
        if self.has_final_transform:
            if transform_container.final_transform:
                raise TransformError("The transform program already has a terminal transform.")
            self._transform_program.insert(-1, transform_container)
            return
        self._transform_program.append(transform_container)

    def insert_front(self, transform_container: TransformContainer):
        """Insert the transform container at the beginning of the program.

        Args:
            transform_container(TransformContainer): A transform represented by its container.
        """
        if (transform_container.final_transform) and not self.is_empty():
            raise TransformError(
                "Informative transforms can only be added at the end of the program."
            )
        self._transform_program.insert(0, transform_container)

    def add_transform(self, transform: TransformDispatcher, *targs, **tkwargs):
        """Add a transform (dispatcher) to the end of the program.

        Note that this should be a function decorated with/called by
        ``qml.transforms.transform``, and not a ``TransformContainer``.

        Args:
            transform (TransformDispatcher): The transform to add to the transform program.
            *targs: Any additional arguments that are passed to the transform.

        Keyword Args:
            **tkwargs: Any additional keyword arguments that are passed to the transform.

        """
        if not isinstance(transform, TransformDispatcher):
            raise TransformError("Only transform dispatcher can be added to the transform program.")

        if transform.expand_transform:
            self.push_back(TransformContainer(transform.expand_transform, targs, tkwargs))
        self.push_back(
            TransformContainer(
                transform.transform,
                targs,
                tkwargs,
                transform.classical_cotransform,
                transform.is_informative,
                transform.final_transform,
            )
        )

    def insert_front_transform(self, transform: TransformDispatcher, *targs, **tkwargs):
        """Add a transform (dispatcher) to the beginning of the program.

        Args:
            transform(TransformDispatcher): The transform to add to the front of the transform program.
            *targs: Any additional arguments that are passed to the transform.

        Keyword Args:
            **tkwargs: Any additional keyword arguments that are passed to the transform.

        """
        if transform.final_transform and not self.is_empty():
            raise TransformError(
                "Informative transforms can only be added at the end of the program."
            )

        self.insert_front(
            TransformContainer(
                transform.transform,
                targs,
                tkwargs,
                transform.classical_cotransform,
                transform.is_informative,
                transform.final_transform,
            )
        )

        if transform.expand_transform:
            self.insert_front(TransformContainer(transform.expand_transform, targs, tkwargs))

    def pop_front(self):
        """Pop the transform container at the beginning of the program.

        Returns:
            TransformContainer: The transform container at the beginning of the program.
        """
        return self._transform_program.pop(0)

    def get_last(self):
        """Get the last transform container.

        Returns:
            TransformContainer: The last transform in the program.

        Raises:
            TransformError: It raises an error if the program is empty.
        """
        if self:
            return self._transform_program[-1]
        raise TransformError(
            "The transform program is empty and you cannot get the last transform container."
        )

    def is_empty(self):
        """Check if the transform program is empty or not.

        Returns:
            bool: Boolean, True if empty, False otherwise.
        """
        return len(self) == 0

    @property
    def is_informative(self) -> bool:
        """``True`` if the transform program is informative.

        Returns:
            bool: Boolean
        """
        return self[-1].is_informative if self else False

    @property
    def has_final_transform(self) -> bool:
        """``True`` if the transform program has a terminal transform."""
        return self[-1].final_transform if self else False  # pylint: disable=no-member

    def has_classical_cotransform(self) -> bool:
        """Check if the transform program has some classical cotransforms.

        Returns:
            bool: Boolean
        """
        return any(t.classical_cotransform is not None for t in self)

    def set_classical_component(self, qnode, args, kwargs):
        """Set the classical jacobians and argnums if the transform is hybrid with a classical cotransform."""
        if not self.has_classical_cotransform():
            return
        hybrid = self[-1].kwargs.pop("hybrid", True)  # pylint: disable=no-member

        if hybrid:
            argnums = self[-1].kwargs.pop("argnums", None)  # pylint: disable=no-member
            self._set_all_classical_jacobians(qnode, args, kwargs, argnums)
            self._set_all_argnums(qnode, args, kwargs, argnums)

<<<<<<< HEAD
    def prune_dynamic_transform(self):
        """Ensure a single ``dynamic_one_shot`` transform is applied."""
        trans_type = np.zeros(len(self._transform_program), dtype=np.int32)
        for i, t in enumerate(self._transform_program):
            if "dynamic_one_shot" in str(t):
                trans_type[i] = 1
            if "mid_circuit_measurements" in str(t):
                trans_type[i] = 2
        if sum(trans_type) < 2:
            return
        keep = 1 if 1 in trans_type else 2
=======
    def prune_dynamic_transform(self, type_to_keep=1):
        """Ensures that only one or none ``dynamic_one_shot`` is applied.

        Args:
            type_to_keep (int): The type of the dynamic transform to keep. 0: keep none,
                1: dynamic_one_shot or mid_circuit_measurements, 2: only mid_circuit_measurements.

        Returns:
            bool: ``True`` if a dynamic transform was found, ``False`` otherwise.

        """

        i = len(self._transform_program) - 1
>>>>>>> 4eb803ab
        found = False
        while i >= 0:
            t = self._transform_program[i]
            if "mid_circuit_measurements" in str(t) and type_to_keep > 0:
                type_to_keep = 0  # keep this and do not keep the rest
                found = True
            elif "dynamic_one_shot" in str(t) and type_to_keep == 1:
                type_to_keep = 0  # keep this and do not keep the rest
                found = True
            elif "dynamic_one_shot" in str(t) or "mid_circuit_measurements" in str(t):
                self._transform_program.pop(i)
            i -= 1
        return found

    def _set_all_classical_jacobians(
        self, qnode, args, kwargs, argnums
    ):  # pylint: disable=too-many-statements
        """It can be called inside the QNode to get all the classical Jacobians for a gradient transform."""

        def classical_preprocessing(program, *args, **kwargs):
            """Returns the trainable gate parameters for a given QNode input."""
            kwargs.pop("shots", None)
            kwargs.pop("argnums", None)
            qnode.construct(args, kwargs)
            tape = qnode.qtape
            tapes, _ = program((tape,))
            res = tuple(qml.math.stack(tape.get_parameters(trainable_only=True)) for tape in tapes)
            if len(tapes) == 1:
                return res[0]
            return res

        def jacobian(classical_function, program, argnums, *args, **kwargs):
            indices = qml.math.get_trainable_indices(args)

            if qnode.interface in ["jax", "jax-jit"]:
                import jax  # pylint: disable=import-outside-toplevel

                if isinstance(args[0], jax.numpy.ndarray):
                    argnums = 0 if argnums is None else argnums

            if not indices and argnums is None:
                raise qml.QuantumFunctionError("No trainable parameters.")

            classical_function = partial(classical_function, program)

            if qnode.interface == "autograd":
                jac = qml.jacobian(classical_function, argnum=argnums)(*args, **kwargs)

            if qnode.interface == "tf":
                import tensorflow as tf  # pylint: disable=import-outside-toplevel

                def _jacobian(*args, **kwargs):
                    with tf.GradientTape() as tape:
                        gate_params = classical_function(*args, **kwargs)

                    jac = tape.jacobian(gate_params, args)
                    return jac

                jac = _jacobian(*args, **kwargs)

            if qnode.interface == "torch":
                import torch  # pylint: disable=import-outside-toplevel

                def _jacobian(*args, **kwargs):  # pylint: disable=unused-argument
                    jac = torch.autograd.functional.jacobian(classical_function, args)
                    return jac

                jac = _jacobian(*args, **kwargs)

            if qnode.interface in ["jax", "jax-jit"]:
                import jax  # pylint: disable=import-outside-toplevel

                argnums = 0 if argnums is None else argnums

                def _jacobian(*args, **kwargs):
                    return jax.jacobian(classical_function, argnums=argnums)(*args, **kwargs)

                jac = _jacobian(*args, **kwargs)

            return jac

        classical_jacobians = []
        for index, transform in enumerate(self):
            if transform.classical_cotransform:
                argnum = transform._kwargs.get("argnum", None)  # pylint: disable=protected-access
                if qnode.interface == "jax" and argnum:
                    raise qml.QuantumFunctionError(
                        "argnum does not work with the Jax interface. You should use argnums instead."
                    )
                sub_program = TransformProgram(self[0:index])
                classical_jacobian = jacobian(
                    classical_preprocessing, sub_program, argnums, *args, **kwargs
                )
                qnode.construct(args, kwargs)
                tapes, _ = sub_program((qnode.tape,))
                multi_tapes = len(tapes) > 1
                if not multi_tapes:
                    classical_jacobian = [classical_jacobian]
                classical_jacobians.append(classical_jacobian)
            else:
                classical_jacobians.append(None)
        self._classical_jacobians = classical_jacobians
        # Reset the initial tape
        qnode.construct(args, kwargs)

    def _set_all_argnums(self, qnode, args, kwargs, argnums):
        """It can be used inside the QNode to set all argnums (tape level) using argnums from the argnums at the QNode
        level.
        """

        argnums_list = []
        for index, transform in enumerate(self):
            argnums = [0] if qnode.interface in ["jax", "jax-jit"] and argnums is None else argnums
            # pylint: disable=protected-access
            if (transform._use_argnum or transform.classical_cotransform) and argnums:
                params = qml.math.jax_argnums_to_tape_trainable(
                    qnode, argnums, TransformProgram(self[0:index]), args, kwargs
                )
                argnums_list.append([qml.math.get_trainable_indices(param) for param in params])
            else:
                argnums_list.append(None)

        self._argnums = argnums_list

        qnode.construct(args, kwargs)

    def __call__(self, tapes: Tuple[QuantumTape]) -> Tuple[ResultBatch, BatchPostProcessingFn]:
        if not self:
            return tapes, null_postprocessing

        processing_fns_stack = []

        for i, transform_container in enumerate(self):
            transform, targs, tkwargs, cotransform, _, _ = transform_container

            execution_tapes = []
            fns = []
            slices = []

            classical_fns = []
            slices_classical = []

            start = 0
            start_classical = 0
            for j, tape in enumerate(tapes):
                if self._argnums is not None and self._argnums[i] is not None:
                    tape.trainable_params = self._argnums[i][j]
                new_tapes, fn = transform(tape, *targs, **tkwargs)
                execution_tapes.extend(new_tapes)

                fns.append(fn)
                end = start + len(new_tapes)
                slices.append(slice(start, end))
                start = end

                if cotransform and self._classical_jacobians:
                    classical_fns.append(
                        partial(cotransform, cjac=self._classical_jacobians[i][j], tape=tape)
                    )
                    slices_classical.append(slice(start_classical, start_classical + 1))
                    start_classical += 1

            if cotransform and self._classical_jacobians:
                batch_postprocessing_classical = partial(
                    _batch_postprocessing, individual_fns=classical_fns, slices=slices_classical
                )
                batch_postprocessing_classical.__doc__ = _batch_postprocessing.__doc__
                processing_fns_stack.append(batch_postprocessing_classical)

            batch_postprocessing = partial(_batch_postprocessing, individual_fns=fns, slices=slices)
            batch_postprocessing.__doc__ = _batch_postprocessing.__doc__
            processing_fns_stack.append(batch_postprocessing)

            # set input tapes for next iteration.
            tapes = execution_tapes

        postprocessing_fn = partial(
            _apply_postprocessing_stack,
            postprocessing_stack=processing_fns_stack,
        )

        postprocessing_fn.__doc__ = _apply_postprocessing_stack.__doc__

        # Reset classical jacobians
        self._classical_jacobians = []
        return tuple(tapes), postprocessing_fn<|MERGE_RESOLUTION|>--- conflicted
+++ resolved
@@ -352,19 +352,6 @@
             self._set_all_classical_jacobians(qnode, args, kwargs, argnums)
             self._set_all_argnums(qnode, args, kwargs, argnums)
 
-<<<<<<< HEAD
-    def prune_dynamic_transform(self):
-        """Ensure a single ``dynamic_one_shot`` transform is applied."""
-        trans_type = np.zeros(len(self._transform_program), dtype=np.int32)
-        for i, t in enumerate(self._transform_program):
-            if "dynamic_one_shot" in str(t):
-                trans_type[i] = 1
-            if "mid_circuit_measurements" in str(t):
-                trans_type[i] = 2
-        if sum(trans_type) < 2:
-            return
-        keep = 1 if 1 in trans_type else 2
-=======
     def prune_dynamic_transform(self, type_to_keep=1):
         """Ensures that only one or none ``dynamic_one_shot`` is applied.
 
@@ -378,7 +365,6 @@
         """
 
         i = len(self._transform_program) - 1
->>>>>>> 4eb803ab
         found = False
         while i >= 0:
             t = self._transform_program[i]
@@ -423,7 +409,7 @@
                 raise qml.QuantumFunctionError("No trainable parameters.")
 
             classical_function = partial(classical_function, program)
-
+            jac = None
             if qnode.interface == "autograd":
                 jac = qml.jacobian(classical_function, argnum=argnums)(*args, **kwargs)
 
