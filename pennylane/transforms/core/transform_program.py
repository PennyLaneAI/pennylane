# Copyright 2023 Xanadu Quantum Technologies Inc.

# Licensed under the Apache License, Version 2.0 (the "License");
# you may not use this file except in compliance with the License.
# You may obtain a copy of the License at

#     http://www.apache.org/licenses/LICENSE-2.0

# Unless required by applicable law or agreed to in writing, software
# distributed under the License is distributed on an "AS IS" BASIS,
# WITHOUT WARRANTIES OR CONDITIONS OF ANY KIND, either express or implied.
# See the License for the specific language governing permissions and
# limitations under the License.
"""
This module contains the ``TransformProgram`` class.
"""
from collections import namedtuple
from collections.abc import Sequence
from functools import partial
from typing import Optional, overload

import pennylane as qml
from pennylane.tape import QuantumScriptBatch
from pennylane.typing import BatchPostprocessingFn, PostprocessingFn, ResultBatch

from .transform_dispatcher import TransformContainer, TransformDispatcher, TransformError

CotransformCache = namedtuple("CotransformCache", ("qnode", "args", "kwargs"))


def _get_interface(qnode, args, kwargs) -> str:
    if qnode.interface == "auto":
        interface = qml.math.get_interface(*args, *list(kwargs.values()))
        try:
            interface = qml.math.get_canonical_interface_name(interface).value
        except ValueError:
            interface = "numpy"
    else:
        interface = qnode.interface
    return interface


def _numpy_jac(*_, **__) -> qml.typing.TensorLike:
    raise qml.QuantumFunctionError("No trainable parameters.")


def _autograd_jac(classical_function, argnums, *args, **kwargs) -> qml.typing.TensorLike:
    if not qml.math.get_trainable_indices(args) and argnums is None:
        raise qml.QuantumFunctionError("No trainable parameters.")
    return qml.jacobian(classical_function, argnum=argnums)(*args, **kwargs)


# pylint: disable=import-outside-toplevel, unused-argument
def _tf_jac(classical_function, argnums, *args, **kwargs) -> qml.typing.TensorLike:
    if not qml.math.get_trainable_indices(args):
        raise qml.QuantumFunctionError("No trainable parameters.")
    import tensorflow as tf

    with tf.GradientTape() as tape:
        gate_params = classical_function(*args, **kwargs)
    return tape.jacobian(gate_params, args)


# pylint: disable=import-outside-toplevel, unused-argument
def _torch_jac(classical_function, argnums, *args, **kwargs) -> qml.typing.TensorLike:
    if not qml.math.get_trainable_indices(args):
        raise qml.QuantumFunctionError("No trainable parameters.")
    from torch.autograd.functional import jacobian

    return jacobian(partial(classical_function, **kwargs), args)


# pylint: disable=import-outside-toplevel
def _jax_jac(classical_function, argnums, *args, **kwargs) -> qml.typing.TensorLike:
    import jax

    if argnums is None:
        if not isinstance(args[0], jax.numpy.ndarray):
            raise qml.QuantumFunctionError("No trainable parameters.")
        argnums = 0
    return jax.jacobian(classical_function, argnums=argnums)(*args, **kwargs)


_jac_map = {
    None: _numpy_jac,
    "numpy": _numpy_jac,
    "autograd": _autograd_jac,
    "tf": _tf_jac,
    "torch": _torch_jac,
    "jax": _jax_jac,
    "jax-jit": _jax_jac,
}


# pylint: disable=unused-argument
def _classical_preprocessing(qnode, program, *args, argnums=None, **kwargs):
    """Returns the trainable gate parameters for a given QNode input."""
    tape = qml.workflow.construct_tape(qnode, level=0)(*args, **kwargs)
    tapes, _ = program((tape,))
    res = tuple(qml.math.stack(tape.get_parameters(trainable_only=True)) for tape in tapes)
    # autograd and tf cant handle pytrees, so need to squeeze batches
    if len(tapes) == 1:
        return res[0]
    return res


def _jax_argnums_to_tape_trainable(qnode, argnums, program, args, kwargs):
    """This function gets the tape parameters from the QNode construction given some argnums (only for Jax).
    The tape parameters are transformed to JVPTracer if they are from argnums. This function imitates the behaviour
    of Jax in order to mark trainable parameters.

    Args:
        qnode(qml.QNode): the quantum node.
        argnums(int, list[int]): the parameters that we want to set as trainable (on the QNode level).
        program(qml.transforms.core.TransformProgram): the transform program to be applied on the tape.

    Return:
        list[float, jax.JVPTracer]: List of parameters where the trainable one are `JVPTracer`.
    """
    import jax  # pylint: disable=import-outside-toplevel

    tag = jax.core.TraceTag()
    with jax.core.take_current_trace() as parent_trace:
        trace = jax.interpreters.ad.JVPTrace(parent_trace, tag)
        args_jvp = [
            (
                jax.interpreters.ad.JVPTracer(trace, arg, jax.numpy.zeros(arg.shape))
                if i in argnums
                else arg
            )
            for i, arg in enumerate(args)
        ]
        with jax.core.set_current_trace(trace):
            tape = qml.workflow.construct_tape(qnode, level=0)(*args_jvp, **kwargs)
            tapes, _ = program((tape,))

    return tuple(tape.get_parameters(trainable_only=False) for tape in tapes)


def _batch_postprocessing(
    results: ResultBatch, individual_fns: list[PostprocessingFn], slices: list[slice]
) -> ResultBatch:
    """Broadcast individual post processing functions onto their respective tapes.

    Args:
        results (ResultBatch): The numeric outcome from executing a batch of :class:`~.QuantumTape`

    Keyword Args:
        individual_fns (List[Callable]): postprocessing functions converting a batch of results into a single result
            corresponding to only a single :class:`~.QuantumTape`.
        slices (List[slice]): the indices for the results that correspond to each individual post processing function.

    >>> results = (1.0, 2.0, 3.0, 4.0)
    >>> def postprocessing1(results):
    ...     return results[0] + results[1]
    >>> def postprocessing2(results):
    ...     return results[0]+0.5
    >>> def postprocessing3(results):
    ...     return results[0]*2
    >>> slices = [slice(0,2), slice(2,3), slice(3,4)]
    >>> individual_fns = [postprocessing1, postprocessing2, postprocessing3]
    >>> _batch_postprocessing(results, individual_fns, slices)
    (3.0, 3.5, 8.0)

    """
    return tuple(fn(results[sl]) for fn, sl in zip(individual_fns, slices))


def _apply_postprocessing_stack(
    results: ResultBatch,
    postprocessing_stack: list[BatchPostprocessingFn],
) -> ResultBatch:
    """Applies the postprocessing and cotransform postprocessing functions in a Last-In-First-Out LIFO manner.

    Args:
        results (ResultBatch): The numeric outcome from executing a batch of :class:`~.QuantumTape`

    Keyword Args:
        postprocessing_stack (List(BatchPostProcessingFn)): a LIFO stack of post processing functions.

    Returns:
        ResultBatch: the post processed results.

    >>> results = (1.0, 2.0, 3.0, 4.0)
    >>> def postprocessing1(results):
    ...     return (results[0] + results[1], results[2] + results[3])
    >>> def postprocessing2(results):
    .... return (results[0] + 1, results[1] + 2)
    >>> _apply_postprocessing_stack(results, [postprocessing1])
    (3.0, 7.0)
    >>> _apply_postprocessing_stack(results, [postprocessing2, postprocessing1])
    (4.0, 9.0)

    """
    for postprocessing in reversed(postprocessing_stack):
        results = postprocessing(results)
    return results


def null_postprocessing(results: ResultBatch) -> ResultBatch:
    """An empty postprocessing function that simply returns its input.

    Args:
        results (ResultBatch): Results from executing a batch of :class:`~.QuantumTape`.

    Returns:
        ResultBatch: the input to the function.

    """
    return results


class TransformProgram:
    """Class that contains a transform program and the methods to interact with it.

    The order of execution is the order in the list containing the containers.

    Args:
        initial_program (Optional[Sequence[TransformContainer]]): A sequence of transforms with
            which to initialize the program.
        cotransform_cache (Optional[CotransformCache]): A named tuple containing the ``qnode``,
            ``args``, and ``kwargs`` required to compute classical cotransforms.

    The main case where one would have to interact directly with a transform program is when developing a
    :class:`Device <pennylane.devices.Device>`. In this case, the pre-processing method of a device
    returns a transform program. You should directly refer to the device API documentation for more details.

    .. warning::

        This class is developer-facing and should not be used directly. Instead, use
        :func:`qml.transform <pennylane.transform>` if you would like to make a custom
        transform.

    .. seealso:: :func:`~.pennylane.transform`

    **Implemented Dunder methods**

    Programs have several implemented dunder methods for easy manipulation.

    >>> from pennylane.transforms.core.transform_program import TransformProgram
    >>> from copy import copy
    >>> program = TransformProgram()
    >>> program.add_transform(qml.compile)
    >>> program.add_transform(qml.transforms.cancel_inverses)
    >>> [t for t in program]  # Iteration
    [<compile([], {})>, <cancel_inverses([], {})>]
    >>> program[0]
    <compile([], {})>
    >>> program[::-1]
    TransformProgram(cancel_inverses, compile)
    >>> len(program)
    2
    >>> True if program else False
    True
    >>> True if TransformProgram() else False
    False
    >>> program2 = copy(program)
    >>> program2 == program
    True
    >>> qml.compile in program
    True
    >>> qml.transforms.split_non_commuting in program
    False
    >>> program + program
    TransformProgram(compile, cancel_inverses, compile, cancel_inverses)

    """

    def __init__(
        self,
        initial_program: Optional[Sequence[TransformContainer]] = None,
        cotransform_cache: Optional[CotransformCache] = None,
    ):
        self._transform_program = list(initial_program) if initial_program else []
        self.cotransform_cache = cotransform_cache

    def __iter__(self):
        """list[TransformContainer]: Return an iterator to the underlying transform program."""
        return self._transform_program.__iter__()

    def __len__(self) -> int:
        """int: Return the number transforms in the program."""
        return len(self._transform_program)

    @overload
    def __getitem__(self, idx: int) -> "TransformContainer": ...

    @overload
    def __getitem__(self, idx: slice) -> "TransformProgram": ...

    def __getitem__(self, idx):
        """(TransformContainer, List[TransformContainer]): Return the indexed transform container from underlying
        transform program"""
        if isinstance(idx, slice):
            return TransformProgram(self._transform_program[idx])
        return self._transform_program[idx]

    def __bool__(self) -> bool:
        return bool(self._transform_program)

    def __add__(self, other: "TransformProgram") -> "TransformProgram":
        if self.has_final_transform and other.has_final_transform:
            raise TransformError("The transform program already has a terminal transform.")

        transforms = self._transform_program + other._transform_program
        if self.has_final_transform:
            transforms.append(transforms.pop(len(self) - 1))

        cotransform_cache = None
        if self.cotransform_cache:
            if other.cotransform_cache:
                raise ValueError("Cannot add two transform programs with cotransform caches.")
            cotransform_cache = self.cotransform_cache
        elif other.cotransform_cache:
            cotransform_cache = other.cotransform_cache
        return TransformProgram(transforms, cotransform_cache=cotransform_cache)

    def __repr__(self):
        """The string representation of the transform program class."""
        contents = ", ".join(f"{transform_c.transform.__name__}" for transform_c in self)
        return f"TransformProgram({contents})"

    def __eq__(self, other) -> bool:
        if not isinstance(other, TransformProgram):
            return False

        return self._transform_program == other._transform_program

    def __contains__(self, obj) -> bool:
        if isinstance(obj, TransformContainer):
            return obj in self._transform_program
        if isinstance(obj, TransformDispatcher):
            return any(obj.transform == t.transform for t in self)
        return False

    def push_back(self, transform_container: TransformContainer):
        """Add a transform (container) to the end of the program.

        Args:
            transform_container(TransformContainer): A transform represented by its container.
        """
        if not isinstance(transform_container, TransformContainer):
            raise TransformError("Only transform container can be added to the transform program.")

        # Program can only contain one informative transform and at the end of the program
        if self.has_final_transform:
            if transform_container.final_transform:
                raise TransformError("The transform program already has a terminal transform.")
            self._transform_program.insert(-1, transform_container)
            return
        self._transform_program.append(transform_container)

    def insert_front(self, transform_container: TransformContainer):
        """Insert the transform container at the beginning of the program.

        Args:
            transform_container(TransformContainer): A transform represented by its container.
        """
        if (transform_container.final_transform) and not self.is_empty():
            raise TransformError(
                "Informative transforms can only be added at the end of the program."
            )
        self._transform_program.insert(0, transform_container)

    def add_transform(self, transform: TransformDispatcher, *targs, **tkwargs):
        """Add a transform (dispatcher) to the end of the program.

        Note that this should be a function decorated with/called by
        ``qml.transforms.transform``, and not a ``TransformContainer``.

        Args:
            transform (TransformDispatcher): The transform to add to the transform program.
            *targs: Any additional arguments that are passed to the transform.

        Keyword Args:
            **tkwargs: Any additional keyword arguments that are passed to the transform.

        """
        if not isinstance(transform, TransformDispatcher):
            raise TransformError("Only transform dispatcher can be added to the transform program.")

        if transform.expand_transform:
            self.push_back(TransformContainer(transform.expand_transform, targs, tkwargs))
        self.push_back(
            TransformContainer(
                transform.transform,
                args=targs,
                kwargs=tkwargs,
                classical_cotransform=transform.classical_cotransform,
                plxpr_transform=transform.plxpr_transform,
                is_informative=transform.is_informative,
                final_transform=transform.final_transform,
            )
        )

    def insert_front_transform(self, transform: TransformDispatcher, *targs, **tkwargs):
        """Add a transform (dispatcher) to the beginning of the program.

        Args:
            transform(TransformDispatcher): The transform to add to the front of the transform program.
            *targs: Any additional arguments that are passed to the transform.

        Keyword Args:
            **tkwargs: Any additional keyword arguments that are passed to the transform.

        """
        if transform.final_transform and not self.is_empty():
            raise TransformError(
                "Informative transforms can only be added at the end of the program."
            )

        self.insert_front(
            TransformContainer(
                transform.transform,
                args=targs,
                kwargs=tkwargs,
                classical_cotransform=transform.classical_cotransform,
                plxpr_transform=transform.plxpr_transform,
                is_informative=transform.is_informative,
                final_transform=transform.final_transform,
            )
        )

        if transform.expand_transform:
            self.insert_front(TransformContainer(transform.expand_transform, targs, tkwargs))

    def pop_front(self):
        """Pop the transform container at the beginning of the program.

        Returns:
            TransformContainer: The transform container at the beginning of the program.
        """
        return self._transform_program.pop(0)

    def get_last(self):
        """Get the last transform container.

        Returns:
            TransformContainer: The last transform in the program.

        Raises:
            TransformError: It raises an error if the program is empty.
        """
        if self:
            return self._transform_program[-1]
        raise TransformError(
            "The transform program is empty and you cannot get the last transform container."
        )

    def is_empty(self):
        """Check if the transform program is empty or not.

        Returns:
            bool: Boolean, True if empty, False otherwise.
        """
        return len(self) == 0

    @property
    def is_informative(self) -> bool:
        """``True`` if the transform program is informative.

        Returns:
            bool: Boolean
        """
        return self[-1].is_informative if self else False

    @property
    def has_final_transform(self) -> bool:
        """``True`` if the transform program has a terminal transform."""
        return self[-1].final_transform if self else False  # pylint: disable=no-member

    def has_classical_cotransform(self) -> bool:
        """Check if the transform program has some classical cotransforms.

        Returns:
            bool: Boolean
        """
        return any(t.classical_cotransform is not None for t in self)

    def set_classical_component(self, qnode, args, kwargs):
        """Set the classical jacobians and argnums if the transform is hybrid with a classical cotransform."""
        # pylint: disable=no-member
        if self.has_classical_cotransform() and self[-1].kwargs.get("hybrid", True):
            self.cotransform_cache = CotransformCache(qnode, args, kwargs)

    def prune_dynamic_transform(self, type_to_keep=1):
        """Ensures that only one or none ``dynamic_one_shot`` is applied.

        Args:
            type_to_keep (int): The type of the dynamic transform to keep. 0: keep none,
                1: dynamic_one_shot or mid_circuit_measurements, 2: only mid_circuit_measurements.

        Returns:
            bool: ``True`` if a dynamic transform was found, ``False`` otherwise.

        """

        i = len(self._transform_program) - 1
        found = False
        while i >= 0:
            t = self._transform_program[i]
            if "mid_circuit_measurements" in str(t) and type_to_keep > 0:
                type_to_keep = 0  # keep this and do not keep the rest
                found = True
            elif "dynamic_one_shot" in str(t) and type_to_keep == 1:
                type_to_keep = 0  # keep this and do not keep the rest
                found = True
            elif "dynamic_one_shot" in str(t) or "mid_circuit_measurements" in str(t):
                self._transform_program.pop(i)
            i -= 1
        return found

    # pylint: disable=too-many-arguments, too-many-positional-arguments
    def _get_classical_jacobian(self, index: int):
        if self.cotransform_cache is None or not self[index].classical_cotransform:
            return None
        argnums = self[-1].kwargs.get("argnums", None)  # pylint: disable=no-member
        qnode, args, kwargs = self.cotransform_cache

        interface = _get_interface(qnode, args, kwargs)
        if interface == "jax" and "argnum" in self[index].kwargs:
            raise qml.QuantumFunctionError(
                "argnum does not work with the Jax interface. You should use argnums instead."
            )

        f = partial(_classical_preprocessing, qnode, self[:index])
        classical_jacobian = _jac_map[interface](f, argnums, *args, **kwargs)

        # autograd and tf cant handle pytrees, so need to unsqueeze the squeezing
        # done in _classical_preprocessing
        tape = qml.workflow.construct_tape(qnode, level=0)(*args, **kwargs)
        tapes, _ = self[:index]((tape,))  # pylint: disable=not-callable
        multi_tapes = len(tapes) > 1
        if not multi_tapes:
            classical_jacobian = [classical_jacobian]
        return classical_jacobian

    def _get_argnums(self, index):
        """It can be used inside the QNode to set all argnums (tape level) using argnums from the argnums at the QNode
        level.
        """
        if self.cotransform_cache is None:
            return None
        qnode, args, kwargs = self.cotransform_cache
        interface = _get_interface(qnode, args, kwargs)
        transform = self[index]
        argnums = self[-1].kwargs.get("argnums", None)  # pylint: disable=no-member
        argnums = [0] if interface in ["jax", "jax-jit"] and argnums is None else argnums
        # pylint: disable=protected-access
        if (transform._use_argnum or transform.classical_cotransform) and argnums:
            params = _jax_argnums_to_tape_trainable(qnode, argnums, self[:index], args, kwargs)
            return [qml.math.get_trainable_indices(param) for param in params]
        return None

    def __call_tapes(
        self, tapes: QuantumScriptBatch
    ) -> tuple[QuantumScriptBatch, BatchPostprocessingFn]:
        if not self:
            return tapes, null_postprocessing

        processing_fns_stack = []

        for i, transform_container in enumerate(self):
            transform, targs, tkwargs, cotransform, _, _, _ = transform_container
            tkwargs = {
                key: value for key, value in tkwargs.items() if key not in {"argnums", "hybrid"}
            }
            execution_tapes = []
            fns = []
            slices = []

            classical_fns = []
            slices_classical = []

            start = 0
            start_classical = 0
            classical_jacobians = self._get_classical_jacobian(i)
            argnums = self._get_argnums(i)
            for j, tape in enumerate(tapes):
                if argnums is not None:
                    tape.trainable_params = argnums[j]
                new_tapes, fn = transform(tape, *targs, **tkwargs)
                execution_tapes.extend(new_tapes)

                fns.append(fn)
                end = start + len(new_tapes)
                slices.append(slice(start, end))
                start = end

                if cotransform and classical_jacobians:
                    classical_fns.append(
                        partial(cotransform, cjac=classical_jacobians[j], tape=tape)
                    )
                    slices_classical.append(slice(start_classical, start_classical + 1))
                    start_classical += 1

            if cotransform and classical_jacobians:
                batch_postprocessing_classical = partial(
                    _batch_postprocessing, individual_fns=classical_fns, slices=slices_classical
                )
                batch_postprocessing_classical.__doc__ = _batch_postprocessing.__doc__
                processing_fns_stack.append(batch_postprocessing_classical)

            batch_postprocessing = partial(_batch_postprocessing, individual_fns=fns, slices=slices)
            batch_postprocessing.__doc__ = _batch_postprocessing.__doc__
            processing_fns_stack.append(batch_postprocessing)

            # set input tapes for next iteration.
            tapes = execution_tapes

        postprocessing_fn = partial(
            _apply_postprocessing_stack,
            postprocessing_stack=processing_fns_stack,
        )

        postprocessing_fn.__doc__ = _apply_postprocessing_stack.__doc__

        # Reset classical jacobians
        return tuple(tapes), postprocessing_fn

    def __call_jaxpr(
        self, jaxpr: "jax.extend.core.Jaxpr", consts: Sequence, *args
    ) -> "jax.extend.core.ClosedJaxpr":
        # pylint: disable=import-outside-toplevel
        import jax

        cur_jaxpr = jax.extend.core.ClosedJaxpr(jaxpr, consts)
        for container in self:
            _, targs, tkwargs, _, plxpr_transform, _, _ = container
            cur_jaxpr = plxpr_transform(cur_jaxpr.jaxpr, cur_jaxpr.consts, targs, tkwargs, *args)

        return cur_jaxpr

    @overload
    def __call__(
<<<<<<< HEAD
        self, jaxpr: "jax.extend.core.Jaxpr", consts: Sequence, *args
    ) -> "jax.extend.core.ClosedJaxpr": ...
=======
        self, jaxpr: "jax.core.Jaxpr", consts: Sequence, *args
    ) -> "jax.core.ClosedJaxpr": ...

>>>>>>> 1bdf2b2f
    @overload
    def __call__(
        self, tapes: QuantumScriptBatch
    ) -> tuple[QuantumScriptBatch, BatchPostprocessingFn]: ...

    def __call__(self, *args, **kwargs):
        if type(args[0]).__name__ == "Jaxpr":
            return self.__call_jaxpr(*args, **kwargs)
        return self.__call_tapes(*args, **kwargs)<|MERGE_RESOLUTION|>--- conflicted
+++ resolved
@@ -633,14 +633,9 @@
 
     @overload
     def __call__(
-<<<<<<< HEAD
         self, jaxpr: "jax.extend.core.Jaxpr", consts: Sequence, *args
     ) -> "jax.extend.core.ClosedJaxpr": ...
-=======
-        self, jaxpr: "jax.core.Jaxpr", consts: Sequence, *args
-    ) -> "jax.core.ClosedJaxpr": ...
-
->>>>>>> 1bdf2b2f
+
     @overload
     def __call__(
         self, tapes: QuantumScriptBatch
