# Copyright 2023 Xanadu Quantum Technologies Inc.

# Licensed under the Apache License, Version 2.0 (the "License");
# you may not use this file except in compliance with the License.
# You may obtain a copy of the License at

#     http://www.apache.org/licenses/LICENSE-2.0

# Unless required by applicable law or agreed to in writing, software
# distributed under the License is distributed on an "AS IS" BASIS,
# WITHOUT WARRANTIES OR CONDITIONS OF ANY KIND, either express or implied.
# See the License for the specific language governing permissions and
# limitations under the License.
"""
This module contains the transform program class.
"""
from functools import partial
from typing import Callable, List, Tuple, Optional, Sequence

from pennylane.typing import Result, ResultBatch
from pennylane.tape import QuantumTape

from .transform_dispatcher import TransformContainer, TransformError, TransformDispatcher

PostProcessingFn = Callable[[ResultBatch], Result]
BatchPostProcessingFn = Callable[[ResultBatch], ResultBatch]


def _batch_postprocessing(
    results: ResultBatch, individual_fns: List[PostProcessingFn], slices: List[slice]
) -> ResultBatch:
    """Broadcast individual post processing functions onto their respective tapes.

    Args:
        results (ResultBatch): The numeric outcome from executing a batch of :class:`~.QuantumTape`

    Keyword Args:
        individual_fns (List[Callable]): postprocessing functions converting a batch of results into a single result
           corresponding to only a single :class:`~.QuantumTape`.
        slices (List[slice]): the indices for the results that correspond to each individual post processing function.

    >>> results = (1.0, 2.0, 3.0, 4.0)
    >>> def postprocessing1(results):
    ...     return results[0] + results[1]
    >>> def postprocessing2(results):
    ...     return results[0]+0.5
    >>> def postprocessing3(results):
    ...     return results[0]*2
    >>> slices = [slice(0,2), slice(2,3), slice(3,4)]
    >>> individual_fns = [postprocessing1, postprocessing2, postprocessing3]
    >>> _batch_postprocessing(results, individual_fns, slices)
    (3.0, 3.5, 8.0)

    """
    return tuple(fn(results[sl]) for fn, sl in zip(individual_fns, slices))


def _apply_postprocessing_stack(
    results: ResultBatch,
    postprocessing_stack: List[BatchPostProcessingFn],
) -> ResultBatch:
    """Applies the postprocessing and cotransform postprocessing functions in a Last-In-First-Out LIFO manner.

    Args:
        results (ResultBatch): The numeric outcome from executing a batch of :class:`~.QuantumTape`

    Keyword Args:
        postprocessing_stack (List(BatchPostProcessingFn)): a LIFO stack of post processing functions.

    Returns:
        ResultBatch: the post processed results.

    >>> results = (1.0, 2.0, 3.0, 4.0)
    >>> def postprocessing1(results):
    ...     return (results[0] + results[1], results[2] + results[3])
    >>> def postprocessing2(results):
    .... return (results[0] + 1, results[1] + 2)
    >>> _apply_postprocessing_stack(results, [postprocessing1])
    (3.0, 7.0)
    >>> _apply_postprocessing_stack(results, [postprocessing2, postprocessing1])
    (4.0, 9.0)

    """
    for postprocessing in reversed(postprocessing_stack):
        results = postprocessing(results)
    return results


def null_postprocessing(results: ResultBatch) -> ResultBatch:
    """An empty postprocessing function that simply returns its input.

    Args:
        results (ResultBatch): Results from executing a batch of :class:`~.QuantumTape`.

    Returns:
        ResultBatch: the input to the function.

    """
    return results


class TransformProgram:
    """Class that contains a transform program and the methods to interact with it. The order of execution is the order
    in the list containing the containers.

    .. warning::

        This class is developer-facing and should not be used directly.

    .. seealso:: :func:`~.pennylane.transforms.core.transform`

    """

    def __init__(self, initial_program: Optional[Sequence] = None):
        self._transform_program = list(initial_program) if initial_program else []

    def __iter__(self):
        """list[TransformContainer]: Return an iterator to the underlying transform program."""
        return self._transform_program.__iter__()

    def __len__(self):
        """int: Return the number transforms in the program."""
        return len(self._transform_program)

    def __getitem__(self, idx):
        """(TransformContainer, List[TransformContainer]): Return the indexed transform container from underlying
        transform program"""
        return self._transform_program[idx]

    def __bool__(self):
        return bool(self._transform_program)

    def __add__(self, other):
        if self.is_informative and other.is_informative:
            raise TransformError("The transform program already has an informative transform.")

        transforms = self._transform_program + other._transform_program
        if self.is_informative:
            transforms.append(transforms.pop(len(self) - 1))

        return TransformProgram(transforms)

    def __repr__(self):
        """The string representation of the transform program class."""
        contents = ", ".join(f"{transform_c.transform.__name__}" for transform_c in self)
        return f"TransformProgram({contents})"

    def push_back(self, transform_container: TransformContainer):
        """Add a transform (container) to the end of the program.

        Args:
            transform_container(TransformContainer): A transform represented by its container.
        """
        if not isinstance(transform_container, TransformContainer):
            raise TransformError("Only transform container can be added to the transform program.")

        # Program can only contain one informative transform and at the end of the program
        if self.is_informative:
            if transform_container.is_informative or not transform_container.requires_exec:
                raise TransformError("The transform program already has an informative transform.")
            self._transform_program.insert(-1, transform_container)
        else:
            self._transform_program.append(transform_container)

    def insert_front(self, transform_container: TransformContainer):
        """Insert the transform container at the beginning of the program.

        Args:
            transform_container(TransformContainer): A transform represented by its container.
        """
        if (
            transform_container.is_informative or not transform_container.requires_exec
        ) and not self.is_empty():
            raise TransformError(
                "Informative transforms can only be added at the end of the program."
            )
        self._transform_program.insert(0, transform_container)

    def add_transform(self, transform: TransformDispatcher, *targs, **tkwargs):
        """Add a transform (dispatcher) to the end of the program.

        Note that this should be a function decorated with/called by
        `qml.transforms.transform`, and not a `TransformContainer`.

        Args:
            transform (TransformDispatcher): The transform to add to the transform program.
            *targs: Any additional arguments that are passed to the transform.

        Keyword Args:
            **tkwargs: Any additional keyword arguments that are passed to the transform.

        """
        if not isinstance(transform, TransformDispatcher):
            raise TransformError("Only transform dispatcher can be added to the transform program.")

        if transform.expand_transform:
            self.push_back(TransformContainer(transform.expand_transform, targs, tkwargs))
        self.push_back(
            TransformContainer(
                transform.transform,
                targs,
                tkwargs,
                transform.classical_cotransform,
                transform.is_informative,
            )
        )

    def insert_front_transform(self, transform: TransformDispatcher, *targs, **tkwargs):
        """Add a transform (dispatcher) to the beginning of the program.

        Args:
            transform(TransformDispatcher): The transform to add to the front of the transform program.
            *targs: Any additional arguments that are passed to the transform.

        Keyword Args:
            **tkwargs: Any additional keyword arguments that are passed to the transform.

        """
        if (transform.is_informative or not transform.requires_exec) and not self.is_empty():
            raise TransformError(
                "Informative transforms can only be added at the end of the program."
            )

        if transform.expand_transform:
            self.insert_front(TransformContainer(transform.expand_transform, targs, tkwargs))

        self.insert_front(
            TransformContainer(
                transform.transform,
                targs,
                tkwargs,
                transform.classical_cotransform,
                transform.is_informative,
            )
        )

<<<<<<< HEAD
=======
        if transform.expand_transform:
            self.insert_front(TransformContainer(transform.expand_transform, targs, tkwargs))

>>>>>>> c28e5fcf
    def pop_front(self):
        """Pop the transform container at the beginning of the program.

        Returns:
            TransformContainer: The transform container at the beginning of the program.
        """
        return self._transform_program.pop(0)

    def get_last(self):
        """Get the last transform container.

        Returns:
            TransformContainer: The last transform in the program.

        Raises:
            TransformError: It raises an error if the program is empty.
        """
        if self:
            return self._transform_program[-1]
        raise TransformError(
            "The transform program is empty and you cannot get the last transform container."
        )

    def is_empty(self):
        """Check if the transform program is empty or not.

        Returns:
            bool: Boolean, True if empty, False otherwise.
        """
        return len(self) == 0

    @property
    def is_informative(self) -> bool:
        """Check if the transform program is informative or not.

        Returns:
            bool: Boolean
        """
        return self[-1].is_informative or not self[-1].requires_exec if self else False

    def __call__(self, tapes: Tuple[QuantumTape]) -> Tuple[ResultBatch, BatchPostProcessingFn]:
        if self.is_informative:
            raise NotImplementedError("Informative transforms are not yet supported.")

        if not self:
            return tapes, null_postprocessing
        processing_fns_stack = []

        for transform_container in self:
            transform, args, kwargs, cotransform, _ = transform_container
            if cotransform:
                raise NotImplementedError(
                    "cotransforms are not yet integrated with TransformProgram"
                )

            execution_tapes = []
            fns = []
            slices = []

            start = 0
            for tape in tapes:
                new_tapes, fn = transform(tape, *args, **kwargs)
                execution_tapes.extend(new_tapes)
                fns.append(fn)
                end = start + len(new_tapes)
                slices.append(slice(start, end))
                start = end

            batch_postprocessing = partial(_batch_postprocessing, individual_fns=fns, slices=slices)
            batch_postprocessing.__doc__ = _batch_postprocessing.__doc__

            processing_fns_stack.append(batch_postprocessing)

            # set input tapes for next iteration.
            tapes = execution_tapes

        postprocessing_fn = partial(
            _apply_postprocessing_stack,
            postprocessing_stack=processing_fns_stack,
        )
        postprocessing_fn.__doc__ = _apply_postprocessing_stack.__doc__

        return tuple(tapes), postprocessing_fn<|MERGE_RESOLUTION|>--- conflicted
+++ resolved
@@ -234,12 +234,9 @@
             )
         )
 
-<<<<<<< HEAD
-=======
         if transform.expand_transform:
             self.insert_front(TransformContainer(transform.expand_transform, targs, tkwargs))
 
->>>>>>> c28e5fcf
     def pop_front(self):
         """Pop the transform container at the beginning of the program.
 
