# Copyright 2023 Xanadu Quantum Technologies Inc.

# Licensed under the Apache License, Version 2.0 (the "License");
# you may not use this file except in compliance with the License.
# You may obtain a copy of the License at

#     http://www.apache.org/licenses/LICENSE-2.0

# Unless required by applicable law or agreed to in writing, software
# distributed under the License is distributed on an "AS IS" BASIS,
# WITHOUT WARRANTIES OR CONDITIONS OF ANY KIND, either express or implied.
# See the License for the specific language governing permissions and
# limitations under the License.
"""
This module contains the ``TransformProgram`` class.
"""
from functools import partial
from typing import Callable, List, Tuple, Optional, Sequence, Union

import numpy as np

import pennylane as qml
from pennylane.typing import Result, ResultBatch
from pennylane.tape import QuantumTape

from .transform_dispatcher import TransformContainer, TransformError, TransformDispatcher

PostProcessingFn = Callable[[ResultBatch], Result]
BatchPostProcessingFn = Callable[[ResultBatch], ResultBatch]


def _batch_postprocessing(
    results: ResultBatch, individual_fns: List[PostProcessingFn], slices: List[slice]
) -> ResultBatch:
    """Broadcast individual post processing functions onto their respective tapes.

    Args:
        results (ResultBatch): The numeric outcome from executing a batch of :class:`~.QuantumTape`

    Keyword Args:
        individual_fns (List[Callable]): postprocessing functions converting a batch of results into a single result
           corresponding to only a single :class:`~.QuantumTape`.
        slices (List[slice]): the indices for the results that correspond to each individual post processing function.

    >>> results = (1.0, 2.0, 3.0, 4.0)
    >>> def postprocessing1(results):
    ...     return results[0] + results[1]
    >>> def postprocessing2(results):
    ...     return results[0]+0.5
    >>> def postprocessing3(results):
    ...     return results[0]*2
    >>> slices = [slice(0,2), slice(2,3), slice(3,4)]
    >>> individual_fns = [postprocessing1, postprocessing2, postprocessing3]
    >>> _batch_postprocessing(results, individual_fns, slices)
    (3.0, 3.5, 8.0)

    """
    return tuple(fn(results[sl]) for fn, sl in zip(individual_fns, slices))


def _apply_postprocessing_stack(
    results: ResultBatch,
    postprocessing_stack: List[BatchPostProcessingFn],
) -> ResultBatch:
    """Applies the postprocessing and cotransform postprocessing functions in a Last-In-First-Out LIFO manner.

    Args:
        results (ResultBatch): The numeric outcome from executing a batch of :class:`~.QuantumTape`

    Keyword Args:
        postprocessing_stack (List(BatchPostProcessingFn)): a LIFO stack of post processing functions.

    Returns:
        ResultBatch: the post processed results.

    >>> results = (1.0, 2.0, 3.0, 4.0)
    >>> def postprocessing1(results):
    ...     return (results[0] + results[1], results[2] + results[3])
    >>> def postprocessing2(results):
    .... return (results[0] + 1, results[1] + 2)
    >>> _apply_postprocessing_stack(results, [postprocessing1])
    (3.0, 7.0)
    >>> _apply_postprocessing_stack(results, [postprocessing2, postprocessing1])
    (4.0, 9.0)

    """
    for postprocessing in reversed(postprocessing_stack):
        results = postprocessing(results)
    return results


def null_postprocessing(results: ResultBatch) -> ResultBatch:
    """An empty postprocessing function that simply returns its input.

    Args:
        results (ResultBatch): Results from executing a batch of :class:`~.QuantumTape`.

    Returns:
        ResultBatch: the input to the function.

    """
    return results


class TransformProgram:
    """Class that contains a transform program and the methods to interact with it.

    The order of execution is the order in the list containing the containers.

    The main case where one would have to interact directly with a transform program is when developing a
    :class:`Device <pennylane.devices.Device>`. In this case, the pre-processing method of a device
    returns a transform program. You should directly refer to the device API documentation for more details.

    .. warning::

        This class is developer-facing and should not be used directly. Instead, use
        :func:`qml.transform <pennylane.transform>` if you would like to make a custom
        transform.

    .. seealso:: :func:`~.pennylane.transform`

    **Implemented Dunder methods**

    Programs have several implemented dunder methods for easy manipulation.

    >>> program = TransformProgram()
    >>> program.add_transform(qml.compile)
    >>> program.add_transform(qml.transforms.cancel_inverses)
    >>> [t for t in program]  # Iteration
    [<compile([], {})>, <cancel_inverses([], {})>]
    >>> program[0]
    <compile([], {})>
    >>> program[::-1]
    TransformProgram(cancel_inverses, compile)
    >>> len(program)
    2
    >>> True if program else False
    True
    >>> True if TransformProgram() else False
    False
    >>> program2 = copy.copy(program)
    >>> program2 == program
    True
    >>> qml.compile in program
    True
    >>> qml.transforms.hamiltonian_expand in program
    False
    >>> program + program
    TransformProgram(compile, cancel_inverses, compile, cancel_inverses)

    """

    def __init__(self, initial_program: Optional[Sequence] = None):
        self._transform_program = list(initial_program) if initial_program else []
        self._classical_jacobians = None
        self._argnums = None

    def __iter__(self):
        """list[TransformContainer]: Return an iterator to the underlying transform program."""
        return self._transform_program.__iter__()

    def __len__(self):
        """int: Return the number transforms in the program."""
        return len(self._transform_program)

    def __getitem__(self, idx) -> Union["TransformProgram", "TransformContainer"]:
        """(TransformContainer, List[TransformContainer]): Return the indexed transform container from underlying
        transform program"""
        if isinstance(idx, slice):
            return TransformProgram(self._transform_program[idx])
        return self._transform_program[idx]

    def __bool__(self):
        return bool(self._transform_program)

    def __add__(self, other):
        if self.has_final_transform and other.has_final_transform:
            raise TransformError("The transform program already has a terminal transform.")

        transforms = self._transform_program + other._transform_program
        if self.has_final_transform:
            transforms.append(transforms.pop(len(self) - 1))

        return TransformProgram(transforms)

    def __repr__(self):
        """The string representation of the transform program class."""
        contents = ", ".join(f"{transform_c.transform.__name__}" for transform_c in self)
        return f"TransformProgram({contents})"

    def __eq__(self, other) -> bool:
        if not isinstance(other, TransformProgram):
            return False

        return self._transform_program == other._transform_program

    def __contains__(self, obj):
        if isinstance(obj, TransformContainer):
            return obj in self._transform_program
        if isinstance(obj, TransformDispatcher):
            return any(obj.transform == t.transform for t in self)
        return False

    def push_back(self, transform_container: TransformContainer):
        """Add a transform (container) to the end of the program.

        Args:
            transform_container(TransformContainer): A transform represented by its container.
        """
        if not isinstance(transform_container, TransformContainer):
            raise TransformError("Only transform container can be added to the transform program.")

        # Program can only contain one informative transform and at the end of the program
        if self.has_final_transform:
            if transform_container.final_transform:
                raise TransformError("The transform program already has a terminal transform.")
            self._transform_program.insert(-1, transform_container)
            return
        self._transform_program.append(transform_container)

    def insert_front(self, transform_container: TransformContainer):
        """Insert the transform container at the beginning of the program.

        Args:
            transform_container(TransformContainer): A transform represented by its container.
        """
        if (transform_container.final_transform) and not self.is_empty():
            raise TransformError(
                "Informative transforms can only be added at the end of the program."
            )
        self._transform_program.insert(0, transform_container)

    def add_transform(self, transform: TransformDispatcher, *targs, **tkwargs):
        """Add a transform (dispatcher) to the end of the program.

        Note that this should be a function decorated with/called by
        ``qml.transforms.transform``, and not a ``TransformContainer``.

        Args:
            transform (TransformDispatcher): The transform to add to the transform program.
            *targs: Any additional arguments that are passed to the transform.

        Keyword Args:
            **tkwargs: Any additional keyword arguments that are passed to the transform.

        """
        if not isinstance(transform, TransformDispatcher):
            raise TransformError("Only transform dispatcher can be added to the transform program.")

        if transform.expand_transform:
            self.push_back(TransformContainer(transform.expand_transform, targs, tkwargs))
        self.push_back(
            TransformContainer(
                transform.transform,
                targs,
                tkwargs,
                transform.classical_cotransform,
                transform.is_informative,
                transform.final_transform,
            )
        )

    def insert_front_transform(self, transform: TransformDispatcher, *targs, **tkwargs):
        """Add a transform (dispatcher) to the beginning of the program.

        Args:
            transform(TransformDispatcher): The transform to add to the front of the transform program.
            *targs: Any additional arguments that are passed to the transform.

        Keyword Args:
            **tkwargs: Any additional keyword arguments that are passed to the transform.

        """
        if transform.final_transform and not self.is_empty():
            raise TransformError(
                "Informative transforms can only be added at the end of the program."
            )

        self.insert_front(
            TransformContainer(
                transform.transform,
                targs,
                tkwargs,
                transform.classical_cotransform,
                transform.is_informative,
                transform.final_transform,
            )
        )

        if transform.expand_transform:
            self.insert_front(TransformContainer(transform.expand_transform, targs, tkwargs))

    def pop_front(self):
        """Pop the transform container at the beginning of the program.

        Returns:
            TransformContainer: The transform container at the beginning of the program.
        """
        return self._transform_program.pop(0)

    def get_last(self):
        """Get the last transform container.

        Returns:
            TransformContainer: The last transform in the program.

        Raises:
            TransformError: It raises an error if the program is empty.
        """
        if self:
            return self._transform_program[-1]
        raise TransformError(
            "The transform program is empty and you cannot get the last transform container."
        )

    def is_empty(self):
        """Check if the transform program is empty or not.

        Returns:
            bool: Boolean, True if empty, False otherwise.
        """
        return len(self) == 0

    @property
    def is_informative(self) -> bool:
        """``True`` if the transform program is informative.

        Returns:
            bool: Boolean
        """
        return self[-1].is_informative if self else False

    @property
    def has_final_transform(self) -> bool:
        """``True`` if the transform program has a terminal transform."""
        return self[-1].final_transform if self else False  # pylint: disable=no-member

    def has_classical_cotransform(self) -> bool:
        """Check if the transform program has some classical cotransforms.

        Returns:
            bool: Boolean
        """
        return any(t.classical_cotransform is not None for t in self)

<<<<<<< HEAD
    def set_classical_component(self, qnode, args, kwargs):
        """Set the classical jacobians and argnums if the transform is hybrid with a classical cotransform."""
        if not self.has_classical_cotransform():
            return
        hybrid = self[-1].kwargs.pop("hybrid", True)  # pylint: disable=no-member

        if hybrid:
            argnums = self[-1].kwargs.pop("argnums", None)  # pylint: disable=no-member
            self._set_all_classical_jacobians(qnode, args, kwargs, argnums)
            self._set_all_argnums(qnode, args, kwargs, argnums)
=======
    def prune_dynamic_transform(self):
        """Ensure a single ``dynamic_one_shot`` transform is applied."""
        trans_type = np.zeros(len(self._transform_program), dtype=np.int32)
        for i, t in enumerate(self._transform_program):
            if "dynamic_one_shot" in str(t):
                trans_type[i] = 1
            if "mid_circuit_measurements" in str(t):
                trans_type[i] = 2
        if sum(trans_type) < 2:
            return
        keep = 2 if 2 in trans_type else 1
        found = False
        for i, ttype in enumerate(reversed(trans_type)):
            if not found and ttype == keep:
                found = True
                continue
            if found and ttype in [1, 2]:
                self._transform_program.pop(len(self._transform_program) - 1 - i)
>>>>>>> fb9ad8cf

    def _set_all_classical_jacobians(
        self, qnode, args, kwargs, argnums
    ):  # pylint: disable=too-many-statements
        """It can be called inside the QNode to get all the classical Jacobians for a gradient transform."""

        def classical_preprocessing(program, *args, **kwargs):
            """Returns the trainable gate parameters for a given QNode input."""
            kwargs.pop("shots", None)
            kwargs.pop("argnums", None)
            qnode.construct(args, kwargs)
            tape = qnode.qtape
            tapes, _ = program((tape,))
            res = tuple(qml.math.stack(tape.get_parameters(trainable_only=True)) for tape in tapes)
            if len(tapes) == 1:
                return res[0]
            return res

        def jacobian(classical_function, program, argnums, *args, **kwargs):
            indices = qml.math.get_trainable_indices(args)

            if qnode.interface in ["jax", "jax-jit"]:
                import jax  # pylint: disable=import-outside-toplevel

                if isinstance(args[0], jax.numpy.ndarray):
                    argnums = 0 if argnums is None else argnums

            if not indices and argnums is None:
                raise qml.QuantumFunctionError("No trainable parameters.")

            classical_function = partial(classical_function, program)

            if qnode.interface == "autograd":
                jac = qml.jacobian(classical_function, argnum=argnums)(*args, **kwargs)

            if qnode.interface == "tf":
                import tensorflow as tf  # pylint: disable=import-outside-toplevel

                def _jacobian(*args, **kwargs):
                    with tf.GradientTape() as tape:
                        gate_params = classical_function(*args, **kwargs)

                    jac = tape.jacobian(gate_params, args)
                    return jac

                jac = _jacobian(*args, **kwargs)

            if qnode.interface == "torch":
                import torch  # pylint: disable=import-outside-toplevel

                def _jacobian(*args, **kwargs):  # pylint: disable=unused-argument
                    jac = torch.autograd.functional.jacobian(classical_function, args)
                    return jac

                jac = _jacobian(*args, **kwargs)

            if qnode.interface in ["jax", "jax-jit"]:
                import jax  # pylint: disable=import-outside-toplevel

                argnums = 0 if argnums is None else argnums

                def _jacobian(*args, **kwargs):
                    return jax.jacobian(classical_function, argnums=argnums)(*args, **kwargs)

                jac = _jacobian(*args, **kwargs)

            return jac

        classical_jacobians = []
        for index, transform in enumerate(self):
            if transform.classical_cotransform:
                argnum = transform._kwargs.get("argnum", None)  # pylint: disable=protected-access
                if qnode.interface == "jax" and argnum:
                    raise qml.QuantumFunctionError(
                        "argnum does not work with the Jax interface. You should use argnums instead."
                    )
                sub_program = TransformProgram(self[0:index])
                classical_jacobian = jacobian(
                    classical_preprocessing, sub_program, argnums, *args, **kwargs
                )
                qnode.construct(args, kwargs)
                tapes, _ = sub_program((qnode.tape,))
                multi_tapes = len(tapes) > 1
                if not multi_tapes:
                    classical_jacobian = [classical_jacobian]
                classical_jacobians.append(classical_jacobian)
            else:
                classical_jacobians.append(None)
        self._classical_jacobians = classical_jacobians
        # Reset the initial tape
        qnode.construct(args, kwargs)

    def _set_all_argnums(self, qnode, args, kwargs, argnums):
        """It can be used inside the QNode to set all argnums (tape level) using argnums from the argnums at the QNode
        level.
        """

        argnums_list = []
        for index, transform in enumerate(self):
            argnums = [0] if qnode.interface in ["jax", "jax-jit"] and argnums is None else argnums
            # pylint: disable=protected-access
            if (transform._use_argnum or transform.classical_cotransform) and argnums:
                params = qml.math.jax_argnums_to_tape_trainable(
                    qnode, argnums, TransformProgram(self[0:index]), args, kwargs
                )
                argnums_list.append([qml.math.get_trainable_indices(param) for param in params])
            else:
                argnums_list.append(None)

        self._argnums = argnums_list

        qnode.construct(args, kwargs)

    def __call__(self, tapes: Tuple[QuantumTape]) -> Tuple[ResultBatch, BatchPostProcessingFn]:
        if not self:
            return tapes, null_postprocessing

        processing_fns_stack = []

        for i, transform_container in enumerate(self):
            transform, targs, tkwargs, cotransform, _, _ = transform_container

            execution_tapes = []
            fns = []
            slices = []

            classical_fns = []
            slices_classical = []

            start = 0
            start_classical = 0
            for j, tape in enumerate(tapes):
                if self._argnums is not None and self._argnums[i] is not None:
                    tape.trainable_params = self._argnums[i][j]
                new_tapes, fn = transform(tape, *targs, **tkwargs)
                execution_tapes.extend(new_tapes)

                fns.append(fn)
                end = start + len(new_tapes)
                slices.append(slice(start, end))
                start = end

                if cotransform and self._classical_jacobians:
                    classical_fns.append(
                        partial(cotransform, cjac=self._classical_jacobians[i][j], tape=tape)
                    )
                    slices_classical.append(slice(start_classical, start_classical + 1))
                    start_classical += 1

            if cotransform and self._classical_jacobians:
                batch_postprocessing_classical = partial(
                    _batch_postprocessing, individual_fns=classical_fns, slices=slices_classical
                )
                batch_postprocessing_classical.__doc__ = _batch_postprocessing.__doc__
                processing_fns_stack.append(batch_postprocessing_classical)

            batch_postprocessing = partial(_batch_postprocessing, individual_fns=fns, slices=slices)
            batch_postprocessing.__doc__ = _batch_postprocessing.__doc__
            processing_fns_stack.append(batch_postprocessing)

            # set input tapes for next iteration.
            tapes = execution_tapes

        postprocessing_fn = partial(
            _apply_postprocessing_stack,
            postprocessing_stack=processing_fns_stack,
        )

        postprocessing_fn.__doc__ = _apply_postprocessing_stack.__doc__

        # Reset classical jacobians
        self._classical_jacobians = []
        return tuple(tapes), postprocessing_fn<|MERGE_RESOLUTION|>--- conflicted
+++ resolved
@@ -343,7 +343,6 @@
         """
         return any(t.classical_cotransform is not None for t in self)
 
-<<<<<<< HEAD
     def set_classical_component(self, qnode, args, kwargs):
         """Set the classical jacobians and argnums if the transform is hybrid with a classical cotransform."""
         if not self.has_classical_cotransform():
@@ -354,7 +353,7 @@
             argnums = self[-1].kwargs.pop("argnums", None)  # pylint: disable=no-member
             self._set_all_classical_jacobians(qnode, args, kwargs, argnums)
             self._set_all_argnums(qnode, args, kwargs, argnums)
-=======
+
     def prune_dynamic_transform(self):
         """Ensure a single ``dynamic_one_shot`` transform is applied."""
         trans_type = np.zeros(len(self._transform_program), dtype=np.int32)
@@ -373,7 +372,6 @@
                 continue
             if found and ttype in [1, 2]:
                 self._transform_program.pop(len(self._transform_program) - 1 - i)
->>>>>>> fb9ad8cf
 
     def _set_all_classical_jacobians(
         self, qnode, args, kwargs, argnums
