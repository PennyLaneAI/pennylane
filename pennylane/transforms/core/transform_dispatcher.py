# Copyright 2023 Xanadu Quantum Technologies Inc.

# Licensed under the Apache License, Version 2.0 (the "License");
# you may not use this file except in compliance with the License.
# You may obtain a copy of the License at

#     http://www.apache.org/licenses/LICENSE-2.0

# Unless required by applicable law or agreed to in writing, software
# distributed under the License is distributed on an "AS IS" BASIS,
# WITHOUT WARRANTIES OR CONDITIONS OF ANY KIND, either express or implied.
# See the License for the specific language governing permissions and
# limitations under the License.
"""
This module contains the transform dispatcher and the transform container.
"""
import functools
import os
import warnings
from collections.abc import Callable, Sequence
from copy import copy

from pennylane import capture, math
from pennylane.capture.autograph import wraps
from pennylane.exceptions import TransformError
from pennylane.measurements import MeasurementProcess
from pennylane.operation import Operator
from pennylane.pytrees import flatten
from pennylane.queuing import AnnotatedQueue, QueuingManager, apply
from pennylane.tape import QuantumScript
from pennylane.typing import ResultBatch


def _create_transform_primitive(name):
    try:
        # pylint: disable=import-outside-toplevel
        from pennylane.capture.custom_primitives import QmlPrimitive
    except ImportError:
        return None

    transform_prim = QmlPrimitive(name + "_transform")
    transform_prim.multiple_results = True
    transform_prim.prim_type = "transform"

    @transform_prim.def_impl
    def _(
        *all_args, inner_jaxpr, args_slice, consts_slice, targs_slice, tkwargs
    ):  # pylint: disable=unused-argument
        args = all_args[args_slice]
        consts = all_args[consts_slice]
        return capture.eval_jaxpr(inner_jaxpr, consts, *args)

    @transform_prim.def_abstract_eval
    def _(*_, inner_jaxpr, **__):
        return [out.aval for out in inner_jaxpr.outvars]

    return transform_prim


def _create_plxpr_fallback_transform(tape_transform):
    # pylint: disable=import-outside-toplevel
    try:
        import jax

        from pennylane.tape import plxpr_to_tape
    except ImportError:
        return None

    def plxpr_fallback_transform(jaxpr, consts, targs, tkwargs, *args):

        def wrapper(*inner_args):
            tape = plxpr_to_tape(jaxpr, consts, *inner_args)
            with capture.pause():
                tapes, _ = tape_transform(tape, *targs, **tkwargs)

            if len(tapes) > 1:
                raise TransformError(
                    f"Cannot apply {tape_transform.__name__} transform with program "
                    "capture enabled. Only transforms that return a single QuantumTape "
                    "and null processing function are usable with program capture."
                )

            for op in tapes[0].operations:
                data, struct = jax.tree_util.tree_flatten(op)
                jax.tree_util.tree_unflatten(struct, data)

            out = []
            for mp in tapes[0].measurements:
                data, struct = jax.tree_util.tree_flatten(mp)
                out.append(jax.tree_util.tree_unflatten(struct, data))

            return tuple(out)

        abstracted_axes, abstract_shapes = capture.determine_abstracted_axes(args)
        return jax.make_jaxpr(wrapper, abstracted_axes=abstracted_axes)(*abstract_shapes, *args)

    return plxpr_fallback_transform


def _register_primitive_for_expansion(primitive, plxpr_transform):
    """Register a transform such that it can be expanded when applied to a function with
    program capture enabled."""
    # pylint: disable=import-outside-toplevel
    try:
        import jax

        from pennylane.capture.expand_transforms import ExpandTransformsInterpreter
    except ImportError:
        return

    @ExpandTransformsInterpreter.register_primitive(primitive)
    def _(
        self, *invals, inner_jaxpr, args_slice, consts_slice, targs_slice, tkwargs
    ):  # pylint: disable=too-many-arguments
        args = invals[args_slice]
        consts = invals[consts_slice]
        targs = invals[targs_slice]

        def wrapper(*inner_args):
            return copy(self).eval(inner_jaxpr, consts, *inner_args)

        jaxpr = jax.make_jaxpr(wrapper)(*args)
        jaxpr = plxpr_transform(jaxpr.jaxpr, jaxpr.consts, targs, tkwargs, *args)
        return copy(self).eval(jaxpr.jaxpr, jaxpr.consts, *args)


def specific_apply_transform(transform, obj, *targs, **tkwargs):
    """The default behavior for TransformDispatcher._apply_transform. By default, it dispatches to the
    generic registration."""
    return transform.generic_apply_transform(obj, *targs, **tkwargs)


@functools.singledispatch
def generic_apply_transform(obj, transform, *targs, **tkwargs):
    """Apply an generic transform to a specific type of object. A singledispatch function
    used by ``TransformDipsatcher.generic_apply_transform``, but with a different order of arguments
    to allow is to be used by singledispatch.
    """
<<<<<<< HEAD
=======
    #  error out on transform(*targs, **tkwargs)(obj)
    # in that care, no special dispatch would be found.
>>>>>>> a6153e37
    raise TransformError(
        "Decorating a QNode with @transform_fn(**transform_kwargs) has been "
        "removed. Please decorate with @functools.partial(transform_fn, **transform_kwargs) "
        "instead, or call the transform directly using qnode = transform_fn(qnode, "
        "**transform_kwargs). Visit the deprecations page for more details: "
        "https://docs.pennylane.ai/en/stable/development/deprecations.html#completed-deprecation-cycles",
    )


# pragma: no cover
def _dummy_register(obj):  # just used for sphinx
    if isinstance(obj, type):  # pragma: no cover
        return lambda arg: arg  # pragma: no cover
    return obj  # pragma: no cover


class TransformDispatcher:  # pylint: disable=too-many-instance-attributes
    r"""Converts a transform that has the signature ``(tape -> Sequence(tape), fn)`` to a transform dispatcher
    that can act on :class:`pennylane.tape.QuantumTape`, quantum function, :class:`pennylane.QNode`,
    :class:`pennylane.devices.Device`.

    .. warning::

        This class is developer-facing and should not be used directly. Instead, use
        :func:`qml.transform <pennylane.transform>` if you would like to make a custom
        transform.

    .. seealso:: :func:`~.pennylane.transform`
    """

    def __new__(cls, *args, **__):
        if os.environ.get("SPHINX_BUILD") == "1":
            # If called during a Sphinx documentation build,
            # simply return the original function rather than
            # instantiating the object. This allows the signature to
            # be correctly displayed in the documentation.

            warnings.warn(
                "Transforms have been disabled, as a Sphinx "
                "build has been detected via SPHINX_BUILD='1'. If this is not the "
                "case, please set the environment variable SPHINX_BUILD='0'.",
                UserWarning,
            )

            args[0].custom_qnode_transform = lambda x: x
            args[0].register = _dummy_register

            return args[0]

        return super().__new__(cls)

    # pylint: disable=too-many-arguments,too-many-positional-arguments
    def __init__(
        self,
        transform,
        expand_transform=None,
        classical_cotransform=None,
        is_informative=False,
        final_transform=False,
        use_argnum_in_expand=False,
        plxpr_transform=None,
    ):
        self._transform = transform
        self._expand_transform = expand_transform
        self._classical_cotransform = classical_cotransform
        self._is_informative = is_informative
        # is_informative supersedes final_transform
        self._final_transform = is_informative or final_transform
        self._custom_qnode_transform = None

        self._use_argnum_in_expand = use_argnum_in_expand
        functools.update_wrapper(self, transform)

        self._apply_transform = functools.singledispatch(
            functools.partial(specific_apply_transform, self)
        )

        self._plxpr_transform = plxpr_transform or _create_plxpr_fallback_transform(self._transform)
        self._primitive = _create_transform_primitive(self._transform.__name__)
        _register_primitive_for_expansion(self._primitive, self._plxpr_transform)

    @property
    def register(self):
        """Returns a decorator for registering a specific application behavior for a given transform
        and a new class.

        .. code-block:: python

            @qml.transform
            def printer(tape):
                print("I have a tape: ", tape)
                return (tape, ), lambda x: x[0]

            @printer.register
            def _(obj: qml.operation.Operator, *targs, **tkwargs):
                print("I have an operator:", obj)
                return obj

        >>> printer(qml.X(0))
        I have an operator: X(0)
        X(0)


        """
        return self._apply_transform.register

    def generic_apply_transform(self, obj, *targs, **tkwargs):
        """generic_apply_transform(obj, *targs, **tkwargs)
        Generic application of a transform that forms the default for all transforms.

        Args:
            obj: The object we want to transform
            *targs: The arguments for the transform
            **tkwargs: The keyword arguments for the transform.

        """
        return generic_apply_transform(obj, self, *targs, **tkwargs)

<<<<<<< HEAD
    @classmethod
    def generic_register(cls, arg=None):
=======
    @staticmethod
    def generic_register(arg=None):
>>>>>>> a6153e37
        """Returns a decorator for registering a default application behavior for a transform for a new class.

        Given a special new class, we can register how transforms should apply to them via:

        .. code-block:: python

            class Subroutine:

                def __repr__(self):
                    return f"<Subroutine: {self.ops}>"

                def __init__(self, ops):
                    self.ops = ops

            from pennylane.transforms.core import TransformDispatcher

            @TransformDispatcher.generic_register
            def apply_to_subroutine(obj: Subroutine, transform, *targs, **tkwargs):
                tape = qml.tape.QuantumScript(obj.ops)
                batch, _ = transform(tape, *targs, **tkwargs)
                return Subroutine(batch[0].operations)

        >>> qml.transforms.cancel_inverses(Subroutine([qml.Y(0), qml.X(0), qml.X(0)]))
        <Subroutine: [Y(0)]>

        The type can also be explicitly provided like:

        .. code-block:: python

            @TransformDispatcher.generic_register(Subroutine)
            def apply_to_subroutine(obj: Subroutine, transform *targs, **tkwargs):
                tape = qml.tape.QuantumScript(obj.ops)
                batch, _ = transform(tape, *targs, **tkwargs)
                return Subroutine(batch[0].operations)

        to more explicitly force registration for a given type.

        """

        return generic_apply_transform.register(arg)  # pylint: disable=no-member

    def __call__(self, obj, *targs, **tkwargs):
        return self._apply_transform(obj, *targs, **tkwargs)

    def __repr__(self):
        return f"<transform: {self._transform.__name__}>"

    @property
    def transform(self):
        """The quantum transform."""
        return self._transform

    @property
    def expand_transform(self):
        """The expand transform."""
        return self._expand_transform

    @property
    def classical_cotransform(self):
        """The classical co-transform."""
        return self._classical_cotransform

    @property
    def plxpr_transform(self):
        """Function for transforming plxpr."""
        return self._plxpr_transform

    @property
    def is_informative(self):
        """``True`` if the transform is informative."""
        return self._is_informative

    @property
    def final_transform(self):
        """``True`` if the transformed tapes must be executed."""
        return self._final_transform

    def custom_qnode_transform(self, fn):
        """Register a custom QNode execution wrapper function
        for the batch transform.

        **Example**

        .. code-block:: python

            @transform
            def my_transform(tape, *targs, **tkwargs):
                ...
                return tapes, processing_fn

            @my_transform.custom_qnode_transform
            def my_custom_qnode_wrapper(self, qnode, targs, tkwargs):
                tkwargs = {**tkwargs, shots=100}
                return self.default_qnode_transform(qnode, targs, tkwargs)

        The custom QNode execution wrapper must have arguments
        ``self`` (the batch transform object), ``qnode`` (the input QNode
        to transform and execute), ``targs`` and ``tkwargs`` (the transform
        arguments and keyword arguments respectively).

        It should return a QNode that accepts the *same* arguments as the
        input QNode with the transform applied.

        The default :meth:`~.default_qnode_transform` method may be called
        if only pre- or post-processing dependent on QNode arguments is required.
        """
        # unfortunately, we don't have access to qml.QNode here, or in the places where
        # transforms are defining custom qnode transforms, so we still need to have this
        # "hold onto until later" approach
        # potentially can remove this patch by moving source code
        self._custom_qnode_transform = fn

    def default_qnode_transform(self, qnode, targs, tkwargs):
        """
        The default method that takes in a QNode and returns another QNode
        with the transform applied.
        """
        # same comment as custom_qnode_transform :(
        qnode = copy(qnode)

        if self.expand_transform:
            qnode.transform_program.push_back(
                TransformContainer(
                    TransformDispatcher(self._expand_transform),
                    args=targs,
                    kwargs=tkwargs,
                    use_argnum=self._use_argnum_in_expand,
                )
            )
        qnode.transform_program.push_back(
            TransformContainer(
                self,
                args=targs,
                kwargs=tkwargs,
            )
        )
        return qnode


class TransformContainer:  # pylint: disable=too-many-instance-attributes
    """Class to store a quantum transform with its ``args``, ``kwargs`` and classical co-transforms.  Use
    :func:`~.pennylane.transform`.

    .. warning::

        This class is developer-facing and should not be used directly. Instead, use
        :func:`qml.transform <pennylane.transform>` if you would like to make a custom
        transform.

    .. seealso:: :func:`~.pennylane.transform`
    """

    def __init__(
        self,
        transform: TransformDispatcher,
        args: tuple | list = (),
        kwargs: None | dict = None,
        use_argnum: bool = False,
        **transform_config,
    ):
        if not isinstance(transform, TransformDispatcher):
            transform = TransformDispatcher(transform, **transform_config)
        elif transform_config:
            raise ValueError(
                f"transform_config kwargs {transform_config} cannot be passed if a TransformDispatcher is provided."
            )
        self._transform_dispatcher = transform
        self._args = tuple(args)
        self._kwargs = kwargs or {}
        self._use_argnum = use_argnum

    def __repr__(self):
        return f"<{self._transform_dispatcher.transform.__name__}({self._args}, {self._kwargs})>"

    def __call__(self, obj):
        return self._transform_dispatcher(obj, *self.args, **self.kwargs)

    def __iter__(self):
        return iter(
            (
                self._transform_dispatcher.transform,
                self._args,
                self._kwargs,
                self._transform_dispatcher._classical_cotransform,
                self._transform_dispatcher._plxpr_transform,
                self._transform_dispatcher._is_informative,
                self._transform_dispatcher.final_transform,
            )
        )

    def __eq__(self, other: object) -> bool:
        if not isinstance(other, TransformContainer):
            return False
        return (
            self.args == other.args
            and self.transform == other.transform
            and self.kwargs == other.kwargs
            and self.classical_cotransform == other.classical_cotransform
            and self.is_informative == other.is_informative
            and self.final_transform == other.final_transform
        )

    @property
    def transform(self) -> Callable:
        """The stored quantum transform."""
        return self._transform_dispatcher.transform

    @property
    def args(self) -> tuple:
        """The stored quantum transform's ``args``."""
        return self._args

    @property
    def kwargs(self) -> dict:
        """The stored quantum transform's ``kwargs``."""
        return self._kwargs

    @property
    def classical_cotransform(self) -> None | Callable:
        """The stored quantum transform's classical co-transform."""
        return self._transform_dispatcher.classical_cotransform

    @property
    def plxpr_transform(self) -> None | Callable:
        """The stored quantum transform's PLxPR transform."""
        return self._transform_dispatcher.plxpr_transform

    @property
    def is_informative(self) -> bool:
        """``True`` if the transform is informative."""
        return self._transform_dispatcher.is_informative

    @property
    def final_transform(self) -> bool:
        """``True`` if the transform needs to be executed"""
        return self._transform_dispatcher.final_transform


@TransformDispatcher.generic_register
def _apply_to_tape(obj: QuantumScript, transform, *targs, **tkwargs):
    if transform.expand_transform:
        expanded_tapes, expand_processing = transform.expand_transform(obj, *targs, **tkwargs)
        transformed_tapes = []
        processing_and_slices = []
        start = 0
        for tape in expanded_tapes:
            intermediate_tapes, post_processing_fn = transform.transform(tape, *targs, **tkwargs)
            transformed_tapes.extend(intermediate_tapes)
            end = start + len(intermediate_tapes)
            processing_and_slices.append(tuple([post_processing_fn, slice(start, end)]))
            start = end

        def processing_fn(results):
            processed_results = [fn(results[slice]) for fn, slice in processing_and_slices]
            return expand_processing(processed_results)

    else:
        transformed_tapes, processing_fn = transform.transform(obj, *targs, **tkwargs)

    if transform.is_informative:
        return processing_fn(transformed_tapes)

    return transformed_tapes, processing_fn


def _capture_apply(obj, transform, *targs, **tkwargs):
    @wraps(obj)
    def qfunc_transformed(*args, **kwargs):
        import jax  # pylint: disable=import-outside-toplevel

        flat_qfunc = capture.flatfn.FlatFn(obj)
        jaxpr = jax.make_jaxpr(functools.partial(flat_qfunc, **kwargs))(*args)
        flat_args = jax.tree_util.tree_leaves(args)

        n_args = len(flat_args)
        n_consts = len(jaxpr.consts)
        args_slice = slice(0, n_args)
        consts_slice = slice(n_args, n_args + n_consts)
        targs_slice = slice(n_args + n_consts, None)

        results = transform._primitive.bind(  # pylint: disable=protected-access
            *flat_args,
            *jaxpr.consts,
            *targs,
            inner_jaxpr=jaxpr.jaxpr,
            args_slice=args_slice,
            consts_slice=consts_slice,
            targs_slice=targs_slice,
            tkwargs=tkwargs,
        )

        assert flat_qfunc.out_tree is not None
        return jax.tree_util.tree_unflatten(flat_qfunc.out_tree, results)

<<<<<<< HEAD
@TransformDispatcher.generic_register
def _apply_to_tape(obj: qml.tape.QuantumScript, transform, *targs, **tkwargs):
    if transform.expand_transform:
        expanded_tapes, expand_processing = transform.expand_transform(obj, *targs, **tkwargs)
        transformed_tapes = []
        processing_and_slices = []
        start = 0
        for tape in expanded_tapes:
            intermediate_tapes, post_processing_fn = transform.transform(tape, *targs, **tkwargs)
            transformed_tapes.extend(intermediate_tapes)
            end = start + len(intermediate_tapes)
            processing_and_slices.append(tuple([post_processing_fn, slice(start, end)]))
            start = end

        def processing_fn(results):
            processed_results = [fn(results[slice]) for fn, slice in processing_and_slices]
            return expand_processing(processed_results)

    else:
        transformed_tapes, processing_fn = transform.transform(obj, *targs, **tkwargs)

    if transform.is_informative:
        return processing_fn(transformed_tapes)

    return transformed_tapes, processing_fn


def _capture_apply(obj, transform, *targs, **tkwargs):
    @wraps(obj)
    def qfunc_transformed(*args, **kwargs):
        import jax  # pylint: disable=import-outside-toplevel

        flat_qfunc = capture.flatfn.FlatFn(obj)
        jaxpr = jax.make_jaxpr(functools.partial(flat_qfunc, **kwargs))(*args)
        flat_args = jax.tree_util.tree_leaves(args)

        n_args = len(flat_args)
        n_consts = len(jaxpr.consts)
        args_slice = slice(0, n_args)
        consts_slice = slice(n_args, n_args + n_consts)
        targs_slice = slice(n_args + n_consts, None)

        results = transform._primitive.bind(  # pylint: disable=protected-access
            *flat_args,
            *jaxpr.consts,
            *targs,
            inner_jaxpr=jaxpr.jaxpr,
            args_slice=args_slice,
            consts_slice=consts_slice,
            targs_slice=targs_slice,
            tkwargs=tkwargs,
        )

        assert flat_qfunc.out_tree is not None
        return jax.tree_util.tree_unflatten(flat_qfunc.out_tree, results)

    return qfunc_transformed


@TransformDispatcher.generic_register
def apply_to_callable(obj: Callable, transform, *targs, **tkwargs):
    """Apply a transform to a Callable object."""
    if obj.__class__.__name__ == "QJIT":
        raise TransformError(
            "Functions that are wrapped / decorated with qjit cannot subsequently be"
            f" transformed with a PennyLane transform (attempted {transform})."
            f" For the desired affect, ensure that qjit is applied after {transform}."
        )

    if capture.enabled():
        return _capture_apply(obj, transform, *targs, **tkwargs)

    @functools.wraps(obj)
    def qfunc_transformed(*args, **kwargs):
        # removes the argument to the qfuncs from the active queuing context.
        leaves, _ = qml.pytrees.flatten((args, kwargs), lambda obj: isinstance(obj, Operator))
        for l in leaves:
            if isinstance(l, Operator):
                qml.QueuingManager.remove(l)

        with AnnotatedQueue() as q:
            qfunc_output = obj(*args, **kwargs)

        tape = qml.tape.QuantumScript.from_queue(q)

        with QueuingManager.stop_recording():
            if transform.is_informative:
                transformed_tapes, processing_fn = transform.transform(tape, *targs, **tkwargs)
            else:
                transformed_tapes, processing_fn = transform(tape, *targs, **tkwargs)

        if len(transformed_tapes) != 1:
            raise TransformError(
                "Impossible to dispatch your transform on quantum function, because more than "
                "one tape is returned"
            )

        transformed_tape = transformed_tapes[0]

        if transform.is_informative:
            return processing_fn(transformed_tapes)

        for op in transformed_tape.operations:
            apply(op)

        mps = [qml.apply(mp) for mp in transformed_tape.measurements]

        if not mps:
            return qfunc_output

        if isinstance(qfunc_output, qml.measurements.MeasurementProcess):
            return tuple(mps) if len(mps) > 1 else mps[0]

        if isinstance(qfunc_output, (tuple, list)):
            return type(qfunc_output)(mps)

        interface = math.get_interface(qfunc_output)
        return math.asarray(mps, like=interface)

    return qfunc_transformed


@TransformDispatcher.generic_register
def _apply_to_sequence(obj: Sequence, transform, *targs, **tkwargs):
    if not all(isinstance(t, QuantumScript) for t in obj):
        raise TransformError(
            f"Transforms can only apply to sequences of QuantumScript, not {type(obj[0])}"
        )
    execution_tapes = []
    batch_fns = []
    tape_counts = []

    for t in obj:
        # Preprocess the tapes by applying transforms
        # to each tape, and storing corresponding tapes
        # for execution, processing functions, and list of tape lengths.
        new_tapes, fn = transform(t, *targs, **tkwargs)
        execution_tapes.extend(new_tapes)
        batch_fns.append(fn)
        tape_counts.append(len(new_tapes))

    def processing_fn(res: ResultBatch) -> ResultBatch:
        """Applies a batch of post-processing functions to results.

        Args:
            res (ResultBatch): the results of executing a batch of circuits.

        Returns:
            ResultBatch: results that have undergone classical post processing.

        Closure variables:
            tape_counts: the number of tapes outputted from each application of the transform.
            batch_fns: the post processing functions to apply to each sub-batch.

        """
        count = 0
        final_results = []

        for f, s in zip(batch_fns, tape_counts):
            # apply any batch transform post-processing
            new_res = f(res[count : count + s])
            final_results.append(new_res)
            count += s

        return tuple(final_results)

=======
    return qfunc_transformed


@TransformDispatcher.generic_register
def apply_to_callable(obj: Callable, transform, *targs, **tkwargs):
    """Apply a transform to a Callable object."""
    if obj.__class__.__name__ == "QJIT":
        raise TransformError(
            "Functions that are wrapped / decorated with qjit cannot subsequently be"
            f" transformed with a PennyLane transform (attempted {transform})."
            f" For the desired affect, ensure that qjit is applied after {transform}."
        )

    @functools.wraps(obj)
    def qfunc_transformed(*args, **kwargs):
        if capture.enabled():
            return _capture_apply(obj, transform, *targs, **tkwargs)(*args, **kwargs)

        # removes the argument to the qfuncs from the active queuing context.
        leaves, _ = flatten((args, kwargs), lambda obj: isinstance(obj, Operator))
        for l in leaves:
            if isinstance(l, Operator):
                QueuingManager.remove(l)

        with AnnotatedQueue() as q:
            qfunc_output = obj(*args, **kwargs)

        tape = QuantumScript.from_queue(q)

        with QueuingManager.stop_recording():
            if transform.is_informative:
                transformed_tapes, processing_fn = transform.transform(tape, *targs, **tkwargs)
            else:
                transformed_tapes, processing_fn = transform(tape, *targs, **tkwargs)

        if len(transformed_tapes) != 1:
            raise TransformError(
                "Impossible to dispatch your transform on quantum function, because more than "
                "one tape is returned"
            )

        transformed_tape = transformed_tapes[0]

        if transform.is_informative:
            return processing_fn(transformed_tapes)

        for op in transformed_tape.operations:
            apply(op)

        mps = [apply(mp) for mp in transformed_tape.measurements]

        if not mps:
            return qfunc_output

        if isinstance(qfunc_output, MeasurementProcess):
            return tuple(mps) if len(mps) > 1 else mps[0]

        if isinstance(qfunc_output, (tuple, list)):
            return type(qfunc_output)(mps)

        interface = math.get_interface(qfunc_output)
        return math.asarray(mps, like=interface)

    return qfunc_transformed


@TransformDispatcher.generic_register
def _apply_to_sequence(obj: Sequence, transform, *targs, **tkwargs):
    if not all(isinstance(t, QuantumScript) for t in obj):
        raise TransformError(
            f"Transforms can only apply to sequences of QuantumScript, not {type(obj[0])}"
        )
    execution_tapes = []
    batch_fns = []
    tape_counts = []

    for t in obj:
        # Preprocess the tapes by applying transforms
        # to each tape, and storing corresponding tapes
        # for execution, processing functions, and list of tape lengths.
        new_tapes, fn = transform(t, *targs, **tkwargs)
        execution_tapes.extend(new_tapes)
        batch_fns.append(fn)
        tape_counts.append(len(new_tapes))

    def processing_fn(res: ResultBatch) -> ResultBatch:
        """Applies a batch of post-processing functions to results.

        Args:
            res (ResultBatch): the results of executing a batch of circuits.

        Returns:
            ResultBatch: results that have undergone classical post processing.

        Closure variables:
            tape_counts: the number of tapes outputted from each application of the transform.
            batch_fns: the post processing functions to apply to each sub-batch.

        """
        count = 0
        final_results = []

        for f, s in zip(batch_fns, tape_counts):
            # apply any batch transform post-processing
            new_res = f(res[count : count + s])
            final_results.append(new_res)
            count += s

        return tuple(final_results)

>>>>>>> a6153e37
    return tuple(execution_tapes), processing_fn<|MERGE_RESOLUTION|>--- conflicted
+++ resolved
@@ -136,11 +136,8 @@
     used by ``TransformDipsatcher.generic_apply_transform``, but with a different order of arguments
     to allow is to be used by singledispatch.
     """
-<<<<<<< HEAD
-=======
     #  error out on transform(*targs, **tkwargs)(obj)
     # in that care, no special dispatch would be found.
->>>>>>> a6153e37
     raise TransformError(
         "Decorating a QNode with @transform_fn(**transform_kwargs) has been "
         "removed. Please decorate with @functools.partial(transform_fn, **transform_kwargs) "
@@ -259,13 +256,8 @@
         """
         return generic_apply_transform(obj, self, *targs, **tkwargs)
 
-<<<<<<< HEAD
-    @classmethod
-    def generic_register(cls, arg=None):
-=======
     @staticmethod
     def generic_register(arg=None):
->>>>>>> a6153e37
         """Returns a decorator for registering a default application behavior for a transform for a new class.
 
         Given a special new class, we can register how transforms should apply to them via:
@@ -560,63 +552,6 @@
         assert flat_qfunc.out_tree is not None
         return jax.tree_util.tree_unflatten(flat_qfunc.out_tree, results)
 
-<<<<<<< HEAD
-@TransformDispatcher.generic_register
-def _apply_to_tape(obj: qml.tape.QuantumScript, transform, *targs, **tkwargs):
-    if transform.expand_transform:
-        expanded_tapes, expand_processing = transform.expand_transform(obj, *targs, **tkwargs)
-        transformed_tapes = []
-        processing_and_slices = []
-        start = 0
-        for tape in expanded_tapes:
-            intermediate_tapes, post_processing_fn = transform.transform(tape, *targs, **tkwargs)
-            transformed_tapes.extend(intermediate_tapes)
-            end = start + len(intermediate_tapes)
-            processing_and_slices.append(tuple([post_processing_fn, slice(start, end)]))
-            start = end
-
-        def processing_fn(results):
-            processed_results = [fn(results[slice]) for fn, slice in processing_and_slices]
-            return expand_processing(processed_results)
-
-    else:
-        transformed_tapes, processing_fn = transform.transform(obj, *targs, **tkwargs)
-
-    if transform.is_informative:
-        return processing_fn(transformed_tapes)
-
-    return transformed_tapes, processing_fn
-
-
-def _capture_apply(obj, transform, *targs, **tkwargs):
-    @wraps(obj)
-    def qfunc_transformed(*args, **kwargs):
-        import jax  # pylint: disable=import-outside-toplevel
-
-        flat_qfunc = capture.flatfn.FlatFn(obj)
-        jaxpr = jax.make_jaxpr(functools.partial(flat_qfunc, **kwargs))(*args)
-        flat_args = jax.tree_util.tree_leaves(args)
-
-        n_args = len(flat_args)
-        n_consts = len(jaxpr.consts)
-        args_slice = slice(0, n_args)
-        consts_slice = slice(n_args, n_args + n_consts)
-        targs_slice = slice(n_args + n_consts, None)
-
-        results = transform._primitive.bind(  # pylint: disable=protected-access
-            *flat_args,
-            *jaxpr.consts,
-            *targs,
-            inner_jaxpr=jaxpr.jaxpr,
-            args_slice=args_slice,
-            consts_slice=consts_slice,
-            targs_slice=targs_slice,
-            tkwargs=tkwargs,
-        )
-
-        assert flat_qfunc.out_tree is not None
-        return jax.tree_util.tree_unflatten(flat_qfunc.out_tree, results)
-
     return qfunc_transformed
 
 
@@ -630,21 +565,21 @@
             f" For the desired affect, ensure that qjit is applied after {transform}."
         )
 
-    if capture.enabled():
-        return _capture_apply(obj, transform, *targs, **tkwargs)
-
     @functools.wraps(obj)
     def qfunc_transformed(*args, **kwargs):
+        if capture.enabled():
+            return _capture_apply(obj, transform, *targs, **tkwargs)(*args, **kwargs)
+
         # removes the argument to the qfuncs from the active queuing context.
-        leaves, _ = qml.pytrees.flatten((args, kwargs), lambda obj: isinstance(obj, Operator))
+        leaves, _ = flatten((args, kwargs), lambda obj: isinstance(obj, Operator))
         for l in leaves:
             if isinstance(l, Operator):
-                qml.QueuingManager.remove(l)
+                QueuingManager.remove(l)
 
         with AnnotatedQueue() as q:
             qfunc_output = obj(*args, **kwargs)
 
-        tape = qml.tape.QuantumScript.from_queue(q)
+        tape = QuantumScript.from_queue(q)
 
         with QueuingManager.stop_recording():
             if transform.is_informative:
@@ -666,12 +601,12 @@
         for op in transformed_tape.operations:
             apply(op)
 
-        mps = [qml.apply(mp) for mp in transformed_tape.measurements]
+        mps = [apply(mp) for mp in transformed_tape.measurements]
 
         if not mps:
             return qfunc_output
 
-        if isinstance(qfunc_output, qml.measurements.MeasurementProcess):
+        if isinstance(qfunc_output, MeasurementProcess):
             return tuple(mps) if len(mps) > 1 else mps[0]
 
         if isinstance(qfunc_output, (tuple, list)):
@@ -727,116 +662,4 @@
 
         return tuple(final_results)
 
-=======
-    return qfunc_transformed
-
-
-@TransformDispatcher.generic_register
-def apply_to_callable(obj: Callable, transform, *targs, **tkwargs):
-    """Apply a transform to a Callable object."""
-    if obj.__class__.__name__ == "QJIT":
-        raise TransformError(
-            "Functions that are wrapped / decorated with qjit cannot subsequently be"
-            f" transformed with a PennyLane transform (attempted {transform})."
-            f" For the desired affect, ensure that qjit is applied after {transform}."
-        )
-
-    @functools.wraps(obj)
-    def qfunc_transformed(*args, **kwargs):
-        if capture.enabled():
-            return _capture_apply(obj, transform, *targs, **tkwargs)(*args, **kwargs)
-
-        # removes the argument to the qfuncs from the active queuing context.
-        leaves, _ = flatten((args, kwargs), lambda obj: isinstance(obj, Operator))
-        for l in leaves:
-            if isinstance(l, Operator):
-                QueuingManager.remove(l)
-
-        with AnnotatedQueue() as q:
-            qfunc_output = obj(*args, **kwargs)
-
-        tape = QuantumScript.from_queue(q)
-
-        with QueuingManager.stop_recording():
-            if transform.is_informative:
-                transformed_tapes, processing_fn = transform.transform(tape, *targs, **tkwargs)
-            else:
-                transformed_tapes, processing_fn = transform(tape, *targs, **tkwargs)
-
-        if len(transformed_tapes) != 1:
-            raise TransformError(
-                "Impossible to dispatch your transform on quantum function, because more than "
-                "one tape is returned"
-            )
-
-        transformed_tape = transformed_tapes[0]
-
-        if transform.is_informative:
-            return processing_fn(transformed_tapes)
-
-        for op in transformed_tape.operations:
-            apply(op)
-
-        mps = [apply(mp) for mp in transformed_tape.measurements]
-
-        if not mps:
-            return qfunc_output
-
-        if isinstance(qfunc_output, MeasurementProcess):
-            return tuple(mps) if len(mps) > 1 else mps[0]
-
-        if isinstance(qfunc_output, (tuple, list)):
-            return type(qfunc_output)(mps)
-
-        interface = math.get_interface(qfunc_output)
-        return math.asarray(mps, like=interface)
-
-    return qfunc_transformed
-
-
-@TransformDispatcher.generic_register
-def _apply_to_sequence(obj: Sequence, transform, *targs, **tkwargs):
-    if not all(isinstance(t, QuantumScript) for t in obj):
-        raise TransformError(
-            f"Transforms can only apply to sequences of QuantumScript, not {type(obj[0])}"
-        )
-    execution_tapes = []
-    batch_fns = []
-    tape_counts = []
-
-    for t in obj:
-        # Preprocess the tapes by applying transforms
-        # to each tape, and storing corresponding tapes
-        # for execution, processing functions, and list of tape lengths.
-        new_tapes, fn = transform(t, *targs, **tkwargs)
-        execution_tapes.extend(new_tapes)
-        batch_fns.append(fn)
-        tape_counts.append(len(new_tapes))
-
-    def processing_fn(res: ResultBatch) -> ResultBatch:
-        """Applies a batch of post-processing functions to results.
-
-        Args:
-            res (ResultBatch): the results of executing a batch of circuits.
-
-        Returns:
-            ResultBatch: results that have undergone classical post processing.
-
-        Closure variables:
-            tape_counts: the number of tapes outputted from each application of the transform.
-            batch_fns: the post processing functions to apply to each sub-batch.
-
-        """
-        count = 0
-        final_results = []
-
-        for f, s in zip(batch_fns, tape_counts):
-            # apply any batch transform post-processing
-            new_res = f(res[count : count + s])
-            final_results.append(new_res)
-            count += s
-
-        return tuple(final_results)
-
->>>>>>> a6153e37
     return tuple(execution_tapes), processing_fn