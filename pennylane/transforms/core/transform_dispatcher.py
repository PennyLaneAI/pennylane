--- conflicted
+++ resolved
@@ -45,13 +45,7 @@
 
     # pylint: disable=too-many-arguments, disable=unused-argument
     @transform_prim.def_impl
-<<<<<<< HEAD
-    def _impl(
-        *all_args, inner_jaxpr, args_slice, consts_slice, targs_slice, tkwargs, transform
-    ):  # pylint: disable=unused-argument
-=======
     def _impl(*all_args, inner_jaxpr, args_slice, consts_slice, targs_slice, tkwargs, transform):
->>>>>>> ebe34d63
         args = all_args[slice(*args_slice)]
         consts = all_args[slice(*consts_slice)]
         return capture.eval_jaxpr(inner_jaxpr, consts, *args)
