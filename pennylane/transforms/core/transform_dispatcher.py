--- conflicted
+++ resolved
@@ -231,28 +231,18 @@
                 print("I have a tape: ", tape)
                 return (tape, ), lambda x: x[0]
 
-<<<<<<< HEAD
-        if isinstance(obj, qml.workflow.QNode):
-            return self._qnode_transform(obj, targs, tkwargs)
-=======
             @printer.register
             def _(obj: qml.operation.Operator, *targs, **tkwargs):
                 print("I have an operator:", obj)
                 return obj
->>>>>>> acc68681
 
         >>> printer(qml.X(0))
         I have an operator: X(0)
         X(0)
 
 
-<<<<<<< HEAD
-        if callable(obj):
-            return self._qfunc_transform(obj, targs, tkwargs)
-=======
         """
         return self._apply_transform.register
->>>>>>> acc68681
 
     def generic_apply_transform(self, obj, *targs, **tkwargs):
         """generic_apply_transform(obj, *targs, **tkwargs)
@@ -406,7 +396,6 @@
         )
         return qnode
 
-<<<<<<< HEAD
     def _capture_callable_transform(self, qfunc, targs, tkwargs):
         """Apply the transform on a quantum function when program capture is enabled"""
 
@@ -547,8 +536,6 @@
 
         return tuple(execution_tapes), processing_fn
 
-=======
->>>>>>> acc68681
 
 class TransformContainer:  # pylint: disable=too-many-instance-attributes
     """Class to store a quantum transform with its ``args``, ``kwargs`` and classical co-transforms.  Use
