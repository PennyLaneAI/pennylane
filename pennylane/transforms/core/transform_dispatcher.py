# Copyright 2023 Xanadu Quantum Technologies Inc.

# Licensed under the Apache License, Version 2.0 (the "License");
# you may not use this file except in compliance with the License.
# You may obtain a copy of the License at

#     http://www.apache.org/licenses/LICENSE-2.0

# Unless required by applicable law or agreed to in writing, software
# distributed under the License is distributed on an "AS IS" BASIS,
# WITHOUT WARRANTIES OR CONDITIONS OF ANY KIND, either express or implied.
# See the License for the specific language governing permissions and
# limitations under the License.
"""
This module contains the transform function, the transform dispatcher and the transform container.
"""
import copy
import warnings
import types

import pennylane as qml


class TransformError(Exception):
    """Raised when there is an error with the transform logic"""


class TransformDispatcher:
    r"""This object is developer facing and should not be used directly to create transforms. Use
    :func:`~.pennylane.transforms.core.transform`.

    Convert a transform that has the signature (tape -> Sequence(tape), fn) to a transform dispatcher that can act
    on tape, qfunc and qnode.

    .. warning::

        This class is developer-facing and should not be used directly.

    .. seealso:: :func:`~.pennylane.transforms.core.transform`
    """

    def __init__(
        self,
        transform,
        expand_transform=None,
        classical_cotransform=None,
        is_informative=False,
    ):  # pylint:disable=redefined-outer-name
        self._transform = transform
        self._expand_transform = expand_transform
        self._classical_cotransform = classical_cotransform
        self._is_informative = is_informative

        self._qnode_transform = self.default_qnode_transform

    def __call__(self, *targs, **tkwargs):
        obj = None

        if targs:
            # assume the first argument passed to the transform
            # is the object we wish to transform
            obj, *targs = targs

<<<<<<< HEAD
        if isinstance(obj, (qml.tape.QuantumTape, qml.tape.QuantumScript)):
=======
        if isinstance(obj, qml.tape.QuantumScript):
>>>>>>> 92b8e839
            return self._transform(obj, *targs, **tkwargs)
        if isinstance(obj, qml.QNode):
            return self._qnode_transform(
                obj,
                targs,
                tkwargs,
            )
        if callable(obj):
            return self._qfunc_transform(obj, targs, tkwargs)

        # Input is not a QNode nor a quantum tape nor a device.
        # Assume Python decorator syntax:
        #
        # result = some_transform(*transform_args)(qnode)(*qnode_args)

        warnings.warn(
            "Decorating a QNode with @transform_fn(**transform_kwargs) has been "
            "deprecated and will be removed in a future version. Please decorate "
            "with @functools.partial(transform_fn, **transform_kwargs) instead, "
            "or call the transform directly using qnode = transform_fn(qnode, **transform_kwargs)",
            UserWarning,
        )

        if obj is not None:
            targs = (obj, *targs)

        def wrapper(obj):
            return self(obj, *targs, **tkwargs)

        wrapper.__doc__ = (
            f"Partial of transform {self._transform} with bound arguments and keyword arguments."
        )

        return wrapper

    @property
    def transform(self):
        """Return the quantum transform."""
        return self._transform

    @property
    def expand_transform(self):
        """Return the expand transform."""
        return self._expand_transform

    @property
    def classical_cotransform(self):
        """Return the classical co-transform."""
        return self._classical_cotransform

    @property
    def is_informative(self):
        """Return True is the transform does not need to be executed."""
        return self._is_informative

    def custom_qnode_transform(self, fn):
        """Register a custom QNode execution wrapper function
        for the batch transform.

        **Example**

        .. code-block:: python

            @transform
            def my_transform(tape, *targs, **tkwargs):
                ...
                return tapes, processing_fn

            @my_transform.custom_qnode_transform
            def my_custom_qnode_wrapper(self, qnode, targs, tkwargs):
                tkwargs = {**tkwargs, shots=100}
                return self.default_qnode_transform(qnode, targs, tkwargs)

        The custom QNode execution wrapper must have arguments
        ``self`` (the batch transform object), ``qnode`` (the input QNode
        to transform and execute), ``targs`` and ``tkwargs`` (the transform
        arguments and keyword arguments respectively).

        It should return a QNode that accepts the *same* arguments as the
        input QNode with the transform applied.

        The default :meth:`~.default_qnode_transform` method may be called
        if only pre- or post-processing dependent on QNode arguments is required.
        """
        self._qnode_transform = types.MethodType(fn, self)

    def default_qnode_transform(self, qnode, targs, tkwargs):
        """
        The default method that takes in a QNode and returns another QNode
        with the transform applied.
        """
        qnode = copy.deepcopy(qnode)

        if self.expand_transform:
            qnode.add_transform(TransformContainer(self._expand_transform, targs, tkwargs))
        qnode.add_transform(
            TransformContainer(
                self._transform, targs, tkwargs, self._classical_cotransform, self._is_informative
            )
        )
        return qnode

    def _qfunc_transform(self, qfunc, targs, tkwargs):
        """Apply the transform on a quantum function."""

        def qfunc_transformed(*args, **kwargs):
            tape = qml.tape.make_qscript(qfunc)(*args, **kwargs)
            transformed_tapes, _ = self._transform(tape, *targs, **tkwargs)

            if len(transformed_tapes) != 1:
                raise TransformError(
                    "Impossible to dispatch your transform on quantum function, because more than "
                    "one tape is returned"
                )

            transformed_tape = transformed_tapes[0]

            for op in transformed_tape.circuit:
                qml.apply(op)

            return tape._qfunc_output  # pylint:disable=protected-access

        return qfunc_transformed


class TransformContainer:
    """Class to store a quantum transform with its args, kwargs and classical co-transforms.  Use
    :func:`~.pennylane.transforms.core.transform`.

    .. warning::

        This class is developer-facing and should not be used directly.

    .. seealso:: :func:`~.pennylane.transforms.core.transform`
    """

    def __init__(
        self, transform, args=None, kwargs=None, classical_cotransform=None, is_informative=False
    ):  # pylint:disable=redefined-outer-name,too-many-arguments
        self._transform = transform
        self._args = args or []
        self._kwargs = kwargs or {}
        self._classical_cotransform = classical_cotransform
        self._is_informative = is_informative

    def __iter__(self):
        return iter(
            (
                self._transform,
                self._args,
                self._kwargs,
                self._classical_cotransform,
                self._is_informative,
            )
        )

    @property
    def transform(self):
        """Return the stored quantum transform."""
        return self._transform

    @property
    def args(self):
        """Return the stored quantum transform's args."""
        return self._args

    @property
    def kwargs(self):
        """Return the stored quantum transform's arkwgs."""
        return self._kwargs

    @property
    def classical_cotransform(self):
        """Return the stored quantum transform's classical co-transform."""
        return self._classical_cotransform

    @property
    def is_informative(self):
        """Return True is the transform does not need to be executed."""
        return self._is_informative<|MERGE_RESOLUTION|>--- conflicted
+++ resolved
@@ -61,11 +61,7 @@
             # is the object we wish to transform
             obj, *targs = targs
 
-<<<<<<< HEAD
-        if isinstance(obj, (qml.tape.QuantumTape, qml.tape.QuantumScript)):
-=======
         if isinstance(obj, qml.tape.QuantumScript):
->>>>>>> 92b8e839
             return self._transform(obj, *targs, **tkwargs)
         if isinstance(obj, qml.QNode):
             return self._qnode_transform(
