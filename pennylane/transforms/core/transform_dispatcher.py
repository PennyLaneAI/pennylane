--- conflicted
+++ resolved
@@ -52,11 +52,7 @@
 
     .. code-block:: python
 
-<<<<<<< HEAD
         def my_quantum_transform(tape: qml.tape.QuantumTape) -> (Sequence[qml.tape.QuantumTape], callable):
-=======
-        def my_quantum_transform(tape: qml.tape.QuantumTape, index: int) -> (Sequence[qml.tape.QuantumTape], Callable):
->>>>>>> 88195f76
             tape1 = tape
             tape2 = tape.copy()
 
